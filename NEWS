Changes in @NEW@:
<<<<<<< HEAD
  o Bug Fixes:
    * A bug in the getChangeSetFingerprints call that resulted in
      fingerprints different from those calculated by Conary proxies has
      been corrected.
    * Conary proxies will no longer cache changesets that were truncated
      in transit. Additionally, clients will produce a more useful error
      message if they download a truncated changeset. (CNY-3140)
=======

  o New Features:
    * Added --diff option to verify command to display local changes as
      a git-formatted diff

  o Internal Changes
    * Optimized StreamCollection diff and __eq__ operations to use frozen
      data if available
    * Merged internals of localcs/verify implementation into new classes
>>>>>>> d2ba4c1b

Changes in 2.1.5:
  o Bug Fixes:
    * PythonSetup now respects the r.macros.pyver if it is set;
      r.macros.pyver now reflects the currently running version of
      python if it is not set by other means. (CNY-3325)
    * The documentation for the Automake build action was corrected.
      (CNY-3329)
    * A bug in unusual commit paths, that would cause repositories to
      not store file contents for contents which were part of capsules
      as well as part of normal troves, was fixed. (CNY-3332)
    * RPM capsules properly update when files stayed the same between
      old and new versions of the RPM. (CNY-3335)
    * Ghost symlinks shared between multiple capsules being packaged
      together as part of the same conary source component no longer
      cause the build to fail. (CNY-3336)

Changes in 2.1.4:
  o Bug Fixes:
    * A redundant check that could trigger an assertion error in
      the lazy cache code has been removed. (CNY-3331)

Changes in 2.1.3
  o New Features:
    * Conary now stores RPM obsolete information as troveinfo data.
      (CNY-3328)

  o Bug Fixes:
    * Building rpm capsules properly eliminates dependencies in the
      RPM namespace that are also discovered by Conary. (CNY-3318)

Changes in 2.1.2:
  o New Features:
    * Conary now runs all destdir policies for capsule packages.
      Previously, it disabled destdir policies to avoid unintentional
      modification; now all destdir policies should take capsules
      into account and some destdir policies are required. (CNY-3320)
    * Scripts from capsules are now written as files that are not
      packaged but are available for inspection during the packaging
      process, and policy can investigate script files. (CNY-3321)

  o Bug Fixes:
    * Committing relative changesets with multiple specifications for
      a single fileId no longer causes a repository traceback when
      those specifications are part of different troves. (CNY-3316)

Changes in 2.1.1:
  o New Features:
    * Added repair command as an experimental feature. (CNY-1800)
    * Files marked as "missingok" in encapsulated RPMs now have that
      status represented by a "MissingOkay" flag on the corresponding
      Conary file object. (CNY-3306)
    * Files from encapsulated RPMs now have the mtime from the
      RPM recorded in troveInfo.  The mtime of last change is
      still used to calculate fileIds, preserving knowledge of
      when meaningful file information has changed. (CNY-3307)
    * Added support in verify and update paths for prelinked
      binaries. (CNY-3298)

  o Bug Fixes:
    * Changeset reassembly for capsules ignores directories. (CNY-3305)
    * Encapsulated symbolic links are represented as having the mode
      that will exist on the filesystem, even if that varies from the
      mode recorded in the capsule. (CNY-3304)
    * Previously, getTroveLeavesByPath() didn't return leaves; it
      returned the most recent trove which includes that path.
      It now returns only leaves (most recent versions) that include
      that path, and if the path is only included in older versions,
      no troves are returned. (CNP-184)

  o Internal Changes:
    * Database connection objects now have a close_fork() method that
      closes the connection without notifying the server.

Changes in 2.1.0:
  o New Features:
    * Conary now allows packages to be installed using foreign package
      managers via wrapped content called capsules. RPM capsule support
      is included in this release. (CNY-3217, CNY-3213)
    * Added ignoreDependencies configuration option, which allows users
      to specify certain dependency classes which should be ignored
      during installs. The default is "abi rpmlib".
    * The xz compression file format is now supported for decompressing
      sources. (CNY-3207)
    * The changemail.py repository commit action module now takes an
      optional --maxsize argument and truncates changemail messages
      to fit. (CNY-3205)
    * The Run build action now does path-based build requirement
      discovery like most build actions. (CNY-3222)
    * Conary now allows identical files to be shared during installs
      and updates. Both troves own the shared files, and they must be
      updated at the same time when the shared files change.
    * Conary now honors the no_proxy environment variable to allow
      direct connections to specific hosts and domains. (CNY-3246)
    * Added excludeCapsuleContents config option for servers.
    * Added ChangeSet.removeCommitted() to filter already-committed
      troves from a changeset.
    * The bootstrap python module dependency discovery proxy now
      provides additional useful informational messages to aid
      debugging.
    * Conary proxies are responsible for reassembling the content for
      changesets containing capsules. (CNY-3228, CNY-3259)
    * The --capsules command line option modifies showchangeset,
      repquery, and query commands to display file information for
      capsules instead of for installed files.
    * A new Conary proxy setting, injectCapsuleContentServers, controls
      changeset content injection for proxies talking only to hosts in
      this list. (CNY-3261)
    * Conary no longer uses regular expressions to represent manifest
      files and other internally-generated lists of files matched by
      policy, and so will not raise OverflowError for manifests with
      many files, or from policy generated from source objects, on
      platforms with a restricted regular expression code size.
      (CNY-3282)
    * The python dependency finder client has been modified to resolve
      incompatibilities on the client side with python 2.3. (CNY-3285)
    * Conary can now read cpio archives directly. (CNY-3280)
    * The Conary repository now provides a method for obtaining commit
      progress updates. "conary commit" now provides progress
      output. (CNY-3290)

  o Build Changes:
    * When cooking groups where checkOnlyByDefaultDeps is set to False,
      added dependencies will now inherit the byDefault setting of the
      depending component. (CNY-3195)
    * The imageGroup flag in group recipes now implies
      checkOnlyByDefaultDeps=False. (CNY-3195)
    * Group search paths may now contain lists or tuples of troves to be
      considered as a single "bucket". (CNY-3286)

  o Bug Fixes:
    * In-core changesets previously could be merged only once into a
      ReadOnlyChangeSet.  After multiple merges, reset() previously
      failed to reset the underlying in-core changeset.  This has been
      fixed.
    * Conary no longer exits with an unhandled KeyError exception if
      an unknown dependency type is encountered in the local database.
      (CNY-3232)
    * Decompression with xz is preferred over unlzma, as CNY-3194
      intended. (CNY-3231)
    * rpm2cpio now correctly handles rpm packages compressed with xz.
      (CNY-3234)
    * Unpacking an RPM with addArchive or addCapsule now functions
      correctly even if the CPIO archive in the RPM contains a
      non-traversable directory. (CNY-3244)
    * When running an external entitlement generator, use /dev/null for
      stdin instead of closing the file descriptor.
    * Added logging to several source actions to ensure that some output
      is provided to make debugging build failures easier.
    * Call lstat() instead of stat() to deal with circular links.
      (CNY-3251)
    * Bootstrapping python dependencies now uses python source intead
      of a version-specific compiled python file.
    * The addCapsule source action properly verifies GPG keys when a
      keyid argument is supplied. (CNY-3258)
    * Commiting signed troves to repositories without signatures no
      longer causes repository tracebacks.
    * Repositories no longer store duplicate file path information when
      a path is committed for the first time by a job which references
      it multiple times.
    * Replacing a symlink with a regular file no longer creates the
      regular file as the target of the symlink.
    * Local rollbacks properly restore file contents when the file was
      replaced by a non-regular file (such as a symlink)
    * Cooks will no longer block indefinitely if a subprocess forks and
      does not exit. (CNY-3284)
    * When startGroup is called, flags will now be properly copied from
      the parent group. (CNY-3287)
    * Replacing a symlink which was part of a loop no longer causes a
      traceback.

  o Internal Changes:
    * A repository's internal getfile function now avoids any database
      access when no files have been requested.
    * Loading troveinfo data uses bulk operations, speeding up
      repository commits.
    * Committing changesets now iterates over troves the changeset is
      relative to, rather than getting them one at a time, significantly
      reducing the number of sql calls.
    * Conary now uses a single call when validating that file objects
      exist in the repository during a commit.
    * Repository commits now handle file paths and file streams
      separately, in order to reduce the size of the temporary tables
      and the commit path.
    * The number of SQL calls used to create the flavors needed by a
      repository commit has been dramatically reduced.
    * No-operation SQL calls during repository commits when no redirects
      are being commited were eliminated.
    * Repository commits now merge all dependencies from the temporary
      tables into the final tables at once rather than once per trove.
    * Repository commits now update permission tables for all new troves
      at once.
    * Updates to latest tables are now done for all troves at once, and
      are based on the current latest entries and the new trove. Formerly
      they were done one at a time based on everything in the repository
      (through a view).
    * The rpmhelper.Header object can now produce dependency sets that
      represent what an RPM requires and provides.
    * A new RPM dependency class has been added. This class is used
      to represent dependencies expressed in RPM packages that cannot
      be mapped directly to a native Conary dependency.
    * Colons in dependency flags are now escaped as \: to allow
      deterministic thawing.
    * CIL dependency parsing uses xml.etree.ElementTree, if available,
      instead of elementree.ElementTree.
    * The LDFLAGS setting is now honored when linking binaries.
    * Trove and TroveChangeSet objects now represent paths as
      directory/basename pairs.
    * Changeset dict of absolute file object changes are now indexed more
      efficiently.
    * StreamCollection classes can now choose to ignore the skipSet when
      freezing for a performance boost
    * Dirnames/basenames are added as a single operation at the beginning
      of a repository commit to make the ids available for the files
      build removing the need for large, complex joins later.

Changes in 2.0.50:
  o Bug Fixes:
    * cvc rdiff now functions correctly on trove versions where no
      previous version exists. (CNY-3218)
    * Updates of multiple flavored groups containing pre-update scripts
      no longer fail after the critical update is applied. The fixed
      Conary issue is related to CNY-3216, but only manifests itself
      when multiple groups are present. (CNY-3219)
    * Path-based action build requirement discovery now functions
      correctly when spaces are present in environment variables or
      adjacent spaces are present before the name of the executable in
      a command string. (CNY-3224)
    * When building local changes, conary would sometimes look through
      the database by fileId to get the path for a file it needed,
      instead of just looking in the filesystem directly. That caused a
      failure when two paths had the same fileId but one of them had
      been removed from the system. (CNY-3226)
    * Building from the repository will no longer attempt to re-download
      autosourced files. (CNY-3221)

  o Internal Changes:
    * Conary will now link against an embedded copy of sqlite if a
      specific version of sqlite has previously been configured and
      built under the conary/pysqlite3/ directory.  At this time,
      the supported version is 3.6.18.

Changes in 2.0.49:
  o Bug Fixes:
    * Updates of flavored groups containing pre-update scripts no
      longer fail to continue after the critical update is applied.
      (CNY-3216)
    * Old rpm packages that do not have a PAYLOADCOMPRESSOR tag in their
      headers are correctly handled. (CNY-3210)

Changes in 2.0.48:
  o Bug Fixes:
    * A bug introduced in the previous release that caused installations
      of device nodes as a non-root user to crash has been fixed.
      (CNY-3208)

Changes in 2.0.47:
  o Bug Fixes:
    * Directory permissions are no longer unnecessarily updated if they
      have not changed. (CNY-3202)
    * A race condition in restoring files that share content has been
      fixed. The race involved changing the contents of the restored
      file before references to that file are restored. (CNY-3203)

Changes in 2.0.46:
  o New Features
    * If python-keyutils is available, cvc will try to interact with
      the user's session keyring. (CNY-3190)
    * Conary now uses xz in preference to unlzma to decompress lzma
      data. (CNY-3194)
    * A new function, parseChangeSpec, that parses a single trove
      update specification such as name=ver1[flv1]--ver2[flv2], was
      added to cmdline.py. (CNY-3197)

  o Internal Changes:
    * The code path leading to getChangeSet was reworked to use
      significantly fewer repository calls, resulting in a massive
      speedup for uncached, large requests.

  o Bug Fixes:
    * PGP passphrases, required for signing troves, are now fetched
      using a callback. (CNY-3189)
    * Repositories running on postgresql can properly handle queries
      for labels sharing the hostname portion. (CNY-3192)
    * The sha1 for files in a repository could be improperly left as
      NULL for some cases involving shadows. This has been fixed,
      and migrating existing repositories to version 17.3 will fix
      existing missing sha1 checksums.
    * Group pre-execution scripts now run exactly before any package
      that is part of the group. Previously, pre-execution scripts
      were run at the very beginning of the update, where the
      probability of their interpreter not being installed was high,
      especially for pre-install scripts. (CNY-2705)
    * Group pre-execution scripts no longer unnecessarily fetch
      information they already have from the repository. (CNY-3196)
    * Password information for XMLRPC server URLs is now hidden in
      tracebacks. (CNY-3198)

Changes in 2.0.45:
  o New Features:
    * The standalone Conary repository server now prints a message if
      it fails to import the Conary REST api.
    * Added the restore command, which restores file ownership to troves
      from which they were removed (because of a remove operation or
      --replace-files).
    * The addGitSnapshot action now accepts a branch= argument.
      (CNY-2368)

  o Internal Changes:
    * Fetching path hashes from a changeset now uses absolute trove info
      when available (which it is for any recent enough server), instead
      of merging differential trove info with database trove info, which
      significantly speeds up update planning.
    * Database operations now use the TRUNCATE command where available,
      which may speed up some repository queries.
    * An internal API used for emulating repository access by certain
      roles previously did not function when given a specific set of
      roles; this has been corrected.

  o Bug Fixes:
    * A consistent exception is now raised when bad XML-RPC data is fed
      into conary's parser on systems without the sgmlop package
      installed. (CNY-3180)
    * An error in handling queries for labels sharing the host name
      component has been fixed. (CNY-3187)

Changes in 2.0.44:
  o New Features:
    * Conary can now be configured with a set of certificate authorities
      (trustedCerts) against which all secure repository access will be
      validated. (CNY-2735)
    * Conary now logs the starting, output, and error exit codes of
      trove scripts to the /var/log/conary file. (CNY-3150)
    * The "conary updateall" command now honors the --just-db
      option. (CNY-3167)
    * The EULA_Conary.txt file has been renamed to
      EULA_Conary_Dual_License.txt in order to highlight the contents
      of the beginning of the file, which describe a choice of license
      terms.  The contents of the file are not changed, and the licenses
      under which Conary may be used are not changed. (CNY-3168)
    * The SetModes build action now takes an optional allowNoMatch
      keyword argument, that causes a warning to be printed instead of
      failing the build when the target file does not exist. (CNY-3171)

  o API Changes:
    * Added removeInvalidRollbacks() to client API. (CNY-2933)
    * The conary.lib.mainhandler.MainHandler.main() method now sets
      sys.excepthook only if the setSysExcepthook method variable
      is True (as it is by default), allowing subclasses to take
      responsibility for setting sys.excepthook differently. (CNY-3170)

  o Bug Fixes:
    * An internal function used for installing files no longer leaks a
      file descriptor on error. (CNY-3152)
    * Unknown errors while retrieving PGP keys for archive verification
      are now gracefully handled. (CNY-3120)
    * The cvc refresh command now ignores negative cache entries.
      (CNY-3157)
    * The cvc sign command properly handles keys specified by key ID, in
      addition to fingerprints. (CNY-3139)
    * The conary updateall --items command now honors --labels,
      --full-versions and --flavors flags. (CNY-3138)
    * The --lsprof option now writes out profiling information even if an
      exception occurs, for both the conary and cvc commands.
    * Dependency numbers in temporary dependency checking tables no longer
      overlap dependency numbers in the persistent database.
    * Dependencies with multiple flags previously were not marked as
      satisfied during dependency resolution passes, forcing extra work
      on subsequent passes.
    * Local rollbacks previously failed to restore contents when a file's
      metadata changed but the contents stayed the same.
    * Generating local rollbacks previously failed for non-root users when
      the file was unreadable due to permissions.
    * The ccs2tar script uses tarfile.open() in a way that is compatible
      with both python 2.4 and 2.6 (CNY-3160)
    * Brace expansion produces results similar to bash. (CNY-3158)
    * Trove searches with invalid (non-ASCII) input no longer cause a
      crash on PostgreSQL-backed repositories. (CNY-3165)
    * Flavor processing in depSetFreeze previously did not properly handle
      return codes from depFreezeRaw, which could lead to a segmentation
      fault. (CNY-3166)
    * Path normalization no longer produces erroneous double-slash entries
      in /etc/ld.so.conf. (CNY-3142)
    * Accessing a server through a Conary proxy that injects entitlements
      now correctly forces the use of SSL. (CNY-3176)

  o Internal Changes:
    * Update handling now looks for preerase trove scripts in the local
      database instead of instantiating full troves from the database and
      looking in those troves.
    * Dependency tables for removed troves are no longer dropped and
      rebuilt during each iteration of dependency solving; they are now
      incrementally built during subsequent iterations.
    * Dependency ordering code now looks in the local database for trove
      references instead of instantiating troves to get that information.
    * Code which decides what referenced troves need to be erased when
      collections are erased now:
        - looks in the local database for trove references instead of
          instantiating troves to get that information.
        - batches reference checks, pin checks, and presence checks
          across troves instead of checking those for each trove
          individually.
    * Fast-pathed code which matches old troves with new troves for the
      case where only a single old trove and a single new trove with
      a given name exist.
    * Graph calculations for dependency ordering now only occur when the
      results are needed instead of for every pass through the dependency
      resolver.
    * Reworked rdiff to not download a full changeset from the
      repository. It now downloads only the config (text) files and diffs
      them on the client. This allows it to show diffs for changes across
      repositories and yields a nice speedup. (CNY-3039)
    * Reworked "conary remove" functionality to generate a changeset for
      the file remove and commit that through the normal update path.
    * During dependency checks for new troves, Conary no longer includes
      every trove which requires a given dependency in the SQL tables.
      Instead, it includes that dependency only once and expands the
      matched requirements when we order troves (which is the only time
      it matters).
    * Added simple caching of path hashes from the database to improve
      performance of large system updates.

Changes in 2.0.43:
  o Internal Changes:
    * Additional information is now included when Conary receives
      corrupt changesets, to assist in diagnosing the cause of
      the changeset corruption. (CNY-2629)

  o Bug Fixes:
    * File paths from changesets are now properly normalized, and the
      rest of the code correctly handles the single-slash prefix in
      the case of installing to the main root directory. This fix
      completes the change introduced in Conary 2.0.41 and reverted
      in Conary 2.0.42, that caused tag handlers to malfunction
      when run by Conary 2.0.41. (CNY-3142)
    * Conary now puts libtool .la files in :devellib components
      by default, rather than in :lib components, for better
      multilib development environment support. (CNY-3143)
    * An internal function, mkdirChain, used to create directories,
      could be subject to a race condition on Python 2.4. This has
      been corrected. (CNY-3145)
    * The documentation for the mode= argument to several build
      actions has been improved to make it clearer to specify an
      octal number. (CNY-3146)
    * The cvc refresh command properly handles URL strings that contain
      username and password specifications. (CNY-3108)

Changes in 2.0.42:
  o Bug Fixes:
    * A previous change that normalized paths before being passed into
     tag handlers has been reverted. (CNY-3141)

Changes in 2.0.41:
  o Bug Fixes:
    * When a derived packages was created incorrectly, Conary could
      sometimes trace back; in these cases, Conary will now print a
      more useful error message. (CNY-3125)
    * Displaying the output from verify spent a significant amount of time
      querying repositories for information which was available in the local
      database. All data accesses for verify are now satisfied locally
      for a significant (10x) speedup in performance).
    * The output for conary verify is more succinct; instead of two
      summary lines per component validated, it now prints one line
      per component that has differences to display. (CNY-2419)
    * Using --verbose on verify now gives some progress indication.
    * Removed improper options for localcs from the man page.
    * Verify significantly sped up.
    * Turned off threading in recreatedb, because threading broke
      for some manifests. (CNY-3128)
    * Rewrote SQL query which removes old dependencies for better performance.
    * The cvc file cache now understand file mode changes as well as 
      content changes. (CNY-3082)
    * Key signatures for archives in source components are no longer checked 
      when the source is in the repository, but rather checked at commit
      time. (CNY-3130)
    * Fixed bug which caused files to be dropped from builds when two
      paths shared the same pathId somewhere in the history of that
      trove. (CNY-3133)
    * Updates and local changeset generation handle troves with renames,
      though cases with multiple versions of such troves being installed
      simultaneously have known shortcomings. (CNY-3134)
    * Updating source directories to versions which added or removed a
      factory now updates the CONARY file properly. (CNY-3073)

  o New Features:
    * Verify now relies on file size and mtime to determine whether files
      have been modified.  The --hash option has been added to verify to
      force sha1s to be used instead.
    * The system database can now return file objects along with troves
      to avoid double walking of the file tables.

  o Internal Changes:
    * TroveSource.walkTroveSet now walks troves in a sorted, depth first order.

Changes in 2.0.40:
  o Bug Fixes:
    * keepRequired now recognizes that local troves may have had files
      removed, preventing file conflicts with incoming troves
    * Fixed formatting error in cvc explain that caused policy actions to be
      listed twice. (CNY-3107)
    * Conary ignores configuration file errors for certain local
      operations including conary query, rblist, and showcs. (CNY-3111)
    * Python flags on a Requires dep now use exactly the flags on the 
      corresponding Provides, rather than being trimmed to match flags on
      python:runtime's Requires deps. (CNY-3030)
    * Disallow characters '"\\()[] in labels

  o New Features:
    * Added getLabelsForHost call, and bumped server protocol to 66. (CNY-2771)
    * Added getFilesFromTrove call, and bumped server protocol to 67. (CNY-3100)
    * Repositories now check the database to see which files already exist
      instead of looking in the filesystem for a noticeable speedup in commit
      time for systems with NFS based data stores.
    * In a GroupRecipe, r.remove now takes a use flag to determine if a trove
      should be removed. This matches the behavior of r.add*. (CNY-3115)
    * Added types to allow creation of sockets and named pipes via
      conaryclient/newtrove.py code paths
    * The "migrate" command now accepts the "--from-file" option (CNY-3114)
    * Standalone and apache servers now pull in REST api from the crest
      project if the code is available. Note that restlib and xobj are
      required for the crest implementation, and that the "baseUri" must
      be specified in the server config file (it's normally /conary).
    * Repository commits now take advantage of knowing which parts of the
      commit have not changed since the old version for better performance
    * The internal OpenPGP implementation can now change passphrases
      on secret keys. (CNY-3123)

Changes in 2.0.39:
  o Bug Fixes:
    * Fixed potential segfault in sqlite bindings when running under
      python 2.6. (CNY-3103)
    * Promoting a binary foo from a to b, and then promoting a group containing
      foo from b to a will no longer cause foo to be unnecessarily repromoted.
      (CNY-3088)
    * Fixed an interaction with loadRecipe overrides used by rmake and
      autoloadRecipes that would cause rmake to not find any matches
      for autoloadRecipes that were included in biarch flavored superclasses.
      (CNY-3090)
    * Redirect components should not have build requires set (CNY-3069)
    * Updates are no longer halted by the signal SIGWINCH, or SIGURG, which are 
      normally ignored. (CNY-3098)
    * getTrovesBySource now returns a list of the accessible binaries associated
      with a source even if the source is not accessible. (CNY-3099)
    * Changeset-based migrations no longer fail when a flavor is dropped
      from the group that is being migrated. (CNY-3101)

  o New Features:
    * Attempting to promote a binary will no longer reclone the binary 
      if a binary is already the latest at the target branch, even if
      there is a later source committed on the target branch. (CNY-3089)

Changes in 2.0.38:
  o Bug Fixes:
    * Conary versions 1.1.20 (April 2007) through 2.0.37, inclusive, use a 
      SHA256 implementation provided by the pycrypto package, which contained 
      an implementation that generates faulty digests for certain message 
      lengths. To compensate, a backward compatibility module that implements 
      bug-for-bug compatibility with the incorrect SHA256 algorithm has been
      added, in order to inter-operate (generate and validate signatures) 
      with Conary versions which use the incorrect SHA256 implementation 
      in pycrypto. (CNY-3086)
           
Changes in 2.0.37:
  o Bug Fixes:
    * Resolved a bug introduced in the 2.0.36 sha1Uncompress function
      that could cause update operations to fail. (CNY-3084)

Changes in 2.0.36:
  o New Features:
    * Policy can now be added per distribution in the directory
      /usr/lib/conary/distro/policy. (CNY-3071)

  o Bug Fixes:
    * More fixes for flavored superclass groups - you can now commit
      recipes when autoloading flavored superclass groups. (CNY-3061)
    * Schema migrations are now transactional, meaning that any failure
      during migration will roll back cleanly where possible. (CNY-2789)
    * If a user removes a file, and then recreates the file as a
      directory, the warning message previously did not include the
      affected path.  This has been fixed. (CNY-3076)
    * Path conflicts generated during group cooks correctly print. (CNY-3079)
    * You can now display buildreqs using --show-buildreqs for other
      types of recipes other than packages (CNY-3075)
    * You can now add archives with files with % in them when perserving 
      ownership. (CNY-3080)
    * All troveInfo is now used to calculate a changeset fingerprint, 
      regardless of the client version specified.  This allows a proxy 
      to expire its cached version when extended trove info is 
      updated. (CNY-3083)
    * Bugs that could cause erroneous error messages in
      conary.lib.misc.sha1Copy() and conary.lib.misc.sha1Uncompress()
      have been fixed.

Changes in 2.0.35:
  o Bug Fixes:
    * setTroveInfo no longer sends extended metadata information to 
      update services that cannot understand it. (CNY-3050)

Changes in 2.0.34:
  o Bug Fixes:
    * You can now have flavored groups for superclass groups - these can
      be created when superclass groups are created as a part of another
      group recipe. This release includes additional fixes over
      those added in 2.0.33.  (CNY-3061)
    * Post-mortem debugging sessions with recipes using --debug-all now start 
      at the point of the innermost exception, making debugging easier.

Changes in 2.0.33:
  o New Features:
    * When adding an XML file (filename ending in ".xml") to a source
      component, it will be added as a text (config) file by default,
      and so changes will be managed with diff/patch merging.  Specify
      the --binary option to avoid merging. (CNY-3045)
    * When adding groups via addAll, conary now reports the exact
      name, version, and flavor of the group being added. (CNY-2977)

  o Bug Fixes:
    * Fixed reporting of errors when using glob objects in actions such as 
      r.Remove. (CNY-3055)
    * Promotion of source components where files have been renamed across
      repositories has been fixed. (CNY-3059)
    * Preserving ownership in tar archives containing files with missing
      intermediate directories now functions. (CNY-3060)
    * Added support for python module discovery in python 2.6, which 
      uses a new PREFIXES variable to determine where to search for modules.
      (CNY-3063)
    * Metadata promotion is more robust in the context of other inaccessible
      or missing older troves. (CNY-2611)
    * Promotion of inidividual components is no longer allowed. (CNY-2941)
    * Fixed a case conaryclient.makeSourceTrove could fail to create
      a trove because it tried to assign it a previously existing version.
      (CNY-3028)
    * You can now have flavored groups for superclass groups - these can
      be created when superclass groups are created as a part of another
      group recipe.  (CNY-3061)
    * A bug that caused an IOError when a repository attempted to
      commit a changeset larger than 2 GiB has been fixed (CNY-3065)

Changes in 2.0.32:
  o New Features:
    * FlavorPreferences now handle s390{,x}. (CNY-3056)

  o Internal Changes:
    * Extended traceback representations display longer strings. (CNY-3053)

  o API Changes:
    * Extended logic in deps.getShortFlavorDescriptors to handle cases where
      prefers vs requires needs to be distinguished. (CNY-3054)
    * checkin.refresh is now a developerApi and takes a new dirName
      parameter. (RBLD-139)

  o Bug Fixes:
    * Git no longer defaults to the master branch, so we now specify the 
      branch when pulling. (CNY-3012)

Changes in 2.0.31:
  o Client Changes:
    * addMetadataItems() automatically creates digests
    * MetadataItem.freeze() no longer creates metadata digests
    * Metadata now has a version 1 digest computed only if it includes
      extended metadata

  o Server Changes:
    * Hide extended metadata from old clients (CNY-3050)
    * addMetadataItems() now rejects metadata items which don't have digests

Changes in 2.0.30:
  o Internal Changes:
    * Refactored the code used for cvc diff and cvc rdiff to provide
      an internal iterator interface that does not directly print
      output, for rBuild. (CNY-3043)

  o Bug Fixes:
    * On multiarch systems, a repository query for all versions of a trove
      could prefer an x86 troves over a multiarch trove, if the x86 flavor
      scored higher against the system flavor (CNY-3041)
    * Conary would unpack 64 bit integers incorrectly on platforms where
      long was 64 bits instead of 32 (CNY-3042)
    * Conary unpacked 16 bit values by treating them as 32 bit values,
      which broke on big endian machines (CNY-3042)
    * Disallow empty trove names and component names
    * Metadata now allows new types to be added, and key/value metadata
      is a new type. Without this troves with key/data metadata attached
      were unuseable by older versions of conary (CNY-3040).
    * Added a new signature type which includes new metadata types.
    * Made Trove.verifyDigests() verify signatures of metadata.
    * A bug that caused python dependencies to not be discovered when
      using alternate versions of python has been fixed (CNY-3029).

Changes in 2.0.29:
  o New Features:
    * cvc diff now optionally takes a set of files to diff.  Note that
      providing a revision now requires the --revision argument, to
      differentiate revisions from files. (CNY-2384)
    * Added --build-log and --show-file parameters to conary rq. (CNY-2584)
    * Group, Fileset, and Redirect recipes now check and record build 
      requirements. (CNY-3016)

  o Client Changes:
    * Support for obtaining changeset fingerprints has been added to
      the network repository client.
    * Transient files whose contents have changed will be restored if the
      file had been previously removed from the local system (CNY-2987)
    * generateStatus() call didn't handle a root parameter properly. This
      didn't cause cvc problems, but didn't work properly within rbuild
      (CNY-3026).

  o Server Changes:
    * Code using a shim client can now more securely "imitate" a user by
      passing in a ValidPasswordToken object in lieu of the actual
      password. (CNY-2968)
    * Writing files into the content store now decompresses and validates
      the sha1 once instead of once per content store. Additionally, file
      creation and the sha1 computation are now done in C instead of python.
    * Significantly reduced the number of SQL queries used to commit groups
      to repositories for a noticeable improvement in commit performance.
    * Temporary tables for commits of collection and files are merged into
      the final tables at the end of the changeset commit instead of
      incrementally following each trove.
    * The original client IP is now used for logging and
      authentication when a request is received from a HTTP proxy.
      (CNY-3006)

  o Bug Fixes:
    * ABI dependencies are no longer checked on erase. (CNY-2991)
    * createSourceTrove now honors filestreams marked as config. (CNY-3011)
    * Subscribing to log messages now works with a system time
      that requires more than 10 characters to represent the seconds
      (after Saturday November 20 2286 17:46:39 UTC). (CNY-3019)
    * Committing now works through restrictive proxies. (CNY-3032)
    * A bug that manifested itself as a TroveNotFound when accessing
      multiple repositories through the same url has been fixed. (CNY-3027)
    * A bug that caused conary to segfault while creating changesets under
      python 2.6 has been fixed. (CNY-3033)
    * An API method nologUpdateSrc has been added, which raises exceptions
      instead of returning None to indicate failure as the old updateSrc method
      did.  (CNY-3035)

Changes in 2.0.28:
  o New Features:
    * Groups now support pre-rollback scripts. (CNY-2908)

  o Server Changes:
    * Added paranoidCommits option which checks trove data has been stored
      properly in the SQL database before allowing the commit to complete.

  o Bug Fixes:
    * Fixed handling of troves erased by an update job which satisfy
      dependencies of packages being installed, so that an error
      message is given instead of an assertion being raised (CNY-2996).

  o Build Changes:
    * The default build requirements for rmake have been added to the
      BaseRequiresPackage base class to allow rMake to build against non-rPath
      Linux platforms (CNY-3005).

  o Other Changes:
    * New PGP signing keys have been added.

Changes in 2.0.27:
  o New Features:
    * Metadata information can now be extracted from debian packages.
      (CNY-2995)

  o Client Changes:
    * The "conary rollback" command now handles --info and --interactive
      flags, which behave similarly to the "conary update" flags. (CNY-820)

  o Bug Fixes:
    * Conary no longer checks for the existence of a db journal on startup,
      making it possible to perform cvc operations while updating your
      system. (CNY-2958)
    * Files with (only) unsatisfied Java requirements that are filtered
      out using r.Requires(exceptDeps) no longer have their provides
      removed. (CNY-3001)
    * A bug that caused the frozen list of trove script compatibility
      information (created if using the "toClass=" keyword argument
      when adding a trove script) to be recorded in a random order has
      been fixed.  Because sorting the list causes a different Trove
      signature digest to be generated, this version of Conary
      introduces version 2 trove signatures.  Conary will ignore
      version 1 trove signatures on old troves that have multiple
      trove script compatibility entries.  (CNY-2997)
    * Conary ignores journal if the database is currently being locked
      by an update.  Its existence does not signify a failed update,
      but rather a currently running one. (CNY-3008)


  o Build Changes:
    * A new type of metadata information, storing key-value pairs,
      is now available. (CNY-2983)

Changes in 2.0.26:
  o Build Changes:
    * The way that factories are cooked has been changed so that buildRequires
      are set (for building in rMake) and so that platforms may override the
      default build requirements. (CNY-2986)

  o Bug Fixes:
    * A bug causing cooks to fail when Perl was not installed on the
      build system has been fixed. (CNY-2989)
    * A bug that prevented Java dependencies from being parsed
      correctly in some cases, for example when given on a "conary rq
      --what-provides" command line, has been fixed.  Previously a
      "bad java dependency: flags required" error message was
      generated. (CNY-2990)

Changes in 2.0.25:
  o Bug Fixes:
    * "conary emerge" no longer emits warnings. (CNY-2835)
    * A bug that prevented proper ownership and permissions from being
      recorded when using r.addArchive(..., perserveOwnership=True)
      and the archive had a prefix of "./" has been fixed.
      Additionally, a bug that could cause permissions to be assigned
      to files with similar paths as those created by addArchive has
      been fixed. (CNY-2953)
    * Promote in 2.0.24 could traceback instead of printing an error message
      if no troves were present to clone.
    * A bug causing addSource to use the wrong file if there was a name
      collision between a filename in an rpm and the source directory
      has been fixed. (CNY-2627)
    * A bug causing createNewSourceTrove to erroneously change pathIds
      has been fixed. (CNY-2971)
    * When installing with the --root option and a trailing '/'
      character provided, Conary previously wrote new entries
      in the ld.so.conf without a leading '/' character.  This
      has been fixed. (CNY-2982)

  o Build Changes:
    * Cross-compiling packages that include perl modules can now
      provide perl: dependencies; the perl @INC path needs to
      be provided via the r.Requires(bootstrapPerlIncPath=...)
      keyword argument. (CNY-2943)
    * Packaging a version of perl that requires libraries in the
      destdir to start but does not use RPATH now succeeds. (CNY-2955)
    * When the perl @INC path includes elements that are symlinks in
      the destdir, the symlinks are now resolved for correct perl:
      provides. (CNY-2949)
    * When discovering perl: dependencies using a bootstrap perl,
      Conary now sets LD_LIBRARY_PATH. (CNY-2959)
    * ComponentRequires now handles :cil, :java, :perl, :python, and :ruby
      components in the same manner it handles :lib. (CNY-2935)
    * The r.addArchive() method can now extract file contents from
      dpkg .deb files when the data is bzip2-compressed. (CNY-2967)
    * Promote now uses hasTroves to check to check the completeness of a
      promote instead of fetching group troves for improved performance.
    * Builtin recipes have been broken out so that there's no need to
      commit conary internals to repository based recipes. BaseRequiresRecipe
      has been introduced. (CNY-2898)
    * Files in /var/log, /var/run, and /var/cache are now automatically marked
      InitialContents. (CNY-2578)
    * Explicit calls to r.Requires are now honored in derived recipes.
      (CNY-1760)
    * The r.addArchive() method can now extract control contents from
      dpkg .deb archive files. (CNY-2967)

  o Client Changes:
    * Shim commitChangeSet() and getFileContents() calls now fall back to
      network access properly

  o Server Changes:
    * Added --lsprof argument to standalone server
    * If a user's mirror permission was granted by the second or subsequent
      role, the anonymous permissions were inappropriately granted to the user
      (CNY-2964)

  o Internal Changes:
    * Reimplemented dependency freezing in C
    * DependencySet objects now store the frozen depenedency by default
      and thaw it only when the thawed objects are needed (CNY-2410)
    * Intern frozen dependency and frozen StringCollection strings (CNY-2410)
    * DependenciesStream and FlavorStream objects now subclass from
      DependenciesSet instead of having a DependenciesSet object as an
      attribute. This saves one object per instance. (CNY-2410)

Changes in 2.0.24:
  o New Features:
    * includeConfigFile now interprets paths relative to the file
      currently being processed, for files and URIs. (CNY-2950)
    * includeConfigFile now supports a ~/path syntax to substitute the
      current user's home directory. (CNY-1650)

  o Client Changes:
    * Added support for getFileContents call to ShimNetClient (CNY-1669)
    * Added support for commitChangeSet and commitChangeSetFile to
      ShimNetClient (CNY-2545)
    * During promote operations use the cloned history for packages for
      the components of those packages as well. (CNY-1867)
    * Promote now uses group weak references to learn about all of the
      components for a package instead of downloading all of the package
      troves for the source. (CNY-1867)

  o Bug Fixes:
    * The ccs2tar script now correctly handles changeset files containing
      directories, symlinks, and other non-regular files. (CNY-2954)

  o Internal Changes:
    * More of the file installation path was moved into C for improved
      performance
    * Added misc.pack() and use it to freeze TroveRefsFilesStream and
      StreamCollection objects
    * Initial step of promote takes advantage of weak references to avoid
      downloading so many packages (CNY-1867,CNY-2410)
    * The shim network client now supports CONARY_CLIENT_LOG environment
      variable
    * Conary update no longer caches all hostnames immediately on
      update - instead hostnames are cached as they are accessed.  This
      avoids unnecessary caches when installing from changesets. (CNY-2832)
    * Track CLONEDFROMLIST in troveInfo now as well as CLONEDFROM. This
      keeps track of the full clone history of a trove, with the most
      recent parent at the end of the list.
    * Use CLONEDFROMLIST instead of CLONEDFROM where available to remove
      the need to follow the cloned from history in time. (CNY-1867)

Changes in 2.0.23:
  o New Features:
    * A new commitaction module that logs to a database the results of
      all commits in to a repository has been added as logaction.py 
      (CNY-2814, CNY-2849)
    * Some trove sources now deal better with being passed a trove name
      of None when using findTroves. (CNY-2923)
    * Added --replace-files, --replace-modified-files, replace-config-files,
      --replace-managed-files to updateall. (CNY-2512)

  o Build Changes:
    * Promote now uses the source trove for packages to determine the
      source trove for components instead of downloading the components
      themselves. (CNY-1867)
    * Promote no longer uses getTroves() to look up clone history; it uses
      getTroveInfo() instead. This provides a significant performance
      improvement as well as a significant RAM savings. (CNY-1867)
    * Checking for recloning (due to changes in referenced trove sets) now
      skips components, improving promote performance. (CNY-1867)
    * The file contents of dpkg .deb files can now be extracted by
      r.addArchive() (CNY-2926)
    * Conary now provides python: dependencies during incompatible
      cross-builds. (CNY-2914)
    * The Transient policy now follows packaging instead of walking
      the filesystem, avoiding inconsistencies caused by side effects
      of other policies. (CNY-2939)
    * When bootstrapping a python that is unable to load the pydeps
      module for python dependency discovery, fall back to the
      cross-compiling case. (CNY-2940)

  o Bug Fixes:
    * Recipes containing a mirror:// style source can be properly committed
      to the repository. (CNY-2848)

  o Internal Changes:
    * Moved findOrdering boolean into DependencyCheck object.
    * Cleaned up graph code during dependency checks to remove redundant
      calls in some (relatively obscure) cases.
    * Reworked MPI-to-long conversion to work on four bytes at a time.
    * TroveChangeSet objects in changesets are now sorted by the
      name/version/flavor of the new trove.
    * Thawing ReferencedTroveSet objects now looks up values with a single
      slice instead of one index at a time for a performance improvement.
    * Check the dependencyCache when thawing Dependency objects before
      thawing them instead of after (helping performance as well as memory
      usage).
    * Use a WeakValueDictionary for the dependencyCache instead of an
      ObjectCache.

Changes in 2.0.22:
  o Build Changes:
    * The loadSuperClass and loadInstalled methods now returns the loaded
      recipe class so that the loaded class can be referenced anonymously.
      This makes factories more flexible. (CNY-2900)
    * The addPatch source action now takes a "filter" keyword argument
      that provides a command line that can modify the patch; for
      example, by calling the filterdiff program. (CNY-2874)
    * Builds previously failed in some circumstances when Conary
      discovered no need only for :runtime components listed in
      buildRequires.  This has been fixed, and error reporting
      improved for similar classes of bugs in the future. (CNY-2904)

  o Client Changes:
    * The new boolean conaryrc option downloadFirst has been added to
      instruct Conary to download all required changesets from the
      repository before proceeding to update steps. (CNY-2808)

  o Bug Fixes:
    * Conary 2.0.20 introduced a bug adding dependencies to postgres-based
      repositories; this has been resolved.
    * Starting in 2.0.20, dependency resolution started locking the
      database unnecessarily.  This affected rmake dependency resolution,
      and is now resolved.
    * Mirroring code now correctly detects when access control changes
      in the source repository require the generation of absolute
      changesets for mirroring. (CNY-2888)
    * A permission check error for users that only have trove access
      entitlements has been fixed. (CNY-2761)
    * A problem with the autoLoadRecipes config option has been fixed.
      (CNY-2909)
    * A permission check problem when trove names are used as trove
      patterns in ACLs has been fixed. (CNY-2913)

Changes in 2.0.21:
  o Build Changes:
    * Added support for RPM payloads which have been compressed with
      lzma.  The /usr/bin/unlzma program must be available to use this
      feature.  (CNY-2834)

  o Client Changes:
    * Added separate s390x architecture. (CNY-2852)
    * An error introduced in 2.0.20 which caused an assertion failure during
      dependency checking has been fixed (CNY-2883)

Changes in 2.0.20:
  o Code Changes:
    * Dependency checking can now be run without computing the dependency
      order
    * Added closeDatabase parameter when creating an updateJob to prevent
      that updateJob from closing the database when it's destroyed. This
      is a workaround to support CNY-1834
    * Build dependency temporary tables incrementally instead of rebuilding
      them each time. This results in speedup for group building approaching
      50%.

  o Bug Fixes:
    * updates after a local update of a package that is referenced in
      multiple groups now function again. (CNY-2882)

Changes in 2.0.19:
  o Bug Fixes:
    * Removed unnecessary repository accesses that were occuring while
      determining local system changes during an update. (CNY-2876)
    * "import os" within recipes now functions again. (CNY-2879)

Changes in 2.0.18:
  o Protocol Changes:
    * The addRoleMember() and getRoleMembers() calls are now exposed
      via XMLRPC. (CNY-2862)
    * Added support for package creator specific data to trove info and
      the getPackageCreatorTroves() repository call (CNY-2855)

  o Bug Fixes:
    * A rare error that occurred when an updating containing several groups
      that contained different versions of the same package has been 
      fixed. (CNY-2860)
    * Some .car format files previously caused builds to fail; this
      has been corrected. (CNY-2871)
    * Tracebacks no longer print each filename twice (bug introduced
      in Conary 2.0.16). (CNY-2872)

  o Build Changes:
    * When the configure script run by r.Configure() or r.ManualConfigure()
      fails, "command not found" messages are highlighted, and possible
      missing buildRequires based on those messages are sought in the
      repository. (CNY-2708)
    * All missing buildRequires found by noticing programs used in source
      actions, build actions, and policies are reported immediately as well
      as summarized at the end of the build, to make it clearer why each
      requirement has been suggested. (CNY-2858)
    * The r.addPatch() method now takes an optional patchName keyword
      argument, which is the name of the patch program to use to apply
      the patch. (CNY-2858)

Changes in 2.0.17:
  o Build Changes:
    * Recipes loaded based on the autoLoadRecipe configuration directive
      are now ordered based on the loadedTroves list in the packages
      containing those recipes. (CNY-2694)
    * The information provided by the "cvc status" command is now
      available through the checkin.generateStatus API call, and
      it now handles new packages that have not yet been checked
      in. (CNY-2843)
    * The "cvc log" command now has a --newer option that prints
      only log messages that are newer than the current checkout,
      and has been modified to be consumable via a new
      checkin.iterLog API call. (CNY-2840)
    * Building factories which haven't been checked in should work now
      (CNY-2757)
    * Specifying checkDeps and resolveDeps no longer causes an extra
      dependency check when building a group
    * Checking out a source trove without a buildLabel set, but with
      a version specified, no longer gives a confusing warning about
      the buildLabel being unset. (CNY-2783)

  o Bug Fixes:
    * A bug that caused a traceback when rolling back the installation
      of a group containing a post-rollback script has been corrected.
      (CNY-2844)
    * A bug that caused a traceback during metadata lookup when
      installing files to a new component has been corrected.  (CNY-2846)
    * A bug causing magic to identify almost every file as a tarfile
      has been fixed. (CNP-135)
    * When rolling back an update started with Conary version 2.0.15 or
      older, that generated multiple rollback points (generally as a
      result of the presence of critical updates as part of the job),
      the rollback scripts are properly executed. (CNY-2845)
   
  o Server Changes:
    * The deleteUserByName() xmlrpc call now only deletes the role
      with a matching name on very limited situations (CNY-2775)

Changes in 2.0.16:
  o Code Changes:
    * magic has been extended to identify tar archives. (CNY-2825)

  o Bug Fixes:
    * Derived packages created from an unmodified shadow now choose
      the correct binary from which to derive. (CNY-2776)
    * A bug that caused conary to traceback when formating strings in the
      syslog logger has been fixed. (CNY-2689)
    * A workaround for a bug in the standard python library that can
      prevent the display of extended debugging information has been
      added.
    * Unmodified shadows will be recognized as already present when
      promoting them to their parent branch.  Previously they would be 
      re-promoted unnecessarily. (CNY-2837)
    * conary update --test no longer executes the tagscripts associated 
      with the update. (CNY-2800)
    * Multi-stage rollbacks correctly execute the post-rollback script
      after all affected troves have been rolled back, instead of between
      stages. (CNY-2829)

  o Build Changes:
    * Info recipe actions (r.User, r.Group, and r.SupplementalGroup) are
      now available in package recipes. (CNY-2723)
    * Python packages now use %(libdir)s instead of %(prefix)s/lib for pure
      Python libraries.  This is an artifact left behind from fixing CNY-2110
      and CNP-121.
    * A bug causing log output to be lost if conary's log module was
      imported in a recipe has been fixed. (CNY-2813)

  o Server Changes:
    * Testing the HTTPS environment variable to know whether a
      connection is secure is now case-insensitive, because existing
      implementations differ in case. (CNY-2838)

Changes in 2.0.15:
  o Code Changes:
    * We've started using a @publicApi decorator to tag methods which
      are part of the public conary API. (CNY-2367)
    * xmldata.py is no longer part of the Conary library. (CNY-2765)

  o Bug Fixes:
    * An incompatibility of the db2db migration script with the latest
      repository schema has been corrected. (CNY-2774)
    * An error in the handling of multiple URLs with addArchive has
      been fixed. (CNY-2778)
    * sys.argv is not defined under mod_python; importing cvc.py should
      no longer fail as a result of using sys.argv as a default argument
      to main(). (CNY-2786)
    * kernel:runtime is no longer included as a critical update when
      updating conary, because we no longer use abi dependencies to order
      updates.  (CNY-2787)
    * repository code handles correctly the removal of groups that
      include troves from other repositories. (CNY-2802)
    * When using sqlite, some temporary tables used the invalid column
      datatype of STRING instead of TEXT. This has been fixed. (CNY-2013)
    * Fixed bug that made the repository code return incomplete data
      for the getPackageBranchPathIds call in certain situations. (CNY-2810)

  o Build Changes:
    * Removed defaultBasePackages configuration option as well as the
      functionality for loading recipes from the filesystem based
      on configuration.
    * Reworked recipe loading to make the code more understandable.
    * Implemented autoLoadRecipes configuration option. (CNY-2694)
    * Using the byDefault parameter to startGroup only determines the
      byDefault setting when the new group is added to its parent group.
      (CNY-2791)

  o Protocol Changes:
    * The commitCheck() xmlrpc API call has been added that will check
      commit permissions for a trovelist before having to send the 
      changeset for commit (CNY-2683)
    * The getPackageBranchPathIds xmlrpc API call accepts now a list of 
      dirnames instead of prefixes for improved performance (CNY-2743)

  o Client Changes:
    * Added an option --exclude-groups to promote that allows the promotion
      of all the packages within a group without the promotion of the group
      itself. (CNY-2801)

Changes in 2.0.14:
  o Bug Fixes:
    * A bug causing python-setuptools to incorrectly appear to be an
      excessive build requirement has been fixed. (CNY-2738)
    * A bug in which python-setuptools was sometimes incorrectly not
      recognized as being needed in buildRequires has been fixed. (CNY-2772)
    * A regression has been fixed that caused rMake to abort when recursing
      through a group recipe that added troves with full versions. (CNY-2768)
    * When reporting possibly excessive buildRequires, not mentioning
      buildRequires at all in the recipe caused Conary to report the
      immediate superclass's buildRequires as the recipe's buildRequires.
      This bug has been resolved. (CNY-2769)
    * A bug that caused the --context flag to not be recognized when
      specified before a command has been fixed. (CNY-2770)
    * A bug that caused buildRequires calculation in TagSpec to be slow has
      been fixed. (CNY-2773)

Changes in 2.0.13:
  o Build Changes:
    * When cooked, factories can now package additional files in their
     :recipe component. (CNY-2748)
    * Moved VersionConflicts to pluggable policy and removed default
      exceptions. (CNY-2716)

  o Client Changes:
    * PGP Keyring location is no longer determined using $HOME, which
      is unreliable; a getpwuid(3) lookup is used instead. (CNY-2722)
    * The number of retries for providing a passphrase when signing
      troves changed from 3 to 5. (CNY-2709)

  o Code Changes:
    * Some incompatibilities with python2.5 have been removed.

  o Bug Fixes:
    * More optimizations for the pathId lookup query times for some
      package builds. (CNY-2742)
    * A bug that caused an InsufficientPermission error when a user
      only has repository access permissions added by trove calls
      getNewTroveList() has been fixed. (CNY-2755)
    * A bug that caused a request to add access to a trove for a role
      to be ignored if the same trove was used previously to grant
      access to a different role has been fixed. (CNY-2758)
    * A bug that caused an InsufficientPermission error when a user
      requests a changeset to which the user has been granted access
      with addTroveAccess has been fixed. (CNY-2760)
    * The XML writer in xmldata.py is now encoding using UTF-8.
      (CNY-2756)

Changes in 2.0.12:
  o Build Changes:
    * Conary now warns about some possibly unused build requirements.
      This requires conary-policy 1.0.16 or later. (CNY-2232)
    * Suggested additions to buildRequires lists are now separately
      encoded in the XML build log. (CNY-2621)
    * Loaded recipe modules are no longer tracked in sys.modules (RPL-2409)
    * The source components needed to build everything in a group can
      now be found when the group uses searchPaths. (CNY-2710)
    * The SubscriptionLogWriter (CNY-2622) sometimes caused builds
      to fail.  This issue has been resolved. (CNY-2717)
    * Group builds now store the searchPath used with the built troves in
      the repository. (CNY-2721)

  o Client Changes:
    * Conary will now re-read /etc/resolv.conf if an error occurs when
      resolving a hostname. (CNY-2703)
    * Conary now caches the result of IP lookups and uses the cached
      results if an IP address lookup fails during an update. (CNY-2260)
    * Migrate now preserves local installs only of groups and kernels.
      Before, all manually-installed components and troves that were
      referenced by the group being migrated would be updated instead
      of erased. (CNY-2569)
    * An API (the createSourceTrove() method of client objects) has
      been added which creates source troves without using the
      conary.checkin module. (CNY-2498)

  o Bug Fixes:
    * The internal function _ensureReadableRollbackStatus now directly
      ensures that it collects the necessary state it needs to succeed
      instead of relying on that state having been previously collected.
      (CNY-2711)
    * Conary repository migration from repository databases created by
      conary 1.2.x has been fixed. (CNY-2731)
    * In rare cases, some output could corrupt logging data during
      builds.  This has been fixed. (CNY-2734)
    * MySQL performance when inserting troves with large numbers of
      files has been fixed. (CNY-2737)

  o Repository Changes:
    * The addUser() xmlrpc call no longer automatically creates a
      matching role. (CNY-2604)

  o Server Changes
    * The repository code and repository schema have been updated to
      allow for faster processing and lookup of file pathIds (CNY-2468)

Changes in 2.0.11:
  o Build Changes:
    * Added 'factory' command to cvc for displaying and changing the factory
      of the currently checked out recipe (CNY-2690)
    * The SubscriptionLogWriter now handles line continuation. (CNY-2693)

  o Bug Fixes:
    * A regression introduced by the build requirements suggestions for
      recipes using r.MakePathsInstall has been fixed. (CNY-2697)
    * A bug that caused a traceback when r.MakeDevices() is called
      with a path that contains 'lib' has been fixed. (CNY-2692)
    * A regression introduced by the multi-URL support for addArchive
      has been fixed. (CNY-2696)

Changes in 2.0.10:
  o Build Changes:
    * An xml formatted log has been added to :debuginfo. This is in
      addition to the human readable log. The xml log contains the same
      information as the human readable log, plus additional contextual
      information useful for formatting the log data. (CNY-2487)
    * AutoResolve defaults to True for image groups. (CNY-2291)
    * Exceptions and inclusions to policies that don't match anything
      will now emit an error. (CNY-2221)
    * A new selective logging facility for policy to use to inspect
      build output has been added. (CNY-2622)
    * It is now possible to pass a list of multiple URLs to addArchive.
      Conary will try to download the source from each URL, in order,
      until it succeeds. (CNY-2505)
    * Recipe actions have now the ability to suggest build requirements.
      (CNY-935)
    * Running "cvc cook" in a directory with a CONARY file now builds the
      sources specified by that checkout.  This is particularly useful for
      source troves which do not provide recipes thanks to a factory.
      (CNY-2642)
    * Conary now looks for factories in the same places it looks for
      superclasses, including the current working directory for local
      cooks. (CNY-2641)
    * Suggesting build requirements produces a warning if the supplied
      command cannot be found in the search path. (CNY-2663)
    * Skip FactoryRecipeClass when loading recipes to make it easier to
      develop factory recipes. (CNY-2666)
    * Checking out multiple sources with a single command line once again
      creates the CONARY files properly. (CNY-2645)
    * The addArchive source action now supports .war and .jar archives.
      (CNY-2684) 

  o Bug Fixes:
    * Previously, rollbacks could restore files from local rollbacks
      by overwriting existing contents rather than replacing the file.
      In addition, the operation was not journaled properly.  (CNY-2596)
    * A bug in finding the sources required to build all the packages for
      a group that omitted replace() packages has been fixed.  This mainly
      affected rmake builds of group recipes. (CNY-2605)
    * An error in the repository that caused a malformed exception to
      be returned to the client when a trove was missing has been
      corrected. (CNY-2624)
    * If launched with sudo, Conary will no longer change the owner
      on the user's PGP keyring, and will use the proper system-wide
      keyring. (CNY-2630)
    * When using PostgreSQL as a repository backend, some queries
      could be executed with poor execution plans (CNY-2639)
    * A bug that caused a local cook (e.g., "cvc cook pkg.recipe") to
      fail at "Copying forward metadata to newly built items..." when
      the Conary repository for that recipe is not available has been
      fixed. (CNY-2640)
    * Checking out source components which used factories now preserves
      the factory
    * Building directly from recipe files which use factories for superclasses
      now works (CNY-2656)
    * The conary rdiff command works correctly for groups that include
      troves from foreign repositories. (CNY-2544)
    * An issue related to the build logger not properly setting the
      logging pseudo-tty in raw mode has been fixed. (CNY-2647)
    * Conary can now parse perl dependencies with periods in them from
      the command line. (CNY-2667)
    * On failure, the proper URL is returned to the Conary client
      library. This fixes a regression introduced in the Conary 2
      codebase, where only the selector part of the URL would be
      returned. (CNY-2517)
    * A source of circular references which could cause unpredictable
      memory usage has been removed. (CNY-2674)
    * Tighten the rules for what characters are allowed in version strings
      (CNY-2657)
    * Fixed a file descriptor leak when using in-memory-only databases.
    * Performance problems when retrieving an uncached changeset with
      a Postgresql backend have a workaround (CNY-2695)

  o Client changes
    * More of the update logic is now protected by the filesystem journal,
      and the journal now cleans up rollback state on failure. (CNY-2592)
    * Conary now displays more progress information during the
      "Preparing changeset request..." phase.  Much of the time in
      this phase is spent communicating with the repository.  Now
      "Requesting changeset ..." and "Downloading" will be shown as
      data is transferred.

Changes in 2.0.9:
  o Bug Fixes:
    * A bug that occasionally caused a thread deadlock when multiple
      threads access the local system Conary database concurrently has
      been fixed. (CNY-2586)
    * Checking out sources unpacks duplicate binary files (CNY-2543)
    * Derived packages use the revision which was shadowed from to find
      the version to derive from instead of the latest on the branch
      (CNY-2577)
    * A bug that occurred when rMake recursed through a group recipe
      that made use of the replace command has been fixed. (CNY-2606)

Changes in 2.0.8:
  o Client Changes:
    * A close() method has been added to UpdateJob objects. It is
      recommended to call the method explicitly instead of relying
      on the object to be collected when going out of scope.
      (CNY-2489)

  o Build Changes:
    * Group recipes now implement a requireLatest command. It can be
      passed as a keyword argument to r.add, r.replace, r.addAll, and
      r.addCopy.  This flag defaults to True. (CNY-1611)
    * requireLatest has also been implemented as a recipe level
      attribute.  Setting requireLatest to False for a recipe will
      affect the default for all calls to r.add, r.replace, r.addAll,
      and r.addCopy. (CNY-1707)
    * Conary now has support for group policies. Policies deriving from
      GroupEnforcementPolicy and ImageGroupEnforcementPolicy will be
      run on groups at the end of the cook process. (CNY-2378)
    * ImageGroup is now an attribute tracked in a group's troveInfo.
      This attribute is set for groups meant to define a complete,
      functional system, and implies that ImageGroupEnforcementPolicy
      group policies have been run for that group, recursively.
      (CNY-2520)
    * The VersionConflicts group policy has been added. This group
      policy enforces that two different versions of a trove will not
      be accidentally included in one install image. (CNY-2371)
    * TroveFilters now exist. Trove filters allow a packager to
      reference particular troves within a group for group policy
      inclusions/exceptions. (CNY-2477)
    * The Conary policy to fix trailing newlines in config files has
      been corrected to handle non-writable config files. (CNY-2559)
    * Conary will now warn if the PGP keyring is not writable, and
      will continue, instead of stopping with an error. (CNY-2555)
    * The "cvc derive" command now creates a reference directory
      named _OLD_ROOT_ alongside _ROOT_ when the --extract argument
      is provided. (CNY-2530)
    * A new group recipe command, startGroup, has been added, which
      calls createGroup, addNewGroup and setDefaultGroup in one step.
      (CNY-2197)
    * The addCvsSnapshot source action no longer caches the HEAD of
      the repository, since cvs export will not use it. (CNY-2568)
    * Macros from config files and from the command line are now
      available to group recipes. (CNY-2574)
    * A new concept, recipe factories, has been implemented. (CNY-2549)
    * Binary packages built from superclass recipes will be unflavored,
      regardless of any flavor-related references in a recipe.
      (CNY-2576)

  o Bug Fixes:
    * Conary no longer loses ownership of changed files when updating
      multiple flavors of the same version of the same package at the same
      time. (CNY-2553)
    * If Conary is running on kernels which, under certain circumstances,
      return EINVAL when calling poll(), the lazy file cache will only
      count the file descriptors it has open itself. (CNY-2571)
    * conary rdiff works correctly for groups that include troves from
      foreign repositories. (CNY-2544)
    * Job invocation information no longer uses null characters,
      which are not allowed in an XML document. (CNY-2580)
    * Updating files which point to other files (due to a PTR in the
      changeset) previously failed when those other files were not
      being installed at the same time (due to a "conary remove"
      on those files, for example). (CNY-2595)
    * Excluding all Java files in the r.Provides policy no longer
      produces a stack trace. (CNY-2594)

Changes in 2.0.7:
  o Build Changes:
    * Handling pkg-config dependencies has been moved to conary-policy.
      (CNP-93)

  o Bug Fixes:
    * When resuming the update after the execution of a critical update,
      Conary will now use the original file replacement flags. This
      corrects file conflict errors in a migrate when a critical update
      was present. (CNY-2513)
    * The lazy file cache was using /proc/self/fd as a method of
      determining the number of open file descriptors for the current
      process. However, under certain circumstances the directory is not
      readable. The lazy file cache now uses a poll(2)-based technique.
      (CNY-2536)
    * If the directory where the public keyring is stored does not exist,
      it is now automatically created. (CNY-2504)

  o Other changes:
    * Reading metadata from RPM files now validates the size of the RPM
      and the sha1 of the full set of metadata.

Changes in 2.0.6:
  o Build Changes:
    * Java dependencies for classes that are not dependency-complete
      are now automatically disabled. To re-enable them, the missing
      dependencies should be added as buildRequires. (CNY-2175)
    * Build actions that do not match anything (r.Move, r.Copy, etc.)
      will now log exactly what they were trying to do. (CNY-2216)

  o Bug Fixes:
    * A minor bug in the display of the password prompt has been fixed.
      (CNY-2497)
    * When x86_64 is specified and a biarch package is available, Conary
      will mention the biarch as an alternative flavor instead of the x86 one.
    * Derived packages will now work on x86_64 systems even if a biarch 
      flavor is specified. (CNY-2494)
    * Signatures of unexpected types on subkeys are now ignored. (CNY-2490)
    * When updating a group which contained a package that used to be
      byDefault False but is now byDefault True, Conary will now install
      the package. (CNY-2507)
    * When using the tagScript argument with the client's applyUpdateJob
      call, the paths to group scripts to be executed are stored relative
      to the root of the installation, instead of absolute. The tag
      script is always supposed to be executed under chroot. (CNY-2523)

  o Server Changes:
    * The serverName configuration option now allows glob-style
      wildcards.  (CNY-2293)
    * Slow SQL queries used to remove unused entries from the
      TroveFiles table and TroveTroves table have been rewritten to
      make some queries faster with repositories implemented with a
      sqlite database. (CNY-2515)

  o Other changes:
    * The file EULA_Conary.txt has been added to clarify that Conary
      is available under two licenses, and to state the conditions
      under which the two licenses apply.

Changes in 2.0.5:
  o Client Changes:
    * Conary now attempts to provide hints about flavor combinations that would
      work if it cannot find a flavor that matches your exact request 
      (CNY-1920).
    * The rollback API now raises a RollbackError instead of returning
      non-zero on errors. (CNY-1643)

  o Build Changes:
    * When file conflicts occur while cooking groups, the deps that
      caused a package to be pulled in are listed. (CNY-2308)
    * Config policy will automatically append a newline to non-binary files.
      Files that are marked as Config and appear to be binary will
      continue to trigger an error as they have previously. (CNY-2422)
    * Perl requirements that are not present on the system or provided by
      the package being built are dropped. (CNY-2180)
    * Two expansion functions have been introduced to package recipes:
      r.glob and r.regexp. These functions return an object that can be
      substituted for any API parameter that calls for a string based
      regexp or glob. (CNY-2222)
    * Group recipe actions like "r.addAll" and "r.addCopy" now record
      the version of the group that is being copied from into the newly
      created group. (CNY-2359)
    * Add code to display new-style metadata through rq, q, and showchangeset,
      as well as propagate that metadata via cooking, promoting, shadowing,
      and committing source packages.  Entering this metadata must still 
      be done through scripts.  (CNY-1808)
    * Added a hook that allows build requirements to be overridden by
      rMake. (CNY-2427)

  o Bug Fixes:
    * Conary no longer tracebacks when building a package that contains 
      a pkgconfig reference to a file in the current package that is in a
      symlinked directory. (CNY-2455)
    * The order in which configuration files are read when a glob was
      passed to includeConfigFile is now deterministic. (CNY-2483)

  o Server Changes:
    * Roles that have the mirror flag set no longer assume anonymous
      fallback for trove access authentication (CNY-2473)

Changes in 2.0.4:
  o Bug Fixes:
    * Moving an unmodified shadow to tip via cvc promote no longer causes
      an error. (CNY-2441)
    * Recipes using addSvnSnapshot no longer modify the conary
      configuration object's tmpDir setting (CNY-2401)
    * Fixed a rare bug in which dependency resolution would fail when
      a dependency that used to be provided by one installed package
      is now provided by two new packages. (CNY-2459)

  o Client Changes:
    * Conary will now use the proxy settings stored in its local
      configuration when loading remote configuration files. (CNY-2363)
    * PGP keys having some self signatures that fail to pass are
      no longer failing, as long as at least one self signature passes.
      (CNY-2439)
    * The client enforces the trust model using the internal
      implementation of OpenPGP. (CNY-1895)

  o Build Changes:
    * Policies that move files in destdir now track path changes they
      make so that files will end up in the correct package or component
      after being moved, when "package=" or "component=" has been used
      in a build action. (CNY-1679)

Changes in 2.0.3:
  o Build Changes:
    * PGP version 3 keys are now supported for verification of
      package signatures. According to RFC4880, version 3 keys are
      deprecated. (CNY-2420)
    * Superclasses are now loaded from the filesystem. Superclasses
      can now be cooked. Doing so will make a changeset that installs
      the recipe itself on the filesystem. (CNY-983)
    * When building packages, Conary now reads /etc/ld.so.conf.d/*.conf
      files to determine whether to include the path in the dependency.
      (CNY-2433)
    * The /etc/ld.so.conf.d/*.conf handling added to Conary 1.2.13
      introduced a bug that could erase necessary entries from
      ld.so.conf in some circumstances.  This bug has been
      resolved. (CNY-2440)
    * Spaces in URLs are now automatically escaped. (CNY-2389)
    * The Requires() policy now inspects Lib: and Lib.private:
      pkg-config keywords in .pc files to find library files, and
      where it finds them, it adds appropriate Conary trove
      requirements to the .pc files. (CNY-2370)

  o Client Changes:
    * The implementation of the util.mkdirChain function has been
      changed to no longer use exceptions internally to signal that the
      directory already exists. Raising exceptions is a relatively
      expensive operation that slows down the data store. Exceptions are
      still used internally in the very infrequent case of intermediate
      directories not existing. (CNY-2405)
    * Conary will not downgrade packages if no version is specified by
      the user, but, due to an out of date mirror or other reasons, the
      update available for a package is older than the currently
      installed package. (CNY-2402)
    * Conary now recognizes /etc/ld.so.conf.d/*.conf files, adding an
      include line to /etc/ld.so.conf if they exist, and does not add
      new duplicate entries to /etc/ld.so.conf for directories already
      specified in /etc/ld.so.conf.d/*.conf files. (CNY-2432)
    * A getDatabase() method has been added to the ConaryClient class.
      This method returns the local system database object. Code that
      needs to query the local system database should use this method
      to obtain the database object. (CNY-2316)

  o Bug Fixes:
    * A bug that caused an unhandled exception when adding a new role
      in the Conary repository web interface has been fixed.

Changes in 2.0.2:
  o Build Changes:
    * PGP version 2 signatures are now properly parsed. Version 2
      signatures are documented in the outdated RFC1991 and are
      considered deprecated, but some PGP keys contain them.
      (CNY-2417)

Changes in 2.0.1:
  o Build Changes:
    * The Requires() policy now inspects Lib: and Lib.private:
      pkg-config keywords in .pc files to find library files, and
      where it finds them, it adds appropriate Conary trove
      requirements to the .pc files. (CNY-2370)

  o Bug Fixes:
    * An update bug that could result in a trove integrity error has
      been fixed. The issue would occur when updating packages where,
      for some files, the only changes are to file versions. (CNY-2403)

Changes in 2.0.0:
  o Major Changes:
    * The way Conary handles architecture flavors has been changed,
      primarily for better support for multilib systems that support
      having both 32-bit and 64-bit packages installed.
    * The Conary repository Access Control List capabilities have been
      significantly upgraded to support per-trove ACLs. Trove
      permissions are cached and recalculated whenever the ACLs change
      or new troves are added to the repository, for better scaling
      and fast changeset retrieval.
    * All dependencies on the GnuPG "gpg" program have been removed;
      Conary now implements the required OpenPGP functionality
      internally.

  o Optimizations:
    * Conary 2.0 is significantly faster for many repository commit
      operations.  Some "cvc promote" operations, in particular,
      have a 200% performance improvement.  Some group commit
      operations are 75% faster.  Creating a new shadow can be as much
      as 100% faster.  Details of some of the changes that provide
      the improvement are below.
    * Committing to repositories has been reworked to pull all
      modified streams from the repository or database with one
      query. (CNY-2053)
    * Unchanged stream sets now return None on diff.  This prevents
      the Conary repository from having to do unnecessary work to
      retrieve the "old" version of a stream and apply a diff when
      nothing actually changed.
    * Unchanged file streams are now 2-byte, backwards compatible,
      sequences instead of more complex representations of "nothing
      changed".
    * The commit code (both client and server) recognizes unchanged
      files and does not merge stream sets for them.
    * Distributed changeset creation no longer recompresses file
      contents.
    * "cvc promote" no longer recompresses non-config files during
      changeset assembly. (CNY-2202)
    * "cvc promote" now gets file contents and streams from changesets
      when a lot of them are needed from the same trove. (CNY-2202)
    * Changesets that represent a "cvc promote" operation have been
      changed to be relative to either the source of the promote (if
      promoting within a server) or to the current version on the
      target. (CNY-2202)
    * The "cvc shadow" command now commits relative changesets when
      the shadow is made to the same repository as the original trove.
    * The Conary client now tries to perform update jobs as close to
      updateThreshold (without going over) as practical for a
      noticeable performance improvement. (CNY-2283)
    * Committing changesets to the repository has been modified to
      check for files which don't have contents available (during a
      promote or shadow, for example) with one SQL query. Previously,
      a single SQL query was used to check for each file. (CNY-2053)

  o Build Changes:
    * Conary will now ignore flavoring and requirements from ELF
      libraries that are built for architectures other than the
      architecture that is being built for.  This avoids a common
      problem where a single extra (unused) sparc file library
      causes an entire package to be flavored to be installed on
      systems that support both x86 and sparc instruction sets,
      as that configuration is not meaningful. (CNY-1717)
    * The rarely used "cvc describe" command line interface has been
      removed. (CNY-2357)
    * The rarely used "cvcdesc" script has been removed. (CNY-2357)
    * Spaces in URLs provided in source actions such as addArchive
      are now automatically escaped to make them legal URLs. (CNY-2389)
    * The "cvc promote" command now uses the labels and branches
      specified in the "from" section of any promote as the place to
      search for packages (CNY-2235).
    * The PackageSpec documentation incorrectly stated that you could
      pass both package and component information to it; this has
      been corrected to properly redirect to ComponentSpec for this
      usage. (CNY-2387)

  o Client Changes:
    * The "getTroveLatestByLabel" client-side call has been added.
    * Most repository exceptions are demarshalled using logic in the
      exception class itself rather than in a large if/elif block.
      (CNY-747)
    * The "troveNames" and "troveNamesByServer" methods now accept a
      "troveTypes" argument, and by default return only troves that
      are present. (CNY-1838)
    * The mirror client supports a --fast-sync flag which will only
      scan for new troves in the source and skip the time-expensive
      scans for changed trove info records. (CNY-1756)
    * The mirror client supports a --absolute flag which will make it
      use only absolute changesets to mirror content. (CNY-1755)
    * The rollback stack code has been split into a separate class.
      (CNY-2061)
    * A new "conary rmrollback" command that removes old rollbacks has
      been added. (CNY-2061)
    * Rollback objects now have an "isLocal" method to tell whether
      applying that rollback will require repository access. (CNY-2077)
    * Conary now allows a biarch system to have one flavor that
      expresses both the x86 and x86_64 support. The flavorPreferences
      configuration option informs conary to prefer x86_64 packages.
      This change allows group building to automatically resolve x86
      packages. (CNY-525)
    * Conary no longer uses gnupg for OpenPGP key management. (CNY-2349)
    * Conary clients no longer send an absolute URI when talking
      directly to a repository server. (CNY-2324)
    * Many repository permission handling methods have been renamed
      for consistency. For a complete list, see doc/PROTOCOL.versions
      in the Conary source code. (CNY-2298)
    * Setting/resetting the admin field permission is now handled by the
      setUserGroupIsAdmin() call instead of addAcl/editAcl. (CNY-1782)

  o Server Changes:
    * The scoring for target flavor sets has been fixed. (CNY-1539)
    * The (unimplemented) concept of caps for permissions has been
      removed.
    * Server methods have been decorated with the
      @requireClientProtocol decorator.
    * The "usergroups" term has been replaced with "roles" in the
      repository web user interface. (CNY-1973)
    * Server exceptions have been reworked to have marshalling logic in
      the exception class instead of in a large if/elif block. (CNY-747)
    * Server exceptions are marshalled in the proxy layer now instead of
      in both the proxy and server layers.
    * When the repository database is locked, "RepositoryLocked"
      exceptions are now returned for all code paths. (CNY-1596)
    * The repository call log now tracks changeset cache misses. (CNY-1843)
    * Repositories no longer pass anonymous hints to the proxy layer.
      The hint has been False since Conary 1.1.29.
    * The "troveNames" method now filters by using the "troveTypes"
      argument. (CNY-1838)
    * The "getPackageBranchPathIds" method no longer requires access
      to the entire version history of a package; it returns the
      pathIds and fileIds for troves the user is allowed to
      see. Previously, an InsufficientPermission exception was raised
      if part of the version history of a package was not visible to
      the user. (CNY-2038)
    * The repository call log now records the time required to service
      the request. (CNY-2305)
    * A "serializeCommits" boolean server configuration option has been
      added.  This is best turned on for repositories used for development,
      but is unneeded for repositories that are mirrors. (CNY-2285)

  o Protocol Changes:
    * The XML-RPC protocol now allows passing keyword arguments for
      exceptions.  (CNY-747)
    * XML-RPC return values no longer include the "useAnonymous" flag.

Changes in 1.2.12:
  o Client Changes:
    * A getDatabase() method has been added to the ConaryClient class.
      This method returns the local system database object. Code that
      needs to query the local system database should use this method
      to obtain the database object. (CNY-2316)

  o Build Changes:
    * Spaces in URLs are now automatically escaped. (CNY-2389)
    * The Requires() policy now inspects Lib: and Lib.private:
      pkg-config keywords in .pc files to find library files, and
      where it finds them, it adds appropriate Conary trove
      requirements to the .pc files. (CNY-2370)

  o Bug Fixes:
    * The PackageSpec documentation incorrectly stated that you could
      pass both package and component information to it; this has
      been corrected to properly redirect to ComponentSpec for this
      usage. (CNY-2387)
    * An update bug that could result in a trove integrity error has
      been fixed. The issue would occur when updating packages where,
      for some files, the only changes are to file versions. (CNY-2403)

Changes in 1.2.11:
  o Client Changes:
    * The error message printed when Conary encounters an unhandled
      exception has been changed to reflect the fact that the common
      case is merely poor handling of the error condition, rather than
      another bug.  It has also been reformatted to display better in
      rITS. (CNY-2265)
    * The "conary-debug" script that collects information to help
      debug a crash has been enhanced to include the recently-added
      manifest file. (CNY-2338)

  o Build Changes:
    * PythonSetup synopsis now mentions the setupName keyword
      argument. (CNY-2360)
    * The conary.1 manual page now documents the purpose of the
      /etc/conary/components directory. (CNY-2361)
    * The clearBuildReqs() function now has a synonym called
      clearBuildRequires() and the clearCrossReqs() function now has a
      synonym called clearCrossRequires().  The old function names
      will be deprecated in the future. (CNY-834)

  o Bug Fixes:
    * When building groups, r.addCopy() now respects the groupName
      flag. (CNY-2345)
    * The searchPath parameter in group methods now works when it
      contains packages (before it worked only with labels). (CNY-2372)
    * A bug that was preventing users with colons in their passwords
      to use the web interface has been fixed. (CNY-2374)
    * Attempting to add entitlements for unknown entitlement classes
      now raises an UnknownEntitlementGroup exception. (CNY-2377)
    * Committing source packages that use shell-style brace and
      glob expansion in addPatch() can now be committed to a
      repository. (CNY-1152)

Changes in 1.2.10:
  o Client Changes:
    * The "conary verify" command no longer complains about files which
      have been removed with "conary remove". (CNY-950)
    * Local rollbacks for removals now store the original contents for
      modified config files. (CNY-2350)
    * Permission errors now list both the URL and the repository
      hostname. (CNY-2211)

  o Server Changes:
    * A new boolean server configuration option, serializeCommits,
      has been added to explicitly limit contention in certain cases.
      Successfully enabling it requires a minor schema update. (CNY-2285)
    * Servers in maintenance mode no longer return Internal Server
      Errors to GET requests from clients. (CNY-2229)

  o Build Changes:
    * The addPatch() source action honors shell-style brace and glob
      expansion when sourceDir is defined. (CNY-1152)
    * A new "cvc explain" command has been added. "cvc explain"
      displays the documentation for recipe methods.  For example,
      "cvc explain addSource" shows the on-line documentation for the
      addSource() source action. (CNY-2242)
    * The command line interface to cvc derive (added in Conary 1.2.8)
      has been changed.  It now derives onto your buildLabel by default,
      with a --target option to derive onto a different label.
      The cvc derive interface is subject to further change.

  o Bug Fixes:
    * A bug that caused an exception when inspecting ELF files with a
      standalone ABI has been fixed. (CNY-2333)
    * A bug that caused updates with group scripts to fail when run
      with the '--root' option with a trailing slash in the path has
      been fixed. (CNY-2348)
    * An issue related to file placeholders potentially being lost while
      rewriting rollback changesets has been fixed.

Changes in 1.2.9:
  o Documentation Changes:
    * The documentation strings for the update code have been revised
      to include the most common exceptions raised as part of
      prepareChangeSet and updateChangeSet. (CNY-1732)

  o Build Changes:
    * File level requirements provided by the same file are dropped.
      (CNY-2177)
    * Java dependencies that do not start with a valid TLD are now
      excluded. (CNY-2176)
    * The exceptDeps keyword parameter is now allowed for r.Provides(),
      analogously to r.Requires(). (CNY-1485)
    * The new sourceDir keyword parameter is now available for
      r.addSource(), r.addPatch(), and r.addArchive() to specify that
      the source is found within the maindir. (CNY-1439)
    * LD_LIBRARY_PATH is now set when calling bootstrapped python, in
      order to load the correct python libraries. (CNY-2319)
    * The :config component is built by file location, rather than
      from files marked as config files by the Config policy.
      This means that the configComponent configuration item no
      longer operates. (CNY-2256)

  o Client Changes:
    * A keepRequired config option has been added. This has the same
      effect as always setting the --keep-required flag on update.
      (CNY-569)
    * The error message for erased dependencies is now more explicit
      about what happened to the package that is no longer providing
      dependencies, and where the package with the missing dependencies
      came from. (CNY-2248)
    * We now record the current state of the database to a flat file
      after updates as an extreme recovery mechanism.  (CNY-1801)

  o Bug Fixes:
    * The "logcat" script no longer errors out if the log file is empty
      or contains None for entitlements. (CNY-2252)
    * Repositories running under Apache are now correctly displaying
      the real error when trying to generate the verbose traceback
      emails. (CNY-2320)
    * An update job that includes a critical update and an update to a
      group that includes a pre-update script will no longer run the
      script twice. (CNY-2325)
    * A bug that could cause incorrect SQLite database error messages
      has been fixed. (CNY-1840)

Changes in 1.2.8:
  o Client Changes:
    * Added the cvc derive command. (CNY-2237)
    * A new method, conary.conaryclient.getClient(), has been added to
      allow the creation of a conaryclient with configuration to match
      that would be used with a conary command line client. (CNY-1745)
    * Unhandled exceptions that are raised inside a progress callback
      no longer terminate the update process.  A warning is emitted
      and the update continues. (CNY-2304)

  o Internal Changes:
    * The Conary library now has a parallel implementation to gpg
      for the trust algorithm. (CNY-1988)

  o Bug Fixes:
    * A problem occurring when updating troves sharing a large
      number of identical files has been fixed. (CNY-2273)
    * Repository traceback emails are now more verbose. (CNY-2287)
    * Methods starting with two underscore characters are considered
      internal and are no longer passed to the XML-RPC library for
      marshaling. (CNY-2289)
    * It is now possible to clone a group that contains references to
      both a cloned package and the version that the cloned package
      originated from. (CNY-2302)
    * When data from stdin is provided to a taghandler, but the
      taghandler is missing or fails to read some or all of the data,
      it will no longer result in a database locked error. (CNY-2257)
    * Conary no longer exits with an unhandled exception if /tmp does
      not exist when attempting to run a trove script (e.g., group
      pre/post scripts). (CNY-2303)

  o Client Changes:
    * Added cvc derive as a client-side call (CNY-2237)
    * A new method, conary.conaryclient.getClient(), has been added to
      allow the creation of a conaryclient with configuration to match
      that would be used with a conary command line client. (CNY-1745)
    * CONARY_CLIENT_LOG environment variable can now specify a path for
      a log of all of the repository calls made by the client (use logcat
      to view it) (CNY-2313)

Changes in 1.2.7:

  o Build Changes:
    * The cvc command now prints out the most recent log message from
      the underlying source code control system when creating new
      snapshot archives. (CNY-1778)
    * Conary now has support for cmake, using the r.CMake() build
      action in recipes. (CNY-1321)

  o Bug Fixes:
    * Fixed a traceback that would occur when a component doesn't exist
      even though its containing package does. (CNY-2213)
    * Cloning with --default-only no longer removes references to
      components of packages that are not being cloned. (CNY-2226)
    * A bug that prevented "cvc cook" from being able to look up path
      IDs if a component of the package being built was missing from
      the repository has been fixed. (CNY-2250)
    * PGP keys using unknown string-to-key specifiers (as generated by
      "gpg --export-secret-subkeys" for the corresponding secret key)
      are no longer producing an error when iterating through the
      keyring. (CNY-2258)
    * Embedded signatures in secret subkeys now use the public key's
      cryptographic key, which does not require a passphrase to
      be decoded. (CNY-2224)

Changes in 1.2.6:
  o Build Changes:
    * When cooking packages or groups, conary now displays the methods
      that are called. It also displays the methods that are unused,
      making it easier to see if a function from a superclass has been
      left out. (CNY-2193)

  o Bug Fixes:
    * Use of macros in the r.Link() build action worked only in limited
      cases. (CNY-2209)

  o Client Changes:
    * Mirror mode now includes full file streams in changesets, instead
      of differential streams. (CNY-2210)

Changes in 1.2.5:
  o Client Changes:
    * The OpenPGP implementation now merges PGP keys properly.
      (CNY-1987)
    * The OpenPGP implementation is capable of generating trust
      signatures. (CNY-1990)
    * A bug which could cause troves containing *identical* files to
      become corruped in a system database has been fixed. Note that
      repository databases were not affected. (CNY-2191)

  o Build Changes:
    * MakeDirs now handles trailing '/' characters in directory names.
      (CNY-1526)
    * Using the new provideGroup keyword argument to the r.User()
      method in a UserGroupRecipe, you can now specify that the user's
      primary group needs to be already on the system, rather than be
      added while creating the user. (CNY-2096)

  o Bug Fixes:
    * A bug that resulted in a KeyError when removing a trove from a
      group that has 3 levels of subgroups has been fixed. (CNY-1372)
    * A bug that could result in a decremented source count when
      promoting a package to a sibling of a parent branch has been
      fixed. (CNY-2108)
    * A problem resulting in derived packages corrupting files with the
      same content was fixed. (CNY-2157)
    * A bug that caused internal server errors when retrieving
      changesets that contained compressed file data over 4 GiB in size
      has been fixed. (CNY-2170, CNY-2173)
    * HTTP error codes generated by HTTP proxies are now properly
      interpreted by Conary clients. (CNY-2181)
    * When talking to a repository, Conary proxies will now
      automatically switch the protocol to HTTPS whenever authentication
      information is injected on behalf of the client. (CNY-2184)
    * addSvnSnapshot no longer generates conflicts in the paths for
      temporary checkouts. (CNY-2196)

Changes in 1.2.4:
  o Bug Fixes:
    * A file that was mistakenly ommitted from packaging has been
      added to the build. (CNY-2155)

Changes in 1.2.3:
  o Build Changes:
    * The addSvnSnapshot() source action now has the ability to add
      specific SVN revisions via the 'revision' argument. (CNY-2156)
  o Bug Fixes:
    * An update failure that would occur when two versions of a package
      have been installed, one local, one from a repository, has been
      fixed. (CNY-2127)
    * A regression introduced in 1.2.1 affecting patch files that apply
      multiple changes to the same file has been fixed. (CNY-2142)
    * Group scripts now have file descriptor 0 (stdin) connected to
      /dev/null. Previously, stdin was closed, a potential problem
      for scripts that open file descriptors and then disconnect from
      the terminal. (CNY-2143)

  o Client Changes:
    * Added listkeys, addkey, and getkey commands to cvc for basic
      command line PGP key management. (CNY-2150)

Changes in 1.2.2:
  o Build Changes:
    * Python and Ruby dependencies with lib-specific flags now cause
      the package to be architecture-flavored. (CNY-2110)
    * Groups using setSearchPath now prefer packages on the labels and
      troves listed explicitly in the searchPath over other labels,
      even if the label is specified in the add() command. For example,
      if your searchPath includes foo=conary.rpath.com@rpl:1/1-1-1, then
      r.add('foo', 'conary.rpath.com@rpl:1') in a group recipe will now
      find version 1-1-1 over later versions. Before, it would find the
      latest version in the repository if you specified the label in the
      r.add() command. (CNY-1993)

  o Client Changes:
    * The conary command line now accepts 'rb' as an alias for
      'rollback'.
    * The output of 'rblist' now combines packages and their components
      in a single line (similar to the output of 'update'). (CNY-2134)

  o Bug Fixes:
    * When parsing the GPG keyring, PGP version 2 keys are now ignored.
      (CNY-2115)
    * Direct key signatures for PGP keys are now accepted. (CNY-2120)
    * Source control recipe actions such as addMercurialSnapshot()
      no longer produce directory names that can collide with
      a trove with the same name on a different label, producing
      a snapshot of a different source control repository. (CNY-2124)
    * Tag scripts are now closing file descriptors larger than 2
      before calling a function from the exec family. (CNY-2114)
    * A bug in determining the correct version for packages when
      multiple branches of that package exist on the same label has
      been fixed. (CNY-2128)
    * Multiple entitlements to the same host name are now properly
      handled. (CNY-2105)
    * The URL sent back to the client when connecting through an
      HTTP proxy is now correctly computed by repositories. (CNY-2117)
    * setSearchPath now searches the leaves for every source in the
      search path before falling back and searching the rest of the
      repository. Before, it would search the leaves for each label,
      then the rest of the labels, and finally groups. (CNY-2131)

Changes in 1.2.1:
  o Build Changes:
    * The addGitSnapshot() source action is now available. (CNY-1965)
    * Cooking derived packages no longer warns about their
      experimental state. (CNY-2092)
    * loadInstalled does not search the local database for a matching
      package on checkin, but instead searches the repository. This
      makes it easier to develop packages that are correct, with the
      potential of not building on the current machine. (CNY-2027)

  o Client Changes:
    * The Conary client is now less aggressive in sending keepalive
      packets with long-running requests. (CNY-2104)
    * Promote and clone callbacks are more verbose. (CNY-2063)

  o Bug Fixes:
    * Schema migration for the Latest table now correctly handles
      branches that end in redirects. (CNY-2081)
    * Adding a large number of user maps is now more efficient
      if the new addServerGlobs method is used. (CNY-2083)
    * Redirects between branches on the same label, which were
      necessary before Conary 1.2.0, are again handled correctly.
      (CNY-2103)
    * The 'conary updateall' command again properly handles the
      --replace-files command-line argument. (CNY-2112)
    * Patches are no longer partially applied when building. A
      partially applying patch results now in a failure. (CNY-2017)
    * A bug which caused Conary to incorrectly determine the flags
      for python dependencies on 64-bit systems has been fixed.
      (CNY-2091)
    * Ruby dependencies now function properly in a bootstrap build
      of the ruby package. (CNY-2109)

Changes in 1.2.0:
  o Build Changes:
    * A bug which caused Conary to compute python dependencies
      incorrectly when using an external version of python (such
      as when building python itself) has been fixed. (CNY-2087)

Changes in 1.1.96:
  o Server Changes
    * External entitlement servers can now specify per-entitlement
      timeouts and automatic retry values (CNY-2060)

  o Client Changes:
    * Update journal did not have an entry for hard links which were
      made to targets which already existed on the system, causing
      system corruption if the journal had to be rolled back. (CNY-1671)
    * The critical update information now includes enough data to
      re-create the original update job. (CNY-1608)
    * Unknown trove info types in the database are properly stored in
      extracted trove info. (CNY-2059)
    * diff and patch now support files without trailing newlines.
      (CNY-1979)

  o Build Changes:
    * More paths (/usr/lib/.*-sharp.*/) have been added to :cil
      components. (CNY-2080)
    * Path ID lookups now ignore permission errors; in such a case, a
      new path ID is computed. (CNY-1911)
    * Conary now handles python files that specify a python interpreter
      that is not available on the system or in the builddir.  It will
      print a warning and not attempt to compute dependency information
      for those files. (CNY-2050)
    * loadSuperClass and loadInstalled now print out name, version
      flavor of the package that was used when loading. (CNY-1967)

  o Bug Fixes:
    * When running in threaded mode, don't install signal handlers,
      since that is not supported. (CNY-2040)
    * URLs returned by prepareChangeSet, getChangeSet, and
      getFileContents are all based on the URL the client used to call
      the repository instead of built internally by the repository.
      (CNY-2034)
    * An issue that was preventing the repository server, under certain
      circumstances, to determine the proper URL to use has been fixed.
      (CNY-2056, CNY-2058)
    * A regression from Conary 1.1.34 related to self-signature
      verification on private PGP keys has been fixed. (CNY-2047)
    * An issue related to Conary proxies running in non-SSL mode,
      talking to SSL-enabled repository servers has been fixed.
      (CNY-2067)
    * Related to CNY-2034, Conary proxies are now properly computing
      the return URL. (CNY-2069)
    * The client is now properly computing the downloaded file's
      digest if a size limit was specified. (CNY-2072)
    * A regression from Conary 1.1.94 that caused some local cooks to
      fail to be installable due to incorrect primary trove information
      has been fixed (CNY-2078)

  o Other Changes
    * InodeStreams and FileStreams now preserve unknown elements,
      allowing future additions to those without breaking fileId
      computation. (CNY-1971)

Changes in 1.1.95:
  o Server Changes
    * A bug which triggered an exception while migrating postgresql
      repositories has been fixed. (CNY-1912)
    * The getNewTroveInfo call works faster for mirror operations.
      (CNY-2006)
    * An issue that prevented the server from responding with the
      proper error message when in maintenance mode has been fixed.
      (CNY-2005)
    * An issue that was affecting cooking performance when looking
      up path IDs has been fixed. (CNY-1996)

  o Client Changes:
    * A bug which prevented the mirror client from using hidden commits
      when mirroring to a single target has been fixed. (CNY-1981)
    * Clone/promote no longer complains when a buildreq is not also
      being cloned to the new location. (CNY-1844)
    * Turned off flavorPreferences for 1.2 release, as they are not
      quite ready. (CNY-2023)

  o Bug Fixes:
    * Bootstrapping python can now find system conary when using the
      bootstrapped python to determine python dependencies. (CNY-2001)
    * A bug in findTroves when using partial labels, introduced as
      part of 1.1.90, has been fixed. (CNY-2011)
    * cvc operations no longer trace back when the current working
      directory can no longer be accessed. (CNY-2014)
    * Redirects to nothing are now displayed when using --trove-flags.
      (CNY-2025)
    * Stack frames now wrap long lines to make them easier to read.
      (CNY-2016)
    * Comparison of VersionSequence objects is now more robust.
      (CNY-2020)
    * Autosourced files added to both a shadow and its parent now merge
      properly. (CNY-1856)

Changes in 1.1.94:
  o Bug Fixes:
    * Python extension modules installed at the top level of the Python
      search path no longer produce a traceback when computing
      dependencies. (CNY-1995)

Changes in 1.1.93:
  o Build Changes:
    * Filesets now accept macros. (CNY-148)
    * crossRequires are now ignored when not cross compiling. (CNY-1950)
    * Malformed .jar files are now ignored when computing Java
      dependencies. Previously, Conary exited with an error while
      attempting to process them. (CNY-1983)
    * Conary dependencies are no longer attempted when cross-compiling,
      and when bootstrapping python, modules are now sought in system
      python directories as well as in the destdir. (CNY-1986)
    * Python extension modules (.so files) now expose the proper
      dependencies by providing, for example, itertools (the true
      name) as well as itertoolsmodule (as it has previously), but
      requiring the shorter name if it is available on the system.
      (CNY-1077)

  o Client Changes:
    * The cvc promote and clone commands are now more efficient and do
      not download unnecessary packages. This also makes it possible
      to clone packages where access to some of the included troves
      is unavailable at the time of the promote or clone operation.
      (CNY-1913)
    * A bug which prevented the mirror client from using hidden commits
      when mirroring to a single target has been fixed. (CNY-1981)
    * Filesets are now cloneable. (CNY-1297)

  o Server Changes
    * A bug which triggered an exception while migrating postgresql
      repositories has been fixed. (CNY-1912)

  o Bug Fixes:
    * The clone and promote commands now work when cloning over removed
      packages. (CNY-1955)
    * searchPath will now provide only the best flavor match when
      matching against groups with more than one version of a package
      available. Previously, it would return all matches. (CNY-1881)

Changes in 1.1.92:
  o Bug Fixes:
    * ccs2tar correctly handles changesets with duplicate contents and
      hard links. (CNY-1953)
    * An error in the way attributes of ServerProxy classes get
      marshaled has been fixed. (CNY-1956)
    * If local flags (e.g. kernel.smp) are defined in /etc/conary/use,
      cooking no longer produces a traceback. (CNY-1963)
    * The last trove source in a trove source stack is now properly
      passed flavor information. (CNY-1969)
    * Derived packages properly handle files that were not flavored due
      to an exception in the upstream packages. (CNY-1954)
    * The transport layer is automatically encoding non-ASCII strings
      into XMLRPC Binary objects. (CNY-1932)
    * An error that was causing warnings to be printed while cooking
      groups has been fixed. (CNY-1957)

  o Server Changes
    * A bug which triggered an exception while migrating postgresql
      repositories has been fixed. (CNY-1912)

  o Build Changes:
    * Mono (CIL) files are now placed in :cil components by default.
      (CNY-1821)

  o Other Changes
    * The transport layer is using BoundedStringIO objects for
      compression, decompression and XMLRPC encoding/decoding, to
      avoid excessive memory consumption. (CNY-1968)

Changes in 1.1.91:
  o Client Changes:
    * A new configuration option, "flavorPreferences", has been added.
      The client uses this list of flavors in trove selection.
      (CNY-1710)
    * Large files are now compressed on disk instead of in memory when
      creating rollbacks. (CNY-1896)
    * The Conary client API is now more careful with releasing open
      file descriptors. (CNY-1834)
    * The "migrate" mode has changed to overwrite changes made to
      files that are not yet owned by Conary, but already exist on the
      system, as well managed, non-configuration files that have
      changed. (CNY-1868)
    * When signals are received during updates, the journal is now
      rolled back before conary terminates. (CNY-1393)
    * A 'cvc checkout' of multiple projects uses far fewer repository
      calls now, and uses a single changeset.
    * The 'cvc update' and 'cvc diff' commands now accept a source
      version argument without a source count. (CNY-1921)

  o Server Changes:
    * Setting "forceSSL" once again requires a HTTPS connection be
      used when authentication data is passed to an Apache based
      Conary Repository. (CNY-1880)
    * A bug that caused incorrect values for sourceItemId and
      clonedFromId to be used when groups and components were
      committed as part of one changeset has been fixed. (CNY-1903)
    * A bug that caused the Latest table to be rebuilt incorrectly
      when migrating to schema version 15.0 has been fixed.
      (CNY-1909)

  o Build Changes:
    * Redirects will now be followed in group recipes. Previously,
      including redirects would result in an error. (CNY-1693)
    * Derived recipes can now be based on troves which have files
      that have the same content (SHA1) as each other but are
      members of different link groups (are not intended to be
      installed as hard links to each other). (CNY-1733)
    * Derived packages now work properly if the troves they are based
      on contain dangling symlinks. (CNY-1914)
    * Symbolic links that have not changed in a derived package are
      now correctly ignored by policies that are not interested in
      unmodified files. (CNY-1879)
    * The build flavor string used for building a trove is now stored
      as part of that trove's troveInfo field. (CNY-1678)
    * Looking up path IDs now stops when all files have been found,
      instead of always walking the shadow hierarchy. (CNY-1911)
    * multilib cooks set only Arch.x86_64. (CNY-1711)

  o Bug Fixes:
    * The new OpenPGP parsing code now accepts Version 3 keys and
      signatures, without verifying them. (CNY-1931)
    * A file descriptor leak in the getFileContents method has been
      fixed.
    * If ignoreErrors is set for a configuration file, that setting is
      now honored for contexts as well.
    * Troves with large numbers of identical files now erase faster,
      thanks to a SQL fix in sqldb.iterFiles. (CNY-1937)
    * Python dependency determination now properly ignores filenames
      like "python.so" when looking for version flags. (CNY-1940)
    * Conary now correctly avoids assuming that standard I/O files
      are objects with fileno() methods. Previously, calling
      Conary interfaces with non-file objects associated with
      standard input, output, or error could trace back. (CNY-1946)
    * The --buildreqs option for 'conary q' now functions when
      multiple build requirements have the same name.
    * An issue related to the flavor preferences list not being
      properly populated when a group was cooked has been fixed.
      (CNY-1951)

  o Other Changes:
    * Conary tracebacks now report values for each variable in the
      local namespace in each frame. (CNY-1922)
    * select() calls have been replaced with poll() for higher
      efficiency. (CNY-1933)

Changes in 1.1.35:
  o Client Changes:
    * Unknown trove info types in the database are stored in extracted
      trove info properly (CNY-2059)
    * diff and patch now support files without trailing newlines (CNY-1979)

Changes in 1.1.34:
  o Build Changes:
    * The default settings from r.add() will now override the default
      settings from an r.addAll() (CNY-1882)
    * Looking up path IDs is now stop when all files have been found,
      instead of always walking the shadow hierarchy. (CNY-1911)

  o Bug Fixes:
    * A bug that caused an error message in the rPath Appliance
      Platform Agent (rAPA) when using an entitlement generator has
      been fixed. (CNY-1946)

Changes in 1.1.33:
  o Build Changes:
    * The addArchive() source action now handles xpi archives. (CNY-1793)
    * Unknown flags are now ignored when calling loadRecipe with a
      flavor, instead of printing a traceback.

  o Update Changes:
    * Updates to groups are now allowed to be merged with other groups
      in update jobs, reducing the number of jobs that are used for
      updates.

  o Client Changes:
    * Cloning now always increments group version counts, mimicing
      the behavior of group cooking. (CNY-1724)
    * When promoting, --all-flavors is now on by default.  However, if
      a flavor to promote or clone is specified, promotes will be
      limited by that flavor. (CNY-1535)
    * Several commands, such as promote, update and rq, now take an
      --exact-flavors flag.  If specified, the flavors for each trove
      must match exactly - no system flavor or heuristic is used to
      find the trove you want. (CNY-1829)
    * If there is a problem with domain name resolution, conary will
      retry 5 times. However, if the connection fails after those
      attempts, future connection requests will now fail after one try.
      (CNY-1814)

  o Bug Fixes:
    * The SQLite "ANALYZE" command is no longer run on local SQLite
      databases. Any data stored by the "ANALYZE" command will be
      removed from the local database unless it is being accessed
      read-only. Database performance is poor on databases with
      "ANALYZE" data in them. (CNY-778)
    * Some bugs related to installing relative changesets were fixed.
      These bugs would manifest themselves by making relative changesets
      not installable when the network was down. (CNY-1814)

Changes in 1.1.32:
  o Client Changes:
    * A getDownloadSizes() method has been added to the ConaryClient
      object to determine the over-the-wire transfer size of the jobs
      in an UpdateJob object.  Call requires a single repository be
      the source of the entire update. (CNY-1757)
    * cvc reports a more accurate error message when the CONARY file in
      the current directory is not a regular file

  o Server Changes:
    * A "infoOnly" parameter to has been added to the getChangeSet()
      repository method in protocol version 51. (CNY-1757)
    * The list of repository methods is now automatically generated
      instead of statically listed. (CNY-1781)
  
  o Bug Fixes:
    * The addSvnSnapshot() source action now uses the lookaside directory
      for generating the snapshot, instead of using the remote repository.
      (CNY-1777)
    * A bug that prevented unused entries in the Versions table of the
      system Conary database from being cleaned up after erasures has
      been fixed.
    * A bug that caused changes in the byDefault status of a trove to
      be omitted from local rollbacks has been fixed. (CNY-1796)

Changes in 1.1.31.4:
  o Server changes:
    * Setting "forceSSL" once again requires a HTTPS connection be
      used when authentication data is passed to an Apache based
      Conary Repository. (CNY-1880)
    * A bug that caused incorrect values for sourceItemId and
      clonedFromId to be used when groups and components were
      committed as part of one changeset has been fixed. (CNY-1903)
    * A bug that caused the Latest table to be rebuilt incorrectly
      when migrating to schema version 15.0 has been fixed.
      (CNY-1909)

  o Client changes:
    * Large files are now compressed on disk instead of in memory when
      creating rollbacks. (CNY-1896)

Changes in 1.1.90:
  o Major Changes:
    * Label multiplicity, in which a trove on the same label
      appearing on multiple branches was understood as meaning that
      all the trove can be installed at once, is being generally
      deprecated.  Instead, a newer trove on a different branch that
      ends with the same label as an older trove will be considered
      together with and generally preferred to the older trove.
      Branch affinity, in which Conary keeps packages from the same
      branch during an update, is therefore replaced with label
      affinity, in which Conary keeps packages from the same label
      during an update.  Many of the individual changes in this
      version are parts of implementing this general change in
      behavior.

  o Client Changes:
    * Added getTroveLatestByLabel as a client-side call.
    * Label lookups pick the latest version which matches instead of
      the latest version on each branch.
    * Replaced branch affinity with label affinity.
    * getAllTroveLeavesByLabel() filters results by server names to
      eliminate spurious results from repositories which host multiple
      server names. (CNY-1771)
    * The cvc and conary commands now ignore broken pipes on standard
      output instead of producing a traceback. (CNY-1853)
    * Redirects follow the label of the branch they were built with
      instead of the branch itself.
    * Building redirects to a branch is now deprecated; redirects should
      point to labels instead. (CNY-1857)
    * The --replace-files option has been split into
      --replace-managed-files, --replace-unmanaged-files,
      --replace-modified-files, and --replace-config-files. The original
      option is still accepted, and is equivalent to specifying all four
      of the new options simultaneously (CNY-1270)
    * When updating, conary will never automatically drop an architecture
      from an installed trove (unless you specify the flavor to update to 
      explicitly).  (CNY-1714)
    * Dependency resolution now allows updates to go across branches if the
      branches are on the same label.
    * Dependency resolution now follows the same "never drop an architecture"
      rule as other update code. (CNY-1713).
    * Added --show-files parameter to "conary config" to display where
      configuration items came from.
    * Newly installed transient files now silently replace files which are
      otherwise unowned. (CNY-1841)

  o Build Changes:
    * The cvc update command can now update multiple directories
      simultaneously.
    * Java files are now put in a :java component by default. (CNY-527)
    * Python dependencies now include flags designating the major version
      of python involved, as well as a flag distinguishing the target
      architecture library directory (normally "lib" or "lib64") to
      enhance update reliability.  When building a bootstrap python
      or using a different python executable than Conary is running
      with, Conary will use an external python process to determine
      python dependencies. (CNY-1517)
    * Ruby dependencies are now generated, and Ruby modules are placed
      in a :ruby component by default.  Flags are included in the
      dependencies similar to the Python flags, except that they are
      not conditional. (CNY-612)
    * Ensure that two binaries with the same source count but different
      build counts end up with the same build count after cloning. (CNY-1871)

  o Scripts Changes:
    * Repository database migration scripts have been integrated into a 
      common unit.

  o Bug Fixes:
    * Fix a bug in commit code that made r.macros.buildlabel unusable because
      you could not commit recipes that used it.  (CNY-1752)
    * An internal class, _AbstractPackageRecipe, has been renamed to
      AbstractPackageRecipe, in order to allow the inclusion of its
      methods in its subclasses' documentation pages.  The old name is
      still available for compatibility with older modules.  (CNY-1848)
    * Multiple entitlements can be stored for a single hostname or glob
      (previously only the last hostname for a particular hostname/glob
      would be used). (CNY-1825)
    * Cloning the source component for filesets is now allowed.
    * includeConfigFile now sorts files that are matched in globs
    * The default settings from r.add() will now override the default
      settings from an r.addAll() (CNY-1882)
    * Cloning no longer downloads components that won't be cloned (CNY-1891)

  o Other changes:
    * The showchangeset script now displays information on redirect
      troves.

Changes in 1.1.31.3:
  o Server changes:
    * Added EntitlementTimeout exception to notify clients that an
      entitlement has timed out from the authentication cache (CNY-1862)
    * Added remote_ip to user and entitlement based external authentication
      checks (CNY-1864)
    * Fixed bug in proxy which prevented remote_ip from being passed to
      internal repository

  o Client changes:
    * Reread entitlements from disk when EntitlementTimeout is received
      (CNY-1862)

  o Other changes:
    * Logcat now works for calls which passed lists of entitlements

Changes in 1.1.31.2:
  o Proxy changes:
    * Proxy can now inject entitlements and user authentication on behalf
      of clients (CNY-1836)

Changes in 1.1.31.1:
  o Bug Fix:
    * Proxies used wrong getChangeSet call for old protocol versions (CNY-1803)

Changes in 1.1.31:
  o Bug Fix:
    * A bug that caused an Internal Server Error when a Conary proxy
      attempted to convert a changeset for an older client when the
      upstream Conary repository was not running 1.1.29 or later has
      been fixed. (CNY-1792)

Changes in 1.1.30:
  o Bug Fixes:
    * The version cache for upstream servers in the Conary proxy
      incorrectly included user information in the URL, causing
      KeyErrors when users were switched to anonymous. (CNY-1787)
    * An issue related to the formatting of repository map entries
      has been fixed. (CNY-1788)
    * The Conary proxy no longer supports protocol version 41
      (and hasn't for a few releases).
    * An issue that was affecting the performance of the getChangeSet
      API call on Conary proxies running in an apache environment
      has been fixed.

Changes in 1.1.29:
  o Client Changes:
    * In conaryrc files, repositoryMap entries can now use wildcards
      for the server name.
    * Multiple entitlements can now be sent to each server.
    * Server names in entitlements may include wildcards.
    * Entitlements may be placed in conaryrc files now using
      'entitlement server entitlement'. "conary config" displays
      entitlement information.
    * A bug that limited a single MetadataItem to less than 64 KiB has
      been fixed.  Conary 1.1.29 will produce metadata that will not
      be visible to older clients.  Likewise, metadata produced by
      older clients will not be visible to Conary 1.1.29 and later
      clients. (CNY-1746)
    * Metadata items can now store strings with NUL characters in
      them. (CNY-1750)
    * The client API will now raise an InsufficientPermission error
      instead of an OpenError when the client's entitlements are
      not allowing access. (CNY-1738)

  o Build Changes:
    * Refreshed autosource files are now displayed by 'cvc revert' and
      'cvc diff'. (CNY-1647)
    * Support for the Bazaar revision control system has been added via
      r.addBzrSnapshot(). (requires bzr >= 0.16).

  o Server Changes:
    * (Nearly) all repository operations are now performed using the
      permissions of the anonymous user in addition to the permission
      set for any user authentication information which is present.
    * Path names in the entitlementsDirectory no longer have any
      meaning. All entitlements are read, and the serverName in the
      XML for the entitlement is used to determine which server to
      send the entitlement too.
    * Entitlement classes are no longer used as part of authentication;
      they may still be specified, but repositories now look up the
      class(es) for an entitlement based on the key.

  o Internal Changes:
    * The restart information, necessary for Conary to resume execution
      after a critical update is applied, now includes the original
      command line. The way this information is stored is incompatible
      with very old versions of Conary.  Downgrading from Conary
      version 1.1.29 (or newer) to version 1.1.11 (or older) is known
      to fail. (CNY-1758)

  o Bug Fixes:
    * 'conary rblist' no longer produces a stack trace if the
      installLabelPath configuration option is not set. (CNY-1731)
    * A bug that caused an "Error parsing label" error message when
      invoking "cvc commit" on a group recipe that used
      r.setSearchPath(str(r.labelPath[0]), ...) has been
      fixed. (CNY-1740)
    * Proxy errors are now reported in the client, for easier
      debugging. (CNY-1313)
    * A bug that caused an "Unknown error downloading changeset" error
      when applying an update job that contained two different
      versions of the same trove has been fixed. (CNY-1742)
    * Adding redirects which pointed to otherwise-unused branches
      corrupted the database by creating a branch without corresponding
      label information.
    * When critical updates are present in an update job that has
      previously downloaded all the changesets, Conary will no longer
      unnecessarily re-download the troves. (CNY-1763)
    * TroveChangeSet.isRollbackFence() now returns the correct answer
      if the trove changeset does not contain absolute trove
      info. (CNY-1762)
    * A bug related to entitlement directories containing unreadable
      files has been fixed. (CNY-1765)
    * A bug that prevented epydoc from producing documentation on
      the Conary code has been fixed. (CNY-1772)
    * Conary will temporarily fall back to reading unsigned group
      script information from changeset files that are created by
      Conary < 1.1.24.  Once rBuilder creates changesets with a newer
      version of Conary, this change will be reverted. (CNY-1762)
    * Changeset files are now written as absolute paths in the
      changeset index file. (CNY-1776)
    * Entitlement configuratioon lines continue to accept an entitlement
      class for backwards compatibility purposes. (CNY-1786)

Changes in 1.1.28:
  o Documentation Changes:
    * Incorrect references to createGroup have been fixed. (CNY-1700)

  o Build Changes:
    * Files added with in the repository and locally no longer cause
      'cvc update' to fail as long as the files have the same fileId.
      (CNY-1428)
    * r.Link allows full paths to be specified for the target of the
      link as long as the directory matches the source of the link.
      (CNY-751)
    * "cvc mv" has been added as a synonym for "cvc rename".
    * r.addCvsSnapshot() now works correctly with anonymous,
      pserver-based, servers. Previously, cvs checkout would fail due
      to strange characters being in the destination directory.
    * r.add*Snapshot() will now raise errors if the shell commands they
      are executing fail for any reason

  o Bug Fixes:
    * An index has been added to improve the performance of various
      file stream related queries in a Conary repository. (CNY-1704)
    * Directories in binary directories are no longer (incorrectly)
      provided. (CNY-1721)
    * "conary update" now works with read-only changesets. (CNY-1681)
    * the setTroveInfo call refuses to update missing troves (CNY-1741)

  o Server Changes:
    * getChangeSet call now returns supplemental information
      (trovesNeeded, filesNeeded, and removedTroves) for each individual
      job separately, instead of combining them for the entire job list.
    * proxy now combines all upstream changeset requests into a single
      job request for servers running this version or later. (CNY-1716)
    * mirrorMode wasn't passed through to changeset fingerprint calls
      from the caching code.

Changes in 1.1.27:
  o New Features:
    * All group cooks for one source must be done as a large cvc cook
      action instead of one-by-one. (CNY-1303)
    * Group flavors are much shorter if you turn on the config item
      "shortenGroupFlavors".  Some flags, like
      vmware and xen and architecture flags, are always included in a
      group flavor. (CNY-1641)
    * The Conary client is now able to access the network using
      authenticated HTTP proxies. (CNY-1687)

  o Build Changes:
    * A new recipe method, r.MakeFIFO(), is available which will create
      a named pipe at a specified location. (CNY-1597).

  o Internal Changes:
    * Flags for update jobs changed from a bitmask to a class.
    * Removed vestigial support for file label priority paths.

  o Bug fixes:
    * Patch code no longer fails when trailing context is missing at
      the end of the file. (CNY-1638)
    * Files with no permissions set (chmod 0) confused Conary due to
      improper checks for None. (CNY-1678)
    * Errors in the changeset downloading code are no longer ignored
      by the client. (CNY-1682)
    * An error in the resumption of a build has been fixed. (CNY-1684)
    * The introduction of mirrorMode during changeset cration (CNY-1570)
      caused the generation of empty diffs in some cases. mirrorMode now
      includes full contents for all files instead of generating diffs
      (CNY-1699)
    * If you're promoting two flavors of the same version of the same trove,
      they will now always have the same version on the target branch.
      (CNY-1692)

Changes in 1.1.26:
  o New Features:
    * The listcachedir script has been added to help with maintenance
      tasks for the repository changeset cache. (CNY-1469)
    * Conary proxies are now adding an HTTP Via: header. (CNY-1604)

  o Internal Changes:
    * Creating changesets supports a 'mirrorMode', which includes file
      contents of files if their version has changed (even if the sha1
      of those contents are the same). Mirroring uses this to ensure
      complete contents. (CNY-1570)

  o Client Changes:
    * A potential race condition where an update could change the state
      of the Conary database while the rollback code is executing has
      been fixed. Note that as part of the fix for CNY-1591, the update
      and rollback operations cannot commit at the same time; the fix
      further ensures long-running operations detect the state change.
      (CNY-1624)

  o Bug fixes:
    * Manipulating source components now works better when a source
      component has been marked removed.
    * A problem related to the way shim clients use the ServerProxy
      object has been fixed. (CNY-1668)

Changes in 1.1.25:
  o New Feature:
    * Conary now supports a "searchPath" configuration option, which
      operates like the installLabelPath configuration option but can
      contain both packages and labels.  For example:
      "searchPath group-os contrib.rpath.org@rpl:1" can be used to
      configure conary to first install the version of a package
      referenced in group-os, then to fall back to installing from
      contrib.rpath.org@rpl:1. (CNY-1571)

  o Build Changes:
    * GroupRecipe.add*Script now accepts a path to the script as the
      initial parameter.
    * r.addArchive() now supports a preserveOwnership parameter.  When
      set to True, owners and groups from cpio, rpm, and tar archives
      are used as the owners and groups in the final package.
      (CNY-927)
    * A new "cvc revert" command has been added that reverts any local
      changes made in the current directory. (CNY-1222)
    * GroupRecipe.addCopy() copies compatibility classes and group
      scripts onto to groups.  New copyScripts and
      copyCompatibilityScripts options to GroupRecipe.addCopy() and
      GroupRecipe.addAll() can be used to change this
      behavior. (CNY-1642)
    * A new build r.IncludeLicense() action has been added. This build
      action will take either a directory structure of licenses or a
      single license file, normalize its contents, and place it in a
      directory in /usr/share/known-licenses, which will be used at a
      later date by conary-policy.  This method is only useful for
      organizations maintaining a set of packages as part of a Linux
      OS platform.

  o Client Changes:
    * An explicit commit lock is now used to prevent overlapping
      updates and rollbacks.  (CNY-1591)
    * The conaryclient module now exposes ChangeSetFromFile to
      instantiate ReadOnlyChangeSet objects from .ccs
      files. (CNY-1578)
    * "conary q --debug --info" now also displays information about
      where a trove was cloned from if it exists.
    * Redirects with multiple targets can now be built and installed.
      (CNY-1554)
    * Conary repositories now support creating changesets that contain
      files whose compressed contents are greater than or equal to 4
      GiB in size.  Old versions of Conary that attempt to access a
      changeset that contains a compressed file larger than 4 GiB in
      size will report a error of "assert(subMagic == SUBFILE_MAGIC)".
      Previously, an overflow error occurred. (CNY-1572)

  o Internal Changes:
    * Conary clients can now request a specific changeset format
      version from a Conary repository.  This feature requires Conary
      protocol version 48.  This allows one to use new Conary clients
      to generate changesets understood by older clients. (CNY-1544)
    * Internal recipe source management moved into the generic
      Recipe() class from PackageRecipeClass().

  o Server Changes:
    * Standalone Conary repositories or proxies can be run in SSL mode
      if m2crypto is installed and the configuration options "useSSL",
      "sslCert", and "sslKey" are properly set. (CNY-1649)

  o Bug Fixes:
    * A bug that sometimes caused "user/group does not exist - using
      root" messages to be displayed when running "cvc update" created
      new files has been fixed. (CNY-763)
    * The flavor of a derived package (which is an experimental
      feature) built from unflavored package is now properly set to
      unflavored. (CNY-1506)
    * Macros in arguments to the version control system recipe class
      commands are now properly expanded. (CNY-1614)
    * The Conary client will now bypass proxies running on remote
      machines with repositories running on localhost. (CNY-1621)
    * "cvc promote" no longer displays some warnings that were rarely
      helpful unless invoked with the --debug argument. (CNY-1581)
    * A bug that caused the storage of unneeded "unknown" entries in
      the TroveInfo table has been fixed. (CNY-1613)
    * A regression in "cvc annotate" that would produce a traceback
      for not finding a SequenceMatcher class in fixeddifflib was
      fixed.  (CNY-1625)
    * Build commands that invoke shell commands now perform shell
      quoting properly.  Thanks to Pavel Volkovitskiy for finding the
      bugs and submitting the patch. (CNY-1627)
    * Mirroring using group recursion has been fixed. (CNY-1629)
    * Mirroring using group recursion no longer creates
      cross-repository relative changesets. (CNY-1640)
    * r.Install will now replace files which are read-only. (CNY-1634)
    * A bug that caused an unhandled exception when creating a local
      rollback for a trove that had missing troveinfo has been fixed.
    * Attempting to run "cvc merge" in a directory which was not
      already at the tip of a shadow no longer causes a confusing
      error message.  Previously the message was "working directory is
      already based on head of branch"; now the message is "working
      directory is not at the tip of the shadow".
    * cvc commands which need to instantiate the recipe object (merge,
      refresh, and commit) no longer fail if unknown use flags are
      used by the recipe.
    * Running the command to mark a trove as removed from the
      repository on a trove that has already been marked as removed no
      longer results in an error. (CNY-1654)
    * "conary rdiff" now works properly when multiple flavors of the
      same trove are present in the same group. (CNY-1605)
    * "conary rdiff" no longer produces an error if the same file is
      present on different labels. (CNY-1623)
    * A bug that caused inconsistent behavior when troves are pinned
      has been fixed.  Previously, if an update operation would change
      the version of a pinned trove to a version included in a group
      that is installed on the system, the pin would not
      hold. (CNY-1652)
    * A bug that caused an unhandled exception in the Conary update
      code when shared contents to a file in a link group are
      duplicated in the changeset due to distributed contents has been
      fixed.

Changes in 1.1.24.1:
  o Release Correction
    * The source archive for 1.1.24 was not built from the tag for
      1.1.24 in the Mercurial repository.  1.1.24.1 is built from the
      1.1.24 tag.

Changes in 1.1.24:
  o New Feature:
    * Conary 1.1.24 introduces the framework needed to implement a new
      metadata design for Conary.  The new metadata feature allows
      various information such as description to be set for a trove.
      New XML-RPC interfaces, getNewTroveInfo() and setTroveInfo(),
      have been added to facilitate mirroring metadata.
      addMetadataItems() has been added to allow metadata to be added
      to a trove after it has been built. (CNY-1577)

  o Client Changes:
    * The Conary client now distinguishes between an upstream Conary
      proxy and a plain HTTP proxy. This is so we can properly handle
      SSL traffic through an HTTP proxy using the CONNECT HTTP method.
      As such, there is now a "conaryProxy" configuration variable, in
      addition to the "proxy" variable. (CNY-1550)
    * The "proxy" (and newly introduced "conaryProxy") variables can
      be turned off by setting them to "None". (CNY-1378)
    * Clients requesting the inclusion of configuration files residing
      on the network now upload their version. This opens up the
      possibility for the server to serve different configuration
      files to different client generations. (CNY-1588)
    * Configuration variables "localRollbacks" and "pinTroves" get
      used as defaults when applying an update job; they can be
      explicitly overridden. (CNY-1583)

  o Bug Fixes:
    * A bug in the way the proxy configuration variable is set has
      been fixed. (CNY-1586)
    * A bug that caused a traceback when rolling back group updates
      from rollback changesets created when the "localRollback"
      configuration option was set has been fixed. (CNY-1590)
    * A bug that caused a traceback when applying a local rollback
      changeset with a locally modified file has been fixed.  Conary
      needed to create the directory that the locally modified file
      resides in first. (CNY-1444)
    * Applying rollbacks could attempt to invalidate the rollback stack,
      which would cause corruption of the rollback stack (CNY-1587)

Changes in 1.1.23:
  o Client Changes:
    * A new command, "conary rdiff", has been added. This allows one
      to inspect the differences between any two troves with the same
      name. (CNY-855)

  o Build Changes:
    * Conary recipes can now directly reference source code through
      version control systems.  The new r.addMercurialSnapshot(),
      r.addCvsSnapshot(), and r.addSvnSnapshot() source actions check
      out repositories and create snapshots.  They are integrated with
      the "cvc refresh" command for fetching more recent source code
      from version control repositories. (CNY-1)
    * The r.replace() function in group recipes now supports the
      searchPath parameter. (CNY-1574)

  o Bug Fixes:
    * A corner case affecting server-side matching of troves against
      negative flavors has been fixed. (CNY-641)
    * A bug in the StreamSet thaw code that prevented frozen StreamSet
      objects with a tag value greater than 128 from being thawed
      properly has been fixed.
    * A bug has been fixed that prevented creating a diff of a Trove
      object that contained troveInfo with unknown data. (CNY-1569)
    * A bug in the logic used by Conary to determine whether or not
      the rollback stack should be invalidated based on group update
      scripts has been fixed. (CNY-1564)
    * A bug that caused an unhandled exception in a Conary proxy when
      it attempted to create a changeset from a pre-Conary-1.1.x
      server has been fixed.
    * Small race condition in populating the cache for both
      repositories and proxies has been fixed (CNY-1576)

Changes in 1.1.22:
  o Major Changes:
    * Group troves can now declare an (integer) compatibility class
      which is used to automatically invalidate rollbacks (existing
      groups are considered to be in compatibility class zero). When a
      group is upgraded to a new group which has a different
      compatibility class, the rollback stack is invalidated unless
      the group also contains postRollback script which can rollback
      to the version being updated. Postrollback scripts can now be
      defined with a list of compatibility versions they are able to
      roll back to. Old invalidateRollback parameter for some group
      scripts is no longer supported.

  o Client Changes:
    * To take advantage of Conary's ability to apply the critical
      update set and restart before applying the rest of the updates,
      three new API calls have been added: newUpdateJob,
      prepareUpdateJob and applyUpdateJob. (CNY-1454)
    * A new argument, --no-restart, has been added to conary. This has
      to be used in conjunction with --root and allows one to skip the
      restarts after applying critical updates when installing in a
      chroot. (CNY-1458)
    * Proxy configuration parameter is now of the form 'proxy protocol
      url' (i.e. 'proxy http http://proxy.some.com'), and allows
      separate proxies to be configured for http and https. If old
      'proxy url' form is used, separate proxies are configured for
      http and https rather than a single proxy being using for both
      protocols. Users who need the old behavior should set explicit
      configure the same proxy for both protocols.

    * Conary no longer runs group scripts when "--just-db" is
      specified on the command line.
    * The conary.conaryclient.mirror.mirrorRepository() function now
      accepts a list of target repositories.

  o Build Changes:
    * Conary has tools in place through a new cross flag and a new
      "target" flavor to support better defining of cross compiling
      builds.  (CNY-1003)
    * Configuration files are again allowed to have executable bits
      set, but configuration files with executable bits set are not
      included in the :config component even if the :config component
      is being created. (CNY-1260, CNY-1540)

  o Proxy Changes:
    * A proxy can now be configured to use an http proxy for all
      outgoing requests. The 'proxy' configuration item is supported
      in a manner identical to the client.
    * The (unused) ability for a standalone server to act as both a
      proxy and a standalone server has been removed; this removes the
      standalone proxies dependence on the X-Conary-Servername header.

  o Internal Changes:
    * The createTrigger() method of dbstore drivers no longer accepts
      the "pinned" keyword parameter.
    * SeekableNestedFile and FileContainer objects no longer depend on
      the file pointer for reads; pread() is used everywhere.  This
      allows the underlying file descriptors to be shared between
      objects or between threads.
    * Repository schema now understands the concept of minor and major
      schema revisions. (CNY-811)

  o Bug Fixes:
    * A bug in proxy code that caused conary to use https through a
      proxy when http was desired has been fixed. (CNY-1530)
    * A bug in clone/promote relating to cloning when there are
      flavors on the clone label that are superset of the current
      flavor, but the current flavor doesn't exist has been
      fixed. (RMK-415)
    * A race condition related to the multithreaded Conary client,
      where one thread could modify an unprotected variable assumed
      immutable by a different thread has been fixed. (CNY-1450)
    * If the database is locked, Conary will no longer display a stack
      trace, but an error message. (CNY-1292)
    * The Conary library now uses a built-in difflib if the system's
      difflib is not patched for recursion. (CNY-1377)
    * Mirroring troves marked as removed from repositories running on
      MySQL has been fixed. (CNY-1193)
    * Repository cooks now sets the subprocess' stdin to /dev/null to
      avoid hanging while waiting from stdin. (CNY-783)
    * Trove.verifyDigests() no longer fails erroneously if a signature
      version 0 digest has not been calculated and set in
      troveInfo. (CNY-1552)
    * A bug in changeset reset() which affected reusing changesets in
      merges has been fixed. (CNY-1534)
    * A bug in changeset based trove sources where the underlying
      changesets never got reset has been fixed. (CNY-1534)

Changes in 1.1.21:
  o Repository Changes:
    * A "hidden" keyword argument has been added to the
      commitChangeSet() and hasTroves() method.  This allows mirror
      users to commit troves which will never be displayed to users.
      The presentHiddenTroves() call makes all hidden troves
      visible.  The XML-RPC protocol version is now 46.

  o Internal Changes:
    * StreamSet operations in C now use a common StreamSet_GetSSD()
      function which creates the _streamDict object if it does not yet
      exist.  This fixes crashes in rare cases where a
      StreamSet.find() class method is used before any instances of
      that StreamSet have been created. (CNY-1524)
    * Numeric StreamSet types can now have values set to None (which
      indicates that there is no value set at all).  Additionally, if
      passed an empty string to the thaw() method, the value is set to
      None. (CNY-1366)

  o Bug Fixes:
    * A bug in commitChangeSet() which returned a "file not found"
      error when the user had insufficient permission for the commit
      operation has been fixed.
    * A bug that caused Conary to raise an unhandled exception when
      updating a trove that has missing TroveInfo data in the local
      database.  When new types are added to TroveInfo, older versions
      of Conary omit the new data from the database.  Once a version
      of Conary is used that understands the new data types, the
      missing data is restored to the previously incomplete trove.
    * Handling user permissions when committing under certain 
      circumstances against a Conary 1.1.20 was fixed. (CNY-1488)

Changes in 1.1.20:
  o Major Changes:
    * Groups can now include scripts which are automatically run
      before an install, after an install, after an update, and after
      a rollback.  Documentation on how to add these scripts to groups
      will be posted to wiki.rpath.com shortly.  Unlike tag handlers,
      these scripts are not inherently reversible; therefore if a post
      update script is executed, the rollback stack will be reset.  The
      rollback information is still stored in the rollback directory,
      but the "conary rollback" and "conary rblist" commands will no
      longer be able to access the previous rollbacks.

      Only Conary repositories running version 1.1.20 or later can
      store these scripts.  If the repository is not running the
      minimum required version, a "changeset being committed needs a
      newer repository server" error will be produced.

      If an older version of Conary downloads a group that has a
      script associated with it, the scripts will be silently ignored.
      Future versions of Conary may add a "Requires: trove:
      conary(group-scripts)" dependency to groups that have scripts
      associated with them. (CNY-1461)

    * Support for versioned trove signatures has been added. (CNY-1477)
    * Version 1 signatures have been added which use a SHA256 digest
      that includes the frozen form of unknown troveInfo
      segments. (CNY-1186)
    * Unknown troveInfo segments are stored in both the repository and
      local database and restored properly. (CNY-1186)

  o Client Changes:
    * Hashes of the directories in which a trove places files are now
      computed and stored in troveInfo. (CNY-857)
    * A --file-flavors option has been added to "conary query/q",
      "conary repquery/rq", and "conary showcs/scs". (CNY-1507)
    * The ability to promote using branches and to promote to siblings
      of parents has been added.  For example, you can now promote
      from /A//B to /C without first cloning uphill to A. (CNY-1513)

  o Build Changes:
    * When Conary calls an external program (python, perl, monodis) to
      determine file dependencies and that program is not a part of
      the package being built, it will warn if that external program
      is not provided by a component in build requirements. (CNY-1492)

  o Internal Changes:
    * The conary.lib.elf module can now be built against libelf
      version 0.8.0 or later as well as the libelf implementation
      provided by elfutils.  libelf can be downloaded from
      http://www.mr511.de/software/ (CNY-1501)
    * The Conary client API has a new method disconnectRepos() that
      allows one to cut access to the networked repositories.  A
      RepositoryError exception is raised if network access is
      attempted. (CNY-1474)

  o Bug Fixes:
    * StreamSet objects didn't work with inheritance because the C
      implementation treated an internal variable as inheritable when
      it should have been treated as a class variable.
    * Attempting to create a shadowed Version object that reference a
      label that is already uphill are now issues a proper error
      message. (CNY-847)
    * Running the "conary rblist" command as non-root now produces a
      proper error message. (CNY-1453)
    * Badly-formatted parentVersion strings in derived packages
      (experimental) no longer cause a stacktrace.
    * Previous versions of Conary would fail to find the UID or GID of
      a newly created user if "--root" was specified on the command
      line and C library components had not yet been installed.
      Conary would erroneously fall back to using UID 0 or GID 0
      (root) instead.  (CNY-1515)
    * A traceback that occurred when a lookaside repository cache has
      not been defined when initializing a derived package recipe
      object has been fixed. (CNY-1509)
    * The Conary network repository client no longer attempts to use a
      proxy if the repository is residing on the local machine.
    * A bug in the freezing of update jobs has been fixed. (CNY-1521)
    * r.addPatch()'s optional argument "extraArgs" will now do the right
      thing if passed a single string instead of a tuple or list.

Changes in 1.1.19:
  o Client Changes:
    * A new "cvc promote" command has been added. "cvc promote" is a
      special type of cloning based on group structure.  For more
      information on promote, see the JIRA issue until documentation
      on the wiki is updated.  (CNY-1304)
    * An "--all-flavors" option has been added to "cvc promote" which
      promotes all flavors of the latest version of the listed
      troves. (CNY-1440)
    * A programmatic interface for performing partial clones, where
      only some components out of a package are cloned based on
      byDefault settings, has been added. (CNY-1389)
    * Conary changesets can now deal with changesets that contain
      package components that share identical file contents, pathId,
      and fileId combinations. (CNY-1253)
    * The "proxy" configuration parameter will now work for standard
      http proxies such as Squid.  Previously the "proxy"
      configuration parameter could only specify a Conary repository
      proxy.  Environments that require all HTTP and HTTPS traffic
      pass through a proxy must continue to use they "http_proxy"
      environment variable, as the "proxy" configuration variable is
      only used for Conary repository calls.  Source downloads in cvc,
      for example, will only use the http_proxy environment variable.
    * Due to limitations in Apache 2.0, the Conary client will now use
      HTTP/1.1 "chunked" Transfer-encoding when committing changesets
      larger than 2 GiB.
    * An "applyRollback()" method has been added to the ConaryClient
      class. (CNY-1455)

  o Server Changes:
    * The repository cache has been completely reworked. This fixes
      problems with authorization and the cache, and has the side
      benefit of unifying the proxy code for the repository and the
      proxy. The cacheDB repository configuration parameter is
      obsolete and will cause a warning on startup. changesetCacheDir
      should now be used instead, and tmpwatch should be configured to
      clean up both the changesetCacheDir and tmpDir
      directories. (CNY-1387)
    * The repository now properly commits changesets where multiple
      troves reference the same (pathId,fileId) key. (CNY-1414)
    * The standalone server can now decode "Transfer-encoding:
      chunked" PUT requests from clients.
    * Apache based repository servers now send changeset file contents
      using the "req.write()" method instead of the "req.sendfile()"
      method when file contents are larger than 2 GiB.  This works
      around limitations in Apache 2.0.
    * The list of sizes returned by the getChangeSet() and
      getFileContents() repository methods are now returned as a list
      of strings instead of a list of integers.  XML-RPC integers can
      only hold values less than 2147483648 (a signed integer).
    * A Conary repository will now raise an exception if a client
      requests a changeset that is larger than 2 GiB in total size or
      file contents larger than 2 GiB in size and does not support the
      new version 44 protocol required to work around this limitation.

  o Build Changes:
    * A "vmware" flavor has been added to the default set of flavors.
      A trove with a vmware flavor should be intended to run as a
      VMware guest. (CNY-1421)
    * If there's a conflict when loading installed troves, the latest
      trove will be picked.
    * The loadInstalled() recipe function will now search the
      installLabelPath for troves to load when it cannot find them any
      other way.
    * A "overrideLoad" keyword parameter has been added to the
      loadInstalled() and loadSuperClass() recipe functions.  This can
      be used to override the default search mechanism.

  o Bug Fixes:
    * Local flags are now cleared after each group cook, meaning that
      multipass group cooks will have the correct local
      flavor. (CNY-1400)
    * Dependency resolution in group cooks now also take advantage of
      the group cache. (CNY-1386)
    * Changesets for source troves with missing files (because the
      file is missing from the upstream server or the upstream server
      is unavailable) are now properly written to changeset
      files. (CNY-1415)
    * Derived packages, which are still experimental, now correctly
      handle multiple architectures built from the same
      source. (CNY-1423)
    * The loadInstalled() recipe function now always works even if you
      have multiple versions of a package installed from multiple
      branches.
    * Trove names are now checked for legal characters. (CNY-1358)
    * A minor bug related to file uploads on the error codepath was
      fixed.  (CNY-1442)
    * A bug in "cvc promote" that caused it to fail when the source
      components added due to --with-sources were in conflict.  This
      could happen, for example, when different flavors of a binary
      were cooked from different source versions and all flavors to be
      cloned to the new label at the same time (CNY-1443)
    * A bug in the CfgQuotedLineList class' display function has been
      fixed.
    * Flavored items in a job list are now correctly frozen when
      writing out an update job. (CNY-1479)
    * A default UpdateCallback() is set if an update callback hasn't
      been specified when invoking the applyUpdate() method of
      ConaryClient. (CNY-1497)
    * "cvc cook --macros" works as expected now, by defining a macro (as
      passed in on the command line with --macro) per line. (CNY-1062)
    * Committing to a Conary repository when using a standard HTTP
      proxy functions properly.  A change in 1.1.18 introduced this
      incompatibility.
    * The redirect build code has been refactored.  Bugs related to
      building flavored redirects have been fixed. (CNY-727)

Changes in 1.1.18:
  o Major Changes:
    * Changesets are now indexed by a pathId,fileId combination instead of
      just by pathId. This should eliminate the vast majority of conflicts
      when creating groups containing multiple flavors of the same trove.
      Old clients will be served old-format changesets by the repository,
      and new clients continue to support old format changesets. Old and
      new format changes can be merged into a single changeset (CNY-1314).

  o Client Changes:
    * The conary rblist --flavors command now properly displays trove
      flavors. (CNY-1255)
    * When resolving dependencies while updating, conary will now search 
      the latest versions of packages for every label in your installLabelPath
      first before searching the histories of those labels.  This should make
      sure that conary prefers installing maintained troves over unmaintained 
      ones. (CNY-1312)
    * The Conary client API now has a new call, iterRollbacksList(), iterating
      over the rollback name and object. (CNY-1390)
    * Added the --just-db argument to the conary rollback command. (CNY-1398)

  o Build Changes:
    * A list of rPath mirrors for source components has been added.
    * Group recipes now support a setSearchPath method.  This provides a way
      to tell groups how to find and resolve packages by specifying a list
      containing either packages or labels. (CNY-1316)
    * The group addAll command supports "flatten" - a way to cause all troves
      in all subgroups to be included directly in the top level group - 
      flattening any structure created by intermediate groups.
    * Groups now allow you to use the commands "removeTrovesAlsoInGroup"
      and "removeTrovesAlsoInNewGroup".  These commands subtract out the
      troves included within the specified group from the currently
      active group. (CNY-1380)
    * Checking dependencies is now faster when building groups.
    * When resolving dependencies in groups, conary will now search the
      latest trove in every label in your label/search path before
      searching back in the history of that label. (CNY-1312)
    * Added moveComponents and copyComponents to group syntax. (CNY-1231)
    * Derived packages (experimental) can now change files between
      Config, InitialContents, and Transient, and can set new files
      to be any of those types.  They can call UtilizeUser and
      UtilizeGroup.  They can create new tag handlers and tag
      description files (but not make a file from the parent no longer
      be a tag handler or tag description, except by removing the file
      entirely), and add new tags to new and pre-existing files when
      TagSpec is called (but not remove existing tags from files). (CNY-1283)
    * Derived packages (experimental) can now run nearly all build and
      source actions. (CNY-1284)
    * Derived packages (experimental) now inherit byDefault settings from
      the parent (CNY-1401), but can override them in the child (CNY-1283).
    * Derived packages (experimental) now handle multiple binary packages
      built from a single source package, including overriding binary
      package name assignment in the derived package. (CNY-1399)

  o Server Changes:
    * Two new calls have been added to the server API -
      getTroveReferences and getTroveDescendants. (CNY-1349)
    * The proxy server proxies "put" calls now.
    * Cleaned up string compression code in changeset merging.

  o Bug Fixes:
    * Fixed a bug where an invalid flavor at the command line would result
      in a traceback. (CNY-1070)
    * Added an exception to allow redirect recipe names to have any format -
      including those usually reserved for group- and info- packages.
    * Removed a harmful assert that kept trove source stacks from working w/o
      installLabelPaths in some cases. (CNY-1351)
    * The cfg.root item is always stored internally as an absolute path,
      even if it is specified as a relative path. (CNY-1276)
    * cvc now properly cleans up 000-permission files from the old build 
      directory. (CNY-1359)

  o Internal Changes:
    * Changesets in an update job can be downloaded in a step separate from
      the installation. Additionally, update jobs can be frozen and reapplied
      later. (CNY-1300)
    * UpdateJob objects are now versioned for a specific state of the Conary
      database, and can be applied only if the state of the database has not
      changed. (CNY-1300)
    * Public keys can now be retrieved from a directory, with each key stored
      in a separate file. (CNY-1299)
    * Troves now track their direct parent they were cloned from, instead of
      the source-of-all-clones. (CNY-1294)

Changes in 1.1.17:
  o New Feature:
    * A caching proxy has been implemented for Conary.  A proxy server
      caches changesets as clients request them.  This can
      dramatically improve the performance of Conary when a subsequent
      request is made for the same changeset.

      The server is implemented using the existing standalone and
      Apache-based Conary repository server modules. Two new Conary
      repository configuration variables, "proxyDB" and
      "proxyContentsDir" have been created to define the proxy
      database and contents store.

      To configure the Conary client to use a proxy, a new "proxy"
      configuration variable has been added to the conaryrc file.
      Generic HTTP proxies should still be configured using the
      "http_proxy" environment variable.

      In order to facilitate authentication and proxy cache
      invalidation features, new Conary repository methods have been
      introduced.  This means that the Conary proxy requires that
      repositories it connects to run Conary version 1.1.17 or later.
      The Conary proxy is considered experimental.  Therefore future
      versions of Conary may not be able to communicate with the proxy
      as implemented in Conary 1.1.17.

  o Client Changes:
    * Filesystem permissions on rollback data restrict access to the
      owner of the database (normally root). (CNY-1289)
    * The Conary client now sends data across an idle connection to a
      Conary repository.  This will keep the connection alive when the
      repository is behind a firewall or proxy that has short timeouts
      for idle connections. (CNY-1045)
    * The error message produced by Conary when a progress callback
      method raises an unhandled exception has been improved.

  o Build Changes:
    * cvc cook --show-buildreqs works properly now.  Thanks to Pavel
      Volkovitskiy for reporting the issue and providing the
      patch. (CNY-1196)
    * The flags for other packages that are specified in the build
      flavor are now available when cooking as a part of the
      PackageFlags object.  For example, if you wish to check to see
      if kernel.pae is set, you can add "if PackageFlags.kernel.pae:".
      Note that such checks do not affect the final flavor of your
      build, and should be used with care. (CNY-1201)
    * Component and package selection by manifest, as with the
      "package=" option, could fail when large numbers of files were
      found; this bug has been resolved. (CNY-1339)
    * You can now add a labelPath to a group r.add() line by
      specifying a labelPath keyword argument.  For example:
         r.add('conary', labelPath=['conary-unstable.rpath.org@rpl:1',
                                    'conary.rpath.com@rpl:1'])
    * Repeated shadow merges now fail with an error suggesting a
      commit.  Previously, the merge operation would be attempted
      again. (CNY-1278)

  o Server Changes:
    * Conary repositories no longer allow users or groups to be
      created with names that include characters other than those
      defined in the Portable Filename Character Set.
    * Server side functions that work on large datasets (getTroveSigs
      and setTroveSigs) are now using batched SQL operations for faster
      throughput. (CNY-1118, CNY-1243)
    * The code that commits groups to the repository has been reworked
      to significantly reduce the number of SQL queries executed.
      (CNY-1273)
    * Including a symbolic link in the path to the temporary now
      returns an error immediately at startup. (CNY-958)
    * Errors opening a to-be-committed changeset now have the internal
      exception logged and CommitError returned to the client (CNY-1182)
    * Cached Changesets are now versioned depending on the client's
      version.  This allows for the same changeset to be cached for
      different client generations. (CNY-1203)

  o Internal Changes:
    * A StringStream can now be set from a Unicode object.  The
      StringStream stores the UTF-8 encoding of the Unicode
      object. (CNY-366)
    * The ByteStream and LongLongStream classes have been
      reimplemented in C.  Modifications have been made to the
      NumericStream types implemented in C so that they can be used as
      base classes in Python.
    * PathID lookups are now done by file prefix and file ID. This
      allows for identifying files in different package flavors or in
      versions older than the latest one. (CNY-1203)
    * StreamSet objects can now preserve unknown elements of the stream
      instead of silently skipping them. Those elements are retained for
      freeze(), letting the older stream object exactly replicate the
      frozen stream of the newer object. Unknown elements are preserved
      through merges into old object as long as the old object has not
      been locally modified.

  o Bug Fixes:
    * Conary now displays a useful error message when it is unable to
      parse a "user" line in a configuration line.  Previously Conary
      would raise an unhandled exception. (CNY-1267)
    * Mirror configurations no longer use /etc/conary/entitlements/ as
      the default location to read entitlements used to mirror.
      Normally the entitlements used to mirror are different than the
      entitlements required to update the system.  Therefore they
      should not be used when attempting to access source or target
      repositories when mirroring. (CNY-1239)
    * "cvc emerge" now displays error messages when the underlying
      cook process results in an exception.  Previously, an unhandled
      exception message was generated. (CNY-995)
    * Derived packages now support setuid and setgid files. (CNY-1281)
    * You can no longer accidentally include a group in itself by
      using addAll. (CNY-1123, CNY-1124)
    * An error message is produced when troves could not be found
      during "conary migrate" in the same manner they are alerted
      during a "conary update".  Previously these errors were
      masked. (CNY-1171)
    * A bug that caused update failures when a changeset held file
      contents that were both InitialContents and a normal file has
      been fixed. (CNY-1084)
    * Filesets now honor buildFlavor. (CNY-1127)
    * The TroveSource class tried to raise a DuplicateTrove exception,
      which doesn't exist. It now raises InternalConaryError instead.
      (CNY-1197)
    * A proper error is now produced when Conary is unable to create
      the directory for the local database due to a permission
      failure. (CNY-953)
    * Group recipes could sometimes include a trove for dependency
      resolution but not move to include the package directly in the
      group that is doing dependency resolution.  Now the package and
      component both are always included immediately in the group that
      is resolving dependencies. (CNY-1305)
    * A "no new troves available" error message is now given when
      there are no new versions to migrate to (CNY-1246)
    * Attempting to clone without name or contact information set now
      gives a proper error message. (CNY-1315)
    * The client code no longer exits with a sys.exit(0) if one of the
      callbacks fails. (CNY-1271)
    * When multiple labels of a trove exist in a group and that group is 
      being searched for that trove, conary will no longer arbitrarily pick
      one of the labels to return.
    * A bug in the default update callback class that causes a hang
      when unhandled exceptions occur has been fixed.
    * Cloning a trove multiple times that was already cloned no longer
      increments the source count. (CNY-1335)
    * The Conary network client erroneously specified the latest
      protocol version it knew about when calling a server, even if
      the server couldn't understand that version. (CNY-1345)

Changes in 1.1.16:
  o Server Changes:
    * The repository now returns recursive changesets with special
      "removed" trove changesets if a trove is missing or has been
      removed.  This allows the client to determine if it has the
      needed troves to perform an update.  Previously, the repository
      would raise an exception, which prevented updates from mirrors
      with byDefault=False troves (such as :debuginfo) excluded.
    * A getTroveInfo() method has been added to the Conary repository
      server.
    * Repository changeset cache database operations are now retried
      before giving up (CNY-1143)

  o Client Changes:
    * A new "isMissing" trove flag has been added.  This flag is set
      by a Conary repository when a Trove is missing.  This allows the
      client to display an appropriate message when it attempts to
      update from an incomplete mirror.
    * Including a configuration file from an unreachable URL will now
      reasonably time out instead of hanging for 3 minutes (the default TCP
      connection timeout). (CNY-1161)
    * Conary will now correctly erase a trove whose files have changed owners
      or groups to values not mapped to users or groups on the current system.
      (CNY-1071)
    * Conary will now display files that are transient as transient when
      --tags is used.
    * Support for the new getTroveInfo() method has been added to the
      Conary repository client.

  o Build changes:
    * The "cvc cook" command will now log a message when deleting old
      build trees to make way for an upcoming build.
    * The "cvc refresh" command will now print a warning instead of
      failing with an error when an attempt to refresh a
      non-autosourced file is made. (CNY-1160)
    * The BuildPackageRecipe class now requires file:runtime, which is
      needed to run many configure scripts. (CNY-1259)
    * Configuration files are now automatically added to :config
      components only if they do not have any executable bits
      set. (CNY-1260)

  o Bug Fixes:
    * Conary 1.1.14 and 1.1.15 failed to update when encountering the
      multitag protocol; this regression is resolved. (CNY-1257)
    * The logparse module now correctly parses python tracebacks in
      conary log files. (CNY-1258)

Changes in 1.1.15:
  o Client Changes:
    * On the update path, errors and warnings are now handled by callbacks.
      This allows applications using the Conary API to capture and process
      them as appropriate. (CNY-1184)

  o Bug Fixes:
    * "conary erase --help" now displays options as "Erase Options"
      instead of "Update Options". (CNY-1090)

  o Build Changes:
    * Change in assembling recipe namespace changed how unknown recipe
      attributes were handled (they appeared as None instead of raising
      an Attribute Error).
    * Packaged directories are no longer included in :lib components
      because doing so can create multilib failures.  (CNY-1199)

Changes in 1.1.14:
  o Client Changes:
    * Tag handler output is now redirected to a callback. The command line
      callback places "[ tag ]" in front of the output from each tag handler
      to help with debugging. (CNY-906)
    * All filesystem operations are journaled now to allow recovery if an
      unexpected failure occurs. "conary revert" has been added to recover
      from cases where the journal is left behind unexpectedly. (CNY-1010)

  o Build Changes:
    * cvc will no longer fail if the EDITOR environment variable points
      to an invalid editor. (CNY-688)
    * Redirects now build erase redirects for package components which
      existed in the past but have disappeared on head. (CNY-453)
    * The TagSpec policy now checks the transitive closure of build
      requirements when determining whether the build requirements
      are sufficient to ensure that a needed tag description will
      be installed. (CNY-1109)
    * Repositories can now be made read-only to allow for maintenance.
      (CNY-659)
    * PIE executables, which appear to be shared libraries in binary
      directories, will no longer export soname dependencies. (CNY-1128)
    * ELF files in %(testdir)s and %(debuglibdir)s will no longer export
      soname provides.  (CNY-1138, CNY-1139)
    * cvc is now able to check out source troves that have been shadowed from
      a branch that no longer contains the files. (CNY-462)
    * The Install recipe class now has the ability to copy symbolic links.
      (CNY-288)
    * The output produced by cvc when attempting to find the
      appropriate patch level when applying a patch has been
      improved. (CNY-588)
    * When cooking (either from a recipe or from the repository),
      cvc will always use the (auto)source files from the repository,
      instead of re-downloading them. This allows for rebuilds from
      recipes even if the upstream source is no longer available,
      without using the cvc cook --prep command first to cache the
      repository copies. (Auto)sources can still be re-downloaded
      using cvc refresh. (CNY-31)
    * The ordering for the rules used to determine which component a
      file should be in was reversed when a file was under /usr/share
      but had /lib/ somewhere in the path name. (CNY-1155)
    * The cvc add command will now refuse to add symbolic links that
      are absolute, dangling, pointing to files outside of the current
      directory or pointing to files that are not tracked by Conary.
      (CNY-468)
    * Use objects now record which file on system define them. (CNY-1179)
    * ExcludeDirectories built-in policy will now remove the empty
      directories it has excluded from the _ROOT_ in order to prevent
      later policies from thinking they are going to be on the target
      system. (CNY-1195)

  o Internal changes:
    * Conary now supports being built against an internal copy of the
      sqlite3 library for cases when the system sqlite3 is not the
      optimal version for Conary.
    * The repository schema's string types are no longer restricted to
      arbitrary sizes for backends that support indexing larger strings
      than MySQL's InnoDB storage engine. (CNY-1054)

  o Bug Fixes:
    * The SQL query that implements the getTrovesByPath() repository
      method has been reworked to avoid slow queries under
      MySQL. (CNY-1178)
    * Builds that resulted in changesets containing the same file
      in different locations would fail to commit if the files differed
      only by mtime. (CNY-1114)
    * The mirror script now correctly handles the cases where
      the PathIdConflict errors are raised by certain source repositories
      during mirroring. (CNY-426)
    * The mirror script now can correctly mirror removed troves when a
      removed and regular versions appear in the same mirror chunk.
    * Perl dependency strings containing double colons are now properly
      accepted on the command line. (CNY-1132)
    * The cvc stat command now correctly displays the usage information
      when extra arguments are specified. (CNY-1126)
    * The conary update --apply-critical command will now behave correctly
      if the update job contains linked troves (besides the conary package
      which is the source of critical updates). Linked troves are troves
      with overlapping paths.  (CNY-1115)
    * A GET request to the "changeset" URL of a repository server that
      does not supply any arguments no longer results in an Internal
      Server Error.  The repository can be configured to send email to
      an email address with debugging information. (CNY-1142)
    * When checking to make sure that the URL used to upload a
      changeset matches the repository base URL, both URLs are now
      normalized before the comparison is made. (CNY-1140)
    * The conary.lib.logparse module now provides the correct date
      strings for each logged event.
    * The Conary command line argument parser checks for the --help
      option earlier.  This corrects some instances where commands
      like "conary rq --help" would not display help. (CNY-1153)
    * The conary [command] --help --verbose command now correctly
      displays verbose option help.
    * Conary no longer fails with an unhandled exception when the 
      local database is locked.  A useful error message is now
      produced. (CNY-1175)
    * The cvc annotate command now attributes the correct name to the
      person who committed the initial revision of a file. (CNY-1066)
    * Conary will give a better error message if you try to run the
      conary emerge command without conary-build installed. (CNY-995)

Changes in 1.1.13:
  o Build Changes:
    * All files in "binary directories" now provide their path as a
      file: dependency. This allows more flexibility for files that
      have requirements such as "file: /usr/bin/cp". (CNY-930)
    * A addRemoveRedirect() method has been added to the
      RedirectRecipe class to allow redirecting packages to nothing
      (which causes them to be erased on update). The client code has
      been updated to remove package components properly for this
      case.  (CNY-764)

  o Bug Fixes:
    * Config files, though added to the :config component by default
      (CNY-172), can now be appropriately overridden by
      ComponentSpec. (CNY-1107)
    * ELF files that have no DT_NEEDED or DT_SONAME entries no longer
      cause Conary to trace back attempting to discover the ELF
      ABI. (CNY-1072)
    * Conary will no longer attempt to update troves in the namespace
      "local" when using updateall.
    * Redirect recipes which contain conflicting redirects now give an
      error message instead of a traceback. (CNY-449)
    * The previous fix for CNY-699 wrongly encoded the soname rather
      than the filename in provisions for symbolic links to shared
      libraries when the shared library had a soname.  Additionally,
      symlinks from directories not in the system shared library path
      to ELF shared libraries in directories in the shared library
      path wrongly caused internal dependencies to have the full path
      to the symlink encoded in the shared library requirement.  These
      bugs have been resolved. (CNY-1088)

Changes in 1.1.12:
  o Client Changes:
    * A signature callback has been added, which allows one to catch
      the troves with bad signatures and react appropriately (display
      an error message, lower trust level, etc). (CNY-1008)
    * The conary.lib.logparse module has been added to provide
      parsed access to conary log files. (CNY-1075)

  o Build Changes:
    * "cvc cook" is now more efficient in looking up files that are
      part of the built troves (CNY-1008).
    * A "commitRelativeChangeset" configuration variable has been
      added to control whether Conary creates relative or absolute
      changesets when cooking.  It defaults to True, but can be
      changed to False to cause Conary to cook and commit absolute
      changesets. (CNY-912)
    * A list of X.org mirrors has been added to the default mirrors.
    * "cvc diff" now returns an return code of 2 on error, 1 if there
      are differences, and 0 if there are no differences. (CNY-938)
    * An "addResolveSource" method has been added to GroupRecipe.
      This will change how dependency resolution is done when building
      a group.  Instead of searching the label path defined in the
      group for solutions, the resolve source will be searched
      instead. This allows you to resolve dependencies against a
      particular version of a group. (CNY-1061)
    * Cloning multiple flavors of the same package in a single step is
      now possible. (CNY-1080)
    * Perl dependencies now include provides for .ph files, as well as
      .pl and .pm files, found in the perl @INC path. (CNY-1083)

  o Bug Fixes
    * The previous fix for CNY-699 introduced two errors in handling
      shared library dependencies that were not in shared library
      paths and thus need to have their paths encoded.  These bugs
      have been resolved. (CNY-1088)
    * The build time in the troveInfo page of the repository browser
      is now displayed properly as "(unknown)" if a trove has no build
      time set. (CNY-990)
    * dbsh now properly loads the schema when one of the .show
      commands is executed. (CNY-1064)
    * The Conary client version is saved before the re-execution of
      conary that follows the application of a critical
      update. (CNY-1034)
    * A condition that was causing sys.exit() to not terminate the
      server process when running in coverage mode has been
      fixed. (CNY-1038)
    * If a configuration value is a list and has a non-empty default,
      appending values to that default does not reset that list to
      empty (Conary itself never triggers this case, but rMake does
      with defaultBuildReqs). (CNY-1078)
    * FileContainers don't store the path of the filecontainer in the
      gzip header for contents which are being transparently compressed
      by the object
    * Creating referential changesets obtained the path of files in the
      data store multiple times. When one content store in a round-robin
      content store configuration is corrupt, that would lead to inconsistent
      changesets. Instead, we will include those corrupt contents in
      a valid changeset and let the install content validation catch the
      problem.

Changes in 1.1.11:
  o Client Changes:
    * "conary help [command]" now displays the usage message for
      the command.
    * The --help options will now display a smaller number of flags by
      default, and more when the --verbose flag is added.
    * A getUpdateItemList() method has been added to the ConaryClient
      class.  It returns a list of top level troves on the local
      system. (CNY-1025)
    * "conary rq package:source --tags" will now show an "autosource"
      tag on autosourced files.
    * Conary now correctly uses "KB/s" instead of "Kb/s" when
      displaying transfer rates. (CNY-330)
    * conary rblist is now more readable, and supports --labels and
      --full-versions. (CNY-410)

  o Build Changes:
    * When using "cvc refresh" to refresh autosourced files, the
      refresh flag is now reset after the commit.  Previously, the
      file would continue to be refreshed on subsequent commits.
    * When using "cvc commit", cvc no longer downloads autosourced
      files which haven't changed (CNY-611, CNY-463)
    * Files that were previously marked as autosource files can now be
      made a regular file by calling "cvc add".
    * When using "cvc remove" to remove a file from the local checkout
      directory and the file is still specified in the recipe file as
      being automatically downloaded, the file will now be switched to
      an autosource file (preserving the pathId).
    * The autosource state is now stored explicitly in CONARY files.
    * CONARY files now use textual identifiers for flags instead of
      digits.
    * "cvc refresh" no longer downloads all autosource files.  Only
      the file(s) specified are downloaded.
    * Files removed with "cvc remove" are no longer erroneously
      re-added when committing changes to the repository.  This used
      to happen when the file was in the previous version of the
      source component and also present in the lookaside
      cache. (CNY-601)
    * Conary now produces a warning instead of an error when an
      unknown use flag is specified in the buildFlavor configuration
      variable.  It will still produce an error if the unknown use
      flag is accessed in the recipe.
    * Package builds now create relative changesets for components instead
      of absolute changesets, reducing the size of the upload to the
      repository (CNY-912)
    * The download code in cvc now accepts cookies.  This is required
      to download files from Colabnet sites. (CNY-321)
    * The download code in cvc can now handle basic HTTP
      authentication. (CNY-981)
    * Shared libraries and symlinks to shared libraries provide their
      filenames as soname dependency provisions, as well as DT_SONAME
      records listed within the shared library, if any. (CNY-699)
    * Malformed regular expressions passed as exceptDeps arguments to
      the r.Requires policy are now reported gracefully. (CNY-942)
    * A list of GNOME mirrors has been added to the default mirrors.
    * Commit log messages may now be provided with the "cvc --log-file"
      command, with support for standard input using the filename "-".
      (CNY-937)
    * The default ComponentSpec information is now loaded from
      files in the /etc/conary/components/ directory tree, and the
      defaults can now be overridden on a per-distribution basis in
      the /etc/conary/distro/components/ directory tree. (CNY-317)
    * Freeform documentation from /usr/share/doc is now included
      in the new ":supdoc" component instead of the ":doc" component
      by default. (CNY-883)
    * Configuration files are now put into a ":config" component to
      make it easier to override them.  This configuration can be
      disabled by setting the configComponent configuration item
      to False. (CNY-172)
    * Empty directories that have owner or group information explicitly
      set are now included in packages by default. (CNY-724)

  o Bugfixes:
    * Files added in both the repository and locally with cvc now give
      an error message on update rather than corrupting the CONARY
      file (CNY-1024)
    * Adding a file locally and then merging that file from upstream
      now causes an error as expected (it would traceback
      before). (CNY-1021)
    * Cooking a group recipe that defines an empty groups with
      resolveDependencies set no longer results in a traceback.
      Conary will display an error message as expected. (CNY-1030)
    * Specifying a bad protocol in a repositoryMap entry (a protocol
      other than http or https) no longer causes an unhandled
      exception. (CNY-932)
    * When migrating, conary now utilizes update mode with all updates
      explicitly specified when re-executing after critical updates.
      Previously, the migration failed if a critical update was
      applied. (CNY-980)
    * Infinite loops are now detected when including configuration
      files. (CNY-914)
    * Temporary files created when critical updates are applied are
      now cleaned up. (CNY-1012)
    * Conary repositories now detect when changesets that are being
      committed are missing files. (CNY-749)
    * Conary now prints an error message when trying to write a
      changeset file to a location that cannot be written (directory,
      read-only file etc.). (CNY-903)

Changes in 1.1.10:
  o Bugfixes:
    * A warning message produced when attempting to retrieve a OpenPGP
      key has been fixed.  The warning was introduced in CNY-589.

Changes in 1.1.9:
  o Client Changes:
    * The usage message displayed when running "conary" or "cvc" has
      been simplified and improved. (CNY-560)
    * When choosing how to match up troves with the same name, conary now
      takes paths into account, if there's a choice to make between matching
      up two old troves that are otherwise equivalent with a new trove, conary
      will choose the one that shares paths with the new trove. (CNY-819)
    * Conary will now allow "conary migrate --info" and "conary migrate
      --interactive" without displaying usage information. (CNY-985)
    * Conary now only warns about being able to execute gpg if a
      signature trust threshold has been set. (CNY-589)
    * Fixed cvcdesc after the refactoring of configuration options. (CNY-984)

  o Server Changes:
    * PostgreSQL support has been finalized and some SQL queries have
      been updated in the repository code for PostgreSQL
      compatibility.  PostgreSQL will be officially supported in a
      future release of Conary.
    * The repository browser is now viewable by Internet Explorer.

  o Build Changes:
    * cvc now allows files to be switched from autosource to normal
      and from normal to autosourced. (CNY-946)
    * Recipes will now automatically inherit a major_version macro,
      which is defined to be the first two decimal-seperated parts of
      the upstream version, combined with a decimal. For example, a
      version string of 2.16.1.3 would have a major_version of
      2.16. (CNY-629)
    * A list of KDE mirrors has been added to the default mirror
      configuration. (CNY-895)
    * If a group is cooked twice at the same command line, for example
      "cvc cook group-dist[ssl] group-dist[!ssl]", then conary will
      cache the trove found during the first group cook and use it for
      subsequent group cooks. (CNY-818)
    * Unpacking a tarball now preserved permissions only when
      unpacking into the root proxy, not unpacking sources into the
      build directory. (CNY-998)

  o Code Cleanups
    * The command line options common between cvc and conary are now
      defined in one place.
    * The code to add options to the command line parser for an option
      has been refactored to remove duplication.

  o Bug Fixes:
    * A bug that caused an Internal Server Error when marking a group
      :source component as removed in a repository has been fixed.
    * A bug that caused group cook with a replace or remove with a
      flavor and no matching trove to emit a traceback instead of a
      warning has been fixed. (CNY-977)
    * A bug that caused an unhandled exception when two packages with
      the same name require a trove that was being erased has been
      fixed.
    * Timeouts that occur when attempting to read the XML-RPC request
      from a client are now logged and return an exception (instead of
      causing a unhandled exception in the server).

Changes in 1.1.8:
  o Bug Fixes:
    * The fix for CNY-926, which allows a ShimNetClient to create
      changes directly from an in-process Conary Repository, did not
      properly merge changesets when multiple servers were involved.
    * The r.setByDefault() method in group recipes was broken in
      1.0.34.  It would cause a traceback.  This has been fixed.

Changes in 1.1.7:
  o Client Changes:
    * You can now delete troves, update from changeset files, and
      update with a full version specified without an installLabelPath
      set. (CNY-281)
    * "conary rm" has been added as an alias for the "conary remove"
      command. (CNY-952)
    * Conary now produces an error message when an invalid context is
      specified. (CNY-890)
    * User settings in a context will override but not remove user
      settings from the main conary configuration file. (CNY-972)

  o Build (cvc) Changes:
    * "cvc cook --prep" now warns about missing dependencies instead
      of raising an error.  "cvc cook --download" does not warn or
      error. (CNY-787)
    * In a group recipe, if you use r.remove() to remove a component
      from a package in a group (which marks the component
      byDefault=False), and the package no longer contains any
      byDefault=True components, the package itself will also be made
      byDefault=False. This avoids installing packages with no
      components on the system. (CNY-774)
    * Previously, Java files that have no discoverable provided or
      required interfaces (for example, due to EAR dependencies)
      caused a traceback.  Conary now handles this case correctly and
      does not traceback.
    * Merging when the current version is already based on the parent
      version now gives an error message instead of writing out an
      incorrect CONARY file (CNY-968)

  o Bug Fixes:
    * Erases of critical troves is no longer considered a reason to
      restart Conary.
    * A bug triggered when a critical update of a trove depended on an
      erase has been fixed.
    * A bug that caused changesets to be invalidated from the
      changeset cache when signatures were not modified by
      setTroveSigs() has been fixed.
    * A bug that caused an Internal Server Error (ISE) when attempting
      to browse the files in a shadowed component via the Conary
      repository browser has been fixed. (CNY-926)
    * A bug introduced 1.0.32 that affected the ability to update two
      troves due to the same broken dependency when using
      "resolveLevel 2" has been fixed.  This bug affected the ability
      to simply run "conary update conary" when conary-build and
      conary-repository will both installed. (CNY-949)
    * Conary will now display config lines that are equivalent to the
      default configuration value but are set explicitly by the
      user. (CNY-959)
    * Specifying "includeConfigFile" within a context will now include
      the file also within that context. (CNY-622)
    * A memory leak in conary.lib.misc.depSplit() has been fixed.
    * The client no longer loops forever trying to create
      cross-repository relative changesets when the trove is missing
      from one of the repositories. (CNY-948)
    * Repositories no longer return empty troves when
      createChangeSet() is called on troves which are referenced
      within the repository but present on a remote repository.
      (CNY-948)
    * Repository queries no longer return matches for troves which are
      referenced by groups but are not present in the
      repository. (CNY-947)
    * Specifying a root (through conaryrc configuration or the
      "--root" command line parameter) that is not a directory no
      longer results in an unhandled exception. (CNY-814)
    * Renaming and changing a source file no longer results in
      tracebacks on "cvc update" and "cvc merge" (CNY-944, CNY-967)

Changes in 1.1.6:
  o Client Changes:
    * The "cvc" and "conary" command line programs have new command
      line argument aliases.  They accept "-r" as an alias for
      "--root" and "-c" as an alias for "--config".  Commands that
      accept "--info" now accept "-i" as an alias.
    * Contexts can now override any configuration option. (CNY-812)
    * The meaning of the "--components" command line option has
      changed to be more intuitive.  For example, "conary q
      --components" will show all the components for all packages,
      indented as expected. (CNY-822)

  o Build (cvc) Changes:
    * "cvc commit -m'commit message'" is now accepted.  Previously, a
      space was required between the -m and the message.
    * Permissions are now preserved by tar when extracting a tar
      archive added with r.addArchive().
    * The Requires policy now parses pkg-config files more reliably.
    * "cvc cook" now has a "--download" option, which fetches the
      applicable sources from upstream or from the repository and then
      stops. (CNY-837)
    * If cooking a group results in conflicts, the error message will now
      show you the reason why the troves in conflict were included in the
      group. (CNY-876)
    * A new r.addCopy() command is now available to group recipes.  It
      performs the actions required to create a new group, add all of
      the troves from a different group, and add the new group to the
      current group. (CNY-360)
    * In a group recipe, if r.replace() or r.remove() does nothing, a
      warning message is given unless the keyword allowNoMatches is
      used. (CNY-931)
    * In a group recipe, if r.replace() would match against a package
      included inside another group that you are not building, conary
      will warn that replace cannot possibly do anything and will
      suggest using r.addCopy() to resolve the problem. (CNY-360)
    * The Autoconf() build action now enforces buildRequirements of
      automake:runtime and autoconf:runtime if used. (CNY-672)
    * All build actions that enforce buildRequires additions now report
      them through the reportMissingBuildRequires summary policy.

  o Optimizations:
    * Retrieving a large number of troves without files from the local
      database has been sped up by 30%. (CNY-907)
    * On one test machine: "conary q --troves" is 2 times
      faster. "conary q", "conary q --deps" and "conary q --info" are
      30% faster.  "conary q --troves --recurse" is 4-6 times faster.

  o Bug Fixes:
    * r.Replace() no longer fails when a glob matches a dangling
      symlink.  It now reports that no action is taking on the
      dangling symlink due to it being a non-regular file.  This is
      the same behavior as running r.Replace() on non-dangling
      symlinks.

Changes in 1.1.5:
  o Optimizations
    * Duplicate trove instantiations have been removed. Build requires are
      no longer thawed out of abstract change sets, and methods were added
      to get dependency and path hash information directly from trove
      change set objects. These changes combined for a 50% speedup on
      update --info of a large group into an empty root and saved a few
      megs of memory as well (CNY-892)
    * The changes in the previous version of Conary in how XML-RPC
      responses are decompressed actually made Conary slower.  These
      changes have been reverted.

  o Build (cvc) Changes:
    * The Requires() policy now reads pkg-config files and converts the
      "Requires:" lines in them into trove dependencies, removing the
      need to specify those dependencies manually. (CNY-896)
    * Files in /etc/conary/macros.d/ are now loaded in sorted order
      after initial macros are read from /etc/conary/macros. (CNY-878)

  o Bug Fixes:
    * Conary now runs tagscripts correctly when passed a relative root 
      parameter (CNY-416).
    * cvc log now works when there are multiple branches matching for the
      same trove on the same label.
    * Fixed resolveLevel 2 so that it does not try to update packages that
      are already a part of the update. (CNY-886, CNY-780)
    * Fixed resolveLevel 2 so that it does not repeatedly try to perform 
      the same update. (CNY-887)
    * cvc cook | less now leaves less in control of the terminal. (CNY-802)
    * The download thread terminating during an update is now a fatal
      error.
    * The web interface to a conary repository will now print an error
      message instead of a traceback when adding an entitlement class
      with access to a group that does not exist.
    * Parent troves in repository changeset caches are now invalidated
      when a member trove is invalidated (CNY-746)
    * cvc cook group now limits the number of path conflicts displayed for 
      one trove to 10. (CNY-910)
    * Conary update now respects local changes when a group update occurs
      along with the update of the switched trove.  For example, switch
      foo to be installed from another branch instead of the default, 
      and then update foo and its containing group at the same time would
      cause conary to try to reinstall the original foo (resulting in path
      conflicts). (CNY-915)
    * loadRecipe now selects the most recent of two recipes available
      in the case where there are multiple choices due to label
      multiplicity. (CNY-918)

Changes in 1.1.4:
  o Client Changes:
    * Conary now restarts itself after updating critical conary
      components (currently, that consists of conary).  Hooks have
      been added for other components using the conary api to specify
      other troves as critical.  Also, hooks have been added for other
      components to specify a trove to update last. (CNY-805, CNY-808)
    * Conary now warns the user when they will be causing label
      conflicts - that is when an operation would cause two different
      branches of development for a single trove to end up with the
      same trailing label.  Since most conary operations are label
      based, such label conflicts can be confusing to work with and
      are almost never desireable - except in those few cases where
      they are necessary.  (CNY-796)
    * The conary repository client now retries when a DNS lookup of a
      server hostname fails with a "temporary failure in name
      resolution" error.

  o Optimizations
    * The getFileContents() and getFileVersions() server side calls
      have been optimized for faster execution.
    * The SQL query in getTroveList() has been sped up by a 3-5x factor.
    * dbstore now has support for executemany()
    * Inserts into local database now use executemany().

  o Server Changes
    * Several SQL queries have been updated for PostgreSQL compatibility

  o Build (cvc) Changes:
    * The "cvc add" command no longer assumes files it doesn't know to
      be binary are text files; there are lists for both binary and
      text types, and files which are added which aren't in either
      list need to be added with "--text" or "--binary". (CNY-838)
    * A "cvc set" command has been added to change files between
      binary and text mode for files in source components.
    * The "cvc diff" command no longer tries to display the contents
      of autosource files. (CNY-866)
    * The "cvc annotate" command no longer displays pathIds in the
      error message for the specified path not being included in the
      source trove.  It displays the path name instead.
    * The "cvc annotate" command now gives an error when it is run on
      a binary file.
    * A "cvc refresh" command has been added.  It allows you to
      request that cvc fetch new upstream versions of files referenced
      by URL.  Thanks to Pavel Volkovitskiy for the initial
      implementation of this feature. (CNY-743)
    * The "cvc newpkg" command and the PackageSpec policy now disallow
      certain potentially confusing characters in trove
      names. (CNY-842)
    * The PythonSetup() build action has been modified to be more
      consistent with other build actions. The "setupName" paramater
      has been added, which can specify a command to run (defaults to
      "setup.py"). The first argument, similar to Configure(), passes
      arguments to the command being specified by setupName. (CNY-355)
    * The "cvc commit" command now recognizes .html, .css, .kid, and .cfg
      as extensions that identify text files. (CNY-891)
    * The PythonSetup build action has been modified to make it
      clearer what its "dir" and "rootDir" options specify. (CNY-328)

  o Bug Fixes:
    * Conary commands no longer perform an unnecessary database check
      on the local system. (CNY-571)
    * A bug that could allow conary to consider a no-op update as an
      install (and could result in tracebacks in some situations) has
      been fixed. (CNY-845)
    * If you've made a local modification to a package and then try to
      downgrade it later, Conary will now downgrade included
      components as well. (CNY-836)
    * The error message produced by "cvc cook" when a source component
      exists on multiple branches with the same trailing label has
      been improved. (CNY-714)
    * Error handling when manipulating entitlements via XML-RPC has
      been improved. (CNY-692)
    * The usage message displayed when running "conary changeset" has
      been corrected. (CNY-864)
    * Conary no longer tracebacks when a disconnected cook tries to
      load a superclass.  Conary also gives better messages when the
      loaded recipe has a traceback.  Thanks to David Coulthart for
      the core of this patch. (CNY-518, CNY-713)
    * A bug in soname dependency scoring has been fixed.  Dependency
      scoring when multiple sonames were being scored would simply use
      the value of the last soname, instead of the cumulative score.
      Note that the dependencies that did not match at all would still
      return as not matching, so this bug only affected Conary's
      ability to select the best match.
    * A bug in architecture dependency scoring has been fixed.
      Matching architectures are now counted as having a positive
      value, so that when performing dependency resolution on an
      x86_64 machine, troves that have flavor "is: x86_64 x86" will be
      preferred to those with flavor "is: x86".
    * The PythonSetup command ignored any C compiler macros that had
      been set.  The template has been changed to use them in the same
      way that Configure() uses them; as environment variables.
    * The warning message produced when r.Replace() refuses to modify
      a non-regular file now includes the path, as intended.
      (CNY-844)
    * A traceback that occurred when a resolveLevel 2 update resulted
      in a component being erased has been fixed. (CNY-879)
    * Conary now works around a possible threading deadlock when
      exceptions are raised in Threading.join().  The bug is in the
      standard Python threading library, and is fixed in 2.4.3.
      Conary will use a workaround when running under older versions
      of Python. (CNY-795)
    * Checks have been added to the XML-RPC transport system to see if
      an abort has been requested while waiting for a response from
      the server.  This allows the main thread to terminate the
      changeset download thread if it is waiting for an XML-RPC
      response from the server.  (CNY-795)
    * A bug in Conary's handling of an unusual case when multiple
      files being installed share the same content, and one of the
      files has been erased locally has been fixed.
    * A traceback that occurred when a manually removed file switches
      packages during an update has been fixed. (CNY-869)
    * When you remove a file and replace it with a directory, Conary
      now treats it as a removal. (CNY-872)
    * Conary's OpenPGP implementation now dynamically uses RIPEMD if
      it is available from PyCrpyto.  Some PyCrypto builds don't
      include RIPEMD hash support. (CNY-868)
    * A bug that allowed merging changesets with conflicting file
      contents for configuration files with the same pathId has been
      fixed.  Applying the resulting merged changeset caused
      IntegrityErrors.  (CNY-888)

  o Optimizations
    * The getFileContents and getFileVersions server side calls have
      been optimized for faster execution
    * The SQL query in getTroveList has been sped up by a 3-5x factor.
    * dbstore now has support for executemany()
    * Inserts into local database now use executemany().

  o Server Changes
    * Several SQL queries have been updated for PostgreSQL compatibility

Changes in 1.1.3:
  o System Update Changes:
    These changes make Conary much more robust when applying updates
    that move files from one package to another.

    * Components that modify the same files are now required to be in
      the same update job.  For example, if a file moves from
      component a:runtime to component b:runtime, the erase of
      component a:runtime and the install of component b:runtime will
      occur at the same time. (CNY-758).
    * Files moving between components as part of a single job are now
      treated as file updates instead of separate add/remove events.
      (CNY-750, CNY-786, CNY-359)

  o Client Changes:
    * The source component is now displayed in "conary rq --info"
      output.
    * Entitlements can now be passed into ConaryClient and
      NetworkRepositoryClient objects directly. (CNY-640)
    * Exceptions raised in callback functions are now issued as
      warnings and the current job is finished before
      existing. KeyboardInterrupts and SystemExits are handled
      immediately. (CNY-806)
    * The "--debug" command line flag now provides information that is
      useful to the end-user during the update process.  The
      "--debug=all" flag will provide output that is useful to conary
      developers.
    * The output of "--debug" has been modified when performing
      dependency resolution.  The output should be more helpful to end
      users.  Also rearranged the output given when dependencies
      fail. (CNY-779)
    * Config files and diffs are no longer cached in ram during installs;
      they are now reread from the changeset whenever they are needed
      (CNY-821)
    * Binary conflicts no longer cause a traceback in cvc update
      (CNY-644,CNY-785)

  o Optimizations
    On a test system, "conary updateall --info" is around 24% faster
    than previous versions of Conary.

    * The SQL query used to retrieve troves from the local database
      has been optimized.  The new code is nearly four times faster
      for operations like "conary q group-dist --info".
    * The SQL query in getTroveContainers() used to determine the
      parent package(s) and groups(s) of a set of troves as recorded
      in the local database has been optimized.  The new code is
      almost 95 times faster. (0.2 seconds versus 19 seconds)
    * The code in getCompleteTroveSet() that creates Version and
      Flavor objects from entries in the database now caches the
      created object.  This is approximately a 4.5 times speed
      up. (2.10 seconds versus 9.4 seconds)
    * The code in iterUpdateContainerInfo has had similar version
      and flavor caching optimizations that make the code about 
      2.5 times faster (from 10 seconds to 4 seconds).

  o Server Changes:
    The Conary repository server now sends a InvalidClientVersion
    exception when a conary 1.0.x client attempts to manipulate an
    entitlement through addEntitlement() or deleteEntitlement().

  o Build (cvc) Changes:
    * "cvc merge" and "cvc update" are now more verbose when
      patching. (CNY-406)
    * "cvc clone" now requires that you specify a message when cloning
      source components unless you specify --message.  It also gives
      more output about what it is doing (CNY-766, CNY-430).
    * "cvc clone" now has a --test parameter that runs through all
      steps of cloning without performing the clone.  --info is now
      more lightweight - it no longer downloads all of the file
      contents that would be cloned.
    * "cvc clone" now has a --full-recurse parameter that controls how
      recursion is performed.  Cloning a group no longer recurses by
      default.  The only way that a recursive group clone could
      succeed is if all troves in the group came from the same branch.
      This is almost never the case.
    * The "cvc cook" command now prints the flavor being built,
      as well as the version. (CNY-817)
    * The command line argument parsing in "cvc" has been modified.
      To use the "--resume" command line argument to specify that you
      wish to resume at a particular location, you must use
      "--resume=<loc>".  "--resume <loc>" will not work anymore.  This
      removes an ambiguity in how we parse optional parameters in
      Conary.
    * The PythonSetup build action no longer provides the older
      --single-version-externally-managed argument, and instead
      provides the --prefix, --install-purelib, --install-platlib,
      and --install-data arguments, which can be overridden with the
      purelib, platlib, and data keyword arguments, respectively.  This
      allows it to work correctly with a greater number of packages.
      It also provides the option of providing a "purePython=False"
      argument for python packages that mix architecture-specific
      and architecture-neutral files, and tries to automatically
      discover cases when it should be provided. (CNY-809)
    * Python dependencies were previously incorrectly calculated
      for certain module path elements added in some Python C
      code (for example, contents of the lib-dynload directory);
      these errors are now resolved by using external python
      to find system path elements. (CNY-813)
    * /etc/conary/mirrors/gnu has been added to enable mirror://
      references to the GNU mirror system.
    * The GNU mirror list was then significantly expanded and
      re-sorted.  (CNY-824)
    * /etc/conary/mirrors/cpan has been added to enable mirror://
      references to the Comprehensive Perl Archive network mirror
      system.
    * In group recipes, the methods r.add(), r.addAll(), and
      r.addNewGroup() have been modified to accept the use= parameter,
      which defaults to True (CNY-830).

  o Bug Fixes:
    * A bug that caused a traceback in the web interface when a
      non-admin user attempts to manage their entitlement classes has
      been fixed. (CNY-798)
    * "conary rq" (with no arguments) no longer hides troves if the
      flavor that matches the system flavor is not built for the
      latest version. (CNY-784)
    * "cvc cook" now displays the correct label of the thing it is
      building, even when it is not the build label.
    * Running "cvc update" in a directory that has been created with
      "cvc newpkg" but has not yet been committed to the repository
      will now fail with an appropriate error message instead of
      displaying a traceback. (CNY-715)
    * Conary can now apply updates that change a file that is not a
      directory to a directory.
    * Currently version objects are cached to optimize Conary.
      Unfortunately, version objects are mutable objects.  That means
      that if two different pieces of code are given the same version
      object, modifications made by one part of the code could affect
      the other inadvertently.  A warning message has been added to
      the version object when setting or resetting timestamps to make
      developers aware of the problem.  Developers should copy the
      version object before calling setTimeStamps(),
      resetTimeStamps(), incrementSourceCount(), or
      incrementBuildCount() on it.  When creating a version object
      from a string and time stamp set, use the timeStamps= keyword
      argument to versions.VersionFromString() to avoid the copy.  In
      a later version of Conary, version objects will be immutable.
      New methods will be introduced that return new modified objects.
    * Conary no longer hangs waiting for the download thread when an error
      occured in the download thread which caused it to terminate.
    * "conary migrate" now returns an error much earlier if you are
      not using interactive mode. (CNY-826)
    * Files removed from troves (most often by --replace-files) are now
      properly skipped on updates to that trove when the file didn't change
      between versions. (CNY-828)
    * includeConfigFile now gives a much better error message when it
      cannot include a config file. (CNY-618)

Changes in 1.1.2:
  o Bug Fixes:
    * Conary now removes sources from the lookaside before unpacking SRPMs to
      ensure that the source referenced from the SRPM is actually contained in
      the SRPM. (CNY-771)
    * Errors found in the recipe while checking in will now display file name
      and line number information along with the error found.
    * The trove browser no longer shows duplicate entries for multihomed
      repositories.
    * A bug that kept sqlite-based 64-bit mirrors from being used as a source 
      for further mirrors has been fixed.

  o Build Changes:
    * Conary no longer prints policy error messages three times; it
      now prints each error immediately when it is found, and then
      summarizes all policy errors once (instead of twice) at the
      end of the build process. (CNY-776)

Changes in 1.1.1:
  o Client Changes:
    * Migrate no longer replaces by default as if --replace-files was
      specified. (CNY-769)

  o Server Changes:
    * The log retrieval function now returns a HTTP_NOT_IMPLEMENTED
      (501) instead of a HTTP_NOT_FOUND (404) if the logFile
      directive is not configured.

  o Build Changes:
    * Conary now recognizes that pkgconfig finds its files in
      /usr/share/pkgconfig as well as /usr/lib*/pkgconfig. (CNY-754)
    * /etc/conary/mirrors/cran has been added to enable mirror://
      references to the Comprehensive R Archive Network. (CNY-761)

  o Bug Fixes:
    * Conary now resets the timeStamps in all cases when
      getSourceVersion is called (CNY-708).
    * SQLite ANALYZE locks the database after it is run, causing
      updates to fail.
    * A bug that caused lists such as installLabelPath in
      configuration files to be parsed incorrectly when more than one
      space was between list elements has been fixed
    * A bug that caused Locally changed files to no be marked properly
      in rollbacks that were stored locally (including rollbacks for
      locally built troves) has been fixed. (CNY-645)
    * A bug that could cause "cvc cook" to create groups that include
      components needed to resolve dependencies that are already
      included not-by-default has been fixed.
    * A bug that caused a traceback message when adding a user through
      the web interface has been fixed.

Changes in 1.1.0:
  o 1.1 Release Overview

    Conary 1.1.0 is the first version in the 1.1 series.  New
    functionality has been added to Conary that required modifications
    to the repository database schema and XML-RPC protocol.  A Conary
    1.1.x-compatible client is required to access many of the new
    features.  The XML-RPC interface includes version information so
    that old clients continue to work with new servers, and new
    clients continue to work with old servers.

    New Features:
      * Conary can now remove packages and components from a
        repository server.  This is a privileged operation and should
        not normally be used.  Only users with a special "can remove"
        ACL can remove from the repository.  As removing something
        from a Conary repository is an act of last resort and modifies
        repository internals, the command line option will not appear
        in the reference documentation.  rPath will assist users that
        need more information.
      * Conary can now query the repository by path.  Use
        "conary repquery --path /path/to/find" to find components that
        include a particular path.
      * Several enhancements were added to the entitlement management
        facilities in a Conary repository.
      * Conary can now redirect a group.

  Detailed changes follow:

  o Server Changes:
    * Entitlement keys were artificially limited to 63 characters in
      length.  This restriction has been raised to the max length
      permitted in the database column (255).
    * Entitlement classes can now provide access to multiple access
      groups (and updated the web UI to support that) (CNY-600)
    * addEntitlement() and deleteEntitlement() repository calls replaced
      by addEntitlements and deleteEntitlements calls.  These calls
      operate on more than one entitlement simultaneously.
    * Added getTroveLeavesByPath() and getTroveVersionsByPath(). (for
      CNY-74)
    * Conary now checks to ensure you have write access to all the
      things the client is trying to commit before you send them
      across the wire. (CNY-616)
    * deleteAcl() and listAcls() methods have been added to
      ConaryClient.

  o Client Changes:
    * "conary rq" now supports "--path", which allows you to search
      for troves in the repository by path. (CNY-74)
    * "conary rq" now has a "--show-removed" option that allows you to
      see removed trove markers.  A [Removed] flag will be displayed
      when the --trove-flags option is added.

  o Bug Fixes:
    * Conary now resets the timeStamps in all cases when
      getSourceVersion is called (CNY-708).
    * SQLite ANALYZE locks the database after it is run, causing
      updates to fail.
    * A bug that caused lists such as installLabelPath in
      configuration files to be parsed incorrectly when more than one
      space was between list elements has been fixed
    * A bug that caused Locally changed files to no be marked properly
      in rollbacks that were stored locally (including rollbacks for
      locally built troves) has been fixed. (CNY-645)
    * A bug that could cause "cvc cook" to create groups that include
      components needed to resolve dependencies that are already
      included not-by-default has been fixed.

Changes in 1.0.27:
  o Client Changes:
    * A "files preupdate" tag script method has been Implemented which
      gets run before tagged files are installed or changed. (CNY-636)
    * A bug that could cause "--replace-files" to remove ownership
      from every file in a trove has been fixed. (CNY-733)

    * Multiple bugs where using "--replace-files" could result in the
      new file having no owner have been fixed. (CNY-733)
    * The logcat script now supports revision 1 log entries.
    * The logcat script is now installed to /usr/share/conary/logcat

  o Build Changes:
    * Improved handling of the "package=" keyword argument for build
      actions.  In particular, made it available to all build actions,
      removed double-applying macros to the package specification,
      and fixed failure in cases like "MakeInstall(dir=doesnotexist,
      skipMissingDir=True, package=...)". (CNY-737, CNY-738)
    * The lookaside cache now looks in the repository for local sources
      when doing a repository cook. (CNY-744)
    * The mirror:// pseudo-URL handling now detects bad mirrors that
      provide an HTML document instead of the real archive when a
      full archive name is provided; previously, it did so only when
      guessing an archive name.  Thanks to Pavel Volkovitskiy for this
      fix. (CNY-745)
    * The Flavor policy has been slightly optimized for speed.

  o Server Changes:
    * ACL patterns now match to the end of the trove name instead of
      partial strings (CNY-719)

  o Bug Fixes:
    * The Conary repository server now invalidates changeset cache
      entries when adding a digital signature to a previously mirrored
      trove.
    * A bug that caused the mirror code to traceback when no callback
      function was provided to it has been fixed. (CNY-728)
    * Rolling back changes when the current trove has gone missing from
      the server now causes the client to generate the changeset to apply
      based on the trove stored in the local database (CNY-693)

Changes in 1.0.26:
  o Build Changes:
    * When cooking a group, adding "--debug" to the "cvc cook" command
      line now displays detailed information about why a component is
      being included to solve a dependency. (CNY-711)
    * The mirror:// functionality introduced in Conary 1.0.25 had two
      small bugs, one of which prevented mirror:// pseudo-URLs from
      working.  These bugs are now fixed, thanks to Pavel
      Volkovitskiy. (CNY-704)
    * The "cvc cook" command now announces which label it is building
      at the beginning of the cook, making it easier to catch mistakes
      early. Thanks to Pavel Volkovitskiy for this fix. (CNY-615)
    * The source actions (addSource, addArchive, etc.) can now take
      a "package=" argument like the build actions do.  Thanks to
      Pavel Volkovitskiy for contributing this capability.  (CNY-665)
    * The "preMake" option had a bad test for the ';' character; this
      test has been fixed and extended to include && and ||.
      thanks to Pavel Volkovitskiy for this fix. (CNY-580)
    * Many actions had a variety of options (dir=, subdir=, and
      subDir=) for specifying which directory to affect.  These have
      been converted to all prefer "dir=", though compatibility
      with older recipes is retained by continuing to allow the
      subDir= and subdir= options in cases where they have been
      allowed in the past. Thanks to Pavel Volkovitskiy for this
      enhancement. (CNY-668)

Changes in 1.0.26:
  o Server Changes:
    * The Conary web interface now provides a method to rely solely on
      a remote repository server to do authentication checks. (CNY-705)
    * The ACL checks on file contents and file object methods have
      been improved. (CNY-700)
    * Assertions have been added to prevent redirect entries from
      being added to normal troves.
    * An assertion has been added to ensure that redirects specify a
      branch, not a version.
    * The server returns a new FileStreamsMissing exception when the
      client requests file streams with getFileVersion or
      getFileVersions and the requested file stream is not present in
      the repository database. (CNY-721)
    * getFileVersions() now raises FileStreamMissing when it is given
      invalid request.
    * getFileContents() now raises a new FileHasNoContents exception
      when contents are requested for a file type which has no
      contents (such as a symlink).

  o Bug Fixes:
    * A bug that could cause "conary updateall" to attempt to erase
      the same trove twice due to a local update has been fixed.
      (CNY-603)
    * Attempts to target a clone to a version are now caught.  Only
      branches are valid clone targets. (CNY-709)
    * A bug that caused Trove() equality checks to fail when comparing
      redirects has been fixed.
    * A bug that caused the flavor of a redirect to be store
      improperly in the repository database has been fixed.
    * The resha1 script now properly skips troves which aren't present
      in the repository.
    * Conary 1.0.24 incorporated a fix for CNY-684 to correct behavior
      when storing src.rpm files rather than their contents.  The fix
      worked for local builds but not for commits to repositories.
      Conary 1.0.26 includes a fix that corrects the behavior when
      committing to a repository as well. (CNY-684)
    * A bug that prevented flavored redirects from being loaded from
      the repository database has been fixed.
    * "Conary migrate" now will follow redirects. (CNY-722)

Changes in 1.0.25:
  o Build Changes:
    * The addArchive() source action will search for reasonably-named
      archive files based on the name and version if given a URL ending
      with a "/" character. Thanks to Pavel Volkovitskiy for the
      initial implementation. (CNY-671)
    * All source actions, when given a URL that starts with "mirror://",
      will search a set of mirrors based on files in the mirrorDirs
      configuration entry, with default files provided in the
      /etc/conary/mirrors/ directory. Thanks to Pavel Volkovitskiy for
      the initial implementation. (CNY-171)
    * Symbolic links are now allowed to provide a soname even if they
      reference an ELF file only indirectly through other symbolic
      links.  Previously, a symbolic link could only provide a soname
      if it directly referenced an ELF file. (CNY-696)

  o Bug Fixes:
    * A bug that caused unhandled exceptions when downloading the file
      contents needed for a distributed changeset in threaded mode has
      been fixed. This bug was introduced in 1.0.24. (CNY-701)

Changes in 1.0.24:
  o Server Changes:
    * The server binary access log can now be downloaded by an
      administrator by visiting the http://servername/conary/log
      URL. Once the log is accessed it is rotated automatically by the
      repository server. Subsequent accesses to the log URL will only
      yield log entries added since the last access. (CNY-638)
    * The Users and Groups tab in the web management UI is no longer
      highlighted when administrators change their passwords.

  o Client Changes:
    * A --what-provides option has been added to "conary query" and
      "conary repquery".
    * A bug that installed extra components of a package that is being
      installed instead of updated due to the existing package being
      pinned has been fixed. (CNY-682)

  o Build Changes:
    * When pulling files out of a src.rpm file, Conary now stores the
      src.rpm file itself in the repository rather than the files
      pulled from it. (CNY-684)
    * Mono dependency version mappings are now discovered in CIL policy
      .config files. (CNY-686)
    * The internal util.literalRegex() function has been replaced by
      use of re.escape(). (CNY-634)

  o Bug Fixes:
    * The Conary Repository web interface no longer returns a
      HTTP_FORBIDDEN (403) when a bad password is given by the user.
      This allows the user to re-try authentication.
    * The --signatures and --buildreqs flags now work with "conary
      showcs".  (CNY-642)
    * A bug in the NetworkRepositoryClient default pwPrompt mechanism
      has been fixed.
    * Error messages when entitlements fail to load have been
      improved. (CNY-662)
    * The repository client no longer caches repository access info
      when the attempt to access was unsuccessful. (CNY-673, affects
      CNY-578)
    * A bug that caused x86 flavored troves from being updated
      properly when using "conary updateall" on an x86_64 system has
      been fixed. (CNY-628)
    * A bug that caused migrate behavior to not respect pins when the
      pinned troves were set to be erased (CNY-680).
    * Calling r.ComponentSpec(':foo') works again; it is exactly
      equivalent to r.ComponentSpec('foo'). (CNY-637)
    * Calling r.Move() with only one argument now fails explicitly
      rather than silently doing nothing. (CNY-614)

Changes in 1.0.23:
  o API Additions:
    * The interface to create, list and delete access groups and
      modify the users therein through is now exposed though
      ConaryClient.
    * The interface to delete entitlement groups is now exposed
      through ConaryClient.

  o Client Changes:
    * "conary updateall" now accepts the --keep-required command line
      argument.
    * the mirror script now provides download/commit feedback using
      display callbacks like other conary commands
    * the excludeTroves config option will now keep fresh installs from
      happening when an update job is split due to a pinned trove.

  o Server Changes:
    * The repository database migration code now reports an error when
      trying to migrate old-style redirects.  The code to perform the
      migration is incomplete and creates invalid new-style
      redirects.  If you have a repository with old-style redirects,
      contact rPath for assistance with your migration. (CNY-590)

  o Bug Fixes:
    * Subdirectories within source components are now better supported.
      Specifically, different subdirectories with the same filename will
      now work. (CNY-617)
    * The util.literalRegex() function now escapes parenthesis characters.
      (CNY-630)
    * Manifest files now handle file names containing "%" characters.
      Fix from Pavel Volkovitskiy. (CNY-627)
    * Fixed a bug in migrate that caused its behavior to shift when migrating 
      to the same version that is currently installed.
    * Fixed a bug in the logcat script that caused the entitlement field to
      display the user information instead. (CNY-629)

  o Build Changes:
    * The r.addArchive() source action can now unpack Rock Ridge and
      Joliet ISO images, with some limitations. (CNY-625)

Changes in 1.0.22:
  o Client Changes:
    * Conary now has hooks for allowing you to be prompted for both name
      and password when necessary.
    * Conary will no longer report a traceback when trying to perform 
      dependency resolution against repositories that are not available.
      Instead, it will print out a warning. (CNY-578)

  o Build Changes:
    * It is now possible to set environment variables to use within
      Conary builds from within conary configuration files, using the
      new "environment" configuration item.  Thanks to Pavel
      Volkovitskiy for implementing this feature. (CNY-592)
    * In previous versions of Conary, calls to r.PackageSpec() would
      improperly override previous calls to r.ComponentSpec(); now
      the ordering is preserved.  Thanks to Pavel Volkovitskiy for 
      this fix. (CNY-613)

  o Bug Fixes:
    * A bug that would allow recursively generated changesets to
      potentially have missing redirect flags has been fixed.
    * A bug in redirect handling when the branch changed but the trove
      name didn't has been fixed - conary will do a better job of
      determining what jobs to perform in this situation. (CNY-599, CNY-602)
    * Errors relating to PGP now just display the error instead of causing 
      conary to traceback. (CNY-591)
    * Conary sync on a locally cooked trove will no longer traceback (CNY-568)
    * --from-file and sync now work together.
    * An AssertionError that was occasionally reached by incorrect repository
      setups is now a ConaryInternalError
    * A bug when updating to a locally cooked trove when the user had 
      manually removed files has been fixed. (CNY-604)
    * CONARY files that are not accessible will no longer cause conary to
      traceback when trying to read context from them. (CNY-456)
    * signatureKeyMap configuration entries are now checked to ensure
      they are valid. (CNY-531)

Changes in 1.0.21:
  o Client Changes:
    * The "conary migrate" command has changed behavior significantly
      in order to make it more useful for updating a system to exactly
      match a different group.  However, this change makes it much
      less useful for updating normal systems.  "conary migrate"
      should not be used without first reading the man page
      description of its behavior.  The old migrate behavior is now
      available by using "conary sync --full".  "conary syncchildren"
      has been renamed to "conary sync", and its behavior has also
      been modified slightly as a result.  The old behavior is
      available by using "conary sync --current". Please read the man
      page for a full description of the "sync" command as well.  (CNY-477)

  o Build Changes:
    * A "package" keyword parameter has been added to build actions,
      which specifies the package and/or component to which to assign
      the files that are added (not modified or deleted) by that build
      action.  For example, r.MakeInstall(package="foo") will place
      all the new files installed by the MakeInstall action into the
      "foo" package.  Thanks to Pavel Volkovitskiy for contributing
      this capability.  (CNY-562)
    * A "httpHeaders" keyword parameter has been added to the
      r.addArchive(), r.addPatch(), and r.addSource() source actions
      so that headers can be added to the HTTP request.

  o Bug Fixes:
    * The r.addPatch() build action no longer depends on nohup to
      create a file in the current directory (a bug introduced in
      conary 1.0.19). (CNY-575)
    * Commits with missing files no longer traceback. (CNY-455)
    * A bug that caused "#!/usr/bin/env /bin/bash" to not be
      normalized to /bin/bash by the NormalizeInterpreterPaths policy
      has been fixed.
    * A bug that prevented Conary from being able to download files
      that contain '&' or ';' characters has been fixed.  This allows
      Conary to download sources from cgi-bin URLs.
    * "cvc merge" no longer fails to merge changes from the parent
      branch when the shadowed version doesn't exist on the parent
      branch.

Changes in 1.0.20:
  o Build Changes:
    * "jvmdir", "javadir", "javadocdir", and "thisjavadocdir" have
       been added to the default set of macros.
    * A r.JavaDoc() build action has been added.  It funtions
      exactly like the "r.Doc()" build action, except it coppies into
      "%(thisjavadocdir)s".
    * When the r.addArchive() source action attempts to guess the main
      directory in which to build, it now recognizes when when sources
      have been added in an order that defeats its algorithm and provides
      a helpful error message. (CNY-557)

  o Client Changes:
    * A --tag-script parameter has been added to the rollback
      command. (CNY-519)

  o Bug Fixes:
    * A bug in clone behavior that caused Conary to try to clone
      excessive troves has been fixed.  If you were cloning uphill
      from branch /a/b to /a, and a buildreq was satisfied by a trove
      on /a//c, Conary would try to clone the buildreq to /a as well.
      (CNY-499)
    * A bug in the "r.Ant()" and "r.JavaCompile()" build actions which
      caused the CLASSPATH variable to get mangled has been fixed.
    * A bug in 'r.ClassPath()' that caused a traceback has been fixed.
    * A bug that caused the "change password" tab to be displayed when
      browsing the repository via the web as an anonymous user has
      been fixed.
    * The web service code no longer permits the anonymous user to
      view the "change password" (/conary/chPassForm) form.
    * The r.addPatch() source action no longer hangs when presented
      with large patches, which fixes a bug introduced in Conary
      1.0.19.

Changes in 1.0.19:
  o API Change:
    * In order to fully represent empty flavors in Conary, a new Flavor
      object class has been added.  Previously, DependencySet objects
      were used to store flavor information.  Unfortunately it was not
      possible to distinguish "empty flavor" from "flavor not specified".
      When dealing with thawing frozen flavors, use ThawFlavor() instead
      of ThawDependencySet().  When testing to see if a flavor is empty,
      use the isEmpty() method of the flavor object.

  o Client Changes:
    * The default resolveLevel setting is now 2, this means that
      conary will try to update troves that would otherwise cause an
      update to fail.  See the conary man page for more details.
    * Multiple bugs have been fixed in interactive prompting for user
      passwords (CNY-466):
      - Password prompts are based on the server name portion of the
        label being accessed, not the actual hostname of the server
        (these are often different when repositoryMaps are used).
      - When no password callback is available, the operation will
        fail with an open error (which is identical to what would
        happen if no user name was present) instead of giving a
        traceback.
      - The download thread uses the passwords which the original
        thread obtained from the user.
      - The download thread is able to prompt for passwords from the
        user if distributed changesets require access to additional
        repositories.

  o Build Changes:
    * "r.Ant()", "r.JavaCompile()", and "r.ClassPath()" build actions
      have been added to support building java with conary.
    * "r.addPatch()" will now determine the patchlevel without users
      needing to add level= in the r.addPatch() call. The level
      parameter is still honored, but should not be needed.
    * "cvc cook --show-buildreqs" now displays build requirements
      inherited from parent recipe classes. (CNY-520)
    * The output of "cvc diff" and "cvc rdiff" can now be used as an
      input to patch when files are added between two versions. (CNY-424)
    * Use flags have been added for dom0 and domU.  They default to
      "sense prefernot".  The domU flag should be used to build
      binaries specific to Xen domU environments where special
      provisions are made for paravirtualization.  The dom0 flag
      should be used to build binaries specific to Xen dom0
      environments where special provisions are made for the
      hypervisor.  The existing "xen" flag should be used to build
      binaries specific to Xen which apply equally to Xen dom0 and
      domU environments.
    * Warning message for modes specified without an initial "0" have
      been improved to include the path that is affected. (CNY-530)

  o Server Changes:
    * Use the term Entitlement Class in all conary repository web interfaces
      replacing Entitlement Group.

  o Bugs Fixed:
    * The Conary Repository now returns an error to a client when
      committing duplicate troves that have an empty flavor. (CNY-476)
    * When checking out a source trove from a repository using
      "cvc checkout", the user is no longer warned about not being able
      to change the ownership of the files checked out.
    * A bug has been fixed in conary's determination of what troves
      had been updated locally.  This bug caused "conary updateall" to
      consider many x86 troves as needing to be updated separately
      instead of as a part of group-dist.  This could cause updateall
      failures. (CNY-497)
    * A bug that caused 'conary q tmpwatch:runtime --recurse' to traceback
      has been fixed (CNY-460)
    * Interactive mode now handles EOF by assuming it means 'no';
      thanks go to David Coulthart for the patch. (CNY-391)
    * Configuration settings in contexts can now be overridden from
      the command line. (CNY-22)
    * Redirect changesets now have primary troves, meaning they will
      display better when using "conary showchangeset". (CNY-450)
    * User's passwords are now masked when using "cvc context" (unless
      --show-passwords is specified). (CNY-471)
    * Removed excess output from commitaction which was caused by a
      change in option parsing code (CNY-405)

Changes in 1.0.18:
  o Client Changes:
    * Trying to shadow a cooked redirect now results in an error. (CNY-447)
    * A --keep-required option has been added to tell Conary to leave
      troves installed when removing them would break
      dependencies. This used to be the default behavior; Conary now
      issues a dependency error instead. (CNY-6)
    * "delete-entitlement" and "list-entitlements" options have been
      added to the "manageents" script.

  o Build Changes:
    * Python dependencies are now generated for .pyc files as well as
      for .py files. (CNY-459)

  o Server Changes:
    * Support for deleting entitlements, listing the entitlement
      groups a user can manage, and removing the ACL which lets a group
      manage an entitlement group has been added.
    * Entitlement management has been added to the Conary repository
      web interface. (CNY-483)

  o Bug Fixes:
    * The "list-groups" option to the "manageents" script has been
      corrected to list the groups the user can manage instead of the
      groups that user belongs to.

Changes in 1.0.17:
  o Client Changes:
    * Individual file removals performed by "conary remove" now create
      rollbacks. (CNY-7)
    * The repository mirroring client supports two new configuration
      options:
      - matchTroves is a regexp list that limits what troves will be
        mirrored based on the trove names;
      - recurseGroups takes a boolean value (True/False) which will
        cause the miror client to recurse through a groups and mirror
        everything that they include into the target repository.

  o Server Changes:
    * A single conary repository can host multiple serverNames. In the
      Conary repository's configuration file, the serverName directive
      can now specify a space separated list of valid server names
      which will be accepted and served from that repository. (CNY-16)

Changes in 1.0.16
  o Build Changes:
    * A check has been added to "cvc commit" that ensures a .recipe
      file exists in the CONARY state file.
    * Recipe classes can now set an "abstractBaseClass" class
      variable.  When set, Conary will not require a setup() method in
      the class.  This is used for creating superclass recipes where
      setup() methods are not needed.

  o Server Changes:
    * A new "entitlementCheckURL" configuration option has been added.
      This is a hook that allows external validation of entitlements.
    * The Conary Repository web interface look and feel has been
      updated.  The interface will look incorrect unless
      conary-web-common 1.0 or later is installed.

  o Bug Fixes:
    * When running "cvc log" on a newly created source component, cvc now
      errors gracefully instead of tracing back. (bz #863)
    * Conary now changes to the / directory before running tag
      scripts. (bz #1134)
    * "cvc co foo=invalidversionstring" now gives a more helpful error
      message. (bz #1037)
    * Cloning binary troves uphill now correctly checks for the source
      trove uphill.
    * A bug that would cause "conary migrate" to raise a KeyError when
      updating a group that referenced the same trove twice (through
      two subgroups) has been fixed.
    * A bug that caused miscalculations when determining whether a
      shadow has been modified has been fixed.
    * A number of bugs affecting resetting distributed changesets have
      been fixed.
    * A bug in the MySQL dbstore driver that caused the wrong
      character encoding to be used when switching databases has been
      fixed.
    * A bug where running updateall when one of the two groups that
      reference a trove has no update caused an erase of that trove to
      be requested has been fixed (CNY-748).

Changes in 1.0.15
  o Client Changes:
    * When writing files as non-root, Conary will no longer create
      files setuid or setgid unless the uid/gid creating the file
      matches the username/groupname in the package.
    * Conary now checks the rollback count argument for non-positive
      numbers and numbers greater then the number of rollbacks
      available. (bz #1072)
    * The entitlement parser has been reimplemented using expat
      instead of a hand-coded parser.  A correctly formatted
      entitlement file should now be enclosed in an
      <entitlement></entitlement> element.  Conary will continue to
      work with files that do not contain the toplevel <entitlement>
      element.

  o Build Changes:
    * Support has been added for recipe templates.  Now when running
      "cvc newpkg", cvc will automatically create a recipe from a
      template specified by the recipeTemplate configuration
      option. (bz #671, #1059)
    * Policy objects can now accept globs and brace expansions when
      specifying subtrees.
    * Cross-compile builds now provide CONFIG_SITE files to enable
      cross-compiling programs that require external site config
      files.  The default site config files are included.
    * The "cvc checkout" command can now check out multiple source
      troves in a single invocation.

  o Server Changes:
    * An "externalPasswordURL" configuration option has been added,
      which tells the server to call an external URL for password
      verification.  When this option is used, user passwords stored
      in the repository are ignored, and those passwords cannot be
      changed.
    * An authentication cache has been added, which is enabled by
      setting The authCacheTimeout configuration to the number of
      seconds the cache entry should be valid for.

  o Bug Fixes:
    * A bug that caused using groupName parameter with r.replace() to
      traceback has been fixed. (bz #1066)
    * Minimally corrupted/incorrect conary state files will no longer cause 
      conary to traceback. (bz #1107)
    * A bug that prevented upload progress from being displayed when
      using "cvc commit" has been fixed. (bz #969)

Changes in 1.0.14:
  o Client Changes:
    * Conary now creates shadows instead of branches when cooking onto
      a target label.  This means, for example, that local cooks will
      result in a shadow instead of a branch.
    * Conary now creates shadows on the local label when creating rollbacks
      instead of branches.
    * The branch command has been removed.  Any potential branch should be 
      done with a shadow instead.
    * The verify command now shows local changes on a local shadow instead
      of a local branch
    * Local changesets create diffs against a local shadow (instead of
      a branch) and --target for the commit command retargets to a shadow
    * User conaryrc entries are now searched from most specific target to
      least specific (bz #997)
    * A fresh install of a group will cause all of its contained components 
      to be installed or upgraded as well, without reference to what is 
      currently installed on your system -- no trove will be skipped because
      it is referenced by other troves on your system but not installed.
    * Changeset generation across distributed shadows now force file 
      information to be absolute instead of relative when the files are on
      different servers, eliminating server crosstalk on source checkin and
      when committing local changesets. (bz #1033)
    * Cvc merge now takes a revision, to allow you merge only up to a certain
      point instead of to head.

  o Server Changes:
    * Removed the ability for the server to log updates to its contents
      store (mirroring has made this capability obsolete)
    * logFile configuration directive now logs all XML calls
    * Split user management out from core authorization object
    * All user management calls are based on user and group names now
    * The user management web interface for the repository now allows
      the administrator to enable and disable mirroring for groups

  o Bug Fixes:
    * Conary will not traceback if you try to update to a trove with a name
      that matches a filesystem path that you don't have access to (bz #1010).
    * Conary will not raise an exception if a standard config file (~/.conaryrc,
      for example) exists but is not accessible.
    * cvc no longer allows . and .. to be added to source troves (bz #1014)
    * cvc remove handles removing directories (bz #1014)
    * conary rollback no longer tracebacks if you do not have write access to
      the conary database.
    * deeply shadowed versions would fail when performing some version 
      operations.  This caused, for example, local cooks of shadowed troves
      to fail.
    * using loadInstalled with a multiarch trove no longer tracebacks (bz #1039)
    * group recipes that include a trove explicitly byDefault False could result
      in a trove when cooked that had the components of that trove byDefault
      True.
    * Stop sending duplicate Host: headers, proxies (at least squid) mangle 
      these into one host header, causing failures when accessing rbuilder
      repositories that depend on that host header (bz #795)
    * The Symlink() build action should not enforce symlinks not
      dangling, and should instead rely solely on the DanglingSymlinks
      policy.
    * A bug that caused conary to treat a reference as an install when it
      should have been an update due to a miscalculation of what local updates
      had been made on the system has been fixed.

Changes in 1.0.13:
  o Client Changes:
    * A new "conary migrate" command for updating troves has been
      added.  "conary migrate" is useful for circumstances when you
      want to update the software state on a system to be synchronized
      with the default state of a group.  To do this, "conary migrate"
      calculates the changeset required to: 1) update the trove (if an
      update is available); 2) install any missing included troves; 3)
      synchronize included troves that have a mismatched version; 4)
      remove any referenced troves that are not installed by default.
    * The includeConfigFiles configuration directive now accepts http
      and https URLs.  This allows organizations to set up centralized
      site-wide conary configuration.
    * Conary now gives a more detailed error message when a changeset
      attempts to replace an empty directory with a file and
      --replace-files is not specified.

  o Build Changes:
    * The addSource source action will now replace existing files,
      rather than replacing their contents.  This implies that the
      mode of the existing file will not be inherited, and an
      existing read-only file will not prevent addSource from
      working.
    * The internal setModes policy now reports "suid/sgid" only for
      files that are setuid or setgid, rather than all files which
      have an explicitly set mode.  (bz #935)
    * TagSpec no longer will print out ignored TagSpec matches twice,
      once for tags specified in the recipe, and once for tags
      discovered in /etc/conary/tags/*.  (bz #902)
    * TagSpec will now summarize all its suggested additions to
      buildRequires in a single line.  (bz #868)
    * A new reportMissingBuildRequires policy has been added to summarize
      all suggested additions to buildRequires in a single line at the
      end of the entire build process, to make it easier to enhance the
      buildRequires list via cut-and-paste.  (bz #869)

  o Bug Fixes:
    * A bug that caused conary to traceback when a file on the file
      system is owned by unknown uid/gid has been fixed.  Conary will
      now print an error message instead.  (bz #977)
    * A bug that caused conary to traceback when an unknown Use flag
      was used when cooking has been fixed.  Previously, "cvc cook
      --flavor 'foobar'" would create a traceback.  Conary now says
      'Error setting build flag values: No Such Use Flag foobar'.
      (bz #982)
    * Pinned troves are now excluded from updateall operations.
      Previously conary would try to find updates for pinned troves.
    * Conary now handles applying rollbacks which include overlapping
      files correctly.  Previously --replace-files was required to
      apply these rollbacks.
    * the config file directive includeConfigFile is no longer case sensitive 
      (bz #995)

Changes in 1.0.12:
  o Client changes:
    * The rollback command now applies rollbacks up to and including
      the rollback number specified on the command line. It also
      allows the user to specify the number of rollbacks to apply
      (from the top of the stack) instead of which rollback to
      apply. (bz #884)
    * Previously, the code path for installing files as part of a new
      trove required an exception to be handled.  The code has been
      refactored to eliminate the exception in order to reduce install
      times.

  o Build Changes:
    * The cvc command now has a --show-buildreqs option that prints all
      build requirements.  The --no-deps argument for cvc has been
      aliased to --ignore-buildreqs for consistency.

  o Bug Fixes:
    * Installing into a relative root <e.g. --root foo> when running
      as root no longer generates a traceback. (bz #873)
    * Replaced files are now stored in rollbacks. (bz #915)
    * File conflicts are now also detected via the database, not just
      via real file conflicts in the filesystem.
    * A bug that resulted in multiple troves owning a file has been fixed.
    * Rollbacks of troves that were cooked locally will no longer
      raise a TroveIntegrityError.
    * The "conary remove" command no longer generates a traceback when
      the filename given cannot be unlinked. (bz #887)
    * The missing usage message displayed when "cvc" and "conary" are
      run with no command line arguments has been restored.
    * Rollbacks for initial contents files didn't work; applying
      rollbacks now ignores that flag to get the correct contents on
      disk. (bz #924)
    * The patch implementation now properly gives up on patch hunks
      which include changed lines-to-erase, which avoids erasing lines
      which did not appear in the origial version of the file. (bz
      #949)
    * Previously, when a normal error occurred while prepping sources
      for cooking (extracting sources from source archives, for
      example), conary would treat it as a major internal error.  Now
      the error message is simply printed to the screen instead.
    * A typo in a macro will now result in a more helpful error
      message.
    * A bug that caused a traceback when performing "conary rq" on an
      x86_64 box with a large installLabelPath where only an x86
      flavor of a trove was available on one label in the
      installLabelPath has been fixed (bz #961).
    * Conary no longer creates a rollback status file when one isn't
      needed.  This allows /var/lib/conarydb to be on read-only media
      and have queries continue to work/.
    * Reworked "conary remove" to improve error messages and fix
      problems with multiple files being specified, broken symlinks,
      and relative paths (bz #853, #854)
    * The mirror script's --test mode now works correctly instead of
      doing a single iteration and stopping.

Changes in 1.0.11:
  o Client Changes:
    * Conary will now allow generic options to be placed before the command
      you are giving to conary.  For example, 'conary --root=/foo query'
      will now work.
    * the remove command no longer removes file tags from files for no good 
      reason
    * rollbacks now restore files from other troves which are replaced as part
      of an update (thanks to, say, --replace-files or identical contents)
    * --replace-files now marks files as owned by the trove which used to
      claim them
    * You can now kill conary with SIGUSR1 to make conary enter a debugger
      when you Ctrl-C (or a SIGINT is raised)
    * --debug-all now enters a debugger in more situations, including option
      parsing fails, and when you hit Ctrl-C.
    * added ccs2tar, which will convert most absolute changesets (like those
      that cook produces) into tarballs
    * Troves now don't require dependencies that are provided by themselves.
      As troves are built with this new behavior, it should significantly speed
      up dependency resolution.
    * added a script to recalculate the sha1s on a server (after a label
      rename, for instance)
    * added a script to calculate an md5 password (for use in an info recipe,
      for example)

  o Build Changes:
    * Conary now supports a saltedPassword option to r.User in user info-
      packages.  Full use of this option will require that a new shadow package
      be installed.

  o Bug Fixes:
    * command-line configurations now override context settings

  o Build Changes:

Changes in 1.0.10:
  o Client Changes
    * Given a system based on rPath linux where you only installed
      !smp kernels, conary would eventually start installing smp
      kernels on your system, due to the way the update algorithm
      would determine whether you should install a newly available
      trove.  Conary now respects flavor affinity in this case and
      does not install the smp kernel.
    * Mirror configuration files can now specify uploadRateLimit and
      downloadRateLimit.
    * Updates utilizing changeset files are now split into multiple
      jobs properly, allowing changeset files which create users to
      work proprely.
    * "conary rollback" now displays progress information that matches
      the "conary update" progress information.
    * added --with-sources option for clone

  o Bug Fixes:
    * A bug that caused an assertion error when switching from an
      incomplete trove to a complete trove has been fixed.
    * A bug in perl dependencies that caused extra directories to be
      considered part of the dependency has been fixed.
    * A bug affecting updates where a pinned, partially installed
      package was supposed to be updated due to dependency resolution
      has been fixed.
    * A bug that prevented updates from working when part of a locally
      cooked package was replaced with a non-locally cooked component
      has been fixed.  The bug was introduced in Conary 1.0.8.
    * A bug that caused a segfault when providing an invalid type to
      StringStream has been fixed.
    * The troveInfo web page in the repository browser now displays
      useful error messages instead of traceback messages.  The
      troveInfo page also handles both frozen and non-frozen version
      strings.
    * A bug that caused conary to download unnecessary files when checking out
      shadow sources has been fixed.
    * A bug that caused "cvc rdiff" between versions of a trove that
      were on different hosts to fail has been fixed.
    * Fixed a bug when determining local file system changes involving a file 
      or directory with mtime 0.
    * The --signature-key option was restored

Changes in 1.0.9:
  o Client Changes:
    * A new dependency resolution method has been added which can be turned
      on by setting resolveLevel to 2 in your conarycfg:  If updating trove 'a'
      removes a dependency needed by trove 'b', attempt to update 'b' to
      solve the dependency issue.  This will allow 'conary update conary'
      to work as expected when you have conary-build installed, for example.
    * Switched to using more of optparse's capabilities, including --help
      messages.
    * One short option has been added, cvc -m for message.

  o Bug Fixes:
    * Recipes that use loadRecipe('foo') and rely on conary to look upstream
      to find their branch now work correctly when committing.
    * A bug affecting systems with multiple groups referencing the same troves,
      where the groups are out of sync, has been fixed.
    * the mirror client now correctly handles duplicate items returned in
      trove lists by older servers
    * A bug that caused the mirror client to loop indefinitely when
      doing a --full-trove-sync has been fixed
    * conary rq --trove-flags will now display redirect info even if you
      do not specify --troves (bug #877)
    * dep resolution now support --flavors --full-versions output (bug #751)
    * cvc merge no longer tracebacks if files were added on both upstream
      and on the shadow
    * admin web access for the server doesn't require write permission for
      operations which also require admin access (bug #833)
    * A bug that caused r.remove() in a group to fail if the trove being
      removed was recursively included from another group has been fixed.
    * Conary update tmpwatch -tmpwatch:debuginfo will now erase 
      tmpwatch:debuginfo.
    * An ordering bug that caused info packages to not be updated with their
      components has been fixed.
    * Updates will now happen in a more consistent order based on an
      alphabetic sort.
    * the repository server now handles database deadlocks when committing
       changesets
  o Server Changes:
    * getNewSigList and getNewTroveList could return troveLists with
      duplicate entries

  o Documentation Changes:
    * The inline documentation for recipes has been significantly
      improved and expanded, including many new usage examples.

Changes in 1.0.8
  o Client changes:
    * Conary will now replace symlinks and regular files as long as their
      contents agree (bug #626)

  o Bug Fixes:
    * An error in the method of determining what local changes have been 
      made has been fixed.

Changes in 1.0.7:
  o Client changes:
    * A better method of determining what local changes have been made to a
      local system has been implemented, improving conary's behavior when
      updating.

  o Bugfixes:
    * A bug that caused the user to be prompted for their OpenPGP
      passphrase when building on a target label that does not match
      any signatureKeyMap entry has been fixed.  Previously, if you
      had a signatureKeyMap entry for conary.example.com, and your
      buildLabel was set to conary.example.com@rpl:devel, you would be
      prompted to enter a passphrase even when cooking locally to the
      local@local:COOK label.
    * Dependency resolution will no longer cause a trove to switch
      branches.
    * If a component is kept when performing dependency resolution
      because it is still needed, it's package will be kept as well if
      possible.
    * "conary q --path" now expands symlinks found in the path to the
      file in question. (bug #855)
    * Committing a changeset that provided duplicate file streams for
      streams the server previously referenced from other servers no
      longer causes a traceback.
    * Conary's patch implementation how handles patches which are
      already applied. (bug #640)
    * A server error triggered when using long flavor strings in
      server queries has been fixed.

  o Build fixes:
    * Group cooking now produces output to make it easier to tell what
      is happening.  The --debug flag can be used to get a more
      detailed log of what troves are being included.

  o Server changes:
    * The server traceLog now logs more information about the
      repository calls


Changes in 1.0.6:
  o Repository changes:
    * The commitaction script now accepts the standard conary arguments
      --config and --config-file.

  o Bugfixes:
    * cvc merge on a non-shadow no longer returns a traceback (bz# 792),
      and cvc context foo does not return a traceback when context foo does
      not exist (bz #757)  Fixed by David Coulthart.
    * A bug that caused new OpenPGP keys to be skipped when troves
      were filtered out during mirroring has been fixed.
    * opening invalid changesets now gives a good error message instead of
      a traceback
    * removed obsolete changemail script
    * Exceptions which display fileId's display them as hex sha1s now
      instead of as python strings
    * A bug where including a redirect in a group that has autoResolve 
      caused conary to traceback has been fixed.
    * A bug that kept conary from prompting for your password when committing
      has been fixed.
    * A bug that randomized the order of the labels in the  installLabelPath 
      in some error messages has been fixed.

  o Build fixes:
    * The default ComponentSpec for :perl components now include files
      in site_perl as well as in vendor_perl.
    * Ruby uses /usr/share/ri for its documentation system, so all files
      in %(datadir)s/ri are now included in the default :doc ComponentSpec.

Changes in 1.0.5:
  o Performance improvements:
    * The use of copy.deepcopy() has been eliminated from the
      dependency code.  The new routines are up to 80% faster for
      operations like DependencySet.copy().
    * Removing files looks directly into the file stream of the file
      being removed when cleaning up config file contents rather than
      thawing the full file stream.
    * Getting a single trove from the database without files returned file
      information anyway
    * Trove.applyChangeSet() optionally skips merging file information
    * Cache troves on the update/erase path to avoid duplicate fetchs from
      the local database

  o Bugfixes
    * Installing from a changeset needlessly relied on troves from the 
      database having file information while processing redirects
    * Extraneous dependency cache checks have been removed from the
      addDep() path.
    * When removing files, conary now looks up the file flags directly
      in the file stream in order to clean up config file contents.
      Previously the entire file stream was thawed, which is much more
      resource intensive.

  o Build fixes:
    * r.addArchive() now supports rpms with bzip2-compressed payloads.

Changes in 1.0.4:
  o Performance improvements:
    * The speed of erasing troves with many dependencies has been
      significantly improved.
    * The join order of tables is forced through the use of
      STRAIGHT_JOIN in TroveStore.iterTroves() to work around some
      MySQL optimizer shortcomings.
    * An --analyze command line option has been added to the
      stand-alone server (server.py) to re-ANALYZE the SQL tables for
      MySQL and SQLite.  This can significantly improve repository
      performance in some cases.
    * The changes made to dependency string parsing were a loss in
      some cases due to inefficiency in PyArg_ParseTuple().
      Performance sensitive paths in misc.c now parse the arguments
      directly.

  o Bugfixes:
    * An Apache-based conary repository server no longer logs
      tracebacks in error_log when a client disconnects before all
      data is sent.
    * A bug that caused cross repository commits of changesets that involved
      a branched trove to fail in some cases has been fixed.
    * If an entitlement is used for repository access, it is now sent
      over HTTPS instead of HTTP by default.
    * The conary emerge command no longer attempts to write to the root
      user's conary log file.
    * conary showcs --all now shows not-by-default troves.
    * Previously, there was no way using showcs to display only the troves
      actually in a changeset - conary would by default access the repository
      to fill in any missing troves.  Now, you must specify the
      --recurse-repository option to cause conary to search the repository
      for missing troves.  The --trove-flags option will now display when a
      trove is missing in a changeset.
    * A bug that caused showcs --all to display file lists even when --ls
      was not specified has been fixed.
    * When mirroring, you are now allowed to commit a trove that does
      not have a SHA1 checksum set.  This is an accurate replication
      of the data coming from the source repository.
    * A bug affecting multiple uses of r.replace() in a group recipe has been
      fixed.
    * A bug that caused components not to be erased when their packages were 
      erased when a group referencing those packages was installed has been 
      fixed.

Changes in 1.0.3
  o Client changes:
    * Conary displays full paths when in the error message generated
      when it can't open a log file rather than leaving out the root 
      directory.

  o Performance improvements:
    * A find() class method has been added to StreamSet which enables
      member lookups without complete thawing.
    * The code path for committing filestreams to repositories now
      uses find() to minimize file stream thaws.
    * DBstore now supports precompiled SQL statements for SQLite.
    * Retrieving troves from the local system database no longer
      returns file information when file information is not requested.
    * Dependencies, dependency sets, StreamCollections, file
      dictionaries, and referenced file lists now use C parsing code
      for stream thawing.
    * Extraneous trove instantiations on the system update path have
      been eliminated.
    * Adding troves to the local database now uses temporary tables to
      batch the insertions.

  o Bugfixes:
    * A bug that caused a mismatch between file objects and fileIds
      when cloning a trove has been fixed.

Changes in 1.0.2:
  o Bugfixes:
    * A bug that caused redirects to fail to build when multiple
      flavors of a trove exist has been fixed.
    * A bug with cooking flavored redirects has been fixed.
    * The cvc command no longer enforces managed policy with --prep.
    * A bug that caused disttools based python packages to be built as
      .egg files has been fixed.  This bug was introduced in conary
      0.94.
    * A bug that prevented checking in a recipe that deleted policy
      has been fixed.
    * A bug that prevented entitlements from being recognized by an
      Apache conary repository server when no username and password
      were set for a server has been fixed.
    * A bug that prevented errors from being returned to the client
      if it attempts to add an invalid entitlement key or has
      insufficient permission to add the entitlement key has been
      fixed.  An InvalidEntitlement exception has been added.
    * A repository bug prevented the mirror client from obtaining a
      full list of new troves available for mirorring has been fixed.
    * A bug in cooking groups caused the groups resulting from an
      r.addAll() to not respect the original group's byDefault
      settings in some cases has been fixed.

Changes in 1.0.1:
  o Database schema migration
    * Over time, the Conary system database schema has undergone
      several revisions.  Conary has done incremental schema
      migrations to bring old databases in line with the new schema as
      much as possible, but some remnants of the old schema remain.
      When Conary 1.0.1 runs for the first time, the database will be
      reloaded with a fresh schema.  This corrects errors that can
      occur due to incorrect SQL data types in table definitions.  An
      old copy of the database will be saved as "conarydb-pre-schema-update".

Changes in 1.0:
  o Bugfixes
    * A bug that allowed a group to be installed before children of
      its children were installed has been fixed.  This ensures this
      if a an update is partially completed, it can be restarted from
      where it left off.
    * A bug in python dependencies that sometimes resulted in a plain 
      python: __init__ dependency has been fixed.
    * A bug that dropped additional r.UtilizeUser matches for a file after
      the first one has been fixed.
    * Accessing a repository with the wrong server name no longer
      results in an Internal Server Error.  The error is marshaled
      back to the client.

Changes in 0.97.1:
  o Bugfixes
    * A bug has been fixed that allowed the "incomplete" flag to be
      unset in the database when applying changesets of troves that
      have no "incomplete" flag.  This resulted in "StopIteration"
      exceptions when updating the trove.
    * A bug has been fixed in the code that selects the OpenPGP key
      to be used for signing changesets at cook time.

Changes in 0.97:
  o Client changes:
    * All troves that are committed to repository through commits,
      cooks, branches, shadows, and clones, now always have SHA1
      checksums calculated for them.
    * Trove objects now have a version number set in them.  The
      version number is increased when the data types in the Trove
      object are modified.  This is required to ensure that a Conary
      database or repository has the capability of storing all the
      information in a Trove.  All trove data must be present in order
      to re-calculate SHA1 checksums.  If a local system understands
      version 1 of the Trove object, and a repository server sends a
      changeset that contains a version 2 Trove, an "incomplete" flag
      will be set for trove's entry in the database.  When accessing
      that trove later for merging in an update, the client will go
      back and retrieve the pristine Trove data from the repository
      server so it will have all the data needed to preform three way
      merges and signature verification.

  o Repository changes:
    * Repositories will now reject commits whose troves do not have
      correct SHA1 checksums.

Changes in 0.96:
  o Client changes:
    * conary rq now does not use affinity by default, use --affinity to turn
      it on.  The rq --compatible-troves flag has disappeared.  Now 
      you can switch between displaying all troves that match your system 
      flavor and that match affinity flavor by switching between
      --available-troves with and without the --affinity flag.
    * conary q now displays installed, not by default troves by default,
      but skips missing troves.
    * Fixed an update bug where updating an x86 library on an x86_64 system
      would cause conary to switch other x86_64 components for that library
      to x86 versions.
    * update job output is compressed again
    * Fixed an update bug where if you had made a local change to foo, and then 
      updated a group that pointed to an earlier version of that trove,
      the trove could get downgraded

  o Other changes:
    * Mirroring now mirrors trove signature

Changes in 0.95:
  o Client changes:
    * The "conary verify" command now handles non-regular files with
      provides and requires (for example, symlinks to shared libraries
      that provide sonames).
    * The "conary showchangeset" command now takes --recurse and
      --no-recurse arguments.
    * All info-* packages are now updated in their own individual jobs;
      this is required for their dependencies to be reliable.
    * The conary syncchildren command now will install new packages
      when appropriate.

  o Repository changes:
    * Additional logging has been added to the repository server.
      Logging is controlled by the "traceLog" config file variable,
      which takes a logging level and log path as arguments.
    * Conary now detects MySQL Database Locked errors and will retry
      the operation a configurable number of times.  The "deadlockRetry"
      configuration variable controls the number of retries and
      defaults to 5.

  o Build changes:
    * Conary now uses site.py to find all possible correct elements of
      sys.path when generating python provides and requires.  Previously,
      new elements added via .pth files in the package being built would
      be ignored for that package.
    * The PythonSetup() build action now works properly with setup.py
      files that use "from setuptools import..." instead of "import
      setuptools".

  o Other changes:
    * The conarybugz.py script has been restored to functionality by
      moving to the conaryclient interface for accessing the
      repository.

Changes in 0.94:

  o Redirects no longer point to a specific trove; they now redirect
    to a branch. The client chooses the latest version on that branch
    which is compatible with the local system.

  o Bug Fixes
    * A bug in getNewTroveList() that could cause duplicate
      troves to be returned has been fixed.
    * A bug that caused a repository server running under Apache to
      fail with an Internal Server Error (500) when a client requested
      a changeset file that does not exist has been fixed.
    * Conary no longer displays an error when attempting to write to a
      broken pipe.  (bug #474)
    * Conary now respects branch affinity when moving from old-style
      groups to new-style groups.

  o Client changes:
    * The query/repquery/showcs command line options have been
      reworked.  See the conary man page for details.
    * When "cvc merge" is used to merge changes made on the parent
      branch with changes made on a shadow, conary now records the
      version from the parent branch that was used for the merge.
      This is required to allow conary to handle changing the upstream
      version on a shadow.  It is also useful for accounting
      purposes.  (bug #220)
    * "conary emerge" can now be performed on a recipe file.
      Previously you were required to emerge from a repository. (bug
      #526)
    * Progress is now displayed as conary applies a rollback. (bug #363)
    * Java, Perl, and Python dependencies are now enforced by default.

  o Build changes
    * PythonSetup() no longer passes the --single-version-externally-managed
      argument to setup.py when it uses distutils instead of setuptools.

Changes in 0.93:
  o Bug Fixes
    * A bug in the "conary verify" code sometimes resulted in an
      unhandled TroveIntegrity exception when local modifications were
      made on the system. (bug #507)
    * Usernames and passwords with RFC 2396 reserved characters (such
      as '/') are now handled properly. (bug #587)

  o Server changes
    * Standalone server reports warnings for unsupported configuration options
      instead of exiting with a traceback.
    * Compatibility for repositoryDir has been removed.
    * A bug caused queries for multiple flavors of the same trove
      to return incorrect results has been fixed.
    * Apache hooks now ignore IOErrors when writing changesets to the
      client.  These normally occur when the client closes the
      connection before all the data is sent.

  o Client changes
    * SHA1 checksums are now computed for source checkins and local
      change set commits.
    * Flavor affinity is now more relaxed when updating troves.  For
      example, if you have a trove with flavor that requires sse2 but
      your system flavor is ~!sse2, conary will only prefer troves
      with sse2 enabled instead of requiring it.

  o Build changes
    * PythonSetup() now correctly requires python-setuptools:python
      instead of python-setuptools:runtime.
    * Automatic python dependency provision now searches more directories
      to better support multilib python.
    * Conary now defaults to building in ~/conary/builds instead of
      /var/tmp/conary/builds, and caching in ~/conary/cache instead
      of /var/cache/conary.

Changes in 0.92:
  o Package Building Changes:
    * Conary policy has been split out into the conary-policy package.
      (Some policy was left in conary proper; it is needed for
      internal packaging work.)
    * Conary prints out the name of each policy as it runs, making it
      possible to see which policies take the most time.
    * BuildLog files no longer contain lines that end with \r.
    * A new 'emergeUser' config item has been added.  Conary will
      change to this user when emerging packages as root.
    * --no-deps is now accepted by 'conary emerge'.

  o Group Building Changes:
    * A bug has been fixed in dependency checking when using
      autoResolve where deleted weak troves would be included in
      autoResolve and depChecks.

  o Client changes:
    * Conary can now rate limit uploads and downloads.  The rate limit
      is controlled by the "uploadRateLimit" and "downloadRateLimit"
      configuration variables, which is expressed in bytes per second.
      Also, Conary displays the transfer rate when uploading and
      downloading.  Thanks to Pavel Volkovitskiy for these features.
    * The client didn't write config files for merged changesets in
      the right order, which could result in changesets which could
      not be committed to a repository.
    * Fixed a bug in the update code caused conary to behave
      incorrectly when updating groups.  Conary would install
      components of troves that were not installed.

  o General Bug Fixes
    * Conary did not include the trove sha1 in the troveinfo diff
      unconditionally.  This prevents clients from being able to
      update when a repository is forced to recalculate sha1
      signatures.

Changes in 0.91:
  o Bugfixes
    * A bug was fixed the code that freezes path hashes.  Previously,
      path hashes were not sorted in the frozen representation.  Code
      to fix the frozen path hashes in databases and repositories has
      beed added.
  o Build
    * added cleanAfterCook config that controls whether conary tries to
      clean up after a successful build

Changes in 0.90.0:
  o Code Structure/Architecture Changes:
    * Conary now has the concept of "weak references", where a weak reference
      allows conary to be able to recognize the relationship between a
      collection and the children of collections it contains.  This allows
      us to add several new features to conary, documented in Client and Build
      changes.
    * SQL operations have been migrated to the dbstore driver to allow
      for an easier switch of the database backends for the server side.
    * Various query and code structure optimizations have been
      implemented to allow running under MySQL and PostgreSQL.

  o Documentation Changes:
    * Added summaries about updateall in the conary man page and added
      information about the command-line options for conary rq.
    * Clarified behavior of "conary shadow --source-only" with respect to
      rPath bug #500.
    * Added synonyms for cvc and conary commands which have shortcuts
      (ex: checkout and co).
    * Added man page entry about cvc clone.

  o Package Building Changes:
    * Build logs now contain unexpanded macros, since not all macros
      may be defined when the build log is initially created.
    * The emerge command can now accept version strings.
    * The RemoveNonPackageFiles policy now removes fonts.cache*,
      fonts.dir, and fonts.scale files, since they are always
      handled by tag handlers.
    * The Make() build action can now take a makeName keyword argument
      for cases when the normal Make() handling is exactly right but
      a different make program is required (nmake, qmake, etc.).
    * The new PythonSetup() build action uses very recent versions
      of the python setuptools package to install python programs
      which have a setup.py that uses either the old disttools or
      new setuptools package.
    * fixed bug #bz470: loadInstalled('foo') will now work when you have
      installed a local cook of foo.

  o Group Building Changes:
    * add() now takes a "components" option.  r.add(<package>,
      components=['devel', 'runtime'])  will install <package>, but only the
      'runtime' and 'devel' components of <package> by default.
    * remove() can now 'remove' troves within child troves.
    * When a component is added, (either via r.add() or dep resolution)
      is automatically added as well (though not all its sibling components)
    * A new r.removeComponents(<complist>) command has been added.  It
      allows you to create a group where all devel components are
      byDefault False, for example: r.removeComponents(['devel',
      'devellib']).
    * The installPath used to build a group in is now stored in troveInfo.
    * r.addAll() now recurses through all the included groups
      and creates local versions of them as well by default.
    * A new r.replace(<name>, <newversion>, <newflavor>) command has
      been added.  It removes all versions of name from all groups in
      the recipe and replaces them with the version found by searching
      for newVersion, newFlavor.

  o Client Changes:
    * When committing source changes in interactive mode, conary will ask you
      you to confirm the commit.
    * A new configuration option, autoResolvePackages, tells conary to install
      the packages that include the components needed for dep resolution.
    * You can now install locally cooked groups.
    * If foo is a redirect to bar, and you run 'conary update foo' when
      foo is not installed on your system, conary will act as if you had
      typed 'conary update bar'.  Previously, it would act as if you had typed
      'conary update bar --no-recurse'.

  o Config Changes:
    * Conary config handling now supports comments at the end of config lines.
      # can be escaped by a \ to use a literal # in a configuration option.
    * Default macros used in cooking are now stored in /etc/conary/macros.
      The 'defaultMacros' parameter determines where cvc searches for macro
      definitions.
    * Conary configuration now searches for configuration files in 
      /etc/conary/conf.d/ after reading in /etc/conaryrc

  o Server Changes:
    * Creating changesets atomically moves complete changesets into place.
    * The contents store no longer reference counts entries.
    * Added support for trove marks to support mirroring.  A client
      can use a trove mark to ask the server for any trove that has
      been added since the last trove mark mirrored.
    * Added the hasTroves() interface to support mirroring.  This allows
      the mirror client to make sure that the target mirror does not
      already have a trove that is a candidate for mirroring from the
      source repository.
    * Added support for traceback emails from the repository server.
    * The repository contents store was reworked to avoid reading
      precompressed gzipped data twice (once to double check the uncompressed
      contents sha1 and once to copy the file in place).
    * We have changed the way schema creation and migration is handled
      in the repository code. For administrative and data safety reasons,
      schema upgrades and installs can be performed from now on only by
      running the standalone server (conary/server/server.py --migrate),
      thus avoiding race conditions previously created by having multiple
      Apache processes trying to deal with the SQL schema updates.

   o Command Changes
    * A new script that mirrors repositories has been added.  It is in
      the scripts/ directory in the source distribution of Conary.

Changes in 0.80.4:
  o Build Changes:
    * PackageRecipe has been changed to follow our change to split
      conary into three packages.
    * x86_64 packaging elimintated the conary:lib component to follow x86
      (those files now belong in conary-build:lib)

Changes in 0.80.3:
  o Client Changes:
    * The internal branch source and branch binary flags were changed
      to a bitmask.
    * The warning message printed when multiple branches match a cvc
      checkout command has been improved.
    * Only interactive mode can create binary shadows and branches, and
      a warning is displayed before they are created (since source branches
      are normally the right thing to use).

  o Build Changes:
    * Files in subdirectories named "tmp" are no longer automatically
      excluded from packaging, except for /tmp and /var/tmp.
    * DanglingSymlinks now traverses intermediate symlinks; a symlink
      to a symlink to a symlink will no longer confuse it.

Changes in 0.80.2:
  o Client Changes:
    * Bugs in "conary update foo=<old>--<new>" behavior have been
      fixed.
    * "cvc co foo=<label>" will now work even if you don't have a
      buildLabel set
    * "conary showcs" will now work more nicely with group changesets.
    * "conary showcs --all" no longer shows ids and sha1s.
    * We now never erase pinned items until they are explicitly unpinned.
    * "conary verify" and "conary q --diff" work again.
    * "conary q tmpwatch --components" will display the components
      installed for a package.
    * The pinTroves config item behavior has been fixed.  It now
      consistently pins all troves that match a pinTrove line.
    * When a trove is left on the system because of dependency resolution
      during an update, a warning message is printed.
    * Command line configuration, such as --config
      'buildLabel conary.rpath.com@rpl:devel', now overrides context
      configuration.

  o Server Changes:
    * The repository server now retries a request as an anonymous user
      if the provided user authentication information does not allow
      a client request to succeed.
    * When using "server.py --add-user" to add a user to a repository
      server, the user will only be given admin privileges if --admin
      is added to the command line.  Previously, all users added with
      server.py had admin privileges.  Additionally, if the username
      being added is "anonymous", write access is not granted.

  o Build Changes:
    * It is now possible for a recipe to request that specific
      individual requirements be removed from files using the
      exceptDeps keyword argument to r.Requires().  Previously
      you had to accept all the dependencies generated by r.Requires()
      or none of them.
    * r.Replace() now takes a lines=<regexp> argument, to match a line based
      on a regexp.
    * The EnforceJavaBuildRequirements policy has been added.  When
      you are packaging precompiled Java software where you have
      .class/.jar files but no .java files, you can use "del
      EnforceJavaBuildRequirements" to prevent this from policy from
      generating false positives.
    * The EnforceCILBuildRequirements policy has been added.
    * Enforce*BuildRequirements now warn when a package has requirements
      which they don't fulfill themselves and which are not fulfilled by
      the system database.  (for example, soname dependencies from linking
      against libraries that are not managed by Conary on the system.)
    * Automated Perl dependencies have been added, for both provides
      and requires.  They are not yet enforced, in order to give time
      to adapt while perl packages are being re-built.
    * The EnforcePerlBuildRequirements policy has been added.
      Failures found by this policy may be caused by packages on the
      system not having been rebuilt yet with Perl dependencies, but
      could also show bugs in the Perl dependency code.
    * Automated Python dependencies have been added, for both provides
      and requires.  Like Perl dependencies, they are not yet
      enforced.
    * The EnforcePythonBuildRequirements policy has been added, with
      the same caveats as EnforcePerlBuildRequirements.
    * Conary now writes more information about the build environment
      to the build log when cooking.
    * A bug that caused r.Requires('file:runtime') to create a file
      dependency on 'runtime' instead of trove dependency on
      'file:runtime' has been fixed.
    * Java dependencies now properly ignore array elements in all cases,
      removing false Java dependencies like "[[I" and "[[B".


Changes in 0.80.1:
  o Client Changes:
    * User names and passwords are no longer allowed in repository maps;
      "user" configuration entries must be used instead.
    * The clone command now allows you to clone a binary onto the same
      branch, without having to reclone the source.
    * The TroveInfo table on the client is getting corrupted with
      LoadedTrove and BuildReq entries for components.  These entries
      are only valid on packages.  Code was added to catch when this
      happens to aid debugging.  Additionally, Conary will
      automatically remove the invalid entries the first time 0.80.1
      is run.
    * Environment variables are expanded in paths in conary configuration files.
    * localcs now allows the version and flavor to be specified for a trove
    * conary scs --all now behaves the way it used to again
  o Build Changes:
    * Java dependency generation is now enabled; Java dependency enforcement
      is still disabled.
    * The skipMissingSubDir keyword argument now actually works correctly
      when the subdirectory is missing.
  o Common Changes:
    * Entitlement support has been added as an alternate method of
      authentication.

Changes in 0.80.0:
  o Client Changes:
    * The logic for defining updates across a hierarchy has been completely
      replaced. Instead of rigidly following the trove digraph, we flatten
      the update to choose how troves get updated, and walk the hierarchy
      to determine which updates to actually apply.
    * Dependency resolution could include troves which caused duplicate
      removals for the troves those included troves replace
    * Chroot handling was broken in 0.71.2 and prevented the user name
      lookup code for the chroot from exiting back out of the chroot
    * showchangeset on relative changesets now displays them as jobs.
    * query and queryrep now exclude components if they match their
      package name
    * Conary cleans up rollbacks when a changeset fails to apply.
      Previously, an invalid changeset was saved in the rollback
      stack, which made applying it impossible
    * Removed direct instantiation of NetworkRepositoryClient object; it
      should be created by calling ConaryClient
    * repositoryMap should not contain usernames and passwords now; user
      config file option should hold those instead (user *.rpath.org user pass)
    * If a user name is given without a password the password will be prompted
      for if the repository returns a permissions error
    * added --components parameter to q and rq to not hide components
    * conary update --full-versions --flavors now will work as expected
    * fixed a bug with conary erase foo=/branchname
    * When in multi-threaded mode, the download thread now checks to see
      if the update thread wants to exit.  This fixes many of the
      "timeout waiting for download thread to terminate" messages.
    * Fixed bug where conary erase foo --no-deps wouldn't erase a component
      of foo if it was required by something else
  o Build Changes:
    * Dependencies are now generated for Java .class and .jar files.
      They are not yet enforced, to give time to rebuild Java packages.
    * Java dependency generation has been turned off until 0.80.1 in
      order to wait until there is a deployed version of Conary with
      long dependency handling; some .jar files have so many
      dependencies that they overflowed dependency data structures.
    * CheckDesktopFiles now looks in /usr/share/icons for icons, and
      can find icon names without extensions specified.
    * Build actions which take a subDir keyword argument now also can
      take a skipMissingSubDir keyword argument which, if set to True,
      causes the build action to be skipped if the specified subdirectory
      does not exist.  By default, those build actions will now raise
      an error if the directory does not exist, rather than running in
      the wrong subdirectory as they did previously.
    * You can now cook a recipe that has a superclass that is defined
      locally but a has supersuperclass that is in the repository.  Similarly,
      if you have a superclass that is in the repository but a supersuperclass
      locally, conary will find that as well
    * r.Replace with parameters in the wrong order will now behave correctly
    * The automatic :config component for configuration files has been
      disabled because Conary does not handle files moving between
      troves, and config files were being re-initialized when packages
      were updated.
  o Code structure:
    * queryrep, query, showchangeset, and update --info all use the same
      code to determine how to display their data.  Display.py was changed
      to perform general display operations.
    * query.py added
    * added JobSource concept for searching and manipulating lists of jobs.
    * moved datastore.py into repository module
    * Stubs have been added for adding python and perl dependencies, and
      the stubs have been set to be initially ignored.
    * The internal structure for conary configuration objects has changed
    * A new DYNAMIC size has been added to the StreamSet object.  This will
      cause StreamSet to use either a short or long int to store the size
      of the frozen data that is included in a frozen StreamSet, depending
      on the size of the data being stored.

Changes in 0.71.2
  o Client Changes:
    * The update-conary option has been renamed updateconary per
      bugzilla #428
    * buildPath can be set in contexts
    * cvc co <foo> will work even if there are two foos on the same label with
      different branches.  In that case, it will warn about the older foo
      which it doesn't check out
    * Test mode didn't work for updates and erases which were split into
      multiple jobs
  o Build Changes:
    * Combined the EtcConfig and Config policies, and deprecated
      the EtcConfig policy.
    * All config files default to being put into a :config component.
      This is overridden by any ComponentSpec specifications in the recipe.
    * A use flag has been added for xen defaulting to 'sense prefernot'.  This
      flag should be used to specify flavors for xen domU builds where special
      provisions are made for paravirtualized domU.
    * Added new CheckDesktopFiles policy to catch some more common errors
      in .desktop files.  (For now, it looks for common cases of missing
      icons; more may be added over time.)
    * The Requires policy now interprets synthetic RPATH elements (passed in
      with the rpath= keyword argument) as shell-style globs that are
      interpreted relative first to the destdir and then to the system.

Changes in 0.71.1:
  o Server Changes
    * Added iterTroves() call which iterates over large numbers of troves
      much more efficiently than a single getTrove() call would.
    * Split out FileRetriever object to allow file information to be pulled
      from the repository inside of an iterTroves() loop
    * The web interface shows the troves contained in a group trove instead
      of trying to list all files in a group.
  o Client Changes
    * Config file options that take a path as a value now support ~ for
      home directory substitution
    * Trove.diff() returns a standard job list instead of the previous
      only-used-here format
    * /var/log/conary tracks all update, remove, rollback, and erase events
    * Progress output is simplified when stdout is not a tty (no line
      overwrites)
    * Tracebacks during logged commands get copied to the log
    * Code which checked to see if a shadow has been locally modified didn't
      work for shadows more than a single level deep
    * When you are installing from changesets using --from-files, other troves
      in the changesets can be used for dependency resolution
  o Build Changes (cvc)
    * Additional calls are emulated by the filename_wrapper for the
      r.Run calls.
  o Code Structure
    * Split build/recipe.py into several smaller files
    * Moved OpenPGP keyTable access up call stack so that it can now be
      accessed outside of kid templates.
    * Move epdb code into its own package

Changes in 0.71.0:
  o Code Structure
    * conary now imports all python modules from a toplevel "conary"
      module.  This prevents conary from polluting the module namespace.
  o Client Changes
    * Clone didn't handle shadow version numbers correctly (and could create
      inconsistent version numbers)

Changes in 0.70.5:
  o Client Changes
    * Files changing to config files across distributed repositories now works.
    * The update code uses more consistent use of trove sources, and only
      makes explicit calls to the repository if asked.  This should make it
      possible to create interesting update filters.
    * Clone updated sequences it was iterating over, which is generally
      a bad idea (and caused clone to commit inconsistent troves)
  o Build Changes (cvc)
    * Locally cooked filesets now include file contents, making the
      filesets installable.
    * Fileset cooks now retrieve all of the file objects in a single
      network request per repository.
    * The new NormalizeLibrarySymlinks policy runs the ldconfig program
      in all system library directories.  This ensures that all the
      same symlinks that ldconfig would create when the shlib tag handler
      runs are packaged.  It also warns if ldconfig finds missing files.
    * New argument to r.Run(): "wrapdir" keyword argument behaves much
      like "filewrap" but takes a string argument, which limits the scope of
      %(destdir)s relocation only to the directories under the specified
      wrapdir, which is interpreted relative to %(destdir)s.  Works best
      for applications that install under one single directory, such
      as /opt/<app>
    * Clone, branch, and shadow all take --info now instead of --test
    * ELF files that dlopen() libraries can now be provided with
      synthetic soname dependencies with
      r.Requires('soname: libfoo.so', '/path/to/file')
    * r.Requires now enforces that packages that require a file and
      include that required file must also explicitly provide it. (bz #148)
  o Server Changes
    * Packages added to the repository are checked to ensure the version and
      flavor of all referenced components are the same as for the package

Changes in 0.70.4:
  o Client Changes
    * The trove that satisfies a dependency that is broken by erase is
      now displayed in the "Troves being removed create unresolved
      dependencies" message.
    * Components are now displayed on the same line as their parent
      package in "conary update" output.
    * A new 'interactive' option has been added to conary configuration.
      When set to true, conary will display info about clone, branch,
      update, and erase operations, and then ask before proceding.
  o Build Changes (cvc)
    * The CompilePython action has been fixed to accept macros at the
      beginning of its arguments, fixing a bug new in Conary 0.70.3.
    * The Requires policy can now be given synthetic RPATH elements;
      this is useful when programs are only intended to be run under
      scripts that set LD_LIBRARY_PATH and so do not intrinsically have
      the information they need to find their libraries.
    * Added --test to clone, branch, and shadow commands
    * Clone now supports --skip-build-info for less rigid version checks
      on cloned troves
    * Fixed usage message to better reflect reality
    * Cloning to a branch which already has a version with a compatible
      flavor now works.
    * cpio archive files are now supported for r.addArchive()
  o Repository Changes
    * The repository now serves up stored OpenPGP keys as a "Limited
      Keyserver"; users can retrieve keys, but not search or browse them.
      The keys are available via /getOpenPGPKey?search=KEY_ID. This
      is meant only to allow conary to automatically retrieve OpenPGP
      keys used to sign packages.

Changes in 0.70.3:
  o Client Changes (conary)
    * Conary now works harder to avoid having separate erase/installs,
      instead preferring to link those up into one update when possible.
    * Conary configuration now supports contexts.  Contexts are defined in
      sections starting with a [<name>] line, and provide contextual
      configurations for certain variables, defined in the man page.  All
      configuration options after the [<name>] will be associated with that
      context, and will override the default configuration when that context
      is active.  The current context can be selected by using the --context
      parameter, or by setting the CONARY_CONTEXT environment variable.
    * 'conary config --show-contexts' will display the available contexts
  o Build Changes (cvc)
    * A local cook of a trove foo will ensure that the changeset created is
      installable on your local system, by making sure the version number
      created is unique.
    * The builddir is no longer allowed to appear in ELF RPATHs.
    * The build documentation strings have been significantly updated
      to document the fact that for most strings, a relative path
      is relative to the builddir, but an absolute path is relative
      to the destdir.
    * The ManualConfigure action now sets the standard Configure
      environment.
    * cvc will allow you to cook a trove locally even when you are unable
      to access the trove's source repository
  * Common Changes:
    * Version closeness was improperly measured for troves on different
      branches when then label structure was identical
  o Repository Changes
    * Repository now has a config flag called requireSigs. Setting it to
      True will force all troves to have valid package signatures.  Troves
      lacking this will be rejected.  Enabling this option prevents the
      generation of branches, shadows, or clones since these troves are not
      signed.  It is not recommended that this option be enabled until the
      infrastructure is in place to provide package signatures for all types
      of troves.

Changes in 0.70.2:
  o Client Changes (conary)
    * GnuPG compatible trust metrics for OpenPGP Keys now exists. This
      makes it possible for conary clients to refuse troves that
      aren't properly trusted. The metrics currently in place mimic
      gpg behavior.
    * Running "conary update" in a directory that does not exist no
      longer fails with an error (bugzilla #212).  Note that "cvc
      update" still requires that the current working directory exists
      of course.
    * HTTP error conditions are handled more gracefully when commiting
      a change set. (bugzilla #334)
    * conary more reliably sets a non-zero exit status when an error
      occurs. (bugzilla #312)
    * When performing an update of a group that adds a trove foo,
      search the system for a older version of foo to replace if the
      original update command found a replacement by searching the
      system.
    * New option, "conary update-conary" has been added in an attempt
      to provide a workaround for future drastic protocol revisions
      such as what happened for 0.70
    * Methods for parsing command line update request and changeset requests
      have been added to conaryclient.cmdline
    * A metric for the distance between arbitrary versions on different
      branches has been added, and the code which matches troves changes
      between collections uses this code to give well-defined matches
      for all cases.
    * Rollbacks are now listed with the most recent on top
    * Troves which a group operation tries to remove will be left behind
      if they satisfy dependencies for other troves
    * updateall command respects pins on top-level troves
    * Dependency resolution no longer blows away pinned troves
    * conary update now takes a changeSpec, allowing you to specify both
      the version to remove and the update version, like
      'conary update foo=2.0--3.0'

  o Build Changes (cvc)
    * cvc more reliably sets a non-zero exit status when an error
      occurs. (bugzilla #312)
    * Building groups w/ autoResolve displays the revision of the
      troves which are being included
    * The change to automatically split up hardlink groups into
      per-directory hardlink groups has been reverted.  Instead,
      Conary enforces that link groups do not cross directories, but
      provides an exception mechanism for the rare cases where it is
      appropriate to do so.  The old LinkCount policy was renamed
      LinkType, and the new policy enforcing link group directory
      counting is now called LinkCount.
    * The NormalizeCompression policy no longer causes an error if you
      have two files in the filesystem that differ only by the .gz or
      .bz2 extension.
    * The Provides policy will not longer automatically provide soname
      dependencies for executable files that provide sonames.  A few
      executables do provide sonames, and 0.70.1 provided them as
      harmless extraneous provisions.

   o Repository Changes
     * A new getConaryUrl() method has been implemented to support the
       "conary update-conary" feature
     * Exception handling has been re-worked.  All exception classes
       that are marshaled back to the client are now in the
       repository.errors module.  Some of the most commonly used
       exception classes have been included in their previous modules
       for compatibility until code can be modified to use the new
       repository.errors module.

Changes in 0.70.1:
  * Collection merging didn't handle (admittedly obscure) cases where
    a component on the local system was updated to a new version of a
    trove, and updating that package also tries to update to that version
    but using a different path
  * Redirects are allowed in group cooking as long as the target of the
    redirect is also specified in the group (this allows cleaner handling
    when trying to clean up after label multiplicity)
  * Shorten display for versions and flavors in internal debugging output.
    Make str() output for versions and flavors return formatted strings.
  * ELF files finding non-system libraries via an RPATH did not always
    have the path to the library encoded in their dependency requirement,
    depending on whether the package also included some other (unrelated)
    non-system library.  Futhermore, system paths encoded in an RPATH were
    incorrectly honored.  Both of these bugs have been fixed.
  * Ownership policy now uses macros in the user and group definitions.
  * Symbolic links to shared libraries can now provide path-encoded
    soname dependencies (only manually, never automatically).
  * Removed outdated code with convoluted code for preventing providing
    soname dependencies in some cases; that code has been functionally
    replaced by limiting automatic soname dependencies to system library
    directories.
  * Instead of complaining about hardlinks spanning directories, Conary
    simply creates one link group per directory per hardlinked file.
  * Fixed bug which made source commits fail on cloned source troves

Changes in 0.70.0:
  o The client and server protocol versions have been changed and
    the filecontainer version number updated.
    * Upgrading from previous versions of Conary to 0.70.0 will
      require downloading a old-format changeset file from
      ftp://download.rpath.com/pub/conary/
    * Adding path hash data to TroveInfo overflowed the amount of
      storage space available in a StreamSet when a trove contained
      several thousand files.  In order to accommodate larger data
      stored in StreamSets, we have changed the way data sizes are
      handled.
    * With the changes to StreamSet, LargeStreamSet is obsolete.
      Changeset files used to used LargeStreamSet to represent data.
      Since we now just use a StreamSet, the changeset file format
      changed.
    * Since this version of Conary is incompatible with previous
      versions, we took this opportunity to do database and repository
      migrations that will allow us to make significant code cleanups
      in the near future.

 o Other smaller changes
    * Conary now does the right thing if the same trove is listed
      twice in an update due to recursion (it checks for duplicate
      installs of the same trove).
    * A bug where None would show up in CONARY files when an
      autosource file changed contents but did not change names has
      been fixed.

Changes in 0.62.16:
  * The "conary update" and "conary erase" commands now display the actions
    they take as they run (similar to --info output).
  * The --info output for "conary erase" and "conary update" has been
    reworked to be more user-friendly.
  * Added new conaryrc option signatureKeyMap to choose which signature
    to use when signing based on the label.
  * Fixed a bug where conary would only sign the last trove listed,
    instead of signing all troves listed.
  * The ComponentRequires policy now makes :devellib components require
    :data components if they exist.
  * Don't check for bucket conflicts when resolving during group cooks - if we
    want to check for bucket conflicts in groups, it will be readded in a more
    general way.
  * Removed extra freezes and thaws of files for a 8% improvement in install
    time for absolute change sets (at the cost of some memory, but thanks
    to splitting transactions this should be a good trade off).
  * Added removeIfExist call to miscmodule for some peformance improvement.
  * ELF files that find non-system libraries via an RPATH now have the path
    to the library encoded in their dependency requirement, matching the
    path encoded in the dependency provision.  Before this, the RPATH
    was ignored and the path encoding was only guessed within one source
    package.
  * The LinkCount policy now enforces the requirement that hardlink groups
    contain only files in the same directory as each other; no hardlinks
    between files in different directories are allowed.
  * When updating a group across branches, if a subtrove within the update has
    already been manually moved to the new branch by the user, conary will
    recognize this and sync that trove with the group
  * A new "closed" configuration variable has been added to the
    apache-based networked repository server.  When set, the server
    will always raise a "RepositoryClosed" exception when a client
    attempts to access it.  The configuration variable is a string.
    The string will also be returned to the client.
  * Removed install buckets and replaced with comparisons of hashed path
    values to determine trove compatibility.
  * If a trove is included in an update twice, once directly, and once
    implicitly through recursion, ignore the recursive update.
  * More constraints added to the repository schema
  * Added hasTrove to Items table for faster trove names check

Changes in 0.62.15:
  * The MakeDevices() policy now accepts mode= as a named argument.
  * Added (undocumented) --debug (prints debugging output),
    switched old (undocumented) --debug to now be --debugger (starts debugger
    on initialization)
  * Added debug messages to conaryclient/update.py
  * Cloning to the the same branch works (providing a good way of
    reverting changes)
  * Cloning now updates buildRequirements and loadedTroves in troveInfo
    and enforces their consistency on the target branch
  * Cloning groups is now supported
  * Fix update case where a group update should cause conary to search the
    system for an older version of a trove to replace.
  * If you update a trove foo locally to a new version on the same branch, and
    then update the containing group to a new version on a different branch,
    conary will now update foo to the new branch as well.
  * fix error message when you try to pin as non-root

Changes in 0.62.14:
  * The threading changes in .13 caused some error information to be lost.
    Tracebacks have now been fixed, and the download thread checks much more
    often to see if it needs to exit.
  * Catch InstallBucketConflicts exception

Changes in 0.62.13:
  o Repository Server changes
    * The Schema creation SQL statements have been rewritten in a more
      standardized form. Some indexes have been redefined and a number
      of views have made their way into the default repository schema.
    * The new call troveNamesOnServer can be used now by the netclient
      code for a much faster retrieval of all trove names available on
      all labels on a given server. Server and client protocol numbers
      have changed.
    * The getTroveList() server side function got a rework that should
      result in about a 50% execution time speedup on most queries.
    * The Metadata SQL query has been reworked to join tables in a
      much better order, speeding up the getMetadata call on a
      repository with many versions much faster.

  o Client changes
    * Conary now compresses XML-RPC requests before sending them to
      the repository server.  In order to use compression, the remote
      server must be running Conary 0.62.13 or later.  If the server
      is running an older version, the client will fall back to
      sending uncompressed requests.
    * The database conversion in 0.62.12 did not correct all
      out-of-order file streams.  A new conversion function is in
      0.62.13 that will examine every file stream and ensure that it
      is stored correctly in the database.
    * Versions from the contrib.rpath.com repository are automatically
      rewritten to point to contrib.rpath.org.  NOTE: if you have a
      label from the contrib.rpath.com repository in your
      InstallLabelPath (such as contrib.rpath.com@rpl:devel), you will
      need to modify it to point to contrib.rpath.org.
    * Install bucket handling now works for collections which were not
      fully installed.
    * A bug where database was left locked on exception during install
      when the download thread was still executing has been fixed.
    * The conaryclient code has been split into pieces.
    * Switched rollbacks to local@local:ROLLBACK
    * The main thread no longer blocks forever when the download
      thread fails.
    * Matching referenced troves in collections is no longer dependent
      on sort order of internal dictionaries.

  o Common Repository and Client changes
    * When a changeset is applied to the local system or committed to
      a networked repository, the fileIds are recomputed from the file
      objects and verified.  This prevents corrupted or miscomputed
      changesets from being committed to the repository or applied to
      the local system.

  o Building/Branching changes
    * Many changes have been made to cloning, including sideways
      cloning (creating a clone at the same branch depth as the clone
      source), better cloning with multiple flavors, separate cloning
      of source and binaries, resilience against duplicate troves,
      proper use of existing fileIds during clones, simultaneous
      cloning of multiple troves, and better clonedFrom tracking.
    * The default optflags for x86 changed to remove -mcpu, as it is
      deprecated in gcc.

Changes in 0.62.12:
  * Conary will no longer create a "rootroot" group while installing
    users whose primary group is "root".  It will now call the
    appropriate tag handler for user/group modifications if the tag
    handler is installed.
  * EnforceConfigLogBuildRequirements no longer suggests recursive
    build requirements for packages in which the configure script
    checks to see if the package is already installed.
  * Installing new version of pinned troves leaves the pinned trove in
    place if the two troves have compatible install buckets
  * By default, when you shadow a binary trove, its source is shadowed with it.
  * Instead of a --sources option, cvc shadow and cvc branch now take
    --source-only and --binary-only options that allow you to control whether
    sources or binaries are shadowed.
  * Branch and shadow commands now take an unlimited number of troves
    to branch/shadow.
  * Files sharing versions but with different contents (thanks to flavors)
    got lost when switching from one flavor of a trove to another
  * troves can now be specified for rq, q, and update as <labelpart>/<version>,
    e.g., foo=:rpl1/1.0, or foo=contrib.rpath.com@/2.3-1-2
  * version.hasParent() handles more cases of shadows of shadows correctly.
  * cooking troves into the repository with --flavor <newflavor> now modifies
    the flavor before the recipe is even loaded, not when the recipe's setup
    function is called.
  * add a check to ensure RPATHs in cooked packages do not have %(destdir)s
    or /tmp or /var/tmp in them.
  * EnforceSonameBuildRequirements has been temporarily changed to produce
    warnings instead of errors.
  * Dependncies and flavors didn't order things properly in their frozen forms
  * StreamCollections are now properly ordered

Changes in 0.62.11:
  * InstallBucket policy now allows using macros in component names.
  * The --resume option now works correctly when conary has
    automatically discovered a non-standard path for the main build
    directory.
  * A soname dependency is again generated for libraries outside of
    library directories, but the pathname is now included in the
    dependency.  Within a package, all matching dependencies are
    modified to include the path.  This is useful for cases where
    an application packages private versions of libraries -- the
    dependencies still need to be there so that inter-component
    requirements are honored, but they must not perturb the rest
    of the system.
  * Recursive pinning now behaves itself
  * Switch group recipe syntax to use r.add() instead of r.addTrove,
    r.remove() instead of r.removeTrove(), and add a
    r.setDefaultGroup() command to set the default group.

Changes in 0.62.10:
  * EnforceSonameBuildRequirements enhanced to handle correctly cases
    where more than one trove can resolve a single soname dependency.
  * EnforceConfigLogBuildRequirements now can take exceptions, which
    can be specified either as a filename (such as /usr/bin/bison or
    %(bindir)s/bison) or as a required trove (such as bison:runtime).
  * The trove.Trove initializer no longer allows for a trove to be created
    with a name that has more than one ":" character in it.
  * EnforceSonameBuildRequirements now can take exceptions, which are
    specified as a required trove (such as libfoo:devel) to avoid adding
    to the list of requirements.
  * EnforceSonameBuildRequirements now produces errors for missing build
    requirements, and EnforceConfigLogBuildRequirements now demonstrates
    very few false positives, and so has been updated to warning instead
    of info.
  * Added a check to warn when a trove is installed multiple times from
    the same branch with incompatible install buckets (--no-conflict-check
    overrides this check)
  * Redirects can now redirect to nothing, which allows components to
    disappear gracefully on a redirection
  * A soname dependency is now provided only if the library is in a
    default library directory, or in a directory explicitly added with a
    SharedLibrary(subtrees='/path/to/dir/') call.

Changes in 0.62.9:
  * EnforceConfigLogBuildRequirements policy added.  It looks through
    all config.log files anywhere under the build directory for programs
    that configure has found, and ensures that the transitive closure
    of the build requirements contains each file listed.  (That is, if
    the file /usr/bin/perl has been found, and intltool:runtime is in
    the buildRequires list, and intltool:runtime requires perl, then the
    requirement is satisfied.)  This policy currently produces some false
    positives; the "greylist" that tries to remove false positives needs
    to be expanded.
  * The repository server now uses a repository instance specific key
    cache.  This fixes KeyNotFound errors seen when running multiple
    repositories on one server.

Changes in 0.62.8:
  * The bug, introduced in 0.62.7, that caused Conary to stop short of
    recursing to the innermost troves when handling erasures has been fixed.
  * EnforceSonameBuildRequirements enhanced to use the system database to
    find the right missing build requirements.
  * Make users and groups in a repository such that they may not differ only
    in case, i.e. if user foo exists, user Foo cannot be created.
  * files in /usr/%(lib)s/python/.* are no longer automatically given an
    architecture flavor - if there are architecture-specific files in those
    dirs, they should result in an arch-specific flavor through normal
    means.
  * By default, no OpenPGP signatures will be added to troves when
    doing commits unless a fingerprint is explicitly set in conaryrc.
    Previously, if a keyring existed, the first key found would be used.

Changes in 0.62.7:
  * Some unneeded parts of the sql query in _getTroveList have been removed,
    improving performance.
  * The performance of the default (and most used) case of the
    getAllTroveLeaves has been increased up by using a specialized
    query.
  * Exception handling in the repository when revoked or expired keys
    are used has been corrected.
  * Signature checking now correctly checks the timestamp of the signature
    against the expiration time (if any) of the key that signed it.  If
    the signature timestamp is later than the expiration timestamp,
    the signature is rejected.
  * Pass 'Database is locked' repository errors to the client as a
    RepositoryLocked exception notifying user that the server is busy.
  * The 'yuck' script is no longer installed.
  * ComponentRequires now makes :runtime, :lib, :devellib, and :devel
    components all require their matching :config component if the
    :config component exists.  The :config component is not automatically
    created, but when it exists, it's always going to be because it
    is required by multiple other components.

Changes in 0.62.6:
  * mergeCollections() didn't always handle referenced troves changing
    byDefault status
  * Various cleanups and simplifications have been made to the trove
    removal determination

Changes in 0.62.5:
  * Allow selection of individual troves from change set files via --from-file
  * Recursive queries on local database could get upset by a missing trove
  * Underlying dependency code returns version and flavor for troves with
    broken dependencies
  * Underlying dependency code returns information on what removed trove
    caused a broken dependency
  * Removed --no-deps-recurse option
  * Greatly simplify dependency resolution logic
  * The version portion of a Release (version-sourceCount-buildCount)
    is no longer required to begin with a digit.
  * The Release parsing code has been cleaned up to use consistent
    naming, API documentation, and parse error messages
  * An unhandled exception when signing a trove twice with the same key
    has been fixed.
  * Old (now invalid) changesets are now removed from the changeset
    cache when a digital signature is added to a trove.
  * A package is now counted as empty if it contains only files automatically
    found by the AutoDoc policy.
  * CPackageRecipe now requires elfutils:runtime for eu-strip; this is
    needed for the existing debugedit:runtime requirement to do useful
    work.
  * Removed DistroPackageRecipe and moved its buildRequires list to
    PackageRecipe.  Use clearBuildReqs() to remove any of the base
    requirements for a package.
  * Install buckets are respected during dependency resolution
  * Updated the troveNames() call to a faster query, which should bring
    the run time of the "conary rq" back to a more reasonable limit
  * Race conditions and robustness problems have been fixed in
    the changeset cache.

Changes in 0.62.4:
  * Many places where lots of individual db calls were done to collect
    file objects have been collapsed into batched calls (5-10% speedup
    on some operations)
  * Fixed PGP key submission to not use a hidden form element.
  * Changed PGP key submission to use an xmlrpc call instead of
    modifying the database directly.
  * Added methods to change PGP key/user associations, and thereby
    disable a key.
  * Added an index to dependency resolution for a massive improvement
    on local system dependency performance on large updates.
  * Added the ability to get troves without file lists from the local
    database and use that when getting troves through the changeset
    trove source.
  * Previously, dependency resolution could cause duplicate
    trovesource entries.  This no longer occurs.
  * :lib and :devellib automatically have lib=%(lib)s install buckets.
  * A user management bug in the repository has been fixed.
    Previously, if you deleted a group followed by the user with the
    same name of the group, an unhandled exception occurred.
  * Looking up changeset cache entries in the cache database no longer
    uses exception handling to determine when database entries are
    invalid or stale.
  * The EnforceSonameBuildRequirements policy now recognizes :devellib
    as well as :devel components in buildRequires.

Changes in 0.62.3:
  * Don't link troves to groups when the branch has changed
  * Link new troves to collections (and new collections to old troves) when
    a trove isn't installed but a suitable replacement (meaning on the same
    branch) is available
  * Installing changesets w/ not by default from files broke
  * Fix a bug in the kid template that prevented permissions (ACLs) from being
    deleted from a repository.

Changes in 0.62.2:
  * Further reworkings of update code to be fully based on job sets. The
    absolute flag now defines whether a trove is newly installed or if
    it should be an update from an existing trove (when possible). Network
    changesets and changesets from files are treated almost identically now.
  * Swapped lock terminology for pin
  * Changed table names in database schema to better match the repository
    schema

Changes in 0.62.1:
  * UtilizeGroup fixed
  * conary updateall fixed
  * Disable SHA-1 integrity checks when trove changesets don't include
    files in various places
  * conary now prevents you from cooking empty groups

Changes in 0.62.0:
  * Initial OpenPGP (RFC 2440) based signature support has been
    added. Conary reads public keys from ~/.gnupg/pubring.gpg and
    /etc/conary/pubring.pgp.  Conary reads private keys from
    ~/.gnupg/secring.pgp.  Setting the "signatureKey" configuration
    variable to a key ID will select which key to use from the
    keyring. If signatureKey is not set, and there is a valid private
    keyring, the first key on the keyring will automatically be used
    to sign changesets when committing them to the repository.
    "cvc sign" adds a signature to a trove that already exists in the
    repository.
  * Change set generation on the command line is more flexible. It can generate
    erasure changesets as well as relative to nothing changesets
  * When creating multiple groups from the same recipe using newGroup(),
    Conary now searches all subgroups when resolving dependencies within
    a parent group
  * Conary no longer resolves dependencies for troves with byDefault=False
    (such as :test and :debuginfo).  Conary will now resolve dependencies in
    those troves only if you set checkOnlyByDefaultDeps=False.  When creating
    subgroups using newGroup(), pass the checkOnlyByDefaultDeps flag as an
    argument to the newGroup() function.
  * excludeTroves now applies to troves which have been added to
    already installed collections

Changes in 0.61.12:
  * You can now search for troves by <trove>=<host>@
  * A bug when cooking groups with depCheck = True (introduced in 0.61.10)
    has been fixed.
  * A new r.ByDefault policy controls how components are included in their
    enclosing packages; the default is True except for :test and :debuginfo
    components that default to False.
  * Cloning across repositories works
  * A bug in 'conary update --info' output was fixed

Changes in 0.61.11:
  * A bug that caused a database deadlock when removing entries from the
    changeset cache in the repository server has been fixed.
  * Added RegularExpressionList in conarycfg
  * Added lockTroves configuration option for autolock
  * Recurisvely included troves could be removed incorrectly when those
    troves were already present

Changes in 0.61.10:
  * The conary update command now takes a --sync parameter, documented in
    'man conary'
  * Groups now allow you to create a reference to another cooked trove,
    and use that reference to add troves that are contained in that trove.
    For example, if you want to create a group-python based on the troves in
    an already cooked group-dist, you add a reference to the group-dist in
    group-python, and pass the group-dist reference in when you call
    addTroves.
  * Work has begun towards generalizing the concept of a trove source.
    A class SimpleTroveSource has been added that, when subclassed and given
    access to the troves, will allow you to call findTroves to search that
    source.  The same code is used in update code to unify updating from
    the repository and from changesets, and it is used to provide the search
    capabilities for the local database.
  * Conary now allows all files, not just regular files, to have
    dependencies.  This is necessary for user/group dependencies for
    non-regular files to work.  Packages built with 0.61.10 or later
    that have non-regular files with non-root user or group will not
    be readable by Conary versions 0.61.9 or earlier.
  * Shadowing now preserves the byDefault flag, and handles reshadowing
    collections gracefully now
  * Update preprocessing now works on absolute changesets instead of
    relative ones, providing massive cleanups. Code uses sets of jobs
    instead of changesets for job representation, allowing still more
    cleanups. Many bugs seem to have gone away.

Changes in 0.61.9:
  * Fix a bug added in 0.61.8 that breaks tag handlers

Changes in 0.61.8:
  * Fix a bug introduced in 0.61.7 that occurred when, in the repository,
    either the Users table or Groups table was empty when creating a new group.
  * Add --buildreqs, --flavors options to q and rq.
  * Primary troves should not have their trove change sets overridden by
    items recursively included (and fixed a pile of things this broke).
  * Locally stored change sets can't always get access to pristine files
    from the local filesystem; when it can't, make sure file sha1 checking
    doesn't get upset.
  * Unchanged troves in updated groups could be erased by items in the
    same group on a different branch.
  * The "conary q[uery]" command accepts a --diff option.  When --diff
    is used, the difference between installed and pristine troves is
    displayed.
  * An additional progress callback has been added to show when database
    transactions are committed

Changes in 0.61.7:
  * Several bugs related to updating two troves with the same name have been
    fixed - including branch affinity, flavor affinity, correct handling of
    already updated troves, and correct handling of empty flavors.
  * "conary emerge" as root (or as a user than can apply the changeset
    produced by the build) did not install anything but the toplevel
    package.  This bug has been fixed.
  * No longer hide descriptive TroveNotFound errors behind a generic
    NoNewTroves wrapper.
  * Group recipes can now request that dependencies be resolved and
    added to the group at cook time.  To automatically add required
    troves to a group add "autoResolve = True" to the recipe class.
    Optionally "autoResolveLabelPath" can be set to a list of labels
    to use during dependency resolution.
  * Locally stored rollbacks couldn't handle files changing types. As
    part of the fix, the generic file diff code is now used when creating
    changesets instead of having a special-case wrapper around it
    (fileChangeSet()).
  * The commitaction script and the changemail module did not necessarily
    show the full trailing version for branches and shadows.  (For example,
    /conary.rpath.com@rpl:devel/4.1.25-18/db41/19 showed up as "19"
    instead of "4.1.25-19".)
  * Add a --deps option for conary q.  Make that and conary rq --deps
    recurse over collections.
  * Warn about missing buildRequires entries both for soname dependencies
    and for TagSpecs applied via tag description files.
  * A bug in updating groups that switch the byDefault setting of troves
    has been fixed.
  * Add an updateThreshold config option to control the number of troves to
    include in a download.
  * Ordering didn't work for old packages depending on anything, or for
    dependencies whose provider moved between components.
  * The r.Ownership(), r.UtilizeUser(), and r.UtilizeGroup() now generate
    appropriate dependencies on info-* packages.
  * Updating packages and components installed multiple times could cause
    a component to be removed multiple times (which resulted in a traceback).
  * Fixed a bug that occurred when groups tied to a user were deleted
    without deleting the associated user, then subsequently adding a user
    with the same name.

Changes in 0.61.6:
  * InitialContents turns off EtcConfig, since a file cannot be both
    a config file and an InitialContents file.
  * Reworked repository change sets to directly reference files from the
    contents store.
  * The User() command now takes an optional supplemental= option,
    which provides a list of supplemental groups to which to add
    the user.  (SupplementalGroup() is for groups not associated
    with a user.)
  * The showcs command can now handle components that are referenced
    but not included in a changeset.
  * InfoUserRecipe and InfoGroupRecipe can now be built with buildlogging
    turned on.
  * Conary's internal handling for dyanamically finding new IDs for
    users and groups has been fixed.
  * "conary updateall" now accepts the --test flag.
  * Various fixes were made to the CIL dependency detection code.

Changes in 0.61.5:
  * Added basic clone capability (which only works cloning to parents
    branches and shadows, and on a single host).
  * Now handles degenerate case of packaging unreadable files.
  * A bug that caused conary to ask for the wrong fileId when constructing
    a changeset from multiple repositores has been fixed.
  * Conary now can add users and groups automatically at install time.  If
    there is no taghandler to add a user or a group, conary will add it
    internally as a bootstrapping measure; if there is a taghandler,
    conary will call that instead.  In order to ease transition, Conary
    does not yet create the dependencies on the info- packages; a future
    version of Conary will add those dependencies after the system user
    info- packages have been created.
  * rpm2cpio now handles rpm archives that use bzip2 to compress the
    cpio payload
  * Conary now creates dependencies (provides and requires) for CIL
    files, if mono's monodis is installed on the system or being built
    in the current package.
  * Troves moving between troves could cause conary to attempt double
    erasures
  * The networked repository handles cases where contents are not
    found in the contents store.  The exception is passed back to
    the client.
  * The networked repository handles cases where a file stream is not
    found when the client asks for file contents.  The exception is
    passwd back to the client.
  * An error that caused getPackageBranchPathIds() to return the
    oldest fileIds instead of the youngest fileIds has been corrected.
  * Reworked finding old versions of troves to avoid a single trove
    being removed multiple times

Changes in 0.61.4:
  * %(datadir)s/.../lib/ files will no longer show up in :lib - presumption
    being that anything under %(datadir)s really is arch independenct
  * Creating branches and shadows had a command line parsing bug
  * "cvc newpkg" takes --dir and now complains for unexpected arguments
    (which is used to just ignore)
  * when using flavor affinity for installed troves, merge subarchitecture
    flags
  * group handling didn't always preserve troves which were needed by a
    newly installed trove properly

Changes in 0.61.3:
  * Corrected a bug that snuck in 0.61.2 that caused a temporary SQL table
    to not be temporary, which makes multiple httpd processes fail with
    'database schema changed' errors.

Changes in 0.61.2:
  * Fix a bunch of typos in the authentication checking server side
  * Add permission editing capabilities to the server component and hooks
    in the netclient
  * Overhaul of ACL system so that uniqueness constraints on Troves and
    Labels can be enforced: we now use a special Trove and Label "0 | ALL"
    instead of Null
  * Dependency resolution enforces label ACLs.
  * Module arguments to commitaction are parsed according to shell
    quoting rules.
  * The changemail commitaction module now takes an optional '--from'
    argument.
  * added clearBuildReqs() - will clear all or some of superclass buildreqs
    when cooking.
  * The pickled version of Dependency objects changed, therefore the
    schema version of the changeset cache has been incremented.
  * When Configure() detects a failure and input or output is not a
    tty, all config.log files will be included in the output in order
    to ease debugging from captured log files.
  * Part of the infrastructure for adding users and groups has been added:
    it is possible to create info-<name>:{user,group} packages via
    UserInfoRecipe and GroupInfoRecipe classes.  The User(), Group(),
    and SupplementalGroup() policies are deprecated; those lines should
    move to their own recipes intact (the syntax remains the same).
    The install-time code does not yet install info-* packages first in
    their own transaction; when it does, the Ownership(), UtilizeUser(),
    and UtilizeGroup() policies will create dependencies on the
    appropriate info-* packages.
  * The networked repository server and client code has been changed
    to use the 'deflate' Content-encoding type instead of 'zlib',
    which makes the code RFC 2616 (HTTP 1.1) compliant.
  * A new function called hasUnresolvedSymbols() has been added to the
    elf module.  This could be useful for a contributor to implement a
    policy that checks to make sure that shared libraries do not have
    unresolved symbols.  Additional code could be written to check
    binaries too.
  * cvc checkout, update, and commit now show progress when communicating
    with the repository server
  * Progress is now displayed while downloading file contents from a
    repository (such as when assembling a changeset that is distributed
    across multiple repositories)

Changes in 0.61.1:
  * Cleaned up error message which results from Conary not being able to
    determine which trove to remove when a new one is installed
  * Dependency object use slots
  * Hash values for DependencySet, Version, and Branch objects are cached
  * UIDs and GIDs that cannot be mapped to symbolic names no
    longer cause the buildpackage code to traceback.  The ownerships
    from the filesystem were never used anyway, so it's safe to assume
    that all files are owned by root:root
  * Implemented proper updateall
  * Files in troves are downloadable from the repository browser.
  * Troves in the repository browser are separated by first letter
    instead of showing all troves in one page.

Changes in 0.61.0:
  * New functionality for maintaining user groups: renaming and updating
    members
  * Added repository interfaces for deleting users and groups
  * Added a repository iterator function to list the members of a group
  * The web interface to the Conary repository now has a repository
    contents browser, accessible either from the main page (if you are
    logged into the web interface), or from the /browse url. Example:
        http://conary.example.com/conary/browse
  * A bug preventing all access to the web interface if an anonymous
    user existed has been fixed.
  * "Large" updates are split into multiple pieces which are downloaded
     and installed independently of one another
  * Trove updates are tracked through collections
  * Group handling completely rewritten to function as a three way merge
    instead of a set of heuristics
  * Trove removal handles references troves which are referenced by multiple
    collections
  * Rollback format unified for local and nonlocal rollbacks
  * Dependency ordering forces collections to be installed after all of their
    referenced troves (allowing simple restarts)
  * Database migration removes stale versions
  * --replace-files marks the replaced versions of the files as no longer
    present
  * Troves store information about Install Buckets - not used yet.
    By specifying a component's install bin, which is a set of key-value
    pairs, you can describe whether two versions of a component are
    installable side-by-side.  If two versions of the component share the
    same keys for their install bins, but at least one different value, then
    the components are installable side-by-side.
  * Troves store information about troves loaded when building a recipe
  * Build Requirements are stored with the trove
  * Add isCollection() to TroveInfo
  * Changesets download while instals are going on
  * StreamSet.twm() respects ignoreUnknown now
  * Rollbacks of locally cooked and emerged troves works

Changes in 0.60.12:
  * Previously, if you ran "conary update foo", and foo requires a new
    version of bar, but updating to the new version of bar would break
    existing dependencies of other troves on the system, a very
    unuseful "Troves being removed create unresolved dependencies"
    message would be printed.  Conary now says that "Additional troves
    are needed" instead.  If --resolve is used, it will report the
    troves that have been added before displaying the dependency
    failures caused by erase.
  * Symlinks no longer confuse AutoDoc policy.
  * Autosource files which have changed confused cvc update
  * allow a \ at the end of a line in config files to do line continuations
  * several bugs in the multitag handler have been fixed

Changes in 0.60.11:
  * The '-f' flag was added to the arguments to gzip when
    recompressing compressed files
  * Added progress callbacks for uploading the changeset when cooking
  * Improved automatic mainDir detection for some corner cases.
  * Put development docs back in :devel component (they were
    inadvertantly removed from it by a previous fix).

Changes in 0.60.10:
  * BadFilenames policy absolutely prohibits filenames with newlines
    in them, no exceptions allowed.  Other similarly bad filenames may
    later be forbidden by this policy.
  * UTF8Filenames moved to packagepolicy, where it belongs, and it now
    raises an error instead of printing a warning.
  * Conary now enforces the rule that tag names must have no whitespace
    and must be all alphanumeric characters, -, or _.
  * Conary can now run a single instance of a single tag handler to
    process multiple tags.  The tag description files for each tag
    must point to the same tag handler, and must each specify the
    multitag datasource.  The data is passed to the tag handler on
    standard input using the protocol "tag list for file1\nfile1\n..."
  * Fixed ftp server busy detection when fetching files via URL.

Changes in 0.60.9:
  * The changemail script is replaced by a generic commitaction script
    that loads modules, and a changemail.py module is supplied.  There is
    a backward-compatible changemail script which calls commitaction
    with the changemail.py module.  --email and --*user options now are
    changemail module options, so the commitAction should be specified
    something like this:
    commitAction /.../conary/commitaction --repmap ... --module "/.../conary/changemail --user %(user)s --email foo@example.com --email bar@example.com"
    You can add your own modules and run them all from the same commitaction
    using multiple --module arguments to the commitaction script.
  * Conary can now almost always guess the correct name for the mainDir
    when it is not %(name)s-%(version)s, if the first addArchive()
    instance creates exactly one top-level subdirectory and no other
    top-level files of any sort, in which case it will use that name as
    the mainDir.

Changes in 0.60.8:
  * The changemail script is now actually packaged, in
    /usr/lib{,64}/python2.4/site-packages/conary/changemail
  * Build requirements for superclasses are automatically added to
    subclasses.
  * Build requirements now look at all labels in a version to see if they
    satisfy a build requirement.
  * The NormalizeManPages policy now automatically converts man pages
    encoded in iso-8859-1 to man pages encoded in utf-8.  Additionally,
    it runs faster and no longer calls sed.

Changes in 0.60.7:
  * The changemail script is now distributed with conary, and is called
    with a different calling convention; instead of being called once
    per trove with trove-specific command line options, it is called
    once per commit (of however many troves) and creates more readable
    summary email messages.  Remove --trove, --version, and --flavor
    arguments from your changemail invocations.  Added --user argument
    to changemail; specify in .cnr files as "--user %(user)s".  Or, to
    only print users for source or binary commits, use "--sourceuser
    %(user)s" or "--binaryuser %(user)s", respectively.
  * The cvc rdiff command now recognizes creating a shadow as such.
  * Build requirement tracking is now half-enabled; conary is now able
    to read "buildReqs" tags, but will not yet generate them.
  * Files in /tmp and /var/tmp, and all cvs temporary files, will no
    longer be packaged by default,
  * The addArchive(), addSource(), and addPatch() actions can now fetch
    via HTTPS as well as HTTP and FTP.
  * The repository now handles creating a changeset between two troves
    that both contain a version of a file that is stored on a different
    repository

Changes in 0.60.6:
  * Erasing emerged troves works properly
  * Calling Doc() no longer disables the AutoDoc() policy.
  * A more reliable method is used for finding the port of an
    Apache connection

Changes in 0.60.5:
  * 'conary emerge' works again
  * Distributed group changesets failed when remote troves disappeared
    from the group
  * build logs are now tagged with 'buildlog' tag
  * Conary now handles cases when a directory becomes a symlink when
    applying a changeset.  An error message is displayed which tells the
    user how to apply the update.

Changes in 0.60.4:
  * An error in the automatic database conversion of 0.60.2 systems
    has been corrected.

Changes in 0.60.3:
  * Reimplemented LargeStreamSet in C
  * Added StreamCollection
  * Policies now announce their names in their information, warning,
    debug, and error messages, making it easier to determine how to
    resolve problems.
  * The database conversion for to 0.60.2 didn't work well; a proper
    conversion is now in place

Changes in 0.60.2:
  * Added InitialContent flag
  * Fixed bug which caused servers to leak file descriptors when the sqldb
    was replaced
  * "repquery --deps" output fixed (broken in 0.60.1)
  * Added AutoDoc policy which finds common documentation files and puts
    them in %(thisdocdir)s automatically.
    AutoDoc is disabled by calling
    Doc without calling AutoDoc, which means that existing recipes that
    call Doc will not show changes.
  * getPackageBranchPathIds() now returns version and fileId as well,
    so that the IdGen class can determine if an older version number
    should be assigned to files.  getPackageBranchPathIds() is now the
    primary mechanism for populating the pathId dictionary.
  * The local label methods of the version object have been
    refactored. isLocal() is now onLocalLabel(), isEmerge() is now
    onEmergeLabel(), etc. isOnLocalHost() has been added as a method
    to easily determine if a version only exists in the database
  * Moved logic for explicitly creating a changeset from cscmd.py to the
    ConaryClient object
  * Added the (unused) ability to lock and unlock troves. Ignore this for now.
  * "query --info" behaves much more like "repquery --info" now
  * isSourceVersion() method has been to the Version object
  * most of the remaining erroneous references to "Package" have been
    changed to "Trove" throughout the code.  This includes method
    names such as getPrimaryPackageList() -> getPrimaryTroveList().  Some
    more commonly used methods were left as deprecated thunking methods
  * dependency resolution couldn't resolve a requirement w/o flags against
    a provides w/ flags

Changes in 0.60.1:
  * Support for legacy clients (protocol version 29) has been removed from
    the server
  * The server raises an server-side exception if any client with
    protocol less than 32
  * Updated the URL provided in a server-side client version mismatch
    exception
  * Server-side dependency suggestions return more choices, leaving it
    to the client to sort it all out
  * Client uses timestamps to determine which troves to install when their
    flavors score equally
  * Fixed build-side bug handling meta characters ([,*,etc) in file names
  * "cvc newpkg" now accepts pkgname=label syntax
  * files.contentsChanged() function updated to work with StreamSets
  * Basic local changeset creation, retargeting, and commits work
  * Permissions weren't merged for operations run as non-root users
  * The structure of the repository web interface has been redesigned
    and some authentication UI bugs have been fixed.
  * The repository web interface now requires the conary-web-common package
    to be installed.
  * Committing troves to the repository no longer recompresses non-config
    files
  * Timestamps are set on the server at commit time; the timestamps the
    client assigned is not used (this is to protect against clients with
    a bad idea of time; servers should be consistent, even if they're
    wrong, and as long as time doesn't go backwards on that server all is
    good)
  * Reworked troves to be representable as streams and implement *basic*
    signature capability
  * Local cook versions are now more sensible.

Changes in 0.60.0:
  * Changed changesets to compress individual files instead of the combined
    stream.
  * Cleaned up file content objects to no longer track file sizes.
  * Switched away from TupleStream to StreamSet both for better performance
    and for improved flexibility in the format (at the price of larger
    frozen streams).
  * Troves explicitly provide their own names.
  * Troves can now provide "capability flags", and trove requirements
    can now include references to the capability flags.
    r.ComponentProvides(('ASDF', 'FDSA')) will cause all components built
    from the current recipe to provide the 'ASDF' and 'FDSA' capability
    flags, and r.Requires('/path/to/file', 'foo:runtime(ASDF FDSA)')
    will make /path/to/file require the foo:runtime component built
    with the ASDF and FDSA capability flags.
  * Dependency components can contain : characters now.

Changes in 0.50.14:
  * Dependency checking now returns reordering information (which isn't
    used yet)
  * Allow groups to include other groups defined in the same recipe (but
    explicitly disallow cycles in groups)
  * Fixed bug in building multiple groups with a single recipe when some
    of the groups already exist, but others don't

Changes in 0.50.13:
  * Added automatic :data component for /usr/share, to which you should
    add any platform-independent files that are needed by :lib components
    but not in a libdir-derived path.  These might include configuration
    files and supporting data files needed by both library and runtime
    programs.
  * Added automatic intra-package inter-component dependencies; now within
    a single package, the :devel component will automatically require the
    :lib component if both components exist.  These dependency sets can be
    modified with the ComponentRequires policy.
  * The build/buildpackage.py file has variable and function names changed
    to better match our terminology for packages and components.
  * Change flavor specified in the conaryrc to a flavor path -- accept the
    flavor config parameter multiple times to create a flavor path
  * Added a "filewrap" argument to r.Run() that inserts an LD_PRELOAD
    wrapper that overrides some library funtions to look in %(destdir)s
    first before looking in the filesystem.  This is subject to change
    as we experiment with it!

Changes in 0.50.12:
  * Implemented --quiet for conary update changeset commands, and cvc cook.
    Also implemented the 'quiet' configuration value. This option suppresses
    progress indicators.
  * Split loadRecipe into loadInstalled and loadSuperClass, depending on the
    purpose of the recipe loading.  loadInstalled will examine the local
    system to look for a matching installed trove, and load that version,
    while loadSuperClass will not.
  * Logs of builds are now stored in cooked changesets in the :debuginfo
    component -- generally in
    /usr/src/debug/buildlogs/<name>-<version>-log.bz2, controlled by
    macros.buildlogpath
  * Added lib/logger.py
  * Fixed conarybugz.py to work with Conary's new site-packages location
  * Cleaned up yuck, rpm2cpio, and rpm2ccs scripts to use new "import conary"
    mechanism for finding conary.
  * Check sha1s for all files written into the repository or file system
  * conary scs --deps works again

Changes in 0.50.11:
  * Reworked file addition to local database a bit for better performance
  * Fixed sorting for --info
  * Don't make --info installs require a writeable database
  * Added an exception to group updating, restricting removal of existing
    troves to match the group's contents to troves on the same branch
  * Groups which had the same trove added (via a referenced trove) and
    removed (from the primary trove) got confused
  * conary showcs now takes trove version
  * conary showcs will display erased troves in changesets, and erased troves
    that are referenced but not within the changeset
  * conary changeset now support trove=<version>-- to create a changeset that
    erases the trove
  * Cache user id to name mapping
  * Improved the progress indicators for preparingUpdate and
    creatingDatabaseTransaction
  * Implemented progress indicator on source downloads
  * Fixed bug in update process which caused files to be incorrectly skipped

Changes in 0.50.10:
  * Added callback for creating database transaction, so that it does
    not look like we spend an inordinate amount of time executing tag
    pre scripts.
  * Added findtrove.py to the Makefile so that it is included in
    the distributed version of conary.
  * Added distcheck rule to Makefile to try and avoid missing files in the
    future

Changes in 0.50.9:
  * reimplemented StreamSet in C
  * moved findTroves out to findtrove.py, reworked it to be more modular
  * getSourceVersion now correctly handles branched binaries by looking
    up the branch to find the source component.
  * reimplemented StringStream in C
  * fixed bugs in --info

Changes in 0.50.8:
  * sort update --info alphabetically, display old versions, and display
    a letter summarizing the type of change
  * NormalizeInterpreterPaths() policy now looks in the package currently
    being built, as well as on the installed system, to determine how to
    resolve #!/usr/bin/env scripts.
  * groupName argument to addTrove() can now be a list of group names as
    well as a single group name.
  * --no-recurse works on the erase path
  * fix to walkTroveSet (which was horribly broken)
  * enable (optional) dependency checking when building groups
  * 'cvc cook' error output when there are unresolved build
    requirements is more user friendly
  * filesystem conflicts are handled properly when applying a rollback
  * updating a package to a version that comes from a different
    repository when that package had an uninstalled component works
    now.
  * conary now resides in /usr/$LIB/python$PYVERSION/site-packages/conary/
  * calling r.Replace on a non-regular file results in a warning instead
    of an unhandled exception
  * implemented basic callbacks for update, erase, and changesets

Changes in 0.50.7:
  * Added the XInetdService action to avoid having to include
    /etc/xinetd.d/ files separately, and to make xinetd.d files
    be consistent, making recipe-provided changes less likely to
    conflict with local configuration changes.
  * groups are no longer allowed to contain redirects
  * added setLabelPath to group recipe
  * Allow r.Provides("soname: libfoo.so(FLAGS)", "/some/file") (added
    the "(FLAGS)" part).
  * don't allow spaces and commas in revisions

Changes in 0.50.6:
  * conaryclient.updateChangeSet should have recursed by default
  * Metadata retrieval now works along distributed branches and shadows.
  * reworked troves being added to database to handle missing parts
    of packages and groups properly (and make things faster and more
    elegant)
  * merged update and erase code paths in conaryclient
  * update and erase now take +,- modifiers on trove names
  * added --info to see what an update or erase command will do
  * a single group recipe can now build multiple groups

Changes in 0.50.5:
  * Streams return their value through __call__ instead of value()
  * Reimplemented ShortStream and IntStream in C
  * conary config now takes --show-passwords option, and does not pretty
    print config file values when not printing to screen.  This means that
    conary config > <file> will result in a valid configuration file.
  * Updating groups didn't work when the group referenced troves as new
    which were already installed on the system
  * r.ComponentSpec('somecomponent', '.*') will no longer override the
    file specifications for packaging :debuginfo and :test components.
  * loadRecipe now takes a troveSpec as its first parameter, and uses that
    troveSpec to find the trove on the local system that matches the source
    component that is being loaded.  loadRecipe also automatically searches
    the labels that are parents of the current recipe, so if you shadow a
    recipe, any loadRecipe lines contained in that recipe should still do
    what you want.
  * merge didn't handle files converging
  * merge doesn't need to deal with autosource files
  * diffs between groups failed when members disappeared

Changes in 0.50.4:
  * Most rollback information is stored as a reference to a repository
    instead of storing full rollback data on the local system. The
    localRollbacks flag in conaryrc allows the old behavior to remain.
  * The CONARY state after a merge operation on a shadow now has the
    correct fileId for files that are not different than the parent
    version.
  * Added /usr/lib/conary/conarybugz.py to make it easy to automatically
    populate bugzilla databases from repositories.
  * Sped up Strip, NormalizeInitscriptLocation, NormalizePamConfig,
    TagDescription, and TagHandler policies by limiting them to
    only appropriate directories.
  * Fixed :debuginfo to work with binaries built from more than one
    source file, and made it less aggressive by only stripping debug
    information out to the :debuginfo files, which both makes stack
    traces better without :debuginfo installed and makes libraries
    stripped for :debuginfo more likely to work.
  * When existing fileId's had no streams but the streams are provided
    by a later commit, those streams weren't always merged properly if
    there were multiple files for that fileId
  * conary config output masks user/password info in repository maps
  * the config option useDir has been changed to useDirs, and archDir has been
    changed to archDirs, to allow for tiered use/arch flag definitions, and
    the tweaking of use and arch flag settings.  By default, useDirs and
    archDirs look in /etc/conary/<dir>, followed by /etc/conary/distro/<dir>,
    follwed by ~/.conary/<dir>, where dir is use or arch, depending on the
    context.
  * Arch files can now contain arbitrary macro definitions, and in the future
    will contain values for macros like %(lib)s, which is lib64
    on some platforms.
  * when using --keep-existing, the install label path and install flavor
    are used to determine which version to install instead of using affinity
    to install something close to what you already have.
  * a bug that prevented a changeset from applying to the system when
    the changeset removed a component from a package and the component
    is not installed on the system has been fixed.

Changes in 0.50.3:
  * database findTrove now has an interface that is much closer to the
    repository findTrove function -- this enables conary q to work like
    conary rq.
  * Group handling didn't work for multiple levels of group inclusion.
  * Database.hasTrove() no longer needs to instantiate troves.
  * Fixed overly-aggressive cleaning of the cache.
  * Added repository findTroves call to parallelize findTrove calls.
  * Added the NonMultilibDirectories policy to prevent 32-bit troves from
    utilizing lib64 directories.
  * the NormalizeInterpreterPath policy can now handle unwriteable files
  * fixed the network client code to return file contents properly when
    multiple file contents are requested from the server (bz#50)
  * rewrote Database.getTroveLatestVersion()
  * Added :debuginfo handling in Strip policy, which requires debugging
    to be turned on in optflags and elfutils's eu-strip and debugedit to
    be installed.  Like :test components, :debuginfo components are not
    installed by default.
  * File versions are now properly set to a branched version after a
    merge operation
  * cvc commit aborts again when the current versions of files are not
    the latest versions

Changes in 0.50.2:
  * Any %(lib)s-derived path (/%(lib)s, %(libdir)s, %(krbprefix)s/%(lib)s,
    or %(x11prefix)s/%(lib)s) will now cause the entire package and all
    components to be flavored with the base instruction set flavor, so
    that architecture-sensitive but non-code files in (say) /usr/lib64
    do not show up on 32-bit platforms.
  * Sped up dependency resolution on the client
  * The reworked getFileContents call now asks for contents from the
    correct server when contents from more than one server are requested

Changes in 0.50.1:
  * Add support for trove=<troveVersion> in rq, cvc co, and other places that
    use findTrove
  * Add conary q --info option to display flavors
  * changeset command uses system flavor if no flavor is specified, skips
    troves which are not included in packages and groups by default,
    takes a --no-recurse option, and filters based on the excludeTroves
    configuration setting
  * Added automatic :perl component that works like the :python component,
    and extended the multilib-friendly-or-architecture-neutral policy to
    work with perl as well as python.
  * client/server protocol negotiation is a whole lot smarter now
  * getChangeSet() results in a single URL rather than one per primary trove
  * group, fileset, and redirect recipes have macros that contain the
    buildlabel and buildbranch.
  * fixed a bug with merging absolute change sets which contain config files
  * redirections to troves w/ older versions already installed didn't work
  * the pathId generation code has changed.  For cooked troves, the
    pathId will be the same for any particular version of a path.
    Code must not depend on this behavior, however; it may change in the
    future.

Changes in 0.50.0:
  * Redirections work
  * Sped up group generation
  * Troves which reference other troves (groups and packages) can now specify
    whether a trove is installed by default or not. Packages now reference
    :test, but don't install it by default
  * Added optional 'recurse' parameter to netclient.createChangeSetFile
  * The first argument to the Requires and TagSpec commands can now have
    macros interpolated, as in r.Requires('%(bindir)s/foo', ...)
  * Groups can have requirements now
  * protocol-level getFileContents works on multiple files simultaneously
  * repository log had too many files added to it
  * set instruction set flavor for a cooked trove whenever any Arch flags are
    checked

Changes in 0.14.12:
  * The shadow command looks at buildLabel instead of following
    installLabelPath
  * In some cases, troves with an incompatible flavor were chosen when
    --resolve was used. The proper flavor is now used, or the
    dependency is reported as unsatisfiable.
  * Several more instances of %(lib)s were moved out of the default
    specification for generic components like :runtime and :devel for
    better multilib support.
  * Policy now helps ensure that :python components are either
    architecture-neutral or multilib-friendly.
  * Better error messages for "%(foo)/" (which should be "%(foo)s/")
  * Looking up files in the local database gave erroneous results in
    some cases (this was noticeably primarily when distributed change
    sets were being generated)

Changes in 0.14.11:
  * Local systems store config files in sql tables now.  Use
    /usr/share/conary/convertcontents to convert to the new data store.
    Note that this means that any *config file* managed by conary can be
    read through the main SQL database file in /var/lib/conarydb/conarydb.
  * Actually check build requirements before building, use --no-deps to
    ignore the check.
  * make conary q and conary update convert all flavors to  strong flavors
    for comparison; ~readline becomes readline, and ~!readline becomes
    !readline, so that conary q foo[readline] works as expected.
  * no default flavor is presumed for local operations (erase, q)
  * changed getPackageBranchPathIds to base64 encode the filename in
    order to ensure that the resulting XML-RPC will be UTF-8 clean.
  * localoutofdate renamed to "yuck", a man page added, and the script
    and man page are now installed on the system.
  * rename --use-macro and --use-flavor options for cook to --macro
    and --flavor
  * support new cook syntax: cvc cook <trove>[flavor] to set the troves flavor
    while cooking
  * fixed rq output when iterating over subtroves within a trove or group
  * TroveNotFound exceptions are handled gracefully in cvc.  'conary cook
    foo' will no longer traceback when foo:souce could not be found in
    the repository.
  * Unsynchronized updates work for packages and groups
  * The database is now opened with a 30 second timeout.  This should allow
    better concurrency.
  * added --exclude-troves and excludeTroves conaryrc entry
  * repository .cnr file's commitAction configuration item now has a
    flavor provided to it as %(flavor)s and the default changemail
    script uses it.
  * don't allow the same label to appear twice in sequence in a version

Changes in 0.14.10:
  * FlavorMap sense wasn't set right for base instruction set

Changes in 0.14.9:
  * Shadow Branch objects didn't return parent branches properly. This
    caused incorrect pathId's to show up on cook on shallow shadows.
  * Reworked the code which looks up pathIds to take advantage of a new
    server call (getPackageBranchPathIds) which is faster and looks on
    both the full branch and full parent branches.
  * The Apache repository server now allows mixed ssl and normal requests.
  * Added forceSSL option to apache repository server configuration.
  * The network client code now supports accessing servers over https.
  * Proper salts are used for user passwords.
  * The default value for macros.optflags is "-O2" again, instead of
    an empty string.
  * The http handler in the conary server now sends back proper error
    codes in the case of an authentication error.

Changes in 0.14.8:
  * Fixed bug where streams for commits on distributed branches didn't always
    get set properly
  * reworked findTrove() in repository to return (name, version, flavor)
    tuples instead of full troves
  * Split conary.1 into conary.1 and cvc.1
  * Allow cvc cook trove=<version>
  * remove --target-branch cook option
  * added default :devellib component for architecture-specific devel bits,
    made all files with an architecture-specific multilib path that are
    not in :devellib go into :lib instead of having many of them fall into
    :runtime

Changes in 0.14.7:
  * ELF libraries with sonames that have paths in them are now handled
    sanely, by removing the path (and complaining...)
  * split march into targetArch and unameArch -- requires a new distro-release
  * rework command line arguments to shadow and branch to match how versions
    are normally specified, and allow a flavor specificatoin
  * added --sources to branch and shadow commands

Changes in 0.14.6:
  * fix for generating changesets between repositories
  * policies that look at shared libraries are now multilib-aware,
    fixing shared library permissions and dependency provision
  * autosources didn't work when committing across a shadow

Changes in 0.14.5:
  * allow groups to contain troves with conflicting flavors
  * make repository-side change set caching less buggy
  * fix config files changing to symlinks
  * allow duplicate items to be specified for erase and update
  * changeset command allows flavors to be specified
  * repquery --info shows trove flavor
  * fixed bug with not matching base instruction set flavor

Changes in 0.14.4:
  * several bugs in the 'cvc update' code paths have been fixed
    - it no longer retrieves autosource sources
    - the CONARY file now gets populated entries for autosource files
    - the fileids in CONARY files are now correct after an update
  * several bugs in error handling have been fixed
  * several docstrings have been fixed
  * packagepolicy now automatically adds usermode:runtime requirement to files
    that are dangling symlinks to consolehelper
  * the templating engine for the web interface to the server has been
    changed to kid; kid and elementtree are now required to run a server.
  * the web interface now supports limited editing of ACLs
  * the server now only supports protocol version 26 (it was a mistake
    to leave in support for 24 and 25)
  * old code that supported ancient protocol versions has been
    removed from the server
  * recipes loaded from within recipes follow the label= argument if
    it is given

Changes in 0.14.3:
  * Fixed usage message to no longer print 1 at bottom; improved option
    handling error messages
  * Fixed versions when branching from a shadow
  * The lookaside cache now fetches from the repository into the right
    location and with the right permissions, and fetches manually-added
    as well as automatically-added sources.
  * In recipes, addSource can now take dest='/path/to/file'
  * Change %(servicedir)s location from /var to /srv

Changes in 0.14.2:
  * contents are now stored as diffs when either the new file or the
    old file is empty
  * diffs of numeric streams can now express a change to the value of
    None

Changes in 0.14.1:
  * fixed a typo in lookaside.py that prevented commits from working
  * added a descriptive exception message when fileids in your database
    do not match the fileids in the repository

Changes in 0.14.0
  * added ability for changesets to ignore unknown fields in some places
    (making changesets somewhat less brittle)
  * fixed bug in source handling with non-recipe files in the local directory
  * added framework for generic trove information
  * checkout no longer pulls all sources from the repository
  * used new trove info framework to store the source trove, build time,
    total file size, and version of conary used when building binary
    troves.
  * lib/elf.c no longer uses mmap to read elf files.  Some architectures
    may have elf structures on disk that are not naturally aligned, and
    using mmap to read them won't work.
  * the repository code now uses a 30 second timeout when attempting to
    access the database
  * Have architectures control their march values in the architecture
    config files.
  * add Arch.getCurrentArch() to get the major architecture that is in use
    during a build

Changes in 0.13.3
  * added ability for a contents log file (makes syncing much easier)
  * file tags weren't used on updates
  * "description update" tag action replaced with "handler update"
    (which gets called when either the tag description or the tag handler gets
    updated)
  * "description preremove" tag action replaced with "handler preremove"
  * sources get committed automatically

Changes in 0.13.2
  * reworked use.py code almost entirely.
  * added /etc/conary/arch directory to contain architecture definition files;
    changed /etc/conary/use files to contain more information about how
    flags are used when building.  Flag definitions are no longer in use.py.
  * fixed buildFlavor so that it affects cooking packages as well as
    determining troves to include when cooking a group
  * changed --noclean to --no-clean to be in line with the rest of the
    options; documented it
  * removed Use.foo and Flags.foo options from conary config files.  Macros.foo
    is still there.  Added --use-flavor option to cvc cook which takes a flavor
    and overrides the build flavor while cooking.
  * groups now take flavor strings to determine the flavor of a trove to
    include, not flag sets.
  * dependencies resolution is flavor sensitive now (and uses flavor
    affinity)
  * added trove version/release number to dependency messages
  * renamed classes and methods in versions.py to match current terminology

Changes in 0.13.1
  * repquery wasn't filtering by flavor properly (exposed by a bug fix
    in 0.13.0)

Changes in 0.13.0
  * removed importrpm.py
  * diffs between a file object that has a non-empty provides or requires
    to a file object that has an empty provides or requires are now properly
    generated and applied.
  * added checks to validate merged file objects against the fileIds
    in the changeset
  * implemented shadows
  * framework for redirects in place
  * removed (unused) parentId field from Branches repository table

Changes in 0.12.5
  * reworked dependency resolution a bit for a big speedup in the server
  * moved destdir to %(builddir)s/_ROOT_
  * made macros.destdir available during the unpacking of sources
  * source commands (r.addAction, etc.), if given absolute paths for
    their dir keywords, will perform their actions in the destdir instead
    of the builddir
  * most build commands (r.Make, r.Create, etc.), will work in either builddir
    or destdir, depending on whether they are given relative or absolute
    paths
  * add dir keyword for r.Run
  * include /usr/bin/rpm2cpio

Changes in 0.12.4
  * set more arch flags for x86 and x86_64
  * troves can have multiple instruction set flavors now
  * flipped around use: and is: sections of flavor strings
  * Version and Branch object completely separated

Changes in 0.12.3
  * conary verify updated to new API so that it works again
  * conary q (with no arguments) works again

Changes in 0.12.2
  * added getTroveVersionsByBranch
  * make better use of _mergeQueryResults
  * moved version affinity into findTrove from ConaryClient
  * fixed branch affinity so that it's actually branch affinity instead of
    label affinity
  * rdiff changes for 0.12.0 broke negative numbers for oldVersion
  * rdiff diff'd based on label instead of branch
  * update has flavor affinity now
  * flavors can now be specified on the command line for update, erase
    repquery, and query
  * unspecified flavor flags got scores of zero, which was wrong
  * added python code for flavor scoring (useful for the client)
  * repository queries didn't work properly when looking for multiple flavors
    of a single version
  * fix for updating multiple flavors of a single version of a trove
    simultaneously
  * reworked getTroveVersionList and getAllTroveVersions for per-trove
    flavor filtering

Changes in 0.12.1
  * repquery and query always showed dependency information
  * getTroveLeavesByBranch did extra demarshalling of the flavor
  * repquery didn't deal with nonexistant troves well
  * dependency failures on erase didn't reassemble dependency flags properly
  * fixed bug in dependency sets creation which caused dependency flags
    to get mangled
  * added a check to prevent mangled flags from getting committed

Changes in 0.12.0
  * document config command, and display supplied macro/use/arch information
    in output
  * repository acl's work for almost everything
  * anonymous access must be explicitly enabled by creating an acl for
    user 'anonymous' with password 'anonymous'
  * server side flavor scoring used
  * queries reworked for flavor matching

Changes in 0.11.10.1
  * move to python2.4
  * repository caching (which isn't used yet) didn't track the recurse flag

Changes in 0.11.10
  * changed flavor tracking when loadRecipe() is used to only track
    flavors in loaded recipes that are superclasses of the recipe
    class in the loading recipe.  (e.g. loading python.recipe to get
    the distribution python version will not add all of the python
    recipe's flavor information to the loading recipe class, as long
    as the loading recipe does not subclass the Python class.)
  * add conary verify command for comparing the local system's state to
    the state it was in at install time
  * when a trove is installed for the first time, it comes from a single
    repository
  * didn't handle file types changing on update
  * fixed problem assigning depNums
  * components disappearing from troves caused problems in relative changesets
  * files moving from removed troves in changesets caused update to fail

Changes in 0.11.9
  * change the order of permissions setting (chmod after chown)
    because some versions of the Linux kernel remove setuid/gid bits
    when setting ownership to root

Changes in 0.11.8
  * work around a python bug w/ fdopen() resetting file permissions
  * r.Replace() as an alternative to r.Run("sed -i '...' file")
  * Policy enforcing UTF-8 filenames
  * r.macros.tagdatadir as a standard place to put data just for taghandlers

Changes in 0.11.7
  * changed server.py to take extra config files via --config-file instead
    of as an extra argument
  * extra config files (specified with --config-file) were ignored if they
    didn't exist; issue an error message now
  * Added r.ConsoleHelper() for recipes
  * PAM configuration files shouldn't have paths to modules by default,
    so we remove what used to be the standard path
  * changed repository user authentication to use user groups (currently
    one per user)
  * added password salt
  * restructured repository a bit
  * removed lots of unused code from FilesystemRepository

Changes in 0.11.6
  * branches are created as changesets now instead of as a protocol call
  * merged authdb into primary repository
  * fix for rdiff (broken by flavor rework in 0.11.5)

Changes in 0.11.5
  * Internals reworked to eliminate flavor of None in favor of empty flavor
  * Added (currently unused) code to parse command line flavor specifications
  * static libraries (.a files) get proper flavors now
  * Handle attempts to update already installed troves from absolute
    change sets

Changes in 0.11.4
  * all components built from a single recipe share a common flavor
  * loadRecipe's label= keyword argument can actually take a label
    as well as a hostname

Changes in 0.11.3:
  * optimized a sqlite update statement to use indexed columns
  * added --test to update and erase
  * dependency check didn't handle new components providing the same
    items as old components (broken by 0.11.1 performance enhancements)

Changes in 0.11.2:
  * standalone server was broken by --add-user changes in 0.11.1
  * dependency check no longer allows packages being removed to cause
    dependency failures
  * changed how dependencies are frozen to make the order deterministic
    (so fileId's don't change around)
  * added a database version to the database schema

Changes in 0.11.1:
  * erasing troves enforces dependencies -- this requires a database
    conversion (run the conary-add-filedeps script which fixed the
    conversion to 0.11.0 after updating conary)
  * reworked dependency queries to take advantage of indices for much
    better performance
  * add --add-user to server.py for creating the authdb

Changes in 0.11.0:
  * massive rework of fileId mechanism to allow better flavor support
  * added columns to dependency tables to allow erase dependency checks
    (which are not yet implemented)
  * enabled trove requirements
  * added cvcdesc and the 'describe' command to cvc to generate
    and use metadata XML files.
  * getMetadata follows the branch structure up until it finds metadata
    for the trove.
  * changed getFileContents() to not need trove name or trove version
  * byte-compiled emacs lisp files are transient, like python
    byte-compiled files
  * addSource recipe action now can take a mode= keyword argument
  * cook now enforces having no dash characters in version numbers
  * files are explicitly disallowed from depending on groups, packages,
    or filesets; the only trove dependency that a file or component
    can have is on a component.  Only filesets can depend on filesets.

Changes in 0.10.11:
  * reworked how absolute change sets get converted to relative change
    sets for better efficiency
  * chained dependency resolution caused duplicate troves in the final
    changeset (and a lot of extra work)
  * added --config to stand alone repository
  * source flag wasn't set properly for newly added non-text files
  * flavor information is now printed by "conary query" when multiple
    flavors of the same version of a trove are installed
  * "conary repquery --all" flavor output formatting has been improved

Changes in 0.10.10:
  * changesets get downloaded into a single (meta) file instead of lots
    of separate files
  * fix several bugs in the freshmeat record parsing
  * add a freshmeat project page URL to the metadata by default
  * add a "source" item to metadata
  * the server implementation of troveNames() was horrible
  * enabled file dependencies

Changes in 0.10.9:
  * fixed some authorization issues with the xml-rpc repository interface
  * the web management interface for the repository works now; see
    http://wiki.specifix.com/ConaryConversion for information on how
    to convert existing authdb's to support this
  * fixed a bug with distributed branches
  * users can change their passwords through the repository's web api
  * improved logic apachehooks use to find top level URL
  * fixed bug in server side repository resolution

Changes in 0.10.8:
  * changed iterAllTroves() to troveNames(), which searches a single
    label instead of the whole repository
  * reworked http authentication and CGI request handling and added the
    beginning of a web interface to the repository for user administration
    and metadata management.

Changes in 0.10.7:
  * dependency sql code reworked to use temporary tables
  * new macro called "servicedir" that defines the location for
    service data (%(servicedir)s{ftp,http,etc})
  * added busy wait to sqlite3 python binding when executing SQL
    statements on a busy database

Changes in 0.10.6:
  * Lots of bug fixes for distributed branching
  * Some code rearrangement
  * The start of metadata support code is now included

Changes in 0.10.5:
  * The local database is used for fetching file information (but not
    contents), reducing network traffic when creating change sets
    across repositories.
  * Update works on troves which were locally cooked or emerged
  * Internal changes to move toward getFileContents() working in batches
    rather then on individual files. For now this prevents the repository
    from copying files between the content store and /tmp to serve them.
  * Arch flags are now included in flavors
  * Emerge follows the installLabelPath instead of the buildLabel
  * The extended debugger has been extensively modified
  * Conary can handle filenames with '%' in them
  * The showcs command has been significantly updated, and the updates
    are documented in the conary.1 manpage
  * New syntax for flags distinguishes requirements from "optimized for";
    see http://wiki.specifix.com/FlavorRankSpec

Changes in 0.10.4:
  * Bug fixes for updating from absolute change sets (which basically
    just didn't work for troves which contained config files)
  * Bug fixes for distributed branching
  * The database is used for fetching trove information (but not yet
    file information) when the client constructs change sets across
    distributed branches
  * various other bug fixes

Changes in 0.10.3:
  * this version introduces changes to the network protocol for
    obtaining file contents and changeset generation. The client
    protocol version number has increased, so version 0.10.3 can only
    communicate with servers running the server from 0.10.3. The
    server remains backward compatible with older clients.
  * a warning message is now displayed when the user attempts to
    create a branch that already exists on a trove.
  * the correct trove names are displayed when automatically resolving
    dependencies
  * packages no longer get the union of all the dependency information
    of the components they contain.  This information would have to be
    recalculated if a user installed a package then removed a
    component afterward.
  * a package policy check was added to reject any world-writable
    executable file.
  * r.TagSpec('tagname', exceptions='filter') now overrides a match by
    another r.TagSpec('tagname', 'filter')
  * more changes to metadata interface
  * various other bug fixes and improvements

Changes in 0.10.2:
  * the repository code is now included in the main conary source
    archive
  * "conary showchangeset" produces a more user-friendly output
  * large responses from the repository server are now compressed
  * the protocol for getFileContents() changed to take a fileId
    instead of the file's path.  The repository code can still handle
    old requests, but the client code now requires the latest
    repository code.
  * bug fixes

Changes in 0.10.1:
  * when applying a changeset, dependency failures are resolved by
    querying servers in the installLabelPath
  * troves that satisfy a dependency can automatically be added to a
    transaction.  This behavior is controlled by the "autoResolve"
    variable in conaryrc or the "--resolve" command line option to
    "conary update"
  * dependency resolution is calculated recursively.  To limit the
    recursion depth to check only first order dependencies, a
    "--no-deps-recurse" option has been added to "conary update"
  * "conary repquery" now takes a "--deps" argument, which prints the
    Requires and Provides information for the trove that is being
    queried.
  * changes have been made to the build side of Conary to facilitate
    building recipes that use cross compilers
  * symlinks now get the appropriate ownership set when they are
    restored
  * groups can now specify which flavor of a trove to include
  * repository queries that don't need file information no longer ask
    the repository for files.
  * various bug fixes and cleanups

Changes in 0.10.0:
  * dependency checking is now performed before changesets are
    applied.  This uses new tables in the local system's database.
    If you are using a database created by a version of Conary older
    than 0.10.0, it must be converted before it can be used.  See:
      http://wiki.specifix.com/ConaryConversion
    for details
  * Shared library dependency information in changesets is now stored
    in a different format.  This means that repositories that use old
    versions of Conary will be unable to give valid changesets to
    Conary 0.10.0 or later.  Therefore, the protocol version number has
    been increased.
  * --no-deps argument added
  * "cvc co" is now a synonym for "cvc checkout"

Changes in 0.9.6:
  * dependency enforcement infrastructure has been added (the code is
    currently disabled)
  * bug fixes
    * applying a changeset that un-hardlinks files now works
    * conary rq [trove] --info now works
    * running "conary update [trove]" when more than one flavor of
      [trove] exists no longer tracebacks.  It installs both flavors
      of the trove (which is not always the desired behavior - this
      will be addressed later)
    * only files with execute permissions are checked for
      #!interpreter.
    * "conary rq [trove] --ls" no longer tracebacks when [trove]
      exists in more than one repository
    * various code cleanups

Changes in 0.9.5:
  * new methods for specifying dependency information in recipes have
    been added
  * #! interpreters get added as dependencies
  * local flag overrides now work
  * cvc cook --resume can be used multiple times
  * conary invokes gpg with --no-options to avoid creating or using
    ~/.gnupg

Changes in 0.9.4:
  * fixes to cvc annotate
  * flavors and dependency generation code has been refactored to be
    policy based
  * better error handling when invalid changeset files are given to
    conary
  * minor code cleanups

Changes in 0.9.3:
  * New "cvc annotate" feature
  * Man page updates
  * Changesets which remove a file and replace it now apply correctly.
  * "cvc update" no longer complains and fails to update the CONARY
    state file properly  when ownerships differ
  * FileId generation now looks for previous versions of all the
    packages that have just been created, not just the name of the
    recipe.
  * Cooking as root is no longer allowed
  * Miscellaneous bug fixes.

Changes in 0.9.2:
 * Bug fixes:
   * Applying changesets that have more than one hard link groups
     sharing the same contents sha1 works now.
 * Build changes:
   * Recipes can now create new top level packages.

Changes in 0.9.1:
 * Bug fixes:
   * Applying a changeset that has a flavor which is a superset of the
     previous version's flavor now works.
   * Parsing optional arguments to command line parameters that appear as
     the last thing on the command line works
 * Build changes:
   * Package policy now checks to ensure that files in /etc/cron.*/*
     are executable
 * Update changes:
   * Conary no longer complains if a transient file has been modified
     on disk but no longer exists in a new version of a component.
 * Miscellaneous changes:
   * Version 1 on-disk changeset file support has been removed.

Changes in 0.9.0:
 * protocol versioning is much more granular now allowing for backwards
   compatible versions of functions
 * changeset command now generates changesets for multiple troves spread
   across multiple repositories
 * change sets are transferred as a set of independent change sets now
   (laying the groundwork for repository change set caching, with which
   this version will work just fine)

Changes in 0.8.3:
 * Man page updates.
 * The "conary query" command now accepts multiple arguments for
   troves and paths
 * Fixed "conary erase" command which was broken in 0.8.2

Changes in 0.8.2:
 * You can now install multiple troves at once (even a combination of
   changeset files and troves from repositories), and the entire
   action is recorded in a single rollback (this required a change in
   command-line arguments for updating troves).
 * The beginnings of support for searching multiple repositories
 * Miscellaneous code cleanup and bug fixes.

Changes in 0.8.1:
 * The source code has been re-arranged for easier maintenance, and
   conary has been split into two programs: conary and cvc.
 * Better error messages and debugging tracebacks

Changes in 0.8.0:
 * A new changeset format supports hard links but requires staged update.
 * The new changeset format also collapses duplicate contents even
   when hardlinks are not used.
 * By default, rc?.d/{K,S}* symlinks are no longer packaged. The
   chkconfig program is relied on to create them at package
   install/update time. Init scripts are explicitly required to
   support the chkconfig protocol by default
 * Improved error messages
 * Several bug fixes.

Changes in 0.7.7:
 * Extended debugger saves and emails
 * Tracebacks now include arguments and locals
 * More size optimizations were made when applying changesets
 * Applying absolute changesets when a trove is already installed is
   now much more efficient than it was
 * Self-referential symlinks raise a packaging exception.
 * Several bugs fixes.

Changes in 0.7.6:
 * Installation
   * Hardlink handling
   * enhanced debugging capabilities (including saving a debugging
     state file to enable remote debugging)

   * using binary file ids and iterators for significant memory savings
   * and runtime support for the x86.x86_64 sub-architecture
 * Cooking
   * more robust handling of the --resume option
   * policy normalization of where app-defaults files go.

Changes in 0.7.5:
 * Hard links are implemented (but not yet enabled, in order to
   preserve changeset compatibility for now).
 * Several bugs have been fixed for installing and cooking.

Changes in 0.7.4:
 * Fileids are now stored and transmitted in binary rather than
   encoded.
 * Better handling of multiple versions of packages/troves installed
   at the same time
 * Missing file handling improvements
 * Recipe inheritance is now possible between repositories
 * Enhanced Interrupted builds
 * The dynamic tag protocol was slightly modified
 * Added Arch.x86.amd64 and Arch.x86.em64t
 * several bugs fixes

Changes in 0.7.0:
 * sqlite3 is used for the database
 * better handling of multiple packages with the same name installed at once.

Changes in 0.6.6:
 * repository protocol update
 * changeset format update
 * added the ability to resume halted local builds
 * added the ability to easily package build-time tests to run at
   install time to qualify new/changed environments
 * better handling of packaged .pyc/.pyo files
 * better shared library handling
 * improved inline documentation
 * optimizations for both space and time
 * numerous bugfixes<|MERGE_RESOLUTION|>--- conflicted
+++ resolved
@@ -1,5 +1,13 @@
 Changes in @NEW@:
-<<<<<<< HEAD
+  o New Features:
+    * Added --diff option to verify command to display local changes as
+      a git-formatted diff
+
+  o Internal Changes
+    * Optimized StreamCollection diff and __eq__ operations to use frozen
+      data if available
+    * Merged internals of localcs/verify implementation into new classes
+
   o Bug Fixes:
     * A bug in the getChangeSetFingerprints call that resulted in
       fingerprints different from those calculated by Conary proxies has
@@ -7,17 +15,6 @@
     * Conary proxies will no longer cache changesets that were truncated
       in transit. Additionally, clients will produce a more useful error
       message if they download a truncated changeset. (CNY-3140)
-=======
-
-  o New Features:
-    * Added --diff option to verify command to display local changes as
-      a git-formatted diff
-
-  o Internal Changes
-    * Optimized StreamCollection diff and __eq__ operations to use frozen
-      data if available
-    * Merged internals of localcs/verify implementation into new classes
->>>>>>> d2ba4c1b
 
 Changes in 2.1.5:
   o Bug Fixes:
