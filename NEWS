Changes in @NEW@:
<<<<<<< HEAD
  o Bug Fixes:
    * More optimizations for the pathId lookup query times for some
      package builds. (CNY-2742)
  o Client Changes:
    * PGP Keyring location is no longer determined using $HOME, which
      is unreliable; a getpwuid(3) lookup is used instead. (CNY-2722)
    * The number of retries for providing a passphrase when signing
      troves changed from 3 to 5. (CNY-2709)

=======
  o Code Changes:
    * Some incompatibilities with python2.5 have been removed.
>>>>>>> e52370d2

Changes in 2.0.12:
  o Build Changes:
    * Conary now warns about some possibly unused build requirements.
      This requires conary-policy 1.0.16 or later. (CNY-2232)
    * Suggested additions to buildRequires lists are now separately
      encoded in the XML build log. (CNY-2621)
    * Loaded recipe modules are no longer tracked in sys.modules (RPL-2409)
    * The source components needed to build everything in a group can
      now be found when the group uses searchPaths. (CNY-2710)
    * The SubscriptionLogWriter (CNY-2622) sometimes caused builds
      to fail.  This issue has been resolved. (CNY-2717)
    * Group builds now store the searchPath used with the built troves in
      the repository. (CNY-2721)

  o Client Changes:
    * Conary will now re-read /etc/resolv.conf if an error occurs when
      resolving a hostname. (CNY-2703)
    * Conary now caches the result of IP lookups and uses the cached
      results if an IP address lookup fails during an update. (CNY-2260)
    * Migrate now preserves local installs only of groups and kernels.
      Before, all manually-installed components and troves that were
      referenced by the group being migrated would be updated instead
      of erased. (CNY-2569)
    * An API (the createSourceTrove() method of client objects) has
      been added which creates source troves without using the
      conary.checkin module. (CNY-2498)

  o Bug Fixes:
    * The internal function _ensureReadableRollbackStatus now directly
      ensures that it collects the necessary state it needs to succeed
      instead of relying on that state having been previously collected.
      (CNY-2711)
    * Conary repository migration from repository databases created by
      conary 1.2.x has been fixed. (CNY-2731)
    * In rare cases, some output could corrupt logging data during
      builds.  This has been fixed. (CNY-2734)
    * MySQL performance when inserting troves with large numbers of
      files has been fixed. (CNY-2737)

  o Repository Changes:
    * The addUser() xmlrpc call no longer automatically creates a
      matching role. (CNY-2604)

  o Server Changes
    * The repository code and repository schema have been updated to
      allow for faster processing and lookup of file pathIds (CNY-2468)

Changes in 2.0.11:
  o Build Changes:
    * Added 'factory' command to cvc for displaying and changing the factory
      of the currently checked out recipe (CNY-2690)
    * The SubscriptionLogWriter now handles line continuation. (CNY-2693)

  o Bug Fixes:
    * A regression introduced by the build requirements suggestions for
      recipes using r.MakePathsInstall has been fixed. (CNY-2697)
    * A bug that caused a traceback when r.MakeDevices() is called
      with a path that contains 'lib' has been fixed. (CNY-2692)
    * A regression introduced by the multi-URL support for addArchive
      has been fixed. (CNY-2696)

Changes in 2.0.10:
  o Build Changes:
    * An xml formatted log has been added to :debuginfo. This is in
      addition to the human readable log. The xml log contains the same
      information as the human readable log, plus additional contextual
      information useful for formatting the log data. (CNY-2487)
    * AutoResolve defaults to True for image groups. (CNY-2291)
    * Exceptions and inclusions to policies that don't match anything
      will now emit an error. (CNY-2221)
    * A new selective logging facility for policy to use to inspect
      build output has been added. (CNY-2622)
    * It is now possible to pass a list of multiple URLs to addArchive.
      Conary will try to download the source from each URL, in order,
      until it succeeds. (CNY-2505)
    * Recipe actions have now the ability to suggest build requirements.
      (CNY-935)
    * Running "cvc cook" in a directory with a CONARY file now builds the
      sources specified by that checkout.  This is particularly useful for
      source troves which do not provide recipes thanks to a factory.
      (CNY-2642)
    * Conary now looks for factories in the same places it looks for
      superclasses, including the current working directory for local
      cooks. (CNY-2641)
    * Suggesting build requirements produces a warning if the supplied
      command cannot be found in the search path. (CNY-2663)
    * Skip FactoryRecipeClass when loading recipes to make it easier to
      develop factory recipes. (CNY-2666)
    * Checking out multiple sources with a single command line once again
      creates the CONARY files properly. (CNY-2645)
    * The addArchive source action now supports .war and .jar archives.
      (CNY-2684) 

  o Bug Fixes:
    * Previously, rollbacks could restore files from local rollbacks
      by overwriting existing contents rather than replacing the file.
      In addition, the operation was not journaled properly.  (CNY-2596)
    * A bug in finding the sources required to build all the packages for
      a group that omitted replace() packages has been fixed.  This mainly
      affected rmake builds of group recipes. (CNY-2605)
    * An error in the repository that caused a malformed exception to
      be returned to the client when a trove was missing has been
      corrected. (CNY-2624)
    * If launched with sudo, Conary will no longer change the owner
      on the user's PGP keyring, and will use the proper system-wide
      keyring. (CNY-2630)
    * When using PostgreSQL as a repository backend, some queries
      could be executed with poor execution plans (CNY-2639)
    * A bug that caused a local cook (e.g., "cvc cook pkg.recipe") to
      fail at "Copying forward metadata to newly built items..." when
      the Conary repository for that recipe is not available has been
      fixed. (CNY-2640)
    * Checking out source components which used factories now preserves
      the factory
    * Building directly from recipe files which use factories for superclasses
      now works (CNY-2656)
    * The conary rdiff command works correctly for groups that include
      troves from foreign repositories. (CNY-2544)
    * An issue related to the build logger not properly setting the
      logging pseudo-tty in raw mode has been fixed. (CNY-2647)
    * Conary can now parse perl dependencies with periods in them from
      the command line. (CNY-2667)
    * On failure, the proper URL is returned to the Conary client
      library. This fixes a regression introduced in the Conary 2
      codebase, where only the selector part of the URL would be
      returned. (CNY-2517)
    * A source of circular references which could cause unpredictable
      memory usage has been removed. (CNY-2674)
    * Tighten the rules for what characters are allowed in version strings
      (CNY-2657)
    * Fixed a file descriptor leak when using in-memory-only databases.
    * Performance problems when retrieving an uncached changeset with
      a Postgresql backend have a workaround (CNY-2695)

  o Client changes
    * More of the update logic is now protected by the filesystem journal,
      and the journal now cleans up rollback state on failure. (CNY-2592)
    * Conary now displays more progress information during the
      "Preparing changeset request..." phase.  Much of the time in
      this phase is spent communicating with the repository.  Now
      "Requesting changeset ..." and "Downloading" will be shown as
      data is transferred.

Changes in 2.0.9:
  o Bug Fixes:
    * A bug that occasionally caused a thread deadlock when multiple
      threads access the local system Conary database concurrently has
      been fixed. (CNY-2586)
    * Checking out sources unpacks duplicate binary files (CNY-2543)
    * Derived packages use the revision which was shadowed from to find
      the version to derive from instead of the latest on the branch
      (CNY-2577)
    * A bug that occurred when rMake recursed through a group recipe
      that made use of the replace command has been fixed. (CNY-2606)

Changes in 2.0.8:
  o Client Changes:
    * A close() method has been added to UpdateJob objects. It is
      recommended to call the method explicitly instead of relying
      on the object to be collected when going out of scope.
      (CNY-2489)

  o Build Changes:
    * Group recipes now implement a requireLatest command. It can be
      passed as a keyword argument to r.add, r.replace, r.addAll, and
      r.addCopy.  This flag defaults to True. (CNY-1611)
    * requireLatest has also been implemented as a recipe level
      attribute.  Setting requireLatest to False for a recipe will
      affect the default for all calls to r.add, r.replace, r.addAll,
      and r.addCopy. (CNY-1707)
    * Conary now has support for group policies. Policies deriving from
      GroupEnforcementPolicy and ImageGroupEnforcementPolicy will be
      run on groups at the end of the cook process. (CNY-2378)
    * ImageGroup is now an attribute tracked in a group's troveInfo.
      This attribute is set for groups meant to define a complete,
      functional system, and implies that ImageGroupEnforcementPolicy
      group policies have been run for that group, recursively.
      (CNY-2520)
    * The VersionConflicts group policy has been added. This group
      policy enforces that two different versions of a trove will not
      be accidentally included in one install image. (CNY-2371)
    * TroveFilters now exist. Trove filters allow a packager to
      reference particular troves within a group for group policy
      inclusions/exceptions. (CNY-2477)
    * The Conary policy to fix trailing newlines in config files has
      been corrected to handle non-writable config files. (CNY-2559)
    * Conary will now warn if the PGP keyring is not writable, and
      will continue, instead of stopping with an error. (CNY-2555)
    * The "cvc derive" command now creates a reference directory
      named _OLD_ROOT_ alongside _ROOT_ when the --extract argument
      is provided. (CNY-2530)
    * A new group recipe command, startGroup, has been added, which
      calls createGroup, addNewGroup and setDefaultGroup in one step.
      (CNY-2197)
    * The addCvsSnapshot source action no longer caches the HEAD of
      the repository, since cvs export will not use it. (CNY-2568)
    * Macros from config files and from the command line are now
      available to group recipes. (CNY-2574)
    * A new concept, recipe factories, has been implemented. (CNY-2549)
    * Binary packages built from superclass recipes will be unflavored,
      regardless of any flavor-related references in a recipe.
      (CNY-2576)

  o Bug Fixes:
    * Conary no longer loses ownership of changed files when updating
      multiple flavors of the same version of the same package at the same
      time. (CNY-2553)
    * If Conary is running on kernels which, under certain circumstances,
      return EINVAL when calling poll(), the lazy file cache will only
      count the file descriptors it has open itself. (CNY-2571)
    * conary rdiff works correctly for groups that include troves from
      foreign repositories. (CNY-2544)
    * Job invocation information no longer uses null characters,
      which are not allowed in an XML document. (CNY-2580)
    * Updating files which point to other files (due to a PTR in the
      changeset) previously failed when those other files were not
      being installed at the same time (due to a "conary remove"
      on those files, for example). (CNY-2595)
    * Excluding all Java files in the r.Provides policy no longer
      produces a stack trace. (CNY-2594)

Changes in 2.0.7:
  o Build Changes:
    * Handling pkg-config dependencies has been moved to conary-policy.
      (CNP-93)

  o Bug Fixes:
    * When resuming the update after the execution of a critical update,
      Conary will now use the original file replacement flags. This
      corrects file conflict errors in a migrate when a critical update
      was present. (CNY-2513)
    * The lazy file cache was using /proc/self/fd as a method of
      determining the number of open file descriptors for the current
      process. However, under certain circumstances the directory is not
      readable. The lazy file cache now uses a poll(2)-based technique.
      (CNY-2536)
    * If the directory where the public keyring is stored does not exist,
      it is now automatically created. (CNY-2504)

  o Other changes:
    * Reading metadata from RPM files now validates the size of the RPM
      and the sha1 of the full set of metadata.

Changes in 2.0.6:
  o Build Changes:
    * Java dependencies for classes that are not dependency-complete
      are now automatically disabled. To re-enable them, the missing
      dependencies should be added as buildRequires. (CNY-2175)
    * Build actions that do not match anything (r.Move, r.Copy, etc.)
      will now log exactly what they were trying to do. (CNY-2216)

  o Bug Fixes:
    * A minor bug in the display of the password prompt has been fixed.
      (CNY-2497)
    * When x86_64 is specified and a biarch package is available, Conary
      will mention the biarch as an alternative flavor instead of the x86 one.
    * Derived packages will now work on x86_64 systems even if a biarch 
      flavor is specified. (CNY-2494)
    * Signatures of unexpected types on subkeys are now ignored. (CNY-2490)
    * When updating a group which contained a package that used to be
      byDefault False but is now byDefault True, Conary will now install
      the package. (CNY-2507)
    * When using the tagScript argument with the client's applyUpdateJob
      call, the paths to group scripts to be executed are stored relative
      to the root of the installation, instead of absolute. The tag
      script is always supposed to be executed under chroot. (CNY-2523)

  o Server Changes:
    * The serverName configuration option now allows glob-style
      wildcards.  (CNY-2293)
    * Slow SQL queries used to remove unused entries from the
      TroveFiles table and TroveTroves table have been rewritten to
      make some queries faster with repositories implemented with a
      sqlite database. (CNY-2515)

  o Other changes:
    * The file EULA_Conary.txt has been added to clarify that Conary
      is available under two licenses, and to state the conditions
      under which the two licenses apply.

Changes in 2.0.5:
  o Client Changes:
    * Conary now attempts to provide hints about flavor combinations that would
      work if it cannot find a flavor that matches your exact request 
      (CNY-1920).
    * The rollback API now raises a RollbackError instead of returning
      non-zero on errors. (CNY-1643)

  o Build Changes:
    * When file conflicts occur while cooking groups, the deps that
      caused a package to be pulled in are listed. (CNY-2308)
    * Config policy will automatically append a newline to non-binary files.
      Files that are marked as Config and appear to be binary will
      continue to trigger an error as they have previously. (CNY-2422)
    * Perl requirements that are not present on the system or provided by
      the package being built are dropped. (CNY-2180)
    * Two expansion functions have been introduced to package recipes:
      r.glob and r.regexp. These functions return an object that can be
      substituted for any API parameter that calls for a string based
      regexp or glob. (CNY-2222)
    * Group recipe actions like "r.addAll" and "r.addCopy" now record
      the version of the group that is being copied from into the newly
      created group. (CNY-2359)
    * Add code to display new-style metadata through rq, q, and showchangeset,
      as well as propagate that metadata via cooking, promoting, shadowing,
      and committing source packages.  Entering this metadata must still 
      be done through scripts.  (CNY-1808)
    * Added a hook that allows build requirements to be overridden by
      rMake. (CNY-2427)

  o Bug Fixes:
    * Conary no longer tracebacks when building a package that contains 
      a pkgconfig reference to a file in the current package that is in a
      symlinked directory. (CNY-2455)
    * The order in which configuration files are read when a glob was
      passed to includeConfigFile is now deterministic. (CNY-2483)

  o Server Changes:
    * Roles that have the mirror flag set no longer assume anonymous
      fallback for trove access authentication (CNY-2473)

Changes in 2.0.4:
  o Bug Fixes:
    * Moving an unmodified shadow to tip via cvc promote no longer causes
      an error. (CNY-2441)
    * Recipes using addSvnSnapshot no longer modify the conary
      configuration object's tmpDir setting (CNY-2401)
    * Fixed a rare bug in which dependency resolution would fail when
      a dependency that used to be provided by one installed package
      is now provided by two new packages. (CNY-2459)

  o Client Changes:
    * Conary will now use the proxy settings stored in its local
      configuration when loading remote configuration files. (CNY-2363)
    * PGP keys having some self signatures that fail to pass are
      no longer failing, as long as at least one self signature passes.
      (CNY-2439)
    * The client enforces the trust model using the internal
      implementation of OpenPGP. (CNY-1895)

  o Build Changes:
    * Policies that move files in destdir now track path changes they
      make so that files will end up in the correct package or component
      after being moved, when "package=" or "component=" has been used
      in a build action. (CNY-1679)

Changes in 2.0.3:
  o Build Changes:
    * PGP version 3 keys are now supported for verification of
      package signatures. According to RFC4880, version 3 keys are
      deprecated. (CNY-2420)
    * Superclasses are now loaded from the filesystem. Superclasses
      can now be cooked. Doing so will make a changeset that installs
      the recipe itself on the filesystem. (CNY-983)
    * When building packages, Conary now reads /etc/ld.so.conf.d/*.conf
      files to determine whether to include the path in the dependency.
      (CNY-2433)
    * The /etc/ld.so.conf.d/*.conf handling added to Conary 1.2.13
      introduced a bug that could erase necessary entries from
      ld.so.conf in some circumstances.  This bug has been
      resolved. (CNY-2440)
    * Spaces in URLs are now automatically escaped. (CNY-2389)
    * The Requires() policy now inspects Lib: and Lib.private:
      pkg-config keywords in .pc files to find library files, and
      where it finds them, it adds appropriate Conary trove
      requirements to the .pc files. (CNY-2370)

  o Client Changes:
    * The implementation of the util.mkdirChain function has been
      changed to no longer use exceptions internally to signal that the
      directory already exists. Raising exceptions is a relatively
      expensive operation that slows down the data store. Exceptions are
      still used internally in the very infrequent case of intermediate
      directories not existing. (CNY-2405)
    * Conary will not downgrade packages if no version is specified by
      the user, but, due to an out of date mirror or other reasons, the
      update available for a package is older than the currently
      installed package. (CNY-2402)
    * Conary now recognizes /etc/ld.so.conf.d/*.conf files, adding an
      include line to /etc/ld.so.conf if they exist, and does not add
      new duplicate entries to /etc/ld.so.conf for directories already
      specified in /etc/ld.so.conf.d/*.conf files. (CNY-2432)
    * A getDatabase() method has been added to the ConaryClient class.
      This method returns the local system database object. Code that
      needs to query the local system database should use this method
      to obtain the database object. (CNY-2316)

  o Bug Fixes:
    * A bug that caused an unhandled exception when adding a new role
      in the Conary repository web interface has been fixed.

Changes in 2.0.2:
  o Build Changes:
    * PGP version 2 signatures are now properly parsed. Version 2
      signatures are documented in the outdated RFC1991 and are
      considered deprecated, but some PGP keys contain them.
      (CNY-2417)

Changes in 2.0.1:
  o Build Changes:
    * The Requires() policy now inspects Lib: and Lib.private:
      pkg-config keywords in .pc files to find library files, and
      where it finds them, it adds appropriate Conary trove
      requirements to the .pc files. (CNY-2370)

  o Bug Fixes:
    * An update bug that could result in a trove integrity error has
      been fixed. The issue would occur when updating packages where,
      for some files, the only changes are to file versions. (CNY-2403)

Changes in 2.0.0:
  o Major Changes:
    * The way Conary handles architecture flavors has been changed,
      primarily for better support for multilib systems that support
      having both 32-bit and 64-bit packages installed.
    * The Conary repository Access Control List capabilities have been
      significantly upgraded to support per-trove ACLs. Trove
      permissions are cached and recalculated whenever the ACLs change
      or new troves are added to the repository, for better scaling
      and fast changeset retrieval.
    * All dependencies on the GnuPG "gpg" program have been removed;
      Conary now implements the required OpenPGP functionality
      internally.

  o Optimizations:
    * Conary 2.0 is significantly faster for many repository commit
      operations.  Some "cvc promote" operations, in particular,
      have a 200% performance improvement.  Some group commit
      operations are 75% faster.  Creating a new shadow can be as much
      as 100% faster.  Details of some of the changes that provide
      the improvement are below.
    * Committing to repositories has been reworked to pull all
      modified streams from the repository or database with one
      query. (CNY-2053)
    * Unchanged stream sets now return None on diff.  This prevents
      the Conary repository from having to do unnecessary work to
      retrieve the "old" version of a stream and apply a diff when
      nothing actually changed.
    * Unchanged file streams are now 2-byte, backwards compatible,
      sequences instead of more complex representations of "nothing
      changed".
    * The commit code (both client and server) recognizes unchanged
      files and does not merge stream sets for them.
    * Distributed changeset creation no longer recompresses file
      contents.
    * "cvc promote" no longer recompresses non-config files during
      changeset assembly. (CNY-2202)
    * "cvc promote" now gets file contents and streams from changesets
      when a lot of them are needed from the same trove. (CNY-2202)
    * Changesets that represent a "cvc promote" operation have been
      changed to be relative to either the source of the promote (if
      promoting within a server) or to the current version on the
      target. (CNY-2202)
    * The "cvc shadow" command now commits relative changesets when
      the shadow is made to the same repository as the original trove.
    * The Conary client now tries to perform update jobs as close to
      updateThreshold (without going over) as practical for a
      noticeable performance improvement. (CNY-2283)
    * Committing changesets to the repository has been modified to
      check for files which don't have contents available (during a
      promote or shadow, for example) with one SQL query. Previously,
      a single SQL query was used to check for each file. (CNY-2053)

  o Build Changes:
    * Conary will now ignore flavoring and requirements from ELF
      libraries that are built for architectures other than the
      architecture that is being built for.  This avoids a common
      problem where a single extra (unused) sparc file library
      causes an entire package to be flavored to be installed on
      systems that support both x86 and sparc instruction sets,
      as that configuration is not meaningful. (CNY-1717)
    * The rarely used "cvc describe" command line interface has been
      removed. (CNY-2357)
    * The rarely used "cvcdesc" script has been removed. (CNY-2357)
    * Spaces in URLs provided in source actions such as addArchive
      are now automatically escaped to make them legal URLs. (CNY-2389)
    * The "cvc promote" command now uses the labels and branches
      specified in the "from" section of any promote as the place to
      search for packages (CNY-2235).
    * The PackageSpec documentation incorrectly stated that you could
      pass both package and component information to it; this has
      been corrected to properly redirect to ComponentSpec for this
      usage. (CNY-2387)

  o Client Changes:
    * The "getTroveLatestByLabel" client-side call has been added.
    * Most repository exceptions are demarshalled using logic in the
      exception class itself rather than in a large if/elif block.
      (CNY-747)
    * The "troveNames" and "troveNamesByServer" methods now accept a
      "troveTypes" argument, and by default return only troves that
      are present. (CNY-1838)
    * The mirror client supports a --fast-sync flag which will only
      scan for new troves in the source and skip the time-expensive
      scans for changed trove info records. (CNY-1756)
    * The mirror client supports a --absolute flag which will make it
      use only absolute changesets to mirror content. (CNY-1755)
    * The rollback stack code has been split into a separate class.
      (CNY-2061)
    * A new "conary rmrollback" command that removes old rollbacks has
      been added. (CNY-2061)
    * Rollback objects now have an "isLocal" method to tell whether
      applying that rollback will require repository access. (CNY-2077)
    * Conary now allows a biarch system to have one flavor that
      expresses both the x86 and x86_64 support. The flavorPreferences
      configuration option informs conary to prefer x86_64 packages.
      This change allows group building to automatically resolve x86
      packages. (CNY-525)
    * Conary no longer uses gnupg for OpenPGP key management. (CNY-2349)
    * Conary clients no longer send an absolute URI when talking
      directly to a repository server. (CNY-2324)
    * Many repository permission handling methods have been renamed
      for consistency. For a complete list, see doc/PROTOCOL.versions
      in the Conary source code. (CNY-2298)
    * Setting/resetting the admin field permission is now handled by the
      setUserGroupIsAdmin() call instead of addAcl/editAcl. (CNY-1782)

  o Server Changes:
    * The scoring for target flavor sets has been fixed. (CNY-1539)
    * The (unimplemented) concept of caps for permissions has been
      removed.
    * Server methods have been decorated with the
      @requireClientProtocol decorator.
    * The "usergroups" term has been replaced with "roles" in the
      repository web user interface. (CNY-1973)
    * Server exceptions have been reworked to have marshalling logic in
      the exception class instead of in a large if/elif block. (CNY-747)
    * Server exceptions are marshalled in the proxy layer now instead of
      in both the proxy and server layers.
    * When the repository database is locked, "RepositoryLocked"
      exceptions are now returned for all code paths. (CNY-1596)
    * The repository call log now tracks changeset cache misses. (CNY-1843)
    * Repositories no longer pass anonymous hints to the proxy layer.
      The hint has been False since Conary 1.1.29.
    * The "troveNames" method now filters by using the "troveTypes"
      argument. (CNY-1838)
    * The "getPackageBranchPathIds" method no longer requires access
      to the entire version history of a package; it returns the
      pathIds and fileIds for troves the user is allowed to
      see. Previously, an InsufficientPermission exception was raised
      if part of the version history of a package was not visible to
      the user. (CNY-2038)
    * The repository call log now records the time required to service
      the request. (CNY-2305)
    * A "serializeCommits" boolean server configuration option has been
      added.  This is best turned on for repositories used for development,
      but is unneeded for repositories that are mirrors. (CNY-2285)

  o Protocol Changes:
    * The XML-RPC protocol now allows passing keyword arguments for
      exceptions.  (CNY-747)
    * XML-RPC return values no longer include the "useAnonymous" flag.

Changes in 1.2.12:
  o Client Changes:
    * A getDatabase() method has been added to the ConaryClient class.
      This method returns the local system database object. Code that
      needs to query the local system database should use this method
      to obtain the database object. (CNY-2316)

  o Build Changes:
    * Spaces in URLs are now automatically escaped. (CNY-2389)
    * The Requires() policy now inspects Lib: and Lib.private:
      pkg-config keywords in .pc files to find library files, and
      where it finds them, it adds appropriate Conary trove
      requirements to the .pc files. (CNY-2370)

  o Bug Fixes:
    * The PackageSpec documentation incorrectly stated that you could
      pass both package and component information to it; this has
      been corrected to properly redirect to ComponentSpec for this
      usage. (CNY-2387)
    * An update bug that could result in a trove integrity error has
      been fixed. The issue would occur when updating packages where,
      for some files, the only changes are to file versions. (CNY-2403)

Changes in 1.2.11:
  o Client Changes:
    * The error message printed when Conary encounters an unhandled
      exception has been changed to reflect the fact that the common
      case is merely poor handling of the error condition, rather than
      another bug.  It has also been reformatted to display better in
      rITS. (CNY-2265)
    * The "conary-debug" script that collects information to help
      debug a crash has been enhanced to include the recently-added
      manifest file. (CNY-2338)

  o Build Changes:
    * PythonSetup synopsis now mentions the setupName keyword
      argument. (CNY-2360)
    * The conary.1 manual page now documents the purpose of the
      /etc/conary/components directory. (CNY-2361)
    * The clearBuildReqs() function now has a synonym called
      clearBuildRequires() and the clearCrossReqs() function now has a
      synonym called clearCrossRequires().  The old function names
      will be deprecated in the future. (CNY-834)

  o Bug Fixes:
    * When building groups, r.addCopy() now respects the groupName
      flag. (CNY-2345)
    * The searchPath parameter in group methods now works when it
      contains packages (before it worked only with labels). (CNY-2372)
    * A bug that was preventing users with colons in their passwords
      to use the web interface has been fixed. (CNY-2374)
    * Attempting to add entitlements for unknown entitlement classes
      now raises an UnknownEntitlementGroup exception. (CNY-2377)
    * Committing source packages that use shell-style brace and
      glob expansion in addPatch() can now be committed to a
      repository. (CNY-1152)

Changes in 1.2.10:
  o Client Changes:
    * The "conary verify" command no longer complains about files which
      have been removed with "conary remove". (CNY-950)
    * Local rollbacks for removals now store the original contents for
      modified config files. (CNY-2350)
    * Permission errors now list both the URL and the repository
      hostname. (CNY-2211)

  o Server Changes:
    * A new boolean server configuration option, serializeCommits,
      has been added to explicitly limit contention in certain cases.
      Successfully enabling it requires a minor schema update. (CNY-2285)
    * Servers in maintenance mode no longer return Internal Server
      Errors to GET requests from clients. (CNY-2229)

  o Build Changes:
    * The addPatch() source action honors shell-style brace and glob
      expansion when sourceDir is defined. (CNY-1152)
    * A new "cvc explain" command has been added. "cvc explain"
      displays the documentation for recipe methods.  For example,
      "cvc explain addSource" shows the on-line documentation for the
      addSource() source action. (CNY-2242)
    * The command line interface to cvc derive (added in Conary 1.2.8)
      has been changed.  It now derives onto your buildLabel by default,
      with a --target option to derive onto a different label.
      The cvc derive interface is subject to further change.

  o Bug Fixes:
    * A bug that caused an exception when inspecting ELF files with a
      standalone ABI has been fixed. (CNY-2333)
    * A bug that caused updates with group scripts to fail when run
      with the '--root' option with a trailing slash in the path has
      been fixed. (CNY-2348)
    * An issue related to file placeholders potentially being lost while
      rewriting rollback changesets has been fixed.

Changes in 1.2.9:
  o Documentation Changes:
    * The documentation strings for the update code have been revised
      to include the most common exceptions raised as part of
      prepareChangeSet and updateChangeSet. (CNY-1732)

  o Build Changes:
    * File level requirements provided by the same file are dropped.
      (CNY-2177)
    * Java dependencies that do not start with a valid TLD are now
      excluded. (CNY-2176)
    * The exceptDeps keyword parameter is now allowed for r.Provides(),
      analogously to r.Requires(). (CNY-1485)
    * The new sourceDir keyword parameter is now available for
      r.addSource(), r.addPatch(), and r.addArchive() to specify that
      the source is found within the maindir. (CNY-1439)
    * LD_LIBRARY_PATH is now set when calling bootstrapped python, in
      order to load the correct python libraries. (CNY-2319)
    * The :config component is built by file location, rather than
      from files marked as config files by the Config policy.
      This means that the configComponent configuration item no
      longer operates. (CNY-2256)

  o Client Changes:
    * A keepRequired config option has been added. This has the same
      effect as always setting the --keep-required flag on update.
      (CNY-569)
    * The error message for erased dependencies is now more explicit
      about what happened to the package that is no longer providing
      dependencies, and where the package with the missing dependencies
      came from. (CNY-2248)
    * We now record the current state of the database to a flat file
      after updates as an extreme recovery mechanism.  (CNY-1801)

  o Bug Fixes:
    * The "logcat" script no longer errors out if the log file is empty
      or contains None for entitlements. (CNY-2252)
    * Repositories running under Apache are now correctly displaying
      the real error when trying to generate the verbose traceback
      emails. (CNY-2320)
    * An update job that includes a critical update and an update to a
      group that includes a pre-update script will no longer run the
      script twice. (CNY-2325)
    * A bug that could cause incorrect SQLite database error messages
      has been fixed. (CNY-1840)

Changes in 1.2.8:
  o Client Changes:
    * Added the cvc derive command. (CNY-2237)
    * A new method, conary.conaryclient.getClient(), has been added to
      allow the creation of a conaryclient with configuration to match
      that would be used with a conary command line client. (CNY-1745)
    * Unhandled exceptions that are raised inside a progress callback
      no longer terminate the update process.  A warning is emitted
      and the update continues. (CNY-2304)

  o Internal Changes:
    * The Conary library now has a parallel implementation to gpg
      for the trust algorithm. (CNY-1988)

  o Bug Fixes:
    * A problem occurring when updating troves sharing a large
      number of identical files has been fixed. (CNY-2273)
    * Repository traceback emails are now more verbose. (CNY-2287)
    * Methods starting with two underscore characters are considered
      internal and are no longer passed to the XML-RPC library for
      marshaling. (CNY-2289)
    * It is now possible to clone a group that contains references to
      both a cloned package and the version that the cloned package
      originated from. (CNY-2302)
    * When data from stdin is provided to a taghandler, but the
      taghandler is missing or fails to read some or all of the data,
      it will no longer result in a database locked error. (CNY-2257)
    * Conary no longer exits with an unhandled exception if /tmp does
      not exist when attempting to run a trove script (e.g., group
      pre/post scripts). (CNY-2303)

  o Client Changes:
    * Added cvc derive as a client-side call (CNY-2237)
    * A new method, conary.conaryclient.getClient(), has been added to
      allow the creation of a conaryclient with configuration to match
      that would be used with a conary command line client. (CNY-1745)
    * CONARY_CLIENT_LOG environment variable can now specify a path for
      a log of all of the repository calls made by the client (use logcat
      to view it) (CNY-2313)

Changes in 1.2.7:

  o Build Changes:
    * The cvc command now prints out the most recent log message from
      the underlying source code control system when creating new
      snapshot archives. (CNY-1778)
    * Conary now has support for cmake, using the r.CMake() build
      action in recipes. (CNY-1321)

  o Bug Fixes:
    * Fixed a traceback that would occur when a component doesn't exist
      even though its containing package does. (CNY-2213)
    * Cloning with --default-only no longer removes references to
      components of packages that are not being cloned. (CNY-2226)
    * A bug that prevented "cvc cook" from being able to look up path
      IDs if a component of the package being built was missing from
      the repository has been fixed. (CNY-2250)
    * PGP keys using unknown string-to-key specifiers (as generated by
      "gpg --export-secret-subkeys" for the corresponding secret key)
      are no longer producing an error when iterating through the
      keyring. (CNY-2258)
    * Embedded signatures in secret subkeys now use the public key's
      cryptographic key, which does not require a passphrase to
      be decoded. (CNY-2224)

Changes in 1.2.6:
  o Build Changes:
    * When cooking packages or groups, conary now displays the methods
      that are called. It also displays the methods that are unused,
      making it easier to see if a function from a superclass has been
      left out. (CNY-2193)

  o Bug Fixes:
    * Use of macros in the r.Link() build action worked only in limited
      cases. (CNY-2209)

  o Client Changes:
    * Mirror mode now includes full file streams in changesets, instead
      of differential streams. (CNY-2210)

Changes in 1.2.5:
  o Client Changes:
    * The OpenPGP implementation now merges PGP keys properly.
      (CNY-1987)
    * The OpenPGP implementation is capable of generating trust
      signatures. (CNY-1990)
    * A bug which could cause troves containing *identical* files to
      become corruped in a system database has been fixed. Note that
      repository databases were not affected. (CNY-2191)

  o Build Changes:
    * MakeDirs now handles trailing '/' characters in directory names.
      (CNY-1526)
    * Using the new provideGroup keyword argument to the r.User()
      method in a UserGroupRecipe, you can now specify that the user's
      primary group needs to be already on the system, rather than be
      added while creating the user. (CNY-2096)

  o Bug Fixes:
    * A bug that resulted in a KeyError when removing a trove from a
      group that has 3 levels of subgroups has been fixed. (CNY-1372)
    * A bug that could result in a decremented source count when
      promoting a package to a sibling of a parent branch has been
      fixed. (CNY-2108)
    * A problem resulting in derived packages corrupting files with the
      same content was fixed. (CNY-2157)
    * A bug that caused internal server errors when retrieving
      changesets that contained compressed file data over 4 GiB in size
      has been fixed. (CNY-2170, CNY-2173)
    * HTTP error codes generated by HTTP proxies are now properly
      interpreted by Conary clients. (CNY-2181)
    * When talking to a repository, Conary proxies will now
      automatically switch the protocol to HTTPS whenever authentication
      information is injected on behalf of the client. (CNY-2184)
    * addSvnSnapshot no longer generates conflicts in the paths for
      temporary checkouts. (CNY-2196)

Changes in 1.2.4:
  o Bug Fixes:
    * A file that was mistakenly ommitted from packaging has been
      added to the build. (CNY-2155)

Changes in 1.2.3:
  o Build Changes:
    * The addSvnSnapshot() source action now has the ability to add
      specific SVN revisions via the 'revision' argument. (CNY-2156)
  o Bug Fixes:
    * An update failure that would occur when two versions of a package
      have been installed, one local, one from a repository, has been
      fixed. (CNY-2127)
    * A regression introduced in 1.2.1 affecting patch files that apply
      multiple changes to the same file has been fixed. (CNY-2142)
    * Group scripts now have file descriptor 0 (stdin) connected to
      /dev/null. Previously, stdin was closed, a potential problem
      for scripts that open file descriptors and then disconnect from
      the terminal. (CNY-2143)

  o Client Changes:
    * Added listkeys, addkey, and getkey commands to cvc for basic
      command line PGP key management. (CNY-2150)

Changes in 1.2.2:
  o Build Changes:
    * Python and Ruby dependencies with lib-specific flags now cause
      the package to be architecture-flavored. (CNY-2110)
    * Groups using setSearchPath now prefer packages on the labels and
      troves listed explicitly in the searchPath over other labels,
      even if the label is specified in the add() command. For example,
      if your searchPath includes foo=conary.rpath.com@rpl:1/1-1-1, then
      r.add('foo', 'conary.rpath.com@rpl:1') in a group recipe will now
      find version 1-1-1 over later versions. Before, it would find the
      latest version in the repository if you specified the label in the
      r.add() command. (CNY-1993)

  o Client Changes:
    * The conary command line now accepts 'rb' as an alias for
      'rollback'.
    * The output of 'rblist' now combines packages and their components
      in a single line (similar to the output of 'update'). (CNY-2134)

  o Bug Fixes:
    * When parsing the GPG keyring, PGP version 2 keys are now ignored.
      (CNY-2115)
    * Direct key signatures for PGP keys are now accepted. (CNY-2120)
    * Source control recipe actions such as addMercurialSnapshot()
      no longer produce directory names that can collide with
      a trove with the same name on a different label, producing
      a snapshot of a different source control repository. (CNY-2124)
    * Tag scripts are now closing file descriptors larger than 2
      before calling a function from the exec family. (CNY-2114)
    * A bug in determining the correct version for packages when
      multiple branches of that package exist on the same label has
      been fixed. (CNY-2128)
    * Multiple entitlements to the same host name are now properly
      handled. (CNY-2105)
    * The URL sent back to the client when connecting through an
      HTTP proxy is now correctly computed by repositories. (CNY-2117)
    * setSearchPath now searches the leaves for every source in the
      search path before falling back and searching the rest of the
      repository. Before, it would search the leaves for each label,
      then the rest of the labels, and finally groups. (CNY-2131)

Changes in 1.2.1:
  o Build Changes:
    * The addGitSnapshot() source action is now available. (CNY-1965)
    * Cooking derived packages no longer warns about their
      experimental state. (CNY-2092)
    * loadInstalled does not search the local database for a matching
      package on checkin, but instead searches the repository. This
      makes it easier to develop packages that are correct, with the
      potential of not building on the current machine. (CNY-2027)

  o Client Changes:
    * The Conary client is now less aggressive in sending keepalive
      packets with long-running requests. (CNY-2104)
    * Promote and clone callbacks are more verbose. (CNY-2063)

  o Bug Fixes:
    * Schema migration for the Latest table now correctly handles
      branches that end in redirects. (CNY-2081)
    * Adding a large number of user maps is now more efficient
      if the new addServerGlobs method is used. (CNY-2083)
    * Redirects between branches on the same label, which were
      necessary before Conary 1.2.0, are again handled correctly.
      (CNY-2103)
    * The 'conary updateall' command again properly handles the
      --replace-files command-line argument. (CNY-2112)
    * Patches are no longer partially applied when building. A
      partially applying patch results now in a failure. (CNY-2017)
    * A bug which caused Conary to incorrectly determine the flags
      for python dependencies on 64-bit systems has been fixed.
      (CNY-2091)
    * Ruby dependencies now function properly in a bootstrap build
      of the ruby package. (CNY-2109)

Changes in 1.2.0:
  o Build Changes:
    * A bug which caused Conary to compute python dependencies
      incorrectly when using an external version of python (such
      as when building python itself) has been fixed. (CNY-2087)

Changes in 1.1.96:
  o Server Changes
    * External entitlement servers can now specify per-entitlement
      timeouts and automatic retry values (CNY-2060)

  o Client Changes:
    * Update journal did not have an entry for hard links which were
      made to targets which already existed on the system, causing
      system corruption if the journal had to be rolled back. (CNY-1671)
    * The critical update information now includes enough data to
      re-create the original update job. (CNY-1608)
    * Unknown trove info types in the database are properly stored in
      extracted trove info. (CNY-2059)
    * diff and patch now support files without trailing newlines.
      (CNY-1979)

  o Build Changes:
    * More paths (/usr/lib/.*-sharp.*/) have been added to :cil
      components. (CNY-2080)
    * Path ID lookups now ignore permission errors; in such a case, a
      new path ID is computed. (CNY-1911)
    * Conary now handles python files that specify a python interpreter
      that is not available on the system or in the builddir.  It will
      print a warning and not attempt to compute dependency information
      for those files. (CNY-2050)
    * loadSuperClass and loadInstalled now print out name, version
      flavor of the package that was used when loading. (CNY-1967)

  o Bug Fixes:
    * When running in threaded mode, don't install signal handlers,
      since that is not supported. (CNY-2040)
    * URLs returned by prepareChangeSet, getChangeSet, and
      getFileContents are all based on the URL the client used to call
      the repository instead of built internally by the repository.
      (CNY-2034)
    * An issue that was preventing the repository server, under certain
      circumstances, to determine the proper URL to use has been fixed.
      (CNY-2056, CNY-2058)
    * A regression from Conary 1.1.34 related to self-signature
      verification on private PGP keys has been fixed. (CNY-2047)
    * An issue related to Conary proxies running in non-SSL mode,
      talking to SSL-enabled repository servers has been fixed.
      (CNY-2067)
    * Related to CNY-2034, Conary proxies are now properly computing
      the return URL. (CNY-2069)
    * The client is now properly computing the downloaded file's
      digest if a size limit was specified. (CNY-2072)
    * A regression from Conary 1.1.94 that caused some local cooks to
      fail to be installable due to incorrect primary trove information
      has been fixed (CNY-2078)

  o Other Changes
    * InodeStreams and FileStreams now preserve unknown elements,
      allowing future additions to those without breaking fileId
      computation. (CNY-1971)

Changes in 1.1.95:
  o Server Changes
    * A bug which triggered an exception while migrating postgresql
      repositories has been fixed. (CNY-1912)
    * The getNewTroveInfo call works faster for mirror operations.
      (CNY-2006)
    * An issue that prevented the server from responding with the
      proper error message when in maintenance mode has been fixed.
      (CNY-2005)
    * An issue that was affecting cooking performance when looking
      up path IDs has been fixed. (CNY-1996)

  o Client Changes:
    * A bug which prevented the mirror client from using hidden commits
      when mirroring to a single target has been fixed. (CNY-1981)
    * Clone/promote no longer complains when a buildreq is not also
      being cloned to the new location. (CNY-1844)
    * Turned off flavorPreferences for 1.2 release, as they are not
      quite ready. (CNY-2023)

  o Bug Fixes:
    * Bootstrapping python can now find system conary when using the
      bootstrapped python to determine python dependencies. (CNY-2001)
    * A bug in findTroves when using partial labels, introduced as
      part of 1.1.90, has been fixed. (CNY-2011)
    * cvc operations no longer trace back when the current working
      directory can no longer be accessed. (CNY-2014)
    * Redirects to nothing are now displayed when using --trove-flags.
      (CNY-2025)
    * Stack frames now wrap long lines to make them easier to read.
      (CNY-2016)
    * Comparison of VersionSequence objects is now more robust.
      (CNY-2020)
    * Autosourced files added to both a shadow and its parent now merge
      properly. (CNY-1856)

Changes in 1.1.94:
  o Bug Fixes:
    * Python extension modules installed at the top level of the Python
      search path no longer produce a traceback when computing
      dependencies. (CNY-1995)

Changes in 1.1.93:
  o Build Changes:
    * Filesets now accept macros. (CNY-148)
    * crossRequires are now ignored when not cross compiling. (CNY-1950)
    * Malformed .jar files are now ignored when computing Java
      dependencies. Previously, Conary exited with an error while
      attempting to process them. (CNY-1983)
    * Conary dependencies are no longer attempted when cross-compiling,
      and when bootstrapping python, modules are now sought in system
      python directories as well as in the destdir. (CNY-1986)
    * Python extension modules (.so files) now expose the proper
      dependencies by providing, for example, itertools (the true
      name) as well as itertoolsmodule (as it has previously), but
      requiring the shorter name if it is available on the system.
      (CNY-1077)

  o Client Changes:
    * The cvc promote and clone commands are now more efficient and do
      not download unnecessary packages. This also makes it possible
      to clone packages where access to some of the included troves
      is unavailable at the time of the promote or clone operation.
      (CNY-1913)
    * A bug which prevented the mirror client from using hidden commits
      when mirroring to a single target has been fixed. (CNY-1981)
    * Filesets are now cloneable. (CNY-1297)

  o Server Changes
    * A bug which triggered an exception while migrating postgresql
      repositories has been fixed. (CNY-1912)

  o Bug Fixes:
    * The clone and promote commands now work when cloning over removed
      packages. (CNY-1955)
    * searchPath will now provide only the best flavor match when
      matching against groups with more than one version of a package
      available. Previously, it would return all matches. (CNY-1881)

Changes in 1.1.92:
  o Bug Fixes:
    * ccs2tar correctly handles changesets with duplicate contents and
      hard links. (CNY-1953)
    * An error in the way attributes of ServerProxy classes get
      marshaled has been fixed. (CNY-1956)
    * If local flags (e.g. kernel.smp) are defined in /etc/conary/use,
      cooking no longer produces a traceback. (CNY-1963)
    * The last trove source in a trove source stack is now properly
      passed flavor information. (CNY-1969)
    * Derived packages properly handle files that were not flavored due
      to an exception in the upstream packages. (CNY-1954)
    * The transport layer is automatically encoding non-ASCII strings
      into XMLRPC Binary objects. (CNY-1932)
    * An error that was causing warnings to be printed while cooking
      groups has been fixed. (CNY-1957)

  o Server Changes
    * A bug which triggered an exception while migrating postgresql
      repositories has been fixed. (CNY-1912)

  o Build Changes:
    * Mono (CIL) files are now placed in :cil components by default.
      (CNY-1821)

  o Other Changes
    * The transport layer is using BoundedStringIO objects for
      compression, decompression and XMLRPC encoding/decoding, to
      avoid excessive memory consumption. (CNY-1968)

Changes in 1.1.91:
  o Client Changes:
    * A new configuration option, "flavorPreferences", has been added.
      The client uses this list of flavors in trove selection.
      (CNY-1710)
    * Large files are now compressed on disk instead of in memory when
      creating rollbacks. (CNY-1896)
    * The Conary client API is now more careful with releasing open
      file descriptors. (CNY-1834)
    * The "migrate" mode has changed to overwrite changes made to
      files that are not yet owned by Conary, but already exist on the
      system, as well managed, non-configuration files that have
      changed. (CNY-1868)
    * When signals are received during updates, the journal is now
      rolled back before conary terminates. (CNY-1393)
    * A 'cvc checkout' of multiple projects uses far fewer repository
      calls now, and uses a single changeset.
    * The 'cvc update' and 'cvc diff' commands now accept a source
      version argument without a source count. (CNY-1921)

  o Server Changes:
    * Setting "forceSSL" once again requires a HTTPS connection be
      used when authentication data is passed to an Apache based
      Conary Repository. (CNY-1880)
    * A bug that caused incorrect values for sourceItemId and
      clonedFromId to be used when groups and components were
      committed as part of one changeset has been fixed. (CNY-1903)
    * A bug that caused the Latest table to be rebuilt incorrectly
      when migrating to schema version 15.0 has been fixed.
      (CNY-1909)

  o Build Changes:
    * Redirects will now be followed in group recipes. Previously,
      including redirects would result in an error. (CNY-1693)
    * Derived recipes can now be based on troves which have files
      that have the same content (SHA1) as each other but are
      members of different link groups (are not intended to be
      installed as hard links to each other). (CNY-1733)
    * Derived packages now work properly if the troves they are based
      on contain dangling symlinks. (CNY-1914)
    * Symbolic links that have not changed in a derived package are
      now correctly ignored by policies that are not interested in
      unmodified files. (CNY-1879)
    * The build flavor string used for building a trove is now stored
      as part of that trove's troveInfo field. (CNY-1678)
    * Looking up path IDs now stops when all files have been found,
      instead of always walking the shadow hierarchy. (CNY-1911)
    * multilib cooks set only Arch.x86_64. (CNY-1711)

  o Bug Fixes:
    * The new OpenPGP parsing code now accepts Version 3 keys and
      signatures, without verifying them. (CNY-1931)
    * A file descriptor leak in the getFileContents method has been
      fixed.
    * If ignoreErrors is set for a configuration file, that setting is
      now honored for contexts as well.
    * Troves with large numbers of identical files now erase faster,
      thanks to a SQL fix in sqldb.iterFiles. (CNY-1937)
    * Python dependency determination now properly ignores filenames
      like "python.so" when looking for version flags. (CNY-1940)
    * Conary now correctly avoids assuming that standard I/O files
      are objects with fileno() methods. Previously, calling
      Conary interfaces with non-file objects associated with
      standard input, output, or error could trace back. (CNY-1946)
    * The --buildreqs option for 'conary q' now functions when
      multiple build requirements have the same name.
    * An issue related to the flavor preferences list not being
      properly populated when a group was cooked has been fixed.
      (CNY-1951)

  o Other Changes:
    * Conary tracebacks now report values for each variable in the
      local namespace in each frame. (CNY-1922)
    * select() calls have been replaced with poll() for higher
      efficiency. (CNY-1933)

Changes in 1.1.35:
  o Client Changes:
    * Unknown trove info types in the database are stored in extracted
      trove info properly (CNY-2059)
    * diff and patch now support files without trailing newlines (CNY-1979)

Changes in 1.1.34:
  o Build Changes:
    * The default settings from r.add() will now override the default
      settings from an r.addAll() (CNY-1882)
    * Looking up path IDs is now stop when all files have been found,
      instead of always walking the shadow hierarchy. (CNY-1911)

  o Bug Fixes:
    * A bug that caused an error message in the rPath Appliance
      Platform Agent (rAPA) when using an entitlement generator has
      been fixed. (CNY-1946)

Changes in 1.1.33:
  o Build Changes:
    * The addArchive() source action now handles xpi archives. (CNY-1793)
    * Unknown flags are now ignored when calling loadRecipe with a
      flavor, instead of printing a traceback.

  o Update Changes:
    * Updates to groups are now allowed to be merged with other groups
      in update jobs, reducing the number of jobs that are used for
      updates.

  o Client Changes:
    * Cloning now always increments group version counts, mimicing
      the behavior of group cooking. (CNY-1724)
    * When promoting, --all-flavors is now on by default.  However, if
      a flavor to promote or clone is specified, promotes will be
      limited by that flavor. (CNY-1535)
    * Several commands, such as promote, update and rq, now take an
      --exact-flavors flag.  If specified, the flavors for each trove
      must match exactly - no system flavor or heuristic is used to
      find the trove you want. (CNY-1829)
    * If there is a problem with domain name resolution, conary will
      retry 5 times. However, if the connection fails after those
      attempts, future connection requests will now fail after one try.
      (CNY-1814)

  o Bug Fixes:
    * The SQLite "ANALYZE" command is no longer run on local SQLite
      databases. Any data stored by the "ANALYZE" command will be
      removed from the local database unless it is being accessed
      read-only. Database performance is poor on databases with
      "ANALYZE" data in them. (CNY-778)
    * Some bugs related to installing relative changesets were fixed.
      These bugs would manifest themselves by making relative changesets
      not installable when the network was down. (CNY-1814)

Changes in 1.1.32:
  o Client Changes:
    * A getDownloadSizes() method has been added to the ConaryClient
      object to determine the over-the-wire transfer size of the jobs
      in an UpdateJob object.  Call requires a single repository be
      the source of the entire update. (CNY-1757)
    * cvc reports a more accurate error message when the CONARY file in
      the current directory is not a regular file

  o Server Changes:
    * A "infoOnly" parameter to has been added to the getChangeSet()
      repository method in protocol version 51. (CNY-1757)
    * The list of repository methods is now automatically generated
      instead of statically listed. (CNY-1781)
  
  o Bug Fixes:
    * The addSvnSnapshot() source action now uses the lookaside directory
      for generating the snapshot, instead of using the remote repository.
      (CNY-1777)
    * A bug that prevented unused entries in the Versions table of the
      system Conary database from being cleaned up after erasures has
      been fixed.
    * A bug that caused changes in the byDefault status of a trove to
      be omitted from local rollbacks has been fixed. (CNY-1796)

Changes in 1.1.31.4:
  o Server changes:
    * Setting "forceSSL" once again requires a HTTPS connection be
      used when authentication data is passed to an Apache based
      Conary Repository. (CNY-1880)
    * A bug that caused incorrect values for sourceItemId and
      clonedFromId to be used when groups and components were
      committed as part of one changeset has been fixed. (CNY-1903)
    * A bug that caused the Latest table to be rebuilt incorrectly
      when migrating to schema version 15.0 has been fixed.
      (CNY-1909)

  o Client changes:
    * Large files are now compressed on disk instead of in memory when
      creating rollbacks. (CNY-1896)

Changes in 1.1.90:
  o Major Changes:
    * Label multiplicity, in which a trove on the same label
      appearing on multiple branches was understood as meaning that
      all the trove can be installed at once, is being generally
      deprecated.  Instead, a newer trove on a different branch that
      ends with the same label as an older trove will be considered
      together with and generally preferred to the older trove.
      Branch affinity, in which Conary keeps packages from the same
      branch during an update, is therefore replaced with label
      affinity, in which Conary keeps packages from the same label
      during an update.  Many of the individual changes in this
      version are parts of implementing this general change in
      behavior.

  o Client Changes:
    * Added getTroveLatestByLabel as a client-side call.
    * Label lookups pick the latest version which matches instead of
      the latest version on each branch.
    * Replaced branch affinity with label affinity.
    * getAllTroveLeavesByLabel() filters results by server names to
      eliminate spurious results from repositories which host multiple
      server names. (CNY-1771)
    * The cvc and conary commands now ignore broken pipes on standard
      output instead of producing a traceback. (CNY-1853)
    * Redirects follow the label of the branch they were built with
      instead of the branch itself.
    * Building redirects to a branch is now deprecated; redirects should
      point to labels instead. (CNY-1857)
    * The --replace-files option has been split into
      --replace-managed-files, --replace-unmanaged-files,
      --replace-modified-files, and --replace-config-files. The original
      option is still accepted, and is equivalent to specifying all four
      of the new options simultaneously (CNY-1270)
    * When updating, conary will never automatically drop an architecture
      from an installed trove (unless you specify the flavor to update to 
      explicitly).  (CNY-1714)
    * Dependency resolution now allows updates to go across branches if the
      branches are on the same label.
    * Dependency resolution now follows the same "never drop an architecture"
      rule as other update code. (CNY-1713).
    * Added --show-files parameter to "conary config" to display where
      configuration items came from.
    * Newly installed transient files now silently replace files which are
      otherwise unowned. (CNY-1841)

  o Build Changes:
    * The cvc update command can now update multiple directories
      simultaneously.
    * Java files are now put in a :java component by default. (CNY-527)
    * Python dependencies now include flags designating the major version
      of python involved, as well as a flag distinguishing the target
      architecture library directory (normally "lib" or "lib64") to
      enhance update reliability.  When building a bootstrap python
      or using a different python executable than Conary is running
      with, Conary will use an external python process to determine
      python dependencies. (CNY-1517)
    * Ruby dependencies are now generated, and Ruby modules are placed
      in a :ruby component by default.  Flags are included in the
      dependencies similar to the Python flags, except that they are
      not conditional. (CNY-612)
    * Ensure that two binaries with the same source count but different
      build counts end up with the same build count after cloning. (CNY-1871)

  o Scripts Changes:
    * Repository database migration scripts have been integrated into a 
      common unit.

  o Bug Fixes:
    * Fix a bug in commit code that made r.macros.buildlabel unusable because
      you could not commit recipes that used it.  (CNY-1752)
    * An internal class, _AbstractPackageRecipe, has been renamed to
      AbstractPackageRecipe, in order to allow the inclusion of its
      methods in its subclasses' documentation pages.  The old name is
      still available for compatibility with older modules.  (CNY-1848)
    * Multiple entitlements can be stored for a single hostname or glob
      (previously only the last hostname for a particular hostname/glob
      would be used). (CNY-1825)
    * Cloning the source component for filesets is now allowed.
    * includeConfigFile now sorts files that are matched in globs
    * The default settings from r.add() will now override the default
      settings from an r.addAll() (CNY-1882)
    * Cloning no longer downloads components that won't be cloned (CNY-1891)

  o Other changes:
    * The showchangeset script now displays information on redirect
      troves.

Changes in 1.1.31.3:
  o Server changes:
    * Added EntitlementTimeout exception to notify clients that an
      entitlement has timed out from the authentication cache (CNY-1862)
    * Added remote_ip to user and entitlement based external authentication
      checks (CNY-1864)
    * Fixed bug in proxy which prevented remote_ip from being passed to
      internal repository

  o Client changes:
    * Reread entitlements from disk when EntitlementTimeout is received
      (CNY-1862)

  o Other changes:
    * Logcat now works for calls which passed lists of entitlements

Changes in 1.1.31.2:
  o Proxy changes:
    * Proxy can now inject entitlements and user authentication on behalf
      of clients (CNY-1836)

Changes in 1.1.31.1:
  o Bug Fix:
    * Proxies used wrong getChangeSet call for old protocol versions (CNY-1803)

Changes in 1.1.31:
  o Bug Fix:
    * A bug that caused an Internal Server Error when a Conary proxy
      attempted to convert a changeset for an older client when the
      upstream Conary repository was not running 1.1.29 or later has
      been fixed. (CNY-1792)

Changes in 1.1.30:
  o Bug Fixes:
    * The version cache for upstream servers in the Conary proxy
      incorrectly included user information in the URL, causing
      KeyErrors when users were switched to anonymous. (CNY-1787)
    * An issue related to the formatting of repository map entries
      has been fixed. (CNY-1788)
    * The Conary proxy no longer supports protocol version 41
      (and hasn't for a few releases).
    * An issue that was affecting the performance of the getChangeSet
      API call on Conary proxies running in an apache environment
      has been fixed.

Changes in 1.1.29:
  o Client Changes:
    * In conaryrc files, repositoryMap entries can now use wildcards
      for the server name.
    * Multiple entitlements can now be sent to each server.
    * Server names in entitlements may include wildcards.
    * Entitlements may be placed in conaryrc files now using
      'entitlement server entitlement'. "conary config" displays
      entitlement information.
    * A bug that limited a single MetadataItem to less than 64 KiB has
      been fixed.  Conary 1.1.29 will produce metadata that will not
      be visible to older clients.  Likewise, metadata produced by
      older clients will not be visible to Conary 1.1.29 and later
      clients. (CNY-1746)
    * Metadata items can now store strings with NUL characters in
      them. (CNY-1750)
    * The client API will now raise an InsufficientPermission error
      instead of an OpenError when the client's entitlements are
      not allowing access. (CNY-1738)

  o Build Changes:
    * Refreshed autosource files are now displayed by 'cvc revert' and
      'cvc diff'. (CNY-1647)
    * Support for the Bazaar revision control system has been added via
      r.addBzrSnapshot(). (requires bzr >= 0.16).

  o Server Changes:
    * (Nearly) all repository operations are now performed using the
      permissions of the anonymous user in addition to the permission
      set for any user authentication information which is present.
    * Path names in the entitlementsDirectory no longer have any
      meaning. All entitlements are read, and the serverName in the
      XML for the entitlement is used to determine which server to
      send the entitlement too.
    * Entitlement classes are no longer used as part of authentication;
      they may still be specified, but repositories now look up the
      class(es) for an entitlement based on the key.

  o Internal Changes:
    * The restart information, necessary for Conary to resume execution
      after a critical update is applied, now includes the original
      command line. The way this information is stored is incompatible
      with very old versions of Conary.  Downgrading from Conary
      version 1.1.29 (or newer) to version 1.1.11 (or older) is known
      to fail. (CNY-1758)

  o Bug Fixes:
    * 'conary rblist' no longer produces a stack trace if the
      installLabelPath configuration option is not set. (CNY-1731)
    * A bug that caused an "Error parsing label" error message when
      invoking "cvc commit" on a group recipe that used
      r.setSearchPath(str(r.labelPath[0]), ...) has been
      fixed. (CNY-1740)
    * Proxy errors are now reported in the client, for easier
      debugging. (CNY-1313)
    * A bug that caused an "Unknown error downloading changeset" error
      when applying an update job that contained two different
      versions of the same trove has been fixed. (CNY-1742)
    * Adding redirects which pointed to otherwise-unused branches
      corrupted the database by creating a branch without corresponding
      label information.
    * When critical updates are present in an update job that has
      previously downloaded all the changesets, Conary will no longer
      unnecessarily re-download the troves. (CNY-1763)
    * TroveChangeSet.isRollbackFence() now returns the correct answer
      if the trove changeset does not contain absolute trove
      info. (CNY-1762)
    * A bug related to entitlement directories containing unreadable
      files has been fixed. (CNY-1765)
    * A bug that prevented epydoc from producing documentation on
      the Conary code has been fixed. (CNY-1772)
    * Conary will temporarily fall back to reading unsigned group
      script information from changeset files that are created by
      Conary < 1.1.24.  Once rBuilder creates changesets with a newer
      version of Conary, this change will be reverted. (CNY-1762)
    * Changeset files are now written as absolute paths in the
      changeset index file. (CNY-1776)
    * Entitlement configuratioon lines continue to accept an entitlement
      class for backwards compatibility purposes. (CNY-1786)

Changes in 1.1.28:
  o Documentation Changes:
    * Incorrect references to createGroup have been fixed. (CNY-1700)

  o Build Changes:
    * Files added with in the repository and locally no longer cause
      'cvc update' to fail as long as the files have the same fileId.
      (CNY-1428)
    * r.Link allows full paths to be specified for the target of the
      link as long as the directory matches the source of the link.
      (CNY-751)
    * "cvc mv" has been added as a synonym for "cvc rename".
    * r.addCvsSnapshot() now works correctly with anonymous,
      pserver-based, servers. Previously, cvs checkout would fail due
      to strange characters being in the destination directory.
    * r.add*Snapshot() will now raise errors if the shell commands they
      are executing fail for any reason

  o Bug Fixes:
    * An index has been added to improve the performance of various
      file stream related queries in a Conary repository. (CNY-1704)
    * Directories in binary directories are no longer (incorrectly)
      provided. (CNY-1721)
    * "conary update" now works with read-only changesets. (CNY-1681)
    * the setTroveInfo call refuses to update missing troves (CNY-1741)

  o Server Changes:
    * getChangeSet call now returns supplemental information
      (trovesNeeded, filesNeeded, and removedTroves) for each individual
      job separately, instead of combining them for the entire job list.
    * proxy now combines all upstream changeset requests into a single
      job request for servers running this version or later. (CNY-1716)
    * mirrorMode wasn't passed through to changeset fingerprint calls
      from the caching code.

Changes in 1.1.27:
  o New Features:
    * All group cooks for one source must be done as a large cvc cook
      action instead of one-by-one. (CNY-1303)
    * Group flavors are much shorter if you turn on the config item
      "shortenGroupFlavors".  Some flags, like
      vmware and xen and architecture flags, are always included in a
      group flavor. (CNY-1641)
    * The Conary client is now able to access the network using
      authenticated HTTP proxies. (CNY-1687)

  o Build Changes:
    * A new recipe method, r.MakeFIFO(), is available which will create
      a named pipe at a specified location. (CNY-1597).

  o Internal Changes:
    * Flags for update jobs changed from a bitmask to a class.
    * Removed vestigial support for file label priority paths.

  o Bug fixes:
    * Patch code no longer fails when trailing context is missing at
      the end of the file. (CNY-1638)
    * Files with no permissions set (chmod 0) confused Conary due to
      improper checks for None. (CNY-1678)
    * Errors in the changeset downloading code are no longer ignored
      by the client. (CNY-1682)
    * An error in the resumption of a build has been fixed. (CNY-1684)
    * The introduction of mirrorMode during changeset cration (CNY-1570)
      caused the generation of empty diffs in some cases. mirrorMode now
      includes full contents for all files instead of generating diffs
      (CNY-1699)
    * If you're promoting two flavors of the same version of the same trove,
      they will now always have the same version on the target branch.
      (CNY-1692)

Changes in 1.1.26:
  o New Features:
    * The listcachedir script has been added to help with maintenance
      tasks for the repository changeset cache. (CNY-1469)
    * Conary proxies are now adding an HTTP Via: header. (CNY-1604)

  o Internal Changes:
    * Creating changesets supports a 'mirrorMode', which includes file
      contents of files if their version has changed (even if the sha1
      of those contents are the same). Mirroring uses this to ensure
      complete contents. (CNY-1570)

  o Client Changes:
    * A potential race condition where an update could change the state
      of the Conary database while the rollback code is executing has
      been fixed. Note that as part of the fix for CNY-1591, the update
      and rollback operations cannot commit at the same time; the fix
      further ensures long-running operations detect the state change.
      (CNY-1624)

  o Bug fixes:
    * Manipulating source components now works better when a source
      component has been marked removed.
    * A problem related to the way shim clients use the ServerProxy
      object has been fixed. (CNY-1668)

Changes in 1.1.25:
  o New Feature:
    * Conary now supports a "searchPath" configuration option, which
      operates like the installLabelPath configuration option but can
      contain both packages and labels.  For example:
      "searchPath group-os contrib.rpath.org@rpl:1" can be used to
      configure conary to first install the version of a package
      referenced in group-os, then to fall back to installing from
      contrib.rpath.org@rpl:1. (CNY-1571)

  o Build Changes:
    * GroupRecipe.add*Script now accepts a path to the script as the
      initial parameter.
    * r.addArchive() now supports a preserveOwnership parameter.  When
      set to True, owners and groups from cpio, rpm, and tar archives
      are used as the owners and groups in the final package.
      (CNY-927)
    * A new "cvc revert" command has been added that reverts any local
      changes made in the current directory. (CNY-1222)
    * GroupRecipe.addCopy() copies compatibility classes and group
      scripts onto to groups.  New copyScripts and
      copyCompatibilityScripts options to GroupRecipe.addCopy() and
      GroupRecipe.addAll() can be used to change this
      behavior. (CNY-1642)
    * A new build r.IncludeLicense() action has been added. This build
      action will take either a directory structure of licenses or a
      single license file, normalize its contents, and place it in a
      directory in /usr/share/known-licenses, which will be used at a
      later date by conary-policy.  This method is only useful for
      organizations maintaining a set of packages as part of a Linux
      OS platform.

  o Client Changes:
    * An explicit commit lock is now used to prevent overlapping
      updates and rollbacks.  (CNY-1591)
    * The conaryclient module now exposes ChangeSetFromFile to
      instantiate ReadOnlyChangeSet objects from .ccs
      files. (CNY-1578)
    * "conary q --debug --info" now also displays information about
      where a trove was cloned from if it exists.
    * Redirects with multiple targets can now be built and installed.
      (CNY-1554)
    * Conary repositories now support creating changesets that contain
      files whose compressed contents are greater than or equal to 4
      GiB in size.  Old versions of Conary that attempt to access a
      changeset that contains a compressed file larger than 4 GiB in
      size will report a error of "assert(subMagic == SUBFILE_MAGIC)".
      Previously, an overflow error occurred. (CNY-1572)

  o Internal Changes:
    * Conary clients can now request a specific changeset format
      version from a Conary repository.  This feature requires Conary
      protocol version 48.  This allows one to use new Conary clients
      to generate changesets understood by older clients. (CNY-1544)
    * Internal recipe source management moved into the generic
      Recipe() class from PackageRecipeClass().

  o Server Changes:
    * Standalone Conary repositories or proxies can be run in SSL mode
      if m2crypto is installed and the configuration options "useSSL",
      "sslCert", and "sslKey" are properly set. (CNY-1649)

  o Bug Fixes:
    * A bug that sometimes caused "user/group does not exist - using
      root" messages to be displayed when running "cvc update" created
      new files has been fixed. (CNY-763)
    * The flavor of a derived package (which is an experimental
      feature) built from unflavored package is now properly set to
      unflavored. (CNY-1506)
    * Macros in arguments to the version control system recipe class
      commands are now properly expanded. (CNY-1614)
    * The Conary client will now bypass proxies running on remote
      machines with repositories running on localhost. (CNY-1621)
    * "cvc promote" no longer displays some warnings that were rarely
      helpful unless invoked with the --debug argument. (CNY-1581)
    * A bug that caused the storage of unneeded "unknown" entries in
      the TroveInfo table has been fixed. (CNY-1613)
    * A regression in "cvc annotate" that would produce a traceback
      for not finding a SequenceMatcher class in fixeddifflib was
      fixed.  (CNY-1625)
    * Build commands that invoke shell commands now perform shell
      quoting properly.  Thanks to Pavel Volkovitskiy for finding the
      bugs and submitting the patch. (CNY-1627)
    * Mirroring using group recursion has been fixed. (CNY-1629)
    * Mirroring using group recursion no longer creates
      cross-repository relative changesets. (CNY-1640)
    * r.Install will now replace files which are read-only. (CNY-1634)
    * A bug that caused an unhandled exception when creating a local
      rollback for a trove that had missing troveinfo has been fixed.
    * Attempting to run "cvc merge" in a directory which was not
      already at the tip of a shadow no longer causes a confusing
      error message.  Previously the message was "working directory is
      already based on head of branch"; now the message is "working
      directory is not at the tip of the shadow".
    * cvc commands which need to instantiate the recipe object (merge,
      refresh, and commit) no longer fail if unknown use flags are
      used by the recipe.
    * Running the command to mark a trove as removed from the
      repository on a trove that has already been marked as removed no
      longer results in an error. (CNY-1654)
    * "conary rdiff" now works properly when multiple flavors of the
      same trove are present in the same group. (CNY-1605)
    * "conary rdiff" no longer produces an error if the same file is
      present on different labels. (CNY-1623)
    * A bug that caused inconsistent behavior when troves are pinned
      has been fixed.  Previously, if an update operation would change
      the version of a pinned trove to a version included in a group
      that is installed on the system, the pin would not
      hold. (CNY-1652)
    * A bug that caused an unhandled exception in the Conary update
      code when shared contents to a file in a link group are
      duplicated in the changeset due to distributed contents has been
      fixed.

Changes in 1.1.24.1:
  o Release Correction
    * The source archive for 1.1.24 was not built from the tag for
      1.1.24 in the Mercurial repository.  1.1.24.1 is built from the
      1.1.24 tag.

Changes in 1.1.24:
  o New Feature:
    * Conary 1.1.24 introduces the framework needed to implement a new
      metadata design for Conary.  The new metadata feature allows
      various information such as description to be set for a trove.
      New XML-RPC interfaces, getNewTroveInfo() and setTroveInfo(),
      have been added to facilitate mirroring metadata.
      addMetadataItems() has been added to allow metadata to be added
      to a trove after it has been built. (CNY-1577)

  o Client Changes:
    * The Conary client now distinguishes between an upstream Conary
      proxy and a plain HTTP proxy. This is so we can properly handle
      SSL traffic through an HTTP proxy using the CONNECT HTTP method.
      As such, there is now a "conaryProxy" configuration variable, in
      addition to the "proxy" variable. (CNY-1550)
    * The "proxy" (and newly introduced "conaryProxy") variables can
      be turned off by setting them to "None". (CNY-1378)
    * Clients requesting the inclusion of configuration files residing
      on the network now upload their version. This opens up the
      possibility for the server to serve different configuration
      files to different client generations. (CNY-1588)
    * Configuration variables "localRollbacks" and "pinTroves" get
      used as defaults when applying an update job; they can be
      explicitly overridden. (CNY-1583)

  o Bug Fixes:
    * A bug in the way the proxy configuration variable is set has
      been fixed. (CNY-1586)
    * A bug that caused a traceback when rolling back group updates
      from rollback changesets created when the "localRollback"
      configuration option was set has been fixed. (CNY-1590)
    * A bug that caused a traceback when applying a local rollback
      changeset with a locally modified file has been fixed.  Conary
      needed to create the directory that the locally modified file
      resides in first. (CNY-1444)
    * Applying rollbacks could attempt to invalidate the rollback stack,
      which would cause corruption of the rollback stack (CNY-1587)

Changes in 1.1.23:
  o Client Changes:
    * A new command, "conary rdiff", has been added. This allows one
      to inspect the differences between any two troves with the same
      name. (CNY-855)

  o Build Changes:
    * Conary recipes can now directly reference source code through
      version control systems.  The new r.addMercurialSnapshot(),
      r.addCvsSnapshot(), and r.addSvnSnapshot() source actions check
      out repositories and create snapshots.  They are integrated with
      the "cvc refresh" command for fetching more recent source code
      from version control repositories. (CNY-1)
    * The r.replace() function in group recipes now supports the
      searchPath parameter. (CNY-1574)

  o Bug Fixes:
    * A corner case affecting server-side matching of troves against
      negative flavors has been fixed. (CNY-641)
    * A bug in the StreamSet thaw code that prevented frozen StreamSet
      objects with a tag value greater than 128 from being thawed
      properly has been fixed.
    * A bug has been fixed that prevented creating a diff of a Trove
      object that contained troveInfo with unknown data. (CNY-1569)
    * A bug in the logic used by Conary to determine whether or not
      the rollback stack should be invalidated based on group update
      scripts has been fixed. (CNY-1564)
    * A bug that caused an unhandled exception in a Conary proxy when
      it attempted to create a changeset from a pre-Conary-1.1.x
      server has been fixed.
    * Small race condition in populating the cache for both
      repositories and proxies has been fixed (CNY-1576)

Changes in 1.1.22:
  o Major Changes:
    * Group troves can now declare an (integer) compatibility class
      which is used to automatically invalidate rollbacks (existing
      groups are considered to be in compatibility class zero). When a
      group is upgraded to a new group which has a different
      compatibility class, the rollback stack is invalidated unless
      the group also contains postRollback script which can rollback
      to the version being updated. Postrollback scripts can now be
      defined with a list of compatibility versions they are able to
      roll back to. Old invalidateRollback parameter for some group
      scripts is no longer supported.

  o Client Changes:
    * To take advantage of Conary's ability to apply the critical
      update set and restart before applying the rest of the updates,
      three new API calls have been added: newUpdateJob,
      prepareUpdateJob and applyUpdateJob. (CNY-1454)
    * A new argument, --no-restart, has been added to conary. This has
      to be used in conjunction with --root and allows one to skip the
      restarts after applying critical updates when installing in a
      chroot. (CNY-1458)
    * Proxy configuration parameter is now of the form 'proxy protocol
      url' (i.e. 'proxy http http://proxy.some.com'), and allows
      separate proxies to be configured for http and https. If old
      'proxy url' form is used, separate proxies are configured for
      http and https rather than a single proxy being using for both
      protocols. Users who need the old behavior should set explicit
      configure the same proxy for both protocols.

    * Conary no longer runs group scripts when "--just-db" is
      specified on the command line.
    * The conary.conaryclient.mirror.mirrorRepository() function now
      accepts a list of target repositories.

  o Build Changes:
    * Conary has tools in place through a new cross flag and a new
      "target" flavor to support better defining of cross compiling
      builds.  (CNY-1003)
    * Configuration files are again allowed to have executable bits
      set, but configuration files with executable bits set are not
      included in the :config component even if the :config component
      is being created. (CNY-1260, CNY-1540)

  o Proxy Changes:
    * A proxy can now be configured to use an http proxy for all
      outgoing requests. The 'proxy' configuration item is supported
      in a manner identical to the client.
    * The (unused) ability for a standalone server to act as both a
      proxy and a standalone server has been removed; this removes the
      standalone proxies dependence on the X-Conary-Servername header.

  o Internal Changes:
    * The createTrigger() method of dbstore drivers no longer accepts
      the "pinned" keyword parameter.
    * SeekableNestedFile and FileContainer objects no longer depend on
      the file pointer for reads; pread() is used everywhere.  This
      allows the underlying file descriptors to be shared between
      objects or between threads.
    * Repository schema now understands the concept of minor and major
      schema revisions. (CNY-811)

  o Bug Fixes:
    * A bug in proxy code that caused conary to use https through a
      proxy when http was desired has been fixed. (CNY-1530)
    * A bug in clone/promote relating to cloning when there are
      flavors on the clone label that are superset of the current
      flavor, but the current flavor doesn't exist has been
      fixed. (RMK-415)
    * A race condition related to the multithreaded Conary client,
      where one thread could modify an unprotected variable assumed
      immutable by a different thread has been fixed. (CNY-1450)
    * If the database is locked, Conary will no longer display a stack
      trace, but an error message. (CNY-1292)
    * The Conary library now uses a built-in difflib if the system's
      difflib is not patched for recursion. (CNY-1377)
    * Mirroring troves marked as removed from repositories running on
      MySQL has been fixed. (CNY-1193)
    * Repository cooks now sets the subprocess' stdin to /dev/null to
      avoid hanging while waiting from stdin. (CNY-783)
    * Trove.verifyDigests() no longer fails erroneously if a signature
      version 0 digest has not been calculated and set in
      troveInfo. (CNY-1552)
    * A bug in changeset reset() which affected reusing changesets in
      merges has been fixed. (CNY-1534)
    * A bug in changeset based trove sources where the underlying
      changesets never got reset has been fixed. (CNY-1534)

Changes in 1.1.21:
  o Repository Changes:
    * A "hidden" keyword argument has been added to the
      commitChangeSet() and hasTroves() method.  This allows mirror
      users to commit troves which will never be displayed to users.
      The presentHiddenTroves() call makes all hidden troves
      visible.  The XML-RPC protocol version is now 46.

  o Internal Changes:
    * StreamSet operations in C now use a common StreamSet_GetSSD()
      function which creates the _streamDict object if it does not yet
      exist.  This fixes crashes in rare cases where a
      StreamSet.find() class method is used before any instances of
      that StreamSet have been created. (CNY-1524)
    * Numeric StreamSet types can now have values set to None (which
      indicates that there is no value set at all).  Additionally, if
      passed an empty string to the thaw() method, the value is set to
      None. (CNY-1366)

  o Bug Fixes:
    * A bug in commitChangeSet() which returned a "file not found"
      error when the user had insufficient permission for the commit
      operation has been fixed.
    * A bug that caused Conary to raise an unhandled exception when
      updating a trove that has missing TroveInfo data in the local
      database.  When new types are added to TroveInfo, older versions
      of Conary omit the new data from the database.  Once a version
      of Conary is used that understands the new data types, the
      missing data is restored to the previously incomplete trove.
    * Handling user permissions when committing under certain 
      circumstances against a Conary 1.1.20 was fixed. (CNY-1488)

Changes in 1.1.20:
  o Major Changes:
    * Groups can now include scripts which are automatically run
      before an install, after an install, after an update, and after
      a rollback.  Documentation on how to add these scripts to groups
      will be posted to wiki.rpath.com shortly.  Unlike tag handlers,
      these scripts are not inherently reversible; therefore if a post
      update script is executed, the rollback stack will be reset.  The
      rollback information is still stored in the rollback directory,
      but the "conary rollback" and "conary rblist" commands will no
      longer be able to access the previous rollbacks.

      Only Conary repositories running version 1.1.20 or later can
      store these scripts.  If the repository is not running the
      minimum required version, a "changeset being committed needs a
      newer repository server" error will be produced.

      If an older version of Conary downloads a group that has a
      script associated with it, the scripts will be silently ignored.
      Future versions of Conary may add a "Requires: trove:
      conary(group-scripts)" dependency to groups that have scripts
      associated with them. (CNY-1461)

    * Support for versioned trove signatures has been added. (CNY-1477)
    * Version 1 signatures have been added which use a SHA256 digest
      that includes the frozen form of unknown troveInfo
      segments. (CNY-1186)
    * Unknown troveInfo segments are stored in both the repository and
      local database and restored properly. (CNY-1186)

  o Client Changes:
    * Hashes of the directories in which a trove places files are now
      computed and stored in troveInfo. (CNY-857)
    * A --file-flavors option has been added to "conary query/q",
      "conary repquery/rq", and "conary showcs/scs". (CNY-1507)
    * The ability to promote using branches and to promote to siblings
      of parents has been added.  For example, you can now promote
      from /A//B to /C without first cloning uphill to A. (CNY-1513)

  o Build Changes:
    * When Conary calls an external program (python, perl, monodis) to
      determine file dependencies and that program is not a part of
      the package being built, it will warn if that external program
      is not provided by a component in build requirements. (CNY-1492)

  o Internal Changes:
    * The conary.lib.elf module can now be built against libelf
      version 0.8.0 or later as well as the libelf implementation
      provided by elfutils.  libelf can be downloaded from
      http://www.mr511.de/software/ (CNY-1501)
    * The Conary client API has a new method disconnectRepos() that
      allows one to cut access to the networked repositories.  A
      RepositoryError exception is raised if network access is
      attempted. (CNY-1474)

  o Bug Fixes:
    * StreamSet objects didn't work with inheritance because the C
      implementation treated an internal variable as inheritable when
      it should have been treated as a class variable.
    * Attempting to create a shadowed Version object that reference a
      label that is already uphill are now issues a proper error
      message. (CNY-847)
    * Running the "conary rblist" command as non-root now produces a
      proper error message. (CNY-1453)
    * Badly-formatted parentVersion strings in derived packages
      (experimental) no longer cause a stacktrace.
    * Previous versions of Conary would fail to find the UID or GID of
      a newly created user if "--root" was specified on the command
      line and C library components had not yet been installed.
      Conary would erroneously fall back to using UID 0 or GID 0
      (root) instead.  (CNY-1515)
    * A traceback that occurred when a lookaside repository cache has
      not been defined when initializing a derived package recipe
      object has been fixed. (CNY-1509)
    * The Conary network repository client no longer attempts to use a
      proxy if the repository is residing on the local machine.
    * A bug in the freezing of update jobs has been fixed. (CNY-1521)
    * r.addPatch()'s optional argument "extraArgs" will now do the right
      thing if passed a single string instead of a tuple or list.

Changes in 1.1.19:
  o Client Changes:
    * A new "cvc promote" command has been added. "cvc promote" is a
      special type of cloning based on group structure.  For more
      information on promote, see the JIRA issue until documentation
      on the wiki is updated.  (CNY-1304)
    * An "--all-flavors" option has been added to "cvc promote" which
      promotes all flavors of the latest version of the listed
      troves. (CNY-1440)
    * A programmatic interface for performing partial clones, where
      only some components out of a package are cloned based on
      byDefault settings, has been added. (CNY-1389)
    * Conary changesets can now deal with changesets that contain
      package components that share identical file contents, pathId,
      and fileId combinations. (CNY-1253)
    * The "proxy" configuration parameter will now work for standard
      http proxies such as Squid.  Previously the "proxy"
      configuration parameter could only specify a Conary repository
      proxy.  Environments that require all HTTP and HTTPS traffic
      pass through a proxy must continue to use they "http_proxy"
      environment variable, as the "proxy" configuration variable is
      only used for Conary repository calls.  Source downloads in cvc,
      for example, will only use the http_proxy environment variable.
    * Due to limitations in Apache 2.0, the Conary client will now use
      HTTP/1.1 "chunked" Transfer-encoding when committing changesets
      larger than 2 GiB.
    * An "applyRollback()" method has been added to the ConaryClient
      class. (CNY-1455)

  o Server Changes:
    * The repository cache has been completely reworked. This fixes
      problems with authorization and the cache, and has the side
      benefit of unifying the proxy code for the repository and the
      proxy. The cacheDB repository configuration parameter is
      obsolete and will cause a warning on startup. changesetCacheDir
      should now be used instead, and tmpwatch should be configured to
      clean up both the changesetCacheDir and tmpDir
      directories. (CNY-1387)
    * The repository now properly commits changesets where multiple
      troves reference the same (pathId,fileId) key. (CNY-1414)
    * The standalone server can now decode "Transfer-encoding:
      chunked" PUT requests from clients.
    * Apache based repository servers now send changeset file contents
      using the "req.write()" method instead of the "req.sendfile()"
      method when file contents are larger than 2 GiB.  This works
      around limitations in Apache 2.0.
    * The list of sizes returned by the getChangeSet() and
      getFileContents() repository methods are now returned as a list
      of strings instead of a list of integers.  XML-RPC integers can
      only hold values less than 2147483648 (a signed integer).
    * A Conary repository will now raise an exception if a client
      requests a changeset that is larger than 2 GiB in total size or
      file contents larger than 2 GiB in size and does not support the
      new version 44 protocol required to work around this limitation.

  o Build Changes:
    * A "vmware" flavor has been added to the default set of flavors.
      A trove with a vmware flavor should be intended to run as a
      VMware guest. (CNY-1421)
    * If there's a conflict when loading installed troves, the latest
      trove will be picked.
    * The loadInstalled() recipe function will now search the
      installLabelPath for troves to load when it cannot find them any
      other way.
    * A "overrideLoad" keyword parameter has been added to the
      loadInstalled() and loadSuperClass() recipe functions.  This can
      be used to override the default search mechanism.

  o Bug Fixes:
    * Local flags are now cleared after each group cook, meaning that
      multipass group cooks will have the correct local
      flavor. (CNY-1400)
    * Dependency resolution in group cooks now also take advantage of
      the group cache. (CNY-1386)
    * Changesets for source troves with missing files (because the
      file is missing from the upstream server or the upstream server
      is unavailable) are now properly written to changeset
      files. (CNY-1415)
    * Derived packages, which are still experimental, now correctly
      handle multiple architectures built from the same
      source. (CNY-1423)
    * The loadInstalled() recipe function now always works even if you
      have multiple versions of a package installed from multiple
      branches.
    * Trove names are now checked for legal characters. (CNY-1358)
    * A minor bug related to file uploads on the error codepath was
      fixed.  (CNY-1442)
    * A bug in "cvc promote" that caused it to fail when the source
      components added due to --with-sources were in conflict.  This
      could happen, for example, when different flavors of a binary
      were cooked from different source versions and all flavors to be
      cloned to the new label at the same time (CNY-1443)
    * A bug in the CfgQuotedLineList class' display function has been
      fixed.
    * Flavored items in a job list are now correctly frozen when
      writing out an update job. (CNY-1479)
    * A default UpdateCallback() is set if an update callback hasn't
      been specified when invoking the applyUpdate() method of
      ConaryClient. (CNY-1497)
    * "cvc cook --macros" works as expected now, by defining a macro (as
      passed in on the command line with --macro) per line. (CNY-1062)
    * Committing to a Conary repository when using a standard HTTP
      proxy functions properly.  A change in 1.1.18 introduced this
      incompatibility.
    * The redirect build code has been refactored.  Bugs related to
      building flavored redirects have been fixed. (CNY-727)

Changes in 1.1.18:
  o Major Changes:
    * Changesets are now indexed by a pathId,fileId combination instead of
      just by pathId. This should eliminate the vast majority of conflicts
      when creating groups containing multiple flavors of the same trove.
      Old clients will be served old-format changesets by the repository,
      and new clients continue to support old format changesets. Old and
      new format changes can be merged into a single changeset (CNY-1314).

  o Client Changes:
    * The conary rblist --flavors command now properly displays trove
      flavors. (CNY-1255)
    * When resolving dependencies while updating, conary will now search 
      the latest versions of packages for every label in your installLabelPath
      first before searching the histories of those labels.  This should make
      sure that conary prefers installing maintained troves over unmaintained 
      ones. (CNY-1312)
    * The Conary client API now has a new call, iterRollbacksList(), iterating
      over the rollback name and object. (CNY-1390)
    * Added the --just-db argument to the conary rollback command. (CNY-1398)

  o Build Changes:
    * A list of rPath mirrors for source components has been added.
    * Group recipes now support a setSearchPath method.  This provides a way
      to tell groups how to find and resolve packages by specifying a list
      containing either packages or labels. (CNY-1316)
    * The group addAll command supports "flatten" - a way to cause all troves
      in all subgroups to be included directly in the top level group - 
      flattening any structure created by intermediate groups.
    * Groups now allow you to use the commands "removeTrovesAlsoInGroup"
      and "removeTrovesAlsoInNewGroup".  These commands subtract out the
      troves included within the specified group from the currently
      active group. (CNY-1380)
    * Checking dependencies is now faster when building groups.
    * When resolving dependencies in groups, conary will now search the
      latest trove in every label in your label/search path before
      searching back in the history of that label. (CNY-1312)
    * Added moveComponents and copyComponents to group syntax. (CNY-1231)
    * Derived packages (experimental) can now change files between
      Config, InitialContents, and Transient, and can set new files
      to be any of those types.  They can call UtilizeUser and
      UtilizeGroup.  They can create new tag handlers and tag
      description files (but not make a file from the parent no longer
      be a tag handler or tag description, except by removing the file
      entirely), and add new tags to new and pre-existing files when
      TagSpec is called (but not remove existing tags from files). (CNY-1283)
    * Derived packages (experimental) can now run nearly all build and
      source actions. (CNY-1284)
    * Derived packages (experimental) now inherit byDefault settings from
      the parent (CNY-1401), but can override them in the child (CNY-1283).
    * Derived packages (experimental) now handle multiple binary packages
      built from a single source package, including overriding binary
      package name assignment in the derived package. (CNY-1399)

  o Server Changes:
    * Two new calls have been added to the server API -
      getTroveReferences and getTroveDescendants. (CNY-1349)
    * The proxy server proxies "put" calls now.
    * Cleaned up string compression code in changeset merging.

  o Bug Fixes:
    * Fixed a bug where an invalid flavor at the command line would result
      in a traceback. (CNY-1070)
    * Added an exception to allow redirect recipe names to have any format -
      including those usually reserved for group- and info- packages.
    * Removed a harmful assert that kept trove source stacks from working w/o
      installLabelPaths in some cases. (CNY-1351)
    * The cfg.root item is always stored internally as an absolute path,
      even if it is specified as a relative path. (CNY-1276)
    * cvc now properly cleans up 000-permission files from the old build 
      directory. (CNY-1359)

  o Internal Changes:
    * Changesets in an update job can be downloaded in a step separate from
      the installation. Additionally, update jobs can be frozen and reapplied
      later. (CNY-1300)
    * UpdateJob objects are now versioned for a specific state of the Conary
      database, and can be applied only if the state of the database has not
      changed. (CNY-1300)
    * Public keys can now be retrieved from a directory, with each key stored
      in a separate file. (CNY-1299)
    * Troves now track their direct parent they were cloned from, instead of
      the source-of-all-clones. (CNY-1294)

Changes in 1.1.17:
  o New Feature:
    * A caching proxy has been implemented for Conary.  A proxy server
      caches changesets as clients request them.  This can
      dramatically improve the performance of Conary when a subsequent
      request is made for the same changeset.

      The server is implemented using the existing standalone and
      Apache-based Conary repository server modules. Two new Conary
      repository configuration variables, "proxyDB" and
      "proxyContentsDir" have been created to define the proxy
      database and contents store.

      To configure the Conary client to use a proxy, a new "proxy"
      configuration variable has been added to the conaryrc file.
      Generic HTTP proxies should still be configured using the
      "http_proxy" environment variable.

      In order to facilitate authentication and proxy cache
      invalidation features, new Conary repository methods have been
      introduced.  This means that the Conary proxy requires that
      repositories it connects to run Conary version 1.1.17 or later.
      The Conary proxy is considered experimental.  Therefore future
      versions of Conary may not be able to communicate with the proxy
      as implemented in Conary 1.1.17.

  o Client Changes:
    * Filesystem permissions on rollback data restrict access to the
      owner of the database (normally root). (CNY-1289)
    * The Conary client now sends data across an idle connection to a
      Conary repository.  This will keep the connection alive when the
      repository is behind a firewall or proxy that has short timeouts
      for idle connections. (CNY-1045)
    * The error message produced by Conary when a progress callback
      method raises an unhandled exception has been improved.

  o Build Changes:
    * cvc cook --show-buildreqs works properly now.  Thanks to Pavel
      Volkovitskiy for reporting the issue and providing the
      patch. (CNY-1196)
    * The flags for other packages that are specified in the build
      flavor are now available when cooking as a part of the
      PackageFlags object.  For example, if you wish to check to see
      if kernel.pae is set, you can add "if PackageFlags.kernel.pae:".
      Note that such checks do not affect the final flavor of your
      build, and should be used with care. (CNY-1201)
    * Component and package selection by manifest, as with the
      "package=" option, could fail when large numbers of files were
      found; this bug has been resolved. (CNY-1339)
    * You can now add a labelPath to a group r.add() line by
      specifying a labelPath keyword argument.  For example:
         r.add('conary', labelPath=['conary-unstable.rpath.org@rpl:1',
                                    'conary.rpath.com@rpl:1'])
    * Repeated shadow merges now fail with an error suggesting a
      commit.  Previously, the merge operation would be attempted
      again. (CNY-1278)

  o Server Changes:
    * Conary repositories no longer allow users or groups to be
      created with names that include characters other than those
      defined in the Portable Filename Character Set.
    * Server side functions that work on large datasets (getTroveSigs
      and setTroveSigs) are now using batched SQL operations for faster
      throughput. (CNY-1118, CNY-1243)
    * The code that commits groups to the repository has been reworked
      to significantly reduce the number of SQL queries executed.
      (CNY-1273)
    * Including a symbolic link in the path to the temporary now
      returns an error immediately at startup. (CNY-958)
    * Errors opening a to-be-committed changeset now have the internal
      exception logged and CommitError returned to the client (CNY-1182)
    * Cached Changesets are now versioned depending on the client's
      version.  This allows for the same changeset to be cached for
      different client generations. (CNY-1203)

  o Internal Changes:
    * A StringStream can now be set from a Unicode object.  The
      StringStream stores the UTF-8 encoding of the Unicode
      object. (CNY-366)
    * The ByteStream and LongLongStream classes have been
      reimplemented in C.  Modifications have been made to the
      NumericStream types implemented in C so that they can be used as
      base classes in Python.
    * PathID lookups are now done by file prefix and file ID. This
      allows for identifying files in different package flavors or in
      versions older than the latest one. (CNY-1203)
    * StreamSet objects can now preserve unknown elements of the stream
      instead of silently skipping them. Those elements are retained for
      freeze(), letting the older stream object exactly replicate the
      frozen stream of the newer object. Unknown elements are preserved
      through merges into old object as long as the old object has not
      been locally modified.

  o Bug Fixes:
    * Conary now displays a useful error message when it is unable to
      parse a "user" line in a configuration line.  Previously Conary
      would raise an unhandled exception. (CNY-1267)
    * Mirror configurations no longer use /etc/conary/entitlements/ as
      the default location to read entitlements used to mirror.
      Normally the entitlements used to mirror are different than the
      entitlements required to update the system.  Therefore they
      should not be used when attempting to access source or target
      repositories when mirroring. (CNY-1239)
    * "cvc emerge" now displays error messages when the underlying
      cook process results in an exception.  Previously, an unhandled
      exception message was generated. (CNY-995)
    * Derived packages now support setuid and setgid files. (CNY-1281)
    * You can no longer accidentally include a group in itself by
      using addAll. (CNY-1123, CNY-1124)
    * An error message is produced when troves could not be found
      during "conary migrate" in the same manner they are alerted
      during a "conary update".  Previously these errors were
      masked. (CNY-1171)
    * A bug that caused update failures when a changeset held file
      contents that were both InitialContents and a normal file has
      been fixed. (CNY-1084)
    * Filesets now honor buildFlavor. (CNY-1127)
    * The TroveSource class tried to raise a DuplicateTrove exception,
      which doesn't exist. It now raises InternalConaryError instead.
      (CNY-1197)
    * A proper error is now produced when Conary is unable to create
      the directory for the local database due to a permission
      failure. (CNY-953)
    * Group recipes could sometimes include a trove for dependency
      resolution but not move to include the package directly in the
      group that is doing dependency resolution.  Now the package and
      component both are always included immediately in the group that
      is resolving dependencies. (CNY-1305)
    * A "no new troves available" error message is now given when
      there are no new versions to migrate to (CNY-1246)
    * Attempting to clone without name or contact information set now
      gives a proper error message. (CNY-1315)
    * The client code no longer exits with a sys.exit(0) if one of the
      callbacks fails. (CNY-1271)
    * When multiple labels of a trove exist in a group and that group is 
      being searched for that trove, conary will no longer arbitrarily pick
      one of the labels to return.
    * A bug in the default update callback class that causes a hang
      when unhandled exceptions occur has been fixed.
    * Cloning a trove multiple times that was already cloned no longer
      increments the source count. (CNY-1335)
    * The Conary network client erroneously specified the latest
      protocol version it knew about when calling a server, even if
      the server couldn't understand that version. (CNY-1345)

Changes in 1.1.16:
  o Server Changes:
    * The repository now returns recursive changesets with special
      "removed" trove changesets if a trove is missing or has been
      removed.  This allows the client to determine if it has the
      needed troves to perform an update.  Previously, the repository
      would raise an exception, which prevented updates from mirrors
      with byDefault=False troves (such as :debuginfo) excluded.
    * A getTroveInfo() method has been added to the Conary repository
      server.
    * Repository changeset cache database operations are now retried
      before giving up (CNY-1143)

  o Client Changes:
    * A new "isMissing" trove flag has been added.  This flag is set
      by a Conary repository when a Trove is missing.  This allows the
      client to display an appropriate message when it attempts to
      update from an incomplete mirror.
    * Including a configuration file from an unreachable URL will now
      reasonably time out instead of hanging for 3 minutes (the default TCP
      connection timeout). (CNY-1161)
    * Conary will now correctly erase a trove whose files have changed owners
      or groups to values not mapped to users or groups on the current system.
      (CNY-1071)
    * Conary will now display files that are transient as transient when
      --tags is used.
    * Support for the new getTroveInfo() method has been added to the
      Conary repository client.

  o Build changes:
    * The "cvc cook" command will now log a message when deleting old
      build trees to make way for an upcoming build.
    * The "cvc refresh" command will now print a warning instead of
      failing with an error when an attempt to refresh a
      non-autosourced file is made. (CNY-1160)
    * The BuildPackageRecipe class now requires file:runtime, which is
      needed to run many configure scripts. (CNY-1259)
    * Configuration files are now automatically added to :config
      components only if they do not have any executable bits
      set. (CNY-1260)

  o Bug Fixes:
    * Conary 1.1.14 and 1.1.15 failed to update when encountering the
      multitag protocol; this regression is resolved. (CNY-1257)
    * The logparse module now correctly parses python tracebacks in
      conary log files. (CNY-1258)

Changes in 1.1.15:
  o Client Changes:
    * On the update path, errors and warnings are now handled by callbacks.
      This allows applications using the Conary API to capture and process
      them as appropriate. (CNY-1184)

  o Bug Fixes:
    * "conary erase --help" now displays options as "Erase Options"
      instead of "Update Options". (CNY-1090)

  o Build Changes:
    * Change in assembling recipe namespace changed how unknown recipe
      attributes were handled (they appeared as None instead of raising
      an Attribute Error).
    * Packaged directories are no longer included in :lib components
      because doing so can create multilib failures.  (CNY-1199)

Changes in 1.1.14:
  o Client Changes:
    * Tag handler output is now redirected to a callback. The command line
      callback places "[ tag ]" in front of the output from each tag handler
      to help with debugging. (CNY-906)
    * All filesystem operations are journaled now to allow recovery if an
      unexpected failure occurs. "conary revert" has been added to recover
      from cases where the journal is left behind unexpectedly. (CNY-1010)

  o Build Changes:
    * cvc will no longer fail if the EDITOR environment variable points
      to an invalid editor. (CNY-688)
    * Redirects now build erase redirects for package components which
      existed in the past but have disappeared on head. (CNY-453)
    * The TagSpec policy now checks the transitive closure of build
      requirements when determining whether the build requirements
      are sufficient to ensure that a needed tag description will
      be installed. (CNY-1109)
    * Repositories can now be made read-only to allow for maintenance.
      (CNY-659)
    * PIE executables, which appear to be shared libraries in binary
      directories, will no longer export soname dependencies. (CNY-1128)
    * ELF files in %(testdir)s and %(debuglibdir)s will no longer export
      soname provides.  (CNY-1138, CNY-1139)
    * cvc is now able to check out source troves that have been shadowed from
      a branch that no longer contains the files. (CNY-462)
    * The Install recipe class now has the ability to copy symbolic links.
      (CNY-288)
    * The output produced by cvc when attempting to find the
      appropriate patch level when applying a patch has been
      improved. (CNY-588)
    * When cooking (either from a recipe or from the repository),
      cvc will always use the (auto)source files from the repository,
      instead of re-downloading them. This allows for rebuilds from
      recipes even if the upstream source is no longer available,
      without using the cvc cook --prep command first to cache the
      repository copies. (Auto)sources can still be re-downloaded
      using cvc refresh. (CNY-31)
    * The ordering for the rules used to determine which component a
      file should be in was reversed when a file was under /usr/share
      but had /lib/ somewhere in the path name. (CNY-1155)
    * The cvc add command will now refuse to add symbolic links that
      are absolute, dangling, pointing to files outside of the current
      directory or pointing to files that are not tracked by Conary.
      (CNY-468)
    * Use objects now record which file on system define them. (CNY-1179)
    * ExcludeDirectories built-in policy will now remove the empty
      directories it has excluded from the _ROOT_ in order to prevent
      later policies from thinking they are going to be on the target
      system. (CNY-1195)

  o Internal changes:
    * Conary now supports being built against an internal copy of the
      sqlite3 library for cases when the system sqlite3 is not the
      optimal version for Conary.
    * The repository schema's string types are no longer restricted to
      arbitrary sizes for backends that support indexing larger strings
      than MySQL's InnoDB storage engine. (CNY-1054)

  o Bug Fixes:
    * The SQL query that implements the getTrovesByPath() repository
      method has been reworked to avoid slow queries under
      MySQL. (CNY-1178)
    * Builds that resulted in changesets containing the same file
      in different locations would fail to commit if the files differed
      only by mtime. (CNY-1114)
    * The mirror script now correctly handles the cases where
      the PathIdConflict errors are raised by certain source repositories
      during mirroring. (CNY-426)
    * The mirror script now can correctly mirror removed troves when a
      removed and regular versions appear in the same mirror chunk.
    * Perl dependency strings containing double colons are now properly
      accepted on the command line. (CNY-1132)
    * The cvc stat command now correctly displays the usage information
      when extra arguments are specified. (CNY-1126)
    * The conary update --apply-critical command will now behave correctly
      if the update job contains linked troves (besides the conary package
      which is the source of critical updates). Linked troves are troves
      with overlapping paths.  (CNY-1115)
    * A GET request to the "changeset" URL of a repository server that
      does not supply any arguments no longer results in an Internal
      Server Error.  The repository can be configured to send email to
      an email address with debugging information. (CNY-1142)
    * When checking to make sure that the URL used to upload a
      changeset matches the repository base URL, both URLs are now
      normalized before the comparison is made. (CNY-1140)
    * The conary.lib.logparse module now provides the correct date
      strings for each logged event.
    * The Conary command line argument parser checks for the --help
      option earlier.  This corrects some instances where commands
      like "conary rq --help" would not display help. (CNY-1153)
    * The conary [command] --help --verbose command now correctly
      displays verbose option help.
    * Conary no longer fails with an unhandled exception when the 
      local database is locked.  A useful error message is now
      produced. (CNY-1175)
    * The cvc annotate command now attributes the correct name to the
      person who committed the initial revision of a file. (CNY-1066)
    * Conary will give a better error message if you try to run the
      conary emerge command without conary-build installed. (CNY-995)

Changes in 1.1.13:
  o Build Changes:
    * All files in "binary directories" now provide their path as a
      file: dependency. This allows more flexibility for files that
      have requirements such as "file: /usr/bin/cp". (CNY-930)
    * A addRemoveRedirect() method has been added to the
      RedirectRecipe class to allow redirecting packages to nothing
      (which causes them to be erased on update). The client code has
      been updated to remove package components properly for this
      case.  (CNY-764)

  o Bug Fixes:
    * Config files, though added to the :config component by default
      (CNY-172), can now be appropriately overridden by
      ComponentSpec. (CNY-1107)
    * ELF files that have no DT_NEEDED or DT_SONAME entries no longer
      cause Conary to trace back attempting to discover the ELF
      ABI. (CNY-1072)
    * Conary will no longer attempt to update troves in the namespace
      "local" when using updateall.
    * Redirect recipes which contain conflicting redirects now give an
      error message instead of a traceback. (CNY-449)
    * The previous fix for CNY-699 wrongly encoded the soname rather
      than the filename in provisions for symbolic links to shared
      libraries when the shared library had a soname.  Additionally,
      symlinks from directories not in the system shared library path
      to ELF shared libraries in directories in the shared library
      path wrongly caused internal dependencies to have the full path
      to the symlink encoded in the shared library requirement.  These
      bugs have been resolved. (CNY-1088)

Changes in 1.1.12:
  o Client Changes:
    * A signature callback has been added, which allows one to catch
      the troves with bad signatures and react appropriately (display
      an error message, lower trust level, etc). (CNY-1008)
    * The conary.lib.logparse module has been added to provide
      parsed access to conary log files. (CNY-1075)

  o Build Changes:
    * "cvc cook" is now more efficient in looking up files that are
      part of the built troves (CNY-1008).
    * A "commitRelativeChangeset" configuration variable has been
      added to control whether Conary creates relative or absolute
      changesets when cooking.  It defaults to True, but can be
      changed to False to cause Conary to cook and commit absolute
      changesets. (CNY-912)
    * A list of X.org mirrors has been added to the default mirrors.
    * "cvc diff" now returns an return code of 2 on error, 1 if there
      are differences, and 0 if there are no differences. (CNY-938)
    * An "addResolveSource" method has been added to GroupRecipe.
      This will change how dependency resolution is done when building
      a group.  Instead of searching the label path defined in the
      group for solutions, the resolve source will be searched
      instead. This allows you to resolve dependencies against a
      particular version of a group. (CNY-1061)
    * Cloning multiple flavors of the same package in a single step is
      now possible. (CNY-1080)
    * Perl dependencies now include provides for .ph files, as well as
      .pl and .pm files, found in the perl @INC path. (CNY-1083)

  o Bug Fixes
    * The previous fix for CNY-699 introduced two errors in handling
      shared library dependencies that were not in shared library
      paths and thus need to have their paths encoded.  These bugs
      have been resolved. (CNY-1088)
    * The build time in the troveInfo page of the repository browser
      is now displayed properly as "(unknown)" if a trove has no build
      time set. (CNY-990)
    * dbsh now properly loads the schema when one of the .show
      commands is executed. (CNY-1064)
    * The Conary client version is saved before the re-execution of
      conary that follows the application of a critical
      update. (CNY-1034)
    * A condition that was causing sys.exit() to not terminate the
      server process when running in coverage mode has been
      fixed. (CNY-1038)
    * If a configuration value is a list and has a non-empty default,
      appending values to that default does not reset that list to
      empty (Conary itself never triggers this case, but rMake does
      with defaultBuildReqs). (CNY-1078)
    * FileContainers don't store the path of the filecontainer in the
      gzip header for contents which are being transparently compressed
      by the object
    * Creating referential changesets obtained the path of files in the
      data store multiple times. When one content store in a round-robin
      content store configuration is corrupt, that would lead to inconsistent
      changesets. Instead, we will include those corrupt contents in
      a valid changeset and let the install content validation catch the
      problem.

Changes in 1.1.11:
  o Client Changes:
    * "conary help [command]" now displays the usage message for
      the command.
    * The --help options will now display a smaller number of flags by
      default, and more when the --verbose flag is added.
    * A getUpdateItemList() method has been added to the ConaryClient
      class.  It returns a list of top level troves on the local
      system. (CNY-1025)
    * "conary rq package:source --tags" will now show an "autosource"
      tag on autosourced files.
    * Conary now correctly uses "KB/s" instead of "Kb/s" when
      displaying transfer rates. (CNY-330)
    * conary rblist is now more readable, and supports --labels and
      --full-versions. (CNY-410)

  o Build Changes:
    * When using "cvc refresh" to refresh autosourced files, the
      refresh flag is now reset after the commit.  Previously, the
      file would continue to be refreshed on subsequent commits.
    * When using "cvc commit", cvc no longer downloads autosourced
      files which haven't changed (CNY-611, CNY-463)
    * Files that were previously marked as autosource files can now be
      made a regular file by calling "cvc add".
    * When using "cvc remove" to remove a file from the local checkout
      directory and the file is still specified in the recipe file as
      being automatically downloaded, the file will now be switched to
      an autosource file (preserving the pathId).
    * The autosource state is now stored explicitly in CONARY files.
    * CONARY files now use textual identifiers for flags instead of
      digits.
    * "cvc refresh" no longer downloads all autosource files.  Only
      the file(s) specified are downloaded.
    * Files removed with "cvc remove" are no longer erroneously
      re-added when committing changes to the repository.  This used
      to happen when the file was in the previous version of the
      source component and also present in the lookaside
      cache. (CNY-601)
    * Conary now produces a warning instead of an error when an
      unknown use flag is specified in the buildFlavor configuration
      variable.  It will still produce an error if the unknown use
      flag is accessed in the recipe.
    * Package builds now create relative changesets for components instead
      of absolute changesets, reducing the size of the upload to the
      repository (CNY-912)
    * The download code in cvc now accepts cookies.  This is required
      to download files from Colabnet sites. (CNY-321)
    * The download code in cvc can now handle basic HTTP
      authentication. (CNY-981)
    * Shared libraries and symlinks to shared libraries provide their
      filenames as soname dependency provisions, as well as DT_SONAME
      records listed within the shared library, if any. (CNY-699)
    * Malformed regular expressions passed as exceptDeps arguments to
      the r.Requires policy are now reported gracefully. (CNY-942)
    * A list of GNOME mirrors has been added to the default mirrors.
    * Commit log messages may now be provided with the "cvc --log-file"
      command, with support for standard input using the filename "-".
      (CNY-937)
    * The default ComponentSpec information is now loaded from
      files in the /etc/conary/components/ directory tree, and the
      defaults can now be overridden on a per-distribution basis in
      the /etc/conary/distro/components/ directory tree. (CNY-317)
    * Freeform documentation from /usr/share/doc is now included
      in the new ":supdoc" component instead of the ":doc" component
      by default. (CNY-883)
    * Configuration files are now put into a ":config" component to
      make it easier to override them.  This configuration can be
      disabled by setting the configComponent configuration item
      to False. (CNY-172)
    * Empty directories that have owner or group information explicitly
      set are now included in packages by default. (CNY-724)

  o Bugfixes:
    * Files added in both the repository and locally with cvc now give
      an error message on update rather than corrupting the CONARY
      file (CNY-1024)
    * Adding a file locally and then merging that file from upstream
      now causes an error as expected (it would traceback
      before). (CNY-1021)
    * Cooking a group recipe that defines an empty groups with
      resolveDependencies set no longer results in a traceback.
      Conary will display an error message as expected. (CNY-1030)
    * Specifying a bad protocol in a repositoryMap entry (a protocol
      other than http or https) no longer causes an unhandled
      exception. (CNY-932)
    * When migrating, conary now utilizes update mode with all updates
      explicitly specified when re-executing after critical updates.
      Previously, the migration failed if a critical update was
      applied. (CNY-980)
    * Infinite loops are now detected when including configuration
      files. (CNY-914)
    * Temporary files created when critical updates are applied are
      now cleaned up. (CNY-1012)
    * Conary repositories now detect when changesets that are being
      committed are missing files. (CNY-749)
    * Conary now prints an error message when trying to write a
      changeset file to a location that cannot be written (directory,
      read-only file etc.). (CNY-903)

Changes in 1.1.10:
  o Bugfixes:
    * A warning message produced when attempting to retrieve a OpenPGP
      key has been fixed.  The warning was introduced in CNY-589.

Changes in 1.1.9:
  o Client Changes:
    * The usage message displayed when running "conary" or "cvc" has
      been simplified and improved. (CNY-560)
    * When choosing how to match up troves with the same name, conary now
      takes paths into account, if there's a choice to make between matching
      up two old troves that are otherwise equivalent with a new trove, conary
      will choose the one that shares paths with the new trove. (CNY-819)
    * Conary will now allow "conary migrate --info" and "conary migrate
      --interactive" without displaying usage information. (CNY-985)
    * Conary now only warns about being able to execute gpg if a
      signature trust threshold has been set. (CNY-589)
    * Fixed cvcdesc after the refactoring of configuration options. (CNY-984)

  o Server Changes:
    * PostgreSQL support has been finalized and some SQL queries have
      been updated in the repository code for PostgreSQL
      compatibility.  PostgreSQL will be officially supported in a
      future release of Conary.
    * The repository browser is now viewable by Internet Explorer.

  o Build Changes:
    * cvc now allows files to be switched from autosource to normal
      and from normal to autosourced. (CNY-946)
    * Recipes will now automatically inherit a major_version macro,
      which is defined to be the first two decimal-seperated parts of
      the upstream version, combined with a decimal. For example, a
      version string of 2.16.1.3 would have a major_version of
      2.16. (CNY-629)
    * A list of KDE mirrors has been added to the default mirror
      configuration. (CNY-895)
    * If a group is cooked twice at the same command line, for example
      "cvc cook group-dist[ssl] group-dist[!ssl]", then conary will
      cache the trove found during the first group cook and use it for
      subsequent group cooks. (CNY-818)
    * Unpacking a tarball now preserved permissions only when
      unpacking into the root proxy, not unpacking sources into the
      build directory. (CNY-998)

  o Code Cleanups
    * The command line options common between cvc and conary are now
      defined in one place.
    * The code to add options to the command line parser for an option
      has been refactored to remove duplication.

  o Bug Fixes:
    * A bug that caused an Internal Server Error when marking a group
      :source component as removed in a repository has been fixed.
    * A bug that caused group cook with a replace or remove with a
      flavor and no matching trove to emit a traceback instead of a
      warning has been fixed. (CNY-977)
    * A bug that caused an unhandled exception when two packages with
      the same name require a trove that was being erased has been
      fixed.
    * Timeouts that occur when attempting to read the XML-RPC request
      from a client are now logged and return an exception (instead of
      causing a unhandled exception in the server).

Changes in 1.1.8:
  o Bug Fixes:
    * The fix for CNY-926, which allows a ShimNetClient to create
      changes directly from an in-process Conary Repository, did not
      properly merge changesets when multiple servers were involved.
    * The r.setByDefault() method in group recipes was broken in
      1.0.34.  It would cause a traceback.  This has been fixed.

Changes in 1.1.7:
  o Client Changes:
    * You can now delete troves, update from changeset files, and
      update with a full version specified without an installLabelPath
      set. (CNY-281)
    * "conary rm" has been added as an alias for the "conary remove"
      command. (CNY-952)
    * Conary now produces an error message when an invalid context is
      specified. (CNY-890)
    * User settings in a context will override but not remove user
      settings from the main conary configuration file. (CNY-972)

  o Build (cvc) Changes:
    * "cvc cook --prep" now warns about missing dependencies instead
      of raising an error.  "cvc cook --download" does not warn or
      error. (CNY-787)
    * In a group recipe, if you use r.remove() to remove a component
      from a package in a group (which marks the component
      byDefault=False), and the package no longer contains any
      byDefault=True components, the package itself will also be made
      byDefault=False. This avoids installing packages with no
      components on the system. (CNY-774)
    * Previously, Java files that have no discoverable provided or
      required interfaces (for example, due to EAR dependencies)
      caused a traceback.  Conary now handles this case correctly and
      does not traceback.
    * Merging when the current version is already based on the parent
      version now gives an error message instead of writing out an
      incorrect CONARY file (CNY-968)

  o Bug Fixes:
    * Erases of critical troves is no longer considered a reason to
      restart Conary.
    * A bug triggered when a critical update of a trove depended on an
      erase has been fixed.
    * A bug that caused changesets to be invalidated from the
      changeset cache when signatures were not modified by
      setTroveSigs() has been fixed.
    * A bug that caused an Internal Server Error (ISE) when attempting
      to browse the files in a shadowed component via the Conary
      repository browser has been fixed. (CNY-926)
    * A bug introduced 1.0.32 that affected the ability to update two
      troves due to the same broken dependency when using
      "resolveLevel 2" has been fixed.  This bug affected the ability
      to simply run "conary update conary" when conary-build and
      conary-repository will both installed. (CNY-949)
    * Conary will now display config lines that are equivalent to the
      default configuration value but are set explicitly by the
      user. (CNY-959)
    * Specifying "includeConfigFile" within a context will now include
      the file also within that context. (CNY-622)
    * A memory leak in conary.lib.misc.depSplit() has been fixed.
    * The client no longer loops forever trying to create
      cross-repository relative changesets when the trove is missing
      from one of the repositories. (CNY-948)
    * Repositories no longer return empty troves when
      createChangeSet() is called on troves which are referenced
      within the repository but present on a remote repository.
      (CNY-948)
    * Repository queries no longer return matches for troves which are
      referenced by groups but are not present in the
      repository. (CNY-947)
    * Specifying a root (through conaryrc configuration or the
      "--root" command line parameter) that is not a directory no
      longer results in an unhandled exception. (CNY-814)
    * Renaming and changing a source file no longer results in
      tracebacks on "cvc update" and "cvc merge" (CNY-944, CNY-967)

Changes in 1.1.6:
  o Client Changes:
    * The "cvc" and "conary" command line programs have new command
      line argument aliases.  They accept "-r" as an alias for
      "--root" and "-c" as an alias for "--config".  Commands that
      accept "--info" now accept "-i" as an alias.
    * Contexts can now override any configuration option. (CNY-812)
    * The meaning of the "--components" command line option has
      changed to be more intuitive.  For example, "conary q
      --components" will show all the components for all packages,
      indented as expected. (CNY-822)

  o Build (cvc) Changes:
    * "cvc commit -m'commit message'" is now accepted.  Previously, a
      space was required between the -m and the message.
    * Permissions are now preserved by tar when extracting a tar
      archive added with r.addArchive().
    * The Requires policy now parses pkg-config files more reliably.
    * "cvc cook" now has a "--download" option, which fetches the
      applicable sources from upstream or from the repository and then
      stops. (CNY-837)
    * If cooking a group results in conflicts, the error message will now
      show you the reason why the troves in conflict were included in the
      group. (CNY-876)
    * A new r.addCopy() command is now available to group recipes.  It
      performs the actions required to create a new group, add all of
      the troves from a different group, and add the new group to the
      current group. (CNY-360)
    * In a group recipe, if r.replace() or r.remove() does nothing, a
      warning message is given unless the keyword allowNoMatches is
      used. (CNY-931)
    * In a group recipe, if r.replace() would match against a package
      included inside another group that you are not building, conary
      will warn that replace cannot possibly do anything and will
      suggest using r.addCopy() to resolve the problem. (CNY-360)
    * The Autoconf() build action now enforces buildRequirements of
      automake:runtime and autoconf:runtime if used. (CNY-672)
    * All build actions that enforce buildRequires additions now report
      them through the reportMissingBuildRequires summary policy.

  o Optimizations:
    * Retrieving a large number of troves without files from the local
      database has been sped up by 30%. (CNY-907)
    * On one test machine: "conary q --troves" is 2 times
      faster. "conary q", "conary q --deps" and "conary q --info" are
      30% faster.  "conary q --troves --recurse" is 4-6 times faster.

  o Bug Fixes:
    * r.Replace() no longer fails when a glob matches a dangling
      symlink.  It now reports that no action is taking on the
      dangling symlink due to it being a non-regular file.  This is
      the same behavior as running r.Replace() on non-dangling
      symlinks.

Changes in 1.1.5:
  o Optimizations
    * Duplicate trove instantiations have been removed. Build requires are
      no longer thawed out of abstract change sets, and methods were added
      to get dependency and path hash information directly from trove
      change set objects. These changes combined for a 50% speedup on
      update --info of a large group into an empty root and saved a few
      megs of memory as well (CNY-892)
    * The changes in the previous version of Conary in how XML-RPC
      responses are decompressed actually made Conary slower.  These
      changes have been reverted.

  o Build (cvc) Changes:
    * The Requires() policy now reads pkg-config files and converts the
      "Requires:" lines in them into trove dependencies, removing the
      need to specify those dependencies manually. (CNY-896)
    * Files in /etc/conary/macros.d/ are now loaded in sorted order
      after initial macros are read from /etc/conary/macros. (CNY-878)

  o Bug Fixes:
    * Conary now runs tagscripts correctly when passed a relative root 
      parameter (CNY-416).
    * cvc log now works when there are multiple branches matching for the
      same trove on the same label.
    * Fixed resolveLevel 2 so that it does not try to update packages that
      are already a part of the update. (CNY-886, CNY-780)
    * Fixed resolveLevel 2 so that it does not repeatedly try to perform 
      the same update. (CNY-887)
    * cvc cook | less now leaves less in control of the terminal. (CNY-802)
    * The download thread terminating during an update is now a fatal
      error.
    * The web interface to a conary repository will now print an error
      message instead of a traceback when adding an entitlement class
      with access to a group that does not exist.
    * Parent troves in repository changeset caches are now invalidated
      when a member trove is invalidated (CNY-746)
    * cvc cook group now limits the number of path conflicts displayed for 
      one trove to 10. (CNY-910)
    * Conary update now respects local changes when a group update occurs
      along with the update of the switched trove.  For example, switch
      foo to be installed from another branch instead of the default, 
      and then update foo and its containing group at the same time would
      cause conary to try to reinstall the original foo (resulting in path
      conflicts). (CNY-915)
    * loadRecipe now selects the most recent of two recipes available
      in the case where there are multiple choices due to label
      multiplicity. (CNY-918)

Changes in 1.1.4:
  o Client Changes:
    * Conary now restarts itself after updating critical conary
      components (currently, that consists of conary).  Hooks have
      been added for other components using the conary api to specify
      other troves as critical.  Also, hooks have been added for other
      components to specify a trove to update last. (CNY-805, CNY-808)
    * Conary now warns the user when they will be causing label
      conflicts - that is when an operation would cause two different
      branches of development for a single trove to end up with the
      same trailing label.  Since most conary operations are label
      based, such label conflicts can be confusing to work with and
      are almost never desireable - except in those few cases where
      they are necessary.  (CNY-796)
    * The conary repository client now retries when a DNS lookup of a
      server hostname fails with a "temporary failure in name
      resolution" error.

  o Optimizations
    * The getFileContents() and getFileVersions() server side calls
      have been optimized for faster execution.
    * The SQL query in getTroveList() has been sped up by a 3-5x factor.
    * dbstore now has support for executemany()
    * Inserts into local database now use executemany().

  o Server Changes
    * Several SQL queries have been updated for PostgreSQL compatibility

  o Build (cvc) Changes:
    * The "cvc add" command no longer assumes files it doesn't know to
      be binary are text files; there are lists for both binary and
      text types, and files which are added which aren't in either
      list need to be added with "--text" or "--binary". (CNY-838)
    * A "cvc set" command has been added to change files between
      binary and text mode for files in source components.
    * The "cvc diff" command no longer tries to display the contents
      of autosource files. (CNY-866)
    * The "cvc annotate" command no longer displays pathIds in the
      error message for the specified path not being included in the
      source trove.  It displays the path name instead.
    * The "cvc annotate" command now gives an error when it is run on
      a binary file.
    * A "cvc refresh" command has been added.  It allows you to
      request that cvc fetch new upstream versions of files referenced
      by URL.  Thanks to Pavel Volkovitskiy for the initial
      implementation of this feature. (CNY-743)
    * The "cvc newpkg" command and the PackageSpec policy now disallow
      certain potentially confusing characters in trove
      names. (CNY-842)
    * The PythonSetup() build action has been modified to be more
      consistent with other build actions. The "setupName" paramater
      has been added, which can specify a command to run (defaults to
      "setup.py"). The first argument, similar to Configure(), passes
      arguments to the command being specified by setupName. (CNY-355)
    * The "cvc commit" command now recognizes .html, .css, .kid, and .cfg
      as extensions that identify text files. (CNY-891)
    * The PythonSetup build action has been modified to make it
      clearer what its "dir" and "rootDir" options specify. (CNY-328)

  o Bug Fixes:
    * Conary commands no longer perform an unnecessary database check
      on the local system. (CNY-571)
    * A bug that could allow conary to consider a no-op update as an
      install (and could result in tracebacks in some situations) has
      been fixed. (CNY-845)
    * If you've made a local modification to a package and then try to
      downgrade it later, Conary will now downgrade included
      components as well. (CNY-836)
    * The error message produced by "cvc cook" when a source component
      exists on multiple branches with the same trailing label has
      been improved. (CNY-714)
    * Error handling when manipulating entitlements via XML-RPC has
      been improved. (CNY-692)
    * The usage message displayed when running "conary changeset" has
      been corrected. (CNY-864)
    * Conary no longer tracebacks when a disconnected cook tries to
      load a superclass.  Conary also gives better messages when the
      loaded recipe has a traceback.  Thanks to David Coulthart for
      the core of this patch. (CNY-518, CNY-713)
    * A bug in soname dependency scoring has been fixed.  Dependency
      scoring when multiple sonames were being scored would simply use
      the value of the last soname, instead of the cumulative score.
      Note that the dependencies that did not match at all would still
      return as not matching, so this bug only affected Conary's
      ability to select the best match.
    * A bug in architecture dependency scoring has been fixed.
      Matching architectures are now counted as having a positive
      value, so that when performing dependency resolution on an
      x86_64 machine, troves that have flavor "is: x86_64 x86" will be
      preferred to those with flavor "is: x86".
    * The PythonSetup command ignored any C compiler macros that had
      been set.  The template has been changed to use them in the same
      way that Configure() uses them; as environment variables.
    * The warning message produced when r.Replace() refuses to modify
      a non-regular file now includes the path, as intended.
      (CNY-844)
    * A traceback that occurred when a resolveLevel 2 update resulted
      in a component being erased has been fixed. (CNY-879)
    * Conary now works around a possible threading deadlock when
      exceptions are raised in Threading.join().  The bug is in the
      standard Python threading library, and is fixed in 2.4.3.
      Conary will use a workaround when running under older versions
      of Python. (CNY-795)
    * Checks have been added to the XML-RPC transport system to see if
      an abort has been requested while waiting for a response from
      the server.  This allows the main thread to terminate the
      changeset download thread if it is waiting for an XML-RPC
      response from the server.  (CNY-795)
    * A bug in Conary's handling of an unusual case when multiple
      files being installed share the same content, and one of the
      files has been erased locally has been fixed.
    * A traceback that occurred when a manually removed file switches
      packages during an update has been fixed. (CNY-869)
    * When you remove a file and replace it with a directory, Conary
      now treats it as a removal. (CNY-872)
    * Conary's OpenPGP implementation now dynamically uses RIPEMD if
      it is available from PyCrpyto.  Some PyCrypto builds don't
      include RIPEMD hash support. (CNY-868)
    * A bug that allowed merging changesets with conflicting file
      contents for configuration files with the same pathId has been
      fixed.  Applying the resulting merged changeset caused
      IntegrityErrors.  (CNY-888)

  o Optimizations
    * The getFileContents and getFileVersions server side calls have
      been optimized for faster execution
    * The SQL query in getTroveList has been sped up by a 3-5x factor.
    * dbstore now has support for executemany()
    * Inserts into local database now use executemany().

  o Server Changes
    * Several SQL queries have been updated for PostgreSQL compatibility

Changes in 1.1.3:
  o System Update Changes:
    These changes make Conary much more robust when applying updates
    that move files from one package to another.

    * Components that modify the same files are now required to be in
      the same update job.  For example, if a file moves from
      component a:runtime to component b:runtime, the erase of
      component a:runtime and the install of component b:runtime will
      occur at the same time. (CNY-758).
    * Files moving between components as part of a single job are now
      treated as file updates instead of separate add/remove events.
      (CNY-750, CNY-786, CNY-359)

  o Client Changes:
    * The source component is now displayed in "conary rq --info"
      output.
    * Entitlements can now be passed into ConaryClient and
      NetworkRepositoryClient objects directly. (CNY-640)
    * Exceptions raised in callback functions are now issued as
      warnings and the current job is finished before
      existing. KeyboardInterrupts and SystemExits are handled
      immediately. (CNY-806)
    * The "--debug" command line flag now provides information that is
      useful to the end-user during the update process.  The
      "--debug=all" flag will provide output that is useful to conary
      developers.
    * The output of "--debug" has been modified when performing
      dependency resolution.  The output should be more helpful to end
      users.  Also rearranged the output given when dependencies
      fail. (CNY-779)
    * Config files and diffs are no longer cached in ram during installs;
      they are now reread from the changeset whenever they are needed
      (CNY-821)
    * Binary conflicts no longer cause a traceback in cvc update
      (CNY-644,CNY-785)

  o Optimizations
    On a test system, "conary updateall --info" is around 24% faster
    than previous versions of Conary.

    * The SQL query used to retrieve troves from the local database
      has been optimized.  The new code is nearly four times faster
      for operations like "conary q group-dist --info".
    * The SQL query in getTroveContainers() used to determine the
      parent package(s) and groups(s) of a set of troves as recorded
      in the local database has been optimized.  The new code is
      almost 95 times faster. (0.2 seconds versus 19 seconds)
    * The code in getCompleteTroveSet() that creates Version and
      Flavor objects from entries in the database now caches the
      created object.  This is approximately a 4.5 times speed
      up. (2.10 seconds versus 9.4 seconds)
    * The code in iterUpdateContainerInfo has had similar version
      and flavor caching optimizations that make the code about 
      2.5 times faster (from 10 seconds to 4 seconds).

  o Server Changes:
    The Conary repository server now sends a InvalidClientVersion
    exception when a conary 1.0.x client attempts to manipulate an
    entitlement through addEntitlement() or deleteEntitlement().

  o Build (cvc) Changes:
    * "cvc merge" and "cvc update" are now more verbose when
      patching. (CNY-406)
    * "cvc clone" now requires that you specify a message when cloning
      source components unless you specify --message.  It also gives
      more output about what it is doing (CNY-766, CNY-430).
    * "cvc clone" now has a --test parameter that runs through all
      steps of cloning without performing the clone.  --info is now
      more lightweight - it no longer downloads all of the file
      contents that would be cloned.
    * "cvc clone" now has a --full-recurse parameter that controls how
      recursion is performed.  Cloning a group no longer recurses by
      default.  The only way that a recursive group clone could
      succeed is if all troves in the group came from the same branch.
      This is almost never the case.
    * The "cvc cook" command now prints the flavor being built,
      as well as the version. (CNY-817)
    * The command line argument parsing in "cvc" has been modified.
      To use the "--resume" command line argument to specify that you
      wish to resume at a particular location, you must use
      "--resume=<loc>".  "--resume <loc>" will not work anymore.  This
      removes an ambiguity in how we parse optional parameters in
      Conary.
    * The PythonSetup build action no longer provides the older
      --single-version-externally-managed argument, and instead
      provides the --prefix, --install-purelib, --install-platlib,
      and --install-data arguments, which can be overridden with the
      purelib, platlib, and data keyword arguments, respectively.  This
      allows it to work correctly with a greater number of packages.
      It also provides the option of providing a "purePython=False"
      argument for python packages that mix architecture-specific
      and architecture-neutral files, and tries to automatically
      discover cases when it should be provided. (CNY-809)
    * Python dependencies were previously incorrectly calculated
      for certain module path elements added in some Python C
      code (for example, contents of the lib-dynload directory);
      these errors are now resolved by using external python
      to find system path elements. (CNY-813)
    * /etc/conary/mirrors/gnu has been added to enable mirror://
      references to the GNU mirror system.
    * The GNU mirror list was then significantly expanded and
      re-sorted.  (CNY-824)
    * /etc/conary/mirrors/cpan has been added to enable mirror://
      references to the Comprehensive Perl Archive network mirror
      system.
    * In group recipes, the methods r.add(), r.addAll(), and
      r.addNewGroup() have been modified to accept the use= parameter,
      which defaults to True (CNY-830).

  o Bug Fixes:
    * A bug that caused a traceback in the web interface when a
      non-admin user attempts to manage their entitlement classes has
      been fixed. (CNY-798)
    * "conary rq" (with no arguments) no longer hides troves if the
      flavor that matches the system flavor is not built for the
      latest version. (CNY-784)
    * "cvc cook" now displays the correct label of the thing it is
      building, even when it is not the build label.
    * Running "cvc update" in a directory that has been created with
      "cvc newpkg" but has not yet been committed to the repository
      will now fail with an appropriate error message instead of
      displaying a traceback. (CNY-715)
    * Conary can now apply updates that change a file that is not a
      directory to a directory.
    * Currently version objects are cached to optimize Conary.
      Unfortunately, version objects are mutable objects.  That means
      that if two different pieces of code are given the same version
      object, modifications made by one part of the code could affect
      the other inadvertently.  A warning message has been added to
      the version object when setting or resetting timestamps to make
      developers aware of the problem.  Developers should copy the
      version object before calling setTimeStamps(),
      resetTimeStamps(), incrementSourceCount(), or
      incrementBuildCount() on it.  When creating a version object
      from a string and time stamp set, use the timeStamps= keyword
      argument to versions.VersionFromString() to avoid the copy.  In
      a later version of Conary, version objects will be immutable.
      New methods will be introduced that return new modified objects.
    * Conary no longer hangs waiting for the download thread when an error
      occured in the download thread which caused it to terminate.
    * "conary migrate" now returns an error much earlier if you are
      not using interactive mode. (CNY-826)
    * Files removed from troves (most often by --replace-files) are now
      properly skipped on updates to that trove when the file didn't change
      between versions. (CNY-828)
    * includeConfigFile now gives a much better error message when it
      cannot include a config file. (CNY-618)

Changes in 1.1.2:
  o Bug Fixes:
    * Conary now removes sources from the lookaside before unpacking SRPMs to
      ensure that the source referenced from the SRPM is actually contained in
      the SRPM. (CNY-771)
    * Errors found in the recipe while checking in will now display file name
      and line number information along with the error found.
    * The trove browser no longer shows duplicate entries for multihomed
      repositories.
    * A bug that kept sqlite-based 64-bit mirrors from being used as a source 
      for further mirrors has been fixed.

  o Build Changes:
    * Conary no longer prints policy error messages three times; it
      now prints each error immediately when it is found, and then
      summarizes all policy errors once (instead of twice) at the
      end of the build process. (CNY-776)

Changes in 1.1.1:
  o Client Changes:
    * Migrate no longer replaces by default as if --replace-files was
      specified. (CNY-769)

  o Server Changes:
    * The log retrieval function now returns a HTTP_NOT_IMPLEMENTED
      (501) instead of a HTTP_NOT_FOUND (404) if the logFile
      directive is not configured.

  o Build Changes:
    * Conary now recognizes that pkgconfig finds its files in
      /usr/share/pkgconfig as well as /usr/lib*/pkgconfig. (CNY-754)
    * /etc/conary/mirrors/cran has been added to enable mirror://
      references to the Comprehensive R Archive Network. (CNY-761)

  o Bug Fixes:
    * Conary now resets the timeStamps in all cases when
      getSourceVersion is called (CNY-708).
    * SQLite ANALYZE locks the database after it is run, causing
      updates to fail.
    * A bug that caused lists such as installLabelPath in
      configuration files to be parsed incorrectly when more than one
      space was between list elements has been fixed
    * A bug that caused Locally changed files to no be marked properly
      in rollbacks that were stored locally (including rollbacks for
      locally built troves) has been fixed. (CNY-645)
    * A bug that could cause "cvc cook" to create groups that include
      components needed to resolve dependencies that are already
      included not-by-default has been fixed.
    * A bug that caused a traceback message when adding a user through
      the web interface has been fixed.

Changes in 1.1.0:
  o 1.1 Release Overview

    Conary 1.1.0 is the first version in the 1.1 series.  New
    functionality has been added to Conary that required modifications
    to the repository database schema and XML-RPC protocol.  A Conary
    1.1.x-compatible client is required to access many of the new
    features.  The XML-RPC interface includes version information so
    that old clients continue to work with new servers, and new
    clients continue to work with old servers.

    New Features:
      * Conary can now remove packages and components from a
        repository server.  This is a privileged operation and should
        not normally be used.  Only users with a special "can remove"
        ACL can remove from the repository.  As removing something
        from a Conary repository is an act of last resort and modifies
        repository internals, the command line option will not appear
        in the reference documentation.  rPath will assist users that
        need more information.
      * Conary can now query the repository by path.  Use
        "conary repquery --path /path/to/find" to find components that
        include a particular path.
      * Several enhancements were added to the entitlement management
        facilities in a Conary repository.
      * Conary can now redirect a group.

  Detailed changes follow:

  o Server Changes:
    * Entitlement keys were artificially limited to 63 characters in
      length.  This restriction has been raised to the max length
      permitted in the database column (255).
    * Entitlement classes can now provide access to multiple access
      groups (and updated the web UI to support that) (CNY-600)
    * addEntitlement() and deleteEntitlement() repository calls replaced
      by addEntitlements and deleteEntitlements calls.  These calls
      operate on more than one entitlement simultaneously.
    * Added getTroveLeavesByPath() and getTroveVersionsByPath(). (for
      CNY-74)
    * Conary now checks to ensure you have write access to all the
      things the client is trying to commit before you send them
      across the wire. (CNY-616)
    * deleteAcl() and listAcls() methods have been added to
      ConaryClient.

  o Client Changes:
    * "conary rq" now supports "--path", which allows you to search
      for troves in the repository by path. (CNY-74)
    * "conary rq" now has a "--show-removed" option that allows you to
      see removed trove markers.  A [Removed] flag will be displayed
      when the --trove-flags option is added.

  o Bug Fixes:
    * Conary now resets the timeStamps in all cases when
      getSourceVersion is called (CNY-708).
    * SQLite ANALYZE locks the database after it is run, causing
      updates to fail.
    * A bug that caused lists such as installLabelPath in
      configuration files to be parsed incorrectly when more than one
      space was between list elements has been fixed
    * A bug that caused Locally changed files to no be marked properly
      in rollbacks that were stored locally (including rollbacks for
      locally built troves) has been fixed. (CNY-645)
    * A bug that could cause "cvc cook" to create groups that include
      components needed to resolve dependencies that are already
      included not-by-default has been fixed.

Changes in 1.0.27:
  o Client Changes:
    * A "files preupdate" tag script method has been Implemented which
      gets run before tagged files are installed or changed. (CNY-636)
    * A bug that could cause "--replace-files" to remove ownership
      from every file in a trove has been fixed. (CNY-733)

    * Multiple bugs where using "--replace-files" could result in the
      new file having no owner have been fixed. (CNY-733)
    * The logcat script now supports revision 1 log entries.
    * The logcat script is now installed to /usr/share/conary/logcat

  o Build Changes:
    * Improved handling of the "package=" keyword argument for build
      actions.  In particular, made it available to all build actions,
      removed double-applying macros to the package specification,
      and fixed failure in cases like "MakeInstall(dir=doesnotexist,
      skipMissingDir=True, package=...)". (CNY-737, CNY-738)
    * The lookaside cache now looks in the repository for local sources
      when doing a repository cook. (CNY-744)
    * The mirror:// pseudo-URL handling now detects bad mirrors that
      provide an HTML document instead of the real archive when a
      full archive name is provided; previously, it did so only when
      guessing an archive name.  Thanks to Pavel Volkovitskiy for this
      fix. (CNY-745)
    * The Flavor policy has been slightly optimized for speed.

  o Server Changes:
    * ACL patterns now match to the end of the trove name instead of
      partial strings (CNY-719)

  o Bug Fixes:
    * The Conary repository server now invalidates changeset cache
      entries when adding a digital signature to a previously mirrored
      trove.
    * A bug that caused the mirror code to traceback when no callback
      function was provided to it has been fixed. (CNY-728)
    * Rolling back changes when the current trove has gone missing from
      the server now causes the client to generate the changeset to apply
      based on the trove stored in the local database (CNY-693)

Changes in 1.0.26:
  o Build Changes:
    * When cooking a group, adding "--debug" to the "cvc cook" command
      line now displays detailed information about why a component is
      being included to solve a dependency. (CNY-711)
    * The mirror:// functionality introduced in Conary 1.0.25 had two
      small bugs, one of which prevented mirror:// pseudo-URLs from
      working.  These bugs are now fixed, thanks to Pavel
      Volkovitskiy. (CNY-704)
    * The "cvc cook" command now announces which label it is building
      at the beginning of the cook, making it easier to catch mistakes
      early. Thanks to Pavel Volkovitskiy for this fix. (CNY-615)
    * The source actions (addSource, addArchive, etc.) can now take
      a "package=" argument like the build actions do.  Thanks to
      Pavel Volkovitskiy for contributing this capability.  (CNY-665)
    * The "preMake" option had a bad test for the ';' character; this
      test has been fixed and extended to include && and ||.
      thanks to Pavel Volkovitskiy for this fix. (CNY-580)
    * Many actions had a variety of options (dir=, subdir=, and
      subDir=) for specifying which directory to affect.  These have
      been converted to all prefer "dir=", though compatibility
      with older recipes is retained by continuing to allow the
      subDir= and subdir= options in cases where they have been
      allowed in the past. Thanks to Pavel Volkovitskiy for this
      enhancement. (CNY-668)

Changes in 1.0.26:
  o Server Changes:
    * The Conary web interface now provides a method to rely solely on
      a remote repository server to do authentication checks. (CNY-705)
    * The ACL checks on file contents and file object methods have
      been improved. (CNY-700)
    * Assertions have been added to prevent redirect entries from
      being added to normal troves.
    * An assertion has been added to ensure that redirects specify a
      branch, not a version.
    * The server returns a new FileStreamsMissing exception when the
      client requests file streams with getFileVersion or
      getFileVersions and the requested file stream is not present in
      the repository database. (CNY-721)
    * getFileVersions() now raises FileStreamMissing when it is given
      invalid request.
    * getFileContents() now raises a new FileHasNoContents exception
      when contents are requested for a file type which has no
      contents (such as a symlink).

  o Bug Fixes:
    * A bug that could cause "conary updateall" to attempt to erase
      the same trove twice due to a local update has been fixed.
      (CNY-603)
    * Attempts to target a clone to a version are now caught.  Only
      branches are valid clone targets. (CNY-709)
    * A bug that caused Trove() equality checks to fail when comparing
      redirects has been fixed.
    * A bug that caused the flavor of a redirect to be store
      improperly in the repository database has been fixed.
    * The resha1 script now properly skips troves which aren't present
      in the repository.
    * Conary 1.0.24 incorporated a fix for CNY-684 to correct behavior
      when storing src.rpm files rather than their contents.  The fix
      worked for local builds but not for commits to repositories.
      Conary 1.0.26 includes a fix that corrects the behavior when
      committing to a repository as well. (CNY-684)
    * A bug that prevented flavored redirects from being loaded from
      the repository database has been fixed.
    * "Conary migrate" now will follow redirects. (CNY-722)

Changes in 1.0.25:
  o Build Changes:
    * The addArchive() source action will search for reasonably-named
      archive files based on the name and version if given a URL ending
      with a "/" character. Thanks to Pavel Volkovitskiy for the
      initial implementation. (CNY-671)
    * All source actions, when given a URL that starts with "mirror://",
      will search a set of mirrors based on files in the mirrorDirs
      configuration entry, with default files provided in the
      /etc/conary/mirrors/ directory. Thanks to Pavel Volkovitskiy for
      the initial implementation. (CNY-171)
    * Symbolic links are now allowed to provide a soname even if they
      reference an ELF file only indirectly through other symbolic
      links.  Previously, a symbolic link could only provide a soname
      if it directly referenced an ELF file. (CNY-696)

  o Bug Fixes:
    * A bug that caused unhandled exceptions when downloading the file
      contents needed for a distributed changeset in threaded mode has
      been fixed. This bug was introduced in 1.0.24. (CNY-701)

Changes in 1.0.24:
  o Server Changes:
    * The server binary access log can now be downloaded by an
      administrator by visiting the http://servername/conary/log
      URL. Once the log is accessed it is rotated automatically by the
      repository server. Subsequent accesses to the log URL will only
      yield log entries added since the last access. (CNY-638)
    * The Users and Groups tab in the web management UI is no longer
      highlighted when administrators change their passwords.

  o Client Changes:
    * A --what-provides option has been added to "conary query" and
      "conary repquery".
    * A bug that installed extra components of a package that is being
      installed instead of updated due to the existing package being
      pinned has been fixed. (CNY-682)

  o Build Changes:
    * When pulling files out of a src.rpm file, Conary now stores the
      src.rpm file itself in the repository rather than the files
      pulled from it. (CNY-684)
    * Mono dependency version mappings are now discovered in CIL policy
      .config files. (CNY-686)
    * The internal util.literalRegex() function has been replaced by
      use of re.escape(). (CNY-634)

  o Bug Fixes:
    * The Conary Repository web interface no longer returns a
      HTTP_FORBIDDEN (403) when a bad password is given by the user.
      This allows the user to re-try authentication.
    * The --signatures and --buildreqs flags now work with "conary
      showcs".  (CNY-642)
    * A bug in the NetworkRepositoryClient default pwPrompt mechanism
      has been fixed.
    * Error messages when entitlements fail to load have been
      improved. (CNY-662)
    * The repository client no longer caches repository access info
      when the attempt to access was unsuccessful. (CNY-673, affects
      CNY-578)
    * A bug that caused x86 flavored troves from being updated
      properly when using "conary updateall" on an x86_64 system has
      been fixed. (CNY-628)
    * A bug that caused migrate behavior to not respect pins when the
      pinned troves were set to be erased (CNY-680).
    * Calling r.ComponentSpec(':foo') works again; it is exactly
      equivalent to r.ComponentSpec('foo'). (CNY-637)
    * Calling r.Move() with only one argument now fails explicitly
      rather than silently doing nothing. (CNY-614)

Changes in 1.0.23:
  o API Additions:
    * The interface to create, list and delete access groups and
      modify the users therein through is now exposed though
      ConaryClient.
    * The interface to delete entitlement groups is now exposed
      through ConaryClient.

  o Client Changes:
    * "conary updateall" now accepts the --keep-required command line
      argument.
    * the mirror script now provides download/commit feedback using
      display callbacks like other conary commands
    * the excludeTroves config option will now keep fresh installs from
      happening when an update job is split due to a pinned trove.

  o Server Changes:
    * The repository database migration code now reports an error when
      trying to migrate old-style redirects.  The code to perform the
      migration is incomplete and creates invalid new-style
      redirects.  If you have a repository with old-style redirects,
      contact rPath for assistance with your migration. (CNY-590)

  o Bug Fixes:
    * Subdirectories within source components are now better supported.
      Specifically, different subdirectories with the same filename will
      now work. (CNY-617)
    * The util.literalRegex() function now escapes parenthesis characters.
      (CNY-630)
    * Manifest files now handle file names containing "%" characters.
      Fix from Pavel Volkovitskiy. (CNY-627)
    * Fixed a bug in migrate that caused its behavior to shift when migrating 
      to the same version that is currently installed.
    * Fixed a bug in the logcat script that caused the entitlement field to
      display the user information instead. (CNY-629)

  o Build Changes:
    * The r.addArchive() source action can now unpack Rock Ridge and
      Joliet ISO images, with some limitations. (CNY-625)

Changes in 1.0.22:
  o Client Changes:
    * Conary now has hooks for allowing you to be prompted for both name
      and password when necessary.
    * Conary will no longer report a traceback when trying to perform 
      dependency resolution against repositories that are not available.
      Instead, it will print out a warning. (CNY-578)

  o Build Changes:
    * It is now possible to set environment variables to use within
      Conary builds from within conary configuration files, using the
      new "environment" configuration item.  Thanks to Pavel
      Volkovitskiy for implementing this feature. (CNY-592)
    * In previous versions of Conary, calls to r.PackageSpec() would
      improperly override previous calls to r.ComponentSpec(); now
      the ordering is preserved.  Thanks to Pavel Volkovitskiy for 
      this fix. (CNY-613)

  o Bug Fixes:
    * A bug that would allow recursively generated changesets to
      potentially have missing redirect flags has been fixed.
    * A bug in redirect handling when the branch changed but the trove
      name didn't has been fixed - conary will do a better job of
      determining what jobs to perform in this situation. (CNY-599, CNY-602)
    * Errors relating to PGP now just display the error instead of causing 
      conary to traceback. (CNY-591)
    * Conary sync on a locally cooked trove will no longer traceback (CNY-568)
    * --from-file and sync now work together.
    * An AssertionError that was occasionally reached by incorrect repository
      setups is now a ConaryInternalError
    * A bug when updating to a locally cooked trove when the user had 
      manually removed files has been fixed. (CNY-604)
    * CONARY files that are not accessible will no longer cause conary to
      traceback when trying to read context from them. (CNY-456)
    * signatureKeyMap configuration entries are now checked to ensure
      they are valid. (CNY-531)

Changes in 1.0.21:
  o Client Changes:
    * The "conary migrate" command has changed behavior significantly
      in order to make it more useful for updating a system to exactly
      match a different group.  However, this change makes it much
      less useful for updating normal systems.  "conary migrate"
      should not be used without first reading the man page
      description of its behavior.  The old migrate behavior is now
      available by using "conary sync --full".  "conary syncchildren"
      has been renamed to "conary sync", and its behavior has also
      been modified slightly as a result.  The old behavior is
      available by using "conary sync --current". Please read the man
      page for a full description of the "sync" command as well.  (CNY-477)

  o Build Changes:
    * A "package" keyword parameter has been added to build actions,
      which specifies the package and/or component to which to assign
      the files that are added (not modified or deleted) by that build
      action.  For example, r.MakeInstall(package="foo") will place
      all the new files installed by the MakeInstall action into the
      "foo" package.  Thanks to Pavel Volkovitskiy for contributing
      this capability.  (CNY-562)
    * A "httpHeaders" keyword parameter has been added to the
      r.addArchive(), r.addPatch(), and r.addSource() source actions
      so that headers can be added to the HTTP request.

  o Bug Fixes:
    * The r.addPatch() build action no longer depends on nohup to
      create a file in the current directory (a bug introduced in
      conary 1.0.19). (CNY-575)
    * Commits with missing files no longer traceback. (CNY-455)
    * A bug that caused "#!/usr/bin/env /bin/bash" to not be
      normalized to /bin/bash by the NormalizeInterpreterPaths policy
      has been fixed.
    * A bug that prevented Conary from being able to download files
      that contain '&' or ';' characters has been fixed.  This allows
      Conary to download sources from cgi-bin URLs.
    * "cvc merge" no longer fails to merge changes from the parent
      branch when the shadowed version doesn't exist on the parent
      branch.

Changes in 1.0.20:
  o Build Changes:
    * "jvmdir", "javadir", "javadocdir", and "thisjavadocdir" have
       been added to the default set of macros.
    * A r.JavaDoc() build action has been added.  It funtions
      exactly like the "r.Doc()" build action, except it coppies into
      "%(thisjavadocdir)s".
    * When the r.addArchive() source action attempts to guess the main
      directory in which to build, it now recognizes when when sources
      have been added in an order that defeats its algorithm and provides
      a helpful error message. (CNY-557)

  o Client Changes:
    * A --tag-script parameter has been added to the rollback
      command. (CNY-519)

  o Bug Fixes:
    * A bug in clone behavior that caused Conary to try to clone
      excessive troves has been fixed.  If you were cloning uphill
      from branch /a/b to /a, and a buildreq was satisfied by a trove
      on /a//c, Conary would try to clone the buildreq to /a as well.
      (CNY-499)
    * A bug in the "r.Ant()" and "r.JavaCompile()" build actions which
      caused the CLASSPATH variable to get mangled has been fixed.
    * A bug in 'r.ClassPath()' that caused a traceback has been fixed.
    * A bug that caused the "change password" tab to be displayed when
      browsing the repository via the web as an anonymous user has
      been fixed.
    * The web service code no longer permits the anonymous user to
      view the "change password" (/conary/chPassForm) form.
    * The r.addPatch() source action no longer hangs when presented
      with large patches, which fixes a bug introduced in Conary
      1.0.19.

Changes in 1.0.19:
  o API Change:
    * In order to fully represent empty flavors in Conary, a new Flavor
      object class has been added.  Previously, DependencySet objects
      were used to store flavor information.  Unfortunately it was not
      possible to distinguish "empty flavor" from "flavor not specified".
      When dealing with thawing frozen flavors, use ThawFlavor() instead
      of ThawDependencySet().  When testing to see if a flavor is empty,
      use the isEmpty() method of the flavor object.

  o Client Changes:
    * The default resolveLevel setting is now 2, this means that
      conary will try to update troves that would otherwise cause an
      update to fail.  See the conary man page for more details.
    * Multiple bugs have been fixed in interactive prompting for user
      passwords (CNY-466):
      - Password prompts are based on the server name portion of the
        label being accessed, not the actual hostname of the server
        (these are often different when repositoryMaps are used).
      - When no password callback is available, the operation will
        fail with an open error (which is identical to what would
        happen if no user name was present) instead of giving a
        traceback.
      - The download thread uses the passwords which the original
        thread obtained from the user.
      - The download thread is able to prompt for passwords from the
        user if distributed changesets require access to additional
        repositories.

  o Build Changes:
    * "r.Ant()", "r.JavaCompile()", and "r.ClassPath()" build actions
      have been added to support building java with conary.
    * "r.addPatch()" will now determine the patchlevel without users
      needing to add level= in the r.addPatch() call. The level
      parameter is still honored, but should not be needed.
    * "cvc cook --show-buildreqs" now displays build requirements
      inherited from parent recipe classes. (CNY-520)
    * The output of "cvc diff" and "cvc rdiff" can now be used as an
      input to patch when files are added between two versions. (CNY-424)
    * Use flags have been added for dom0 and domU.  They default to
      "sense prefernot".  The domU flag should be used to build
      binaries specific to Xen domU environments where special
      provisions are made for paravirtualization.  The dom0 flag
      should be used to build binaries specific to Xen dom0
      environments where special provisions are made for the
      hypervisor.  The existing "xen" flag should be used to build
      binaries specific to Xen which apply equally to Xen dom0 and
      domU environments.
    * Warning message for modes specified without an initial "0" have
      been improved to include the path that is affected. (CNY-530)

  o Server Changes:
    * Use the term Entitlement Class in all conary repository web interfaces
      replacing Entitlement Group.

  o Bugs Fixed:
    * The Conary Repository now returns an error to a client when
      committing duplicate troves that have an empty flavor. (CNY-476)
    * When checking out a source trove from a repository using
      "cvc checkout", the user is no longer warned about not being able
      to change the ownership of the files checked out.
    * A bug has been fixed in conary's determination of what troves
      had been updated locally.  This bug caused "conary updateall" to
      consider many x86 troves as needing to be updated separately
      instead of as a part of group-dist.  This could cause updateall
      failures. (CNY-497)
    * A bug that caused 'conary q tmpwatch:runtime --recurse' to traceback
      has been fixed (CNY-460)
    * Interactive mode now handles EOF by assuming it means 'no';
      thanks go to David Coulthart for the patch. (CNY-391)
    * Configuration settings in contexts can now be overridden from
      the command line. (CNY-22)
    * Redirect changesets now have primary troves, meaning they will
      display better when using "conary showchangeset". (CNY-450)
    * User's passwords are now masked when using "cvc context" (unless
      --show-passwords is specified). (CNY-471)
    * Removed excess output from commitaction which was caused by a
      change in option parsing code (CNY-405)

Changes in 1.0.18:
  o Client Changes:
    * Trying to shadow a cooked redirect now results in an error. (CNY-447)
    * A --keep-required option has been added to tell Conary to leave
      troves installed when removing them would break
      dependencies. This used to be the default behavior; Conary now
      issues a dependency error instead. (CNY-6)
    * "delete-entitlement" and "list-entitlements" options have been
      added to the "manageents" script.

  o Build Changes:
    * Python dependencies are now generated for .pyc files as well as
      for .py files. (CNY-459)

  o Server Changes:
    * Support for deleting entitlements, listing the entitlement
      groups a user can manage, and removing the ACL which lets a group
      manage an entitlement group has been added.
    * Entitlement management has been added to the Conary repository
      web interface. (CNY-483)

  o Bug Fixes:
    * The "list-groups" option to the "manageents" script has been
      corrected to list the groups the user can manage instead of the
      groups that user belongs to.

Changes in 1.0.17:
  o Client Changes:
    * Individual file removals performed by "conary remove" now create
      rollbacks. (CNY-7)
    * The repository mirroring client supports two new configuration
      options:
      - matchTroves is a regexp list that limits what troves will be
        mirrored based on the trove names;
      - recurseGroups takes a boolean value (True/False) which will
        cause the miror client to recurse through a groups and mirror
        everything that they include into the target repository.

  o Server Changes:
    * A single conary repository can host multiple serverNames. In the
      Conary repository's configuration file, the serverName directive
      can now specify a space separated list of valid server names
      which will be accepted and served from that repository. (CNY-16)

Changes in 1.0.16
  o Build Changes:
    * A check has been added to "cvc commit" that ensures a .recipe
      file exists in the CONARY state file.
    * Recipe classes can now set an "abstractBaseClass" class
      variable.  When set, Conary will not require a setup() method in
      the class.  This is used for creating superclass recipes where
      setup() methods are not needed.

  o Server Changes:
    * A new "entitlementCheckURL" configuration option has been added.
      This is a hook that allows external validation of entitlements.
    * The Conary Repository web interface look and feel has been
      updated.  The interface will look incorrect unless
      conary-web-common 1.0 or later is installed.

  o Bug Fixes:
    * When running "cvc log" on a newly created source component, cvc now
      errors gracefully instead of tracing back. (bz #863)
    * Conary now changes to the / directory before running tag
      scripts. (bz #1134)
    * "cvc co foo=invalidversionstring" now gives a more helpful error
      message. (bz #1037)
    * Cloning binary troves uphill now correctly checks for the source
      trove uphill.
    * A bug that would cause "conary migrate" to raise a KeyError when
      updating a group that referenced the same trove twice (through
      two subgroups) has been fixed.
    * A bug that caused miscalculations when determining whether a
      shadow has been modified has been fixed.
    * A number of bugs affecting resetting distributed changesets have
      been fixed.
    * A bug in the MySQL dbstore driver that caused the wrong
      character encoding to be used when switching databases has been
      fixed.
    * A bug where running updateall when one of the two groups that
      reference a trove has no update caused an erase of that trove to
      be requested has been fixed (CNY-748).

Changes in 1.0.15
  o Client Changes:
    * When writing files as non-root, Conary will no longer create
      files setuid or setgid unless the uid/gid creating the file
      matches the username/groupname in the package.
    * Conary now checks the rollback count argument for non-positive
      numbers and numbers greater then the number of rollbacks
      available. (bz #1072)
    * The entitlement parser has been reimplemented using expat
      instead of a hand-coded parser.  A correctly formatted
      entitlement file should now be enclosed in an
      <entitlement></entitlement> element.  Conary will continue to
      work with files that do not contain the toplevel <entitlement>
      element.

  o Build Changes:
    * Support has been added for recipe templates.  Now when running
      "cvc newpkg", cvc will automatically create a recipe from a
      template specified by the recipeTemplate configuration
      option. (bz #671, #1059)
    * Policy objects can now accept globs and brace expansions when
      specifying subtrees.
    * Cross-compile builds now provide CONFIG_SITE files to enable
      cross-compiling programs that require external site config
      files.  The default site config files are included.
    * The "cvc checkout" command can now check out multiple source
      troves in a single invocation.

  o Server Changes:
    * An "externalPasswordURL" configuration option has been added,
      which tells the server to call an external URL for password
      verification.  When this option is used, user passwords stored
      in the repository are ignored, and those passwords cannot be
      changed.
    * An authentication cache has been added, which is enabled by
      setting The authCacheTimeout configuration to the number of
      seconds the cache entry should be valid for.

  o Bug Fixes:
    * A bug that caused using groupName parameter with r.replace() to
      traceback has been fixed. (bz #1066)
    * Minimally corrupted/incorrect conary state files will no longer cause 
      conary to traceback. (bz #1107)
    * A bug that prevented upload progress from being displayed when
      using "cvc commit" has been fixed. (bz #969)

Changes in 1.0.14:
  o Client Changes:
    * Conary now creates shadows instead of branches when cooking onto
      a target label.  This means, for example, that local cooks will
      result in a shadow instead of a branch.
    * Conary now creates shadows on the local label when creating rollbacks
      instead of branches.
    * The branch command has been removed.  Any potential branch should be 
      done with a shadow instead.
    * The verify command now shows local changes on a local shadow instead
      of a local branch
    * Local changesets create diffs against a local shadow (instead of
      a branch) and --target for the commit command retargets to a shadow
    * User conaryrc entries are now searched from most specific target to
      least specific (bz #997)
    * A fresh install of a group will cause all of its contained components 
      to be installed or upgraded as well, without reference to what is 
      currently installed on your system -- no trove will be skipped because
      it is referenced by other troves on your system but not installed.
    * Changeset generation across distributed shadows now force file 
      information to be absolute instead of relative when the files are on
      different servers, eliminating server crosstalk on source checkin and
      when committing local changesets. (bz #1033)
    * Cvc merge now takes a revision, to allow you merge only up to a certain
      point instead of to head.

  o Server Changes:
    * Removed the ability for the server to log updates to its contents
      store (mirroring has made this capability obsolete)
    * logFile configuration directive now logs all XML calls
    * Split user management out from core authorization object
    * All user management calls are based on user and group names now
    * The user management web interface for the repository now allows
      the administrator to enable and disable mirroring for groups

  o Bug Fixes:
    * Conary will not traceback if you try to update to a trove with a name
      that matches a filesystem path that you don't have access to (bz #1010).
    * Conary will not raise an exception if a standard config file (~/.conaryrc,
      for example) exists but is not accessible.
    * cvc no longer allows . and .. to be added to source troves (bz #1014)
    * cvc remove handles removing directories (bz #1014)
    * conary rollback no longer tracebacks if you do not have write access to
      the conary database.
    * deeply shadowed versions would fail when performing some version 
      operations.  This caused, for example, local cooks of shadowed troves
      to fail.
    * using loadInstalled with a multiarch trove no longer tracebacks (bz #1039)
    * group recipes that include a trove explicitly byDefault False could result
      in a trove when cooked that had the components of that trove byDefault
      True.
    * Stop sending duplicate Host: headers, proxies (at least squid) mangle 
      these into one host header, causing failures when accessing rbuilder
      repositories that depend on that host header (bz #795)
    * The Symlink() build action should not enforce symlinks not
      dangling, and should instead rely solely on the DanglingSymlinks
      policy.
    * A bug that caused conary to treat a reference as an install when it
      should have been an update due to a miscalculation of what local updates
      had been made on the system has been fixed.

Changes in 1.0.13:
  o Client Changes:
    * A new "conary migrate" command for updating troves has been
      added.  "conary migrate" is useful for circumstances when you
      want to update the software state on a system to be synchronized
      with the default state of a group.  To do this, "conary migrate"
      calculates the changeset required to: 1) update the trove (if an
      update is available); 2) install any missing included troves; 3)
      synchronize included troves that have a mismatched version; 4)
      remove any referenced troves that are not installed by default.
    * The includeConfigFiles configuration directive now accepts http
      and https URLs.  This allows organizations to set up centralized
      site-wide conary configuration.
    * Conary now gives a more detailed error message when a changeset
      attempts to replace an empty directory with a file and
      --replace-files is not specified.

  o Build Changes:
    * The addSource source action will now replace existing files,
      rather than replacing their contents.  This implies that the
      mode of the existing file will not be inherited, and an
      existing read-only file will not prevent addSource from
      working.
    * The internal setModes policy now reports "suid/sgid" only for
      files that are setuid or setgid, rather than all files which
      have an explicitly set mode.  (bz #935)
    * TagSpec no longer will print out ignored TagSpec matches twice,
      once for tags specified in the recipe, and once for tags
      discovered in /etc/conary/tags/*.  (bz #902)
    * TagSpec will now summarize all its suggested additions to
      buildRequires in a single line.  (bz #868)
    * A new reportMissingBuildRequires policy has been added to summarize
      all suggested additions to buildRequires in a single line at the
      end of the entire build process, to make it easier to enhance the
      buildRequires list via cut-and-paste.  (bz #869)

  o Bug Fixes:
    * A bug that caused conary to traceback when a file on the file
      system is owned by unknown uid/gid has been fixed.  Conary will
      now print an error message instead.  (bz #977)
    * A bug that caused conary to traceback when an unknown Use flag
      was used when cooking has been fixed.  Previously, "cvc cook
      --flavor 'foobar'" would create a traceback.  Conary now says
      'Error setting build flag values: No Such Use Flag foobar'.
      (bz #982)
    * Pinned troves are now excluded from updateall operations.
      Previously conary would try to find updates for pinned troves.
    * Conary now handles applying rollbacks which include overlapping
      files correctly.  Previously --replace-files was required to
      apply these rollbacks.
    * the config file directive includeConfigFile is no longer case sensitive 
      (bz #995)

Changes in 1.0.12:
  o Client changes:
    * The rollback command now applies rollbacks up to and including
      the rollback number specified on the command line. It also
      allows the user to specify the number of rollbacks to apply
      (from the top of the stack) instead of which rollback to
      apply. (bz #884)
    * Previously, the code path for installing files as part of a new
      trove required an exception to be handled.  The code has been
      refactored to eliminate the exception in order to reduce install
      times.

  o Build Changes:
    * The cvc command now has a --show-buildreqs option that prints all
      build requirements.  The --no-deps argument for cvc has been
      aliased to --ignore-buildreqs for consistency.

  o Bug Fixes:
    * Installing into a relative root <e.g. --root foo> when running
      as root no longer generates a traceback. (bz #873)
    * Replaced files are now stored in rollbacks. (bz #915)
    * File conflicts are now also detected via the database, not just
      via real file conflicts in the filesystem.
    * A bug that resulted in multiple troves owning a file has been fixed.
    * Rollbacks of troves that were cooked locally will no longer
      raise a TroveIntegrityError.
    * The "conary remove" command no longer generates a traceback when
      the filename given cannot be unlinked. (bz #887)
    * The missing usage message displayed when "cvc" and "conary" are
      run with no command line arguments has been restored.
    * Rollbacks for initial contents files didn't work; applying
      rollbacks now ignores that flag to get the correct contents on
      disk. (bz #924)
    * The patch implementation now properly gives up on patch hunks
      which include changed lines-to-erase, which avoids erasing lines
      which did not appear in the origial version of the file. (bz
      #949)
    * Previously, when a normal error occurred while prepping sources
      for cooking (extracting sources from source archives, for
      example), conary would treat it as a major internal error.  Now
      the error message is simply printed to the screen instead.
    * A typo in a macro will now result in a more helpful error
      message.
    * A bug that caused a traceback when performing "conary rq" on an
      x86_64 box with a large installLabelPath where only an x86
      flavor of a trove was available on one label in the
      installLabelPath has been fixed (bz #961).
    * Conary no longer creates a rollback status file when one isn't
      needed.  This allows /var/lib/conarydb to be on read-only media
      and have queries continue to work/.
    * Reworked "conary remove" to improve error messages and fix
      problems with multiple files being specified, broken symlinks,
      and relative paths (bz #853, #854)
    * The mirror script's --test mode now works correctly instead of
      doing a single iteration and stopping.

Changes in 1.0.11:
  o Client Changes:
    * Conary will now allow generic options to be placed before the command
      you are giving to conary.  For example, 'conary --root=/foo query'
      will now work.
    * the remove command no longer removes file tags from files for no good 
      reason
    * rollbacks now restore files from other troves which are replaced as part
      of an update (thanks to, say, --replace-files or identical contents)
    * --replace-files now marks files as owned by the trove which used to
      claim them
    * You can now kill conary with SIGUSR1 to make conary enter a debugger
      when you Ctrl-C (or a SIGINT is raised)
    * --debug-all now enters a debugger in more situations, including option
      parsing fails, and when you hit Ctrl-C.
    * added ccs2tar, which will convert most absolute changesets (like those
      that cook produces) into tarballs
    * Troves now don't require dependencies that are provided by themselves.
      As troves are built with this new behavior, it should significantly speed
      up dependency resolution.
    * added a script to recalculate the sha1s on a server (after a label
      rename, for instance)
    * added a script to calculate an md5 password (for use in an info recipe,
      for example)

  o Build Changes:
    * Conary now supports a saltedPassword option to r.User in user info-
      packages.  Full use of this option will require that a new shadow package
      be installed.

  o Bug Fixes:
    * command-line configurations now override context settings

  o Build Changes:

Changes in 1.0.10:
  o Client Changes
    * Given a system based on rPath linux where you only installed
      !smp kernels, conary would eventually start installing smp
      kernels on your system, due to the way the update algorithm
      would determine whether you should install a newly available
      trove.  Conary now respects flavor affinity in this case and
      does not install the smp kernel.
    * Mirror configuration files can now specify uploadRateLimit and
      downloadRateLimit.
    * Updates utilizing changeset files are now split into multiple
      jobs properly, allowing changeset files which create users to
      work proprely.
    * "conary rollback" now displays progress information that matches
      the "conary update" progress information.
    * added --with-sources option for clone

  o Bug Fixes:
    * A bug that caused an assertion error when switching from an
      incomplete trove to a complete trove has been fixed.
    * A bug in perl dependencies that caused extra directories to be
      considered part of the dependency has been fixed.
    * A bug affecting updates where a pinned, partially installed
      package was supposed to be updated due to dependency resolution
      has been fixed.
    * A bug that prevented updates from working when part of a locally
      cooked package was replaced with a non-locally cooked component
      has been fixed.  The bug was introduced in Conary 1.0.8.
    * A bug that caused a segfault when providing an invalid type to
      StringStream has been fixed.
    * The troveInfo web page in the repository browser now displays
      useful error messages instead of traceback messages.  The
      troveInfo page also handles both frozen and non-frozen version
      strings.
    * A bug that caused conary to download unnecessary files when checking out
      shadow sources has been fixed.
    * A bug that caused "cvc rdiff" between versions of a trove that
      were on different hosts to fail has been fixed.
    * Fixed a bug when determining local file system changes involving a file 
      or directory with mtime 0.
    * The --signature-key option was restored

Changes in 1.0.9:
  o Client Changes:
    * A new dependency resolution method has been added which can be turned
      on by setting resolveLevel to 2 in your conarycfg:  If updating trove 'a'
      removes a dependency needed by trove 'b', attempt to update 'b' to
      solve the dependency issue.  This will allow 'conary update conary'
      to work as expected when you have conary-build installed, for example.
    * Switched to using more of optparse's capabilities, including --help
      messages.
    * One short option has been added, cvc -m for message.

  o Bug Fixes:
    * Recipes that use loadRecipe('foo') and rely on conary to look upstream
      to find their branch now work correctly when committing.
    * A bug affecting systems with multiple groups referencing the same troves,
      where the groups are out of sync, has been fixed.
    * the mirror client now correctly handles duplicate items returned in
      trove lists by older servers
    * A bug that caused the mirror client to loop indefinitely when
      doing a --full-trove-sync has been fixed
    * conary rq --trove-flags will now display redirect info even if you
      do not specify --troves (bug #877)
    * dep resolution now support --flavors --full-versions output (bug #751)
    * cvc merge no longer tracebacks if files were added on both upstream
      and on the shadow
    * admin web access for the server doesn't require write permission for
      operations which also require admin access (bug #833)
    * A bug that caused r.remove() in a group to fail if the trove being
      removed was recursively included from another group has been fixed.
    * Conary update tmpwatch -tmpwatch:debuginfo will now erase 
      tmpwatch:debuginfo.
    * An ordering bug that caused info packages to not be updated with their
      components has been fixed.
    * Updates will now happen in a more consistent order based on an
      alphabetic sort.
    * the repository server now handles database deadlocks when committing
       changesets
  o Server Changes:
    * getNewSigList and getNewTroveList could return troveLists with
      duplicate entries

  o Documentation Changes:
    * The inline documentation for recipes has been significantly
      improved and expanded, including many new usage examples.

Changes in 1.0.8
  o Client changes:
    * Conary will now replace symlinks and regular files as long as their
      contents agree (bug #626)

  o Bug Fixes:
    * An error in the method of determining what local changes have been 
      made has been fixed.

Changes in 1.0.7:
  o Client changes:
    * A better method of determining what local changes have been made to a
      local system has been implemented, improving conary's behavior when
      updating.

  o Bugfixes:
    * A bug that caused the user to be prompted for their OpenPGP
      passphrase when building on a target label that does not match
      any signatureKeyMap entry has been fixed.  Previously, if you
      had a signatureKeyMap entry for conary.example.com, and your
      buildLabel was set to conary.example.com@rpl:devel, you would be
      prompted to enter a passphrase even when cooking locally to the
      local@local:COOK label.
    * Dependency resolution will no longer cause a trove to switch
      branches.
    * If a component is kept when performing dependency resolution
      because it is still needed, it's package will be kept as well if
      possible.
    * "conary q --path" now expands symlinks found in the path to the
      file in question. (bug #855)
    * Committing a changeset that provided duplicate file streams for
      streams the server previously referenced from other servers no
      longer causes a traceback.
    * Conary's patch implementation how handles patches which are
      already applied. (bug #640)
    * A server error triggered when using long flavor strings in
      server queries has been fixed.

  o Build fixes:
    * Group cooking now produces output to make it easier to tell what
      is happening.  The --debug flag can be used to get a more
      detailed log of what troves are being included.

  o Server changes:
    * The server traceLog now logs more information about the
      repository calls


Changes in 1.0.6:
  o Repository changes:
    * The commitaction script now accepts the standard conary arguments
      --config and --config-file.

  o Bugfixes:
    * cvc merge on a non-shadow no longer returns a traceback (bz# 792),
      and cvc context foo does not return a traceback when context foo does
      not exist (bz #757)  Fixed by David Coulthart.
    * A bug that caused new OpenPGP keys to be skipped when troves
      were filtered out during mirroring has been fixed.
    * opening invalid changesets now gives a good error message instead of
      a traceback
    * removed obsolete changemail script
    * Exceptions which display fileId's display them as hex sha1s now
      instead of as python strings
    * A bug where including a redirect in a group that has autoResolve 
      caused conary to traceback has been fixed.
    * A bug that kept conary from prompting for your password when committing
      has been fixed.
    * A bug that randomized the order of the labels in the  installLabelPath 
      in some error messages has been fixed.

  o Build fixes:
    * The default ComponentSpec for :perl components now include files
      in site_perl as well as in vendor_perl.
    * Ruby uses /usr/share/ri for its documentation system, so all files
      in %(datadir)s/ri are now included in the default :doc ComponentSpec.

Changes in 1.0.5:
  o Performance improvements:
    * The use of copy.deepcopy() has been eliminated from the
      dependency code.  The new routines are up to 80% faster for
      operations like DependencySet.copy().
    * Removing files looks directly into the file stream of the file
      being removed when cleaning up config file contents rather than
      thawing the full file stream.
    * Getting a single trove from the database without files returned file
      information anyway
    * Trove.applyChangeSet() optionally skips merging file information
    * Cache troves on the update/erase path to avoid duplicate fetchs from
      the local database

  o Bugfixes
    * Installing from a changeset needlessly relied on troves from the 
      database having file information while processing redirects
    * Extraneous dependency cache checks have been removed from the
      addDep() path.
    * When removing files, conary now looks up the file flags directly
      in the file stream in order to clean up config file contents.
      Previously the entire file stream was thawed, which is much more
      resource intensive.

  o Build fixes:
    * r.addArchive() now supports rpms with bzip2-compressed payloads.

Changes in 1.0.4:
  o Performance improvements:
    * The speed of erasing troves with many dependencies has been
      significantly improved.
    * The join order of tables is forced through the use of
      STRAIGHT_JOIN in TroveStore.iterTroves() to work around some
      MySQL optimizer shortcomings.
    * An --analyze command line option has been added to the
      stand-alone server (server.py) to re-ANALYZE the SQL tables for
      MySQL and SQLite.  This can significantly improve repository
      performance in some cases.
    * The changes made to dependency string parsing were a loss in
      some cases due to inefficiency in PyArg_ParseTuple().
      Performance sensitive paths in misc.c now parse the arguments
      directly.

  o Bugfixes:
    * An Apache-based conary repository server no longer logs
      tracebacks in error_log when a client disconnects before all
      data is sent.
    * A bug that caused cross repository commits of changesets that involved
      a branched trove to fail in some cases has been fixed.
    * If an entitlement is used for repository access, it is now sent
      over HTTPS instead of HTTP by default.
    * The conary emerge command no longer attempts to write to the root
      user's conary log file.
    * conary showcs --all now shows not-by-default troves.
    * Previously, there was no way using showcs to display only the troves
      actually in a changeset - conary would by default access the repository
      to fill in any missing troves.  Now, you must specify the
      --recurse-repository option to cause conary to search the repository
      for missing troves.  The --trove-flags option will now display when a
      trove is missing in a changeset.
    * A bug that caused showcs --all to display file lists even when --ls
      was not specified has been fixed.
    * When mirroring, you are now allowed to commit a trove that does
      not have a SHA1 checksum set.  This is an accurate replication
      of the data coming from the source repository.
    * A bug affecting multiple uses of r.replace() in a group recipe has been
      fixed.
    * A bug that caused components not to be erased when their packages were 
      erased when a group referencing those packages was installed has been 
      fixed.

Changes in 1.0.3
  o Client changes:
    * Conary displays full paths when in the error message generated
      when it can't open a log file rather than leaving out the root 
      directory.

  o Performance improvements:
    * A find() class method has been added to StreamSet which enables
      member lookups without complete thawing.
    * The code path for committing filestreams to repositories now
      uses find() to minimize file stream thaws.
    * DBstore now supports precompiled SQL statements for SQLite.
    * Retrieving troves from the local system database no longer
      returns file information when file information is not requested.
    * Dependencies, dependency sets, StreamCollections, file
      dictionaries, and referenced file lists now use C parsing code
      for stream thawing.
    * Extraneous trove instantiations on the system update path have
      been eliminated.
    * Adding troves to the local database now uses temporary tables to
      batch the insertions.

  o Bugfixes:
    * A bug that caused a mismatch between file objects and fileIds
      when cloning a trove has been fixed.

Changes in 1.0.2:
  o Bugfixes:
    * A bug that caused redirects to fail to build when multiple
      flavors of a trove exist has been fixed.
    * A bug with cooking flavored redirects has been fixed.
    * The cvc command no longer enforces managed policy with --prep.
    * A bug that caused disttools based python packages to be built as
      .egg files has been fixed.  This bug was introduced in conary
      0.94.
    * A bug that prevented checking in a recipe that deleted policy
      has been fixed.
    * A bug that prevented entitlements from being recognized by an
      Apache conary repository server when no username and password
      were set for a server has been fixed.
    * A bug that prevented errors from being returned to the client
      if it attempts to add an invalid entitlement key or has
      insufficient permission to add the entitlement key has been
      fixed.  An InvalidEntitlement exception has been added.
    * A repository bug prevented the mirror client from obtaining a
      full list of new troves available for mirorring has been fixed.
    * A bug in cooking groups caused the groups resulting from an
      r.addAll() to not respect the original group's byDefault
      settings in some cases has been fixed.

Changes in 1.0.1:
  o Database schema migration
    * Over time, the Conary system database schema has undergone
      several revisions.  Conary has done incremental schema
      migrations to bring old databases in line with the new schema as
      much as possible, but some remnants of the old schema remain.
      When Conary 1.0.1 runs for the first time, the database will be
      reloaded with a fresh schema.  This corrects errors that can
      occur due to incorrect SQL data types in table definitions.  An
      old copy of the database will be saved as "conarydb-pre-schema-update".

Changes in 1.0:
  o Bugfixes
    * A bug that allowed a group to be installed before children of
      its children were installed has been fixed.  This ensures this
      if a an update is partially completed, it can be restarted from
      where it left off.
    * A bug in python dependencies that sometimes resulted in a plain 
      python: __init__ dependency has been fixed.
    * A bug that dropped additional r.UtilizeUser matches for a file after
      the first one has been fixed.
    * Accessing a repository with the wrong server name no longer
      results in an Internal Server Error.  The error is marshaled
      back to the client.

Changes in 0.97.1:
  o Bugfixes
    * A bug has been fixed that allowed the "incomplete" flag to be
      unset in the database when applying changesets of troves that
      have no "incomplete" flag.  This resulted in "StopIteration"
      exceptions when updating the trove.
    * A bug has been fixed in the code that selects the OpenPGP key
      to be used for signing changesets at cook time.

Changes in 0.97:
  o Client changes:
    * All troves that are committed to repository through commits,
      cooks, branches, shadows, and clones, now always have SHA1
      checksums calculated for them.
    * Trove objects now have a version number set in them.  The
      version number is increased when the data types in the Trove
      object are modified.  This is required to ensure that a Conary
      database or repository has the capability of storing all the
      information in a Trove.  All trove data must be present in order
      to re-calculate SHA1 checksums.  If a local system understands
      version 1 of the Trove object, and a repository server sends a
      changeset that contains a version 2 Trove, an "incomplete" flag
      will be set for trove's entry in the database.  When accessing
      that trove later for merging in an update, the client will go
      back and retrieve the pristine Trove data from the repository
      server so it will have all the data needed to preform three way
      merges and signature verification.

  o Repository changes:
    * Repositories will now reject commits whose troves do not have
      correct SHA1 checksums.

Changes in 0.96:
  o Client changes:
    * conary rq now does not use affinity by default, use --affinity to turn
      it on.  The rq --compatible-troves flag has disappeared.  Now 
      you can switch between displaying all troves that match your system 
      flavor and that match affinity flavor by switching between
      --available-troves with and without the --affinity flag.
    * conary q now displays installed, not by default troves by default,
      but skips missing troves.
    * Fixed an update bug where updating an x86 library on an x86_64 system
      would cause conary to switch other x86_64 components for that library
      to x86 versions.
    * update job output is compressed again
    * Fixed an update bug where if you had made a local change to foo, and then 
      updated a group that pointed to an earlier version of that trove,
      the trove could get downgraded

  o Other changes:
    * Mirroring now mirrors trove signature

Changes in 0.95:
  o Client changes:
    * The "conary verify" command now handles non-regular files with
      provides and requires (for example, symlinks to shared libraries
      that provide sonames).
    * The "conary showchangeset" command now takes --recurse and
      --no-recurse arguments.
    * All info-* packages are now updated in their own individual jobs;
      this is required for their dependencies to be reliable.
    * The conary syncchildren command now will install new packages
      when appropriate.

  o Repository changes:
    * Additional logging has been added to the repository server.
      Logging is controlled by the "traceLog" config file variable,
      which takes a logging level and log path as arguments.
    * Conary now detects MySQL Database Locked errors and will retry
      the operation a configurable number of times.  The "deadlockRetry"
      configuration variable controls the number of retries and
      defaults to 5.

  o Build changes:
    * Conary now uses site.py to find all possible correct elements of
      sys.path when generating python provides and requires.  Previously,
      new elements added via .pth files in the package being built would
      be ignored for that package.
    * The PythonSetup() build action now works properly with setup.py
      files that use "from setuptools import..." instead of "import
      setuptools".

  o Other changes:
    * The conarybugz.py script has been restored to functionality by
      moving to the conaryclient interface for accessing the
      repository.

Changes in 0.94:

  o Redirects no longer point to a specific trove; they now redirect
    to a branch. The client chooses the latest version on that branch
    which is compatible with the local system.

  o Bug Fixes
    * A bug in getNewTroveList() that could cause duplicate
      troves to be returned has been fixed.
    * A bug that caused a repository server running under Apache to
      fail with an Internal Server Error (500) when a client requested
      a changeset file that does not exist has been fixed.
    * Conary no longer displays an error when attempting to write to a
      broken pipe.  (bug #474)
    * Conary now respects branch affinity when moving from old-style
      groups to new-style groups.

  o Client changes:
    * The query/repquery/showcs command line options have been
      reworked.  See the conary man page for details.
    * When "cvc merge" is used to merge changes made on the parent
      branch with changes made on a shadow, conary now records the
      version from the parent branch that was used for the merge.
      This is required to allow conary to handle changing the upstream
      version on a shadow.  It is also useful for accounting
      purposes.  (bug #220)
    * "conary emerge" can now be performed on a recipe file.
      Previously you were required to emerge from a repository. (bug
      #526)
    * Progress is now displayed as conary applies a rollback. (bug #363)
    * Java, Perl, and Python dependencies are now enforced by default.

  o Build changes
    * PythonSetup() no longer passes the --single-version-externally-managed
      argument to setup.py when it uses distutils instead of setuptools.

Changes in 0.93:
  o Bug Fixes
    * A bug in the "conary verify" code sometimes resulted in an
      unhandled TroveIntegrity exception when local modifications were
      made on the system. (bug #507)
    * Usernames and passwords with RFC 2396 reserved characters (such
      as '/') are now handled properly. (bug #587)

  o Server changes
    * Standalone server reports warnings for unsupported configuration options
      instead of exiting with a traceback.
    * Compatibility for repositoryDir has been removed.
    * A bug caused queries for multiple flavors of the same trove
      to return incorrect results has been fixed.
    * Apache hooks now ignore IOErrors when writing changesets to the
      client.  These normally occur when the client closes the
      connection before all the data is sent.

  o Client changes
    * SHA1 checksums are now computed for source checkins and local
      change set commits.
    * Flavor affinity is now more relaxed when updating troves.  For
      example, if you have a trove with flavor that requires sse2 but
      your system flavor is ~!sse2, conary will only prefer troves
      with sse2 enabled instead of requiring it.

  o Build changes
    * PythonSetup() now correctly requires python-setuptools:python
      instead of python-setuptools:runtime.
    * Automatic python dependency provision now searches more directories
      to better support multilib python.
    * Conary now defaults to building in ~/conary/builds instead of
      /var/tmp/conary/builds, and caching in ~/conary/cache instead
      of /var/cache/conary.

Changes in 0.92:
  o Package Building Changes:
    * Conary policy has been split out into the conary-policy package.
      (Some policy was left in conary proper; it is needed for
      internal packaging work.)
    * Conary prints out the name of each policy as it runs, making it
      possible to see which policies take the most time.
    * BuildLog files no longer contain lines that end with \r.
    * A new 'emergeUser' config item has been added.  Conary will
      change to this user when emerging packages as root.
    * --no-deps is now accepted by 'conary emerge'.

  o Group Building Changes:
    * A bug has been fixed in dependency checking when using
      autoResolve where deleted weak troves would be included in
      autoResolve and depChecks.

  o Client changes:
    * Conary can now rate limit uploads and downloads.  The rate limit
      is controlled by the "uploadRateLimit" and "downloadRateLimit"
      configuration variables, which is expressed in bytes per second.
      Also, Conary displays the transfer rate when uploading and
      downloading.  Thanks to Pavel Volkovitskiy for these features.
    * The client didn't write config files for merged changesets in
      the right order, which could result in changesets which could
      not be committed to a repository.
    * Fixed a bug in the update code caused conary to behave
      incorrectly when updating groups.  Conary would install
      components of troves that were not installed.

  o General Bug Fixes
    * Conary did not include the trove sha1 in the troveinfo diff
      unconditionally.  This prevents clients from being able to
      update when a repository is forced to recalculate sha1
      signatures.

Changes in 0.91:
  o Bugfixes
    * A bug was fixed the code that freezes path hashes.  Previously,
      path hashes were not sorted in the frozen representation.  Code
      to fix the frozen path hashes in databases and repositories has
      beed added.
  o Build
    * added cleanAfterCook config that controls whether conary tries to
      clean up after a successful build

Changes in 0.90.0:
  o Code Structure/Architecture Changes:
    * Conary now has the concept of "weak references", where a weak reference
      allows conary to be able to recognize the relationship between a
      collection and the children of collections it contains.  This allows
      us to add several new features to conary, documented in Client and Build
      changes.
    * SQL operations have been migrated to the dbstore driver to allow
      for an easier switch of the database backends for the server side.
    * Various query and code structure optimizations have been
      implemented to allow running under MySQL and PostgreSQL.

  o Documentation Changes:
    * Added summaries about updateall in the conary man page and added
      information about the command-line options for conary rq.
    * Clarified behavior of "conary shadow --source-only" with respect to
      rPath bug #500.
    * Added synonyms for cvc and conary commands which have shortcuts
      (ex: checkout and co).
    * Added man page entry about cvc clone.

  o Package Building Changes:
    * Build logs now contain unexpanded macros, since not all macros
      may be defined when the build log is initially created.
    * The emerge command can now accept version strings.
    * The RemoveNonPackageFiles policy now removes fonts.cache*,
      fonts.dir, and fonts.scale files, since they are always
      handled by tag handlers.
    * The Make() build action can now take a makeName keyword argument
      for cases when the normal Make() handling is exactly right but
      a different make program is required (nmake, qmake, etc.).
    * The new PythonSetup() build action uses very recent versions
      of the python setuptools package to install python programs
      which have a setup.py that uses either the old disttools or
      new setuptools package.
    * fixed bug #bz470: loadInstalled('foo') will now work when you have
      installed a local cook of foo.

  o Group Building Changes:
    * add() now takes a "components" option.  r.add(<package>,
      components=['devel', 'runtime'])  will install <package>, but only the
      'runtime' and 'devel' components of <package> by default.
    * remove() can now 'remove' troves within child troves.
    * When a component is added, (either via r.add() or dep resolution)
      is automatically added as well (though not all its sibling components)
    * A new r.removeComponents(<complist>) command has been added.  It
      allows you to create a group where all devel components are
      byDefault False, for example: r.removeComponents(['devel',
      'devellib']).
    * The installPath used to build a group in is now stored in troveInfo.
    * r.addAll() now recurses through all the included groups
      and creates local versions of them as well by default.
    * A new r.replace(<name>, <newversion>, <newflavor>) command has
      been added.  It removes all versions of name from all groups in
      the recipe and replaces them with the version found by searching
      for newVersion, newFlavor.

  o Client Changes:
    * When committing source changes in interactive mode, conary will ask you
      you to confirm the commit.
    * A new configuration option, autoResolvePackages, tells conary to install
      the packages that include the components needed for dep resolution.
    * You can now install locally cooked groups.
    * If foo is a redirect to bar, and you run 'conary update foo' when
      foo is not installed on your system, conary will act as if you had
      typed 'conary update bar'.  Previously, it would act as if you had typed
      'conary update bar --no-recurse'.

  o Config Changes:
    * Conary config handling now supports comments at the end of config lines.
      # can be escaped by a \ to use a literal # in a configuration option.
    * Default macros used in cooking are now stored in /etc/conary/macros.
      The 'defaultMacros' parameter determines where cvc searches for macro
      definitions.
    * Conary configuration now searches for configuration files in 
      /etc/conary/conf.d/ after reading in /etc/conaryrc

  o Server Changes:
    * Creating changesets atomically moves complete changesets into place.
    * The contents store no longer reference counts entries.
    * Added support for trove marks to support mirroring.  A client
      can use a trove mark to ask the server for any trove that has
      been added since the last trove mark mirrored.
    * Added the hasTroves() interface to support mirroring.  This allows
      the mirror client to make sure that the target mirror does not
      already have a trove that is a candidate for mirroring from the
      source repository.
    * Added support for traceback emails from the repository server.
    * The repository contents store was reworked to avoid reading
      precompressed gzipped data twice (once to double check the uncompressed
      contents sha1 and once to copy the file in place).
    * We have changed the way schema creation and migration is handled
      in the repository code. For administrative and data safety reasons,
      schema upgrades and installs can be performed from now on only by
      running the standalone server (conary/server/server.py --migrate),
      thus avoiding race conditions previously created by having multiple
      Apache processes trying to deal with the SQL schema updates.

   o Command Changes
    * A new script that mirrors repositories has been added.  It is in
      the scripts/ directory in the source distribution of Conary.

Changes in 0.80.4:
  o Build Changes:
    * PackageRecipe has been changed to follow our change to split
      conary into three packages.
    * x86_64 packaging elimintated the conary:lib component to follow x86
      (those files now belong in conary-build:lib)

Changes in 0.80.3:
  o Client Changes:
    * The internal branch source and branch binary flags were changed
      to a bitmask.
    * The warning message printed when multiple branches match a cvc
      checkout command has been improved.
    * Only interactive mode can create binary shadows and branches, and
      a warning is displayed before they are created (since source branches
      are normally the right thing to use).

  o Build Changes:
    * Files in subdirectories named "tmp" are no longer automatically
      excluded from packaging, except for /tmp and /var/tmp.
    * DanglingSymlinks now traverses intermediate symlinks; a symlink
      to a symlink to a symlink will no longer confuse it.

Changes in 0.80.2:
  o Client Changes:
    * Bugs in "conary update foo=<old>--<new>" behavior have been
      fixed.
    * "cvc co foo=<label>" will now work even if you don't have a
      buildLabel set
    * "conary showcs" will now work more nicely with group changesets.
    * "conary showcs --all" no longer shows ids and sha1s.
    * We now never erase pinned items until they are explicitly unpinned.
    * "conary verify" and "conary q --diff" work again.
    * "conary q tmpwatch --components" will display the components
      installed for a package.
    * The pinTroves config item behavior has been fixed.  It now
      consistently pins all troves that match a pinTrove line.
    * When a trove is left on the system because of dependency resolution
      during an update, a warning message is printed.
    * Command line configuration, such as --config
      'buildLabel conary.rpath.com@rpl:devel', now overrides context
      configuration.

  o Server Changes:
    * The repository server now retries a request as an anonymous user
      if the provided user authentication information does not allow
      a client request to succeed.
    * When using "server.py --add-user" to add a user to a repository
      server, the user will only be given admin privileges if --admin
      is added to the command line.  Previously, all users added with
      server.py had admin privileges.  Additionally, if the username
      being added is "anonymous", write access is not granted.

  o Build Changes:
    * It is now possible for a recipe to request that specific
      individual requirements be removed from files using the
      exceptDeps keyword argument to r.Requires().  Previously
      you had to accept all the dependencies generated by r.Requires()
      or none of them.
    * r.Replace() now takes a lines=<regexp> argument, to match a line based
      on a regexp.
    * The EnforceJavaBuildRequirements policy has been added.  When
      you are packaging precompiled Java software where you have
      .class/.jar files but no .java files, you can use "del
      EnforceJavaBuildRequirements" to prevent this from policy from
      generating false positives.
    * The EnforceCILBuildRequirements policy has been added.
    * Enforce*BuildRequirements now warn when a package has requirements
      which they don't fulfill themselves and which are not fulfilled by
      the system database.  (for example, soname dependencies from linking
      against libraries that are not managed by Conary on the system.)
    * Automated Perl dependencies have been added, for both provides
      and requires.  They are not yet enforced, in order to give time
      to adapt while perl packages are being re-built.
    * The EnforcePerlBuildRequirements policy has been added.
      Failures found by this policy may be caused by packages on the
      system not having been rebuilt yet with Perl dependencies, but
      could also show bugs in the Perl dependency code.
    * Automated Python dependencies have been added, for both provides
      and requires.  Like Perl dependencies, they are not yet
      enforced.
    * The EnforcePythonBuildRequirements policy has been added, with
      the same caveats as EnforcePerlBuildRequirements.
    * Conary now writes more information about the build environment
      to the build log when cooking.
    * A bug that caused r.Requires('file:runtime') to create a file
      dependency on 'runtime' instead of trove dependency on
      'file:runtime' has been fixed.
    * Java dependencies now properly ignore array elements in all cases,
      removing false Java dependencies like "[[I" and "[[B".


Changes in 0.80.1:
  o Client Changes:
    * User names and passwords are no longer allowed in repository maps;
      "user" configuration entries must be used instead.
    * The clone command now allows you to clone a binary onto the same
      branch, without having to reclone the source.
    * The TroveInfo table on the client is getting corrupted with
      LoadedTrove and BuildReq entries for components.  These entries
      are only valid on packages.  Code was added to catch when this
      happens to aid debugging.  Additionally, Conary will
      automatically remove the invalid entries the first time 0.80.1
      is run.
    * Environment variables are expanded in paths in conary configuration files.
    * localcs now allows the version and flavor to be specified for a trove
    * conary scs --all now behaves the way it used to again
  o Build Changes:
    * Java dependency generation is now enabled; Java dependency enforcement
      is still disabled.
    * The skipMissingSubDir keyword argument now actually works correctly
      when the subdirectory is missing.
  o Common Changes:
    * Entitlement support has been added as an alternate method of
      authentication.

Changes in 0.80.0:
  o Client Changes:
    * The logic for defining updates across a hierarchy has been completely
      replaced. Instead of rigidly following the trove digraph, we flatten
      the update to choose how troves get updated, and walk the hierarchy
      to determine which updates to actually apply.
    * Dependency resolution could include troves which caused duplicate
      removals for the troves those included troves replace
    * Chroot handling was broken in 0.71.2 and prevented the user name
      lookup code for the chroot from exiting back out of the chroot
    * showchangeset on relative changesets now displays them as jobs.
    * query and queryrep now exclude components if they match their
      package name
    * Conary cleans up rollbacks when a changeset fails to apply.
      Previously, an invalid changeset was saved in the rollback
      stack, which made applying it impossible
    * Removed direct instantiation of NetworkRepositoryClient object; it
      should be created by calling ConaryClient
    * repositoryMap should not contain usernames and passwords now; user
      config file option should hold those instead (user *.rpath.org user pass)
    * If a user name is given without a password the password will be prompted
      for if the repository returns a permissions error
    * added --components parameter to q and rq to not hide components
    * conary update --full-versions --flavors now will work as expected
    * fixed a bug with conary erase foo=/branchname
    * When in multi-threaded mode, the download thread now checks to see
      if the update thread wants to exit.  This fixes many of the
      "timeout waiting for download thread to terminate" messages.
    * Fixed bug where conary erase foo --no-deps wouldn't erase a component
      of foo if it was required by something else
  o Build Changes:
    * Dependencies are now generated for Java .class and .jar files.
      They are not yet enforced, to give time to rebuild Java packages.
    * Java dependency generation has been turned off until 0.80.1 in
      order to wait until there is a deployed version of Conary with
      long dependency handling; some .jar files have so many
      dependencies that they overflowed dependency data structures.
    * CheckDesktopFiles now looks in /usr/share/icons for icons, and
      can find icon names without extensions specified.
    * Build actions which take a subDir keyword argument now also can
      take a skipMissingSubDir keyword argument which, if set to True,
      causes the build action to be skipped if the specified subdirectory
      does not exist.  By default, those build actions will now raise
      an error if the directory does not exist, rather than running in
      the wrong subdirectory as they did previously.
    * You can now cook a recipe that has a superclass that is defined
      locally but a has supersuperclass that is in the repository.  Similarly,
      if you have a superclass that is in the repository but a supersuperclass
      locally, conary will find that as well
    * r.Replace with parameters in the wrong order will now behave correctly
    * The automatic :config component for configuration files has been
      disabled because Conary does not handle files moving between
      troves, and config files were being re-initialized when packages
      were updated.
  o Code structure:
    * queryrep, query, showchangeset, and update --info all use the same
      code to determine how to display their data.  Display.py was changed
      to perform general display operations.
    * query.py added
    * added JobSource concept for searching and manipulating lists of jobs.
    * moved datastore.py into repository module
    * Stubs have been added for adding python and perl dependencies, and
      the stubs have been set to be initially ignored.
    * The internal structure for conary configuration objects has changed
    * A new DYNAMIC size has been added to the StreamSet object.  This will
      cause StreamSet to use either a short or long int to store the size
      of the frozen data that is included in a frozen StreamSet, depending
      on the size of the data being stored.

Changes in 0.71.2
  o Client Changes:
    * The update-conary option has been renamed updateconary per
      bugzilla #428
    * buildPath can be set in contexts
    * cvc co <foo> will work even if there are two foos on the same label with
      different branches.  In that case, it will warn about the older foo
      which it doesn't check out
    * Test mode didn't work for updates and erases which were split into
      multiple jobs
  o Build Changes:
    * Combined the EtcConfig and Config policies, and deprecated
      the EtcConfig policy.
    * All config files default to being put into a :config component.
      This is overridden by any ComponentSpec specifications in the recipe.
    * A use flag has been added for xen defaulting to 'sense prefernot'.  This
      flag should be used to specify flavors for xen domU builds where special
      provisions are made for paravirtualized domU.
    * Added new CheckDesktopFiles policy to catch some more common errors
      in .desktop files.  (For now, it looks for common cases of missing
      icons; more may be added over time.)
    * The Requires policy now interprets synthetic RPATH elements (passed in
      with the rpath= keyword argument) as shell-style globs that are
      interpreted relative first to the destdir and then to the system.

Changes in 0.71.1:
  o Server Changes
    * Added iterTroves() call which iterates over large numbers of troves
      much more efficiently than a single getTrove() call would.
    * Split out FileRetriever object to allow file information to be pulled
      from the repository inside of an iterTroves() loop
    * The web interface shows the troves contained in a group trove instead
      of trying to list all files in a group.
  o Client Changes
    * Config file options that take a path as a value now support ~ for
      home directory substitution
    * Trove.diff() returns a standard job list instead of the previous
      only-used-here format
    * /var/log/conary tracks all update, remove, rollback, and erase events
    * Progress output is simplified when stdout is not a tty (no line
      overwrites)
    * Tracebacks during logged commands get copied to the log
    * Code which checked to see if a shadow has been locally modified didn't
      work for shadows more than a single level deep
    * When you are installing from changesets using --from-files, other troves
      in the changesets can be used for dependency resolution
  o Build Changes (cvc)
    * Additional calls are emulated by the filename_wrapper for the
      r.Run calls.
  o Code Structure
    * Split build/recipe.py into several smaller files
    * Moved OpenPGP keyTable access up call stack so that it can now be
      accessed outside of kid templates.
    * Move epdb code into its own package

Changes in 0.71.0:
  o Code Structure
    * conary now imports all python modules from a toplevel "conary"
      module.  This prevents conary from polluting the module namespace.
  o Client Changes
    * Clone didn't handle shadow version numbers correctly (and could create
      inconsistent version numbers)

Changes in 0.70.5:
  o Client Changes
    * Files changing to config files across distributed repositories now works.
    * The update code uses more consistent use of trove sources, and only
      makes explicit calls to the repository if asked.  This should make it
      possible to create interesting update filters.
    * Clone updated sequences it was iterating over, which is generally
      a bad idea (and caused clone to commit inconsistent troves)
  o Build Changes (cvc)
    * Locally cooked filesets now include file contents, making the
      filesets installable.
    * Fileset cooks now retrieve all of the file objects in a single
      network request per repository.
    * The new NormalizeLibrarySymlinks policy runs the ldconfig program
      in all system library directories.  This ensures that all the
      same symlinks that ldconfig would create when the shlib tag handler
      runs are packaged.  It also warns if ldconfig finds missing files.
    * New argument to r.Run(): "wrapdir" keyword argument behaves much
      like "filewrap" but takes a string argument, which limits the scope of
      %(destdir)s relocation only to the directories under the specified
      wrapdir, which is interpreted relative to %(destdir)s.  Works best
      for applications that install under one single directory, such
      as /opt/<app>
    * Clone, branch, and shadow all take --info now instead of --test
    * ELF files that dlopen() libraries can now be provided with
      synthetic soname dependencies with
      r.Requires('soname: libfoo.so', '/path/to/file')
    * r.Requires now enforces that packages that require a file and
      include that required file must also explicitly provide it. (bz #148)
  o Server Changes
    * Packages added to the repository are checked to ensure the version and
      flavor of all referenced components are the same as for the package

Changes in 0.70.4:
  o Client Changes
    * The trove that satisfies a dependency that is broken by erase is
      now displayed in the "Troves being removed create unresolved
      dependencies" message.
    * Components are now displayed on the same line as their parent
      package in "conary update" output.
    * A new 'interactive' option has been added to conary configuration.
      When set to true, conary will display info about clone, branch,
      update, and erase operations, and then ask before proceding.
  o Build Changes (cvc)
    * The CompilePython action has been fixed to accept macros at the
      beginning of its arguments, fixing a bug new in Conary 0.70.3.
    * The Requires policy can now be given synthetic RPATH elements;
      this is useful when programs are only intended to be run under
      scripts that set LD_LIBRARY_PATH and so do not intrinsically have
      the information they need to find their libraries.
    * Added --test to clone, branch, and shadow commands
    * Clone now supports --skip-build-info for less rigid version checks
      on cloned troves
    * Fixed usage message to better reflect reality
    * Cloning to a branch which already has a version with a compatible
      flavor now works.
    * cpio archive files are now supported for r.addArchive()
  o Repository Changes
    * The repository now serves up stored OpenPGP keys as a "Limited
      Keyserver"; users can retrieve keys, but not search or browse them.
      The keys are available via /getOpenPGPKey?search=KEY_ID. This
      is meant only to allow conary to automatically retrieve OpenPGP
      keys used to sign packages.

Changes in 0.70.3:
  o Client Changes (conary)
    * Conary now works harder to avoid having separate erase/installs,
      instead preferring to link those up into one update when possible.
    * Conary configuration now supports contexts.  Contexts are defined in
      sections starting with a [<name>] line, and provide contextual
      configurations for certain variables, defined in the man page.  All
      configuration options after the [<name>] will be associated with that
      context, and will override the default configuration when that context
      is active.  The current context can be selected by using the --context
      parameter, or by setting the CONARY_CONTEXT environment variable.
    * 'conary config --show-contexts' will display the available contexts
  o Build Changes (cvc)
    * A local cook of a trove foo will ensure that the changeset created is
      installable on your local system, by making sure the version number
      created is unique.
    * The builddir is no longer allowed to appear in ELF RPATHs.
    * The build documentation strings have been significantly updated
      to document the fact that for most strings, a relative path
      is relative to the builddir, but an absolute path is relative
      to the destdir.
    * The ManualConfigure action now sets the standard Configure
      environment.
    * cvc will allow you to cook a trove locally even when you are unable
      to access the trove's source repository
  * Common Changes:
    * Version closeness was improperly measured for troves on different
      branches when then label structure was identical
  o Repository Changes
    * Repository now has a config flag called requireSigs. Setting it to
      True will force all troves to have valid package signatures.  Troves
      lacking this will be rejected.  Enabling this option prevents the
      generation of branches, shadows, or clones since these troves are not
      signed.  It is not recommended that this option be enabled until the
      infrastructure is in place to provide package signatures for all types
      of troves.

Changes in 0.70.2:
  o Client Changes (conary)
    * GnuPG compatible trust metrics for OpenPGP Keys now exists. This
      makes it possible for conary clients to refuse troves that
      aren't properly trusted. The metrics currently in place mimic
      gpg behavior.
    * Running "conary update" in a directory that does not exist no
      longer fails with an error (bugzilla #212).  Note that "cvc
      update" still requires that the current working directory exists
      of course.
    * HTTP error conditions are handled more gracefully when commiting
      a change set. (bugzilla #334)
    * conary more reliably sets a non-zero exit status when an error
      occurs. (bugzilla #312)
    * When performing an update of a group that adds a trove foo,
      search the system for a older version of foo to replace if the
      original update command found a replacement by searching the
      system.
    * New option, "conary update-conary" has been added in an attempt
      to provide a workaround for future drastic protocol revisions
      such as what happened for 0.70
    * Methods for parsing command line update request and changeset requests
      have been added to conaryclient.cmdline
    * A metric for the distance between arbitrary versions on different
      branches has been added, and the code which matches troves changes
      between collections uses this code to give well-defined matches
      for all cases.
    * Rollbacks are now listed with the most recent on top
    * Troves which a group operation tries to remove will be left behind
      if they satisfy dependencies for other troves
    * updateall command respects pins on top-level troves
    * Dependency resolution no longer blows away pinned troves
    * conary update now takes a changeSpec, allowing you to specify both
      the version to remove and the update version, like
      'conary update foo=2.0--3.0'

  o Build Changes (cvc)
    * cvc more reliably sets a non-zero exit status when an error
      occurs. (bugzilla #312)
    * Building groups w/ autoResolve displays the revision of the
      troves which are being included
    * The change to automatically split up hardlink groups into
      per-directory hardlink groups has been reverted.  Instead,
      Conary enforces that link groups do not cross directories, but
      provides an exception mechanism for the rare cases where it is
      appropriate to do so.  The old LinkCount policy was renamed
      LinkType, and the new policy enforcing link group directory
      counting is now called LinkCount.
    * The NormalizeCompression policy no longer causes an error if you
      have two files in the filesystem that differ only by the .gz or
      .bz2 extension.
    * The Provides policy will not longer automatically provide soname
      dependencies for executable files that provide sonames.  A few
      executables do provide sonames, and 0.70.1 provided them as
      harmless extraneous provisions.

   o Repository Changes
     * A new getConaryUrl() method has been implemented to support the
       "conary update-conary" feature
     * Exception handling has been re-worked.  All exception classes
       that are marshaled back to the client are now in the
       repository.errors module.  Some of the most commonly used
       exception classes have been included in their previous modules
       for compatibility until code can be modified to use the new
       repository.errors module.

Changes in 0.70.1:
  * Collection merging didn't handle (admittedly obscure) cases where
    a component on the local system was updated to a new version of a
    trove, and updating that package also tries to update to that version
    but using a different path
  * Redirects are allowed in group cooking as long as the target of the
    redirect is also specified in the group (this allows cleaner handling
    when trying to clean up after label multiplicity)
  * Shorten display for versions and flavors in internal debugging output.
    Make str() output for versions and flavors return formatted strings.
  * ELF files finding non-system libraries via an RPATH did not always
    have the path to the library encoded in their dependency requirement,
    depending on whether the package also included some other (unrelated)
    non-system library.  Futhermore, system paths encoded in an RPATH were
    incorrectly honored.  Both of these bugs have been fixed.
  * Ownership policy now uses macros in the user and group definitions.
  * Symbolic links to shared libraries can now provide path-encoded
    soname dependencies (only manually, never automatically).
  * Removed outdated code with convoluted code for preventing providing
    soname dependencies in some cases; that code has been functionally
    replaced by limiting automatic soname dependencies to system library
    directories.
  * Instead of complaining about hardlinks spanning directories, Conary
    simply creates one link group per directory per hardlinked file.
  * Fixed bug which made source commits fail on cloned source troves

Changes in 0.70.0:
  o The client and server protocol versions have been changed and
    the filecontainer version number updated.
    * Upgrading from previous versions of Conary to 0.70.0 will
      require downloading a old-format changeset file from
      ftp://download.rpath.com/pub/conary/
    * Adding path hash data to TroveInfo overflowed the amount of
      storage space available in a StreamSet when a trove contained
      several thousand files.  In order to accommodate larger data
      stored in StreamSets, we have changed the way data sizes are
      handled.
    * With the changes to StreamSet, LargeStreamSet is obsolete.
      Changeset files used to used LargeStreamSet to represent data.
      Since we now just use a StreamSet, the changeset file format
      changed.
    * Since this version of Conary is incompatible with previous
      versions, we took this opportunity to do database and repository
      migrations that will allow us to make significant code cleanups
      in the near future.

 o Other smaller changes
    * Conary now does the right thing if the same trove is listed
      twice in an update due to recursion (it checks for duplicate
      installs of the same trove).
    * A bug where None would show up in CONARY files when an
      autosource file changed contents but did not change names has
      been fixed.

Changes in 0.62.16:
  * The "conary update" and "conary erase" commands now display the actions
    they take as they run (similar to --info output).
  * The --info output for "conary erase" and "conary update" has been
    reworked to be more user-friendly.
  * Added new conaryrc option signatureKeyMap to choose which signature
    to use when signing based on the label.
  * Fixed a bug where conary would only sign the last trove listed,
    instead of signing all troves listed.
  * The ComponentRequires policy now makes :devellib components require
    :data components if they exist.
  * Don't check for bucket conflicts when resolving during group cooks - if we
    want to check for bucket conflicts in groups, it will be readded in a more
    general way.
  * Removed extra freezes and thaws of files for a 8% improvement in install
    time for absolute change sets (at the cost of some memory, but thanks
    to splitting transactions this should be a good trade off).
  * Added removeIfExist call to miscmodule for some peformance improvement.
  * ELF files that find non-system libraries via an RPATH now have the path
    to the library encoded in their dependency requirement, matching the
    path encoded in the dependency provision.  Before this, the RPATH
    was ignored and the path encoding was only guessed within one source
    package.
  * The LinkCount policy now enforces the requirement that hardlink groups
    contain only files in the same directory as each other; no hardlinks
    between files in different directories are allowed.
  * When updating a group across branches, if a subtrove within the update has
    already been manually moved to the new branch by the user, conary will
    recognize this and sync that trove with the group
  * A new "closed" configuration variable has been added to the
    apache-based networked repository server.  When set, the server
    will always raise a "RepositoryClosed" exception when a client
    attempts to access it.  The configuration variable is a string.
    The string will also be returned to the client.
  * Removed install buckets and replaced with comparisons of hashed path
    values to determine trove compatibility.
  * If a trove is included in an update twice, once directly, and once
    implicitly through recursion, ignore the recursive update.
  * More constraints added to the repository schema
  * Added hasTrove to Items table for faster trove names check

Changes in 0.62.15:
  * The MakeDevices() policy now accepts mode= as a named argument.
  * Added (undocumented) --debug (prints debugging output),
    switched old (undocumented) --debug to now be --debugger (starts debugger
    on initialization)
  * Added debug messages to conaryclient/update.py
  * Cloning to the the same branch works (providing a good way of
    reverting changes)
  * Cloning now updates buildRequirements and loadedTroves in troveInfo
    and enforces their consistency on the target branch
  * Cloning groups is now supported
  * Fix update case where a group update should cause conary to search the
    system for an older version of a trove to replace.
  * If you update a trove foo locally to a new version on the same branch, and
    then update the containing group to a new version on a different branch,
    conary will now update foo to the new branch as well.
  * fix error message when you try to pin as non-root

Changes in 0.62.14:
  * The threading changes in .13 caused some error information to be lost.
    Tracebacks have now been fixed, and the download thread checks much more
    often to see if it needs to exit.
  * Catch InstallBucketConflicts exception

Changes in 0.62.13:
  o Repository Server changes
    * The Schema creation SQL statements have been rewritten in a more
      standardized form. Some indexes have been redefined and a number
      of views have made their way into the default repository schema.
    * The new call troveNamesOnServer can be used now by the netclient
      code for a much faster retrieval of all trove names available on
      all labels on a given server. Server and client protocol numbers
      have changed.
    * The getTroveList() server side function got a rework that should
      result in about a 50% execution time speedup on most queries.
    * The Metadata SQL query has been reworked to join tables in a
      much better order, speeding up the getMetadata call on a
      repository with many versions much faster.

  o Client changes
    * Conary now compresses XML-RPC requests before sending them to
      the repository server.  In order to use compression, the remote
      server must be running Conary 0.62.13 or later.  If the server
      is running an older version, the client will fall back to
      sending uncompressed requests.
    * The database conversion in 0.62.12 did not correct all
      out-of-order file streams.  A new conversion function is in
      0.62.13 that will examine every file stream and ensure that it
      is stored correctly in the database.
    * Versions from the contrib.rpath.com repository are automatically
      rewritten to point to contrib.rpath.org.  NOTE: if you have a
      label from the contrib.rpath.com repository in your
      InstallLabelPath (such as contrib.rpath.com@rpl:devel), you will
      need to modify it to point to contrib.rpath.org.
    * Install bucket handling now works for collections which were not
      fully installed.
    * A bug where database was left locked on exception during install
      when the download thread was still executing has been fixed.
    * The conaryclient code has been split into pieces.
    * Switched rollbacks to local@local:ROLLBACK
    * The main thread no longer blocks forever when the download
      thread fails.
    * Matching referenced troves in collections is no longer dependent
      on sort order of internal dictionaries.

  o Common Repository and Client changes
    * When a changeset is applied to the local system or committed to
      a networked repository, the fileIds are recomputed from the file
      objects and verified.  This prevents corrupted or miscomputed
      changesets from being committed to the repository or applied to
      the local system.

  o Building/Branching changes
    * Many changes have been made to cloning, including sideways
      cloning (creating a clone at the same branch depth as the clone
      source), better cloning with multiple flavors, separate cloning
      of source and binaries, resilience against duplicate troves,
      proper use of existing fileIds during clones, simultaneous
      cloning of multiple troves, and better clonedFrom tracking.
    * The default optflags for x86 changed to remove -mcpu, as it is
      deprecated in gcc.

Changes in 0.62.12:
  * Conary will no longer create a "rootroot" group while installing
    users whose primary group is "root".  It will now call the
    appropriate tag handler for user/group modifications if the tag
    handler is installed.
  * EnforceConfigLogBuildRequirements no longer suggests recursive
    build requirements for packages in which the configure script
    checks to see if the package is already installed.
  * Installing new version of pinned troves leaves the pinned trove in
    place if the two troves have compatible install buckets
  * By default, when you shadow a binary trove, its source is shadowed with it.
  * Instead of a --sources option, cvc shadow and cvc branch now take
    --source-only and --binary-only options that allow you to control whether
    sources or binaries are shadowed.
  * Branch and shadow commands now take an unlimited number of troves
    to branch/shadow.
  * Files sharing versions but with different contents (thanks to flavors)
    got lost when switching from one flavor of a trove to another
  * troves can now be specified for rq, q, and update as <labelpart>/<version>,
    e.g., foo=:rpl1/1.0, or foo=contrib.rpath.com@/2.3-1-2
  * version.hasParent() handles more cases of shadows of shadows correctly.
  * cooking troves into the repository with --flavor <newflavor> now modifies
    the flavor before the recipe is even loaded, not when the recipe's setup
    function is called.
  * add a check to ensure RPATHs in cooked packages do not have %(destdir)s
    or /tmp or /var/tmp in them.
  * EnforceSonameBuildRequirements has been temporarily changed to produce
    warnings instead of errors.
  * Dependncies and flavors didn't order things properly in their frozen forms
  * StreamCollections are now properly ordered

Changes in 0.62.11:
  * InstallBucket policy now allows using macros in component names.
  * The --resume option now works correctly when conary has
    automatically discovered a non-standard path for the main build
    directory.
  * A soname dependency is again generated for libraries outside of
    library directories, but the pathname is now included in the
    dependency.  Within a package, all matching dependencies are
    modified to include the path.  This is useful for cases where
    an application packages private versions of libraries -- the
    dependencies still need to be there so that inter-component
    requirements are honored, but they must not perturb the rest
    of the system.
  * Recursive pinning now behaves itself
  * Switch group recipe syntax to use r.add() instead of r.addTrove,
    r.remove() instead of r.removeTrove(), and add a
    r.setDefaultGroup() command to set the default group.

Changes in 0.62.10:
  * EnforceSonameBuildRequirements enhanced to handle correctly cases
    where more than one trove can resolve a single soname dependency.
  * EnforceConfigLogBuildRequirements now can take exceptions, which
    can be specified either as a filename (such as /usr/bin/bison or
    %(bindir)s/bison) or as a required trove (such as bison:runtime).
  * The trove.Trove initializer no longer allows for a trove to be created
    with a name that has more than one ":" character in it.
  * EnforceSonameBuildRequirements now can take exceptions, which are
    specified as a required trove (such as libfoo:devel) to avoid adding
    to the list of requirements.
  * EnforceSonameBuildRequirements now produces errors for missing build
    requirements, and EnforceConfigLogBuildRequirements now demonstrates
    very few false positives, and so has been updated to warning instead
    of info.
  * Added a check to warn when a trove is installed multiple times from
    the same branch with incompatible install buckets (--no-conflict-check
    overrides this check)
  * Redirects can now redirect to nothing, which allows components to
    disappear gracefully on a redirection
  * A soname dependency is now provided only if the library is in a
    default library directory, or in a directory explicitly added with a
    SharedLibrary(subtrees='/path/to/dir/') call.

Changes in 0.62.9:
  * EnforceConfigLogBuildRequirements policy added.  It looks through
    all config.log files anywhere under the build directory for programs
    that configure has found, and ensures that the transitive closure
    of the build requirements contains each file listed.  (That is, if
    the file /usr/bin/perl has been found, and intltool:runtime is in
    the buildRequires list, and intltool:runtime requires perl, then the
    requirement is satisfied.)  This policy currently produces some false
    positives; the "greylist" that tries to remove false positives needs
    to be expanded.
  * The repository server now uses a repository instance specific key
    cache.  This fixes KeyNotFound errors seen when running multiple
    repositories on one server.

Changes in 0.62.8:
  * The bug, introduced in 0.62.7, that caused Conary to stop short of
    recursing to the innermost troves when handling erasures has been fixed.
  * EnforceSonameBuildRequirements enhanced to use the system database to
    find the right missing build requirements.
  * Make users and groups in a repository such that they may not differ only
    in case, i.e. if user foo exists, user Foo cannot be created.
  * files in /usr/%(lib)s/python/.* are no longer automatically given an
    architecture flavor - if there are architecture-specific files in those
    dirs, they should result in an arch-specific flavor through normal
    means.
  * By default, no OpenPGP signatures will be added to troves when
    doing commits unless a fingerprint is explicitly set in conaryrc.
    Previously, if a keyring existed, the first key found would be used.

Changes in 0.62.7:
  * Some unneeded parts of the sql query in _getTroveList have been removed,
    improving performance.
  * The performance of the default (and most used) case of the
    getAllTroveLeaves has been increased up by using a specialized
    query.
  * Exception handling in the repository when revoked or expired keys
    are used has been corrected.
  * Signature checking now correctly checks the timestamp of the signature
    against the expiration time (if any) of the key that signed it.  If
    the signature timestamp is later than the expiration timestamp,
    the signature is rejected.
  * Pass 'Database is locked' repository errors to the client as a
    RepositoryLocked exception notifying user that the server is busy.
  * The 'yuck' script is no longer installed.
  * ComponentRequires now makes :runtime, :lib, :devellib, and :devel
    components all require their matching :config component if the
    :config component exists.  The :config component is not automatically
    created, but when it exists, it's always going to be because it
    is required by multiple other components.

Changes in 0.62.6:
  * mergeCollections() didn't always handle referenced troves changing
    byDefault status
  * Various cleanups and simplifications have been made to the trove
    removal determination

Changes in 0.62.5:
  * Allow selection of individual troves from change set files via --from-file
  * Recursive queries on local database could get upset by a missing trove
  * Underlying dependency code returns version and flavor for troves with
    broken dependencies
  * Underlying dependency code returns information on what removed trove
    caused a broken dependency
  * Removed --no-deps-recurse option
  * Greatly simplify dependency resolution logic
  * The version portion of a Release (version-sourceCount-buildCount)
    is no longer required to begin with a digit.
  * The Release parsing code has been cleaned up to use consistent
    naming, API documentation, and parse error messages
  * An unhandled exception when signing a trove twice with the same key
    has been fixed.
  * Old (now invalid) changesets are now removed from the changeset
    cache when a digital signature is added to a trove.
  * A package is now counted as empty if it contains only files automatically
    found by the AutoDoc policy.
  * CPackageRecipe now requires elfutils:runtime for eu-strip; this is
    needed for the existing debugedit:runtime requirement to do useful
    work.
  * Removed DistroPackageRecipe and moved its buildRequires list to
    PackageRecipe.  Use clearBuildReqs() to remove any of the base
    requirements for a package.
  * Install buckets are respected during dependency resolution
  * Updated the troveNames() call to a faster query, which should bring
    the run time of the "conary rq" back to a more reasonable limit
  * Race conditions and robustness problems have been fixed in
    the changeset cache.

Changes in 0.62.4:
  * Many places where lots of individual db calls were done to collect
    file objects have been collapsed into batched calls (5-10% speedup
    on some operations)
  * Fixed PGP key submission to not use a hidden form element.
  * Changed PGP key submission to use an xmlrpc call instead of
    modifying the database directly.
  * Added methods to change PGP key/user associations, and thereby
    disable a key.
  * Added an index to dependency resolution for a massive improvement
    on local system dependency performance on large updates.
  * Added the ability to get troves without file lists from the local
    database and use that when getting troves through the changeset
    trove source.
  * Previously, dependency resolution could cause duplicate
    trovesource entries.  This no longer occurs.
  * :lib and :devellib automatically have lib=%(lib)s install buckets.
  * A user management bug in the repository has been fixed.
    Previously, if you deleted a group followed by the user with the
    same name of the group, an unhandled exception occurred.
  * Looking up changeset cache entries in the cache database no longer
    uses exception handling to determine when database entries are
    invalid or stale.
  * The EnforceSonameBuildRequirements policy now recognizes :devellib
    as well as :devel components in buildRequires.

Changes in 0.62.3:
  * Don't link troves to groups when the branch has changed
  * Link new troves to collections (and new collections to old troves) when
    a trove isn't installed but a suitable replacement (meaning on the same
    branch) is available
  * Installing changesets w/ not by default from files broke
  * Fix a bug in the kid template that prevented permissions (ACLs) from being
    deleted from a repository.

Changes in 0.62.2:
  * Further reworkings of update code to be fully based on job sets. The
    absolute flag now defines whether a trove is newly installed or if
    it should be an update from an existing trove (when possible). Network
    changesets and changesets from files are treated almost identically now.
  * Swapped lock terminology for pin
  * Changed table names in database schema to better match the repository
    schema

Changes in 0.62.1:
  * UtilizeGroup fixed
  * conary updateall fixed
  * Disable SHA-1 integrity checks when trove changesets don't include
    files in various places
  * conary now prevents you from cooking empty groups

Changes in 0.62.0:
  * Initial OpenPGP (RFC 2440) based signature support has been
    added. Conary reads public keys from ~/.gnupg/pubring.gpg and
    /etc/conary/pubring.pgp.  Conary reads private keys from
    ~/.gnupg/secring.pgp.  Setting the "signatureKey" configuration
    variable to a key ID will select which key to use from the
    keyring. If signatureKey is not set, and there is a valid private
    keyring, the first key on the keyring will automatically be used
    to sign changesets when committing them to the repository.
    "cvc sign" adds a signature to a trove that already exists in the
    repository.
  * Change set generation on the command line is more flexible. It can generate
    erasure changesets as well as relative to nothing changesets
  * When creating multiple groups from the same recipe using newGroup(),
    Conary now searches all subgroups when resolving dependencies within
    a parent group
  * Conary no longer resolves dependencies for troves with byDefault=False
    (such as :test and :debuginfo).  Conary will now resolve dependencies in
    those troves only if you set checkOnlyByDefaultDeps=False.  When creating
    subgroups using newGroup(), pass the checkOnlyByDefaultDeps flag as an
    argument to the newGroup() function.
  * excludeTroves now applies to troves which have been added to
    already installed collections

Changes in 0.61.12:
  * You can now search for troves by <trove>=<host>@
  * A bug when cooking groups with depCheck = True (introduced in 0.61.10)
    has been fixed.
  * A new r.ByDefault policy controls how components are included in their
    enclosing packages; the default is True except for :test and :debuginfo
    components that default to False.
  * Cloning across repositories works
  * A bug in 'conary update --info' output was fixed

Changes in 0.61.11:
  * A bug that caused a database deadlock when removing entries from the
    changeset cache in the repository server has been fixed.
  * Added RegularExpressionList in conarycfg
  * Added lockTroves configuration option for autolock
  * Recurisvely included troves could be removed incorrectly when those
    troves were already present

Changes in 0.61.10:
  * The conary update command now takes a --sync parameter, documented in
    'man conary'
  * Groups now allow you to create a reference to another cooked trove,
    and use that reference to add troves that are contained in that trove.
    For example, if you want to create a group-python based on the troves in
    an already cooked group-dist, you add a reference to the group-dist in
    group-python, and pass the group-dist reference in when you call
    addTroves.
  * Work has begun towards generalizing the concept of a trove source.
    A class SimpleTroveSource has been added that, when subclassed and given
    access to the troves, will allow you to call findTroves to search that
    source.  The same code is used in update code to unify updating from
    the repository and from changesets, and it is used to provide the search
    capabilities for the local database.
  * Conary now allows all files, not just regular files, to have
    dependencies.  This is necessary for user/group dependencies for
    non-regular files to work.  Packages built with 0.61.10 or later
    that have non-regular files with non-root user or group will not
    be readable by Conary versions 0.61.9 or earlier.
  * Shadowing now preserves the byDefault flag, and handles reshadowing
    collections gracefully now
  * Update preprocessing now works on absolute changesets instead of
    relative ones, providing massive cleanups. Code uses sets of jobs
    instead of changesets for job representation, allowing still more
    cleanups. Many bugs seem to have gone away.

Changes in 0.61.9:
  * Fix a bug added in 0.61.8 that breaks tag handlers

Changes in 0.61.8:
  * Fix a bug introduced in 0.61.7 that occurred when, in the repository,
    either the Users table or Groups table was empty when creating a new group.
  * Add --buildreqs, --flavors options to q and rq.
  * Primary troves should not have their trove change sets overridden by
    items recursively included (and fixed a pile of things this broke).
  * Locally stored change sets can't always get access to pristine files
    from the local filesystem; when it can't, make sure file sha1 checking
    doesn't get upset.
  * Unchanged troves in updated groups could be erased by items in the
    same group on a different branch.
  * The "conary q[uery]" command accepts a --diff option.  When --diff
    is used, the difference between installed and pristine troves is
    displayed.
  * An additional progress callback has been added to show when database
    transactions are committed

Changes in 0.61.7:
  * Several bugs related to updating two troves with the same name have been
    fixed - including branch affinity, flavor affinity, correct handling of
    already updated troves, and correct handling of empty flavors.
  * "conary emerge" as root (or as a user than can apply the changeset
    produced by the build) did not install anything but the toplevel
    package.  This bug has been fixed.
  * No longer hide descriptive TroveNotFound errors behind a generic
    NoNewTroves wrapper.
  * Group recipes can now request that dependencies be resolved and
    added to the group at cook time.  To automatically add required
    troves to a group add "autoResolve = True" to the recipe class.
    Optionally "autoResolveLabelPath" can be set to a list of labels
    to use during dependency resolution.
  * Locally stored rollbacks couldn't handle files changing types. As
    part of the fix, the generic file diff code is now used when creating
    changesets instead of having a special-case wrapper around it
    (fileChangeSet()).
  * The commitaction script and the changemail module did not necessarily
    show the full trailing version for branches and shadows.  (For example,
    /conary.rpath.com@rpl:devel/4.1.25-18/db41/19 showed up as "19"
    instead of "4.1.25-19".)
  * Add a --deps option for conary q.  Make that and conary rq --deps
    recurse over collections.
  * Warn about missing buildRequires entries both for soname dependencies
    and for TagSpecs applied via tag description files.
  * A bug in updating groups that switch the byDefault setting of troves
    has been fixed.
  * Add an updateThreshold config option to control the number of troves to
    include in a download.
  * Ordering didn't work for old packages depending on anything, or for
    dependencies whose provider moved between components.
  * The r.Ownership(), r.UtilizeUser(), and r.UtilizeGroup() now generate
    appropriate dependencies on info-* packages.
  * Updating packages and components installed multiple times could cause
    a component to be removed multiple times (which resulted in a traceback).
  * Fixed a bug that occurred when groups tied to a user were deleted
    without deleting the associated user, then subsequently adding a user
    with the same name.

Changes in 0.61.6:
  * InitialContents turns off EtcConfig, since a file cannot be both
    a config file and an InitialContents file.
  * Reworked repository change sets to directly reference files from the
    contents store.
  * The User() command now takes an optional supplemental= option,
    which provides a list of supplemental groups to which to add
    the user.  (SupplementalGroup() is for groups not associated
    with a user.)
  * The showcs command can now handle components that are referenced
    but not included in a changeset.
  * InfoUserRecipe and InfoGroupRecipe can now be built with buildlogging
    turned on.
  * Conary's internal handling for dyanamically finding new IDs for
    users and groups has been fixed.
  * "conary updateall" now accepts the --test flag.
  * Various fixes were made to the CIL dependency detection code.

Changes in 0.61.5:
  * Added basic clone capability (which only works cloning to parents
    branches and shadows, and on a single host).
  * Now handles degenerate case of packaging unreadable files.
  * A bug that caused conary to ask for the wrong fileId when constructing
    a changeset from multiple repositores has been fixed.
  * Conary now can add users and groups automatically at install time.  If
    there is no taghandler to add a user or a group, conary will add it
    internally as a bootstrapping measure; if there is a taghandler,
    conary will call that instead.  In order to ease transition, Conary
    does not yet create the dependencies on the info- packages; a future
    version of Conary will add those dependencies after the system user
    info- packages have been created.
  * rpm2cpio now handles rpm archives that use bzip2 to compress the
    cpio payload
  * Conary now creates dependencies (provides and requires) for CIL
    files, if mono's monodis is installed on the system or being built
    in the current package.
  * Troves moving between troves could cause conary to attempt double
    erasures
  * The networked repository handles cases where contents are not
    found in the contents store.  The exception is passed back to
    the client.
  * The networked repository handles cases where a file stream is not
    found when the client asks for file contents.  The exception is
    passwd back to the client.
  * An error that caused getPackageBranchPathIds() to return the
    oldest fileIds instead of the youngest fileIds has been corrected.
  * Reworked finding old versions of troves to avoid a single trove
    being removed multiple times

Changes in 0.61.4:
  * %(datadir)s/.../lib/ files will no longer show up in :lib - presumption
    being that anything under %(datadir)s really is arch independenct
  * Creating branches and shadows had a command line parsing bug
  * "cvc newpkg" takes --dir and now complains for unexpected arguments
    (which is used to just ignore)
  * when using flavor affinity for installed troves, merge subarchitecture
    flags
  * group handling didn't always preserve troves which were needed by a
    newly installed trove properly

Changes in 0.61.3:
  * Corrected a bug that snuck in 0.61.2 that caused a temporary SQL table
    to not be temporary, which makes multiple httpd processes fail with
    'database schema changed' errors.

Changes in 0.61.2:
  * Fix a bunch of typos in the authentication checking server side
  * Add permission editing capabilities to the server component and hooks
    in the netclient
  * Overhaul of ACL system so that uniqueness constraints on Troves and
    Labels can be enforced: we now use a special Trove and Label "0 | ALL"
    instead of Null
  * Dependency resolution enforces label ACLs.
  * Module arguments to commitaction are parsed according to shell
    quoting rules.
  * The changemail commitaction module now takes an optional '--from'
    argument.
  * added clearBuildReqs() - will clear all or some of superclass buildreqs
    when cooking.
  * The pickled version of Dependency objects changed, therefore the
    schema version of the changeset cache has been incremented.
  * When Configure() detects a failure and input or output is not a
    tty, all config.log files will be included in the output in order
    to ease debugging from captured log files.
  * Part of the infrastructure for adding users and groups has been added:
    it is possible to create info-<name>:{user,group} packages via
    UserInfoRecipe and GroupInfoRecipe classes.  The User(), Group(),
    and SupplementalGroup() policies are deprecated; those lines should
    move to their own recipes intact (the syntax remains the same).
    The install-time code does not yet install info-* packages first in
    their own transaction; when it does, the Ownership(), UtilizeUser(),
    and UtilizeGroup() policies will create dependencies on the
    appropriate info-* packages.
  * The networked repository server and client code has been changed
    to use the 'deflate' Content-encoding type instead of 'zlib',
    which makes the code RFC 2616 (HTTP 1.1) compliant.
  * A new function called hasUnresolvedSymbols() has been added to the
    elf module.  This could be useful for a contributor to implement a
    policy that checks to make sure that shared libraries do not have
    unresolved symbols.  Additional code could be written to check
    binaries too.
  * cvc checkout, update, and commit now show progress when communicating
    with the repository server
  * Progress is now displayed while downloading file contents from a
    repository (such as when assembling a changeset that is distributed
    across multiple repositories)

Changes in 0.61.1:
  * Cleaned up error message which results from Conary not being able to
    determine which trove to remove when a new one is installed
  * Dependency object use slots
  * Hash values for DependencySet, Version, and Branch objects are cached
  * UIDs and GIDs that cannot be mapped to symbolic names no
    longer cause the buildpackage code to traceback.  The ownerships
    from the filesystem were never used anyway, so it's safe to assume
    that all files are owned by root:root
  * Implemented proper updateall
  * Files in troves are downloadable from the repository browser.
  * Troves in the repository browser are separated by first letter
    instead of showing all troves in one page.

Changes in 0.61.0:
  * New functionality for maintaining user groups: renaming and updating
    members
  * Added repository interfaces for deleting users and groups
  * Added a repository iterator function to list the members of a group
  * The web interface to the Conary repository now has a repository
    contents browser, accessible either from the main page (if you are
    logged into the web interface), or from the /browse url. Example:
        http://conary.example.com/conary/browse
  * A bug preventing all access to the web interface if an anonymous
    user existed has been fixed.
  * "Large" updates are split into multiple pieces which are downloaded
     and installed independently of one another
  * Trove updates are tracked through collections
  * Group handling completely rewritten to function as a three way merge
    instead of a set of heuristics
  * Trove removal handles references troves which are referenced by multiple
    collections
  * Rollback format unified for local and nonlocal rollbacks
  * Dependency ordering forces collections to be installed after all of their
    referenced troves (allowing simple restarts)
  * Database migration removes stale versions
  * --replace-files marks the replaced versions of the files as no longer
    present
  * Troves store information about Install Buckets - not used yet.
    By specifying a component's install bin, which is a set of key-value
    pairs, you can describe whether two versions of a component are
    installable side-by-side.  If two versions of the component share the
    same keys for their install bins, but at least one different value, then
    the components are installable side-by-side.
  * Troves store information about troves loaded when building a recipe
  * Build Requirements are stored with the trove
  * Add isCollection() to TroveInfo
  * Changesets download while instals are going on
  * StreamSet.twm() respects ignoreUnknown now
  * Rollbacks of locally cooked and emerged troves works

Changes in 0.60.12:
  * Previously, if you ran "conary update foo", and foo requires a new
    version of bar, but updating to the new version of bar would break
    existing dependencies of other troves on the system, a very
    unuseful "Troves being removed create unresolved dependencies"
    message would be printed.  Conary now says that "Additional troves
    are needed" instead.  If --resolve is used, it will report the
    troves that have been added before displaying the dependency
    failures caused by erase.
  * Symlinks no longer confuse AutoDoc policy.
  * Autosource files which have changed confused cvc update
  * allow a \ at the end of a line in config files to do line continuations
  * several bugs in the multitag handler have been fixed

Changes in 0.60.11:
  * The '-f' flag was added to the arguments to gzip when
    recompressing compressed files
  * Added progress callbacks for uploading the changeset when cooking
  * Improved automatic mainDir detection for some corner cases.
  * Put development docs back in :devel component (they were
    inadvertantly removed from it by a previous fix).

Changes in 0.60.10:
  * BadFilenames policy absolutely prohibits filenames with newlines
    in them, no exceptions allowed.  Other similarly bad filenames may
    later be forbidden by this policy.
  * UTF8Filenames moved to packagepolicy, where it belongs, and it now
    raises an error instead of printing a warning.
  * Conary now enforces the rule that tag names must have no whitespace
    and must be all alphanumeric characters, -, or _.
  * Conary can now run a single instance of a single tag handler to
    process multiple tags.  The tag description files for each tag
    must point to the same tag handler, and must each specify the
    multitag datasource.  The data is passed to the tag handler on
    standard input using the protocol "tag list for file1\nfile1\n..."
  * Fixed ftp server busy detection when fetching files via URL.

Changes in 0.60.9:
  * The changemail script is replaced by a generic commitaction script
    that loads modules, and a changemail.py module is supplied.  There is
    a backward-compatible changemail script which calls commitaction
    with the changemail.py module.  --email and --*user options now are
    changemail module options, so the commitAction should be specified
    something like this:
    commitAction /.../conary/commitaction --repmap ... --module "/.../conary/changemail --user %(user)s --email foo@example.com --email bar@example.com"
    You can add your own modules and run them all from the same commitaction
    using multiple --module arguments to the commitaction script.
  * Conary can now almost always guess the correct name for the mainDir
    when it is not %(name)s-%(version)s, if the first addArchive()
    instance creates exactly one top-level subdirectory and no other
    top-level files of any sort, in which case it will use that name as
    the mainDir.

Changes in 0.60.8:
  * The changemail script is now actually packaged, in
    /usr/lib{,64}/python2.4/site-packages/conary/changemail
  * Build requirements for superclasses are automatically added to
    subclasses.
  * Build requirements now look at all labels in a version to see if they
    satisfy a build requirement.
  * The NormalizeManPages policy now automatically converts man pages
    encoded in iso-8859-1 to man pages encoded in utf-8.  Additionally,
    it runs faster and no longer calls sed.

Changes in 0.60.7:
  * The changemail script is now distributed with conary, and is called
    with a different calling convention; instead of being called once
    per trove with trove-specific command line options, it is called
    once per commit (of however many troves) and creates more readable
    summary email messages.  Remove --trove, --version, and --flavor
    arguments from your changemail invocations.  Added --user argument
    to changemail; specify in .cnr files as "--user %(user)s".  Or, to
    only print users for source or binary commits, use "--sourceuser
    %(user)s" or "--binaryuser %(user)s", respectively.
  * The cvc rdiff command now recognizes creating a shadow as such.
  * Build requirement tracking is now half-enabled; conary is now able
    to read "buildReqs" tags, but will not yet generate them.
  * Files in /tmp and /var/tmp, and all cvs temporary files, will no
    longer be packaged by default,
  * The addArchive(), addSource(), and addPatch() actions can now fetch
    via HTTPS as well as HTTP and FTP.
  * The repository now handles creating a changeset between two troves
    that both contain a version of a file that is stored on a different
    repository

Changes in 0.60.6:
  * Erasing emerged troves works properly
  * Calling Doc() no longer disables the AutoDoc() policy.
  * A more reliable method is used for finding the port of an
    Apache connection

Changes in 0.60.5:
  * 'conary emerge' works again
  * Distributed group changesets failed when remote troves disappeared
    from the group
  * build logs are now tagged with 'buildlog' tag
  * Conary now handles cases when a directory becomes a symlink when
    applying a changeset.  An error message is displayed which tells the
    user how to apply the update.

Changes in 0.60.4:
  * An error in the automatic database conversion of 0.60.2 systems
    has been corrected.

Changes in 0.60.3:
  * Reimplemented LargeStreamSet in C
  * Added StreamCollection
  * Policies now announce their names in their information, warning,
    debug, and error messages, making it easier to determine how to
    resolve problems.
  * The database conversion for to 0.60.2 didn't work well; a proper
    conversion is now in place

Changes in 0.60.2:
  * Added InitialContent flag
  * Fixed bug which caused servers to leak file descriptors when the sqldb
    was replaced
  * "repquery --deps" output fixed (broken in 0.60.1)
  * Added AutoDoc policy which finds common documentation files and puts
    them in %(thisdocdir)s automatically.
    AutoDoc is disabled by calling
    Doc without calling AutoDoc, which means that existing recipes that
    call Doc will not show changes.
  * getPackageBranchPathIds() now returns version and fileId as well,
    so that the IdGen class can determine if an older version number
    should be assigned to files.  getPackageBranchPathIds() is now the
    primary mechanism for populating the pathId dictionary.
  * The local label methods of the version object have been
    refactored. isLocal() is now onLocalLabel(), isEmerge() is now
    onEmergeLabel(), etc. isOnLocalHost() has been added as a method
    to easily determine if a version only exists in the database
  * Moved logic for explicitly creating a changeset from cscmd.py to the
    ConaryClient object
  * Added the (unused) ability to lock and unlock troves. Ignore this for now.
  * "query --info" behaves much more like "repquery --info" now
  * isSourceVersion() method has been to the Version object
  * most of the remaining erroneous references to "Package" have been
    changed to "Trove" throughout the code.  This includes method
    names such as getPrimaryPackageList() -> getPrimaryTroveList().  Some
    more commonly used methods were left as deprecated thunking methods
  * dependency resolution couldn't resolve a requirement w/o flags against
    a provides w/ flags

Changes in 0.60.1:
  * Support for legacy clients (protocol version 29) has been removed from
    the server
  * The server raises an server-side exception if any client with
    protocol less than 32
  * Updated the URL provided in a server-side client version mismatch
    exception
  * Server-side dependency suggestions return more choices, leaving it
    to the client to sort it all out
  * Client uses timestamps to determine which troves to install when their
    flavors score equally
  * Fixed build-side bug handling meta characters ([,*,etc) in file names
  * "cvc newpkg" now accepts pkgname=label syntax
  * files.contentsChanged() function updated to work with StreamSets
  * Basic local changeset creation, retargeting, and commits work
  * Permissions weren't merged for operations run as non-root users
  * The structure of the repository web interface has been redesigned
    and some authentication UI bugs have been fixed.
  * The repository web interface now requires the conary-web-common package
    to be installed.
  * Committing troves to the repository no longer recompresses non-config
    files
  * Timestamps are set on the server at commit time; the timestamps the
    client assigned is not used (this is to protect against clients with
    a bad idea of time; servers should be consistent, even if they're
    wrong, and as long as time doesn't go backwards on that server all is
    good)
  * Reworked troves to be representable as streams and implement *basic*
    signature capability
  * Local cook versions are now more sensible.

Changes in 0.60.0:
  * Changed changesets to compress individual files instead of the combined
    stream.
  * Cleaned up file content objects to no longer track file sizes.
  * Switched away from TupleStream to StreamSet both for better performance
    and for improved flexibility in the format (at the price of larger
    frozen streams).
  * Troves explicitly provide their own names.
  * Troves can now provide "capability flags", and trove requirements
    can now include references to the capability flags.
    r.ComponentProvides(('ASDF', 'FDSA')) will cause all components built
    from the current recipe to provide the 'ASDF' and 'FDSA' capability
    flags, and r.Requires('/path/to/file', 'foo:runtime(ASDF FDSA)')
    will make /path/to/file require the foo:runtime component built
    with the ASDF and FDSA capability flags.
  * Dependency components can contain : characters now.

Changes in 0.50.14:
  * Dependency checking now returns reordering information (which isn't
    used yet)
  * Allow groups to include other groups defined in the same recipe (but
    explicitly disallow cycles in groups)
  * Fixed bug in building multiple groups with a single recipe when some
    of the groups already exist, but others don't

Changes in 0.50.13:
  * Added automatic :data component for /usr/share, to which you should
    add any platform-independent files that are needed by :lib components
    but not in a libdir-derived path.  These might include configuration
    files and supporting data files needed by both library and runtime
    programs.
  * Added automatic intra-package inter-component dependencies; now within
    a single package, the :devel component will automatically require the
    :lib component if both components exist.  These dependency sets can be
    modified with the ComponentRequires policy.
  * The build/buildpackage.py file has variable and function names changed
    to better match our terminology for packages and components.
  * Change flavor specified in the conaryrc to a flavor path -- accept the
    flavor config parameter multiple times to create a flavor path
  * Added a "filewrap" argument to r.Run() that inserts an LD_PRELOAD
    wrapper that overrides some library funtions to look in %(destdir)s
    first before looking in the filesystem.  This is subject to change
    as we experiment with it!

Changes in 0.50.12:
  * Implemented --quiet for conary update changeset commands, and cvc cook.
    Also implemented the 'quiet' configuration value. This option suppresses
    progress indicators.
  * Split loadRecipe into loadInstalled and loadSuperClass, depending on the
    purpose of the recipe loading.  loadInstalled will examine the local
    system to look for a matching installed trove, and load that version,
    while loadSuperClass will not.
  * Logs of builds are now stored in cooked changesets in the :debuginfo
    component -- generally in
    /usr/src/debug/buildlogs/<name>-<version>-log.bz2, controlled by
    macros.buildlogpath
  * Added lib/logger.py
  * Fixed conarybugz.py to work with Conary's new site-packages location
  * Cleaned up yuck, rpm2cpio, and rpm2ccs scripts to use new "import conary"
    mechanism for finding conary.
  * Check sha1s for all files written into the repository or file system
  * conary scs --deps works again

Changes in 0.50.11:
  * Reworked file addition to local database a bit for better performance
  * Fixed sorting for --info
  * Don't make --info installs require a writeable database
  * Added an exception to group updating, restricting removal of existing
    troves to match the group's contents to troves on the same branch
  * Groups which had the same trove added (via a referenced trove) and
    removed (from the primary trove) got confused
  * conary showcs now takes trove version
  * conary showcs will display erased troves in changesets, and erased troves
    that are referenced but not within the changeset
  * conary changeset now support trove=<version>-- to create a changeset that
    erases the trove
  * Cache user id to name mapping
  * Improved the progress indicators for preparingUpdate and
    creatingDatabaseTransaction
  * Implemented progress indicator on source downloads
  * Fixed bug in update process which caused files to be incorrectly skipped

Changes in 0.50.10:
  * Added callback for creating database transaction, so that it does
    not look like we spend an inordinate amount of time executing tag
    pre scripts.
  * Added findtrove.py to the Makefile so that it is included in
    the distributed version of conary.
  * Added distcheck rule to Makefile to try and avoid missing files in the
    future

Changes in 0.50.9:
  * reimplemented StreamSet in C
  * moved findTroves out to findtrove.py, reworked it to be more modular
  * getSourceVersion now correctly handles branched binaries by looking
    up the branch to find the source component.
  * reimplemented StringStream in C
  * fixed bugs in --info

Changes in 0.50.8:
  * sort update --info alphabetically, display old versions, and display
    a letter summarizing the type of change
  * NormalizeInterpreterPaths() policy now looks in the package currently
    being built, as well as on the installed system, to determine how to
    resolve #!/usr/bin/env scripts.
  * groupName argument to addTrove() can now be a list of group names as
    well as a single group name.
  * --no-recurse works on the erase path
  * fix to walkTroveSet (which was horribly broken)
  * enable (optional) dependency checking when building groups
  * 'cvc cook' error output when there are unresolved build
    requirements is more user friendly
  * filesystem conflicts are handled properly when applying a rollback
  * updating a package to a version that comes from a different
    repository when that package had an uninstalled component works
    now.
  * conary now resides in /usr/$LIB/python$PYVERSION/site-packages/conary/
  * calling r.Replace on a non-regular file results in a warning instead
    of an unhandled exception
  * implemented basic callbacks for update, erase, and changesets

Changes in 0.50.7:
  * Added the XInetdService action to avoid having to include
    /etc/xinetd.d/ files separately, and to make xinetd.d files
    be consistent, making recipe-provided changes less likely to
    conflict with local configuration changes.
  * groups are no longer allowed to contain redirects
  * added setLabelPath to group recipe
  * Allow r.Provides("soname: libfoo.so(FLAGS)", "/some/file") (added
    the "(FLAGS)" part).
  * don't allow spaces and commas in revisions

Changes in 0.50.6:
  * conaryclient.updateChangeSet should have recursed by default
  * Metadata retrieval now works along distributed branches and shadows.
  * reworked troves being added to database to handle missing parts
    of packages and groups properly (and make things faster and more
    elegant)
  * merged update and erase code paths in conaryclient
  * update and erase now take +,- modifiers on trove names
  * added --info to see what an update or erase command will do
  * a single group recipe can now build multiple groups

Changes in 0.50.5:
  * Streams return their value through __call__ instead of value()
  * Reimplemented ShortStream and IntStream in C
  * conary config now takes --show-passwords option, and does not pretty
    print config file values when not printing to screen.  This means that
    conary config > <file> will result in a valid configuration file.
  * Updating groups didn't work when the group referenced troves as new
    which were already installed on the system
  * r.ComponentSpec('somecomponent', '.*') will no longer override the
    file specifications for packaging :debuginfo and :test components.
  * loadRecipe now takes a troveSpec as its first parameter, and uses that
    troveSpec to find the trove on the local system that matches the source
    component that is being loaded.  loadRecipe also automatically searches
    the labels that are parents of the current recipe, so if you shadow a
    recipe, any loadRecipe lines contained in that recipe should still do
    what you want.
  * merge didn't handle files converging
  * merge doesn't need to deal with autosource files
  * diffs between groups failed when members disappeared

Changes in 0.50.4:
  * Most rollback information is stored as a reference to a repository
    instead of storing full rollback data on the local system. The
    localRollbacks flag in conaryrc allows the old behavior to remain.
  * The CONARY state after a merge operation on a shadow now has the
    correct fileId for files that are not different than the parent
    version.
  * Added /usr/lib/conary/conarybugz.py to make it easy to automatically
    populate bugzilla databases from repositories.
  * Sped up Strip, NormalizeInitscriptLocation, NormalizePamConfig,
    TagDescription, and TagHandler policies by limiting them to
    only appropriate directories.
  * Fixed :debuginfo to work with binaries built from more than one
    source file, and made it less aggressive by only stripping debug
    information out to the :debuginfo files, which both makes stack
    traces better without :debuginfo installed and makes libraries
    stripped for :debuginfo more likely to work.
  * When existing fileId's had no streams but the streams are provided
    by a later commit, those streams weren't always merged properly if
    there were multiple files for that fileId
  * conary config output masks user/password info in repository maps
  * the config option useDir has been changed to useDirs, and archDir has been
    changed to archDirs, to allow for tiered use/arch flag definitions, and
    the tweaking of use and arch flag settings.  By default, useDirs and
    archDirs look in /etc/conary/<dir>, followed by /etc/conary/distro/<dir>,
    follwed by ~/.conary/<dir>, where dir is use or arch, depending on the
    context.
  * Arch files can now contain arbitrary macro definitions, and in the future
    will contain values for macros like %(lib)s, which is lib64
    on some platforms.
  * when using --keep-existing, the install label path and install flavor
    are used to determine which version to install instead of using affinity
    to install something close to what you already have.
  * a bug that prevented a changeset from applying to the system when
    the changeset removed a component from a package and the component
    is not installed on the system has been fixed.

Changes in 0.50.3:
  * database findTrove now has an interface that is much closer to the
    repository findTrove function -- this enables conary q to work like
    conary rq.
  * Group handling didn't work for multiple levels of group inclusion.
  * Database.hasTrove() no longer needs to instantiate troves.
  * Fixed overly-aggressive cleaning of the cache.
  * Added repository findTroves call to parallelize findTrove calls.
  * Added the NonMultilibDirectories policy to prevent 32-bit troves from
    utilizing lib64 directories.
  * the NormalizeInterpreterPath policy can now handle unwriteable files
  * fixed the network client code to return file contents properly when
    multiple file contents are requested from the server (bz#50)
  * rewrote Database.getTroveLatestVersion()
  * Added :debuginfo handling in Strip policy, which requires debugging
    to be turned on in optflags and elfutils's eu-strip and debugedit to
    be installed.  Like :test components, :debuginfo components are not
    installed by default.
  * File versions are now properly set to a branched version after a
    merge operation
  * cvc commit aborts again when the current versions of files are not
    the latest versions

Changes in 0.50.2:
  * Any %(lib)s-derived path (/%(lib)s, %(libdir)s, %(krbprefix)s/%(lib)s,
    or %(x11prefix)s/%(lib)s) will now cause the entire package and all
    components to be flavored with the base instruction set flavor, so
    that architecture-sensitive but non-code files in (say) /usr/lib64
    do not show up on 32-bit platforms.
  * Sped up dependency resolution on the client
  * The reworked getFileContents call now asks for contents from the
    correct server when contents from more than one server are requested

Changes in 0.50.1:
  * Add support for trove=<troveVersion> in rq, cvc co, and other places that
    use findTrove
  * Add conary q --info option to display flavors
  * changeset command uses system flavor if no flavor is specified, skips
    troves which are not included in packages and groups by default,
    takes a --no-recurse option, and filters based on the excludeTroves
    configuration setting
  * Added automatic :perl component that works like the :python component,
    and extended the multilib-friendly-or-architecture-neutral policy to
    work with perl as well as python.
  * client/server protocol negotiation is a whole lot smarter now
  * getChangeSet() results in a single URL rather than one per primary trove
  * group, fileset, and redirect recipes have macros that contain the
    buildlabel and buildbranch.
  * fixed a bug with merging absolute change sets which contain config files
  * redirections to troves w/ older versions already installed didn't work
  * the pathId generation code has changed.  For cooked troves, the
    pathId will be the same for any particular version of a path.
    Code must not depend on this behavior, however; it may change in the
    future.

Changes in 0.50.0:
  * Redirections work
  * Sped up group generation
  * Troves which reference other troves (groups and packages) can now specify
    whether a trove is installed by default or not. Packages now reference
    :test, but don't install it by default
  * Added optional 'recurse' parameter to netclient.createChangeSetFile
  * The first argument to the Requires and TagSpec commands can now have
    macros interpolated, as in r.Requires('%(bindir)s/foo', ...)
  * Groups can have requirements now
  * protocol-level getFileContents works on multiple files simultaneously
  * repository log had too many files added to it
  * set instruction set flavor for a cooked trove whenever any Arch flags are
    checked

Changes in 0.14.12:
  * The shadow command looks at buildLabel instead of following
    installLabelPath
  * In some cases, troves with an incompatible flavor were chosen when
    --resolve was used. The proper flavor is now used, or the
    dependency is reported as unsatisfiable.
  * Several more instances of %(lib)s were moved out of the default
    specification for generic components like :runtime and :devel for
    better multilib support.
  * Policy now helps ensure that :python components are either
    architecture-neutral or multilib-friendly.
  * Better error messages for "%(foo)/" (which should be "%(foo)s/")
  * Looking up files in the local database gave erroneous results in
    some cases (this was noticeably primarily when distributed change
    sets were being generated)

Changes in 0.14.11:
  * Local systems store config files in sql tables now.  Use
    /usr/share/conary/convertcontents to convert to the new data store.
    Note that this means that any *config file* managed by conary can be
    read through the main SQL database file in /var/lib/conarydb/conarydb.
  * Actually check build requirements before building, use --no-deps to
    ignore the check.
  * make conary q and conary update convert all flavors to  strong flavors
    for comparison; ~readline becomes readline, and ~!readline becomes
    !readline, so that conary q foo[readline] works as expected.
  * no default flavor is presumed for local operations (erase, q)
  * changed getPackageBranchPathIds to base64 encode the filename in
    order to ensure that the resulting XML-RPC will be UTF-8 clean.
  * localoutofdate renamed to "yuck", a man page added, and the script
    and man page are now installed on the system.
  * rename --use-macro and --use-flavor options for cook to --macro
    and --flavor
  * support new cook syntax: cvc cook <trove>[flavor] to set the troves flavor
    while cooking
  * fixed rq output when iterating over subtroves within a trove or group
  * TroveNotFound exceptions are handled gracefully in cvc.  'conary cook
    foo' will no longer traceback when foo:souce could not be found in
    the repository.
  * Unsynchronized updates work for packages and groups
  * The database is now opened with a 30 second timeout.  This should allow
    better concurrency.
  * added --exclude-troves and excludeTroves conaryrc entry
  * repository .cnr file's commitAction configuration item now has a
    flavor provided to it as %(flavor)s and the default changemail
    script uses it.
  * don't allow the same label to appear twice in sequence in a version

Changes in 0.14.10:
  * FlavorMap sense wasn't set right for base instruction set

Changes in 0.14.9:
  * Shadow Branch objects didn't return parent branches properly. This
    caused incorrect pathId's to show up on cook on shallow shadows.
  * Reworked the code which looks up pathIds to take advantage of a new
    server call (getPackageBranchPathIds) which is faster and looks on
    both the full branch and full parent branches.
  * The Apache repository server now allows mixed ssl and normal requests.
  * Added forceSSL option to apache repository server configuration.
  * The network client code now supports accessing servers over https.
  * Proper salts are used for user passwords.
  * The default value for macros.optflags is "-O2" again, instead of
    an empty string.
  * The http handler in the conary server now sends back proper error
    codes in the case of an authentication error.

Changes in 0.14.8:
  * Fixed bug where streams for commits on distributed branches didn't always
    get set properly
  * reworked findTrove() in repository to return (name, version, flavor)
    tuples instead of full troves
  * Split conary.1 into conary.1 and cvc.1
  * Allow cvc cook trove=<version>
  * remove --target-branch cook option
  * added default :devellib component for architecture-specific devel bits,
    made all files with an architecture-specific multilib path that are
    not in :devellib go into :lib instead of having many of them fall into
    :runtime

Changes in 0.14.7:
  * ELF libraries with sonames that have paths in them are now handled
    sanely, by removing the path (and complaining...)
  * split march into targetArch and unameArch -- requires a new distro-release
  * rework command line arguments to shadow and branch to match how versions
    are normally specified, and allow a flavor specificatoin
  * added --sources to branch and shadow commands

Changes in 0.14.6:
  * fix for generating changesets between repositories
  * policies that look at shared libraries are now multilib-aware,
    fixing shared library permissions and dependency provision
  * autosources didn't work when committing across a shadow

Changes in 0.14.5:
  * allow groups to contain troves with conflicting flavors
  * make repository-side change set caching less buggy
  * fix config files changing to symlinks
  * allow duplicate items to be specified for erase and update
  * changeset command allows flavors to be specified
  * repquery --info shows trove flavor
  * fixed bug with not matching base instruction set flavor

Changes in 0.14.4:
  * several bugs in the 'cvc update' code paths have been fixed
    - it no longer retrieves autosource sources
    - the CONARY file now gets populated entries for autosource files
    - the fileids in CONARY files are now correct after an update
  * several bugs in error handling have been fixed
  * several docstrings have been fixed
  * packagepolicy now automatically adds usermode:runtime requirement to files
    that are dangling symlinks to consolehelper
  * the templating engine for the web interface to the server has been
    changed to kid; kid and elementtree are now required to run a server.
  * the web interface now supports limited editing of ACLs
  * the server now only supports protocol version 26 (it was a mistake
    to leave in support for 24 and 25)
  * old code that supported ancient protocol versions has been
    removed from the server
  * recipes loaded from within recipes follow the label= argument if
    it is given

Changes in 0.14.3:
  * Fixed usage message to no longer print 1 at bottom; improved option
    handling error messages
  * Fixed versions when branching from a shadow
  * The lookaside cache now fetches from the repository into the right
    location and with the right permissions, and fetches manually-added
    as well as automatically-added sources.
  * In recipes, addSource can now take dest='/path/to/file'
  * Change %(servicedir)s location from /var to /srv

Changes in 0.14.2:
  * contents are now stored as diffs when either the new file or the
    old file is empty
  * diffs of numeric streams can now express a change to the value of
    None

Changes in 0.14.1:
  * fixed a typo in lookaside.py that prevented commits from working
  * added a descriptive exception message when fileids in your database
    do not match the fileids in the repository

Changes in 0.14.0
  * added ability for changesets to ignore unknown fields in some places
    (making changesets somewhat less brittle)
  * fixed bug in source handling with non-recipe files in the local directory
  * added framework for generic trove information
  * checkout no longer pulls all sources from the repository
  * used new trove info framework to store the source trove, build time,
    total file size, and version of conary used when building binary
    troves.
  * lib/elf.c no longer uses mmap to read elf files.  Some architectures
    may have elf structures on disk that are not naturally aligned, and
    using mmap to read them won't work.
  * the repository code now uses a 30 second timeout when attempting to
    access the database
  * Have architectures control their march values in the architecture
    config files.
  * add Arch.getCurrentArch() to get the major architecture that is in use
    during a build

Changes in 0.13.3
  * added ability for a contents log file (makes syncing much easier)
  * file tags weren't used on updates
  * "description update" tag action replaced with "handler update"
    (which gets called when either the tag description or the tag handler gets
    updated)
  * "description preremove" tag action replaced with "handler preremove"
  * sources get committed automatically

Changes in 0.13.2
  * reworked use.py code almost entirely.
  * added /etc/conary/arch directory to contain architecture definition files;
    changed /etc/conary/use files to contain more information about how
    flags are used when building.  Flag definitions are no longer in use.py.
  * fixed buildFlavor so that it affects cooking packages as well as
    determining troves to include when cooking a group
  * changed --noclean to --no-clean to be in line with the rest of the
    options; documented it
  * removed Use.foo and Flags.foo options from conary config files.  Macros.foo
    is still there.  Added --use-flavor option to cvc cook which takes a flavor
    and overrides the build flavor while cooking.
  * groups now take flavor strings to determine the flavor of a trove to
    include, not flag sets.
  * dependencies resolution is flavor sensitive now (and uses flavor
    affinity)
  * added trove version/release number to dependency messages
  * renamed classes and methods in versions.py to match current terminology

Changes in 0.13.1
  * repquery wasn't filtering by flavor properly (exposed by a bug fix
    in 0.13.0)

Changes in 0.13.0
  * removed importrpm.py
  * diffs between a file object that has a non-empty provides or requires
    to a file object that has an empty provides or requires are now properly
    generated and applied.
  * added checks to validate merged file objects against the fileIds
    in the changeset
  * implemented shadows
  * framework for redirects in place
  * removed (unused) parentId field from Branches repository table

Changes in 0.12.5
  * reworked dependency resolution a bit for a big speedup in the server
  * moved destdir to %(builddir)s/_ROOT_
  * made macros.destdir available during the unpacking of sources
  * source commands (r.addAction, etc.), if given absolute paths for
    their dir keywords, will perform their actions in the destdir instead
    of the builddir
  * most build commands (r.Make, r.Create, etc.), will work in either builddir
    or destdir, depending on whether they are given relative or absolute
    paths
  * add dir keyword for r.Run
  * include /usr/bin/rpm2cpio

Changes in 0.12.4
  * set more arch flags for x86 and x86_64
  * troves can have multiple instruction set flavors now
  * flipped around use: and is: sections of flavor strings
  * Version and Branch object completely separated

Changes in 0.12.3
  * conary verify updated to new API so that it works again
  * conary q (with no arguments) works again

Changes in 0.12.2
  * added getTroveVersionsByBranch
  * make better use of _mergeQueryResults
  * moved version affinity into findTrove from ConaryClient
  * fixed branch affinity so that it's actually branch affinity instead of
    label affinity
  * rdiff changes for 0.12.0 broke negative numbers for oldVersion
  * rdiff diff'd based on label instead of branch
  * update has flavor affinity now
  * flavors can now be specified on the command line for update, erase
    repquery, and query
  * unspecified flavor flags got scores of zero, which was wrong
  * added python code for flavor scoring (useful for the client)
  * repository queries didn't work properly when looking for multiple flavors
    of a single version
  * fix for updating multiple flavors of a single version of a trove
    simultaneously
  * reworked getTroveVersionList and getAllTroveVersions for per-trove
    flavor filtering

Changes in 0.12.1
  * repquery and query always showed dependency information
  * getTroveLeavesByBranch did extra demarshalling of the flavor
  * repquery didn't deal with nonexistant troves well
  * dependency failures on erase didn't reassemble dependency flags properly
  * fixed bug in dependency sets creation which caused dependency flags
    to get mangled
  * added a check to prevent mangled flags from getting committed

Changes in 0.12.0
  * document config command, and display supplied macro/use/arch information
    in output
  * repository acl's work for almost everything
  * anonymous access must be explicitly enabled by creating an acl for
    user 'anonymous' with password 'anonymous'
  * server side flavor scoring used
  * queries reworked for flavor matching

Changes in 0.11.10.1
  * move to python2.4
  * repository caching (which isn't used yet) didn't track the recurse flag

Changes in 0.11.10
  * changed flavor tracking when loadRecipe() is used to only track
    flavors in loaded recipes that are superclasses of the recipe
    class in the loading recipe.  (e.g. loading python.recipe to get
    the distribution python version will not add all of the python
    recipe's flavor information to the loading recipe class, as long
    as the loading recipe does not subclass the Python class.)
  * add conary verify command for comparing the local system's state to
    the state it was in at install time
  * when a trove is installed for the first time, it comes from a single
    repository
  * didn't handle file types changing on update
  * fixed problem assigning depNums
  * components disappearing from troves caused problems in relative changesets
  * files moving from removed troves in changesets caused update to fail

Changes in 0.11.9
  * change the order of permissions setting (chmod after chown)
    because some versions of the Linux kernel remove setuid/gid bits
    when setting ownership to root

Changes in 0.11.8
  * work around a python bug w/ fdopen() resetting file permissions
  * r.Replace() as an alternative to r.Run("sed -i '...' file")
  * Policy enforcing UTF-8 filenames
  * r.macros.tagdatadir as a standard place to put data just for taghandlers

Changes in 0.11.7
  * changed server.py to take extra config files via --config-file instead
    of as an extra argument
  * extra config files (specified with --config-file) were ignored if they
    didn't exist; issue an error message now
  * Added r.ConsoleHelper() for recipes
  * PAM configuration files shouldn't have paths to modules by default,
    so we remove what used to be the standard path
  * changed repository user authentication to use user groups (currently
    one per user)
  * added password salt
  * restructured repository a bit
  * removed lots of unused code from FilesystemRepository

Changes in 0.11.6
  * branches are created as changesets now instead of as a protocol call
  * merged authdb into primary repository
  * fix for rdiff (broken by flavor rework in 0.11.5)

Changes in 0.11.5
  * Internals reworked to eliminate flavor of None in favor of empty flavor
  * Added (currently unused) code to parse command line flavor specifications
  * static libraries (.a files) get proper flavors now
  * Handle attempts to update already installed troves from absolute
    change sets

Changes in 0.11.4
  * all components built from a single recipe share a common flavor
  * loadRecipe's label= keyword argument can actually take a label
    as well as a hostname

Changes in 0.11.3:
  * optimized a sqlite update statement to use indexed columns
  * added --test to update and erase
  * dependency check didn't handle new components providing the same
    items as old components (broken by 0.11.1 performance enhancements)

Changes in 0.11.2:
  * standalone server was broken by --add-user changes in 0.11.1
  * dependency check no longer allows packages being removed to cause
    dependency failures
  * changed how dependencies are frozen to make the order deterministic
    (so fileId's don't change around)
  * added a database version to the database schema

Changes in 0.11.1:
  * erasing troves enforces dependencies -- this requires a database
    conversion (run the conary-add-filedeps script which fixed the
    conversion to 0.11.0 after updating conary)
  * reworked dependency queries to take advantage of indices for much
    better performance
  * add --add-user to server.py for creating the authdb

Changes in 0.11.0:
  * massive rework of fileId mechanism to allow better flavor support
  * added columns to dependency tables to allow erase dependency checks
    (which are not yet implemented)
  * enabled trove requirements
  * added cvcdesc and the 'describe' command to cvc to generate
    and use metadata XML files.
  * getMetadata follows the branch structure up until it finds metadata
    for the trove.
  * changed getFileContents() to not need trove name or trove version
  * byte-compiled emacs lisp files are transient, like python
    byte-compiled files
  * addSource recipe action now can take a mode= keyword argument
  * cook now enforces having no dash characters in version numbers
  * files are explicitly disallowed from depending on groups, packages,
    or filesets; the only trove dependency that a file or component
    can have is on a component.  Only filesets can depend on filesets.

Changes in 0.10.11:
  * reworked how absolute change sets get converted to relative change
    sets for better efficiency
  * chained dependency resolution caused duplicate troves in the final
    changeset (and a lot of extra work)
  * added --config to stand alone repository
  * source flag wasn't set properly for newly added non-text files
  * flavor information is now printed by "conary query" when multiple
    flavors of the same version of a trove are installed
  * "conary repquery --all" flavor output formatting has been improved

Changes in 0.10.10:
  * changesets get downloaded into a single (meta) file instead of lots
    of separate files
  * fix several bugs in the freshmeat record parsing
  * add a freshmeat project page URL to the metadata by default
  * add a "source" item to metadata
  * the server implementation of troveNames() was horrible
  * enabled file dependencies

Changes in 0.10.9:
  * fixed some authorization issues with the xml-rpc repository interface
  * the web management interface for the repository works now; see
    http://wiki.specifix.com/ConaryConversion for information on how
    to convert existing authdb's to support this
  * fixed a bug with distributed branches
  * users can change their passwords through the repository's web api
  * improved logic apachehooks use to find top level URL
  * fixed bug in server side repository resolution

Changes in 0.10.8:
  * changed iterAllTroves() to troveNames(), which searches a single
    label instead of the whole repository
  * reworked http authentication and CGI request handling and added the
    beginning of a web interface to the repository for user administration
    and metadata management.

Changes in 0.10.7:
  * dependency sql code reworked to use temporary tables
  * new macro called "servicedir" that defines the location for
    service data (%(servicedir)s{ftp,http,etc})
  * added busy wait to sqlite3 python binding when executing SQL
    statements on a busy database

Changes in 0.10.6:
  * Lots of bug fixes for distributed branching
  * Some code rearrangement
  * The start of metadata support code is now included

Changes in 0.10.5:
  * The local database is used for fetching file information (but not
    contents), reducing network traffic when creating change sets
    across repositories.
  * Update works on troves which were locally cooked or emerged
  * Internal changes to move toward getFileContents() working in batches
    rather then on individual files. For now this prevents the repository
    from copying files between the content store and /tmp to serve them.
  * Arch flags are now included in flavors
  * Emerge follows the installLabelPath instead of the buildLabel
  * The extended debugger has been extensively modified
  * Conary can handle filenames with '%' in them
  * The showcs command has been significantly updated, and the updates
    are documented in the conary.1 manpage
  * New syntax for flags distinguishes requirements from "optimized for";
    see http://wiki.specifix.com/FlavorRankSpec

Changes in 0.10.4:
  * Bug fixes for updating from absolute change sets (which basically
    just didn't work for troves which contained config files)
  * Bug fixes for distributed branching
  * The database is used for fetching trove information (but not yet
    file information) when the client constructs change sets across
    distributed branches
  * various other bug fixes

Changes in 0.10.3:
  * this version introduces changes to the network protocol for
    obtaining file contents and changeset generation. The client
    protocol version number has increased, so version 0.10.3 can only
    communicate with servers running the server from 0.10.3. The
    server remains backward compatible with older clients.
  * a warning message is now displayed when the user attempts to
    create a branch that already exists on a trove.
  * the correct trove names are displayed when automatically resolving
    dependencies
  * packages no longer get the union of all the dependency information
    of the components they contain.  This information would have to be
    recalculated if a user installed a package then removed a
    component afterward.
  * a package policy check was added to reject any world-writable
    executable file.
  * r.TagSpec('tagname', exceptions='filter') now overrides a match by
    another r.TagSpec('tagname', 'filter')
  * more changes to metadata interface
  * various other bug fixes and improvements

Changes in 0.10.2:
  * the repository code is now included in the main conary source
    archive
  * "conary showchangeset" produces a more user-friendly output
  * large responses from the repository server are now compressed
  * the protocol for getFileContents() changed to take a fileId
    instead of the file's path.  The repository code can still handle
    old requests, but the client code now requires the latest
    repository code.
  * bug fixes

Changes in 0.10.1:
  * when applying a changeset, dependency failures are resolved by
    querying servers in the installLabelPath
  * troves that satisfy a dependency can automatically be added to a
    transaction.  This behavior is controlled by the "autoResolve"
    variable in conaryrc or the "--resolve" command line option to
    "conary update"
  * dependency resolution is calculated recursively.  To limit the
    recursion depth to check only first order dependencies, a
    "--no-deps-recurse" option has been added to "conary update"
  * "conary repquery" now takes a "--deps" argument, which prints the
    Requires and Provides information for the trove that is being
    queried.
  * changes have been made to the build side of Conary to facilitate
    building recipes that use cross compilers
  * symlinks now get the appropriate ownership set when they are
    restored
  * groups can now specify which flavor of a trove to include
  * repository queries that don't need file information no longer ask
    the repository for files.
  * various bug fixes and cleanups

Changes in 0.10.0:
  * dependency checking is now performed before changesets are
    applied.  This uses new tables in the local system's database.
    If you are using a database created by a version of Conary older
    than 0.10.0, it must be converted before it can be used.  See:
      http://wiki.specifix.com/ConaryConversion
    for details
  * Shared library dependency information in changesets is now stored
    in a different format.  This means that repositories that use old
    versions of Conary will be unable to give valid changesets to
    Conary 0.10.0 or later.  Therefore, the protocol version number has
    been increased.
  * --no-deps argument added
  * "cvc co" is now a synonym for "cvc checkout"

Changes in 0.9.6:
  * dependency enforcement infrastructure has been added (the code is
    currently disabled)
  * bug fixes
    * applying a changeset that un-hardlinks files now works
    * conary rq [trove] --info now works
    * running "conary update [trove]" when more than one flavor of
      [trove] exists no longer tracebacks.  It installs both flavors
      of the trove (which is not always the desired behavior - this
      will be addressed later)
    * only files with execute permissions are checked for
      #!interpreter.
    * "conary rq [trove] --ls" no longer tracebacks when [trove]
      exists in more than one repository
    * various code cleanups

Changes in 0.9.5:
  * new methods for specifying dependency information in recipes have
    been added
  * #! interpreters get added as dependencies
  * local flag overrides now work
  * cvc cook --resume can be used multiple times
  * conary invokes gpg with --no-options to avoid creating or using
    ~/.gnupg

Changes in 0.9.4:
  * fixes to cvc annotate
  * flavors and dependency generation code has been refactored to be
    policy based
  * better error handling when invalid changeset files are given to
    conary
  * minor code cleanups

Changes in 0.9.3:
  * New "cvc annotate" feature
  * Man page updates
  * Changesets which remove a file and replace it now apply correctly.
  * "cvc update" no longer complains and fails to update the CONARY
    state file properly  when ownerships differ
  * FileId generation now looks for previous versions of all the
    packages that have just been created, not just the name of the
    recipe.
  * Cooking as root is no longer allowed
  * Miscellaneous bug fixes.

Changes in 0.9.2:
 * Bug fixes:
   * Applying changesets that have more than one hard link groups
     sharing the same contents sha1 works now.
 * Build changes:
   * Recipes can now create new top level packages.

Changes in 0.9.1:
 * Bug fixes:
   * Applying a changeset that has a flavor which is a superset of the
     previous version's flavor now works.
   * Parsing optional arguments to command line parameters that appear as
     the last thing on the command line works
 * Build changes:
   * Package policy now checks to ensure that files in /etc/cron.*/*
     are executable
 * Update changes:
   * Conary no longer complains if a transient file has been modified
     on disk but no longer exists in a new version of a component.
 * Miscellaneous changes:
   * Version 1 on-disk changeset file support has been removed.

Changes in 0.9.0:
 * protocol versioning is much more granular now allowing for backwards
   compatible versions of functions
 * changeset command now generates changesets for multiple troves spread
   across multiple repositories
 * change sets are transferred as a set of independent change sets now
   (laying the groundwork for repository change set caching, with which
   this version will work just fine)

Changes in 0.8.3:
 * Man page updates.
 * The "conary query" command now accepts multiple arguments for
   troves and paths
 * Fixed "conary erase" command which was broken in 0.8.2

Changes in 0.8.2:
 * You can now install multiple troves at once (even a combination of
   changeset files and troves from repositories), and the entire
   action is recorded in a single rollback (this required a change in
   command-line arguments for updating troves).
 * The beginnings of support for searching multiple repositories
 * Miscellaneous code cleanup and bug fixes.

Changes in 0.8.1:
 * The source code has been re-arranged for easier maintenance, and
   conary has been split into two programs: conary and cvc.
 * Better error messages and debugging tracebacks

Changes in 0.8.0:
 * A new changeset format supports hard links but requires staged update.
 * The new changeset format also collapses duplicate contents even
   when hardlinks are not used.
 * By default, rc?.d/{K,S}* symlinks are no longer packaged. The
   chkconfig program is relied on to create them at package
   install/update time. Init scripts are explicitly required to
   support the chkconfig protocol by default
 * Improved error messages
 * Several bug fixes.

Changes in 0.7.7:
 * Extended debugger saves and emails
 * Tracebacks now include arguments and locals
 * More size optimizations were made when applying changesets
 * Applying absolute changesets when a trove is already installed is
   now much more efficient than it was
 * Self-referential symlinks raise a packaging exception.
 * Several bugs fixes.

Changes in 0.7.6:
 * Installation
   * Hardlink handling
   * enhanced debugging capabilities (including saving a debugging
     state file to enable remote debugging)

   * using binary file ids and iterators for significant memory savings
   * and runtime support for the x86.x86_64 sub-architecture
 * Cooking
   * more robust handling of the --resume option
   * policy normalization of where app-defaults files go.

Changes in 0.7.5:
 * Hard links are implemented (but not yet enabled, in order to
   preserve changeset compatibility for now).
 * Several bugs have been fixed for installing and cooking.

Changes in 0.7.4:
 * Fileids are now stored and transmitted in binary rather than
   encoded.
 * Better handling of multiple versions of packages/troves installed
   at the same time
 * Missing file handling improvements
 * Recipe inheritance is now possible between repositories
 * Enhanced Interrupted builds
 * The dynamic tag protocol was slightly modified
 * Added Arch.x86.amd64 and Arch.x86.em64t
 * several bugs fixes

Changes in 0.7.0:
 * sqlite3 is used for the database
 * better handling of multiple packages with the same name installed at once.

Changes in 0.6.6:
 * repository protocol update
 * changeset format update
 * added the ability to resume halted local builds
 * added the ability to easily package build-time tests to run at
   install time to qualify new/changed environments
 * better handling of packaged .pyc/.pyo files
 * better shared library handling
 * improved inline documentation
 * optimizations for both space and time
 * numerous bugfixes<|MERGE_RESOLUTION|>--- conflicted
+++ resolved
@@ -1,5 +1,4 @@
 Changes in @NEW@:
-<<<<<<< HEAD
   o Bug Fixes:
     * More optimizations for the pathId lookup query times for some
       package builds. (CNY-2742)
@@ -8,11 +7,8 @@
       is unreliable; a getpwuid(3) lookup is used instead. (CNY-2722)
     * The number of retries for providing a passphrase when signing
       troves changed from 3 to 5. (CNY-2709)
-
-=======
   o Code Changes:
     * Some incompatibilities with python2.5 have been removed.
->>>>>>> e52370d2
 
 Changes in 2.0.12:
   o Build Changes:
