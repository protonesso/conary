<<<<<<< HEAD
Changes in @NEW@:
  o Build Changes:
    * All files in "binary directories" now provide their path. (CNY-930)
    * ELF files that have no DT_NEEDED or DT_SONAME entries no
      longer cause Conary to trace back attempting to discover
      the ELF ABI. (CNY-1072)
    * Config files, though added to the :config component by
      default (CNY-172), can now be appropriately overridden
      by ComponentSpec. (CNY-1107)
    * The previous fix for CNY-699 wrongly encoded the soname rather
      than the filename in provisions for symbolic links to shared
      libraries when the shared library had a soname.  Additionally,
      symlinks from directories not in the system shared library
      path to ELF shared libraries in directories in the shared
      library path wrongly caused internal dependencies to have the
      full path to the symlink encoded in the shared library
      requirement.  These bugs have been resolved. (CNY-1088)
    * Conary will no longer attempt to update troves in the namespace "local"
      when using updateall.
    * Redirect recipes which contain conflicting redirects now give an
      error message instead of a traceback (CNY-449)

Changes in 1.0.39:
=======
Changes in 1.1.12:
>>>>>>> 5c9a973b
  o Client Changes:
    * A signature callback has been added, which allows one to catch
      the troves with bad signatures and react appropriately (display
      an error message, lower trust level, etc). (CNY-1008)
    * The conary.lib.logparse module has been added to provide
      parsed access to conary log files. (CNY-1075)
    * Added addRemoveRedirect() to allow redirecting packages to nothing
      (which causes them to be erased on update). Updated the client
      code to remove package components properly for this case (CNY-764)

  o Build Changes:
    * "cvc cook" is now more efficient in looking up files that are
      part of the built troves (CNY-1008).
    * A "commitRelativeChangeset" configuration variable has been
      added to control whether Conary creates relative or absolute
      changesets when cooking.  It defaults to True, but can be
      changed to False to cause Conary to cook and commit absolute
      changesets. (CNY-912)
    * A list of X.org mirrors has been added to the default mirrors.
    * "cvc diff" now returns an return code of 2 on error, 1 if there
      are differences, and 0 if there are no differences. (CNY-938)
    * An "addResolveSource" method has been added to GroupRecipe.
      This will change how dependency resolution is done when building
      a group.  Instead of searching the label path defined in the
      group for solutions, the resolve source will be searched
      instead. This allows you to resolve dependencies against a
      particular version of a group. (CNY-1061)
    * Cloning multiple flavors of the same package in a single step is
      now possible. (CNY-1080)
    * Perl dependencies now include provides for .ph files, as well as
      .pl and .pm files, found in the perl @INC path. (CNY-1083)

  o Bug Fixes
    * The previous fix for CNY-699 introduced two errors in handling
      shared library dependencies that were not in shared library
      paths and thus need to have their paths encoded.  These bugs
      have been resolved. (CNY-1088)
    * The build time in the troveInfo page of the repository browser
      is now displayed properly as "(unknown)" if a trove has no build
      time set. (CNY-990)
    * dbsh now properly loads the schema when one of the .show
      commands is executed. (CNY-1064)
    * The Conary client version is saved before the re-execution of
      conary that follows the application of a critical
      update. (CNY-1034)
    * A condition that was causing sys.exit() to not terminate the
      server process when running in coverage mode has been
      fixed. (CNY-1038)
    * If a configuration value is a list and has a non-empty default,
      appending values to that default does not reset that list to
      empty (Conary itself never triggers this case, but rMake does
      with defaultBuildReqs). (CNY-1078)
    * FileContainers don't store the path of the filecontainer in the
      gzip header for contents which are being transparently compressed
      by the object
    * Creating referential changesets obtained the path of files in the
      data store multiple times. When one content store in a round-robin
      content store configuration is corrupt, that would lead to inconsistent
      changesets. Instead, we will include those corrupt contents in
      a valid changeset and let the install content validation catch the
      problem.

Changes in 1.1.11:
  o Client Changes:
    * "conary help [command]" now displays the usage message for
      the command.
    * The --help options will now display a smaller number of flags by
      default, and more when the --verbose flag is added.
    * A getUpdateItemList() method has been added to the ConaryClient
      class.  It returns a list of top level troves on the local
      system. (CNY-1025)
    * "conary rq package:source --tags" will now show an "autosource"
      tag on autosourced files.
    * Conary now correctly uses "KB/s" instead of "Kb/s" when
      displaying transfer rates. (CNY-330)
    * conary rblist is now more readable, and supports --labels and
      --full-versions. (CNY-410)

  o Build Changes:
    * When using "cvc refresh" to refresh autosourced files, the
      refresh flag is now reset after the commit.  Previously, the
      file would continue to be refreshed on subsequent commits.
    * When using "cvc commit", cvc no longer downloads autosourced
      files which haven't changed (CNY-611, CNY-463)
    * Files that were previously marked as autosource files can now be
      made a regular file by calling "cvc add".
    * When using "cvc remove" to remove a file from the local checkout
      directory and the file is still specified in the recipe file as
      being automatically downloaded, the file will now be switched to
      an autosource file (preserving the pathId).
    * The autosource state is now stored explicitly in CONARY files.
    * CONARY files now use textual identifiers for flags instead of
      digits.
    * "cvc refresh" no longer downloads all autosource files.  Only
      the file(s) specified are downloaded.
    * Files removed with "cvc remove" are no longer erroneously
      re-added when committing changes to the repository.  This used
      to happen when the file was in the previous version of the
      source component and also present in the lookaside
      cache. (CNY-601)
    * Conary now produces a warning instead of an error when an
      unknown use flag is specified in the buildFlavor configuration
      variable.  It will still produce an error if the unknown use
      flag is accessed in the recipe.
    * Package builds now create relative changesets for components instead
      of absolute changesets, reducing the size of the upload to the
      repository (CNY-912)
    * The download code in cvc now accepts cookies.  This is required
      to download files from Colabnet sites. (CNY-321)
    * The download code in cvc can now handle basic HTTP
      authentication. (CNY-981)
    * Shared libraries and symlinks to shared libraries provide their
      filenames as soname dependency provisions, as well as DT_SONAME
      records listed within the shared library, if any. (CNY-699)
    * Malformed regular expressions passed as exceptDeps arguments to
      the r.Requires policy are now reported gracefully. (CNY-942)
    * A list of GNOME mirrors has been added to the default mirrors.
    * Commit log messages may now be provided with the "cvc --log-file"
      command, with support for standard input using the filename "-".
      (CNY-937)
    * The default ComponentSpec information is now loaded from
      files in the /etc/conary/components/ directory tree, and the
      defaults can now be overridden on a per-distribution basis in
      the /etc/conary/distro/components/ directory tree. (CNY-317)
    * Freeform documentation from /usr/share/doc is now included
      in the new ":supdoc" component instead of the ":doc" component
      by default. (CNY-883)
    * Configuration files are now put into a ":config" component to
      make it easier to override them.  This configuration can be
      disabled by setting the configComponent configuration item
      to False. (CNY-172)
    * Empty directories that have owner or group information explicitly
      set are now included in packages by default. (CNY-724)

  o Bugfixes:
    * Files added in both the repository and locally with cvc now give
      an error message on update rather than corrupting the CONARY
      file (CNY-1024)
    * Adding a file locally and then merging that file from upstream
      now causes an error as expected (it would traceback
      before). (CNY-1021)
    * Cooking a group recipe that defines an empty groups with
      resolveDependencies set no longer results in a traceback.
      Conary will display an error message as expected. (CNY-1030)
    * Specifying a bad protocol in a repositoryMap entry (a protocol
      other than http or https) no longer causes an unhandled
      exception. (CNY-932)
    * When migrating, conary now utilizes update mode with all updates
      explicitly specified when re-executing after critical updates.
      Previously, the migration failed if a critical update was
      applied. (CNY-980)
    * Infinite loops are now detected when including configuration
      files. (CNY-914)
    * Temporary files created when critical updates are applied are
      now cleaned up. (CNY-1012)
    * Conary repositories now detect when changesets that are being
      committed are missing files. (CNY-749)
    * Conary now prints an error message when trying to write a
      changeset file to a location that cannot be written (directory,
      read-only file etc.). (CNY-903)

Changes in 1.1.10:
  o Bugfixes:
    * A warning message produced when attempting to retrieve a OpenPGP
      key has been fixed.  The warning was introduced in CNY-589.

Changes in 1.1.9:
  o Client Changes:
    * The usage message displayed when running "conary" or "cvc" has
      been simplified and improved. (CNY-560)
    * When choosing how to match up troves with the same name, conary now
      takes paths into account, if there's a choice to make between matching
      up two old troves that are otherwise equivalent with a new trove, conary
      will choose the one that shares paths with the new trove. (CNY-819)
    * Conary will now allow "conary migrate --info" and "conary migrate
      --interactive" without displaying usage information. (CNY-985)
    * Conary now only warns about being able to execute gpg if a
      signature trust threshold has been set. (CNY-589)
    * Fixed cvcdesc after the refactoring of configuration options. (CNY-984)

  o Server Changes:
    * PostgreSQL support has been finalized and some SQL queries have
      been updated in the repository code for PostgreSQL
      compatibility.  PostgreSQL will be officially supported in a
      future release of Conary.
    * The repository browser is now viewable by Internet Explorer.

  o Build Changes:
    * cvc now allows files to be switched from autosource to normal
      and from normal to autosourced. (CNY-946)
    * Recipes will now automatically inherit a major_version macro,
      which is defined to be the first two decimal-seperated parts of
      the upstream version, combined with a decimal. For example, a
      version string of 2.16.1.3 would have a major_version of
      2.16. (CNY-629)
    * A list of KDE mirrors has been added to the default mirror
      configuration. (CNY-895)
    * If a group is cooked twice at the same command line, for example
      "cvc cook group-dist[ssl] group-dist[!ssl]", then conary will
      cache the trove found during the first group cook and use it for
      subsequent group cooks. (CNY-818)
    * Unpacking a tarball now preserved permissions only when
      unpacking into the root proxy, not unpacking sources into the
      build directory. (CNY-998)

  o Code Cleanups
    * The command line options common between cvc and conary are now
      defined in one place.
    * The code to add options to the command line parser for an option
      has been refactored to remove duplication.

  o Bug Fixes:
    * A bug that caused an Internal Server Error when marking a group
      :source component as removed in a repository has been fixed.
    * A bug that caused group cook with a replace or remove with a
      flavor and no matching trove to emit a traceback instead of a
      warning has been fixed. (CNY-977)
    * A bug that caused an unhandled exception when two packages with
      the same name require a trove that was being erased has been
      fixed.
    * Timeouts that occur when attempting to read the XML-RPC request
      from a client are now logged and return an exception (instead of
      causing a unhandled exception in the server).

Changes in 1.1.8:
  o Bug Fixes:
    * The fix for CNY-926, which allows a ShimNetClient to create
      changes directly from an in-process Conary Repository, did not
      properly merge changesets when multiple servers were involved.
    * The r.setByDefault() method in group recipes was broken in
      1.0.34.  It would cause a traceback.  This has been fixed.

Changes in 1.1.7:
  o Client Changes:
    * You can now delete troves, update from changeset files, and
      update with a full version specified without an installLabelPath
      set. (CNY-281)
    * "conary rm" has been added as an alias for the "conary remove"
      command. (CNY-952)
    * Conary now produces an error message when an invalid context is
      specified. (CNY-890)
    * User settings in a context will override but not remove user
      settings from the main conary configuration file. (CNY-972)

  o Build (cvc) Changes:
    * "cvc cook --prep" now warns about missing dependencies instead
      of raising an error.  "cvc cook --download" does not warn or
      error. (CNY-787)
    * In a group recipe, if you use r.remove() to remove a component
      from a package in a group (which marks the component
      byDefault=False), and the package no longer contains any
      byDefault=True components, the package itself will also be made
      byDefault=False. This avoids installing packages with no
      components on the system. (CNY-774)
    * Previously, Java files that have no discoverable provided or
      required interfaces (for example, due to EAR dependencies)
      caused a traceback.  Conary now handles this case correctly and
      does not traceback.
    * Merging when the current version is already based on the parent
      version now gives an error message instead of writing out an
      incorrect CONARY file (CNY-968)

  o Bug Fixes:
    * Erases of critical troves is no longer considered a reason to
      restart Conary.
    * A bug triggered when a critical update of a trove depended on an
      erase has been fixed.
    * A bug that caused changesets to be invalidated from the
      changeset cache when signatures were not modified by
      setTroveSigs() has been fixed.
    * A bug that caused an Internal Server Error (ISE) when attempting
      to browse the files in a shadowed component via the Conary
      repository browser has been fixed. (CNY-926)
    * A bug introduced 1.0.32 that affected the ability to update two
      troves due to the same broken dependency when using
      "resolveLevel 2" has been fixed.  This bug affected the ability
      to simply run "conary update conary" when conary-build and
      conary-repository will both installed. (CNY-949)
    * Conary will now display config lines that are equivalent to the
      default configuration value but are set explicitly by the
      user. (CNY-959)
    * Specifying "includeConfigFile" within a context will now include
      the file also within that context. (CNY-622)
    * A memory leak in conary.lib.misc.depSplit() has been fixed.
    * The client no longer loops forever trying to create
      cross-repository relative changesets when the trove is missing
      from one of the repositories. (CNY-948)
    * Repositories no longer return empty troves when
      createChangeSet() is called on troves which are referenced
      within the repository but present on a remote repository.
      (CNY-948)
    * Repository queries no longer return matches for troves which are
      referenced by groups but are not present in the
      repository. (CNY-947)
    * Specifying a root (through conaryrc configuration or the
      "--root" command line parameter) that is not a directory no
      longer results in an unhandled exception. (CNY-814)
    * Renaming and changing a source file no longer results in
      tracebacks on "cvc update" and "cvc merge" (CNY-944, CNY-967)

Changes in 1.1.6:
  o Client Changes:
    * The "cvc" and "conary" command line programs have new command
      line argument aliases.  They accept "-r" as an alias for
      "--root" and "-c" as an alias for "--config".  Commands that
      accept "--info" now accept "-i" as an alias.
    * Contexts can now override any configuration option. (CNY-812)
    * The meaning of the "--components" command line option has
      changed to be more intuitive.  For example, "conary q
      --components" will show all the components for all packages,
      indented as expected. (CNY-822)

  o Build (cvc) Changes:
    * "cvc commit -m'commit message'" is now accepted.  Previously, a
      space was required between the -m and the message.
    * Permissions are now preserved by tar when extracting a tar
      archive added with r.addArchive().
    * The Requires policy now parses pkg-config files more reliably.
    * "cvc cook" now has a "--download" option, which fetches the
      applicable sources from upstream or from the repository and then
      stops. (CNY-837)
    * If cooking a group results in conflicts, the error message will now
      show you the reason why the troves in conflict were included in the
      group. (CNY-876)
    * A new r.addCopy() command is now available to group recipes.  It
      performs the actions required to create a new group, add all of
      the troves from a different group, and add the new group to the
      current group. (CNY-360)
    * In a group recipe, if r.replace() or r.remove() does nothing, a
      warning message is given unless the keyword allowNoMatches is
      used. (CNY-931)
    * In a group recipe, if r.replace() would match against a package
      included inside another group that you are not building, conary
      will warn that replace cannot possibly do anything and will
      suggest using r.addCopy() to resolve the problem. (CNY-360)
    * The Autoconf() build action now enforces buildRequirements of
      automake:runtime and autoconf:runtime if used. (CNY-672)
    * All build actions that enforce buildRequires additions now report
      them through the reportMissingBuildRequires summary policy.

  o Optimizations:
    * Retrieving a large number of troves without files from the local
      database has been sped up by 30%. (CNY-907)
    * On one test machine: "conary q --troves" is 2 times
      faster. "conary q", "conary q --deps" and "conary q --info" are
      30% faster.  "conary q --troves --recurse" is 4-6 times faster.

  o Bug Fixes:
    * r.Replace() no longer fails when a glob matches a dangling
      symlink.  It now reports that no action is taking on the
      dangling symlink due to it being a non-regular file.  This is
      the same behavior as running r.Replace() on non-dangling
      symlinks.

Changes in 1.1.5:
  o Optimizations
    * Duplicate trove instantiations have been removed. Build requires are
      no longer thawed out of abstract change sets, and methods were added
      to get dependency and path hash information directly from trove
      change set objects. These changes combined for a 50% speedup on
      update --info of a large group into an empty root and saved a few
      megs of memory as well (CNY-892)
    * The changes in the previous version of Conary in how XML-RPC
      responses are decompressed actually made Conary slower.  These
      changes have been reverted.

  o Build (cvc) Changes:
    * The Requires() policy now reads pkg-config files and converts the
      "Requires:" lines in them into trove dependencies, removing the
      need to specify those dependencies manually. (CNY-896)
    * Files in /etc/conary/macros.d/ are now loaded in sorted order
      after initial macros are read from /etc/conary/macros. (CNY-878)

  o Bug Fixes:
    * Conary now runs tagscripts correctly when passed a relative root 
      parameter (CNY-416).
    * cvc log now works when there are multiple branches matching for the
      same trove on the same label.
    * Fixed resolveLevel 2 so that it does not try to update packages that
      are already a part of the update. (CNY-886, CNY-780)
    * Fixed resolveLevel 2 so that it does not repeatedly try to perform 
      the same update. (CNY-887)
    * cvc cook | less now leaves less in control of the terminal. (CNY-802)
    * The download thread terminating during an update is now a fatal
      error.
    * The web interface to a conary repository will now print an error
      message instead of a traceback when adding an entitlement class
      with access to a group that does not exist.
    * Parent troves in repository changeset caches are now invalidated
      when a member trove is invalidated (CNY-746)
    * cvc cook group now limits the number of path conflicts displayed for 
      one trove to 10. (CNY-910)
    * Conary update now respects local changes when a group update occurs
      along with the update of the switched trove.  For example, switch
      foo to be installed from another branch instead of the default, 
      and then update foo and its containing group at the same time would
      cause conary to try to reinstall the original foo (resulting in path
      conflicts). (CNY-915)
    * loadRecipe now selects the most recent of two recipes available
      in the case where there are multiple choices due to label
      multiplicity. (CNY-918)

Changes in 1.1.4:
  o Client Changes:
    * Conary now restarts itself after updating critical conary
      components (currently, that consists of conary).  Hooks have
      been added for other components using the conary api to specify
      other troves as critical.  Also, hooks have been added for other
      components to specify a trove to update last. (CNY-805, CNY-808)
    * Conary now warns the user when they will be causing label
      conflicts - that is when an operation would cause two different
      branches of development for a single trove to end up with the
      same trailing label.  Since most conary operations are label
      based, such label conflicts can be confusing to work with and
      are almost never desireable - except in those few cases where
      they are necessary.  (CNY-796)
    * The conary repository client now retries when a DNS lookup of a
      server hostname fails with a "temporary failure in name
      resolution" error.

  o Optimizations
    * The getFileContents() and getFileVersions() server side calls
      have been optimized for faster execution.
    * The SQL query in getTroveList() has been sped up by a 3-5x factor.
    * dbstore now has support for executemany()
    * Inserts into local database now use executemany().

  o Server Changes
    * Several SQL queries have been updated for PostgreSQL compatibility

  o Build (cvc) Changes:
    * The "cvc add" command no longer assumes files it doesn't know to
      be binary are text files; there are lists for both binary and
      text types, and files which are added which aren't in either
      list need to be added with "--text" or "--binary". (CNY-838)
    * A "cvc set" command has been added to change files between
      binary and text mode for files in source components.
    * The "cvc diff" command no longer tries to display the contents
      of autosource files. (CNY-866)
    * The "cvc annotate" command no longer displays pathIds in the
      error message for the specified path not being included in the
      source trove.  It displays the path name instead.
    * The "cvc annotate" command now gives an error when it is run on
      a binary file.
    * A "cvc refresh" command has been added.  It allows you to
      request that cvc fetch new upstream versions of files referenced
      by URL.  Thanks to Pavel Volkovitskiy for the initial
      implementation of this feature. (CNY-743)
    * The "cvc newpkg" command and the PackageSpec policy now disallow
      certain potentially confusing characters in trove
      names. (CNY-842)
    * The PythonSetup() build action has been modified to be more
      consistent with other build actions. The "setupName" paramater
      has been added, which can specify a command to run (defaults to
      "setup.py"). The first argument, similar to Configure(), passes
      arguments to the command being specified by setupName. (CNY-355)
    * The "cvc commit" command now recognizes .html, .css, .kid, and .cfg
      as extensions that identify text files. (CNY-891)
    * The PythonSetup build action has been modified to make it
      clearer what its "dir" and "rootDir" options specify. (CNY-328)

  o Bug Fixes:
    * Conary commands no longer perform an unnecessary database check
      on the local system. (CNY-571)
    * A bug that could allow conary to consider a no-op update as an
      install (and could result in tracebacks in some situations) has
      been fixed. (CNY-845)
    * If you've made a local modification to a package and then try to
      downgrade it later, Conary will now downgrade included
      components as well. (CNY-836)
    * The error message produced by "cvc cook" when a source component
      exists on multiple branches with the same trailing label has
      been improved. (CNY-714)
    * Error handling when manipulating entitlements via XML-RPC has
      been improved. (CNY-692)
    * The usage message displayed when running "conary changeset" has
      been corrected. (CNY-864)
    * Conary no longer tracebacks when a disconnected cook tries to
      load a superclass.  Conary also gives better messages when the
      loaded recipe has a traceback.  Thanks to David Coulthart for
      the core of this patch. (CNY-518, CNY-713)
    * A bug in soname dependency scoring has been fixed.  Dependency
      scoring when multiple sonames were being scored would simply use
      the value of the last soname, instead of the cumulative score.
      Note that the dependencies that did not match at all would still
      return as not matching, so this bug only affected Conary's
      ability to select the best match.
    * A bug in architecture dependency scoring has been fixed.
      Matching architectures are now counted as having a positive
      value, so that when performing dependency resolution on an
      x86_64 machine, troves that have flavor "is: x86_64 x86" will be
      preferred to those with flavor "is: x86".
    * The PythonSetup command ignored any C compiler macros that had
      been set.  The template has been changed to use them in the same
      way that Configure() uses them; as environment variables.
    * The warning message produced when r.Replace() refuses to modify
      a non-regular file now includes the path, as intended.
      (CNY-844)
    * A traceback that occurred when a resolveLevel 2 update resulted
      in a component being erased has been fixed. (CNY-879)
    * Conary now works around a possible threading deadlock when
      exceptions are raised in Threading.join().  The bug is in the
      standard Python threading library, and is fixed in 2.4.3.
      Conary will use a workaround when running under older versions
      of Python. (CNY-795)
    * Checks have been added to the XML-RPC transport system to see if
      an abort has been requested while waiting for a response from
      the server.  This allows the main thread to terminate the
      changeset download thread if it is waiting for an XML-RPC
      response from the server.  (CNY-795)
    * A bug in Conary's handling of an unusual case when multiple
      files being installed share the same content, and one of the
      files has been erased locally has been fixed.
    * A traceback that occurred when a manually removed file switches
      packages during an update has been fixed. (CNY-869)
    * When you remove a file and replace it with a directory, Conary
      now treats it as a removal. (CNY-872)
    * Conary's OpenPGP implementation now dynamically uses RIPEMD if
      it is available from PyCrpyto.  Some PyCrypto builds don't
      include RIPEMD hash support. (CNY-868)
    * A bug that allowed merging changesets with conflicting file
      contents for configuration files with the same pathId has been
      fixed.  Applying the resulting merged changeset caused
      IntegrityErrors.  (CNY-888)

  o Optimizations
    * The getFileContents and getFileVersions server side calls have
      been optimized for faster execution
    * The SQL query in getTroveList has been sped up by a 3-5x factor.
    * dbstore now has support for executemany()
    * Inserts into local database now use executemany().

  o Server Changes
    * Several SQL queries have been updated for PostgreSQL compatibility

Changes in 1.1.3:
  o System Update Changes:
    These changes make Conary much more robust when applying updates
    that move files from one package to another.

    * Components that modify the same files are now required to be in
      the same update job.  For example, if a file moves from
      component a:runtime to component b:runtime, the erase of
      component a:runtime and the install of component b:runtime will
      occur at the same time. (CNY-758).
    * Files moving between components as part of a single job are now
      treated as file updates instead of separate add/remove events.
      (CNY-750, CNY-786, CNY-359)

  o Client Changes:
    * The source component is now displayed in "conary rq --info"
      output.
    * Entitlements can now be passed into ConaryClient and
      NetworkRepositoryClient objects directly. (CNY-640)
    * Exceptions raised in callback functions are now issued as
      warnings and the current job is finished before
      existing. KeyboardInterrupts and SystemExits are handled
      immediately. (CNY-806)
    * The "--debug" command line flag now provides information that is
      useful to the end-user during the update process.  The
      "--debug=all" flag will provide output that is useful to conary
      developers.
    * The output of "--debug" has been modified when performing
      dependency resolution.  The output should be more helpful to end
      users.  Also rearranged the output given when dependencies
      fail. (CNY-779)
    * Config files and diffs are no longer cached in ram during installs;
      they are now reread from the changeset whenever they are needed
      (CNY-821)
    * Binary conflicts no longer cause a traceback in cvc update
      (CNY-644,CNY-785)

  o Optimizations
    On a test system, "conary updateall --info" is around 24% faster
    than previous versions of Conary.

    * The SQL query used to retrieve troves from the local database
      has been optimized.  The new code is nearly four times faster
      for operations like "conary q group-dist --info".
    * The SQL query in getTroveContainers() used to determine the
      parent package(s) and groups(s) of a set of troves as recorded
      in the local database has been optimized.  The new code is
      almost 95 times faster. (0.2 seconds versus 19 seconds)
    * The code in getCompleteTroveSet() that creates Version and
      Flavor objects from entries in the database now caches the
      created object.  This is approximately a 4.5 times speed
      up. (2.10 seconds versus 9.4 seconds)
    * The code in iterUpdateContainerInfo has had similar version
      and flavor caching optimizations that make the code about 
      2.5 times faster (from 10 seconds to 4 seconds).

  o Server Changes:
    The Conary repository server now sends a InvalidClientVersion
    exception when a conary 1.0.x client attempts to manipulate an
    entitlement through addEntitlement() or deleteEntitlement().

  o Build (cvc) Changes:
    * "cvc merge" and "cvc update" are now more verbose when
      patching. (CNY-406)
    * "cvc clone" now requires that you specify a message when cloning
      source components unless you specify --message.  It also gives
      more output about what it is doing (CNY-766, CNY-430).
    * "cvc clone" now has a --test parameter that runs through all
      steps of cloning without performing the clone.  --info is now
      more lightweight - it no longer downloads all of the file
      contents that would be cloned.
    * "cvc clone" now has a --full-recurse parameter that controls how
      recursion is performed.  Cloning a group no longer recurses by
      default.  The only way that a recursive group clone could
      succeed is if all troves in the group came from the same branch.
      This is almost never the case.
    * The "cvc cook" command now prints the flavor being built,
      as well as the version. (CNY-817)
    * The command line argument parsing in "cvc" has been modified.
      To use the "--resume" command line argument to specify that you
      wish to resume at a particular location, you must use
      "--resume=<loc>".  "--resume <loc>" will not work anymore.  This
      removes an ambiguity in how we parse optional parameters in
      Conary.
    * The PythonSetup build action no longer provides the older
      --single-version-externally-managed argument, and instead
      provides the --prefix, --install-purelib, --install-platlib,
      and --install-data arguments, which can be overridden with the
      purelib, platlib, and data keyword arguments, respectively.  This
      allows it to work correctly with a greater number of packages.
      It also provides the option of providing a "purePython=False"
      argument for python packages that mix architecture-specific
      and architecture-neutral files, and tries to automatically
      discover cases when it should be provided. (CNY-809)
    * Python dependencies were previously incorrectly calculated
      for certain module path elements added in some Python C
      code (for example, contents of the lib-dynload directory);
      these errors are now resolved by using external python
      to find system path elements. (CNY-813)
    * /etc/conary/mirrors/gnu has been added to enable mirror://
      references to the GNU mirror system.
    * The GNU mirror list was then significantly expanded and
      re-sorted.  (CNY-824)
    * /etc/conary/mirrors/cpan has been added to enable mirror://
      references to the Comprehensive Perl Archive network mirror
      system.
    * In group recipes, the methods r.add(), r.addAll(), and
      r.addNewGroup() have been modified to accept the use= parameter,
      which defaults to True (CNY-830).

  o Bug Fixes:
    * A bug that caused a traceback in the web interface when a
      non-admin user attempts to manage their entitlement classes has
      been fixed. (CNY-798)
    * "conary rq" (with no arguments) no longer hides troves if the
      flavor that matches the system flavor is not built for the
      latest version. (CNY-784)
    * "cvc cook" now displays the correct label of the thing it is
      building, even when it is not the build label.
    * Running "cvc update" in a directory that has been created with
      "cvc newpkg" but has not yet been committed to the repository
      will now fail with an appropriate error message instead of
      displaying a traceback. (CNY-715)
    * Conary can now apply updates that change a file that is not a
      directory to a directory.
    * Currently version objects are cached to optimize Conary.
      Unfortunately, version objects are mutable objects.  That means
      that if two different pieces of code are given the same version
      object, modifications made by one part of the code could affect
      the other inadvertently.  A warning message has been added to
      the version object when setting or resetting timestamps to make
      developers aware of the problem.  Developers should copy the
      version object before calling setTimeStamps(),
      resetTimeStamps(), incrementSourceCount(), or
      incrementBuildCount() on it.  When creating a version object
      from a string and time stamp set, use the timeStamps= keyword
      argument to versions.VersionFromString() to avoid the copy.  In
      a later version of Conary, version objects will be immutable.
      New methods will be introduced that return new modified objects.
    * Conary no longer hangs waiting for the download thread when an error
      occured in the download thread which caused it to terminate.
    * "conary migrate" now returns an error much earlier if you are
      not using interactive mode. (CNY-826)
    * Files removed from troves (most often by --replace-files) are now
      properly skipped on updates to that trove when the file didn't change
      between versions. (CNY-828)
    * includeConfigFile now gives a much better error message when it
      cannot include a config file. (CNY-618)

Changes in 1.1.2:
  o Bug Fixes:
    * Conary now removes sources from the lookaside before unpacking SRPMs to
      ensure that the source referenced from the SRPM is actually contained in
      the SRPM. (CNY-771)
    * Errors found in the recipe while checking in will now display file name
      and line number information along with the error found.
    * The trove browser no longer shows duplicate entries for multihomed
      repositories.
    * A bug that kept sqlite-based 64-bit mirrors from being used as a source 
      for further mirrors has been fixed.

  o Build Changes:
    * Conary no longer prints policy error messages three times; it
      now prints each error immediately when it is found, and then
      summarizes all policy errors once (instead of twice) at the
      end of the build process. (CNY-776)

Changes in 1.1.1:
  o Client Changes:
    * Migrate no longer replaces by default as if --replace-files was
      specified. (CNY-769)

  o Server Changes:
    * The log retrieval function now returns a HTTP_NOT_IMPLEMENTED
      (501) instead of a HTTP_NOT_FOUND (404) if the logFile
      directive is not configured.

  o Build Changes:
    * Conary now recognizes that pkgconfig finds its files in
      /usr/share/pkgconfig as well as /usr/lib*/pkgconfig. (CNY-754)
    * /etc/conary/mirrors/cran has been added to enable mirror://
      references to the Comprehensive R Archive Network. (CNY-761)

  o Bug Fixes:
    * Conary now resets the timeStamps in all cases when
      getSourceVersion is called (CNY-708).
    * SQLite ANALYZE locks the database after it is run, causing
      updates to fail.
    * A bug that caused lists such as installLabelPath in
      configuration files to be parsed incorrectly when more than one
      space was between list elements has been fixed
    * A bug that caused Locally changed files to no be marked properly
      in rollbacks that were stored locally (including rollbacks for
      locally built troves) has been fixed. (CNY-645)
    * A bug that could cause "cvc cook" to create groups that include
      components needed to resolve dependencies that are already
      included not-by-default has been fixed.
    * A bug that caused a traceback message when adding a user through
      the web interface has been fixed.

Changes in 1.1.0:
  o 1.1 Release Overview

    Conary 1.1.0 is the first version in the 1.1 series.  New
    functionality has been added to Conary that required modifications
    to the repository database schema and XML-RPC protocol.  A Conary
    1.1.x-compatible client is required to access many of the new
    features.  The XML-RPC interface includes version information so
    that old clients continue to work with new servers, and new
    clients continue to work with old servers.

    New Features:
      * Conary can now remove packages and components from a
        repository server.  This is a privileged operation and should
        not normally be used.  Only users with a special "can remove"
        ACL can remove from the repository.  As removing something
        from a Conary repository is an act of last resort and modifies
        repository internals, the command line option will not appear
        in the reference documentation.  rPath will assist users that
        need more information.
      * Conary can now query the repository by path.  Use
        "conary repquery --path /path/to/find" to find components that
        include a particular path.
      * Several enhancements were added to the entitlement management
        facilities in a Conary repository.
      * Conary can now redirect a group.

  Detailed changes follow:

  o Server Changes:
    * Entitlement keys were artificially limited to 63 characters in
      length.  This restriction has been raised to the max length
      permitted in the database column (255).
    * Entitlement classes can now provide access to multiple access
      groups (and updated the web UI to support that) (CNY-600)
    * addEntitlement() and deleteEntitlement() repository calls replaced
      by addEntitlements and deleteEntitlements calls.  These calls
      operate on more than one entitlement simultaneously.
    * Added getTroveLeavesByPath() and getTroveVersionsByPath(). (for
      CNY-74)
    * Conary now checks to ensure you have write access to all the
      things the client is trying to commit before you send them
      across the wire. (CNY-616)
    * deleteAcl() and listAcls() methods have been added to
      ConaryClient.

  o Client Changes:
    * "conary rq" now supports "--path", which allows you to search
      for troves in the repository by path. (CNY-74)
    * "conary rq" now has a "--show-removed" option that allows you to
      see removed trove markers.  A [Removed] flag will be displayed
      when the --trove-flags option is added.

  o Bug Fixes:
    * Conary now resets the timeStamps in all cases when
      getSourceVersion is called (CNY-708).
    * SQLite ANALYZE locks the database after it is run, causing
      updates to fail.
    * A bug that caused lists such as installLabelPath in
      configuration files to be parsed incorrectly when more than one
      space was between list elements has been fixed
    * A bug that caused Locally changed files to no be marked properly
      in rollbacks that were stored locally (including rollbacks for
      locally built troves) has been fixed. (CNY-645)
    * A bug that could cause "cvc cook" to create groups that include
      components needed to resolve dependencies that are already
      included not-by-default has been fixed.

Changes in 1.0.27:
  o Client Changes:
    * A "files preupdate" tag script method has been Implemented which
      gets run before tagged files are installed or changed. (CNY-636)
    * A bug that could cause "--replace-files" to remove ownership
      from every file in a trove has been fixed. (CNY-733)

    * Multiple bugs where using "--replace-files" could result in the
      new file having no owner have been fixed. (CNY-733)
    * The logcat script now supports revision 1 log entries.
    * The logcat script is now installed to /usr/share/conary/logcat

  o Build Changes:
    * Improved handling of the "package=" keyword argument for build
      actions.  In particular, made it available to all build actions,
      removed double-applying macros to the package specification,
      and fixed failure in cases like "MakeInstall(dir=doesnotexist,
      skipMissingDir=True, package=...)". (CNY-737, CNY-738)
    * The lookaside cache now looks in the repository for local sources
      when doing a repository cook. (CNY-744)
    * The mirror:// pseudo-URL handling now detects bad mirrors that
      provide an HTML document instead of the real archive when a
      full archive name is provided; previously, it did so only when
      guessing an archive name.  Thanks to Pavel Volkovitskiy for this
      fix. (CNY-745)
    * The Flavor policy has been slightly optimized for speed.

  o Server Changes:
    * ACL patterns now match to the end of the trove name instead of
      partial strings (CNY-719)

  o Bug Fixes:
    * The Conary repository server now invalidates changeset cache
      entries when adding a digital signature to a previously mirrored
      trove.
    * A bug that caused the mirror code to traceback when no callback
      function was provided to it has been fixed. (CNY-728)
    * Rolling back changes when the current trove has gone missing from
      the server now causes the client to generate the changeset to apply
      based on the trove stored in the local database (CNY-693)

Changes in 1.0.26:
  o Build Changes:
    * When cooking a group, adding "--debug" to the "cvc cook" command
      line now displays detailed information about why a component is
      being included to solve a dependency. (CNY-711)
    * The mirror:// functionality introduced in Conary 1.0.25 had two
      small bugs, one of which prevented mirror:// pseudo-URLs from
      working.  These bugs are now fixed, thanks to Pavel
      Volkovitskiy. (CNY-704)
    * The "cvc cook" command now announces which label it is building
      at the beginning of the cook, making it easier to catch mistakes
      early. Thanks to Pavel Volkovitskiy for this fix. (CNY-615)
    * The source actions (addSource, addArchive, etc.) can now take
      a "package=" argument like the build actions do.  Thanks to
      Pavel Volkovitskiy for contributing this capability.  (CNY-665)
    * The "preMake" option had a bad test for the ';' character; this
      test has been fixed and extended to include && and ||.
      thanks to Pavel Volkovitskiy for this fix. (CNY-580)
    * Many actions had a variety of options (dir=, subdir=, and
      subDir=) for specifying which directory to affect.  These have
      been converted to all prefer "dir=", though compatibility
      with older recipes is retained by continuing to allow the
      subDir= and subdir= options in cases where they have been
      allowed in the past. Thanks to Pavel Volkovitskiy for this
      enhancement. (CNY-668)

Changes in 1.0.26:
  o Server Changes:
    * The Conary web interface now provides a method to rely solely on
      a remote repository server to do authentication checks. (CNY-705)
    * The ACL checks on file contents and file object methods have
      been improved. (CNY-700)
    * Assertions have been added to prevent redirect entries from
      being added to normal troves.
    * An assertion has been added to ensure that redirects specify a
      branch, not a version.
    * The server returns a new FileStreamsMissing exception when the
      client requests file streams with getFileVersion or
      getFileVersions and the requested file stream is not present in
      the repository database. (CNY-721)
    * getFileVersions() now raises FileStreamMissing when it is given
      invalid request.
    * getFileContents() now raises a new FileHasNoContents exception
      when contents are requested for a file type which has no
      contents (such as a symlink).

  o Bug Fixes:
    * A bug that could cause "conary updateall" to attempt to erase
      the same trove twice due to a local update has been fixed.
      (CNY-603)
    * Attempts to target a clone to a version are now caught.  Only
      branches are valid clone targets. (CNY-709)
    * A bug that caused Trove() equality checks to fail when comparing
      redirects has been fixed.
    * A bug that caused the flavor of a redirect to be store
      improperly in the repository database has been fixed.
    * The resha1 script now properly skips troves which aren't present
      in the repository.
    * Conary 1.0.24 incorporated a fix for CNY-684 to correct behavior
      when storing src.rpm files rather than their contents.  The fix
      worked for local builds but not for commits to repositories.
      Conary 1.0.26 includes a fix that corrects the behavior when
      committing to a repository as well. (CNY-684)
    * A bug that prevented flavored redirects from being loaded from
      the repository database has been fixed.
    * "Conary migrate" now will follow redirects. (CNY-722)

Changes in 1.0.25:
  o Build Changes:
    * The addArchive() source action will search for reasonably-named
      archive files based on the name and version if given a URL ending
      with a "/" character. Thanks to Pavel Volkovitskiy for the
      initial implementation. (CNY-671)
    * All source actions, when given a URL that starts with "mirror://",
      will search a set of mirrors based on files in the mirrorDirs
      configuration entry, with default files provided in the
      /etc/conary/mirrors/ directory. Thanks to Pavel Volkovitskiy for
      the initial implementation. (CNY-171)
    * Symbolic links are now allowed to provide a soname even if they
      reference an ELF file only indirectly through other symbolic
      links.  Previously, a symbolic link could only provide a soname
      if it directly referenced an ELF file. (CNY-696)

  o Bug Fixes:
    * A bug that caused unhandled exceptions when downloading the file
      contents needed for a distributed changeset in threaded mode has
      been fixed. This bug was introduced in 1.0.24. (CNY-701)

Changes in 1.0.24:
  o Server Changes:
    * The server binary access log can now be downloaded by an
      administrator by visiting the http://servername/conary/log
      URL. Once the log is accessed it is rotated automatically by the
      repository server. Subsequent accesses to the log URL will only
      yield log entries added since the last access. (CNY-638)
    * The Users and Groups tab in the web management UI is no longer
      highlighted when administrators change their passwords.

  o Client Changes:
    * A --what-provides option has been added to "conary query" and
      "conary repquery".
    * A bug that installed extra components of a package that is being
      installed instead of updated due to the existing package being
      pinned has been fixed. (CNY-682)

  o Build Changes:
    * When pulling files out of a src.rpm file, Conary now stores the
      src.rpm file itself in the repository rather than the files
      pulled from it. (CNY-684)
    * Mono dependency version mappings are now discovered in CIL policy
      .config files. (CNY-686)
    * The internal util.literalRegex() function has been replaced by
      use of re.escape(). (CNY-634)

  o Bug Fixes:
    * The Conary Repository web interface no longer returns a
      HTTP_FORBIDDEN (403) when a bad password is given by the user.
      This allows the user to re-try authentication.
    * The --signatures and --buildreqs flags now work with "conary
      showcs".  (CNY-642)
    * A bug in the NetworkRepositoryClient default pwPrompt mechanism
      has been fixed.
    * Error messages when entitlements fail to load have been
      improved. (CNY-662)
    * The repository client no longer caches repository access info
      when the attempt to access was unsuccessful. (CNY-673, affects
      CNY-578)
    * A bug that caused x86 flavored troves from being updated
      properly when using "conary updateall" on an x86_64 system has
      been fixed. (CNY-628)
    * A bug that caused migrate behavior to not respect pins when the
      pinned troves were set to be erased (CNY-680).
    * Calling r.ComponentSpec(':foo') works again; it is exactly
      equivalent to r.ComponentSpec('foo'). (CNY-637)
    * Calling r.Move() with only one argument now fails explicitly
      rather than silently doing nothing. (CNY-614)

Changes in 1.0.23:
  o API Additions:
    * The interface to create, list and delete access groups and
      modify the users therein through is now exposed though
      ConaryClient.
    * The interface to delete entitlement groups is now exposed
      through ConaryClient.

  o Client Changes:
    * "conary updateall" now accepts the --keep-required command line
      argument.
    * the mirror script now provides download/commit feedback using
      display callbacks like other conary commands
    * the excludeTroves config option will now keep fresh installs from
      happening when an update job is split due to a pinned trove.

  o Server Changes:
    * The repository database migration code now reports an error when
      trying to migrate old-style redirects.  The code to perform the
      migration is incomplete and creates invalid new-style
      redirects.  If you have a repository with old-style redirects,
      contact rPath for assistance with your migration. (CNY-590)

  o Bug Fixes:
    * Subdirectories within source components are now better supported.
      Specifically, different subdirectories with the same filename will
      now work. (CNY-617)
    * The util.literalRegex() function now escapes parenthesis characters.
      (CNY-630)
    * Manifest files now handle file names containing "%" characters.
      Fix from Pavel Volkovitskiy. (CNY-627)
    * Fixed a bug in migrate that caused its behavior to shift when migrating 
      to the same version that is currently installed.
    * Fixed a bug in the logcat script that caused the entitlement field to
      display the user information instead. (CNY-629)

  o Build Changes:
    * The r.addArchive() source action can now unpack Rock Ridge and
      Joliet ISO images, with some limitations. (CNY-625)

Changes in 1.0.22:
  o Client Changes:
    * Conary now has hooks for allowing you to be prompted for both name
      and password when necessary.
    * Conary will no longer report a traceback when trying to perform 
      dependency resolution against repositories that are not available.
      Instead, it will print out a warning. (CNY-578)

  o Build Changes:
    * It is now possible to set environment variables to use within
      Conary builds from within conary configuration files, using the
      new "environment" configuration item.  Thanks to Pavel
      Volkovitskiy for implementing this feature. (CNY-592)
    * In previous versions of Conary, calls to r.PackageSpec() would
      improperly override previous calls to r.ComponentSpec(); now
      the ordering is preserved.  Thanks to Pavel Volkovitskiy for 
      this fix. (CNY-613)

  o Bug Fixes:
    * A bug that would allow recursively generated changesets to
      potentially have missing redirect flags has been fixed.
    * A bug in redirect handling when the branch changed but the trove
      name didn't has been fixed - conary will do a better job of
      determining what jobs to perform in this situation. (CNY-599, CNY-602)
    * Errors relating to PGP now just display the error instead of causing 
      conary to traceback. (CNY-591)
    * Conary sync on a locally cooked trove will no longer traceback (CNY-568)
    * --from-file and sync now work together.
    * An AssertionError that was occasionally reached by incorrect repository
      setups is now a ConaryInternalError
    * A bug when updating to a locally cooked trove when the user had 
      manually removed files has been fixed. (CNY-604)
    * CONARY files that are not accessible will no longer cause conary to
      traceback when trying to read context from them. (CNY-456)
    * signatureKeyMap configuration entries are now checked to ensure
      they are valid. (CNY-531)

Changes in 1.0.21:
  o Client Changes:
    * The "conary migrate" command has changed behavior significantly
      in order to make it more useful for updating a system to exactly
      match a different group.  However, this change makes it much
      less useful for updating normal systems.  "conary migrate"
      should not be used without first reading the man page
      description of its behavior.  The old migrate behavior is now
      available by using "conary sync --full".  "conary syncchildren"
      has been renamed to "conary sync", and its behavior has also
      been modified slightly as a result.  The old behavior is
      available by using "conary sync --current". Please read the man
      page for a full description of the "sync" command as well.  (CNY-477)

  o Build Changes:
    * A "package" keyword parameter has been added to build actions,
      which specifies the package and/or component to which to assign
      the files that are added (not modified or deleted) by that build
      action.  For example, r.MakeInstall(package="foo") will place
      all the new files installed by the MakeInstall action into the
      "foo" package.  Thanks to Pavel Volkovitskiy for contributing
      this capability.  (CNY-562)
    * A "httpHeaders" keyword parameter has been added to the
      r.addArchive(), r.addPatch(), and r.addSource() source actions
      so that headers can be added to the HTTP request.

  o Bug Fixes:
    * The r.addPatch() build action no longer depends on nohup to
      create a file in the current directory (a bug introduced in
      conary 1.0.19). (CNY-575)
    * Commits with missing files no longer traceback. (CNY-455)
    * A bug that caused "#!/usr/bin/env /bin/bash" to not be
      normalized to /bin/bash by the NormalizeInterpreterPaths policy
      has been fixed.
    * A bug that prevented Conary from being able to download files
      that contain '&' or ';' characters has been fixed.  This allows
      Conary to download sources from cgi-bin URLs.
    * "cvc merge" no longer fails to merge changes from the parent
      branch when the shadowed version doesn't exist on the parent
      branch.

Changes in 1.0.20:
  o Build Changes:
    * "jvmdir", "javadir", "javadocdir", and "thisjavadocdir" have
       been added to the default set of macros.
    * A r.JavaDoc() build action has been added.  It funtions
      exactly like the "r.Doc()" build action, except it coppies into
      "%(thisjavadocdir)s".
    * When the r.addArchive() source action attempts to guess the main
      directory in which to build, it now recognizes when when sources
      have been added in an order that defeats its algorithm and provides
      a helpful error message. (CNY-557)

  o Client Changes:
    * A --tag-script parameter has been added to the rollback
      command. (CNY-519)

  o Bug Fixes:
    * A bug in clone behavior that caused Conary to try to clone
      excessive troves has been fixed.  If you were cloning uphill
      from branch /a/b to /a, and a buildreq was satisfied by a trove
      on /a//c, Conary would try to clone the buildreq to /a as well.
      (CNY-499)
    * A bug in the "r.Ant()" and "r.JavaCompile()" build actions which
      caused the CLASSPATH variable to get mangled has been fixed.
    * A bug in 'r.ClassPath()' that caused a traceback has been fixed.
    * A bug that caused the "change password" tab to be displayed when
      browsing the repository via the web as an anonymous user has
      been fixed.
    * The web service code no longer permits the anonymous user to
      view the "change password" (/conary/chPassForm) form.
    * The r.addPatch() source action no longer hangs when presented
      with large patches, which fixes a bug introduced in Conary
      1.0.19.

Changes in 1.0.19:
  o API Change:
    * In order to fully represent empty flavors in Conary, a new Flavor
      object class has been added.  Previously, DependencySet objects
      were used to store flavor information.  Unfortunately it was not
      possible to distinguish "empty flavor" from "flavor not specified".
      When dealing with thawing frozen flavors, use ThawFlavor() instead
      of ThawDependencySet().  When testing to see if a flavor is empty,
      use the isEmpty() method of the flavor object.

  o Client Changes:
    * The default resolveLevel setting is now 2, this means that
      conary will try to update troves that would otherwise cause an
      update to fail.  See the conary man page for more details.
    * Multiple bugs have been fixed in interactive prompting for user
      passwords (CNY-466):
      - Password prompts are based on the server name portion of the
        label being accessed, not the actual hostname of the server
        (these are often different when repositoryMaps are used).
      - When no password callback is available, the operation will
        fail with an open error (which is identical to what would
        happen if no user name was present) instead of giving a
        traceback.
      - The download thread uses the passwords which the original
        thread obtained from the user.
      - The download thread is able to prompt for passwords from the
        user if distributed changesets require access to additional
        repositories.

  o Build Changes:
    * "r.Ant()", "r.JavaCompile()", and "r.ClassPath()" build actions
      have been added to support building java with conary.
    * "r.addPatch()" will now determine the patchlevel without users
      needing to add level= in the r.addPatch() call. The level
      parameter is still honored, but should not be needed.
    * "cvc cook --show-buildreqs" now displays build requirements
      inherited from parent recipe classes. (CNY-520)
    * The output of "cvc diff" and "cvc rdiff" can now be used as an
      input to patch when files are added between two versions. (CNY-424)
    * Use flags have been added for dom0 and domU.  They default to
      "sense prefernot".  The domU flag should be used to build
      binaries specific to Xen domU environments where special
      provisions are made for paravirtualization.  The dom0 flag
      should be used to build binaries specific to Xen dom0
      environments where special provisions are made for the
      hypervisor.  The existing "xen" flag should be used to build
      binaries specific to Xen which apply equally to Xen dom0 and
      domU environments.
    * Warning message for modes specified without an initial "0" have
      been improved to include the path that is affected. (CNY-530)

  o Server Changes:
    * Use the term Entitlement Class in all conary repository web interfaces
      replacing Entitlement Group.

  o Bugs Fixed:
    * The Conary Repository now returns an error to a client when
      committing duplicate troves that have an empty flavor. (CNY-476)
    * When checking out a source trove from a repository using
      "cvc checkout", the user is no longer warned about not being able
      to change the ownership of the files checked out.
    * A bug has been fixed in conary's determination of what troves
      had been updated locally.  This bug caused "conary updateall" to
      consider many x86 troves as needing to be updated separately
      instead of as a part of group-dist.  This could cause updateall
      failures. (CNY-497)
    * A bug that caused 'conary q tmpwatch:runtime --recurse' to traceback
      has been fixed (CNY-460)
    * Interactive mode now handles EOF by assuming it means 'no';
      thanks go to David Coulthart for the patch. (CNY-391)
    * Configuration settings in contexts can now be overridden from
      the command line. (CNY-22)
    * Redirect changesets now have primary troves, meaning they will
      display better when using "conary showchangeset". (CNY-450)
    * User's passwords are now masked when using "cvc context" (unless
      --show-passwords is specified). (CNY-471)
    * Removed excess output from commitaction which was caused by a
      change in option parsing code (CNY-405)

Changes in 1.0.18:
  o Client Changes:
    * Trying to shadow a cooked redirect now results in an error. (CNY-447)
    * A --keep-required option has been added to tell Conary to leave
      troves installed when removing them would break
      dependencies. This used to be the default behavior; Conary now
      issues a dependency error instead. (CNY-6)
    * "delete-entitlement" and "list-entitlements" options have been
      added to the "manageents" script.

  o Build Changes:
    * Python dependencies are now generated for .pyc files as well as
      for .py files. (CNY-459)

  o Server Changes:
    * Support for deleting entitlements, listing the entitlement
      groups a user can manage, and removing the ACL which lets a group
      manage an entitlement group has been added.
    * Entitlement management has been added to the Conary repository
      web interface. (CNY-483)

  o Bug Fixes:
    * The "list-groups" option to the "manageents" script has been
      corrected to list the groups the user can manage instead of the
      groups that user belongs to.

Changes in 1.0.17:
  o Client Changes:
    * Individual file removals performed by "conary remove" now create
      rollbacks. (CNY-7)
    * The repository mirroring client supports two new configuration
      options:
      - matchTroves is a regexp list that limits what troves will be
        mirrored based on the trove names;
      - recurseGroups takes a boolean value (True/False) which will
        cause the miror client to recurse through a groups and mirror
        everything that they include into the target repository.

  o Server Changes:
    * A single conary repository can host multiple serverNames. In the
      Conary repository's configuration file, the serverName directive
      can now specify a space separated list of valid server names
      which will be accepted and served from that repository. (CNY-16)

Changes in 1.0.16
  o Build Changes:
    * A check has been added to "cvc commit" that ensures a .recipe
      file exists in the CONARY state file.
    * Recipe classes can now set an "abstractBaseClass" class
      variable.  When set, Conary will not require a setup() method in
      the class.  This is used for creating superclass recipes where
      setup() methods are not needed.

  o Server Changes:
    * A new "entitlementCheckURL" configuration option has been added.
      This is a hook that allows external validation of entitlements.
    * The Conary Repository web interface look and feel has been
      updated.  The interface will look incorrect unless
      conary-web-common 1.0 or later is installed.

  o Bug Fixes:
    * When running "cvc log" on a newly created source component, cvc now
      errors gracefully instead of tracing back. (bz #863)
    * Conary now changes to the / directory before running tag
      scripts. (bz #1134)
    * "cvc co foo=invalidversionstring" now gives a more helpful error
      message. (bz #1037)
    * Cloning binary troves uphill now correctly checks for the source
      trove uphill.
    * A bug that would cause "conary migrate" to raise a KeyError when
      updating a group that referenced the same trove twice (through
      two subgroups) has been fixed.
    * A bug that caused miscalculations when determining whether a
      shadow has been modified has been fixed.
    * A number of bugs affecting resetting distributed changesets have
      been fixed.
    * A bug in the MySQL dbstore driver that caused the wrong
      character encoding to be used when switching databases has been
      fixed.
    * A bug where running updateall when one of the two groups that
      reference a trove has no update caused an erase of that trove to
      be requested has been fixed (CNY-748).

Changes in 1.0.15
  o Client Changes:
    * When writing files as non-root, Conary will no longer create
      files setuid or setgid unless the uid/gid creating the file
      matches the username/groupname in the package.
    * Conary now checks the rollback count argument for non-positive
      numbers and numbers greater then the number of rollbacks
      available. (bz #1072)
    * The entitlement parser has been reimplemented using expat
      instead of a hand-coded parser.  A correctly formatted
      entitlement file should now be enclosed in an
      <entitlement></entitlement> element.  Conary will continue to
      work with files that do not contain the toplevel <entitlement>
      element.

  o Build Changes:
    * Support has been added for recipe templates.  Now when running
      "cvc newpkg", cvc will automatically create a recipe from a
      template specified by the recipeTemplate configuration
      option. (bz #671, #1059)
    * Policy objects can now accept globs and brace expansions when
      specifying subtrees.
    * Cross-compile builds now provide CONFIG_SITE files to enable
      cross-compiling programs that require external site config
      files.  The default site config files are included.
    * The "cvc checkout" command can now check out multiple source
      troves in a single invocation.

  o Server Changes:
    * An "externalPasswordURL" configuration option has been added,
      which tells the server to call an external URL for password
      verification.  When this option is used, user passwords stored
      in the repository are ignored, and those passwords cannot be
      changed.
    * An authentication cache has been added, which is enabled by
      setting The authCacheTimeout configuration to the number of
      seconds the cache entry should be valid for.

  o Bug Fixes:
    * A bug that caused using groupName parameter with r.replace() to
      traceback has been fixed. (bz #1066)
    * Minimally corrupted/incorrect conary state files will no longer cause 
      conary to traceback. (bz #1107)
    * A bug that prevented upload progress from being displayed when
      using "cvc commit" has been fixed. (bz #969)

Changes in 1.0.14:
  o Client Changes:
    * Conary now creates shadows instead of branches when cooking onto
      a target label.  This means, for example, that local cooks will
      result in a shadow instead of a branch.
    * Conary now creates shadows on the local label when creating rollbacks
      instead of branches.
    * The branch command has been removed.  Any potential branch should be 
      done with a shadow instead.
    * The verify command now shows local changes on a local shadow instead
      of a local branch
    * Local changesets create diffs against a local shadow (instead of
      a branch) and --target for the commit command retargets to a shadow
    * User conaryrc entries are now searched from most specific target to
      least specific (bz #997)
    * A fresh install of a group will cause all of its contained components 
      to be installed or upgraded as well, without reference to what is 
      currently installed on your system -- no trove will be skipped because
      it is referenced by other troves on your system but not installed.
    * Changeset generation across distributed shadows now force file 
      information to be absolute instead of relative when the files are on
      different servers, eliminating server crosstalk on source checkin and
      when committing local changesets. (bz #1033)
    * Cvc merge now takes a revision, to allow you merge only up to a certain
      point instead of to head.

  o Server Changes:
    * Removed the ability for the server to log updates to its contents
      store (mirroring has made this capability obsolete)
    * logFile configuration directive now logs all XML calls
    * Split user management out from core authorization object
    * All user management calls are based on user and group names now
    * The user management web interface for the repository now allows
      the administrator to enable and disable mirroring for groups

  o Bug Fixes:
    * Conary will not traceback if you try to update to a trove with a name
      that matches a filesystem path that you don't have access to (bz #1010).
    * Conary will not raise an exception if a standard config file (~/.conaryrc,
      for example) exists but is not accessible.
    * cvc no longer allows . and .. to be added to source troves (bz #1014)
    * cvc remove handles removing directories (bz #1014)
    * conary rollback no longer tracebacks if you do not have write access to
      the conary database.
    * deeply shadowed versions would fail when performing some version 
      operations.  This caused, for example, local cooks of shadowed troves
      to fail.
    * using loadInstalled with a multiarch trove no longer tracebacks (bz #1039)
    * group recipes that include a trove explicitly byDefault False could result
      in a trove when cooked that had the components of that trove byDefault
      True.
    * Stop sending duplicate Host: headers, proxies (at least squid) mangle 
      these into one host header, causing failures when accessing rbuilder
      repositories that depend on that host header (bz #795)
    * The Symlink() build action should not enforce symlinks not
      dangling, and should instead rely solely on the DanglingSymlinks
      policy.
    * A bug that caused conary to treat a reference as an install when it
      should have been an update due to a miscalculation of what local updates
      had been made on the system has been fixed.

Changes in 1.0.13:
  o Client Changes:
    * A new "conary migrate" command for updating troves has been
      added.  "conary migrate" is useful for circumstances when you
      want to update the software state on a system to be synchronized
      with the default state of a group.  To do this, "conary migrate"
      calculates the changeset required to: 1) update the trove (if an
      update is available); 2) install any missing included troves; 3)
      synchronize included troves that have a mismatched version; 4)
      remove any referenced troves that are not installed by default.
    * The includeConfigFiles configuration directive now accepts http
      and https URLs.  This allows organizations to set up centralized
      site-wide conary configuration.
    * Conary now gives a more detailed error message when a changeset
      attempts to replace an empty directory with a file and
      --replace-files is not specified.

  o Build Changes:
    * The addSource source action will now replace existing files,
      rather than replacing their contents.  This implies that the
      mode of the existing file will not be inherited, and an
      existing read-only file will not prevent addSource from
      working.
    * The internal setModes policy now reports "suid/sgid" only for
      files that are setuid or setgid, rather than all files which
      have an explicitly set mode.  (bz #935)
    * TagSpec no longer will print out ignored TagSpec matches twice,
      once for tags specified in the recipe, and once for tags
      discovered in /etc/conary/tags/*.  (bz #902)
    * TagSpec will now summarize all its suggested additions to
      buildRequires in a single line.  (bz #868)
    * A new reportMissingBuildRequires policy has been added to summarize
      all suggested additions to buildRequires in a single line at the
      end of the entire build process, to make it easier to enhance the
      buildRequires list via cut-and-paste.  (bz #869)

  o Bug Fixes:
    * A bug that caused conary to traceback when a file on the file
      system is owned by unknown uid/gid has been fixed.  Conary will
      now print an error message instead.  (bz #977)
    * A bug that caused conary to traceback when an unknown Use flag
      was used when cooking has been fixed.  Previously, "cvc cook
      --flavor 'foobar'" would create a traceback.  Conary now says
      'Error setting build flag values: No Such Use Flag foobar'.
      (bz #982)
    * Pinned troves are now excluded from updateall operations.
      Previously conary would try to find updates for pinned troves.
    * Conary now handles applying rollbacks which include overlapping
      files correctly.  Previously --replace-files was required to
      apply these rollbacks.
    * the config file directive includeConfigFile is no longer case sensitive 
      (bz #995)

Changes in 1.0.12:
  o Client changes:
    * The rollback command now applies rollbacks up to and including
      the rollback number specified on the command line. It also
      allows the user to specify the number of rollbacks to apply
      (from the top of the stack) instead of which rollback to
      apply. (bz #884)
    * Previously, the code path for installing files as part of a new
      trove required an exception to be handled.  The code has been
      refactored to eliminate the exception in order to reduce install
      times.

  o Build Changes:
    * The cvc command now has a --show-buildreqs option that prints all
      build requirements.  The --no-deps argument for cvc has been
      aliased to --ignore-buildreqs for consistency.

  o Bug Fixes:
    * Installing into a relative root <e.g. --root foo> when running
      as root no longer generates a traceback. (bz #873)
    * Replaced files are now stored in rollbacks. (bz #915)
    * File conflicts are now also detected via the database, not just
      via real file conflicts in the filesystem.
    * A bug that resulted in multiple troves owning a file has been fixed.
    * Rollbacks of troves that were cooked locally will no longer
      raise a TroveIntegrityError.
    * The "conary remove" command no longer generates a traceback when
      the filename given cannot be unlinked. (bz #887)
    * The missing usage message displayed when "cvc" and "conary" are
      run with no command line arguments has been restored.
    * Rollbacks for initial contents files didn't work; applying
      rollbacks now ignores that flag to get the correct contents on
      disk. (bz #924)
    * The patch implementation now properly gives up on patch hunks
      which include changed lines-to-erase, which avoids erasing lines
      which did not appear in the origial version of the file. (bz
      #949)
    * Previously, when a normal error occurred while prepping sources
      for cooking (extracting sources from source archives, for
      example), conary would treat it as a major internal error.  Now
      the error message is simply printed to the screen instead.
    * A typo in a macro will now result in a more helpful error
      message.
    * A bug that caused a traceback when performing "conary rq" on an
      x86_64 box with a large installLabelPath where only an x86
      flavor of a trove was available on one label in the
      installLabelPath has been fixed (bz #961).
    * Conary no longer creates a rollback status file when one isn't
      needed.  This allows /var/lib/conarydb to be on read-only media
      and have queries continue to work/.
    * Reworked "conary remove" to improve error messages and fix
      problems with multiple files being specified, broken symlinks,
      and relative paths (bz #853, #854)
    * The mirror script's --test mode now works correctly instead of
      doing a single iteration and stopping.

Changes in 1.0.11:
  o Client Changes:
    * Conary will now allow generic options to be placed before the command
      you are giving to conary.  For example, 'conary --root=/foo query'
      will now work.
    * the remove command no longer removes file tags from files for no good 
      reason
    * rollbacks now restore files from other troves which are replaced as part
      of an update (thanks to, say, --replace-files or identical contents)
    * --replace-files now marks files as owned by the trove which used to
      claim them
    * You can now kill conary with SIGUSR1 to make conary enter a debugger
      when you Ctrl-C (or a SIGINT is raised)
    * --debug-all now enters a debugger in more situations, including option
      parsing fails, and when you hit Ctrl-C.
    * added ccs2tar, which will convert most absolute changesets (like those
      that cook produces) into tarballs
    * Troves now don't require dependencies that are provided by themselves.
      As troves are built with this new behavior, it should significantly speed
      up dependency resolution.
    * added a script to recalculate the sha1s on a server (after a label
      rename, for instance)
    * added a script to calculate an md5 password (for use in an info recipe,
      for example)

  o Build Changes:
    * Conary now supports a saltedPassword option to r.User in user info-
      packages.  Full use of this option will require that a new shadow package
      be installed.

  o Bug Fixes:
    * command-line configurations now override context settings

  o Build Changes:

Changes in 1.0.10:
  o Client Changes
    * Given a system based on rPath linux where you only installed
      !smp kernels, conary would eventually start installing smp
      kernels on your system, due to the way the update algorithm
      would determine whether you should install a newly available
      trove.  Conary now respects flavor affinity in this case and
      does not install the smp kernel.
    * Mirror configuration files can now specify uploadRateLimit and
      downloadRateLimit.
    * Updates utilizing changeset files are now split into multiple
      jobs properly, allowing changeset files which create users to
      work proprely.
    * "conary rollback" now displays progress information that matches
      the "conary update" progress information.
    * added --with-sources option for clone

  o Bug Fixes:
    * A bug that caused an assertion error when switching from an
      incomplete trove to a complete trove has been fixed.
    * A bug in perl dependencies that caused extra directories to be
      considered part of the dependency has been fixed.
    * A bug affecting updates where a pinned, partially installed
      package was supposed to be updated due to dependency resolution
      has been fixed.
    * A bug that prevented updates from working when part of a locally
      cooked package was replaced with a non-locally cooked component
      has been fixed.  The bug was introduced in Conary 1.0.8.
    * A bug that caused a segfault when providing an invalid type to
      StringStream has been fixed.
    * The troveInfo web page in the repository browser now displays
      useful error messages instead of traceback messages.  The
      troveInfo page also handles both frozen and non-frozen version
      strings.
    * A bug that caused conary to download unnecessary files when checking out
      shadow sources has been fixed.
    * A bug that caused "cvc rdiff" between versions of a trove that
      were on different hosts to fail has been fixed.
    * Fixed a bug when determining local file system changes involving a file 
      or directory with mtime 0.
    * The --signature-key option was restored

Changes in 1.0.9:
  o Client Changes:
    * A new dependency resolution method has been added which can be turned
      on by setting resolveLevel to 2 in your conarycfg:  If updating trove 'a'
      removes a dependency needed by trove 'b', attempt to update 'b' to
      solve the dependency issue.  This will allow 'conary update conary'
      to work as expected when you have conary-build installed, for example.
    * Switched to using more of optparse's capabilities, including --help
      messages.
    * One short option has been added, cvc -m for message.

  o Bug Fixes:
    * Recipes that use loadRecipe('foo') and rely on conary to look upstream
      to find their branch now work correctly when committing.
    * A bug affecting systems with multiple groups referencing the same troves,
      where the groups are out of sync, has been fixed.
    * the mirror client now correctly handles duplicate items returned in
      trove lists by older servers
    * A bug that caused the mirror client to loop indefinitely when
      doing a --full-trove-sync has been fixed
    * conary rq --trove-flags will now display redirect info even if you
      do not specify --troves (bug #877)
    * dep resolution now support --flavors --full-versions output (bug #751)
    * cvc merge no longer tracebacks if files were added on both upstream
      and on the shadow
    * admin web access for the server doesn't require write permission for
      operations which also require admin access (bug #833)
    * A bug that caused r.remove() in a group to fail if the trove being
      removed was recursively included from another group has been fixed.
    * Conary update tmpwatch -tmpwatch:debuginfo will now erase 
      tmpwatch:debuginfo.
    * An ordering bug that caused info packages to not be updated with their
      components has been fixed.
    * Updates will now happen in a more consistent order based on an
      alphabetic sort.
    * the repository server now handles database deadlocks when committing
       changesets
  o Server Changes:
    * getNewSigList and getNewTroveList could return troveLists with
      duplicate entries

  o Documentation Changes:
    * The inline documentation for recipes has been significantly
      improved and expanded, including many new usage examples.

Changes in 1.0.8
  o Client changes:
    * Conary will now replace symlinks and regular files as long as their
      contents agree (bug #626)

  o Bug Fixes:
    * An error in the method of determining what local changes have been 
      made has been fixed.

Changes in 1.0.7:
  o Client changes:
    * A better method of determining what local changes have been made to a
      local system has been implemented, improving conary's behavior when
      updating.

  o Bugfixes:
    * A bug that caused the user to be prompted for their OpenPGP
      passphrase when building on a target label that does not match
      any signatureKeyMap entry has been fixed.  Previously, if you
      had a signatureKeyMap entry for conary.example.com, and your
      buildLabel was set to conary.example.com@rpl:devel, you would be
      prompted to enter a passphrase even when cooking locally to the
      local@local:COOK label.
    * Dependency resolution will no longer cause a trove to switch
      branches.
    * If a component is kept when performing dependency resolution
      because it is still needed, it's package will be kept as well if
      possible.
    * "conary q --path" now expands symlinks found in the path to the
      file in question. (bug #855)
    * Committing a changeset that provided duplicate file streams for
      streams the server previously referenced from other servers no
      longer causes a traceback.
    * Conary's patch implementation how handles patches which are
      already applied. (bug #640)
    * A server error triggered when using long flavor strings in
      server queries has been fixed.

  o Build fixes:
    * Group cooking now produces output to make it easier to tell what
      is happening.  The --debug flag can be used to get a more
      detailed log of what troves are being included.

  o Server changes:
    * The server traceLog now logs more information about the
      repository calls


Changes in 1.0.6:
  o Repository changes:
    * The commitaction script now accepts the standard conary arguments
      --config and --config-file.

  o Bugfixes:
    * cvc merge on a non-shadow no longer returns a traceback (bz# 792),
      and cvc context foo does not return a traceback when context foo does
      not exist (bz #757)  Fixed by David Coulthart.
    * A bug that caused new OpenPGP keys to be skipped when troves
      were filtered out during mirroring has been fixed.
    * opening invalid changesets now gives a good error message instead of
      a traceback
    * removed obsolete changemail script
    * Exceptions which display fileId's display them as hex sha1s now
      instead of as python strings
    * A bug where including a redirect in a group that has autoResolve 
      caused conary to traceback has been fixed.
    * A bug that kept conary from prompting for your password when committing
      has been fixed.
    * A bug that randomized the order of the labels in the  installLabelPath 
      in some error messages has been fixed.

  o Build fixes:
    * The default ComponentSpec for :perl components now include files
      in site_perl as well as in vendor_perl.
    * Ruby uses /usr/share/ri for its documentation system, so all files
      in %(datadir)s/ri are now included in the default :doc ComponentSpec.

Changes in 1.0.5:
  o Performance improvements:
    * The use of copy.deepcopy() has been eliminated from the
      dependency code.  The new routines are up to 80% faster for
      operations like DependencySet.copy().
    * Removing files looks directly into the file stream of the file
      being removed when cleaning up config file contents rather than
      thawing the full file stream.
    * Getting a single trove from the database without files returned file
      information anyway
    * Trove.applyChangeSet() optionally skips merging file information
    * Cache troves on the update/erase path to avoid duplicate fetchs from
      the local database

  o Bugfixes
    * Installing from a changeset needlessly relied on troves from the 
      database having file information while processing redirects
    * Extraneous dependency cache checks have been removed from the
      addDep() path.
    * When removing files, conary now looks up the file flags directly
      in the file stream in order to clean up config file contents.
      Previously the entire file stream was thawed, which is much more
      resource intensive.

  o Build fixes:
    * r.addArchive() now supports rpms with bzip2-compressed payloads.

Changes in 1.0.4:
  o Performance improvements:
    * The speed of erasing troves with many dependencies has been
      significantly improved.
    * The join order of tables is forced through the use of
      STRAIGHT_JOIN in TroveStore.iterTroves() to work around some
      MySQL optimizer shortcomings.
    * An --analyze command line option has been added to the
      stand-alone server (server.py) to re-ANALYZE the SQL tables for
      MySQL and SQLite.  This can significantly improve repository
      performance in some cases.
    * The changes made to dependency string parsing were a loss in
      some cases due to inefficiency in PyArg_ParseTuple().
      Performance sensitive paths in misc.c now parse the arguments
      directly.

  o Bugfixes:
    * An Apache-based conary repository server no longer logs
      tracebacks in error_log when a client disconnects before all
      data is sent.
    * A bug that caused cross repository commits of changesets that involved
      a branched trove to fail in some cases has been fixed.
    * If an entitlement is used for repository access, it is now sent
      over HTTPS instead of HTTP by default.
    * The conary emerge command no longer attempts to write to the root
      user's conary log file.
    * conary showcs --all now shows not-by-default troves.
    * Previously, there was no way using showcs to display only the troves
      actually in a changeset - conary would by default access the repository
      to fill in any missing troves.  Now, you must specify the
      --recurse-repository option to cause conary to search the repository
      for missing troves.  The --trove-flags option will now display when a
      trove is missing in a changeset.
    * A bug that caused showcs --all to display file lists even when --ls
      was not specified has been fixed.
    * When mirroring, you are now allowed to commit a trove that does
      not have a SHA1 checksum set.  This is an accurate replication
      of the data coming from the source repository.
    * A bug affecting multiple uses of r.replace() in a group recipe has been
      fixed.
    * A bug that caused components not to be erased when their packages were 
      erased when a group referencing those packages was installed has been 
      fixed.

Changes in 1.0.3
  o Client changes:
    * Conary displays full paths when in the error message generated
      when it can't open a log file rather than leaving out the root 
      directory.

  o Performance improvements:
    * A find() class method has been added to StreamSet which enables
      member lookups without complete thawing.
    * The code path for committing filestreams to repositories now
      uses find() to minimize file stream thaws.
    * DBstore now supports precompiled SQL statements for SQLite.
    * Retrieving troves from the local system database no longer
      returns file information when file information is not requested.
    * Dependencies, dependency sets, StreamCollections, file
      dictionaries, and referenced file lists now use C parsing code
      for stream thawing.
    * Extraneous trove instantiations on the system update path have
      been eliminated.
    * Adding troves to the local database now uses temporary tables to
      batch the insertions.

  o Bugfixes:
    * A bug that caused a mismatch between file objects and fileIds
      when cloning a trove has been fixed.

Changes in 1.0.2:
  o Bugfixes:
    * A bug that caused redirects to fail to build when multiple
      flavors of a trove exist has been fixed.
    * A bug with cooking flavored redirects has been fixed.
    * The cvc command no longer enforces managed policy with --prep.
    * A bug that caused disttools based python packages to be built as
      .egg files has been fixed.  This bug was introduced in conary
      0.94.
    * A bug that prevented checking in a recipe that deleted policy
      has been fixed.
    * A bug that prevented entitlements from being recognized by an
      Apache conary repository server when no username and password
      were set for a server has been fixed.
    * A bug that prevented errors from being returned to the client
      if it attempts to add an invalid entitlement key or has
      insufficient permission to add the entitlement key has been
      fixed.  An InvalidEntitlement exception has been added.
    * A repository bug prevented the mirror client from obtaining a
      full list of new troves available for mirorring has been fixed.
    * A bug in cooking groups caused the groups resulting from an
      r.addAll() to not respect the original group's byDefault
      settings in some cases has been fixed.

Changes in 1.0.1:
  o Database schema migration
    * Over time, the Conary system database schema has undergone
      several revisions.  Conary has done incremental schema
      migrations to bring old databases in line with the new schema as
      much as possible, but some remnants of the old schema remain.
      When Conary 1.0.1 runs for the first time, the database will be
      reloaded with a fresh schema.  This corrects errors that can
      occur due to incorrect SQL data types in table definitions.  An
      old copy of the database will be saved as "conarydb-pre-schema-update".

Changes in 1.0:
  o Bugfixes
    * A bug that allowed a group to be installed before children of
      its children were installed has been fixed.  This ensures this
      if a an update is partially completed, it can be restarted from
      where it left off.
    * A bug in python dependencies that sometimes resulted in a plain 
      python: __init__ dependency has been fixed.
    * A bug that dropped additional r.UtilizeUser matches for a file after
      the first one has been fixed.
    * Accessing a repository with the wrong server name no longer
      results in an Internal Server Error.  The error is marshaled
      back to the client.

Changes in 0.97.1:
  o Bugfixes
    * A bug has been fixed that allowed the "incomplete" flag to be
      unset in the database when applying changesets of troves that
      have no "incomplete" flag.  This resulted in "StopIteration"
      exceptions when updating the trove.
    * A bug has been fixed in the code that selects the OpenPGP key
      to be used for signing changesets at cook time.

Changes in 0.97:
  o Client changes:
    * All troves that are committed to repository through commits,
      cooks, branches, shadows, and clones, now always have SHA1
      checksums calculated for them.
    * Trove objects now have a version number set in them.  The
      version number is increased when the data types in the Trove
      object are modified.  This is required to ensure that a Conary
      database or repository has the capability of storing all the
      information in a Trove.  All trove data must be present in order
      to re-calculate SHA1 checksums.  If a local system understands
      version 1 of the Trove object, and a repository server sends a
      changeset that contains a version 2 Trove, an "incomplete" flag
      will be set for trove's entry in the database.  When accessing
      that trove later for merging in an update, the client will go
      back and retrieve the pristine Trove data from the repository
      server so it will have all the data needed to preform three way
      merges and signature verification.

  o Repository changes:
    * Repositories will now reject commits whose troves do not have
      correct SHA1 checksums.

Changes in 0.96:
  o Client changes:
    * conary rq now does not use affinity by default, use --affinity to turn
      it on.  The rq --compatible-troves flag has disappeared.  Now 
      you can switch between displaying all troves that match your system 
      flavor and that match affinity flavor by switching between
      --available-troves with and without the --affinity flag.
    * conary q now displays installed, not by default troves by default,
      but skips missing troves.
    * Fixed an update bug where updating an x86 library on an x86_64 system
      would cause conary to switch other x86_64 components for that library
      to x86 versions.
    * update job output is compressed again
    * Fixed an update bug where if you had made a local change to foo, and then 
      updated a group that pointed to an earlier version of that trove,
      the trove could get downgraded

  o Other changes:
    * Mirroring now mirrors trove signature

Changes in 0.95:
  o Client changes:
    * The "conary verify" command now handles non-regular files with
      provides and requires (for example, symlinks to shared libraries
      that provide sonames).
    * The "conary showchangeset" command now takes --recurse and
      --no-recurse arguments.
    * All info-* packages are now updated in their own individual jobs;
      this is required for their dependencies to be reliable.
    * The conary syncchildren command now will install new packages
      when appropriate.

  o Repository changes:
    * Additional logging has been added to the repository server.
      Logging is controlled by the "traceLog" config file variable,
      which takes a logging level and log path as arguments.
    * Conary now detects MySQL Database Locked errors and will retry
      the operation a configurable number of times.  The "deadlockRetry"
      configuration variable controls the number of retries and
      defaults to 5.

  o Build changes:
    * Conary now uses site.py to find all possible correct elements of
      sys.path when generating python provides and requires.  Previously,
      new elements added via .pth files in the package being built would
      be ignored for that package.
    * The PythonSetup() build action now works properly with setup.py
      files that use "from setuptools import..." instead of "import
      setuptools".

  o Other changes:
    * The conarybugz.py script has been restored to functionality by
      moving to the conaryclient interface for accessing the
      repository.

Changes in 0.94:

  o Redirects no longer point to a specific trove; they now redirect
    to a branch. The client chooses the latest version on that branch
    which is compatible with the local system.

  o Bug Fixes
    * A bug in getNewTroveList() that could cause duplicate
      troves to be returned has been fixed.
    * A bug that caused a repository server running under Apache to
      fail with an Internal Server Error (500) when a client requested
      a changeset file that does not exist has been fixed.
    * Conary no longer displays an error when attempting to write to a
      broken pipe.  (bug #474)
    * Conary now respects branch affinity when moving from old-style
      groups to new-style groups.

  o Client changes:
    * The query/repquery/showcs command line options have been
      reworked.  See the conary man page for details.
    * When "cvc merge" is used to merge changes made on the parent
      branch with changes made on a shadow, conary now records the
      version from the parent branch that was used for the merge.
      This is required to allow conary to handle changing the upstream
      version on a shadow.  It is also useful for accounting
      purposes.  (bug #220)
    * "conary emerge" can now be performed on a recipe file.
      Previously you were required to emerge from a repository. (bug
      #526)
    * Progress is now displayed as conary applies a rollback. (bug #363)
    * Java, Perl, and Python dependencies are now enforced by default.

  o Build changes
    * PythonSetup() no longer passes the --single-version-externally-managed
      argument to setup.py when it uses distutils instead of setuptools.

Changes in 0.93:
  o Bug Fixes
    * A bug in the "conary verify" code sometimes resulted in an
      unhandled TroveIntegrity exception when local modifications were
      made on the system. (bug #507)
    * Usernames and passwords with RFC 2396 reserved characters (such
      as '/') are now handled properly. (bug #587)

  o Server changes
    * Standalone server reports warnings for unsupported configuration options
      instead of exiting with a traceback.
    * Compatibility for repositoryDir has been removed.
    * A bug caused queries for multiple flavors of the same trove
      to return incorrect results has been fixed.
    * Apache hooks now ignore IOErrors when writing changesets to the
      client.  These normally occur when the client closes the
      connection before all the data is sent.

  o Client changes
    * SHA1 checksums are now computed for source checkins and local
      change set commits.
    * Flavor affinity is now more relaxed when updating troves.  For
      example, if you have a trove with flavor that requires sse2 but
      your system flavor is ~!sse2, conary will only prefer troves
      with sse2 enabled instead of requiring it.

  o Build changes
    * PythonSetup() now correctly requires python-setuptools:python
      instead of python-setuptools:runtime.
    * Automatic python dependency provision now searches more directories
      to better support multilib python.
    * Conary now defaults to building in ~/conary/builds instead of
      /var/tmp/conary/builds, and caching in ~/conary/cache instead
      of /var/cache/conary.

Changes in 0.92:
  o Package Building Changes:
    * Conary policy has been split out into the conary-policy package.
      (Some policy was left in conary proper; it is needed for
      internal packaging work.)
    * Conary prints out the name of each policy as it runs, making it
      possible to see which policies take the most time.
    * BuildLog files no longer contain lines that end with \r.
    * A new 'emergeUser' config item has been added.  Conary will
      change to this user when emerging packages as root.
    * --no-deps is now accepted by 'conary emerge'.

  o Group Building Changes:
    * A bug has been fixed in dependency checking when using
      autoResolve where deleted weak troves would be included in
      autoResolve and depChecks.

  o Client changes:
    * Conary can now rate limit uploads and downloads.  The rate limit
      is controlled by the "uploadRateLimit" and "downloadRateLimit"
      configuration variables, which is expressed in bytes per second.
      Also, Conary displays the transfer rate when uploading and
      downloading.  Thanks to Pavel Volkovitskiy for these features.
    * The client didn't write config files for merged changesets in
      the right order, which could result in changesets which could
      not be committed to a repository.
    * Fixed a bug in the update code caused conary to behave
      incorrectly when updating groups.  Conary would install
      components of troves that were not installed.

  o General Bug Fixes
    * Conary did not include the trove sha1 in the troveinfo diff
      unconditionally.  This prevents clients from being able to
      update when a repository is forced to recalculate sha1
      signatures.

Changes in 0.91:
  o Bugfixes
    * A bug was fixed the code that freezes path hashes.  Previously,
      path hashes were not sorted in the frozen representation.  Code
      to fix the frozen path hashes in databases and repositories has
      beed added.
  o Build
    * added cleanAfterCook config that controls whether conary tries to
      clean up after a successful build

Changes in 0.90.0:
  o Code Structure/Architecture Changes:
    * Conary now has the concept of "weak references", where a weak reference
      allows conary to be able to recognize the relationship between a
      collection and the children of collections it contains.  This allows
      us to add several new features to conary, documented in Client and Build
      changes.
    * SQL operations have been migrated to the dbstore driver to allow
      for an easier switch of the database backends for the server side.
    * Various query and code structure optimizations have been
      implemented to allow running under MySQL and PostgreSQL.

  o Documentation Changes:
    * Added summaries about updateall in the conary man page and added
      information about the command-line options for conary rq.
    * Clarified behavior of "conary shadow --source-only" with respect to
      rPath bug #500.
    * Added synonyms for cvc and conary commands which have shortcuts
      (ex: checkout and co).
    * Added man page entry about cvc clone.

  o Package Building Changes:
    * Build logs now contain unexpanded macros, since not all macros
      may be defined when the build log is initially created.
    * The emerge command can now accept version strings.
    * The RemoveNonPackageFiles policy now removes fonts.cache*,
      fonts.dir, and fonts.scale files, since they are always
      handled by tag handlers.
    * The Make() build action can now take a makeName keyword argument
      for cases when the normal Make() handling is exactly right but
      a different make program is required (nmake, qmake, etc.).
    * The new PythonSetup() build action uses very recent versions
      of the python setuptools package to install python programs
      which have a setup.py that uses either the old disttools or
      new setuptools package.
    * fixed bug #bz470: loadInstalled('foo') will now work when you have
      installed a local cook of foo.

  o Group Building Changes:
    * add() now takes a "components" option.  r.add(<package>,
      components=['devel', 'runtime'])  will install <package>, but only the
      'runtime' and 'devel' components of <package> by default.
    * remove() can now 'remove' troves within child troves.
    * When a component is added, (either via r.add() or dep resolution)
      is automatically added as well (though not all its sibling components)
    * A new r.removeComponents(<complist>) command has been added.  It
      allows you to create a group where all devel components are
      byDefault False, for example: r.removeComponents(['devel',
      'devellib']).
    * The installPath used to build a group in is now stored in troveInfo.
    * r.addAll() now recurses through all the included groups
      and creates local versions of them as well by default.
    * A new r.replace(<name>, <newversion>, <newflavor>) command has
      been added.  It removes all versions of name from all groups in
      the recipe and replaces them with the version found by searching
      for newVersion, newFlavor.

  o Client Changes:
    * When committing source changes in interactive mode, conary will ask you
      you to confirm the commit.
    * A new configuration option, autoResolvePackages, tells conary to install
      the packages that include the components needed for dep resolution.
    * You can now install locally cooked groups.
    * If foo is a redirect to bar, and you run 'conary update foo' when
      foo is not installed on your system, conary will act as if you had
      typed 'conary update bar'.  Previously, it would act as if you had typed
      'conary update bar --no-recurse'.

  o Config Changes:
    * Conary config handling now supports comments at the end of config lines.
      # can be escaped by a \ to use a literal # in a configuration option.
    * Default macros used in cooking are now stored in /etc/conary/macros.
      The 'defaultMacros' parameter determines where cvc searches for macro
      definitions.
    * Conary configuration now searches for configuration files in 
      /etc/conary/conf.d/ after reading in /etc/conaryrc

  o Server Changes:
    * Creating changesets atomically moves complete changesets into place.
    * The contents store no longer reference counts entries.
    * Added support for trove marks to support mirroring.  A client
      can use a trove mark to ask the server for any trove that has
      been added since the last trove mark mirrored.
    * Added the hasTroves() interface to support mirroring.  This allows
      the mirror client to make sure that the target mirror does not
      already have a trove that is a candidate for mirroring from the
      source repository.
    * Added support for traceback emails from the repository server.
    * The repository contents store was reworked to avoid reading
      precompressed gzipped data twice (once to double check the uncompressed
      contents sha1 and once to copy the file in place).
    * We have changed the way schema creation and migration is handled
      in the repository code. For administrative and data safety reasons,
      schema upgrades and installs can be performed from now on only by
      running the standalone server (conary/server/server.py --migrate),
      thus avoiding race conditions previously created by having multiple
      Apache processes trying to deal with the SQL schema updates.

   o Command Changes
    * A new script that mirrors repositories has been added.  It is in
      the scripts/ directory in the source distribution of Conary.

Changes in 0.80.4:
  o Build Changes:
    * PackageRecipe has been changed to follow our change to split
      conary into three packages.
    * x86_64 packaging elimintated the conary:lib component to follow x86
      (those files now belong in conary-build:lib)

Changes in 0.80.3:
  o Client Changes:
    * The internal branch source and branch binary flags were changed
      to a bitmask.
    * The warning message printed when multiple branches match a cvc
      checkout command has been improved.
    * Only interactive mode can create binary shadows and branches, and
      a warning is displayed before they are created (since source branches
      are normally the right thing to use).

  o Build Changes:
    * Files in subdirectories named "tmp" are no longer automatically
      excluded from packaging, except for /tmp and /var/tmp.
    * DanglingSymlinks now traverses intermediate symlinks; a symlink
      to a symlink to a symlink will no longer confuse it.

Changes in 0.80.2:
  o Client Changes:
    * Bugs in "conary update foo=<old>--<new>" behavior have been
      fixed.
    * "cvc co foo=<label>" will now work even if you don't have a
      buildLabel set
    * "conary showcs" will now work more nicely with group changesets.
    * "conary showcs --all" no longer shows ids and sha1s.
    * We now never erase pinned items until they are explicitly unpinned.
    * "conary verify" and "conary q --diff" work again.
    * "conary q tmpwatch --components" will display the components
      installed for a package.
    * The pinTroves config item behavior has been fixed.  It now
      consistently pins all troves that match a pinTrove line.
    * When a trove is left on the system because of dependency resolution
      during an update, a warning message is printed.
    * Command line configuration, such as --config
      'buildLabel conary.rpath.com@rpl:devel', now overrides context
      configuration.

  o Server Changes:
    * The repository server now retries a request as an anonymous user
      if the provided user authentication information does not allow
      a client request to succeed.
    * When using "server.py --add-user" to add a user to a repository
      server, the user will only be given admin privileges if --admin
      is added to the command line.  Previously, all users added with
      server.py had admin privileges.  Additionally, if the username
      being added is "anonymous", write access is not granted.

  o Build Changes:
    * It is now possible for a recipe to request that specific
      individual requirements be removed from files using the
      exceptDeps keyword argument to r.Requires().  Previously
      you had to accept all the dependencies generated by r.Requires()
      or none of them.
    * r.Replace() now takes a lines=<regexp> argument, to match a line based
      on a regexp.
    * The EnforceJavaBuildRequirements policy has been added.  When
      you are packaging precompiled Java software where you have
      .class/.jar files but no .java files, you can use "del
      EnforceJavaBuildRequirements" to prevent this from policy from
      generating false positives.
    * The EnforceCILBuildRequirements policy has been added.
    * Enforce*BuildRequirements now warn when a package has requirements
      which they don't fulfill themselves and which are not fulfilled by
      the system database.  (for example, soname dependencies from linking
      against libraries that are not managed by Conary on the system.)
    * Automated Perl dependencies have been added, for both provides
      and requires.  They are not yet enforced, in order to give time
      to adapt while perl packages are being re-built.
    * The EnforcePerlBuildRequirements policy has been added.
      Failures found by this policy may be caused by packages on the
      system not having been rebuilt yet with Perl dependencies, but
      could also show bugs in the Perl dependency code.
    * Automated Python dependencies have been added, for both provides
      and requires.  Like Perl dependencies, they are not yet
      enforced.
    * The EnforcePythonBuildRequirements policy has been added, with
      the same caveats as EnforcePerlBuildRequirements.
    * Conary now writes more information about the build environment
      to the build log when cooking.
    * A bug that caused r.Requires('file:runtime') to create a file
      dependency on 'runtime' instead of trove dependency on
      'file:runtime' has been fixed.
    * Java dependencies now properly ignore array elements in all cases,
      removing false Java dependencies like "[[I" and "[[B".


Changes in 0.80.1:
  o Client Changes:
    * User names and passwords are no longer allowed in repository maps;
      "user" configuration entries must be used instead.
    * The clone command now allows you to clone a binary onto the same
      branch, without having to reclone the source.
    * The TroveInfo table on the client is getting corrupted with
      LoadedTrove and BuildReq entries for components.  These entries
      are only valid on packages.  Code was added to catch when this
      happens to aid debugging.  Additionally, Conary will
      automatically remove the invalid entries the first time 0.80.1
      is run.
    * Environment variables are expanded in paths in conary configuration files.
    * localcs now allows the version and flavor to be specified for a trove
    * conary scs --all now behaves the way it used to again
  o Build Changes:
    * Java dependency generation is now enabled; Java dependency enforcement
      is still disabled.
    * The skipMissingSubDir keyword argument now actually works correctly
      when the subdirectory is missing.
  o Common Changes:
    * Entitlement support has been added as an alternate method of
      authentication.

Changes in 0.80.0:
  o Client Changes:
    * The logic for defining updates across a hierarchy has been completely
      replaced. Instead of rigidly following the trove digraph, we flatten
      the update to choose how troves get updated, and walk the hierarchy
      to determine which updates to actually apply.
    * Dependency resolution could include troves which caused duplicate
      removals for the troves those included troves replace
    * Chroot handling was broken in 0.71.2 and prevented the user name
      lookup code for the chroot from exiting back out of the chroot
    * showchangeset on relative changesets now displays them as jobs.
    * query and queryrep now exclude components if they match their
      package name
    * Conary cleans up rollbacks when a changeset fails to apply.
      Previously, an invalid changeset was saved in the rollback
      stack, which made applying it impossible
    * Removed direct instantiation of NetworkRepositoryClient object; it
      should be created by calling ConaryClient
    * repositoryMap should not contain usernames and passwords now; user
      config file option should hold those instead (user *.rpath.org user pass)
    * If a user name is given without a password the password will be prompted
      for if the repository returns a permissions error
    * added --components parameter to q and rq to not hide components
    * conary update --full-versions --flavors now will work as expected
    * fixed a bug with conary erase foo=/branchname
    * When in multi-threaded mode, the download thread now checks to see
      if the update thread wants to exit.  This fixes many of the
      "timeout waiting for download thread to terminate" messages.
    * Fixed bug where conary erase foo --no-deps wouldn't erase a component
      of foo if it was required by something else
  o Build Changes:
    * Dependencies are now generated for Java .class and .jar files.
      They are not yet enforced, to give time to rebuild Java packages.
    * Java dependency generation has been turned off until 0.80.1 in
      order to wait until there is a deployed version of Conary with
      long dependency handling; some .jar files have so many
      dependencies that they overflowed dependency data structures.
    * CheckDesktopFiles now looks in /usr/share/icons for icons, and
      can find icon names without extensions specified.
    * Build actions which take a subDir keyword argument now also can
      take a skipMissingSubDir keyword argument which, if set to True,
      causes the build action to be skipped if the specified subdirectory
      does not exist.  By default, those build actions will now raise
      an error if the directory does not exist, rather than running in
      the wrong subdirectory as they did previously.
    * You can now cook a recipe that has a superclass that is defined
      locally but a has supersuperclass that is in the repository.  Similarly,
      if you have a superclass that is in the repository but a supersuperclass
      locally, conary will find that as well
    * r.Replace with parameters in the wrong order will now behave correctly
    * The automatic :config component for configuration files has been
      disabled because Conary does not handle files moving between
      troves, and config files were being re-initialized when packages
      were updated.
  o Code structure:
    * queryrep, query, showchangeset, and update --info all use the same
      code to determine how to display their data.  Display.py was changed
      to perform general display operations.
    * query.py added
    * added JobSource concept for searching and manipulating lists of jobs.
    * moved datastore.py into repository module
    * Stubs have been added for adding python and perl dependencies, and
      the stubs have been set to be initially ignored.
    * The internal structure for conary configuration objects has changed
    * A new DYNAMIC size has been added to the StreamSet object.  This will
      cause StreamSet to use either a short or long int to store the size
      of the frozen data that is included in a frozen StreamSet, depending
      on the size of the data being stored.

Changes in 0.71.2
  o Client Changes:
    * The update-conary option has been renamed updateconary per
      bugzilla #428
    * buildPath can be set in contexts
    * cvc co <foo> will work even if there are two foos on the same label with
      different branches.  In that case, it will warn about the older foo
      which it doesn't check out
    * Test mode didn't work for updates and erases which were split into
      multiple jobs
  o Build Changes:
    * Combined the EtcConfig and Config policies, and deprecated
      the EtcConfig policy.
    * All config files default to being put into a :config component.
      This is overridden by any ComponentSpec specifications in the recipe.
    * A use flag has been added for xen defaulting to 'sense prefernot'.  This
      flag should be used to specify flavors for xen domU builds where special
      provisions are made for paravirtualized domU.
    * Added new CheckDesktopFiles policy to catch some more common errors
      in .desktop files.  (For now, it looks for common cases of missing
      icons; more may be added over time.)
    * The Requires policy now interprets synthetic RPATH elements (passed in
      with the rpath= keyword argument) as shell-style globs that are
      interpreted relative first to the destdir and then to the system.

Changes in 0.71.1:
  o Server Changes
    * Added iterTroves() call which iterates over large numbers of troves
      much more efficiently than a single getTrove() call would.
    * Split out FileRetriever object to allow file information to be pulled
      from the repository inside of an iterTroves() loop
    * The web interface shows the troves contained in a group trove instead
      of trying to list all files in a group.
  o Client Changes
    * Config file options that take a path as a value now support ~ for
      home directory substitution
    * Trove.diff() returns a standard job list instead of the previous
      only-used-here format
    * /var/log/conary tracks all update, remove, rollback, and erase events
    * Progress output is simplified when stdout is not a tty (no line
      overwrites)
    * Tracebacks during logged commands get copied to the log
    * Code which checked to see if a shadow has been locally modified didn't
      work for shadows more than a single level deep
    * When you are installing from changesets using --from-files, other troves
      in the changesets can be used for dependency resolution
  o Build Changes (cvc)
    * Additional calls are emulated by the filename_wrapper for the
      r.Run calls.
  o Code Structure
    * Split build/recipe.py into several smaller files
    * Moved OpenPGP keyTable access up call stack so that it can now be
      accessed outside of kid templates.
    * Move epdb code into its own package

Changes in 0.71.0:
  o Code Structure
    * conary now imports all python modules from a toplevel "conary"
      module.  This prevents conary from polluting the module namespace.
  o Client Changes
    * Clone didn't handle shadow version numbers correctly (and could create
      inconsistent version numbers)

Changes in 0.70.5:
  o Client Changes
    * Files changing to config files across distributed repositories now works.
    * The update code uses more consistent use of trove sources, and only
      makes explicit calls to the repository if asked.  This should make it
      possible to create interesting update filters.
    * Clone updated sequences it was iterating over, which is generally
      a bad idea (and caused clone to commit inconsistent troves)
  o Build Changes (cvc)
    * Locally cooked filesets now include file contents, making the
      filesets installable.
    * Fileset cooks now retrieve all of the file objects in a single
      network request per repository.
    * The new NormalizeLibrarySymlinks policy runs the ldconfig program
      in all system library directories.  This ensures that all the
      same symlinks that ldconfig would create when the shlib tag handler
      runs are packaged.  It also warns if ldconfig finds missing files.
    * New argument to r.Run(): "wrapdir" keyword argument behaves much
      like "filewrap" but takes a string argument, which limits the scope of
      %(destdir)s relocation only to the directories under the specified
      wrapdir, which is interpreted relative to %(destdir)s.  Works best
      for applications that install under one single directory, such
      as /opt/<app>
    * Clone, branch, and shadow all take --info now instead of --test
    * ELF files that dlopen() libraries can now be provided with
      synthetic soname dependencies with
      r.Requires('soname: libfoo.so', '/path/to/file')
    * r.Requires now enforces that packages that require a file and
      include that required file must also explicitly provide it. (bz #148)
  o Server Changes
    * Packages added to the repository are checked to ensure the version and
      flavor of all referenced components are the same as for the package

Changes in 0.70.4:
  o Client Changes
    * The trove that satisfies a dependency that is broken by erase is
      now displayed in the "Troves being removed create unresolved
      dependencies" message.
    * Components are now displayed on the same line as their parent
      package in "conary update" output.
    * A new 'interactive' option has been added to conary configuration.
      When set to true, conary will display info about clone, branch,
      update, and erase operations, and then ask before proceding.
  o Build Changes (cvc)
    * The CompilePython action has been fixed to accept macros at the
      beginning of its arguments, fixing a bug new in Conary 0.70.3.
    * The Requires policy can now be given synthetic RPATH elements;
      this is useful when programs are only intended to be run under
      scripts that set LD_LIBRARY_PATH and so do not intrinsically have
      the information they need to find their libraries.
    * Added --test to clone, branch, and shadow commands
    * Clone now supports --skip-build-info for less rigid version checks
      on cloned troves
    * Fixed usage message to better reflect reality
    * Cloning to a branch which already has a version with a compatible
      flavor now works.
    * cpio archive files are now supported for r.addArchive()
  o Repository Changes
    * The repository now serves up stored OpenPGP keys as a "Limited
      Keyserver"; users can retrieve keys, but not search or browse them.
      The keys are available via /getOpenPGPKey?search=KEY_ID. This
      is meant only to allow conary to automatically retrieve OpenPGP
      keys used to sign packages.

Changes in 0.70.3:
  o Client Changes (conary)
    * Conary now works harder to avoid having separate erase/installs,
      instead preferring to link those up into one update when possible.
    * Conary configuration now supports contexts.  Contexts are defined in
      sections starting with a [<name>] line, and provide contextual
      configurations for certain variables, defined in the man page.  All
      configuration options after the [<name>] will be associated with that
      context, and will override the default configuration when that context
      is active.  The current context can be selected by using the --context
      parameter, or by setting the CONARY_CONTEXT environment variable.
    * 'conary config --show-contexts' will display the available contexts
  o Build Changes (cvc)
    * A local cook of a trove foo will ensure that the changeset created is
      installable on your local system, by making sure the version number
      created is unique.
    * The builddir is no longer allowed to appear in ELF RPATHs.
    * The build documentation strings have been significantly updated
      to document the fact that for most strings, a relative path
      is relative to the builddir, but an absolute path is relative
      to the destdir.
    * The ManualConfigure action now sets the standard Configure
      environment.
    * cvc will allow you to cook a trove locally even when you are unable
      to access the trove's source repository
  * Common Changes:
    * Version closeness was improperly measured for troves on different
      branches when then label structure was identical
  o Repository Changes
    * Repository now has a config flag called requireSigs. Setting it to
      True will force all troves to have valid package signatures.  Troves
      lacking this will be rejected.  Enabling this option prevents the
      generation of branches, shadows, or clones since these troves are not
      signed.  It is not recommended that this option be enabled until the
      infrastructure is in place to provide package signatures for all types
      of troves.

Changes in 0.70.2:
  o Client Changes (conary)
    * GnuPG compatible trust metrics for OpenPGP Keys now exists. This
      makes it possible for conary clients to refuse troves that
      aren't properly trusted. The metrics currently in place mimic
      gpg behavior.
    * Running "conary update" in a directory that does not exist no
      longer fails with an error (bugzilla #212).  Note that "cvc
      update" still requires that the current working directory exists
      of course.
    * HTTP error conditions are handled more gracefully when commiting
      a change set. (bugzilla #334)
    * conary more reliably sets a non-zero exit status when an error
      occurs. (bugzilla #312)
    * When performing an update of a group that adds a trove foo,
      search the system for a older version of foo to replace if the
      original update command found a replacement by searching the
      system.
    * New option, "conary update-conary" has been added in an attempt
      to provide a workaround for future drastic protocol revisions
      such as what happened for 0.70
    * Methods for parsing command line update request and changeset requests
      have been added to conaryclient.cmdline
    * A metric for the distance between arbitrary versions on different
      branches has been added, and the code which matches troves changes
      between collections uses this code to give well-defined matches
      for all cases.
    * Rollbacks are now listed with the most recent on top
    * Troves which a group operation tries to remove will be left behind
      if they satisfy dependencies for other troves
    * updateall command respects pins on top-level troves
    * Dependency resolution no longer blows away pinned troves
    * conary update now takes a changeSpec, allowing you to specify both
      the version to remove and the update version, like
      'conary update foo=2.0--3.0'

  o Build Changes (cvc)
    * cvc more reliably sets a non-zero exit status when an error
      occurs. (bugzilla #312)
    * Building groups w/ autoResolve displays the revision of the
      troves which are being included
    * The change to automatically split up hardlink groups into
      per-directory hardlink groups has been reverted.  Instead,
      Conary enforces that link groups do not cross directories, but
      provides an exception mechanism for the rare cases where it is
      appropriate to do so.  The old LinkCount policy was renamed
      LinkType, and the new policy enforcing link group directory
      counting is now called LinkCount.
    * The NormalizeCompression policy no longer causes an error if you
      have two files in the filesystem that differ only by the .gz or
      .bz2 extension.
    * The Provides policy will not longer automatically provide soname
      dependencies for executable files that provide sonames.  A few
      executables do provide sonames, and 0.70.1 provided them as
      harmless extraneous provisions.

   o Repository Changes
     * A new getConaryUrl() method has been implemented to support the
       "conary update-conary" feature
     * Exception handling has been re-worked.  All exception classes
       that are marshaled back to the client are now in the
       repository.errors module.  Some of the most commonly used
       exception classes have been included in their previous modules
       for compatibility until code can be modified to use the new
       repository.errors module.

Changes in 0.70.1:
  * Collection merging didn't handle (admittedly obscure) cases where
    a component on the local system was updated to a new version of a
    trove, and updating that package also tries to update to that version
    but using a different path
  * Redirects are allowed in group cooking as long as the target of the
    redirect is also specified in the group (this allows cleaner handling
    when trying to clean up after label multiplicity)
  * Shorten display for versions and flavors in internal debugging output.
    Make str() output for versions and flavors return formatted strings.
  * ELF files finding non-system libraries via an RPATH did not always
    have the path to the library encoded in their dependency requirement,
    depending on whether the package also included some other (unrelated)
    non-system library.  Futhermore, system paths encoded in an RPATH were
    incorrectly honored.  Both of these bugs have been fixed.
  * Ownership policy now uses macros in the user and group definitions.
  * Symbolic links to shared libraries can now provide path-encoded
    soname dependencies (only manually, never automatically).
  * Removed outdated code with convoluted code for preventing providing
    soname dependencies in some cases; that code has been functionally
    replaced by limiting automatic soname dependencies to system library
    directories.
  * Instead of complaining about hardlinks spanning directories, Conary
    simply creates one link group per directory per hardlinked file.
  * Fixed bug which made source commits fail on cloned source troves

Changes in 0.70.0:
  o The client and server protocol versions have been changed and
    the filecontainer version number updated.
    * Upgrading from previous versions of Conary to 0.70.0 will
      require downloading a old-format changeset file from
      ftp://download.rpath.com/pub/conary/
    * Adding path hash data to TroveInfo overflowed the amount of
      storage space available in a StreamSet when a trove contained
      several thousand files.  In order to accommodate larger data
      stored in StreamSets, we have changed the way data sizes are
      handled.
    * With the changes to StreamSet, LargeStreamSet is obsolete.
      Changeset files used to used LargeStreamSet to represent data.
      Since we now just use a StreamSet, the changeset file format
      changed.
    * Since this version of Conary is incompatible with previous
      versions, we took this opportunity to do database and repository
      migrations that will allow us to make significant code cleanups
      in the near future.

 o Other smaller changes
    * Conary now does the right thing if the same trove is listed
      twice in an update due to recursion (it checks for duplicate
      installs of the same trove).
    * A bug where None would show up in CONARY files when an
      autosource file changed contents but did not change names has
      been fixed.

Changes in 0.62.16:
  * The "conary update" and "conary erase" commands now display the actions
    they take as they run (similar to --info output).
  * The --info output for "conary erase" and "conary update" has been
    reworked to be more user-friendly.
  * Added new conaryrc option signatureKeyMap to choose which signature
    to use when signing based on the label.
  * Fixed a bug where conary would only sign the last trove listed,
    instead of signing all troves listed.
  * The ComponentRequires policy now makes :devellib components require
    :data components if they exist.
  * Don't check for bucket conflicts when resolving during group cooks - if we
    want to check for bucket conflicts in groups, it will be readded in a more
    general way.
  * Removed extra freezes and thaws of files for a 8% improvement in install
    time for absolute change sets (at the cost of some memory, but thanks
    to splitting transactions this should be a good trade off).
  * Added removeIfExist call to miscmodule for some peformance improvement.
  * ELF files that find non-system libraries via an RPATH now have the path
    to the library encoded in their dependency requirement, matching the
    path encoded in the dependency provision.  Before this, the RPATH
    was ignored and the path encoding was only guessed within one source
    package.
  * The LinkCount policy now enforces the requirement that hardlink groups
    contain only files in the same directory as each other; no hardlinks
    between files in different directories are allowed.
  * When updating a group across branches, if a subtrove within the update has
    already been manually moved to the new branch by the user, conary will
    recognize this and sync that trove with the group
  * A new "closed" configuration variable has been added to the
    apache-based networked repository server.  When set, the server
    will always raise a "RepositoryClosed" exception when a client
    attempts to access it.  The configuration variable is a string.
    The string will also be returned to the client.
  * Removed install buckets and replaced with comparisons of hashed path
    values to determine trove compatibility.
  * If a trove is included in an update twice, once directly, and once
    implicitly through recursion, ignore the recursive update.
  * More constraints added to the repository schema
  * Added hasTrove to Items table for faster trove names check

Changes in 0.62.15:
  * The MakeDevices() policy now accepts mode= as a named argument.
  * Added (undocumented) --debug (prints debugging output),
    switched old (undocumented) --debug to now be --debugger (starts debugger
    on initialization)
  * Added debug messages to conaryclient/update.py
  * Cloning to the the same branch works (providing a good way of
    reverting changes)
  * Cloning now updates buildRequirements and loadedTroves in troveInfo
    and enforces their consistency on the target branch
  * Cloning groups is now supported
  * Fix update case where a group update should cause conary to search the
    system for an older version of a trove to replace.
  * If you update a trove foo locally to a new version on the same branch, and
    then update the containing group to a new version on a different branch,
    conary will now update foo to the new branch as well.
  * fix error message when you try to pin as non-root

Changes in 0.62.14:
  * The threading changes in .13 caused some error information to be lost.
    Tracebacks have now been fixed, and the download thread checks much more
    often to see if it needs to exit.
  * Catch InstallBucketConflicts exception

Changes in 0.62.13:
  o Repository Server changes
    * The Schema creation SQL statements have been rewritten in a more
      standardized form. Some indexes have been redefined and a number
      of views have made their way into the default repository schema.
    * The new call troveNamesOnServer can be used now by the netclient
      code for a much faster retrieval of all trove names available on
      all labels on a given server. Server and client protocol numbers
      have changed.
    * The getTroveList() server side function got a rework that should
      result in about a 50% execution time speedup on most queries.
    * The Metadata SQL query has been reworked to join tables in a
      much better order, speeding up the getMetadata call on a
      repository with many versions much faster.

  o Client changes
    * Conary now compresses XML-RPC requests before sending them to
      the repository server.  In order to use compression, the remote
      server must be running Conary 0.62.13 or later.  If the server
      is running an older version, the client will fall back to
      sending uncompressed requests.
    * The database conversion in 0.62.12 did not correct all
      out-of-order file streams.  A new conversion function is in
      0.62.13 that will examine every file stream and ensure that it
      is stored correctly in the database.
    * Versions from the contrib.rpath.com repository are automatically
      rewritten to point to contrib.rpath.org.  NOTE: if you have a
      label from the contrib.rpath.com repository in your
      InstallLabelPath (such as contrib.rpath.com@rpl:devel), you will
      need to modify it to point to contrib.rpath.org.
    * Install bucket handling now works for collections which were not
      fully installed.
    * A bug where database was left locked on exception during install
      when the download thread was still executing has been fixed.
    * The conaryclient code has been split into pieces.
    * Switched rollbacks to local@local:ROLLBACK
    * The main thread no longer blocks forever when the download
      thread fails.
    * Matching referenced troves in collections is no longer dependent
      on sort order of internal dictionaries.

  o Common Repository and Client changes
    * When a changeset is applied to the local system or committed to
      a networked repository, the fileIds are recomputed from the file
      objects and verified.  This prevents corrupted or miscomputed
      changesets from being committed to the repository or applied to
      the local system.

  o Building/Branching changes
    * Many changes have been made to cloning, including sideways
      cloning (creating a clone at the same branch depth as the clone
      source), better cloning with multiple flavors, separate cloning
      of source and binaries, resilience against duplicate troves,
      proper use of existing fileIds during clones, simultaneous
      cloning of multiple troves, and better clonedFrom tracking.
    * The default optflags for x86 changed to remove -mcpu, as it is
      deprecated in gcc.

Changes in 0.62.12:
  * Conary will no longer create a "rootroot" group while installing
    users whose primary group is "root".  It will now call the
    appropriate tag handler for user/group modifications if the tag
    handler is installed.
  * EnforceConfigLogBuildRequirements no longer suggests recursive
    build requirements for packages in which the configure script
    checks to see if the package is already installed.
  * Installing new version of pinned troves leaves the pinned trove in
    place if the two troves have compatible install buckets
  * By default, when you shadow a binary trove, its source is shadowed with it.
  * Instead of a --sources option, cvc shadow and cvc branch now take
    --source-only and --binary-only options that allow you to control whether
    sources or binaries are shadowed.
  * Branch and shadow commands now take an unlimited number of troves
    to branch/shadow.
  * Files sharing versions but with different contents (thanks to flavors)
    got lost when switching from one flavor of a trove to another
  * troves can now be specified for rq, q, and update as <labelpart>/<version>,
    e.g., foo=:rpl1/1.0, or foo=contrib.rpath.com@/2.3-1-2
  * version.hasParent() handles more cases of shadows of shadows correctly.
  * cooking troves into the repository with --flavor <newflavor> now modifies
    the flavor before the recipe is even loaded, not when the recipe's setup
    function is called.
  * add a check to ensure RPATHs in cooked packages do not have %(destdir)s
    or /tmp or /var/tmp in them.
  * EnforceSonameBuildRequirements has been temporarily changed to produce
    warnings instead of errors.
  * Dependncies and flavors didn't order things properly in their frozen forms
  * StreamCollections are now properly ordered

Changes in 0.62.11:
  * InstallBucket policy now allows using macros in component names.
  * The --resume option now works correctly when conary has
    automatically discovered a non-standard path for the main build
    directory.
  * A soname dependency is again generated for libraries outside of
    library directories, but the pathname is now included in the
    dependency.  Within a package, all matching dependencies are
    modified to include the path.  This is useful for cases where
    an application packages private versions of libraries -- the
    dependencies still need to be there so that inter-component
    requirements are honored, but they must not perturb the rest
    of the system.
  * Recursive pinning now behaves itself
  * Switch group recipe syntax to use r.add() instead of r.addTrove,
    r.remove() instead of r.removeTrove(), and add a
    r.setDefaultGroup() command to set the default group.

Changes in 0.62.10:
  * EnforceSonameBuildRequirements enhanced to handle correctly cases
    where more than one trove can resolve a single soname dependency.
  * EnforceConfigLogBuildRequirements now can take exceptions, which
    can be specified either as a filename (such as /usr/bin/bison or
    %(bindir)s/bison) or as a required trove (such as bison:runtime).
  * The trove.Trove initializer no longer allows for a trove to be created
    with a name that has more than one ":" character in it.
  * EnforceSonameBuildRequirements now can take exceptions, which are
    specified as a required trove (such as libfoo:devel) to avoid adding
    to the list of requirements.
  * EnforceSonameBuildRequirements now produces errors for missing build
    requirements, and EnforceConfigLogBuildRequirements now demonstrates
    very few false positives, and so has been updated to warning instead
    of info.
  * Added a check to warn when a trove is installed multiple times from
    the same branch with incompatible install buckets (--no-conflict-check
    overrides this check)
  * Redirects can now redirect to nothing, which allows components to
    disappear gracefully on a redirection
  * A soname dependency is now provided only if the library is in a
    default library directory, or in a directory explicitly added with a
    SharedLibrary(subtrees='/path/to/dir/') call.

Changes in 0.62.9:
  * EnforceConfigLogBuildRequirements policy added.  It looks through
    all config.log files anywhere under the build directory for programs
    that configure has found, and ensures that the transitive closure
    of the build requirements contains each file listed.  (That is, if
    the file /usr/bin/perl has been found, and intltool:runtime is in
    the buildRequires list, and intltool:runtime requires perl, then the
    requirement is satisfied.)  This policy currently produces some false
    positives; the "greylist" that tries to remove false positives needs
    to be expanded.
  * The repository server now uses a repository instance specific key
    cache.  This fixes KeyNotFound errors seen when running multiple
    repositories on one server.

Changes in 0.62.8:
  * The bug, introduced in 0.62.7, that caused Conary to stop short of
    recursing to the innermost troves when handling erasures has been fixed.
  * EnforceSonameBuildRequirements enhanced to use the system database to
    find the right missing build requirements.
  * Make users and groups in a repository such that they may not differ only
    in case, i.e. if user foo exists, user Foo cannot be created.
  * files in /usr/%(lib)s/python/.* are no longer automatically given an
    architecture flavor - if there are architecture-specific files in those
    dirs, they should result in an arch-specific flavor through normal
    means.
  * By default, no OpenPGP signatures will be added to troves when
    doing commits unless a fingerprint is explicitly set in conaryrc.
    Previously, if a keyring existed, the first key found would be used.

Changes in 0.62.7:
  * Some unneeded parts of the sql query in _getTroveList have been removed,
    improving performance.
  * The performance of the default (and most used) case of the
    getAllTroveLeaves has been increased up by using a specialized
    query.
  * Exception handling in the repository when revoked or expired keys
    are used has been corrected.
  * Signature checking now correctly checks the timestamp of the signature
    against the expiration time (if any) of the key that signed it.  If
    the signature timestamp is later than the expiration timestamp,
    the signature is rejected.
  * Pass 'Database is locked' repository errors to the client as a
    RepositoryLocked exception notifying user that the server is busy.
  * The 'yuck' script is no longer installed.
  * ComponentRequires now makes :runtime, :lib, :devellib, and :devel
    components all require their matching :config component if the
    :config component exists.  The :config component is not automatically
    created, but when it exists, it's always going to be because it
    is required by multiple other components.

Changes in 0.62.6:
  * mergeCollections() didn't always handle referenced troves changing
    byDefault status
  * Various cleanups and simplifications have been made to the trove
    removal determination

Changes in 0.62.5:
  * Allow selection of individual troves from change set files via --from-file
  * Recursive queries on local database could get upset by a missing trove
  * Underlying dependency code returns version and flavor for troves with
    broken dependencies
  * Underlying dependency code returns information on what removed trove
    caused a broken dependency
  * Removed --no-deps-recurse option
  * Greatly simplify dependency resolution logic
  * The version portion of a Release (version-sourceCount-buildCount)
    is no longer required to begin with a digit.
  * The Release parsing code has been cleaned up to use consistent
    naming, API documentation, and parse error messages
  * An unhandled exception when signing a trove twice with the same key
    has been fixed.
  * Old (now invalid) changesets are now removed from the changeset
    cache when a digital signature is added to a trove.
  * A package is now counted as empty if it contains only files automatically
    found by the AutoDoc policy.
  * CPackageRecipe now requires elfutils:runtime for eu-strip; this is
    needed for the existing debugedit:runtime requirement to do useful
    work.
  * Removed DistroPackageRecipe and moved its buildRequires list to
    PackageRecipe.  Use clearBuildReqs() to remove any of the base
    requirements for a package.
  * Install buckets are respected during dependency resolution
  * Updated the troveNames() call to a faster query, which should bring
    the run time of the "conary rq" back to a more reasonable limit
  * Race conditions and robustness problems have been fixed in
    the changeset cache.

Changes in 0.62.4:
  * Many places where lots of individual db calls were done to collect
    file objects have been collapsed into batched calls (5-10% speedup
    on some operations)
  * Fixed PGP key submission to not use a hidden form element.
  * Changed PGP key submission to use an xmlrpc call instead of
    modifying the database directly.
  * Added methods to change PGP key/user associations, and thereby
    disable a key.
  * Added an index to dependency resolution for a massive improvement
    on local system dependency performance on large updates.
  * Added the ability to get troves without file lists from the local
    database and use that when getting troves through the changeset
    trove source.
  * Previously, dependency resolution could cause duplicate
    trovesource entries.  This no longer occurs.
  * :lib and :devellib automatically have lib=%(lib)s install buckets.
  * A user management bug in the repository has been fixed.
    Previously, if you deleted a group followed by the user with the
    same name of the group, an unhandled exception occurred.
  * Looking up changeset cache entries in the cache database no longer
    uses exception handling to determine when database entries are
    invalid or stale.
  * The EnforceSonameBuildRequirements policy now recognizes :devellib
    as well as :devel components in buildRequires.

Changes in 0.62.3:
  * Don't link troves to groups when the branch has changed
  * Link new troves to collections (and new collections to old troves) when
    a trove isn't installed but a suitable replacement (meaning on the same
    branch) is available
  * Installing changesets w/ not by default from files broke
  * Fix a bug in the kid template that prevented permissions (ACLs) from being
    deleted from a repository.

Changes in 0.62.2:
  * Further reworkings of update code to be fully based on job sets. The
    absolute flag now defines whether a trove is newly installed or if
    it should be an update from an existing trove (when possible). Network
    changesets and changesets from files are treated almost identically now.
  * Swapped lock terminology for pin
  * Changed table names in database schema to better match the repository
    schema

Changes in 0.62.1:
  * UtilizeGroup fixed
  * conary updateall fixed
  * Disable SHA-1 integrity checks when trove changesets don't include
    files in various places
  * conary now prevents you from cooking empty groups

Changes in 0.62.0:
  * Initial OpenPGP (RFC 2440) based signature support has been
    added. Conary reads public keys from ~/.gnupg/pubring.gpg and
    /etc/conary/pubring.pgp.  Conary reads private keys from
    ~/.gnupg/secring.pgp.  Setting the "signatureKey" configuration
    variable to a key ID will select which key to use from the
    keyring. If signatureKey is not set, and there is a valid private
    keyring, the first key on the keyring will automatically be used
    to sign changesets when committing them to the repository.
    "cvc sign" adds a signature to a trove that already exists in the
    repository.
  * Change set generation on the command line is more flexible. It can generate
    erasure changesets as well as relative to nothing changesets
  * When creating multiple groups from the same recipe using newGroup(),
    Conary now searches all subgroups when resolving dependencies within
    a parent group
  * Conary no longer resolves dependencies for troves with byDefault=False
    (such as :test and :debuginfo).  Conary will now resolve dependencies in
    those troves only if you set checkOnlyByDefaultDeps=False.  When creating
    subgroups using newGroup(), pass the checkOnlyByDefaultDeps flag as an
    argument to the newGroup() function.
  * excludeTroves now applies to troves which have been added to
    already installed collections

Changes in 0.61.12:
  * You can now search for troves by <trove>=<host>@
  * A bug when cooking groups with depCheck = True (introduced in 0.61.10)
    has been fixed.
  * A new r.ByDefault policy controls how components are included in their
    enclosing packages; the default is True except for :test and :debuginfo
    components that default to False.
  * Cloning across repositories works
  * A bug in 'conary update --info' output was fixed

Changes in 0.61.11:
  * A bug that caused a database deadlock when removing entries from the
    changeset cache in the repository server has been fixed.
  * Added RegularExpressionList in conarycfg
  * Added lockTroves configuration option for autolock
  * Recurisvely included troves could be removed incorrectly when those
    troves were already present

Changes in 0.61.10:
  * The conary update command now takes a --sync parameter, documented in
    'man conary'
  * Groups now allow you to create a reference to another cooked trove,
    and use that reference to add troves that are contained in that trove.
    For example, if you want to create a group-python based on the troves in
    an already cooked group-dist, you add a reference to the group-dist in
    group-python, and pass the group-dist reference in when you call
    addTroves.
  * Work has begun towards generalizing the concept of a trove source.
    A class SimpleTroveSource has been added that, when subclassed and given
    access to the troves, will allow you to call findTroves to search that
    source.  The same code is used in update code to unify updating from
    the repository and from changesets, and it is used to provide the search
    capabilities for the local database.
  * Conary now allows all files, not just regular files, to have
    dependencies.  This is necessary for user/group dependencies for
    non-regular files to work.  Packages built with 0.61.10 or later
    that have non-regular files with non-root user or group will not
    be readable by Conary versions 0.61.9 or earlier.
  * Shadowing now preserves the byDefault flag, and handles reshadowing
    collections gracefully now
  * Update preprocessing now works on absolute changesets instead of
    relative ones, providing massive cleanups. Code uses sets of jobs
    instead of changesets for job representation, allowing still more
    cleanups. Many bugs seem to have gone away.

Changes in 0.61.9:
  * Fix a bug added in 0.61.8 that breaks tag handlers

Changes in 0.61.8:
  * Fix a bug introduced in 0.61.7 that occurred when, in the repository,
    either the Users table or Groups table was empty when creating a new group.
  * Add --buildreqs, --flavors options to q and rq.
  * Primary troves should not have their trove change sets overridden by
    items recursively included (and fixed a pile of things this broke).
  * Locally stored change sets can't always get access to pristine files
    from the local filesystem; when it can't, make sure file sha1 checking
    doesn't get upset.
  * Unchanged troves in updated groups could be erased by items in the
    same group on a different branch.
  * The "conary q[uery]" command accepts a --diff option.  When --diff
    is used, the difference between installed and pristine troves is
    displayed.
  * An additional progress callback has been added to show when database
    transactions are committed

Changes in 0.61.7:
  * Several bugs related to updating two troves with the same name have been
    fixed - including branch affinity, flavor affinity, correct handling of
    already updated troves, and correct handling of empty flavors.
  * "conary emerge" as root (or as a user than can apply the changeset
    produced by the build) did not install anything but the toplevel
    package.  This bug has been fixed.
  * No longer hide descriptive TroveNotFound errors behind a generic
    NoNewTroves wrapper.
  * Group recipes can now request that dependencies be resolved and
    added to the group at cook time.  To automatically add required
    troves to a group add "autoResolve = True" to the recipe class.
    Optionally "autoResolveLabelPath" can be set to a list of labels
    to use during dependency resolution.
  * Locally stored rollbacks couldn't handle files changing types. As
    part of the fix, the generic file diff code is now used when creating
    changesets instead of having a special-case wrapper around it
    (fileChangeSet()).
  * The commitaction script and the changemail module did not necessarily
    show the full trailing version for branches and shadows.  (For example,
    /conary.rpath.com@rpl:devel/4.1.25-18/db41/19 showed up as "19"
    instead of "4.1.25-19".)
  * Add a --deps option for conary q.  Make that and conary rq --deps
    recurse over collections.
  * Warn about missing buildRequires entries both for soname dependencies
    and for TagSpecs applied via tag description files.
  * A bug in updating groups that switch the byDefault setting of troves
    has been fixed.
  * Add an updateThreshold config option to control the number of troves to
    include in a download.
  * Ordering didn't work for old packages depending on anything, or for
    dependencies whose provider moved between components.
  * The r.Ownership(), r.UtilizeUser(), and r.UtilizeGroup() now generate
    appropriate dependencies on info-* packages.
  * Updating packages and components installed multiple times could cause
    a component to be removed multiple times (which resulted in a traceback).
  * Fixed a bug that occurred when groups tied to a user were deleted
    without deleting the associated user, then subsequently adding a user
    with the same name.

Changes in 0.61.6:
  * InitialContents turns off EtcConfig, since a file cannot be both
    a config file and an InitialContents file.
  * Reworked repository change sets to directly reference files from the
    contents store.
  * The User() command now takes an optional supplemental= option,
    which provides a list of supplemental groups to which to add
    the user.  (SupplementalGroup() is for groups not associated
    with a user.)
  * The showcs command can now handle components that are referenced
    but not included in a changeset.
  * InfoUserRecipe and InfoGroupRecipe can now be built with buildlogging
    turned on.
  * Conary's internal handling for dyanamically finding new IDs for
    users and groups has been fixed.
  * "conary updateall" now accepts the --test flag.
  * Various fixes were made to the CIL dependency detection code.

Changes in 0.61.5:
  * Added basic clone capability (which only works cloning to parents
    branches and shadows, and on a single host).
  * Now handles degenerate case of packaging unreadable files.
  * A bug that caused conary to ask for the wrong fileId when constructing
    a changeset from multiple repositores has been fixed.
  * Conary now can add users and groups automatically at install time.  If
    there is no taghandler to add a user or a group, conary will add it
    internally as a bootstrapping measure; if there is a taghandler,
    conary will call that instead.  In order to ease transition, Conary
    does not yet create the dependencies on the info- packages; a future
    version of Conary will add those dependencies after the system user
    info- packages have been created.
  * rpm2cpio now handles rpm archives that use bzip2 to compress the
    cpio payload
  * Conary now creates dependencies (provides and requires) for CIL
    files, if mono's monodis is installed on the system or being built
    in the current package.
  * Troves moving between troves could cause conary to attempt double
    erasures
  * The networked repository handles cases where contents are not
    found in the contents store.  The exception is passed back to
    the client.
  * The networked repository handles cases where a file stream is not
    found when the client asks for file contents.  The exception is
    passwd back to the client.
  * An error that caused getPackageBranchPathIds() to return the
    oldest fileIds instead of the youngest fileIds has been corrected.
  * Reworked finding old versions of troves to avoid a single trove
    being removed multiple times

Changes in 0.61.4:
  * %(datadir)s/.../lib/ files will no longer show up in :lib - presumption
    being that anything under %(datadir)s really is arch independenct
  * Creating branches and shadows had a command line parsing bug
  * "cvc newpkg" takes --dir and now complains for unexpected arguments
    (which is used to just ignore)
  * when using flavor affinity for installed troves, merge subarchitecture
    flags
  * group handling didn't always preserve troves which were needed by a
    newly installed trove properly

Changes in 0.61.3:
  * Corrected a bug that snuck in 0.61.2 that caused a temporary SQL table
    to not be temporary, which makes multiple httpd processes fail with
    'database schema changed' errors.

Changes in 0.61.2:
  * Fix a bunch of typos in the authentication checking server side
  * Add permission editing capabilities to the server component and hooks
    in the netclient
  * Overhaul of ACL system so that uniqueness constraints on Troves and
    Labels can be enforced: we now use a special Trove and Label "0 | ALL"
    instead of Null
  * Dependency resolution enforces label ACLs.
  * Module arguments to commitaction are parsed according to shell
    quoting rules.
  * The changemail commitaction module now takes an optional '--from'
    argument.
  * added clearBuildReqs() - will clear all or some of superclass buildreqs
    when cooking.
  * The pickled version of Dependency objects changed, therefore the
    schema version of the changeset cache has been incremented.
  * When Configure() detects a failure and input or output is not a
    tty, all config.log files will be included in the output in order
    to ease debugging from captured log files.
  * Part of the infrastructure for adding users and groups has been added:
    it is possible to create info-<name>:{user,group} packages via
    UserInfoRecipe and GroupInfoRecipe classes.  The User(), Group(),
    and SupplementalGroup() policies are deprecated; those lines should
    move to their own recipes intact (the syntax remains the same).
    The install-time code does not yet install info-* packages first in
    their own transaction; when it does, the Ownership(), UtilizeUser(),
    and UtilizeGroup() policies will create dependencies on the
    appropriate info-* packages.
  * The networked repository server and client code has been changed
    to use the 'deflate' Content-encoding type instead of 'zlib',
    which makes the code RFC 2616 (HTTP 1.1) compliant.
  * A new function called hasUnresolvedSymbols() has been added to the
    elf module.  This could be useful for a contributor to implement a
    policy that checks to make sure that shared libraries do not have
    unresolved symbols.  Additional code could be written to check
    binaries too.
  * cvc checkout, update, and commit now show progress when communicating
    with the repository server
  * Progress is now displayed while downloading file contents from a
    repository (such as when assembling a changeset that is distributed
    across multiple repositories)

Changes in 0.61.1:
  * Cleaned up error message which results from Conary not being able to
    determine which trove to remove when a new one is installed
  * Dependency object use slots
  * Hash values for DependencySet, Version, and Branch objects are cached
  * UIDs and GIDs that cannot be mapped to symbolic names no
    longer cause the buildpackage code to traceback.  The ownerships
    from the filesystem were never used anyway, so it's safe to assume
    that all files are owned by root:root
  * Implemented proper updateall
  * Files in troves are downloadable from the repository browser.
  * Troves in the repository browser are separated by first letter
    instead of showing all troves in one page.

Changes in 0.61.0:
  * New functionality for maintaining user groups: renaming and updating
    members
  * Added repository interfaces for deleting users and groups
  * Added a repository iterator function to list the members of a group
  * The web interface to the Conary repository now has a repository
    contents browser, accessible either from the main page (if you are
    logged into the web interface), or from the /browse url. Example:
        http://conary.example.com/conary/browse
  * A bug preventing all access to the web interface if an anonymous
    user existed has been fixed.
  * "Large" updates are split into multiple pieces which are downloaded
     and installed independently of one another
  * Trove updates are tracked through collections
  * Group handling completely rewritten to function as a three way merge
    instead of a set of heuristics
  * Trove removal handles references troves which are referenced by multiple
    collections
  * Rollback format unified for local and nonlocal rollbacks
  * Dependency ordering forces collections to be installed after all of their
    referenced troves (allowing simple restarts)
  * Database migration removes stale versions
  * --replace-files marks the replaced versions of the files as no longer
    present
  * Troves store information about Install Buckets - not used yet.
    By specifying a component's install bin, which is a set of key-value
    pairs, you can describe whether two versions of a component are
    installable side-by-side.  If two versions of the component share the
    same keys for their install bins, but at least one different value, then
    the components are installable side-by-side.
  * Troves store information about troves loaded when building a recipe
  * Build Requirements are stored with the trove
  * Add isCollection() to TroveInfo
  * Changesets download while instals are going on
  * StreamSet.twm() respects ignoreUnknown now
  * Rollbacks of locally cooked and emerged troves works

Changes in 0.60.12:
  * Previously, if you ran "conary update foo", and foo requires a new
    version of bar, but updating to the new version of bar would break
    existing dependencies of other troves on the system, a very
    unuseful "Troves being removed create unresolved dependencies"
    message would be printed.  Conary now says that "Additional troves
    are needed" instead.  If --resolve is used, it will report the
    troves that have been added before displaying the dependency
    failures caused by erase.
  * Symlinks no longer confuse AutoDoc policy.
  * Autosource files which have changed confused cvc update
  * allow a \ at the end of a line in config files to do line continuations
  * several bugs in the multitag handler have been fixed

Changes in 0.60.11:
  * The '-f' flag was added to the arguments to gzip when
    recompressing compressed files
  * Added progress callbacks for uploading the changeset when cooking
  * Improved automatic mainDir detection for some corner cases.
  * Put development docs back in :devel component (they were
    inadvertantly removed from it by a previous fix).

Changes in 0.60.10:
  * BadFilenames policy absolutely prohibits filenames with newlines
    in them, no exceptions allowed.  Other similarly bad filenames may
    later be forbidden by this policy.
  * UTF8Filenames moved to packagepolicy, where it belongs, and it now
    raises an error instead of printing a warning.
  * Conary now enforces the rule that tag names must have no whitespace
    and must be all alphanumeric characters, -, or _.
  * Conary can now run a single instance of a single tag handler to
    process multiple tags.  The tag description files for each tag
    must point to the same tag handler, and must each specify the
    multitag datasource.  The data is passed to the tag handler on
    standard input using the protocol "tag list for file1\nfile1\n..."
  * Fixed ftp server busy detection when fetching files via URL.

Changes in 0.60.9:
  * The changemail script is replaced by a generic commitaction script
    that loads modules, and a changemail.py module is supplied.  There is
    a backward-compatible changemail script which calls commitaction
    with the changemail.py module.  --email and --*user options now are
    changemail module options, so the commitAction should be specified
    something like this:
    commitAction /.../conary/commitaction --repmap ... --module "/.../conary/changemail --user %(user)s --email foo@example.com --email bar@example.com"
    You can add your own modules and run them all from the same commitaction
    using multiple --module arguments to the commitaction script.
  * Conary can now almost always guess the correct name for the mainDir
    when it is not %(name)s-%(version)s, if the first addArchive()
    instance creates exactly one top-level subdirectory and no other
    top-level files of any sort, in which case it will use that name as
    the mainDir.

Changes in 0.60.8:
  * The changemail script is now actually packaged, in
    /usr/lib{,64}/python2.4/site-packages/conary/changemail
  * Build requirements for superclasses are automatically added to
    subclasses.
  * Build requirements now look at all labels in a version to see if they
    satisfy a build requirement.
  * The NormalizeManPages policy now automatically converts man pages
    encoded in iso-8859-1 to man pages encoded in utf-8.  Additionally,
    it runs faster and no longer calls sed.

Changes in 0.60.7:
  * The changemail script is now distributed with conary, and is called
    with a different calling convention; instead of being called once
    per trove with trove-specific command line options, it is called
    once per commit (of however many troves) and creates more readable
    summary email messages.  Remove --trove, --version, and --flavor
    arguments from your changemail invocations.  Added --user argument
    to changemail; specify in .cnr files as "--user %(user)s".  Or, to
    only print users for source or binary commits, use "--sourceuser
    %(user)s" or "--binaryuser %(user)s", respectively.
  * The cvc rdiff command now recognizes creating a shadow as such.
  * Build requirement tracking is now half-enabled; conary is now able
    to read "buildReqs" tags, but will not yet generate them.
  * Files in /tmp and /var/tmp, and all cvs temporary files, will no
    longer be packaged by default,
  * The addArchive(), addSource(), and addPatch() actions can now fetch
    via HTTPS as well as HTTP and FTP.
  * The repository now handles creating a changeset between two troves
    that both contain a version of a file that is stored on a different
    repository

Changes in 0.60.6:
  * Erasing emerged troves works properly
  * Calling Doc() no longer disables the AutoDoc() policy.
  * A more reliable method is used for finding the port of an
    Apache connection

Changes in 0.60.5:
  * 'conary emerge' works again
  * Distributed group changesets failed when remote troves disappeared
    from the group
  * build logs are now tagged with 'buildlog' tag
  * Conary now handles cases when a directory becomes a symlink when
    applying a changeset.  An error message is displayed which tells the
    user how to apply the update.

Changes in 0.60.4:
  * An error in the automatic database conversion of 0.60.2 systems
    has been corrected.

Changes in 0.60.3:
  * Reimplemented LargeStreamSet in C
  * Added StreamCollection
  * Policies now announce their names in their information, warning,
    debug, and error messages, making it easier to determine how to
    resolve problems.
  * The database conversion for to 0.60.2 didn't work well; a proper
    conversion is now in place

Changes in 0.60.2:
  * Added InitialContent flag
  * Fixed bug which caused servers to leak file descriptors when the sqldb
    was replaced
  * "repquery --deps" output fixed (broken in 0.60.1)
  * Added AutoDoc policy which finds common documentation files and puts
    them in %(thisdocdir)s automatically.
    AutoDoc is disabled by calling
    Doc without calling AutoDoc, which means that existing recipes that
    call Doc will not show changes.
  * getPackageBranchPathIds() now returns version and fileId as well,
    so that the IdGen class can determine if an older version number
    should be assigned to files.  getPackageBranchPathIds() is now the
    primary mechanism for populating the pathId dictionary.
  * The local label methods of the version object have been
    refactored. isLocal() is now onLocalLabel(), isEmerge() is now
    onEmergeLabel(), etc. isOnLocalHost() has been added as a method
    to easily determine if a version only exists in the database
  * Moved logic for explicitly creating a changeset from cscmd.py to the
    ConaryClient object
  * Added the (unused) ability to lock and unlock troves. Ignore this for now.
  * "query --info" behaves much more like "repquery --info" now
  * isSourceVersion() method has been to the Version object
  * most of the remaining erroneous references to "Package" have been
    changed to "Trove" throughout the code.  This includes method
    names such as getPrimaryPackageList() -> getPrimaryTroveList().  Some
    more commonly used methods were left as deprecated thunking methods
  * dependency resolution couldn't resolve a requirement w/o flags against
    a provides w/ flags

Changes in 0.60.1:
  * Support for legacy clients (protocol version 29) has been removed from
    the server
  * The server raises an server-side exception if any client with
    protocol less than 32
  * Updated the URL provided in a server-side client version mismatch
    exception
  * Server-side dependency suggestions return more choices, leaving it
    to the client to sort it all out
  * Client uses timestamps to determine which troves to install when their
    flavors score equally
  * Fixed build-side bug handling meta characters ([,*,etc) in file names
  * "cvc newpkg" now accepts pkgname=label syntax
  * files.contentsChanged() function updated to work with StreamSets
  * Basic local changeset creation, retargeting, and commits work
  * Permissions weren't merged for operations run as non-root users
  * The structure of the repository web interface has been redesigned
    and some authentication UI bugs have been fixed.
  * The repository web interface now requires the conary-web-common package
    to be installed.
  * Committing troves to the repository no longer recompresses non-config
    files
  * Timestamps are set on the server at commit time; the timestamps the
    client assigned is not used (this is to protect against clients with
    a bad idea of time; servers should be consistent, even if they're
    wrong, and as long as time doesn't go backwards on that server all is
    good)
  * Reworked troves to be representable as streams and implement *basic*
    signature capability
  * Local cook versions are now more sensible.

Changes in 0.60.0:
  * Changed changesets to compress individual files instead of the combined
    stream.
  * Cleaned up file content objects to no longer track file sizes.
  * Switched away from TupleStream to StreamSet both for better performance
    and for improved flexibility in the format (at the price of larger
    frozen streams).
  * Troves explicitly provide their own names.
  * Troves can now provide "capability flags", and trove requirements
    can now include references to the capability flags.
    r.ComponentProvides(('ASDF', 'FDSA')) will cause all components built
    from the current recipe to provide the 'ASDF' and 'FDSA' capability
    flags, and r.Requires('/path/to/file', 'foo:runtime(ASDF FDSA)')
    will make /path/to/file require the foo:runtime component built
    with the ASDF and FDSA capability flags.
  * Dependency components can contain : characters now.

Changes in 0.50.14:
  * Dependency checking now returns reordering information (which isn't
    used yet)
  * Allow groups to include other groups defined in the same recipe (but
    explicitly disallow cycles in groups)
  * Fixed bug in building multiple groups with a single recipe when some
    of the groups already exist, but others don't

Changes in 0.50.13:
  * Added automatic :data component for /usr/share, to which you should
    add any platform-independent files that are needed by :lib components
    but not in a libdir-derived path.  These might include configuration
    files and supporting data files needed by both library and runtime
    programs.
  * Added automatic intra-package inter-component dependencies; now within
    a single package, the :devel component will automatically require the
    :lib component if both components exist.  These dependency sets can be
    modified with the ComponentRequires policy.
  * The build/buildpackage.py file has variable and function names changed
    to better match our terminology for packages and components.
  * Change flavor specified in the conaryrc to a flavor path -- accept the
    flavor config parameter multiple times to create a flavor path
  * Added a "filewrap" argument to r.Run() that inserts an LD_PRELOAD
    wrapper that overrides some library funtions to look in %(destdir)s
    first before looking in the filesystem.  This is subject to change
    as we experiment with it!

Changes in 0.50.12:
  * Implemented --quiet for conary update changeset commands, and cvc cook.
    Also implemented the 'quiet' configuration value. This option suppresses
    progress indicators.
  * Split loadRecipe into loadInstalled and loadSuperClass, depending on the
    purpose of the recipe loading.  loadInstalled will examine the local
    system to look for a matching installed trove, and load that version,
    while loadSuperClass will not.
  * Logs of builds are now stored in cooked changesets in the :debuginfo
    component -- generally in
    /usr/src/debug/buildlogs/<name>-<version>-log.bz2, controlled by
    macros.buildlogpath
  * Added lib/logger.py
  * Fixed conarybugz.py to work with Conary's new site-packages location
  * Cleaned up yuck, rpm2cpio, and rpm2ccs scripts to use new "import conary"
    mechanism for finding conary.
  * Check sha1s for all files written into the repository or file system
  * conary scs --deps works again

Changes in 0.50.11:
  * Reworked file addition to local database a bit for better performance
  * Fixed sorting for --info
  * Don't make --info installs require a writeable database
  * Added an exception to group updating, restricting removal of existing
    troves to match the group's contents to troves on the same branch
  * Groups which had the same trove added (via a referenced trove) and
    removed (from the primary trove) got confused
  * conary showcs now takes trove version
  * conary showcs will display erased troves in changesets, and erased troves
    that are referenced but not within the changeset
  * conary changeset now support trove=<version>-- to create a changeset that
    erases the trove
  * Cache user id to name mapping
  * Improved the progress indicators for preparingUpdate and
    creatingDatabaseTransaction
  * Implemented progress indicator on source downloads
  * Fixed bug in update process which caused files to be incorrectly skipped

Changes in 0.50.10:
  * Added callback for creating database transaction, so that it does
    not look like we spend an inordinate amount of time executing tag
    pre scripts.
  * Added findtrove.py to the Makefile so that it is included in
    the distributed version of conary.
  * Added distcheck rule to Makefile to try and avoid missing files in the
    future

Changes in 0.50.9:
  * reimplemented StreamSet in C
  * moved findTroves out to findtrove.py, reworked it to be more modular
  * getSourceVersion now correctly handles branched binaries by looking
    up the branch to find the source component.
  * reimplemented StringStream in C
  * fixed bugs in --info

Changes in 0.50.8:
  * sort update --info alphabetically, display old versions, and display
    a letter summarizing the type of change
  * NormalizeInterpreterPaths() policy now looks in the package currently
    being built, as well as on the installed system, to determine how to
    resolve #!/usr/bin/env scripts.
  * groupName argument to addTrove() can now be a list of group names as
    well as a single group name.
  * --no-recurse works on the erase path
  * fix to walkTroveSet (which was horribly broken)
  * enable (optional) dependency checking when building groups
  * 'cvc cook' error output when there are unresolved build
    requirements is more user friendly
  * filesystem conflicts are handled properly when applying a rollback
  * updating a package to a version that comes from a different
    repository when that package had an uninstalled component works
    now.
  * conary now resides in /usr/$LIB/python$PYVERSION/site-packages/conary/
  * calling r.Replace on a non-regular file results in a warning instead
    of an unhandled exception
  * implemented basic callbacks for update, erase, and changesets

Changes in 0.50.7:
  * Added the XInetdService action to avoid having to include
    /etc/xinetd.d/ files separately, and to make xinetd.d files
    be consistent, making recipe-provided changes less likely to
    conflict with local configuration changes.
  * groups are no longer allowed to contain redirects
  * added setLabelPath to group recipe
  * Allow r.Provides("soname: libfoo.so(FLAGS)", "/some/file") (added
    the "(FLAGS)" part).
  * don't allow spaces and commas in revisions

Changes in 0.50.6:
  * conaryclient.updateChangeSet should have recursed by default
  * Metadata retrieval now works along distributed branches and shadows.
  * reworked troves being added to database to handle missing parts
    of packages and groups properly (and make things faster and more
    elegant)
  * merged update and erase code paths in conaryclient
  * update and erase now take +,- modifiers on trove names
  * added --info to see what an update or erase command will do
  * a single group recipe can now build multiple groups

Changes in 0.50.5:
  * Streams return their value through __call__ instead of value()
  * Reimplemented ShortStream and IntStream in C
  * conary config now takes --show-passwords option, and does not pretty
    print config file values when not printing to screen.  This means that
    conary config > <file> will result in a valid configuration file.
  * Updating groups didn't work when the group referenced troves as new
    which were already installed on the system
  * r.ComponentSpec('somecomponent', '.*') will no longer override the
    file specifications for packaging :debuginfo and :test components.
  * loadRecipe now takes a troveSpec as its first parameter, and uses that
    troveSpec to find the trove on the local system that matches the source
    component that is being loaded.  loadRecipe also automatically searches
    the labels that are parents of the current recipe, so if you shadow a
    recipe, any loadRecipe lines contained in that recipe should still do
    what you want.
  * merge didn't handle files converging
  * merge doesn't need to deal with autosource files
  * diffs between groups failed when members disappeared

Changes in 0.50.4:
  * Most rollback information is stored as a reference to a repository
    instead of storing full rollback data on the local system. The
    localRollbacks flag in conaryrc allows the old behavior to remain.
  * The CONARY state after a merge operation on a shadow now has the
    correct fileId for files that are not different than the parent
    version.
  * Added /usr/lib/conary/conarybugz.py to make it easy to automatically
    populate bugzilla databases from repositories.
  * Sped up Strip, NormalizeInitscriptLocation, NormalizePamConfig,
    TagDescription, and TagHandler policies by limiting them to
    only appropriate directories.
  * Fixed :debuginfo to work with binaries built from more than one
    source file, and made it less aggressive by only stripping debug
    information out to the :debuginfo files, which both makes stack
    traces better without :debuginfo installed and makes libraries
    stripped for :debuginfo more likely to work.
  * When existing fileId's had no streams but the streams are provided
    by a later commit, those streams weren't always merged properly if
    there were multiple files for that fileId
  * conary config output masks user/password info in repository maps
  * the config option useDir has been changed to useDirs, and archDir has been
    changed to archDirs, to allow for tiered use/arch flag definitions, and
    the tweaking of use and arch flag settings.  By default, useDirs and
    archDirs look in /etc/conary/<dir>, followed by /etc/conary/distro/<dir>,
    follwed by ~/.conary/<dir>, where dir is use or arch, depending on the
    context.
  * Arch files can now contain arbitrary macro definitions, and in the future
    will contain values for macros like %(lib)s, which is lib64
    on some platforms.
  * when using --keep-existing, the install label path and install flavor
    are used to determine which version to install instead of using affinity
    to install something close to what you already have.
  * a bug that prevented a changeset from applying to the system when
    the changeset removed a component from a package and the component
    is not installed on the system has been fixed.

Changes in 0.50.3:
  * database findTrove now has an interface that is much closer to the
    repository findTrove function -- this enables conary q to work like
    conary rq.
  * Group handling didn't work for multiple levels of group inclusion.
  * Database.hasTrove() no longer needs to instantiate troves.
  * Fixed overly-aggressive cleaning of the cache.
  * Added repository findTroves call to parallelize findTrove calls.
  * Added the NonMultilibDirectories policy to prevent 32-bit troves from
    utilizing lib64 directories.
  * the NormalizeInterpreterPath policy can now handle unwriteable files
  * fixed the network client code to return file contents properly when
    multiple file contents are requested from the server (bz#50)
  * rewrote Database.getTroveLatestVersion()
  * Added :debuginfo handling in Strip policy, which requires debugging
    to be turned on in optflags and elfutils's eu-strip and debugedit to
    be installed.  Like :test components, :debuginfo components are not
    installed by default.
  * File versions are now properly set to a branched version after a
    merge operation
  * cvc commit aborts again when the current versions of files are not
    the latest versions

Changes in 0.50.2:
  * Any %(lib)s-derived path (/%(lib)s, %(libdir)s, %(krbprefix)s/%(lib)s,
    or %(x11prefix)s/%(lib)s) will now cause the entire package and all
    components to be flavored with the base instruction set flavor, so
    that architecture-sensitive but non-code files in (say) /usr/lib64
    do not show up on 32-bit platforms.
  * Sped up dependency resolution on the client
  * The reworked getFileContents call now asks for contents from the
    correct server when contents from more than one server are requested

Changes in 0.50.1:
  * Add support for trove=<troveVersion> in rq, cvc co, and other places that
    use findTrove
  * Add conary q --info option to display flavors
  * changeset command uses system flavor if no flavor is specified, skips
    troves which are not included in packages and groups by default,
    takes a --no-recurse option, and filters based on the excludeTroves
    configuration setting
  * Added automatic :perl component that works like the :python component,
    and extended the multilib-friendly-or-architecture-neutral policy to
    work with perl as well as python.
  * client/server protocol negotiation is a whole lot smarter now
  * getChangeSet() results in a single URL rather than one per primary trove
  * group, fileset, and redirect recipes have macros that contain the
    buildlabel and buildbranch.
  * fixed a bug with merging absolute change sets which contain config files
  * redirections to troves w/ older versions already installed didn't work
  * the pathId generation code has changed.  For cooked troves, the
    pathId will be the same for any particular version of a path.
    Code must not depend on this behavior, however; it may change in the
    future.

Changes in 0.50.0:
  * Redirections work
  * Sped up group generation
  * Troves which reference other troves (groups and packages) can now specify
    whether a trove is installed by default or not. Packages now reference
    :test, but don't install it by default
  * Added optional 'recurse' parameter to netclient.createChangeSetFile
  * The first argument to the Requires and TagSpec commands can now have
    macros interpolated, as in r.Requires('%(bindir)s/foo', ...)
  * Groups can have requirements now
  * protocol-level getFileContents works on multiple files simultaneously
  * repository log had too many files added to it
  * set instruction set flavor for a cooked trove whenever any Arch flags are
    checked

Changes in 0.14.12:
  * The shadow command looks at buildLabel instead of following
    installLabelPath
  * In some cases, troves with an incompatible flavor were chosen when
    --resolve was used. The proper flavor is now used, or the
    dependency is reported as unsatisfiable.
  * Several more instances of %(lib)s were moved out of the default
    specification for generic components like :runtime and :devel for
    better multilib support.
  * Policy now helps ensure that :python components are either
    architecture-neutral or multilib-friendly.
  * Better error messages for "%(foo)/" (which should be "%(foo)s/")
  * Looking up files in the local database gave erroneous results in
    some cases (this was noticeably primarily when distributed change
    sets were being generated)

Changes in 0.14.11:
  * Local systems store config files in sql tables now.  Use
    /usr/share/conary/convertcontents to convert to the new data store.
    Note that this means that any *config file* managed by conary can be
    read through the main SQL database file in /var/lib/conarydb/conarydb.
  * Actually check build requirements before building, use --no-deps to
    ignore the check.
  * make conary q and conary update convert all flavors to  strong flavors
    for comparison; ~readline becomes readline, and ~!readline becomes
    !readline, so that conary q foo[readline] works as expected.
  * no default flavor is presumed for local operations (erase, q)
  * changed getPackageBranchPathIds to base64 encode the filename in
    order to ensure that the resulting XML-RPC will be UTF-8 clean.
  * localoutofdate renamed to "yuck", a man page added, and the script
    and man page are now installed on the system.
  * rename --use-macro and --use-flavor options for cook to --macro
    and --flavor
  * support new cook syntax: cvc cook <trove>[flavor] to set the troves flavor
    while cooking
  * fixed rq output when iterating over subtroves within a trove or group
  * TroveNotFound exceptions are handled gracefully in cvc.  'conary cook
    foo' will no longer traceback when foo:souce could not be found in
    the repository.
  * Unsynchronized updates work for packages and groups
  * The database is now opened with a 30 second timeout.  This should allow
    better concurrency.
  * added --exclude-troves and excludeTroves conaryrc entry
  * repository .cnr file's commitAction configuration item now has a
    flavor provided to it as %(flavor)s and the default changemail
    script uses it.
  * don't allow the same label to appear twice in sequence in a version

Changes in 0.14.10:
  * FlavorMap sense wasn't set right for base instruction set

Changes in 0.14.9:
  * Shadow Branch objects didn't return parent branches properly. This
    caused incorrect pathId's to show up on cook on shallow shadows.
  * Reworked the code which looks up pathIds to take advantage of a new
    server call (getPackageBranchPathIds) which is faster and looks on
    both the full branch and full parent branches.
  * The Apache repository server now allows mixed ssl and normal requests.
  * Added forceSSL option to apache repository server configuration.
  * The network client code now supports accessing servers over https.
  * Proper salts are used for user passwords.
  * The default value for macros.optflags is "-O2" again, instead of
    an empty string.
  * The http handler in the conary server now sends back proper error
    codes in the case of an authentication error.

Changes in 0.14.8:
  * Fixed bug where streams for commits on distributed branches didn't always
    get set properly
  * reworked findTrove() in repository to return (name, version, flavor)
    tuples instead of full troves
  * Split conary.1 into conary.1 and cvc.1
  * Allow cvc cook trove=<version>
  * remove --target-branch cook option
  * added default :devellib component for architecture-specific devel bits,
    made all files with an architecture-specific multilib path that are
    not in :devellib go into :lib instead of having many of them fall into
    :runtime

Changes in 0.14.7:
  * ELF libraries with sonames that have paths in them are now handled
    sanely, by removing the path (and complaining...)
  * split march into targetArch and unameArch -- requires a new distro-release
  * rework command line arguments to shadow and branch to match how versions
    are normally specified, and allow a flavor specificatoin
  * added --sources to branch and shadow commands

Changes in 0.14.6:
  * fix for generating changesets between repositories
  * policies that look at shared libraries are now multilib-aware,
    fixing shared library permissions and dependency provision
  * autosources didn't work when committing across a shadow

Changes in 0.14.5:
  * allow groups to contain troves with conflicting flavors
  * make repository-side change set caching less buggy
  * fix config files changing to symlinks
  * allow duplicate items to be specified for erase and update
  * changeset command allows flavors to be specified
  * repquery --info shows trove flavor
  * fixed bug with not matching base instruction set flavor

Changes in 0.14.4:
  * several bugs in the 'cvc update' code paths have been fixed
    - it no longer retrieves autosource sources
    - the CONARY file now gets populated entries for autosource files
    - the fileids in CONARY files are now correct after an update
  * several bugs in error handling have been fixed
  * several docstrings have been fixed
  * packagepolicy now automatically adds usermode:runtime requirement to files
    that are dangling symlinks to consolehelper
  * the templating engine for the web interface to the server has been
    changed to kid; kid and elementtree are now required to run a server.
  * the web interface now supports limited editing of ACLs
  * the server now only supports protocol version 26 (it was a mistake
    to leave in support for 24 and 25)
  * old code that supported ancient protocol versions has been
    removed from the server
  * recipes loaded from within recipes follow the label= argument if
    it is given

Changes in 0.14.3:
  * Fixed usage message to no longer print 1 at bottom; improved option
    handling error messages
  * Fixed versions when branching from a shadow
  * The lookaside cache now fetches from the repository into the right
    location and with the right permissions, and fetches manually-added
    as well as automatically-added sources.
  * In recipes, addSource can now take dest='/path/to/file'
  * Change %(servicedir)s location from /var to /srv

Changes in 0.14.2:
  * contents are now stored as diffs when either the new file or the
    old file is empty
  * diffs of numeric streams can now express a change to the value of
    None

Changes in 0.14.1:
  * fixed a typo in lookaside.py that prevented commits from working
  * added a descriptive exception message when fileids in your database
    do not match the fileids in the repository

Changes in 0.14.0
  * added ability for changesets to ignore unknown fields in some places
    (making changesets somewhat less brittle)
  * fixed bug in source handling with non-recipe files in the local directory
  * added framework for generic trove information
  * checkout no longer pulls all sources from the repository
  * used new trove info framework to store the source trove, build time,
    total file size, and version of conary used when building binary
    troves.
  * lib/elf.c no longer uses mmap to read elf files.  Some architectures
    may have elf structures on disk that are not naturally aligned, and
    using mmap to read them won't work.
  * the repository code now uses a 30 second timeout when attempting to
    access the database
  * Have architectures control their march values in the architecture
    config files.
  * add Arch.getCurrentArch() to get the major architecture that is in use
    during a build

Changes in 0.13.3
  * added ability for a contents log file (makes syncing much easier)
  * file tags weren't used on updates
  * "description update" tag action replaced with "handler update"
    (which gets called when either the tag description or the tag handler gets
    updated)
  * "description preremove" tag action replaced with "handler preremove"
  * sources get committed automatically

Changes in 0.13.2
  * reworked use.py code almost entirely.
  * added /etc/conary/arch directory to contain architecture definition files;
    changed /etc/conary/use files to contain more information about how
    flags are used when building.  Flag definitions are no longer in use.py.
  * fixed buildFlavor so that it affects cooking packages as well as
    determining troves to include when cooking a group
  * changed --noclean to --no-clean to be in line with the rest of the
    options; documented it
  * removed Use.foo and Flags.foo options from conary config files.  Macros.foo
    is still there.  Added --use-flavor option to cvc cook which takes a flavor
    and overrides the build flavor while cooking.
  * groups now take flavor strings to determine the flavor of a trove to
    include, not flag sets.
  * dependencies resolution is flavor sensitive now (and uses flavor
    affinity)
  * added trove version/release number to dependency messages
  * renamed classes and methods in versions.py to match current terminology

Changes in 0.13.1
  * repquery wasn't filtering by flavor properly (exposed by a bug fix
    in 0.13.0)

Changes in 0.13.0
  * removed importrpm.py
  * diffs between a file object that has a non-empty provides or requires
    to a file object that has an empty provides or requires are now properly
    generated and applied.
  * added checks to validate merged file objects against the fileIds
    in the changeset
  * implemented shadows
  * framework for redirects in place
  * removed (unused) parentId field from Branches repository table

Changes in 0.12.5
  * reworked dependency resolution a bit for a big speedup in the server
  * moved destdir to %(builddir)s/_ROOT_
  * made macros.destdir available during the unpacking of sources
  * source commands (r.addAction, etc.), if given absolute paths for
    their dir keywords, will perform their actions in the destdir instead
    of the builddir
  * most build commands (r.Make, r.Create, etc.), will work in either builddir
    or destdir, depending on whether they are given relative or absolute
    paths
  * add dir keyword for r.Run
  * include /usr/bin/rpm2cpio

Changes in 0.12.4
  * set more arch flags for x86 and x86_64
  * troves can have multiple instruction set flavors now
  * flipped around use: and is: sections of flavor strings
  * Version and Branch object completely separated

Changes in 0.12.3
  * conary verify updated to new API so that it works again
  * conary q (with no arguments) works again

Changes in 0.12.2
  * added getTroveVersionsByBranch
  * make better use of _mergeQueryResults
  * moved version affinity into findTrove from ConaryClient
  * fixed branch affinity so that it's actually branch affinity instead of
    label affinity
  * rdiff changes for 0.12.0 broke negative numbers for oldVersion
  * rdiff diff'd based on label instead of branch
  * update has flavor affinity now
  * flavors can now be specified on the command line for update, erase
    repquery, and query
  * unspecified flavor flags got scores of zero, which was wrong
  * added python code for flavor scoring (useful for the client)
  * repository queries didn't work properly when looking for multiple flavors
    of a single version
  * fix for updating multiple flavors of a single version of a trove
    simultaneously
  * reworked getTroveVersionList and getAllTroveVersions for per-trove
    flavor filtering

Changes in 0.12.1
  * repquery and query always showed dependency information
  * getTroveLeavesByBranch did extra demarshalling of the flavor
  * repquery didn't deal with nonexistant troves well
  * dependency failures on erase didn't reassemble dependency flags properly
  * fixed bug in dependency sets creation which caused dependency flags
    to get mangled
  * added a check to prevent mangled flags from getting committed

Changes in 0.12.0
  * document config command, and display supplied macro/use/arch information
    in output
  * repository acl's work for almost everything
  * anonymous access must be explicitly enabled by creating an acl for
    user 'anonymous' with password 'anonymous'
  * server side flavor scoring used
  * queries reworked for flavor matching

Changes in 0.11.10.1
  * move to python2.4
  * repository caching (which isn't used yet) didn't track the recurse flag

Changes in 0.11.10
  * changed flavor tracking when loadRecipe() is used to only track
    flavors in loaded recipes that are superclasses of the recipe
    class in the loading recipe.  (e.g. loading python.recipe to get
    the distribution python version will not add all of the python
    recipe's flavor information to the loading recipe class, as long
    as the loading recipe does not subclass the Python class.)
  * add conary verify command for comparing the local system's state to
    the state it was in at install time
  * when a trove is installed for the first time, it comes from a single
    repository
  * didn't handle file types changing on update
  * fixed problem assigning depNums
  * components disappearing from troves caused problems in relative changesets
  * files moving from removed troves in changesets caused update to fail

Changes in 0.11.9
  * change the order of permissions setting (chmod after chown)
    because some versions of the Linux kernel remove setuid/gid bits
    when setting ownership to root

Changes in 0.11.8
  * work around a python bug w/ fdopen() resetting file permissions
  * r.Replace() as an alternative to r.Run("sed -i '...' file")
  * Policy enforcing UTF-8 filenames
  * r.macros.tagdatadir as a standard place to put data just for taghandlers

Changes in 0.11.7
  * changed server.py to take extra config files via --config-file instead
    of as an extra argument
  * extra config files (specified with --config-file) were ignored if they
    didn't exist; issue an error message now
  * Added r.ConsoleHelper() for recipes
  * PAM configuration files shouldn't have paths to modules by default,
    so we remove what used to be the standard path
  * changed repository user authentication to use user groups (currently
    one per user)
  * added password salt
  * restructured repository a bit
  * removed lots of unused code from FilesystemRepository

Changes in 0.11.6
  * branches are created as changesets now instead of as a protocol call
  * merged authdb into primary repository
  * fix for rdiff (broken by flavor rework in 0.11.5)

Changes in 0.11.5
  * Internals reworked to eliminate flavor of None in favor of empty flavor
  * Added (currently unused) code to parse command line flavor specifications
  * static libraries (.a files) get proper flavors now
  * Handle attempts to update already installed troves from absolute
    change sets

Changes in 0.11.4
  * all components built from a single recipe share a common flavor
  * loadRecipe's label= keyword argument can actually take a label
    as well as a hostname

Changes in 0.11.3:
  * optimized a sqlite update statement to use indexed columns
  * added --test to update and erase
  * dependency check didn't handle new components providing the same
    items as old components (broken by 0.11.1 performance enhancements)

Changes in 0.11.2:
  * standalone server was broken by --add-user changes in 0.11.1
  * dependency check no longer allows packages being removed to cause
    dependency failures
  * changed how dependencies are frozen to make the order deterministic
    (so fileId's don't change around)
  * added a database version to the database schema

Changes in 0.11.1:
  * erasing troves enforces dependencies -- this requires a database
    conversion (run the conary-add-filedeps script which fixed the
    conversion to 0.11.0 after updating conary)
  * reworked dependency queries to take advantage of indices for much
    better performance
  * add --add-user to server.py for creating the authdb

Changes in 0.11.0:
  * massive rework of fileId mechanism to allow better flavor support
  * added columns to dependency tables to allow erase dependency checks
    (which are not yet implemented)
  * enabled trove requirements
  * added cvcdesc and the 'describe' command to cvc to generate
    and use metadata XML files.
  * getMetadata follows the branch structure up until it finds metadata
    for the trove.
  * changed getFileContents() to not need trove name or trove version
  * byte-compiled emacs lisp files are transient, like python
    byte-compiled files
  * addSource recipe action now can take a mode= keyword argument
  * cook now enforces having no dash characters in version numbers
  * files are explicitly disallowed from depending on groups, packages,
    or filesets; the only trove dependency that a file or component
    can have is on a component.  Only filesets can depend on filesets.

Changes in 0.10.11:
  * reworked how absolute change sets get converted to relative change
    sets for better efficiency
  * chained dependency resolution caused duplicate troves in the final
    changeset (and a lot of extra work)
  * added --config to stand alone repository
  * source flag wasn't set properly for newly added non-text files
  * flavor information is now printed by "conary query" when multiple
    flavors of the same version of a trove are installed
  * "conary repquery --all" flavor output formatting has been improved

Changes in 0.10.10:
  * changesets get downloaded into a single (meta) file instead of lots
    of separate files
  * fix several bugs in the freshmeat record parsing
  * add a freshmeat project page URL to the metadata by default
  * add a "source" item to metadata
  * the server implementation of troveNames() was horrible
  * enabled file dependencies

Changes in 0.10.9:
  * fixed some authorization issues with the xml-rpc repository interface
  * the web management interface for the repository works now; see
    http://wiki.specifix.com/ConaryConversion for information on how
    to convert existing authdb's to support this
  * fixed a bug with distributed branches
  * users can change their passwords through the repository's web api
  * improved logic apachehooks use to find top level URL
  * fixed bug in server side repository resolution

Changes in 0.10.8:
  * changed iterAllTroves() to troveNames(), which searches a single
    label instead of the whole repository
  * reworked http authentication and CGI request handling and added the
    beginning of a web interface to the repository for user administration
    and metadata management.

Changes in 0.10.7:
  * dependency sql code reworked to use temporary tables
  * new macro called "servicedir" that defines the location for
    service data (%(servicedir)s{ftp,http,etc})
  * added busy wait to sqlite3 python binding when executing SQL
    statements on a busy database

Changes in 0.10.6:
  * Lots of bug fixes for distributed branching
  * Some code rearrangement
  * The start of metadata support code is now included

Changes in 0.10.5:
  * The local database is used for fetching file information (but not
    contents), reducing network traffic when creating change sets
    across repositories.
  * Update works on troves which were locally cooked or emerged
  * Internal changes to move toward getFileContents() working in batches
    rather then on individual files. For now this prevents the repository
    from copying files between the content store and /tmp to serve them.
  * Arch flags are now included in flavors
  * Emerge follows the installLabelPath instead of the buildLabel
  * The extended debugger has been extensively modified
  * Conary can handle filenames with '%' in them
  * The showcs command has been significantly updated, and the updates
    are documented in the conary.1 manpage
  * New syntax for flags distinguishes requirements from "optimized for";
    see http://wiki.specifix.com/FlavorRankSpec

Changes in 0.10.4:
  * Bug fixes for updating from absolute change sets (which basically
    just didn't work for troves which contained config files)
  * Bug fixes for distributed branching
  * The database is used for fetching trove information (but not yet
    file information) when the client constructs change sets across
    distributed branches
  * various other bug fixes

Changes in 0.10.3:
  * this version introduces changes to the network protocol for
    obtaining file contents and changeset generation. The client
    protocol version number has increased, so version 0.10.3 can only
    communicate with servers running the server from 0.10.3. The
    server remains backward compatible with older clients.
  * a warning message is now displayed when the user attempts to
    create a branch that already exists on a trove.
  * the correct trove names are displayed when automatically resolving
    dependencies
  * packages no longer get the union of all the dependency information
    of the components they contain.  This information would have to be
    recalculated if a user installed a package then removed a
    component afterward.
  * a package policy check was added to reject any world-writable
    executable file.
  * r.TagSpec('tagname', exceptions='filter') now overrides a match by
    another r.TagSpec('tagname', 'filter')
  * more changes to metadata interface
  * various other bug fixes and improvements

Changes in 0.10.2:
  * the repository code is now included in the main conary source
    archive
  * "conary showchangeset" produces a more user-friendly output
  * large responses from the repository server are now compressed
  * the protocol for getFileContents() changed to take a fileId
    instead of the file's path.  The repository code can still handle
    old requests, but the client code now requires the latest
    repository code.
  * bug fixes

Changes in 0.10.1:
  * when applying a changeset, dependency failures are resolved by
    querying servers in the installLabelPath
  * troves that satisfy a dependency can automatically be added to a
    transaction.  This behavior is controlled by the "autoResolve"
    variable in conaryrc or the "--resolve" command line option to
    "conary update"
  * dependency resolution is calculated recursively.  To limit the
    recursion depth to check only first order dependencies, a
    "--no-deps-recurse" option has been added to "conary update"
  * "conary repquery" now takes a "--deps" argument, which prints the
    Requires and Provides information for the trove that is being
    queried.
  * changes have been made to the build side of Conary to facilitate
    building recipes that use cross compilers
  * symlinks now get the appropriate ownership set when they are
    restored
  * groups can now specify which flavor of a trove to include
  * repository queries that don't need file information no longer ask
    the repository for files.
  * various bug fixes and cleanups

Changes in 0.10.0:
  * dependency checking is now performed before changesets are
    applied.  This uses new tables in the local system's database.
    If you are using a database created by a version of Conary older
    than 0.10.0, it must be converted before it can be used.  See:
      http://wiki.specifix.com/ConaryConversion
    for details
  * Shared library dependency information in changesets is now stored
    in a different format.  This means that repositories that use old
    versions of Conary will be unable to give valid changesets to
    Conary 0.10.0 or later.  Therefore, the protocol version number has
    been increased.
  * --no-deps argument added
  * "cvc co" is now a synonym for "cvc checkout"

Changes in 0.9.6:
  * dependency enforcement infrastructure has been added (the code is
    currently disabled)
  * bug fixes
    * applying a changeset that un-hardlinks files now works
    * conary rq [trove] --info now works
    * running "conary update [trove]" when more than one flavor of
      [trove] exists no longer tracebacks.  It installs both flavors
      of the trove (which is not always the desired behavior - this
      will be addressed later)
    * only files with execute permissions are checked for
      #!interpreter.
    * "conary rq [trove] --ls" no longer tracebacks when [trove]
      exists in more than one repository
    * various code cleanups

Changes in 0.9.5:
  * new methods for specifying dependency information in recipes have
    been added
  * #! interpreters get added as dependencies
  * local flag overrides now work
  * cvc cook --resume can be used multiple times
  * conary invokes gpg with --no-options to avoid creating or using
    ~/.gnupg

Changes in 0.9.4:
  * fixes to cvc annotate
  * flavors and dependency generation code has been refactored to be
    policy based
  * better error handling when invalid changeset files are given to
    conary
  * minor code cleanups

Changes in 0.9.3:
  * New "cvc annotate" feature
  * Man page updates
  * Changesets which remove a file and replace it now apply correctly.
  * "cvc update" no longer complains and fails to update the CONARY
    state file properly  when ownerships differ
  * FileId generation now looks for previous versions of all the
    packages that have just been created, not just the name of the
    recipe.
  * Cooking as root is no longer allowed
  * Miscellaneous bug fixes.

Changes in 0.9.2:
 * Bug fixes:
   * Applying changesets that have more than one hard link groups
     sharing the same contents sha1 works now.
 * Build changes:
   * Recipes can now create new top level packages.

Changes in 0.9.1:
 * Bug fixes:
   * Applying a changeset that has a flavor which is a superset of the
     previous version's flavor now works.
   * Parsing optional arguments to command line parameters that appear as
     the last thing on the command line works
 * Build changes:
   * Package policy now checks to ensure that files in /etc/cron.*/*
     are executable
 * Update changes:
   * Conary no longer complains if a transient file has been modified
     on disk but no longer exists in a new version of a component.
 * Miscellaneous changes:
   * Version 1 on-disk changeset file support has been removed.

Changes in 0.9.0:
 * protocol versioning is much more granular now allowing for backwards
   compatible versions of functions
 * changeset command now generates changesets for multiple troves spread
   across multiple repositories
 * change sets are transferred as a set of independent change sets now
   (laying the groundwork for repository change set caching, with which
   this version will work just fine)

Changes in 0.8.3:
 * Man page updates.
 * The "conary query" command now accepts multiple arguments for
   troves and paths
 * Fixed "conary erase" command which was broken in 0.8.2

Changes in 0.8.2:
 * You can now install multiple troves at once (even a combination of
   changeset files and troves from repositories), and the entire
   action is recorded in a single rollback (this required a change in
   command-line arguments for updating troves).
 * The beginnings of support for searching multiple repositories
 * Miscellaneous code cleanup and bug fixes.

Changes in 0.8.1:
 * The source code has been re-arranged for easier maintenance, and
   conary has been split into two programs: conary and cvc.
 * Better error messages and debugging tracebacks

Changes in 0.8.0:
 * A new changeset format supports hard links but requires staged update.
 * The new changeset format also collapses duplicate contents even
   when hardlinks are not used.
 * By default, rc?.d/{K,S}* symlinks are no longer packaged. The
   chkconfig program is relied on to create them at package
   install/update time. Init scripts are explicitly required to
   support the chkconfig protocol by default
 * Improved error messages
 * Several bug fixes.

Changes in 0.7.7:
 * Extended debugger saves and emails
 * Tracebacks now include arguments and locals
 * More size optimizations were made when applying changesets
 * Applying absolute changesets when a trove is already installed is
   now much more efficient than it was
 * Self-referential symlinks raise a packaging exception.
 * Several bugs fixes.

Changes in 0.7.6:
 * Installation
   * Hardlink handling
   * enhanced debugging capabilities (including saving a debugging
     state file to enable remote debugging)

   * using binary file ids and iterators for significant memory savings
   * and runtime support for the x86.x86_64 sub-architecture
 * Cooking
   * more robust handling of the --resume option
   * policy normalization of where app-defaults files go.

Changes in 0.7.5:
 * Hard links are implemented (but not yet enabled, in order to
   preserve changeset compatibility for now).
 * Several bugs have been fixed for installing and cooking.

Changes in 0.7.4:
 * Fileids are now stored and transmitted in binary rather than
   encoded.
 * Better handling of multiple versions of packages/troves installed
   at the same time
 * Missing file handling improvements
 * Recipe inheritance is now possible between repositories
 * Enhanced Interrupted builds
 * The dynamic tag protocol was slightly modified
 * Added Arch.x86.amd64 and Arch.x86.em64t
 * several bugs fixes

Changes in 0.7.0:
 * sqlite3 is used for the database
 * better handling of multiple packages with the same name installed at once.

Changes in 0.6.6:
 * repository protocol update
 * changeset format update
 * added the ability to resume halted local builds
 * added the ability to easily package build-time tests to run at
   install time to qualify new/changed environments
 * better handling of packaged .pyc/.pyo files
 * better shared library handling
 * improved inline documentation
 * optimizations for both space and time
 * numerous bugfixes<|MERGE_RESOLUTION|>--- conflicted
+++ resolved
@@ -1,4 +1,3 @@
-<<<<<<< HEAD
 Changes in @NEW@:
   o Build Changes:
     * All files in "binary directories" now provide their path. (CNY-930)
@@ -21,10 +20,7 @@
     * Redirect recipes which contain conflicting redirects now give an
       error message instead of a traceback (CNY-449)
 
-Changes in 1.0.39:
-=======
 Changes in 1.1.12:
->>>>>>> 5c9a973b
   o Client Changes:
     * A signature callback has been added, which allows one to catch
       the troves with bad signatures and react appropriately (display
