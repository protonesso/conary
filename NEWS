--- conflicted
+++ resolved
@@ -8,13 +8,10 @@
       "conary synchildren" has been renamed to "conary sync", and its behavior 
       has also been tweaked slightly as a result - the old behavior is 
       available as "conary sync --current". (CNY-477)
-<<<<<<< HEAD
   o Bug Fixes:
     * The patch functionality no longer depends on nohup creating a file
       in the current directory (a bug introduced in 1.0.19). (CNY-575)
-=======
     * Commits with missing files no longer traceback (CNY-455)
->>>>>>> 351d6654
 
 Changes in 1.0.20:
   o Build Changes:
