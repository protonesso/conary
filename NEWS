<<<<<<< HEAD
Changes in 1.1.1:
  o Server Changes:
    * The log retrieval function now returns a HTTP_NOT_IMPLEMENTED
      (501) instead of a HTTP_NOT_FOUND (404) if the logFile
      directive is not configured.

  o Bug Fixes:
    * Conary now resets the timeStamps in all cases when getSourceVersion is 
      called (CNY-708).
    * Commit the repository after an analyze call as sqlite analyze locks
      the database after it is run
    * Lists in configure files (for example, installLabelPath) now allow there 
      to be more than one space between items.
    * Locally changed files weren't marked properly in rollbacks which were
      stored locally (incluing rollbacks for locally built troves) (CNY-645)

  o Build Changes:
    * Conary now recognizes that pkgconfig finds its files in
      /usr/share/pkgconfig as well as /usr/lib*/pkgconfig. (CNY-754)
    * Added the /etc/conary/mirrors/cran file to enable mirror://
      references to the Comprehensive R Archive Network. (CNY-761)
=======
Changes in @NEW@:
  o Bug Fixes
    * A bug that caused a traceback message when adding a user through
      the web interface has been fixed.
>>>>>>> 901044b1

Changes in 1.1.0:
  o 1.1 Release Overview

    Conary 1.1.0 is the first version in the 1.1 series.  New
    functionality has been added to Conary that required modifications
    to the repository database schema and XML-RPC protocol.  A Conary
    1.1.x-compatible client is required to access many of the new
    features.  The XML-RPC interface includes version information so
    that old clients continue to work with new servers, and new
    clients continue to work with old servers.

    New Features:
      * Conary can now remove packages and components from a
        repository server.  This is a privileged operation and should
        not normally be used.  Only users with a special "can remove"
        ACL can remove from the repository.  As removing something
        from a Conary repository is an act of last resort and modifies
        repository internals, the command line option will not appear
        in the reference documentation.  rPath will assist users that
        need more information.
      * Conary can now query the repository by path.  Use
        "conary repquery --path /path/to/find" to find components that
        include a particular path.
      * Several enhancements were added to the entitlement management
        facilities in a Conary repository.
      * Conary can now redirect a group.

  Detailed changes follow:

  o Server Changes:
    * Entitlement keys were artificially limited to 63 characters in
      length.  This restriction has been raised to the max length
      permitted in the database column (255).
    * Entitlement classes can now provide access to multiple access
      groups (and updated the web UI to support that) (CNY-600)
    * addEntitlement() and deleteEntitlement() repository calls replaced
      by addEntitlements and deleteEntitlements calls.  These calls
      operate on more than one entitlement simultaneously.
    * Added getTroveLeavesByPath() and getTroveVersionsByPath(). (for
      CNY-74)
    * Conary now checks to ensure you have write access to all the
      things the client is trying to commit before you send them
      across the wire. (CNY-616)
    * deleteAcl() and listAcls() methods have been added to
      ConaryClient.

  o Client Changes:
    * "conary rq" now supports "--path", which allows you to search
      for troves in the repository by path. (CNY-74)
    * "conary rq" now has a "--show-removed" option that allows you to
      see removed trove markers.  A [Removed] flag will be displayed
      when the --trove-flags option is added.

Changes in 1.0.27:
  o Client Changes:
    * A "files preupdate" tag script method has been Implemented which
      gets run before tagged files are installed or changed. (CNY-636)
    * A bug that could cause "--replace-files" to remove ownership
      from every file in a trove has been fixed. (CNY-733)

    * Multiple bugs where using "--replace-files" could result in the
      new file having no owner have been fixed. (CNY-733)
    * The logcat script now supports revision 1 log entries.
    * The logcat script is now installed to /usr/share/conary/logcat

  o Build Changes:
    * Improved handling of the "package=" keyword argument for build
      actions.  In particular, made it available to all build actions,
      removed double-applying macros to the package specification,
      and fixed failure in cases like "MakeInstall(dir=doesnotexist,
      skipMissingDir=True, package=...)". (CNY-737, CNY-738)
    * The lookaside cache now looks in the repository for local sources
      when doing a repository cook. (CNY-744)
    * The mirror:// pseudo-URL handling now detects bad mirrors that
      provide an HTML document instead of the real archive when a
      full archive name is provided; previously, it did so only when
      guessing an archive name.  Thanks to Pavel Volkovitskiy for this
      fix. (CNY-745)
    * The Flavor policy has been slightly optimized for speed.

  o Server Changes:
    * ACL patterns now match to the end of the trove name instead of
      partial strings (CNY-719)

  o Bug Fixes:
    * The Conary repository server now invalidates changeset cache
      entries when adding a digital signature to a previously mirrored
      trove.
    * A bug that caused the mirror code to traceback when no callback
      function was provided to it has been fixed. (CNY-728)
    * Rolling back changes when the current trove has gone missing from
      the server now causes the client to generate the changeset to apply
      based on the trove stored in the local database (CNY-693)

Changes in 1.0.26:
  o Build Changes:
    * When cooking a group, adding "--debug" to the "cvc cook" command
      line now displays detailed information about why a component is
      being included to solve a dependency. (CNY-711)
    * The mirror:// functionality introduced in Conary 1.0.25 had two
      small bugs, one of which prevented mirror:// pseudo-URLs from
      working.  These bugs are now fixed, thanks to Pavel
      Volkovitskiy. (CNY-704)
    * The "cvc cook" command now announces which label it is building
      at the beginning of the cook, making it easier to catch mistakes
      early. Thanks to Pavel Volkovitskiy for this fix. (CNY-615)
    * The source actions (addSource, addArchive, etc.) can now take
      a "package=" argument like the build actions do.  Thanks to
      Pavel Volkovitskiy for contributing this capability.  (CNY-665)
    * The "preMake" option had a bad test for the ';' character; this
      test has been fixed and extended to include && and ||.
      thanks to Pavel Volkovitskiy for this fix. (CNY-580)
    * Many actions had a variety of options (dir=, subdir=, and
      subDir=) for specifying which directory to affect.  These have
      been converted to all prefer "dir=", though compatibility
      with older recipes is retained by continuing to allow the
      subDir= and subdir= options in cases where they have been
      allowed in the past. Thanks to Pavel Volkovitskiy for this
      enhancement. (CNY-668)


Changes in @NEW@:
  o Server Changes:
    * The Conary web interface now provides a method to rely solely on
      a remote repository server to do authentication checks. (CNY-705)
    * The ACL checks on file contents and file object methods have
      been improved. (CNY-700)
    * Assertions have been added to prevent redirect entries from
      being added to normal troves.
    * An assertion has been added to ensure that redirects specify a
      branch, not a version.
    * The server returns a new FileStreamsMissing exception when the
      client requests file streams with getFileVersion or
      getFileVersions and the requested file stream is not present in
      the repository database. (CNY-721)
    * getFileVersions() now raises FileStreamMissing when it is given
      invalid request.
    * getFileContents() now raises a new FileHasNoContents exception
      when contents are requested for a file type which has no
      contents (such as a symlink).

  o Bug Fixes:
    * A bug that could cause "conary updateall" to attempt to erase
      the same trove twice due to a local update has been fixed.
      (CNY-603)
    * Attempts to target a clone to a version are now caught.  Only
      branches are valid clone targets. (CNY-709)
    * A bug that caused Trove() equality checks to fail when comparing
      redirects has been fixed.
    * A bug that caused the flavor of a redirect to be store
      improperly in the repository database has been fixed.
    * The resha1 script now properly skips troves which aren't present
      in the repository.
    * Conary 1.0.24 incorporated a fix for CNY-684 to correct behavior
      when storing src.rpm files rather than their contents.  The fix
      worked for local builds but not for commits to repositories.
      Conary 1.0.26 includes a fix that corrects the behavior when
      committing to a repository as well. (CNY-684)
    * A bug that prevented flavored redirects from being loaded from
      the repository database has been fixed.
    * "Conary migrate" now will follow redirects. (CNY-722)

Changes in 1.0.25:
  o Build Changes:
    * The addArchive() source action will search for reasonably-named
      archive files based on the name and version if given a URL ending
      with a "/" character. Thanks to Pavel Volkovitskiy for the
      initial implementation. (CNY-671)
    * All source actions, when given a URL that starts with "mirror://",
      will search a set of mirrors based on files in the mirrorDirs
      configuration entry, with default files provided in the
      /etc/conary/mirrors/ directory. Thanks to Pavel Volkovitskiy for
      the initial implementation. (CNY-171)
    * Symbolic links are now allowed to provide a soname even if they
      reference an ELF file only indirectly through other symbolic
      links.  Previously, a symbolic link could only provide a soname
      if it directly referenced an ELF file. (CNY-696)

  o Bug Fixes:
    * A bug that caused unhandled exceptions when downloading the file
      contents needed for a distributed changeset in threaded mode has
      been fixed. This bug was introduced in 1.0.24. (CNY-701)

Changes in 1.0.24:
  o Server Changes:
    * The server binary access log can now be downloaded by an
      administrator by visiting the http://servername/conary/log
      URL. Once the log is accessed it is rotated automatically by the
      repository server. Subsequent accesses to the log URL will only
      yield log entries added since the last access. (CNY-638)
    * The Users and Groups tab in the web management UI is no longer
      highlighted when administrators change their passwords.

  o Client Changes:
    * A --what-provides option has been added to "conary query" and
      "conary repquery".
    * A bug that installed extra components of a package that is being
      installed instead of updated due to the existing package being
      pinned has been fixed. (CNY-682)

  o Build Changes:
    * When pulling files out of a src.rpm file, Conary now stores the
      src.rpm file itself in the repository rather than the files
      pulled from it. (CNY-684)
    * Mono dependency version mappings are now discovered in CIL policy
      .config files. (CNY-686)
    * The internal util.literalRegex() function has been replaced by
      use of re.escape(). (CNY-634)

  o Bug Fixes:
    * The Conary Repository web interface no longer returns a
      HTTP_FORBIDDEN (403) when a bad password is given by the user.
      This allows the user to re-try authentication.
    * The --signatures and --buildreqs flags now work with "conary
      showcs".  (CNY-642)
    * A bug in the NetworkRepositoryClient default pwPrompt mechanism
      has been fixed.
    * Error messages when entitlements fail to load have been
      improved. (CNY-662)
    * The repository client no longer caches repository access info
      when the attempt to access was unsuccessful. (CNY-673, affects
      CNY-578)
    * A bug that caused x86 flavored troves from being updated
      properly when using "conary updateall" on an x86_64 system has
      been fixed. (CNY-628)
    * A bug that caused migrate behavior to not respect pins when the
      pinned troves were set to be erased (CNY-680).
    * Calling r.ComponentSpec(':foo') works again; it is exactly
      equivalent to r.ComponentSpec('foo'). (CNY-637)
    * Calling r.Move() with only one argument now fails explicitly
      rather than silently doing nothing. (CNY-614)

Changes in 1.0.23:
  o API Additions:
    * The interface to create, list and delete access groups and
      modify the users therein through is now exposed though
      ConaryClient.
    * The interface to delete entitlement groups is now exposed
      through ConaryClient.

  o Client Changes:
    * "conary updateall" now accepts the --keep-required command line
      argument.
    * the mirror script now provides download/commit feedback using
      display callbacks like other conary commands
    * the excludeTroves config option will now keep fresh installs from
      happening when an update job is split due to a pinned trove.

  o Server Changes:
    * The repository database migration code now reports an error when
      trying to migrate old-style redirects.  The code to perform the
      migration is incomplete and creates invalid new-style
      redirects.  If you have a repository with old-style redirects,
      contact rPath for assistance with your migration. (CNY-590)

  o Bug Fixes:
    * Subdirectories within source components are now better supported.
      Specifically, different subdirectories with the same filename will
      now work. (CNY-617)
    * The util.literalRegex() function now escapes parenthesis characters.
      (CNY-630)
    * Manifest files now handle file names containing "%" characters.
      Fix from Pavel Volkovitskiy. (CNY-627)
    * Fixed a bug in migrate that caused its behavior to shift when migrating 
      to the same version that is currently installed.
    * Fixed a bug in the logcat script that caused the entitlement field to
      display the user information instead. (CNY-629)

  o Build Changes:
    * The r.addArchive() source action can now unpack Rock Ridge and
      Joliet ISO images, with some limitations. (CNY-625)

Changes in 1.0.22:
  o Client Changes:
    * Conary now has hooks for allowing you to be prompted for both name
      and password when necessary.
    * Conary will no longer report a traceback when trying to perform 
      dependency resolution against repositories that are not available.
      Instead, it will print out a warning. (CNY-578)

  o Build Changes:
    * It is now possible to set environment variables to use within
      Conary builds from within conary configuration files, using the
      new "environment" configuration item.  Thanks to Pavel
      Volkovitskiy for implementing this feature. (CNY-592)
    * In previous versions of Conary, calls to r.PackageSpec() would
      improperly override previous calls to r.ComponentSpec(); now
      the ordering is preserved.  Thanks to Pavel Volkovitskiy for 
      this fix. (CNY-613)

  o Bug Fixes:
    * A bug that would allow recursively generated changesets to
      potentially have missing redirect flags has been fixed.
    * A bug in redirect handling when the branch changed but the trove
      name didn't has been fixed - conary will do a better job of
      determining what jobs to perform in this situation. (CNY-599, CNY-602)
    * Errors relating to PGP now just display the error instead of causing 
      conary to traceback. (CNY-591)
    * Conary sync on a locally cooked trove will no longer traceback (CNY-568)
    * --from-file and sync now work together.
    * An AssertionError that was occasionally reached by incorrect repository
      setups is now a ConaryInternalError
    * A bug when updating to a locally cooked trove when the user had 
      manually removed files has been fixed. (CNY-604)
    * CONARY files that are not accessible will no longer cause conary to
      traceback when trying to read context from them. (CNY-456)
    * signatureKeyMap configuration entries are now checked to ensure
      they are valid. (CNY-531)

Changes in 1.0.21:
  o Client Changes:
    * The "conary migrate" command has changed behavior significantly
      in order to make it more useful for updating a system to exactly
      match a different group.  However, this change makes it much
      less useful for updating normal systems.  "conary migrate"
      should not be used without first reading the man page
      description of its behavior.  The old migrate behavior is now
      available by using "conary sync --full".  "conary syncchildren"
      has been renamed to "conary sync", and its behavior has also
      been modified slightly as a result.  The old behavior is
      available by using "conary sync --current". Please read the man
      page for a full description of the "sync" command as well.  (CNY-477)

  o Build Changes:
    * A "package" keyword parameter has been added to build actions,
      which specifies the package and/or component to which to assign
      the files that are added (not modified or deleted) by that build
      action.  For example, r.MakeInstall(package="foo") will place
      all the new files installed by the MakeInstall action into the
      "foo" package.  Thanks to Pavel Volkovitskiy for contributing
      this capability.  (CNY-562)
    * A "httpHeaders" keyword parameter has been added to the
      r.addArchive(), r.addPatch(), and r.addSource() source actions
      so that headers can be added to the HTTP request.

  o Bug Fixes:
    * The r.addPatch() build action no longer depends on nohup to
      create a file in the current directory (a bug introduced in
      conary 1.0.19). (CNY-575)
    * Commits with missing files no longer traceback. (CNY-455)
    * A bug that caused "#!/usr/bin/env /bin/bash" to not be
      normalized to /bin/bash by the NormalizeInterpreterPaths policy
      has been fixed.
    * A bug that prevented Conary from being able to download files
      that contain '&' or ';' characters has been fixed.  This allows
      Conary to download sources from cgi-bin URLs.
    * "cvc merge" no longer fails to merge changes from the parent
      branch when the shadowed version doesn't exist on the parent
      branch.

Changes in 1.0.20:
  o Build Changes:
    * "jvmdir", "javadir", "javadocdir", and "thisjavadocdir" have
       been added to the default set of macros.
    * A r.JavaDoc() build action has been added.  It funtions
      exactly like the "r.Doc()" build action, except it coppies into
      "%(thisjavadocdir)s".
    * When the r.addArchive() source action attempts to guess the main
      directory in which to build, it now recognizes when when sources
      have been added in an order that defeats its algorithm and provides
      a helpful error message. (CNY-557)

  o Client Changes:
    * A --tag-script parameter has been added to the rollback
      command. (CNY-519)

  o Bug Fixes:
    * A bug in clone behavior that caused Conary to try to clone
      excessive troves has been fixed.  If you were cloning uphill
      from branch /a/b to /a, and a buildreq was satisfied by a trove
      on /a//c, Conary would try to clone the buildreq to /a as well.
      (CNY-499)
    * A bug in the "r.Ant()" and "r.JavaCompile()" build actions which
      caused the CLASSPATH variable to get mangled has been fixed.
    * A bug in 'r.ClassPath()' that caused a traceback has been fixed.
    * A bug that caused the "change password" tab to be displayed when
      browsing the repository via the web as an anonymous user has
      been fixed.
    * The web service code no longer permits the anonymous user to
      view the "change password" (/conary/chPassForm) form.
    * The r.addPatch() source action no longer hangs when presented
      with large patches, which fixes a bug introduced in Conary
      1.0.19.

Changes in 1.0.19:
  o API Change:
    * In order to fully represent empty flavors in Conary, a new Flavor
      object class has been added.  Previously, DependencySet objects
      were used to store flavor information.  Unfortunately it was not
      possible to distinguish "empty flavor" from "flavor not specified".
      When dealing with thawing frozen flavors, use ThawFlavor() instead
      of ThawDependencySet().  When testing to see if a flavor is empty,
      use the isEmpty() method of the flavor object.

  o Client Changes:
    * The default resolveLevel setting is now 2, this means that
      conary will try to update troves that would otherwise cause an
      update to fail.  See the conary man page for more details.
    * Multiple bugs have been fixed in interactive prompting for user
      passwords (CNY-466):
      - Password prompts are based on the server name portion of the
        label being accessed, not the actual hostname of the server
        (these are often different when repositoryMaps are used).
      - When no password callback is available, the operation will
        fail with an open error (which is identical to what would
        happen if no user name was present) instead of giving a
        traceback.
      - The download thread uses the passwords which the original
        thread obtained from the user.
      - The download thread is able to prompt for passwords from the
        user if distributed changesets require access to additional
        repositories.

  o Build Changes:
    * "r.Ant()", "r.JavaCompile()", and "r.ClassPath()" build actions
      have been added to support building java with conary.
    * "r.addPatch()" will now determine the patchlevel without users
      needing to add level= in the r.addPatch() call. The level
      parameter is still honored, but should not be needed.
    * "cvc cook --show-buildreqs" now displays build requirements
      inherited from parent recipe classes. (CNY-520)
    * The output of "cvc diff" and "cvc rdiff" can now be used as an
      input to patch when files are added between two versions. (CNY-424)
    * Use flags have been added for dom0 and domU.  They default to
      "sense prefernot".  The domU flag should be used to build
      binaries specific to Xen domU environments where special
      provisions are made for paravirtualization.  The dom0 flag
      should be used to build binaries specific to Xen dom0
      environments where special provisions are made for the
      hypervisor.  The existing "xen" flag should be used to build
      binaries specific to Xen which apply equally to Xen dom0 and
      domU environments.
    * Warning message for modes specified without an initial "0" have
      been improved to include the path that is affected. (CNY-530)

  o Server Changes:
    * Use the term Entitlement Class in all conary repository web interfaces
      replacing Entitlement Group.

  o Bugs Fixed:
    * The Conary Repository now returns an error to a client when
      committing duplicate troves that have an empty flavor. (CNY-476)
    * When checking out a source trove from a repository using
      "cvc checkout", the user is no longer warned about not being able
      to change the ownership of the files checked out.
    * A bug has been fixed in conary's determination of what troves
      had been updated locally.  This bug caused "conary updateall" to
      consider many x86 troves as needing to be updated separately
      instead of as a part of group-dist.  This could cause updateall
      failures. (CNY-497)
    * A bug that caused 'conary q tmpwatch:runtime --recurse' to traceback
      has been fixed (CNY-460)
    * Interactive mode now handles EOF by assuming it means 'no';
      thanks go to David Coulthart for the patch. (CNY-391)
    * Configuration settings in contexts can now be overridden from
      the command line. (CNY-22)
    * Redirect changesets now have primary troves, meaning they will
      display better when using "conary showchangeset". (CNY-450)
    * User's passwords are now masked when using "cvc context" (unless
      --show-passwords is specified). (CNY-471)
    * Removed excess output from commitaction which was caused by a
      change in option parsing code (CNY-405)

Changes in 1.0.18:
  o Client Changes:
    * Trying to shadow a cooked redirect now results in an error. (CNY-447)
    * A --keep-required option has been added to tell Conary to leave
      troves installed when removing them would break
      dependencies. This used to be the default behavior; Conary now
      issues a dependency error instead. (CNY-6)
    * "delete-entitlement" and "list-entitlements" options have been
      added to the "manageents" script.

  o Build Changes:
    * Python dependencies are now generated for .pyc files as well as
      for .py files. (CNY-459)

  o Server Changes:
    * Support for deleting entitlements, listing the entitlement
      groups a user can manage, and removing the ACL which lets a group
      manage an entitlement group has been added.
    * Entitlement management has been added to the Conary repository
      web interface. (CNY-483)

  o Bug Fixes:
    * The "list-groups" option to the "manageents" script has been
      corrected to list the groups the user can manage instead of the
      groups that user belongs to.

Changes in 1.0.17:
  o Client Changes:
    * Individual file removals performed by "conary remove" now create
      rollbacks. (CNY-7)
    * The repository mirroring client supports two new configuration
      options:
      - matchTroves is a regexp list that limits what troves will be
        mirrored based on the trove names;
      - recurseGroups takes a boolean value (True/False) which will
        cause the miror client to recurse through a groups and mirror
        everything that they include into the target repository.

  o Server Changes:
    * A single conary repository can host multiple serverNames. In the
      Conary repository's configuration file, the serverName directive
      can now specify a space separated list of valid server names
      which will be accepted and served from that repository. (CNY-16)

Changes in 1.0.16
  o Build Changes:
    * A check has been added to "cvc commit" that ensures a .recipe
      file exists in the CONARY state file.
    * Recipe classes can now set an "abstractBaseClass" class
      variable.  When set, Conary will not require a setup() method in
      the class.  This is used for creating superclass recipes where
      setup() methods are not needed.

  o Server Changes:
    * A new "entitlementCheckURL" configuration option has been added.
      This is a hook that allows external validation of entitlements.
    * The Conary Repository web interface look and feel has been
      updated.  The interface will look incorrect unless
      conary-web-common 1.0 or later is installed.

  o Bug Fixes:
    * When running "cvc log" on a newly created source component, cvc now
      errors gracefully instead of tracing back. (bz #863)
    * Conary now changes to the / directory before running tag
      scripts. (bz #1134)
    * "cvc co foo=invalidversionstring" now gives a more helpful error
      message. (bz #1037)
    * Cloning binary troves uphill now correctly checks for the source
      trove uphill.
    * A bug that would cause "conary migrate" to raise a KeyError when
      updating a group that referenced the same trove twice (through
      two subgroups) has been fixed.
    * A bug that caused miscalculations when determining whether a
      shadow has been modified has been fixed.
    * A number of bugs affecting resetting distributed changesets have
      been fixed.
    * A bug in the MySQL dbstore driver that caused the wrong
      character encoding to be used when switching databases has been
      fixed.
    * A bug where running updateall when one of the two groups that
      reference a trove has no update caused an erase of that trove to
      be requested has been fixed (CNY-748).

Changes in 1.0.15
  o Client Changes:
    * When writing files as non-root, Conary will no longer create
      files setuid or setgid unless the uid/gid creating the file
      matches the username/groupname in the package.
    * Conary now checks the rollback count argument for non-positive
      numbers and numbers greater then the number of rollbacks
      available. (bz #1072)
    * The entitlement parser has been reimplemented using expat
      instead of a hand-coded parser.  A correctly formatted
      entitlement file should now be enclosed in an
      <entitlement></entitlement> element.  Conary will continue to
      work with files that do not contain the toplevel <entitlement>
      element.

  o Build Changes:
    * Support has been added for recipe templates.  Now when running
      "cvc newpkg", cvc will automatically create a recipe from a
      template specified by the recipeTemplate configuration
      option. (bz #671, #1059)
    * Policy objects can now accept globs and brace expansions when
      specifying subtrees.
    * Cross-compile builds now provide CONFIG_SITE files to enable
      cross-compiling programs that require external site config
      files.  The default site config files are included.
    * The "cvc checkout" command can now check out multiple source
      troves in a single invocation.

  o Server Changes:
    * An "externalPasswordURL" configuration option has been added,
      which tells the server to call an external URL for password
      verification.  When this option is used, user passwords stored
      in the repository are ignored, and those passwords cannot be
      changed.
    * An authentication cache has been added, which is enabled by
      setting The authCacheTimeout configuration to the number of
      seconds the cache entry should be valid for.

  o Bug Fixes:
    * A bug that caused using groupName parameter with r.replace() to
      traceback has been fixed. (bz #1066)
    * Minimally corrupted/incorrect conary state files will no longer cause 
      conary to traceback. (bz #1107)
    * A bug that prevented upload progress from being displayed when
      using "cvc commit" has been fixed. (bz #969)

Changes in 1.0.14:
  o Client Changes:
    * Conary now creates shadows instead of branches when cooking onto
      a target label.  This means, for example, that local cooks will
      result in a shadow instead of a branch.
    * Conary now creates shadows on the local label when creating rollbacks
      instead of branches.
    * The branch command has been removed.  Any potential branch should be 
      done with a shadow instead.
    * The verify command now shows local changes on a local shadow instead
      of a local branch
    * Local changesets create diffs against a local shadow (instead of
      a branch) and --target for the commit command retargets to a shadow
    * User conaryrc entries are now searched from most specific target to
      least specific (bz #997)
    * A fresh install of a group will cause all of its contained components 
      to be installed or upgraded as well, without reference to what is 
      currently installed on your system -- no trove will be skipped because
      it is referenced by other troves on your system but not installed.
    * Changeset generation across distributed shadows now force file 
      information to be absolute instead of relative when the files are on
      different servers, eliminating server crosstalk on source checkin and
      when committing local changesets. (bz #1033)
    * Cvc merge now takes a revision, to allow you merge only up to a certain
      point instead of to head.

  o Server Changes:
    * Removed the ability for the server to log updates to its contents
      store (mirroring has made this capability obsolete)
    * logFile configuration directive now logs all XML calls
    * Split user management out from core authorization object
    * All user management calls are based on user and group names now
    * The user management web interface for the repository now allows
      the administrator to enable and disable mirroring for groups

  o Bug Fixes:
    * Conary will not traceback if you try to update to a trove with a name
      that matches a filesystem path that you don't have access to (bz #1010).
    * Conary will not raise an exception if a standard config file (~/.conaryrc,
      for example) exists but is not accessible.
    * cvc no longer allows . and .. to be added to source troves (bz #1014)
    * cvc remove handles removing directories (bz #1014)
    * conary rollback no longer tracebacks if you do not have write access to
      the conary database.
    * deeply shadowed versions would fail when performing some version 
      operations.  This caused, for example, local cooks of shadowed troves
      to fail.
    * using loadInstalled with a multiarch trove no longer tracebacks (bz #1039)
    * group recipes that include a trove explicitly byDefault False could result
      in a trove when cooked that had the components of that trove byDefault
      True.
    * Stop sending duplicate Host: headers, proxies (at least squid) mangle 
      these into one host header, causing failures when accessing rbuilder
      repositories that depend on that host header (bz #795)
    * The Symlink() build action should not enforce symlinks not
      dangling, and should instead rely solely on the DanglingSymlinks
      policy.
    * A bug that caused conary to treat a reference as an install when it
      should have been an update due to a miscalculation of what local updates
      had been made on the system has been fixed.

Changes in 1.0.13:
  o Client Changes:
    * A new "conary migrate" command for updating troves has been
      added.  "conary migrate" is useful for circumstances when you
      want to update the software state on a system to be synchronized
      with the default state of a group.  To do this, "conary migrate"
      calculates the changeset required to: 1) update the trove (if an
      update is available); 2) install any missing included troves; 3)
      synchronize included troves that have a mismatched version; 4)
      remove any referenced troves that are not installed by default.
    * The includeConfigFiles configuration directive now accepts http
      and https URLs.  This allows organizations to set up centralized
      site-wide conary configuration.
    * Conary now gives a more detailed error message when a changeset
      attempts to replace an empty directory with a file and
      --replace-files is not specified.

  o Build Changes:
    * The addSource source action will now replace existing files,
      rather than replacing their contents.  This implies that the
      mode of the existing file will not be inherited, and an
      existing read-only file will not prevent addSource from
      working.
    * The internal setModes policy now reports "suid/sgid" only for
      files that are setuid or setgid, rather than all files which
      have an explicitly set mode.  (bz #935)
    * TagSpec no longer will print out ignored TagSpec matches twice,
      once for tags specified in the recipe, and once for tags
      discovered in /etc/conary/tags/*.  (bz #902)
    * TagSpec will now summarize all its suggested additions to
      buildRequires in a single line.  (bz #868)
    * A new reportMissingBuildRequires policy has been added to summarize
      all suggested additions to buildRequires in a single line at the
      end of the entire build process, to make it easier to enhance the
      buildRequires list via cut-and-paste.  (bz #869)

  o Bug Fixes:
    * A bug that caused conary to traceback when a file on the file
      system is owned by unknown uid/gid has been fixed.  Conary will
      now print an error message instead.  (bz #977)
    * A bug that caused conary to traceback when an unknown Use flag
      was used when cooking has been fixed.  Previously, "cvc cook
      --flavor 'foobar'" would create a traceback.  Conary now says
      'Error setting build flag values: No Such Use Flag foobar'.
      (bz #982)
    * Pinned troves are now excluded from updateall operations.
      Previously conary would try to find updates for pinned troves.
    * Conary now handles applying rollbacks which include overlapping
      files correctly.  Previously --replace-files was required to
      apply these rollbacks.
    * the config file directive includeConfigFile is no longer case sensitive 
      (bz #995)

Changes in 1.0.12:
  o Client changes:
    * The rollback command now applies rollbacks up to and including
      the rollback number specified on the command line. It also
      allows the user to specify the number of rollbacks to apply
      (from the top of the stack) instead of which rollback to
      apply. (bz #884)
    * Previously, the code path for installing files as part of a new
      trove required an exception to be handled.  The code has been
      refactored to eliminate the exception in order to reduce install
      times.

  o Build Changes:
    * The cvc command now has a --show-buildreqs option that prints all
      build requirements.  The --no-deps argument for cvc has been
      aliased to --ignore-buildreqs for consistency.

  o Bug Fixes:
    * Installing into a relative root <e.g. --root foo> when running
      as root no longer generates a traceback. (bz #873)
    * Replaced files are now stored in rollbacks. (bz #915)
    * File conflicts are now also detected via the database, not just
      via real file conflicts in the filesystem.
    * A bug that resulted in multiple troves owning a file has been fixed.
    * Rollbacks of troves that were cooked locally will no longer
      raise a TroveIntegrityError.
    * The "conary remove" command no longer generates a traceback when
      the filename given cannot be unlinked. (bz #887)
    * The missing usage message displayed when "cvc" and "conary" are
      run with no command line arguments has been restored.
    * Rollbacks for initial contents files didn't work; applying
      rollbacks now ignores that flag to get the correct contents on
      disk. (bz #924)
    * The patch implementation now properly gives up on patch hunks
      which include changed lines-to-erase, which avoids erasing lines
      which did not appear in the origial version of the file. (bz
      #949)
    * Previously, when a normal error occurred while prepping sources
      for cooking (extracting sources from source archives, for
      example), conary would treat it as a major internal error.  Now
      the error message is simply printed to the screen instead.
    * A typo in a macro will now result in a more helpful error
      message.
    * A bug that caused a traceback when performing "conary rq" on an
      x86_64 box with a large installLabelPath where only an x86
      flavor of a trove was available on one label in the
      installLabelPath has been fixed (bz #961).
    * Conary no longer creates a rollback status file when one isn't
      needed.  This allows /var/lib/conarydb to be on read-only media
      and have queries continue to work/.
    * Reworked "conary remove" to improve error messages and fix
      problems with multiple files being specified, broken symlinks,
      and relative paths (bz #853, #854)
    * The mirror script's --test mode now works correctly instead of
      doing a single iteration and stopping.

Changes in 1.0.11:
  o Client Changes:
    * Conary will now allow generic options to be placed before the command
      you are giving to conary.  For example, 'conary --root=/foo query'
      will now work.
    * the remove command no longer removes file tags from files for no good 
      reason
    * rollbacks now restore files from other troves which are replaced as part
      of an update (thanks to, say, --replace-files or identical contents)
    * --replace-files now marks files as owned by the trove which used to
      claim them
    * You can now kill conary with SIGUSR1 to make conary enter a debugger
      when you Ctrl-C (or a SIGINT is raised)
    * --debug-all now enters a debugger in more situations, including option
      parsing fails, and when you hit Ctrl-C.
    * added ccs2tar, which will convert most absolute changesets (like those
      that cook produces) into tarballs
    * Troves now don't require dependencies that are provided by themselves.
      As troves are built with this new behavior, it should significantly speed
      up dependency resolution.
    * added a script to recalculate the sha1s on a server (after a label
      rename, for instance)
    * added a script to calculate an md5 password (for use in an info recipe,
      for example)

  o Build Changes:
    * Conary now supports a saltedPassword option to r.User in user info-
      packages.  Full use of this option will require that a new shadow package
      be installed.

  o Bug Fixes:
    * command-line configurations now override context settings

  o Build Changes:

Changes in 1.0.10:
  o Client Changes
    * Given a system based on rPath linux where you only installed
      !smp kernels, conary would eventually start installing smp
      kernels on your system, due to the way the update algorithm
      would determine whether you should install a newly available
      trove.  Conary now respects flavor affinity in this case and
      does not install the smp kernel.
    * Mirror configuration files can now specify uploadRateLimit and
      downloadRateLimit.
    * Updates utilizing changeset files are now split into multiple
      jobs properly, allowing changeset files which create users to
      work proprely.
    * "conary rollback" now displays progress information that matches
      the "conary update" progress information.
    * added --with-sources option for clone

  o Bug Fixes:
    * A bug that caused an assertion error when switching from an
      incomplete trove to a complete trove has been fixed.
    * A bug in perl dependencies that caused extra directories to be
      considered part of the dependency has been fixed.
    * A bug affecting updates where a pinned, partially installed
      package was supposed to be updated due to dependency resolution
      has been fixed.
    * A bug that prevented updates from working when part of a locally
      cooked package was replaced with a non-locally cooked component
      has been fixed.  The bug was introduced in Conary 1.0.8.
    * A bug that caused a segfault when providing an invalid type to
      StringStream has been fixed.
    * The troveInfo web page in the repository browser now displays
      useful error messages instead of traceback messages.  The
      troveInfo page also handles both frozen and non-frozen version
      strings.
    * A bug that caused conary to download unnecessary files when checking out
      shadow sources has been fixed.
    * A bug that caused "cvc rdiff" between versions of a trove that
      were on different hosts to fail has been fixed.
    * Fixed a bug when determining local file system changes involving a file 
      or directory with mtime 0.
    * The --signature-key option was restored

Changes in 1.0.9:
  o Client Changes:
    * A new dependency resolution method has been added which can be turned
      on by setting resolveLevel to 2 in your conarycfg:  If updating trove 'a'
      removes a dependency needed by trove 'b', attempt to update 'b' to
      solve the dependency issue.  This will allow 'conary update conary'
      to work as expected when you have conary-build installed, for example.
    * Switched to using more of optparse's capabilities, including --help
      messages.
    * One short option has been added, cvc -m for message.

  o Bug Fixes:
    * Recipes that use loadRecipe('foo') and rely on conary to look upstream
      to find their branch now work correctly when committing.
    * A bug affecting systems with multiple groups referencing the same troves,
      where the groups are out of sync, has been fixed.
    * the mirror client now correctly handles duplicate items returned in
      trove lists by older servers
    * A bug that caused the mirror client to loop indefinitely when
      doing a --full-trove-sync has been fixed
    * conary rq --trove-flags will now display redirect info even if you
      do not specify --troves (bug #877)
    * dep resolution now support --flavors --full-versions output (bug #751)
    * cvc merge no longer tracebacks if files were added on both upstream
      and on the shadow
    * admin web access for the server doesn't require write permission for
      operations which also require admin access (bug #833)
    * A bug that caused r.remove() in a group to fail if the trove being
      removed was recursively included from another group has been fixed.
    * Conary update tmpwatch -tmpwatch:debuginfo will now erase 
      tmpwatch:debuginfo.
    * An ordering bug that caused info packages to not be updated with their
      components has been fixed.
    * Updates will now happen in a more consistent order based on an
      alphabetic sort.
    * the repository server now handles database deadlocks when committing
       changesets
  o Server Changes:
    * getNewSigList and getNewTroveList could return troveLists with
      duplicate entries

  o Documentation Changes:
    * The inline documentation for recipes has been significantly
      improved and expanded, including many new usage examples.

Changes in 1.0.8
  o Client changes:
    * Conary will now replace symlinks and regular files as long as their
      contents agree (bug #626)

  o Bug Fixes:
    * An error in the method of determining what local changes have been 
      made has been fixed.

Changes in 1.0.7:
  o Client changes:
    * A better method of determining what local changes have been made to a
      local system has been implemented, improving conary's behavior when
      updating.

  o Bugfixes:
    * A bug that caused the user to be prompted for their OpenPGP
      passphrase when building on a target label that does not match
      any signatureKeyMap entry has been fixed.  Previously, if you
      had a signatureKeyMap entry for conary.example.com, and your
      buildLabel was set to conary.example.com@rpl:devel, you would be
      prompted to enter a passphrase even when cooking locally to the
      local@local:COOK label.
    * Dependency resolution will no longer cause a trove to switch
      branches.
    * If a component is kept when performing dependency resolution
      because it is still needed, it's package will be kept as well if
      possible.
    * "conary q --path" now expands symlinks found in the path to the
      file in question. (bug #855)
    * Committing a changeset that provided duplicate file streams for
      streams the server previously referenced from other servers no
      longer causes a traceback.
    * Conary's patch implementation how handles patches which are
      already applied. (bug #640)
    * A server error triggered when using long flavor strings in
      server queries has been fixed.

  o Build fixes:
    * Group cooking now produces output to make it easier to tell what
      is happening.  The --debug flag can be used to get a more
      detailed log of what troves are being included.

  o Server changes:
    * The server traceLog now logs more information about the
      repository calls


Changes in 1.0.6:
  o Repository changes:
    * The commitaction script now accepts the standard conary arguments
      --config and --config-file.

  o Bugfixes:
    * cvc merge on a non-shadow no longer returns a traceback (bz# 792),
      and cvc context foo does not return a traceback when context foo does
      not exist (bz #757)  Fixed by David Coulthart.
    * A bug that caused new OpenPGP keys to be skipped when troves
      were filtered out during mirroring has been fixed.
    * opening invalid changesets now gives a good error message instead of
      a traceback
    * removed obsolete changemail script
    * Exceptions which display fileId's display them as hex sha1s now
      instead of as python strings
    * A bug where including a redirect in a group that has autoResolve 
      caused conary to traceback has been fixed.
    * A bug that kept conary from prompting for your password when committing
      has been fixed.
    * A bug that randomized the order of the labels in the  installLabelPath 
      in some error messages has been fixed.

  o Build fixes:
    * The default ComponentSpec for :perl components now include files
      in site_perl as well as in vendor_perl.
    * Ruby uses /usr/share/ri for its documentation system, so all files
      in %(datadir)s/ri are now included in the default :doc ComponentSpec.

Changes in 1.0.5:
  o Performance improvements:
    * The use of copy.deepcopy() has been eliminated from the
      dependency code.  The new routines are up to 80% faster for
      operations like DependencySet.copy().
    * Removing files looks directly into the file stream of the file
      being removed when cleaning up config file contents rather than
      thawing the full file stream.
    * Getting a single trove from the database without files returned file
      information anyway
    * Trove.applyChangeSet() optionally skips merging file information
    * Cache troves on the update/erase path to avoid duplicate fetchs from
      the local database

  o Bugfixes
    * Installing from a changeset needlessly relied on troves from the 
      database having file information while processing redirects
    * Extraneous dependency cache checks have been removed from the
      addDep() path.
    * When removing files, conary now looks up the file flags directly
      in the file stream in order to clean up config file contents.
      Previously the entire file stream was thawed, which is much more
      resource intensive.

  o Build fixes:
    * r.addArchive() now supports rpms with bzip2-compressed payloads.

Changes in 1.0.4:
  o Performance improvements:
    * The speed of erasing troves with many dependencies has been
      significantly improved.
    * The join order of tables is forced through the use of
      STRAIGHT_JOIN in TroveStore.iterTroves() to work around some
      MySQL optimizer shortcomings.
    * An --analyze command line option has been added to the
      stand-alone server (server.py) to re-ANALYZE the SQL tables for
      MySQL and SQLite.  This can significantly improve repository
      performance in some cases.
    * The changes made to dependency string parsing were a loss in
      some cases due to inefficiency in PyArg_ParseTuple().
      Performance sensitive paths in misc.c now parse the arguments
      directly.

  o Bugfixes:
    * An Apache-based conary repository server no longer logs
      tracebacks in error_log when a client disconnects before all
      data is sent.
    * A bug that caused cross repository commits of changesets that involved
      a branched trove to fail in some cases has been fixed.
    * If an entitlement is used for repository access, it is now sent
      over HTTPS instead of HTTP by default.
    * The conary emerge command no longer attempts to write to the root
      user's conary log file.
    * conary showcs --all now shows not-by-default troves.
    * Previously, there was no way using showcs to display only the troves
      actually in a changeset - conary would by default access the repository
      to fill in any missing troves.  Now, you must specify the
      --recurse-repository option to cause conary to search the repository
      for missing troves.  The --trove-flags option will now display when a
      trove is missing in a changeset.
    * A bug that caused showcs --all to display file lists even when --ls
      was not specified has been fixed.
    * When mirroring, you are now allowed to commit a trove that does
      not have a SHA1 checksum set.  This is an accurate replication
      of the data coming from the source repository.
    * A bug affecting multiple uses of r.replace() in a group recipe has been
      fixed.
    * A bug that caused components not to be erased when their packages were 
      erased when a group referencing those packages was installed has been 
      fixed.

Changes in 1.0.3
  o Client changes:
    * Conary displays full paths when in the error message generated
      when it can't open a log file rather than leaving out the root 
      directory.

  o Performance improvements:
    * A find() class method has been added to StreamSet which enables
      member lookups without complete thawing.
    * The code path for committing filestreams to repositories now
      uses find() to minimize file stream thaws.
    * DBstore now supports precompiled SQL statements for SQLite.
    * Retrieving troves from the local system database no longer
      returns file information when file information is not requested.
    * Dependencies, dependency sets, StreamCollections, file
      dictionaries, and referenced file lists now use C parsing code
      for stream thawing.
    * Extraneous trove instantiations on the system update path have
      been eliminated.
    * Adding troves to the local database now uses temporary tables to
      batch the insertions.

  o Bugfixes:
    * A bug that caused a mismatch between file objects and fileIds
      when cloning a trove has been fixed.

Changes in 1.0.2:
  o Bugfixes:
    * A bug that caused redirects to fail to build when multiple
      flavors of a trove exist has been fixed.
    * A bug with cooking flavored redirects has been fixed.
    * The cvc command no longer enforces managed policy with --prep.
    * A bug that caused disttools based python packages to be built as
      .egg files has been fixed.  This bug was introduced in conary
      0.94.
    * A bug that prevented checking in a recipe that deleted policy
      has been fixed.
    * A bug that prevented entitlements from being recognized by an
      Apache conary repository server when no username and password
      were set for a server has been fixed.
    * A bug that prevented errors from being returned to the client
      if it attempts to add an invalid entitlement key or has
      insufficient permission to add the entitlement key has been
      fixed.  An InvalidEntitlement exception has been added.
    * A repository bug prevented the mirror client from obtaining a
      full list of new troves available for mirorring has been fixed.
    * A bug in cooking groups caused the groups resulting from an
      r.addAll() to not respect the original group's byDefault
      settings in some cases has been fixed.

Changes in 1.0.1:
  o Database schema migration
    * Over time, the Conary system database schema has undergone
      several revisions.  Conary has done incremental schema
      migrations to bring old databases in line with the new schema as
      much as possible, but some remnants of the old schema remain.
      When Conary 1.0.1 runs for the first time, the database will be
      reloaded with a fresh schema.  This corrects errors that can
      occur due to incorrect SQL data types in table definitions.  An
      old copy of the database will be saved as "conarydb-pre-schema-update".

Changes in 1.0:
  o Bugfixes
    * A bug that allowed a group to be installed before children of
      its children were installed has been fixed.  This ensures this
      if a an update is partially completed, it can be restarted from
      where it left off.
    * A bug in python dependencies that sometimes resulted in a plain 
      python: __init__ dependency has been fixed.
    * A bug that dropped additional r.UtilizeUser matches for a file after
      the first one has been fixed.
    * Accessing a repository with the wrong server name no longer
      results in an Internal Server Error.  The error is marshaled
      back to the client.

Changes in 0.97.1:
  o Bugfixes
    * A bug has been fixed that allowed the "incomplete" flag to be
      unset in the database when applying changesets of troves that
      have no "incomplete" flag.  This resulted in "StopIteration"
      exceptions when updating the trove.
    * A bug has been fixed in the code that selects the OpenPGP key
      to be used for signing changesets at cook time.

Changes in 0.97:
  o Client changes:
    * All troves that are committed to repository through commits,
      cooks, branches, shadows, and clones, now always have SHA1
      checksums calculated for them.
    * Trove objects now have a version number set in them.  The
      version number is increased when the data types in the Trove
      object are modified.  This is required to ensure that a Conary
      database or repository has the capability of storing all the
      information in a Trove.  All trove data must be present in order
      to re-calculate SHA1 checksums.  If a local system understands
      version 1 of the Trove object, and a repository server sends a
      changeset that contains a version 2 Trove, an "incomplete" flag
      will be set for trove's entry in the database.  When accessing
      that trove later for merging in an update, the client will go
      back and retrieve the pristine Trove data from the repository
      server so it will have all the data needed to preform three way
      merges and signature verification.

  o Repository changes:
    * Repositories will now reject commits whose troves do not have
      correct SHA1 checksums.

Changes in 0.96:
  o Client changes:
    * conary rq now does not use affinity by default, use --affinity to turn
      it on.  The rq --compatible-troves flag has disappeared.  Now 
      you can switch between displaying all troves that match your system 
      flavor and that match affinity flavor by switching between
      --available-troves with and without the --affinity flag.
    * conary q now displays installed, not by default troves by default,
      but skips missing troves.
    * Fixed an update bug where updating an x86 library on an x86_64 system
      would cause conary to switch other x86_64 components for that library
      to x86 versions.
    * update job output is compressed again
    * Fixed an update bug where if you had made a local change to foo, and then 
      updated a group that pointed to an earlier version of that trove,
      the trove could get downgraded

  o Other changes:
    * Mirroring now mirrors trove signature

Changes in 0.95:
  o Client changes:
    * The "conary verify" command now handles non-regular files with
      provides and requires (for example, symlinks to shared libraries
      that provide sonames).
    * The "conary showchangeset" command now takes --recurse and
      --no-recurse arguments.
    * All info-* packages are now updated in their own individual jobs;
      this is required for their dependencies to be reliable.
    * The conary syncchildren command now will install new packages
      when appropriate.

  o Repository changes:
    * Additional logging has been added to the repository server.
      Logging is controlled by the "traceLog" config file variable,
      which takes a logging level and log path as arguments.
    * Conary now detects MySQL Database Locked errors and will retry
      the operation a configurable number of times.  The "deadlockRetry"
      configuration variable controls the number of retries and
      defaults to 5.

  o Build changes:
    * Conary now uses site.py to find all possible correct elements of
      sys.path when generating python provides and requires.  Previously,
      new elements added via .pth files in the package being built would
      be ignored for that package.
    * The PythonSetup() build action now works properly with setup.py
      files that use "from setuptools import..." instead of "import
      setuptools".

  o Other changes:
    * The conarybugz.py script has been restored to functionality by
      moving to the conaryclient interface for accessing the
      repository.

Changes in 0.94:

  o Redirects no longer point to a specific trove; they now redirect
    to a branch. The client chooses the latest version on that branch
    which is compatible with the local system.

  o Bug Fixes
    * A bug in getNewTroveList() that could cause duplicate
      troves to be returned has been fixed.
    * A bug that caused a repository server running under Apache to
      fail with an Internal Server Error (500) when a client requested
      a changeset file that does not exist has been fixed.
    * Conary no longer displays an error when attempting to write to a
      broken pipe.  (bug #474)
    * Conary now respects branch affinity when moving from old-style
      groups to new-style groups.

  o Client changes:
    * The query/repquery/showcs command line options have been
      reworked.  See the conary man page for details.
    * When "cvc merge" is used to merge changes made on the parent
      branch with changes made on a shadow, conary now records the
      version from the parent branch that was used for the merge.
      This is required to allow conary to handle changing the upstream
      version on a shadow.  It is also useful for accounting
      purposes.  (bug #220)
    * "conary emerge" can now be performed on a recipe file.
      Previously you were required to emerge from a repository. (bug
      #526)
    * Progress is now displayed as conary applies a rollback. (bug #363)
    * Java, Perl, and Python dependencies are now enforced by default.

  o Build changes
    * PythonSetup() no longer passes the --single-version-externally-managed
      argument to setup.py when it uses distutils instead of setuptools.

Changes in 0.93:
  o Bug Fixes
    * A bug in the "conary verify" code sometimes resulted in an
      unhandled TroveIntegrity exception when local modifications were
      made on the system. (bug #507)
    * Usernames and passwords with RFC 2396 reserved characters (such
      as '/') are now handled properly. (bug #587)

  o Server changes
    * Standalone server reports warnings for unsupported configuration options
      instead of exiting with a traceback.
    * Compatibility for repositoryDir has been removed.
    * A bug caused queries for multiple flavors of the same trove
      to return incorrect results has been fixed.
    * Apache hooks now ignore IOErrors when writing changesets to the
      client.  These normally occur when the client closes the
      connection before all the data is sent.

  o Client changes
    * SHA1 checksums are now computed for source checkins and local
      change set commits.
    * Flavor affinity is now more relaxed when updating troves.  For
      example, if you have a trove with flavor that requires sse2 but
      your system flavor is ~!sse2, conary will only prefer troves
      with sse2 enabled instead of requiring it.

  o Build changes
    * PythonSetup() now correctly requires python-setuptools:python
      instead of python-setuptools:runtime.
    * Automatic python dependency provision now searches more directories
      to better support multilib python.
    * Conary now defaults to building in ~/conary/builds instead of
      /var/tmp/conary/builds, and caching in ~/conary/cache instead
      of /var/cache/conary.

Changes in 0.92:
  o Package Building Changes:
    * Conary policy has been split out into the conary-policy package.
      (Some policy was left in conary proper; it is needed for
      internal packaging work.)
    * Conary prints out the name of each policy as it runs, making it
      possible to see which policies take the most time.
    * BuildLog files no longer contain lines that end with \r.
    * A new 'emergeUser' config item has been added.  Conary will
      change to this user when emerging packages as root.
    * --no-deps is now accepted by 'conary emerge'.

  o Group Building Changes:
    * A bug has been fixed in dependency checking when using
      autoResolve where deleted weak troves would be included in
      autoResolve and depChecks.

  o Client changes:
    * Conary can now rate limit uploads and downloads.  The rate limit
      is controlled by the "uploadRateLimit" and "downloadRateLimit"
      configuration variables, which is expressed in bytes per second.
      Also, Conary displays the transfer rate when uploading and
      downloading.  Thanks to Pavel Volkovitskiy for these features.
    * The client didn't write config files for merged changesets in
      the right order, which could result in changesets which could
      not be committed to a repository.
    * Fixed a bug in the update code caused conary to behave
      incorrectly when updating groups.  Conary would install
      components of troves that were not installed.

  o General Bug Fixes
    * Conary did not include the trove sha1 in the troveinfo diff
      unconditionally.  This prevents clients from being able to
      update when a repository is forced to recalculate sha1
      signatures.

Changes in 0.91:
  o Bugfixes
    * A bug was fixed the code that freezes path hashes.  Previously,
      path hashes were not sorted in the frozen representation.  Code
      to fix the frozen path hashes in databases and repositories has
      beed added.
  o Build
    * added cleanAfterCook config that controls whether conary tries to
      clean up after a successful build

Changes in 0.90.0:
  o Code Structure/Architecture Changes:
    * Conary now has the concept of "weak references", where a weak reference
      allows conary to be able to recognize the relationship between a
      collection and the children of collections it contains.  This allows
      us to add several new features to conary, documented in Client and Build
      changes.
    * SQL operations have been migrated to the dbstore driver to allow
      for an easier switch of the database backends for the server side.
    * Various query and code structure optimizations have been
      implemented to allow running under MySQL and PostgreSQL.

  o Documentation Changes:
    * Added summaries about updateall in the conary man page and added
      information about the command-line options for conary rq.
    * Clarified behavior of "conary shadow --source-only" with respect to
      rPath bug #500.
    * Added synonyms for cvc and conary commands which have shortcuts
      (ex: checkout and co).
    * Added man page entry about cvc clone.

  o Package Building Changes:
    * Build logs now contain unexpanded macros, since not all macros
      may be defined when the build log is initially created.
    * The emerge command can now accept version strings.
    * The RemoveNonPackageFiles policy now removes fonts.cache*,
      fonts.dir, and fonts.scale files, since they are always
      handled by tag handlers.
    * The Make() build action can now take a makeName keyword argument
      for cases when the normal Make() handling is exactly right but
      a different make program is required (nmake, qmake, etc.).
    * The new PythonSetup() build action uses very recent versions
      of the python setuptools package to install python programs
      which have a setup.py that uses either the old disttools or
      new setuptools package.
    * fixed bug #bz470: loadInstalled('foo') will now work when you have
      installed a local cook of foo.

  o Group Building Changes:
    * add() now takes a "components" option.  r.add(<package>,
      components=['devel', 'runtime'])  will install <package>, but only the
      'runtime' and 'devel' components of <package> by default.
    * remove() can now 'remove' troves within child troves.
    * When a component is added, (either via r.add() or dep resolution)
      is automatically added as well (though not all its sibling components)
    * A new r.removeComponents(<complist>) command has been added.  It
      allows you to create a group where all devel components are
      byDefault False, for example: r.removeComponents(['devel',
      'devellib']).
    * The installPath used to build a group in is now stored in troveInfo.
    * r.addAll() now recurses through all the included groups
      and creates local versions of them as well by default.
    * A new r.replace(<name>, <newversion>, <newflavor>) command has
      been added.  It removes all versions of name from all groups in
      the recipe and replaces them with the version found by searching
      for newVersion, newFlavor.

  o Client Changes:
    * When committing source changes in interactive mode, conary will ask you
      you to confirm the commit.
    * A new configuration option, autoResolvePackages, tells conary to install
      the packages that include the components needed for dep resolution.
    * You can now install locally cooked groups.
    * If foo is a redirect to bar, and you run 'conary update foo' when
      foo is not installed on your system, conary will act as if you had
      typed 'conary update bar'.  Previously, it would act as if you had typed
      'conary update bar --no-recurse'.

  o Config Changes:
    * Conary config handling now supports comments at the end of config lines.
      # can be escaped by a \ to use a literal # in a configuration option.
    * Default macros used in cooking are now stored in /etc/conary/macros.
      The 'defaultMacros' parameter determines where cvc searches for macro
      definitions.
    * Conary configuration now searches for configuration files in 
      /etc/conary/conf.d/ after reading in /etc/conaryrc

  o Server Changes:
    * Creating changesets atomically moves complete changesets into place.
    * The contents store no longer reference counts entries.
    * Added support for trove marks to support mirroring.  A client
      can use a trove mark to ask the server for any trove that has
      been added since the last trove mark mirrored.
    * Added the hasTroves() interface to support mirroring.  This allows
      the mirror client to make sure that the target mirror does not
      already have a trove that is a candidate for mirroring from the
      source repository.
    * Added support for traceback emails from the repository server.
    * The repository contents store was reworked to avoid reading
      precompressed gzipped data twice (once to double check the uncompressed
      contents sha1 and once to copy the file in place).
    * We have changed the way schema creation and migration is handled
      in the repository code. For administrative and data safety reasons,
      schema upgrades and installs can be performed from now on only by
      running the standalone server (conary/server/server.py --migrate),
      thus avoiding race conditions previously created by having multiple
      Apache processes trying to deal with the SQL schema updates.

   o Command Changes
    * A new script that mirrors repositories has been added.  It is in
      the scripts/ directory in the source distribution of Conary.

Changes in 0.80.4:
  o Build Changes:
    * PackageRecipe has been changed to follow our change to split
      conary into three packages.
    * x86_64 packaging elimintated the conary:lib component to follow x86
      (those files now belong in conary-build:lib)

Changes in 0.80.3:
  o Client Changes:
    * The internal branch source and branch binary flags were changed
      to a bitmask.
    * The warning message printed when multiple branches match a cvc
      checkout command has been improved.
    * Only interactive mode can create binary shadows and branches, and
      a warning is displayed before they are created (since source branches
      are normally the right thing to use).

  o Build Changes:
    * Files in subdirectories named "tmp" are no longer automatically
      excluded from packaging, except for /tmp and /var/tmp.
    * DanglingSymlinks now traverses intermediate symlinks; a symlink
      to a symlink to a symlink will no longer confuse it.

Changes in 0.80.2:
  o Client Changes:
    * Bugs in "conary update foo=<old>--<new>" behavior have been
      fixed.
    * "cvc co foo=<label>" will now work even if you don't have a
      buildLabel set
    * "conary showcs" will now work more nicely with group changesets.
    * "conary showcs --all" no longer shows ids and sha1s.
    * We now never erase pinned items until they are explicitly unpinned.
    * "conary verify" and "conary q --diff" work again.
    * "conary q tmpwatch --components" will display the components
      installed for a package.
    * The pinTroves config item behavior has been fixed.  It now
      consistently pins all troves that match a pinTrove line.
    * When a trove is left on the system because of dependency resolution
      during an update, a warning message is printed.
    * Command line configuration, such as --config
      'buildLabel conary.rpath.com@rpl:devel', now overrides context
      configuration.

  o Server Changes:
    * The repository server now retries a request as an anonymous user
      if the provided user authentication information does not allow
      a client request to succeed.
    * When using "server.py --add-user" to add a user to a repository
      server, the user will only be given admin privileges if --admin
      is added to the command line.  Previously, all users added with
      server.py had admin privileges.  Additionally, if the username
      being added is "anonymous", write access is not granted.

  o Build Changes:
    * It is now possible for a recipe to request that specific
      individual requirements be removed from files using the
      exceptDeps keyword argument to r.Requires().  Previously
      you had to accept all the dependencies generated by r.Requires()
      or none of them.
    * r.Replace() now takes a lines=<regexp> argument, to match a line based
      on a regexp.
    * The EnforceJavaBuildRequirements policy has been added.  When
      you are packaging precompiled Java software where you have
      .class/.jar files but no .java files, you can use "del
      EnforceJavaBuildRequirements" to prevent this from policy from
      generating false positives.
    * The EnforceCILBuildRequirements policy has been added.
    * Enforce*BuildRequirements now warn when a package has requirements
      which they don't fulfill themselves and which are not fulfilled by
      the system database.  (for example, soname dependencies from linking
      against libraries that are not managed by Conary on the system.)
    * Automated Perl dependencies have been added, for both provides
      and requires.  They are not yet enforced, in order to give time
      to adapt while perl packages are being re-built.
    * The EnforcePerlBuildRequirements policy has been added.
      Failures found by this policy may be caused by packages on the
      system not having been rebuilt yet with Perl dependencies, but
      could also show bugs in the Perl dependency code.
    * Automated Python dependencies have been added, for both provides
      and requires.  Like Perl dependencies, they are not yet
      enforced.
    * The EnforcePythonBuildRequirements policy has been added, with
      the same caveats as EnforcePerlBuildRequirements.
    * Conary now writes more information about the build environment
      to the build log when cooking.
    * A bug that caused r.Requires('file:runtime') to create a file
      dependency on 'runtime' instead of trove dependency on
      'file:runtime' has been fixed.
    * Java dependencies now properly ignore array elements in all cases,
      removing false Java dependencies like "[[I" and "[[B".


Changes in 0.80.1:
  o Client Changes:
    * User names and passwords are no longer allowed in repository maps;
      "user" configuration entries must be used instead.
    * The clone command now allows you to clone a binary onto the same
      branch, without having to reclone the source.
    * The TroveInfo table on the client is getting corrupted with
      LoadedTrove and BuildReq entries for components.  These entries
      are only valid on packages.  Code was added to catch when this
      happens to aid debugging.  Additionally, Conary will
      automatically remove the invalid entries the first time 0.80.1
      is run.
    * Environment variables are expanded in paths in conary configuration files.
    * localcs now allows the version and flavor to be specified for a trove
    * conary scs --all now behaves the way it used to again
  o Build Changes:
    * Java dependency generation is now enabled; Java dependency enforcement
      is still disabled.
    * The skipMissingSubDir keyword argument now actually works correctly
      when the subdirectory is missing.
  o Common Changes:
    * Entitlement support has been added as an alternate method of
      authentication.

Changes in 0.80.0:
  o Client Changes:
    * The logic for defining updates across a hierarchy has been completely
      replaced. Instead of rigidly following the trove digraph, we flatten
      the update to choose how troves get updated, and walk the hierarchy
      to determine which updates to actually apply.
    * Dependency resolution could include troves which caused duplicate
      removals for the troves those included troves replace
    * Chroot handling was broken in 0.71.2 and prevented the user name
      lookup code for the chroot from exiting back out of the chroot
    * showchangeset on relative changesets now displays them as jobs.
    * query and queryrep now exclude components if they match their
      package name
    * Conary cleans up rollbacks when a changeset fails to apply.
      Previously, an invalid changeset was saved in the rollback
      stack, which made applying it impossible
    * Removed direct instantiation of NetworkRepositoryClient object; it
      should be created by calling ConaryClient
    * repositoryMap should not contain usernames and passwords now; user
      config file option should hold those instead (user *.rpath.org user pass)
    * If a user name is given without a password the password will be prompted
      for if the repository returns a permissions error
    * added --components parameter to q and rq to not hide components
    * conary update --full-versions --flavors now will work as expected
    * fixed a bug with conary erase foo=/branchname
    * When in multi-threaded mode, the download thread now checks to see
      if the update thread wants to exit.  This fixes many of the
      "timeout waiting for download thread to terminate" messages.
    * Fixed bug where conary erase foo --no-deps wouldn't erase a component
      of foo if it was required by something else
  o Build Changes:
    * Dependencies are now generated for Java .class and .jar files.
      They are not yet enforced, to give time to rebuild Java packages.
    * Java dependency generation has been turned off until 0.80.1 in
      order to wait until there is a deployed version of Conary with
      long dependency handling; some .jar files have so many
      dependencies that they overflowed dependency data structures.
    * CheckDesktopFiles now looks in /usr/share/icons for icons, and
      can find icon names without extensions specified.
    * Build actions which take a subDir keyword argument now also can
      take a skipMissingSubDir keyword argument which, if set to True,
      causes the build action to be skipped if the specified subdirectory
      does not exist.  By default, those build actions will now raise
      an error if the directory does not exist, rather than running in
      the wrong subdirectory as they did previously.
    * You can now cook a recipe that has a superclass that is defined
      locally but a has supersuperclass that is in the repository.  Similarly,
      if you have a superclass that is in the repository but a supersuperclass
      locally, conary will find that as well
    * r.Replace with parameters in the wrong order will now behave correctly
    * The automatic :config component for configuration files has been
      disabled because Conary does not handle files moving between
      troves, and config files were being re-initialized when packages
      were updated.
  o Code structure:
    * queryrep, query, showchangeset, and update --info all use the same
      code to determine how to display their data.  Display.py was changed
      to perform general display operations.
    * query.py added
    * added JobSource concept for searching and manipulating lists of jobs.
    * moved datastore.py into repository module
    * Stubs have been added for adding python and perl dependencies, and
      the stubs have been set to be initially ignored.
    * The internal structure for conary configuration objects has changed
    * A new DYNAMIC size has been added to the StreamSet object.  This will
      cause StreamSet to use either a short or long int to store the size
      of the frozen data that is included in a frozen StreamSet, depending
      on the size of the data being stored.

Changes in 0.71.2
  o Client Changes:
    * The update-conary option has been renamed updateconary per
      bugzilla #428
    * buildPath can be set in contexts
    * cvc co <foo> will work even if there are two foos on the same label with
      different branches.  In that case, it will warn about the older foo
      which it doesn't check out
    * Test mode didn't work for updates and erases which were split into
      multiple jobs
  o Build Changes:
    * Combined the EtcConfig and Config policies, and deprecated
      the EtcConfig policy.
    * All config files default to being put into a :config component.
      This is overridden by any ComponentSpec specifications in the recipe.
    * A use flag has been added for xen defaulting to 'sense prefernot'.  This
      flag should be used to specify flavors for xen domU builds where special
      provisions are made for paravirtualized domU.
    * Added new CheckDesktopFiles policy to catch some more common errors
      in .desktop files.  (For now, it looks for common cases of missing
      icons; more may be added over time.)
    * The Requires policy now interprets synthetic RPATH elements (passed in
      with the rpath= keyword argument) as shell-style globs that are
      interpreted relative first to the destdir and then to the system.

Changes in 0.71.1:
  o Server Changes
    * Added iterTroves() call which iterates over large numbers of troves
      much more efficiently than a single getTrove() call would.
    * Split out FileRetriever object to allow file information to be pulled
      from the repository inside of an iterTroves() loop
    * The web interface shows the troves contained in a group trove instead
      of trying to list all files in a group.
  o Client Changes
    * Config file options that take a path as a value now support ~ for
      home directory substitution
    * Trove.diff() returns a standard job list instead of the previous
      only-used-here format
    * /var/log/conary tracks all update, remove, rollback, and erase events
    * Progress output is simplified when stdout is not a tty (no line
      overwrites)
    * Tracebacks during logged commands get copied to the log
    * Code which checked to see if a shadow has been locally modified didn't
      work for shadows more than a single level deep
    * When you are installing from changesets using --from-files, other troves
      in the changesets can be used for dependency resolution
  o Build Changes (cvc)
    * Additional calls are emulated by the filename_wrapper for the
      r.Run calls.
  o Code Structure
    * Split build/recipe.py into several smaller files
    * Moved OpenPGP keyTable access up call stack so that it can now be
      accessed outside of kid templates.
    * Move epdb code into its own package

Changes in 0.71.0:
  o Code Structure
    * conary now imports all python modules from a toplevel "conary"
      module.  This prevents conary from polluting the module namespace.
  o Client Changes
    * Clone didn't handle shadow version numbers correctly (and could create
      inconsistent version numbers)

Changes in 0.70.5:
  o Client Changes
    * Files changing to config files across distributed repositories now works.
    * The update code uses more consistent use of trove sources, and only
      makes explicit calls to the repository if asked.  This should make it
      possible to create interesting update filters.
    * Clone updated sequences it was iterating over, which is generally
      a bad idea (and caused clone to commit inconsistent troves)
  o Build Changes (cvc)
    * Locally cooked filesets now include file contents, making the
      filesets installable.
    * Fileset cooks now retrieve all of the file objects in a single
      network request per repository.
    * The new NormalizeLibrarySymlinks policy runs the ldconfig program
      in all system library directories.  This ensures that all the
      same symlinks that ldconfig would create when the shlib tag handler
      runs are packaged.  It also warns if ldconfig finds missing files.
    * New argument to r.Run(): "wrapdir" keyword argument behaves much
      like "filewrap" but takes a string argument, which limits the scope of
      %(destdir)s relocation only to the directories under the specified
      wrapdir, which is interpreted relative to %(destdir)s.  Works best
      for applications that install under one single directory, such
      as /opt/<app>
    * Clone, branch, and shadow all take --info now instead of --test
    * ELF files that dlopen() libraries can now be provided with
      synthetic soname dependencies with
      r.Requires('soname: libfoo.so', '/path/to/file')
    * r.Requires now enforces that packages that require a file and
      include that required file must also explicitly provide it. (bz #148)
  o Server Changes
    * Packages added to the repository are checked to ensure the version and
      flavor of all referenced components are the same as for the package

Changes in 0.70.4:
  o Client Changes
    * The trove that satisfies a dependency that is broken by erase is
      now displayed in the "Troves being removed create unresolved
      dependencies" message.
    * Components are now displayed on the same line as their parent
      package in "conary update" output.
    * A new 'interactive' option has been added to conary configuration.
      When set to true, conary will display info about clone, branch,
      update, and erase operations, and then ask before proceding.
  o Build Changes (cvc)
    * The CompilePython action has been fixed to accept macros at the
      beginning of its arguments, fixing a bug new in Conary 0.70.3.
    * The Requires policy can now be given synthetic RPATH elements;
      this is useful when programs are only intended to be run under
      scripts that set LD_LIBRARY_PATH and so do not intrinsically have
      the information they need to find their libraries.
    * Added --test to clone, branch, and shadow commands
    * Clone now supports --skip-build-info for less rigid version checks
      on cloned troves
    * Fixed usage message to better reflect reality
    * Cloning to a branch which already has a version with a compatible
      flavor now works.
    * cpio archive files are now supported for r.addArchive()
  o Repository Changes
    * The repository now serves up stored OpenPGP keys as a "Limited
      Keyserver"; users can retrieve keys, but not search or browse them.
      The keys are available via /getOpenPGPKey?search=KEY_ID. This
      is meant only to allow conary to automatically retrieve OpenPGP
      keys used to sign packages.

Changes in 0.70.3:
  o Client Changes (conary)
    * Conary now works harder to avoid having separate erase/installs,
      instead preferring to link those up into one update when possible.
    * Conary configuration now supports contexts.  Contexts are defined in
      sections starting with a [<name>] line, and provide contextual
      configurations for certain variables, defined in the man page.  All
      configuration options after the [<name>] will be associated with that
      context, and will override the default configuration when that context
      is active.  The current context can be selected by using the --context
      parameter, or by setting the CONARY_CONTEXT environment variable.
    * 'conary config --show-contexts' will display the available contexts
  o Build Changes (cvc)
    * A local cook of a trove foo will ensure that the changeset created is
      installable on your local system, by making sure the version number
      created is unique.
    * The builddir is no longer allowed to appear in ELF RPATHs.
    * The build documentation strings have been significantly updated
      to document the fact that for most strings, a relative path
      is relative to the builddir, but an absolute path is relative
      to the destdir.
    * The ManualConfigure action now sets the standard Configure
      environment.
    * cvc will allow you to cook a trove locally even when you are unable
      to access the trove's source repository
  * Common Changes:
    * Version closeness was improperly measured for troves on different
      branches when then label structure was identical
  o Repository Changes
    * Repository now has a config flag called requireSigs. Setting it to
      True will force all troves to have valid package signatures.  Troves
      lacking this will be rejected.  Enabling this option prevents the
      generation of branches, shadows, or clones since these troves are not
      signed.  It is not recommended that this option be enabled until the
      infrastructure is in place to provide package signatures for all types
      of troves.

Changes in 0.70.2:
  o Client Changes (conary)
    * GnuPG compatible trust metrics for OpenPGP Keys now exists. This
      makes it possible for conary clients to refuse troves that
      aren't properly trusted. The metrics currently in place mimic
      gpg behavior.
    * Running "conary update" in a directory that does not exist no
      longer fails with an error (bugzilla #212).  Note that "cvc
      update" still requires that the current working directory exists
      of course.
    * HTTP error conditions are handled more gracefully when commiting
      a change set. (bugzilla #334)
    * conary more reliably sets a non-zero exit status when an error
      occurs. (bugzilla #312)
    * When performing an update of a group that adds a trove foo,
      search the system for a older version of foo to replace if the
      original update command found a replacement by searching the
      system.
    * New option, "conary update-conary" has been added in an attempt
      to provide a workaround for future drastic protocol revisions
      such as what happened for 0.70
    * Methods for parsing command line update request and changeset requests
      have been added to conaryclient.cmdline
    * A metric for the distance between arbitrary versions on different
      branches has been added, and the code which matches troves changes
      between collections uses this code to give well-defined matches
      for all cases.
    * Rollbacks are now listed with the most recent on top
    * Troves which a group operation tries to remove will be left behind
      if they satisfy dependencies for other troves
    * updateall command respects pins on top-level troves
    * Dependency resolution no longer blows away pinned troves
    * conary update now takes a changeSpec, allowing you to specify both
      the version to remove and the update version, like
      'conary update foo=2.0--3.0'

  o Build Changes (cvc)
    * cvc more reliably sets a non-zero exit status when an error
      occurs. (bugzilla #312)
    * Building groups w/ autoResolve displays the revision of the
      troves which are being included
    * The change to automatically split up hardlink groups into
      per-directory hardlink groups has been reverted.  Instead,
      Conary enforces that link groups do not cross directories, but
      provides an exception mechanism for the rare cases where it is
      appropriate to do so.  The old LinkCount policy was renamed
      LinkType, and the new policy enforcing link group directory
      counting is now called LinkCount.
    * The NormalizeCompression policy no longer causes an error if you
      have two files in the filesystem that differ only by the .gz or
      .bz2 extension.
    * The Provides policy will not longer automatically provide soname
      dependencies for executable files that provide sonames.  A few
      executables do provide sonames, and 0.70.1 provided them as
      harmless extraneous provisions.

   o Repository Changes
     * A new getConaryUrl() method has been implemented to support the
       "conary update-conary" feature
     * Exception handling has been re-worked.  All exception classes
       that are marshaled back to the client are now in the
       repository.errors module.  Some of the most commonly used
       exception classes have been included in their previous modules
       for compatibility until code can be modified to use the new
       repository.errors module.

Changes in 0.70.1:
  * Collection merging didn't handle (admittedly obscure) cases where
    a component on the local system was updated to a new version of a
    trove, and updating that package also tries to update to that version
    but using a different path
  * Redirects are allowed in group cooking as long as the target of the
    redirect is also specified in the group (this allows cleaner handling
    when trying to clean up after label multiplicity)
  * Shorten display for versions and flavors in internal debugging output.
    Make str() output for versions and flavors return formatted strings.
  * ELF files finding non-system libraries via an RPATH did not always
    have the path to the library encoded in their dependency requirement,
    depending on whether the package also included some other (unrelated)
    non-system library.  Futhermore, system paths encoded in an RPATH were
    incorrectly honored.  Both of these bugs have been fixed.
  * Ownership policy now uses macros in the user and group definitions.
  * Symbolic links to shared libraries can now provide path-encoded
    soname dependencies (only manually, never automatically).
  * Removed outdated code with convoluted code for preventing providing
    soname dependencies in some cases; that code has been functionally
    replaced by limiting automatic soname dependencies to system library
    directories.
  * Instead of complaining about hardlinks spanning directories, Conary
    simply creates one link group per directory per hardlinked file.
  * Fixed bug which made source commits fail on cloned source troves

Changes in 0.70.0:
  o The client and server protocol versions have been changed and
    the filecontainer version number updated.
    * Upgrading from previous versions of Conary to 0.70.0 will
      require downloading a old-format changeset file from
      ftp://download.rpath.com/pub/conary/
    * Adding path hash data to TroveInfo overflowed the amount of
      storage space available in a StreamSet when a trove contained
      several thousand files.  In order to accommodate larger data
      stored in StreamSets, we have changed the way data sizes are
      handled.
    * With the changes to StreamSet, LargeStreamSet is obsolete.
      Changeset files used to used LargeStreamSet to represent data.
      Since we now just use a StreamSet, the changeset file format
      changed.
    * Since this version of Conary is incompatible with previous
      versions, we took this opportunity to do database and repository
      migrations that will allow us to make significant code cleanups
      in the near future.

 o Other smaller changes
    * Conary now does the right thing if the same trove is listed
      twice in an update due to recursion (it checks for duplicate
      installs of the same trove).
    * A bug where None would show up in CONARY files when an
      autosource file changed contents but did not change names has
      been fixed.

Changes in 0.62.16:
  * The "conary update" and "conary erase" commands now display the actions
    they take as they run (similar to --info output).
  * The --info output for "conary erase" and "conary update" has been
    reworked to be more user-friendly.
  * Added new conaryrc option signatureKeyMap to choose which signature
    to use when signing based on the label.
  * Fixed a bug where conary would only sign the last trove listed,
    instead of signing all troves listed.
  * The ComponentRequires policy now makes :devellib components require
    :data components if they exist.
  * Don't check for bucket conflicts when resolving during group cooks - if we
    want to check for bucket conflicts in groups, it will be readded in a more
    general way.
  * Removed extra freezes and thaws of files for a 8% improvement in install
    time for absolute change sets (at the cost of some memory, but thanks
    to splitting transactions this should be a good trade off).
  * Added removeIfExist call to miscmodule for some peformance improvement.
  * ELF files that find non-system libraries via an RPATH now have the path
    to the library encoded in their dependency requirement, matching the
    path encoded in the dependency provision.  Before this, the RPATH
    was ignored and the path encoding was only guessed within one source
    package.
  * The LinkCount policy now enforces the requirement that hardlink groups
    contain only files in the same directory as each other; no hardlinks
    between files in different directories are allowed.
  * When updating a group across branches, if a subtrove within the update has
    already been manually moved to the new branch by the user, conary will
    recognize this and sync that trove with the group
  * A new "closed" configuration variable has been added to the
    apache-based networked repository server.  When set, the server
    will always raise a "RepositoryClosed" exception when a client
    attempts to access it.  The configuration variable is a string.
    The string will also be returned to the client.
  * Removed install buckets and replaced with comparisons of hashed path
    values to determine trove compatibility.
  * If a trove is included in an update twice, once directly, and once
    implicitly through recursion, ignore the recursive update.
  * More constraints added to the repository schema
  * Added hasTrove to Items table for faster trove names check

Changes in 0.62.15:
  * The MakeDevices() policy now accepts mode= as a named argument.
  * Added (undocumented) --debug (prints debugging output),
    switched old (undocumented) --debug to now be --debugger (starts debugger
    on initialization)
  * Added debug messages to conaryclient/update.py
  * Cloning to the the same branch works (providing a good way of
    reverting changes)
  * Cloning now updates buildRequirements and loadedTroves in troveInfo
    and enforces their consistency on the target branch
  * Cloning groups is now supported
  * Fix update case where a group update should cause conary to search the
    system for an older version of a trove to replace.
  * If you update a trove foo locally to a new version on the same branch, and
    then update the containing group to a new version on a different branch,
    conary will now update foo to the new branch as well.
  * fix error message when you try to pin as non-root

Changes in 0.62.14:
  * The threading changes in .13 caused some error information to be lost.
    Tracebacks have now been fixed, and the download thread checks much more
    often to see if it needs to exit.
  * Catch InstallBucketConflicts exception

Changes in 0.62.13:
  o Repository Server changes
    * The Schema creation SQL statements have been rewritten in a more
      standardized form. Some indexes have been redefined and a number
      of views have made their way into the default repository schema.
    * The new call troveNamesOnServer can be used now by the netclient
      code for a much faster retrieval of all trove names available on
      all labels on a given server. Server and client protocol numbers
      have changed.
    * The getTroveList() server side function got a rework that should
      result in about a 50% execution time speedup on most queries.
    * The Metadata SQL query has been reworked to join tables in a
      much better order, speeding up the getMetadata call on a
      repository with many versions much faster.

  o Client changes
    * Conary now compresses XML-RPC requests before sending them to
      the repository server.  In order to use compression, the remote
      server must be running Conary 0.62.13 or later.  If the server
      is running an older version, the client will fall back to
      sending uncompressed requests.
    * The database conversion in 0.62.12 did not correct all
      out-of-order file streams.  A new conversion function is in
      0.62.13 that will examine every file stream and ensure that it
      is stored correctly in the database.
    * Versions from the contrib.rpath.com repository are automatically
      rewritten to point to contrib.rpath.org.  NOTE: if you have a
      label from the contrib.rpath.com repository in your
      InstallLabelPath (such as contrib.rpath.com@rpl:devel), you will
      need to modify it to point to contrib.rpath.org.
    * Install bucket handling now works for collections which were not
      fully installed.
    * A bug where database was left locked on exception during install
      when the download thread was still executing has been fixed.
    * The conaryclient code has been split into pieces.
    * Switched rollbacks to local@local:ROLLBACK
    * The main thread no longer blocks forever when the download
      thread fails.
    * Matching referenced troves in collections is no longer dependent
      on sort order of internal dictionaries.

  o Common Repository and Client changes
    * When a changeset is applied to the local system or committed to
      a networked repository, the fileIds are recomputed from the file
      objects and verified.  This prevents corrupted or miscomputed
      changesets from being committed to the repository or applied to
      the local system.

  o Building/Branching changes
    * Many changes have been made to cloning, including sideways
      cloning (creating a clone at the same branch depth as the clone
      source), better cloning with multiple flavors, separate cloning
      of source and binaries, resilience against duplicate troves,
      proper use of existing fileIds during clones, simultaneous
      cloning of multiple troves, and better clonedFrom tracking.
    * The default optflags for x86 changed to remove -mcpu, as it is
      deprecated in gcc.

Changes in 0.62.12:
  * Conary will no longer create a "rootroot" group while installing
    users whose primary group is "root".  It will now call the
    appropriate tag handler for user/group modifications if the tag
    handler is installed.
  * EnforceConfigLogBuildRequirements no longer suggests recursive
    build requirements for packages in which the configure script
    checks to see if the package is already installed.
  * Installing new version of pinned troves leaves the pinned trove in
    place if the two troves have compatible install buckets
  * By default, when you shadow a binary trove, its source is shadowed with it.
  * Instead of a --sources option, cvc shadow and cvc branch now take
    --source-only and --binary-only options that allow you to control whether
    sources or binaries are shadowed.
  * Branch and shadow commands now take an unlimited number of troves
    to branch/shadow.
  * Files sharing versions but with different contents (thanks to flavors)
    got lost when switching from one flavor of a trove to another
  * troves can now be specified for rq, q, and update as <labelpart>/<version>,
    e.g., foo=:rpl1/1.0, or foo=contrib.rpath.com@/2.3-1-2
  * version.hasParent() handles more cases of shadows of shadows correctly.
  * cooking troves into the repository with --flavor <newflavor> now modifies
    the flavor before the recipe is even loaded, not when the recipe's setup
    function is called.
  * add a check to ensure RPATHs in cooked packages do not have %(destdir)s
    or /tmp or /var/tmp in them.
  * EnforceSonameBuildRequirements has been temporarily changed to produce
    warnings instead of errors.
  * Dependncies and flavors didn't order things properly in their frozen forms
  * StreamCollections are now properly ordered

Changes in 0.62.11:
  * InstallBucket policy now allows using macros in component names.
  * The --resume option now works correctly when conary has
    automatically discovered a non-standard path for the main build
    directory.
  * A soname dependency is again generated for libraries outside of
    library directories, but the pathname is now included in the
    dependency.  Within a package, all matching dependencies are
    modified to include the path.  This is useful for cases where
    an application packages private versions of libraries -- the
    dependencies still need to be there so that inter-component
    requirements are honored, but they must not perturb the rest
    of the system.
  * Recursive pinning now behaves itself
  * Switch group recipe syntax to use r.add() instead of r.addTrove,
    r.remove() instead of r.removeTrove(), and add a
    r.setDefaultGroup() command to set the default group.

Changes in 0.62.10:
  * EnforceSonameBuildRequirements enhanced to handle correctly cases
    where more than one trove can resolve a single soname dependency.
  * EnforceConfigLogBuildRequirements now can take exceptions, which
    can be specified either as a filename (such as /usr/bin/bison or
    %(bindir)s/bison) or as a required trove (such as bison:runtime).
  * The trove.Trove initializer no longer allows for a trove to be created
    with a name that has more than one ":" character in it.
  * EnforceSonameBuildRequirements now can take exceptions, which are
    specified as a required trove (such as libfoo:devel) to avoid adding
    to the list of requirements.
  * EnforceSonameBuildRequirements now produces errors for missing build
    requirements, and EnforceConfigLogBuildRequirements now demonstrates
    very few false positives, and so has been updated to warning instead
    of info.
  * Added a check to warn when a trove is installed multiple times from
    the same branch with incompatible install buckets (--no-conflict-check
    overrides this check)
  * Redirects can now redirect to nothing, which allows components to
    disappear gracefully on a redirection
  * A soname dependency is now provided only if the library is in a
    default library directory, or in a directory explicitly added with a
    SharedLibrary(subtrees='/path/to/dir/') call.

Changes in 0.62.9:
  * EnforceConfigLogBuildRequirements policy added.  It looks through
    all config.log files anywhere under the build directory for programs
    that configure has found, and ensures that the transitive closure
    of the build requirements contains each file listed.  (That is, if
    the file /usr/bin/perl has been found, and intltool:runtime is in
    the buildRequires list, and intltool:runtime requires perl, then the
    requirement is satisfied.)  This policy currently produces some false
    positives; the "greylist" that tries to remove false positives needs
    to be expanded.
  * The repository server now uses a repository instance specific key
    cache.  This fixes KeyNotFound errors seen when running multiple
    repositories on one server.

Changes in 0.62.8:
  * The bug, introduced in 0.62.7, that caused Conary to stop short of
    recursing to the innermost troves when handling erasures has been fixed.
  * EnforceSonameBuildRequirements enhanced to use the system database to
    find the right missing build requirements.
  * Make users and groups in a repository such that they may not differ only
    in case, i.e. if user foo exists, user Foo cannot be created.
  * files in /usr/%(lib)s/python/.* are no longer automatically given an
    architecture flavor - if there are architecture-specific files in those
    dirs, they should result in an arch-specific flavor through normal
    means.
  * By default, no OpenPGP signatures will be added to troves when
    doing commits unless a fingerprint is explicitly set in conaryrc.
    Previously, if a keyring existed, the first key found would be used.

Changes in 0.62.7:
  * Some unneeded parts of the sql query in _getTroveList have been removed,
    improving performance.
  * The performance of the default (and most used) case of the
    getAllTroveLeaves has been increased up by using a specialized
    query.
  * Exception handling in the repository when revoked or expired keys
    are used has been corrected.
  * Signature checking now correctly checks the timestamp of the signature
    against the expiration time (if any) of the key that signed it.  If
    the signature timestamp is later than the expiration timestamp,
    the signature is rejected.
  * Pass 'Database is locked' repository errors to the client as a
    RepositoryLocked exception notifying user that the server is busy.
  * The 'yuck' script is no longer installed.
  * ComponentRequires now makes :runtime, :lib, :devellib, and :devel
    components all require their matching :config component if the
    :config component exists.  The :config component is not automatically
    created, but when it exists, it's always going to be because it
    is required by multiple other components.

Changes in 0.62.6:
  * mergeCollections() didn't always handle referenced troves changing
    byDefault status
  * Various cleanups and simplifications have been made to the trove
    removal determination

Changes in 0.62.5:
  * Allow selection of individual troves from change set files via --from-file
  * Recursive queries on local database could get upset by a missing trove
  * Underlying dependency code returns version and flavor for troves with
    broken dependencies
  * Underlying dependency code returns information on what removed trove
    caused a broken dependency
  * Removed --no-deps-recurse option
  * Greatly simplify dependency resolution logic
  * The version portion of a Release (version-sourceCount-buildCount)
    is no longer required to begin with a digit.
  * The Release parsing code has been cleaned up to use consistent
    naming, API documentation, and parse error messages
  * An unhandled exception when signing a trove twice with the same key
    has been fixed.
  * Old (now invalid) changesets are now removed from the changeset
    cache when a digital signature is added to a trove.
  * A package is now counted as empty if it contains only files automatically
    found by the AutoDoc policy.
  * CPackageRecipe now requires elfutils:runtime for eu-strip; this is
    needed for the existing debugedit:runtime requirement to do useful
    work.
  * Removed DistroPackageRecipe and moved its buildRequires list to
    PackageRecipe.  Use clearBuildReqs() to remove any of the base
    requirements for a package.
  * Install buckets are respected during dependency resolution
  * Updated the troveNames() call to a faster query, which should bring
    the run time of the "conary rq" back to a more reasonable limit
  * Race conditions and robustness problems have been fixed in
    the changeset cache.

Changes in 0.62.4:
  * Many places where lots of individual db calls were done to collect
    file objects have been collapsed into batched calls (5-10% speedup
    on some operations)
  * Fixed PGP key submission to not use a hidden form element.
  * Changed PGP key submission to use an xmlrpc call instead of
    modifying the database directly.
  * Added methods to change PGP key/user associations, and thereby
    disable a key.
  * Added an index to dependency resolution for a massive improvement
    on local system dependency performance on large updates.
  * Added the ability to get troves without file lists from the local
    database and use that when getting troves through the changeset
    trove source.
  * Previously, dependency resolution could cause duplicate
    trovesource entries.  This no longer occurs.
  * :lib and :devellib automatically have lib=%(lib)s install buckets.
  * A user management bug in the repository has been fixed.
    Previously, if you deleted a group followed by the user with the
    same name of the group, an unhandled exception occurred.
  * Looking up changeset cache entries in the cache database no longer
    uses exception handling to determine when database entries are
    invalid or stale.
  * The EnforceSonameBuildRequirements policy now recognizes :devellib
    as well as :devel components in buildRequires.

Changes in 0.62.3:
  * Don't link troves to groups when the branch has changed
  * Link new troves to collections (and new collections to old troves) when
    a trove isn't installed but a suitable replacement (meaning on the same
    branch) is available
  * Installing changesets w/ not by default from files broke
  * Fix a bug in the kid template that prevented permissions (ACLs) from being
    deleted from a repository.

Changes in 0.62.2:
  * Further reworkings of update code to be fully based on job sets. The
    absolute flag now defines whether a trove is newly installed or if
    it should be an update from an existing trove (when possible). Network
    changesets and changesets from files are treated almost identically now.
  * Swapped lock terminology for pin
  * Changed table names in database schema to better match the repository
    schema

Changes in 0.62.1:
  * UtilizeGroup fixed
  * conary updateall fixed
  * Disable SHA-1 integrity checks when trove changesets don't include
    files in various places
  * conary now prevents you from cooking empty groups

Changes in 0.62.0:
  * Initial OpenPGP (RFC 2440) based signature support has been
    added. Conary reads public keys from ~/.gnupg/pubring.gpg and
    /etc/conary/pubring.pgp.  Conary reads private keys from
    ~/.gnupg/secring.pgp.  Setting the "signatureKey" configuration
    variable to a key ID will select which key to use from the
    keyring. If signatureKey is not set, and there is a valid private
    keyring, the first key on the keyring will automatically be used
    to sign changesets when committing them to the repository.
    "cvc sign" adds a signature to a trove that already exists in the
    repository.
  * Change set generation on the command line is more flexible. It can generate
    erasure changesets as well as relative to nothing changesets
  * When creating multiple groups from the same recipe using newGroup(),
    Conary now searches all subgroups when resolving dependencies within
    a parent group
  * Conary no longer resolves dependencies for troves with byDefault=False
    (such as :test and :debuginfo).  Conary will now resolve dependencies in
    those troves only if you set checkOnlyByDefaultDeps=False.  When creating
    subgroups using newGroup(), pass the checkOnlyByDefaultDeps flag as an
    argument to the newGroup() function.
  * excludeTroves now applies to troves which have been added to
    already installed collections

Changes in 0.61.12:
  * You can now search for troves by <trove>=<host>@
  * A bug when cooking groups with depCheck = True (introduced in 0.61.10)
    has been fixed.
  * A new r.ByDefault policy controls how components are included in their
    enclosing packages; the default is True except for :test and :debuginfo
    components that default to False.
  * Cloning across repositories works
  * A bug in 'conary update --info' output was fixed

Changes in 0.61.11:
  * A bug that caused a database deadlock when removing entries from the
    changeset cache in the repository server has been fixed.
  * Added RegularExpressionList in conarycfg
  * Added lockTroves configuration option for autolock
  * Recurisvely included troves could be removed incorrectly when those
    troves were already present

Changes in 0.61.10:
  * The conary update command now takes a --sync parameter, documented in
    'man conary'
  * Groups now allow you to create a reference to another cooked trove,
    and use that reference to add troves that are contained in that trove.
    For example, if you want to create a group-python based on the troves in
    an already cooked group-dist, you add a reference to the group-dist in
    group-python, and pass the group-dist reference in when you call
    addTroves.
  * Work has begun towards generalizing the concept of a trove source.
    A class SimpleTroveSource has been added that, when subclassed and given
    access to the troves, will allow you to call findTroves to search that
    source.  The same code is used in update code to unify updating from
    the repository and from changesets, and it is used to provide the search
    capabilities for the local database.
  * Conary now allows all files, not just regular files, to have
    dependencies.  This is necessary for user/group dependencies for
    non-regular files to work.  Packages built with 0.61.10 or later
    that have non-regular files with non-root user or group will not
    be readable by Conary versions 0.61.9 or earlier.
  * Shadowing now preserves the byDefault flag, and handles reshadowing
    collections gracefully now
  * Update preprocessing now works on absolute changesets instead of
    relative ones, providing massive cleanups. Code uses sets of jobs
    instead of changesets for job representation, allowing still more
    cleanups. Many bugs seem to have gone away.

Changes in 0.61.9:
  * Fix a bug added in 0.61.8 that breaks tag handlers

Changes in 0.61.8:
  * Fix a bug introduced in 0.61.7 that occurred when, in the repository,
    either the Users table or Groups table was empty when creating a new group.
  * Add --buildreqs, --flavors options to q and rq.
  * Primary troves should not have their trove change sets overridden by
    items recursively included (and fixed a pile of things this broke).
  * Locally stored change sets can't always get access to pristine files
    from the local filesystem; when it can't, make sure file sha1 checking
    doesn't get upset.
  * Unchanged troves in updated groups could be erased by items in the
    same group on a different branch.
  * The "conary q[uery]" command accepts a --diff option.  When --diff
    is used, the difference between installed and pristine troves is
    displayed.
  * An additional progress callback has been added to show when database
    transactions are committed

Changes in 0.61.7:
  * Several bugs related to updating two troves with the same name have been
    fixed - including branch affinity, flavor affinity, correct handling of
    already updated troves, and correct handling of empty flavors.
  * "conary emerge" as root (or as a user than can apply the changeset
    produced by the build) did not install anything but the toplevel
    package.  This bug has been fixed.
  * No longer hide descriptive TroveNotFound errors behind a generic
    NoNewTroves wrapper.
  * Group recipes can now request that dependencies be resolved and
    added to the group at cook time.  To automatically add required
    troves to a group add "autoResolve = True" to the recipe class.
    Optionally "autoResolveLabelPath" can be set to a list of labels
    to use during dependency resolution.
  * Locally stored rollbacks couldn't handle files changing types. As
    part of the fix, the generic file diff code is now used when creating
    changesets instead of having a special-case wrapper around it
    (fileChangeSet()).
  * The commitaction script and the changemail module did not necessarily
    show the full trailing version for branches and shadows.  (For example,
    /conary.rpath.com@rpl:devel/4.1.25-18/db41/19 showed up as "19"
    instead of "4.1.25-19".)
  * Add a --deps option for conary q.  Make that and conary rq --deps
    recurse over collections.
  * Warn about missing buildRequires entries both for soname dependencies
    and for TagSpecs applied via tag description files.
  * A bug in updating groups that switch the byDefault setting of troves
    has been fixed.
  * Add an updateThreshold config option to control the number of troves to
    include in a download.
  * Ordering didn't work for old packages depending on anything, or for
    dependencies whose provider moved between components.
  * The r.Ownership(), r.UtilizeUser(), and r.UtilizeGroup() now generate
    appropriate dependencies on info-* packages.
  * Updating packages and components installed multiple times could cause
    a component to be removed multiple times (which resulted in a traceback).
  * Fixed a bug that occurred when groups tied to a user were deleted
    without deleting the associated user, then subsequently adding a user
    with the same name.

Changes in 0.61.6:
  * InitialContents turns off EtcConfig, since a file cannot be both
    a config file and an InitialContents file.
  * Reworked repository change sets to directly reference files from the
    contents store.
  * The User() command now takes an optional supplemental= option,
    which provides a list of supplemental groups to which to add
    the user.  (SupplementalGroup() is for groups not associated
    with a user.)
  * The showcs command can now handle components that are referenced
    but not included in a changeset.
  * InfoUserRecipe and InfoGroupRecipe can now be built with buildlogging
    turned on.
  * Conary's internal handling for dyanamically finding new IDs for
    users and groups has been fixed.
  * "conary updateall" now accepts the --test flag.
  * Various fixes were made to the CIL dependency detection code.

Changes in 0.61.5:
  * Added basic clone capability (which only works cloning to parents
    branches and shadows, and on a single host).
  * Now handles degenerate case of packaging unreadable files.
  * A bug that caused conary to ask for the wrong fileId when constructing
    a changeset from multiple repositores has been fixed.
  * Conary now can add users and groups automatically at install time.  If
    there is no taghandler to add a user or a group, conary will add it
    internally as a bootstrapping measure; if there is a taghandler,
    conary will call that instead.  In order to ease transition, Conary
    does not yet create the dependencies on the info- packages; a future
    version of Conary will add those dependencies after the system user
    info- packages have been created.
  * rpm2cpio now handles rpm archives that use bzip2 to compress the
    cpio payload
  * Conary now creates dependencies (provides and requires) for CIL
    files, if mono's monodis is installed on the system or being built
    in the current package.
  * Troves moving between troves could cause conary to attempt double
    erasures
  * The networked repository handles cases where contents are not
    found in the contents store.  The exception is passed back to
    the client.
  * The networked repository handles cases where a file stream is not
    found when the client asks for file contents.  The exception is
    passwd back to the client.
  * An error that caused getPackageBranchPathIds() to return the
    oldest fileIds instead of the youngest fileIds has been corrected.
  * Reworked finding old versions of troves to avoid a single trove
    being removed multiple times

Changes in 0.61.4:
  * %(datadir)s/.../lib/ files will no longer show up in :lib - presumption
    being that anything under %(datadir)s really is arch independenct
  * Creating branches and shadows had a command line parsing bug
  * "cvc newpkg" takes --dir and now complains for unexpected arguments
    (which is used to just ignore)
  * when using flavor affinity for installed troves, merge subarchitecture
    flags
  * group handling didn't always preserve troves which were needed by a
    newly installed trove properly

Changes in 0.61.3:
  * Corrected a bug that snuck in 0.61.2 that caused a temporary SQL table
    to not be temporary, which makes multiple httpd processes fail with
    'database schema changed' errors.

Changes in 0.61.2:
  * Fix a bunch of typos in the authentication checking server side
  * Add permission editing capabilities to the server component and hooks
    in the netclient
  * Overhaul of ACL system so that uniqueness constraints on Troves and
    Labels can be enforced: we now use a special Trove and Label "0 | ALL"
    instead of Null
  * Dependency resolution enforces label ACLs.
  * Module arguments to commitaction are parsed according to shell
    quoting rules.
  * The changemail commitaction module now takes an optional '--from'
    argument.
  * added clearBuildReqs() - will clear all or some of superclass buildreqs
    when cooking.
  * The pickled version of Dependency objects changed, therefore the
    schema version of the changeset cache has been incremented.
  * When Configure() detects a failure and input or output is not a
    tty, all config.log files will be included in the output in order
    to ease debugging from captured log files.
  * Part of the infrastructure for adding users and groups has been added:
    it is possible to create info-<name>:{user,group} packages via
    UserInfoRecipe and GroupInfoRecipe classes.  The User(), Group(),
    and SupplementalGroup() policies are deprecated; those lines should
    move to their own recipes intact (the syntax remains the same).
    The install-time code does not yet install info-* packages first in
    their own transaction; when it does, the Ownership(), UtilizeUser(),
    and UtilizeGroup() policies will create dependencies on the
    appropriate info-* packages.
  * The networked repository server and client code has been changed
    to use the 'deflate' Content-encoding type instead of 'zlib',
    which makes the code RFC 2616 (HTTP 1.1) compliant.
  * A new function called hasUnresolvedSymbols() has been added to the
    elf module.  This could be useful for a contributor to implement a
    policy that checks to make sure that shared libraries do not have
    unresolved symbols.  Additional code could be written to check
    binaries too.
  * cvc checkout, update, and commit now show progress when communicating
    with the repository server
  * Progress is now displayed while downloading file contents from a
    repository (such as when assembling a changeset that is distributed
    across multiple repositories)

Changes in 0.61.1:
  * Cleaned up error message which results from Conary not being able to
    determine which trove to remove when a new one is installed
  * Dependency object use slots
  * Hash values for DependencySet, Version, and Branch objects are cached
  * UIDs and GIDs that cannot be mapped to symbolic names no
    longer cause the buildpackage code to traceback.  The ownerships
    from the filesystem were never used anyway, so it's safe to assume
    that all files are owned by root:root
  * Implemented proper updateall
  * Files in troves are downloadable from the repository browser.
  * Troves in the repository browser are separated by first letter
    instead of showing all troves in one page.

Changes in 0.61.0:
  * New functionality for maintaining user groups: renaming and updating
    members
  * Added repository interfaces for deleting users and groups
  * Added a repository iterator function to list the members of a group
  * The web interface to the Conary repository now has a repository
    contents browser, accessible either from the main page (if you are
    logged into the web interface), or from the /browse url. Example:
        http://conary.example.com/conary/browse
  * A bug preventing all access to the web interface if an anonymous
    user existed has been fixed.
  * "Large" updates are split into multiple pieces which are downloaded
     and installed independently of one another
  * Trove updates are tracked through collections
  * Group handling completely rewritten to function as a three way merge
    instead of a set of heuristics
  * Trove removal handles references troves which are referenced by multiple
    collections
  * Rollback format unified for local and nonlocal rollbacks
  * Dependency ordering forces collections to be installed after all of their
    referenced troves (allowing simple restarts)
  * Database migration removes stale versions
  * --replace-files marks the replaced versions of the files as no longer
    present
  * Troves store information about Install Buckets - not used yet.
    By specifying a component's install bin, which is a set of key-value
    pairs, you can describe whether two versions of a component are
    installable side-by-side.  If two versions of the component share the
    same keys for their install bins, but at least one different value, then
    the components are installable side-by-side.
  * Troves store information about troves loaded when building a recipe
  * Build Requirements are stored with the trove
  * Add isCollection() to TroveInfo
  * Changesets download while instals are going on
  * StreamSet.twm() respects ignoreUnknown now
  * Rollbacks of locally cooked and emerged troves works

Changes in 0.60.12:
  * Previously, if you ran "conary update foo", and foo requires a new
    version of bar, but updating to the new version of bar would break
    existing dependencies of other troves on the system, a very
    unuseful "Troves being removed create unresolved dependencies"
    message would be printed.  Conary now says that "Additional troves
    are needed" instead.  If --resolve is used, it will report the
    troves that have been added before displaying the dependency
    failures caused by erase.
  * Symlinks no longer confuse AutoDoc policy.
  * Autosource files which have changed confused cvc update
  * allow a \ at the end of a line in config files to do line continuations
  * several bugs in the multitag handler have been fixed

Changes in 0.60.11:
  * The '-f' flag was added to the arguments to gzip when
    recompressing compressed files
  * Added progress callbacks for uploading the changeset when cooking
  * Improved automatic mainDir detection for some corner cases.
  * Put development docs back in :devel component (they were
    inadvertantly removed from it by a previous fix).

Changes in 0.60.10:
  * BadFilenames policy absolutely prohibits filenames with newlines
    in them, no exceptions allowed.  Other similarly bad filenames may
    later be forbidden by this policy.
  * UTF8Filenames moved to packagepolicy, where it belongs, and it now
    raises an error instead of printing a warning.
  * Conary now enforces the rule that tag names must have no whitespace
    and must be all alphanumeric characters, -, or _.
  * Conary can now run a single instance of a single tag handler to
    process multiple tags.  The tag description files for each tag
    must point to the same tag handler, and must each specify the
    multitag datasource.  The data is passed to the tag handler on
    standard input using the protocol "tag list for file1\nfile1\n..."
  * Fixed ftp server busy detection when fetching files via URL.

Changes in 0.60.9:
  * The changemail script is replaced by a generic commitaction script
    that loads modules, and a changemail.py module is supplied.  There is
    a backward-compatible changemail script which calls commitaction
    with the changemail.py module.  --email and --*user options now are
    changemail module options, so the commitAction should be specified
    something like this:
    commitAction /.../conary/commitaction --repmap ... --module "/.../conary/changemail --user %(user)s --email foo@example.com --email bar@example.com"
    You can add your own modules and run them all from the same commitaction
    using multiple --module arguments to the commitaction script.
  * Conary can now almost always guess the correct name for the mainDir
    when it is not %(name)s-%(version)s, if the first addArchive()
    instance creates exactly one top-level subdirectory and no other
    top-level files of any sort, in which case it will use that name as
    the mainDir.

Changes in 0.60.8:
  * The changemail script is now actually packaged, in
    /usr/lib{,64}/python2.4/site-packages/conary/changemail
  * Build requirements for superclasses are automatically added to
    subclasses.
  * Build requirements now look at all labels in a version to see if they
    satisfy a build requirement.
  * The NormalizeManPages policy now automatically converts man pages
    encoded in iso-8859-1 to man pages encoded in utf-8.  Additionally,
    it runs faster and no longer calls sed.

Changes in 0.60.7:
  * The changemail script is now distributed with conary, and is called
    with a different calling convention; instead of being called once
    per trove with trove-specific command line options, it is called
    once per commit (of however many troves) and creates more readable
    summary email messages.  Remove --trove, --version, and --flavor
    arguments from your changemail invocations.  Added --user argument
    to changemail; specify in .cnr files as "--user %(user)s".  Or, to
    only print users for source or binary commits, use "--sourceuser
    %(user)s" or "--binaryuser %(user)s", respectively.
  * The cvc rdiff command now recognizes creating a shadow as such.
  * Build requirement tracking is now half-enabled; conary is now able
    to read "buildReqs" tags, but will not yet generate them.
  * Files in /tmp and /var/tmp, and all cvs temporary files, will no
    longer be packaged by default,
  * The addArchive(), addSource(), and addPatch() actions can now fetch
    via HTTPS as well as HTTP and FTP.
  * The repository now handles creating a changeset between two troves
    that both contain a version of a file that is stored on a different
    repository

Changes in 0.60.6:
  * Erasing emerged troves works properly
  * Calling Doc() no longer disables the AutoDoc() policy.
  * A more reliable method is used for finding the port of an
    Apache connection

Changes in 0.60.5:
  * 'conary emerge' works again
  * Distributed group changesets failed when remote troves disappeared
    from the group
  * build logs are now tagged with 'buildlog' tag
  * Conary now handles cases when a directory becomes a symlink when
    applying a changeset.  An error message is displayed which tells the
    user how to apply the update.

Changes in 0.60.4:
  * An error in the automatic database conversion of 0.60.2 systems
    has been corrected.

Changes in 0.60.3:
  * Reimplemented LargeStreamSet in C
  * Added StreamCollection
  * Policies now announce their names in their information, warning,
    debug, and error messages, making it easier to determine how to
    resolve problems.
  * The database conversion for to 0.60.2 didn't work well; a proper
    conversion is now in place

Changes in 0.60.2:
  * Added InitialContent flag
  * Fixed bug which caused servers to leak file descriptors when the sqldb
    was replaced
  * "repquery --deps" output fixed (broken in 0.60.1)
  * Added AutoDoc policy which finds common documentation files and puts
    them in %(thisdocdir)s automatically.
    AutoDoc is disabled by calling
    Doc without calling AutoDoc, which means that existing recipes that
    call Doc will not show changes.
  * getPackageBranchPathIds() now returns version and fileId as well,
    so that the IdGen class can determine if an older version number
    should be assigned to files.  getPackageBranchPathIds() is now the
    primary mechanism for populating the pathId dictionary.
  * The local label methods of the version object have been
    refactored. isLocal() is now onLocalLabel(), isEmerge() is now
    onEmergeLabel(), etc. isOnLocalHost() has been added as a method
    to easily determine if a version only exists in the database
  * Moved logic for explicitly creating a changeset from cscmd.py to the
    ConaryClient object
  * Added the (unused) ability to lock and unlock troves. Ignore this for now.
  * "query --info" behaves much more like "repquery --info" now
  * isSourceVersion() method has been to the Version object
  * most of the remaining erroneous references to "Package" have been
    changed to "Trove" throughout the code.  This includes method
    names such as getPrimaryPackageList() -> getPrimaryTroveList().  Some
    more commonly used methods were left as deprecated thunking methods
  * dependency resolution couldn't resolve a requirement w/o flags against
    a provides w/ flags

Changes in 0.60.1:
  * Support for legacy clients (protocol version 29) has been removed from
    the server
  * The server raises an server-side exception if any client with
    protocol less than 32
  * Updated the URL provided in a server-side client version mismatch
    exception
  * Server-side dependency suggestions return more choices, leaving it
    to the client to sort it all out
  * Client uses timestamps to determine which troves to install when their
    flavors score equally
  * Fixed build-side bug handling meta characters ([,*,etc) in file names
  * "cvc newpkg" now accepts pkgname=label syntax
  * files.contentsChanged() function updated to work with StreamSets
  * Basic local changeset creation, retargeting, and commits work
  * Permissions weren't merged for operations run as non-root users
  * The structure of the repository web interface has been redesigned
    and some authentication UI bugs have been fixed.
  * The repository web interface now requires the conary-web-common package
    to be installed.
  * Committing troves to the repository no longer recompresses non-config
    files
  * Timestamps are set on the server at commit time; the timestamps the
    client assigned is not used (this is to protect against clients with
    a bad idea of time; servers should be consistent, even if they're
    wrong, and as long as time doesn't go backwards on that server all is
    good)
  * Reworked troves to be representable as streams and implement *basic*
    signature capability
  * Local cook versions are now more sensible.

Changes in 0.60.0:
  * Changed changesets to compress individual files instead of the combined
    stream.
  * Cleaned up file content objects to no longer track file sizes.
  * Switched away from TupleStream to StreamSet both for better performance
    and for improved flexibility in the format (at the price of larger
    frozen streams).
  * Troves explicitly provide their own names.
  * Troves can now provide "capability flags", and trove requirements
    can now include references to the capability flags.
    r.ComponentProvides(('ASDF', 'FDSA')) will cause all components built
    from the current recipe to provide the 'ASDF' and 'FDSA' capability
    flags, and r.Requires('/path/to/file', 'foo:runtime(ASDF FDSA)')
    will make /path/to/file require the foo:runtime component built
    with the ASDF and FDSA capability flags.
  * Dependency components can contain : characters now.

Changes in 0.50.14:
  * Dependency checking now returns reordering information (which isn't
    used yet)
  * Allow groups to include other groups defined in the same recipe (but
    explicitly disallow cycles in groups)
  * Fixed bug in building multiple groups with a single recipe when some
    of the groups already exist, but others don't

Changes in 0.50.13:
  * Added automatic :data component for /usr/share, to which you should
    add any platform-independent files that are needed by :lib components
    but not in a libdir-derived path.  These might include configuration
    files and supporting data files needed by both library and runtime
    programs.
  * Added automatic intra-package inter-component dependencies; now within
    a single package, the :devel component will automatically require the
    :lib component if both components exist.  These dependency sets can be
    modified with the ComponentRequires policy.
  * The build/buildpackage.py file has variable and function names changed
    to better match our terminology for packages and components.
  * Change flavor specified in the conaryrc to a flavor path -- accept the
    flavor config parameter multiple times to create a flavor path
  * Added a "filewrap" argument to r.Run() that inserts an LD_PRELOAD
    wrapper that overrides some library funtions to look in %(destdir)s
    first before looking in the filesystem.  This is subject to change
    as we experiment with it!

Changes in 0.50.12:
  * Implemented --quiet for conary update changeset commands, and cvc cook.
    Also implemented the 'quiet' configuration value. This option suppresses
    progress indicators.
  * Split loadRecipe into loadInstalled and loadSuperClass, depending on the
    purpose of the recipe loading.  loadInstalled will examine the local
    system to look for a matching installed trove, and load that version,
    while loadSuperClass will not.
  * Logs of builds are now stored in cooked changesets in the :debuginfo
    component -- generally in
    /usr/src/debug/buildlogs/<name>-<version>-log.bz2, controlled by
    macros.buildlogpath
  * Added lib/logger.py
  * Fixed conarybugz.py to work with Conary's new site-packages location
  * Cleaned up yuck, rpm2cpio, and rpm2ccs scripts to use new "import conary"
    mechanism for finding conary.
  * Check sha1s for all files written into the repository or file system
  * conary scs --deps works again

Changes in 0.50.11:
  * Reworked file addition to local database a bit for better performance
  * Fixed sorting for --info
  * Don't make --info installs require a writeable database
  * Added an exception to group updating, restricting removal of existing
    troves to match the group's contents to troves on the same branch
  * Groups which had the same trove added (via a referenced trove) and
    removed (from the primary trove) got confused
  * conary showcs now takes trove version
  * conary showcs will display erased troves in changesets, and erased troves
    that are referenced but not within the changeset
  * conary changeset now support trove=<version>-- to create a changeset that
    erases the trove
  * Cache user id to name mapping
  * Improved the progress indicators for preparingUpdate and
    creatingDatabaseTransaction
  * Implemented progress indicator on source downloads
  * Fixed bug in update process which caused files to be incorrectly skipped

Changes in 0.50.10:
  * Added callback for creating database transaction, so that it does
    not look like we spend an inordinate amount of time executing tag
    pre scripts.
  * Added findtrove.py to the Makefile so that it is included in
    the distributed version of conary.
  * Added distcheck rule to Makefile to try and avoid missing files in the
    future

Changes in 0.50.9:
  * reimplemented StreamSet in C
  * moved findTroves out to findtrove.py, reworked it to be more modular
  * getSourceVersion now correctly handles branched binaries by looking
    up the branch to find the source component.
  * reimplemented StringStream in C
  * fixed bugs in --info

Changes in 0.50.8:
  * sort update --info alphabetically, display old versions, and display
    a letter summarizing the type of change
  * NormalizeInterpreterPaths() policy now looks in the package currently
    being built, as well as on the installed system, to determine how to
    resolve #!/usr/bin/env scripts.
  * groupName argument to addTrove() can now be a list of group names as
    well as a single group name.
  * --no-recurse works on the erase path
  * fix to walkTroveSet (which was horribly broken)
  * enable (optional) dependency checking when building groups
  * 'cvc cook' error output when there are unresolved build
    requirements is more user friendly
  * filesystem conflicts are handled properly when applying a rollback
  * updating a package to a version that comes from a different
    repository when that package had an uninstalled component works
    now.
  * conary now resides in /usr/$LIB/python$PYVERSION/site-packages/conary/
  * calling r.Replace on a non-regular file results in a warning instead
    of an unhandled exception
  * implemented basic callbacks for update, erase, and changesets

Changes in 0.50.7:
  * Added the XInetdService action to avoid having to include
    /etc/xinetd.d/ files separately, and to make xinetd.d files
    be consistent, making recipe-provided changes less likely to
    conflict with local configuration changes.
  * groups are no longer allowed to contain redirects
  * added setLabelPath to group recipe
  * Allow r.Provides("soname: libfoo.so(FLAGS)", "/some/file") (added
    the "(FLAGS)" part).
  * don't allow spaces and commas in revisions

Changes in 0.50.6:
  * conaryclient.updateChangeSet should have recursed by default
  * Metadata retrieval now works along distributed branches and shadows.
  * reworked troves being added to database to handle missing parts
    of packages and groups properly (and make things faster and more
    elegant)
  * merged update and erase code paths in conaryclient
  * update and erase now take +,- modifiers on trove names
  * added --info to see what an update or erase command will do
  * a single group recipe can now build multiple groups

Changes in 0.50.5:
  * Streams return their value through __call__ instead of value()
  * Reimplemented ShortStream and IntStream in C
  * conary config now takes --show-passwords option, and does not pretty
    print config file values when not printing to screen.  This means that
    conary config > <file> will result in a valid configuration file.
  * Updating groups didn't work when the group referenced troves as new
    which were already installed on the system
  * r.ComponentSpec('somecomponent', '.*') will no longer override the
    file specifications for packaging :debuginfo and :test components.
  * loadRecipe now takes a troveSpec as its first parameter, and uses that
    troveSpec to find the trove on the local system that matches the source
    component that is being loaded.  loadRecipe also automatically searches
    the labels that are parents of the current recipe, so if you shadow a
    recipe, any loadRecipe lines contained in that recipe should still do
    what you want.
  * merge didn't handle files converging
  * merge doesn't need to deal with autosource files
  * diffs between groups failed when members disappeared

Changes in 0.50.4:
  * Most rollback information is stored as a reference to a repository
    instead of storing full rollback data on the local system. The
    localRollbacks flag in conaryrc allows the old behavior to remain.
  * The CONARY state after a merge operation on a shadow now has the
    correct fileId for files that are not different than the parent
    version.
  * Added /usr/lib/conary/conarybugz.py to make it easy to automatically
    populate bugzilla databases from repositories.
  * Sped up Strip, NormalizeInitscriptLocation, NormalizePamConfig,
    TagDescription, and TagHandler policies by limiting them to
    only appropriate directories.
  * Fixed :debuginfo to work with binaries built from more than one
    source file, and made it less aggressive by only stripping debug
    information out to the :debuginfo files, which both makes stack
    traces better without :debuginfo installed and makes libraries
    stripped for :debuginfo more likely to work.
  * When existing fileId's had no streams but the streams are provided
    by a later commit, those streams weren't always merged properly if
    there were multiple files for that fileId
  * conary config output masks user/password info in repository maps
  * the config option useDir has been changed to useDirs, and archDir has been
    changed to archDirs, to allow for tiered use/arch flag definitions, and
    the tweaking of use and arch flag settings.  By default, useDirs and
    archDirs look in /etc/conary/<dir>, followed by /etc/conary/distro/<dir>,
    follwed by ~/.conary/<dir>, where dir is use or arch, depending on the
    context.
  * Arch files can now contain arbitrary macro definitions, and in the future
    will contain values for macros like %(lib)s, which is lib64
    on some platforms.
  * when using --keep-existing, the install label path and install flavor
    are used to determine which version to install instead of using affinity
    to install something close to what you already have.
  * a bug that prevented a changeset from applying to the system when
    the changeset removed a component from a package and the component
    is not installed on the system has been fixed.

Changes in 0.50.3:
  * database findTrove now has an interface that is much closer to the
    repository findTrove function -- this enables conary q to work like
    conary rq.
  * Group handling didn't work for multiple levels of group inclusion.
  * Database.hasTrove() no longer needs to instantiate troves.
  * Fixed overly-aggressive cleaning of the cache.
  * Added repository findTroves call to parallelize findTrove calls.
  * Added the NonMultilibDirectories policy to prevent 32-bit troves from
    utilizing lib64 directories.
  * the NormalizeInterpreterPath policy can now handle unwriteable files
  * fixed the network client code to return file contents properly when
    multiple file contents are requested from the server (bz#50)
  * rewrote Database.getTroveLatestVersion()
  * Added :debuginfo handling in Strip policy, which requires debugging
    to be turned on in optflags and elfutils's eu-strip and debugedit to
    be installed.  Like :test components, :debuginfo components are not
    installed by default.
  * File versions are now properly set to a branched version after a
    merge operation
  * cvc commit aborts again when the current versions of files are not
    the latest versions

Changes in 0.50.2:
  * Any %(lib)s-derived path (/%(lib)s, %(libdir)s, %(krbprefix)s/%(lib)s,
    or %(x11prefix)s/%(lib)s) will now cause the entire package and all
    components to be flavored with the base instruction set flavor, so
    that architecture-sensitive but non-code files in (say) /usr/lib64
    do not show up on 32-bit platforms.
  * Sped up dependency resolution on the client
  * The reworked getFileContents call now asks for contents from the
    correct server when contents from more than one server are requested

Changes in 0.50.1:
  * Add support for trove=<troveVersion> in rq, cvc co, and other places that
    use findTrove
  * Add conary q --info option to display flavors
  * changeset command uses system flavor if no flavor is specified, skips
    troves which are not included in packages and groups by default,
    takes a --no-recurse option, and filters based on the excludeTroves
    configuration setting
  * Added automatic :perl component that works like the :python component,
    and extended the multilib-friendly-or-architecture-neutral policy to
    work with perl as well as python.
  * client/server protocol negotiation is a whole lot smarter now
  * getChangeSet() results in a single URL rather than one per primary trove
  * group, fileset, and redirect recipes have macros that contain the
    buildlabel and buildbranch.
  * fixed a bug with merging absolute change sets which contain config files
  * redirections to troves w/ older versions already installed didn't work
  * the pathId generation code has changed.  For cooked troves, the
    pathId will be the same for any particular version of a path.
    Code must not depend on this behavior, however; it may change in the
    future.

Changes in 0.50.0:
  * Redirections work
  * Sped up group generation
  * Troves which reference other troves (groups and packages) can now specify
    whether a trove is installed by default or not. Packages now reference
    :test, but don't install it by default
  * Added optional 'recurse' parameter to netclient.createChangeSetFile
  * The first argument to the Requires and TagSpec commands can now have
    macros interpolated, as in r.Requires('%(bindir)s/foo', ...)
  * Groups can have requirements now
  * protocol-level getFileContents works on multiple files simultaneously
  * repository log had too many files added to it
  * set instruction set flavor for a cooked trove whenever any Arch flags are
    checked

Changes in 0.14.12:
  * The shadow command looks at buildLabel instead of following
    installLabelPath
  * In some cases, troves with an incompatible flavor were chosen when
    --resolve was used. The proper flavor is now used, or the
    dependency is reported as unsatisfiable.
  * Several more instances of %(lib)s were moved out of the default
    specification for generic components like :runtime and :devel for
    better multilib support.
  * Policy now helps ensure that :python components are either
    architecture-neutral or multilib-friendly.
  * Better error messages for "%(foo)/" (which should be "%(foo)s/")
  * Looking up files in the local database gave erroneous results in
    some cases (this was noticeably primarily when distributed change
    sets were being generated)

Changes in 0.14.11:
  * Local systems store config files in sql tables now.  Use
    /usr/share/conary/convertcontents to convert to the new data store.
    Note that this means that any *config file* managed by conary can be
    read through the main SQL database file in /var/lib/conarydb/conarydb.
  * Actually check build requirements before building, use --no-deps to
    ignore the check.
  * make conary q and conary update convert all flavors to  strong flavors
    for comparison; ~readline becomes readline, and ~!readline becomes
    !readline, so that conary q foo[readline] works as expected.
  * no default flavor is presumed for local operations (erase, q)
  * changed getPackageBranchPathIds to base64 encode the filename in
    order to ensure that the resulting XML-RPC will be UTF-8 clean.
  * localoutofdate renamed to "yuck", a man page added, and the script
    and man page are now installed on the system.
  * rename --use-macro and --use-flavor options for cook to --macro
    and --flavor
  * support new cook syntax: cvc cook <trove>[flavor] to set the troves flavor
    while cooking
  * fixed rq output when iterating over subtroves within a trove or group
  * TroveNotFound exceptions are handled gracefully in cvc.  'conary cook
    foo' will no longer traceback when foo:souce could not be found in
    the repository.
  * Unsynchronized updates work for packages and groups
  * The database is now opened with a 30 second timeout.  This should allow
    better concurrency.
  * added --exclude-troves and excludeTroves conaryrc entry
  * repository .cnr file's commitAction configuration item now has a
    flavor provided to it as %(flavor)s and the default changemail
    script uses it.
  * don't allow the same label to appear twice in sequence in a version

Changes in 0.14.10:
  * FlavorMap sense wasn't set right for base instruction set

Changes in 0.14.9:
  * Shadow Branch objects didn't return parent branches properly. This
    caused incorrect pathId's to show up on cook on shallow shadows.
  * Reworked the code which looks up pathIds to take advantage of a new
    server call (getPackageBranchPathIds) which is faster and looks on
    both the full branch and full parent branches.
  * The Apache repository server now allows mixed ssl and normal requests.
  * Added forceSSL option to apache repository server configuration.
  * The network client code now supports accessing servers over https.
  * Proper salts are used for user passwords.
  * The default value for macros.optflags is "-O2" again, instead of
    an empty string.
  * The http handler in the conary server now sends back proper error
    codes in the case of an authentication error.

Changes in 0.14.8:
  * Fixed bug where streams for commits on distributed branches didn't always
    get set properly
  * reworked findTrove() in repository to return (name, version, flavor)
    tuples instead of full troves
  * Split conary.1 into conary.1 and cvc.1
  * Allow cvc cook trove=<version>
  * remove --target-branch cook option
  * added default :devellib component for architecture-specific devel bits,
    made all files with an architecture-specific multilib path that are
    not in :devellib go into :lib instead of having many of them fall into
    :runtime

Changes in 0.14.7:
  * ELF libraries with sonames that have paths in them are now handled
    sanely, by removing the path (and complaining...)
  * split march into targetArch and unameArch -- requires a new distro-release
  * rework command line arguments to shadow and branch to match how versions
    are normally specified, and allow a flavor specificatoin
  * added --sources to branch and shadow commands

Changes in 0.14.6:
  * fix for generating changesets between repositories
  * policies that look at shared libraries are now multilib-aware,
    fixing shared library permissions and dependency provision
  * autosources didn't work when committing across a shadow

Changes in 0.14.5:
  * allow groups to contain troves with conflicting flavors
  * make repository-side change set caching less buggy
  * fix config files changing to symlinks
  * allow duplicate items to be specified for erase and update
  * changeset command allows flavors to be specified
  * repquery --info shows trove flavor
  * fixed bug with not matching base instruction set flavor

Changes in 0.14.4:
  * several bugs in the 'cvc update' code paths have been fixed
    - it no longer retrieves autosource sources
    - the CONARY file now gets populated entries for autosource files
    - the fileids in CONARY files are now correct after an update
  * several bugs in error handling have been fixed
  * several docstrings have been fixed
  * packagepolicy now automatically adds usermode:runtime requirement to files
    that are dangling symlinks to consolehelper
  * the templating engine for the web interface to the server has been
    changed to kid; kid and elementtree are now required to run a server.
  * the web interface now supports limited editing of ACLs
  * the server now only supports protocol version 26 (it was a mistake
    to leave in support for 24 and 25)
  * old code that supported ancient protocol versions has been
    removed from the server
  * recipes loaded from within recipes follow the label= argument if
    it is given

Changes in 0.14.3:
  * Fixed usage message to no longer print 1 at bottom; improved option
    handling error messages
  * Fixed versions when branching from a shadow
  * The lookaside cache now fetches from the repository into the right
    location and with the right permissions, and fetches manually-added
    as well as automatically-added sources.
  * In recipes, addSource can now take dest='/path/to/file'
  * Change %(servicedir)s location from /var to /srv

Changes in 0.14.2:
  * contents are now stored as diffs when either the new file or the
    old file is empty
  * diffs of numeric streams can now express a change to the value of
    None

Changes in 0.14.1:
  * fixed a typo in lookaside.py that prevented commits from working
  * added a descriptive exception message when fileids in your database
    do not match the fileids in the repository

Changes in 0.14.0
  * added ability for changesets to ignore unknown fields in some places
    (making changesets somewhat less brittle)
  * fixed bug in source handling with non-recipe files in the local directory
  * added framework for generic trove information
  * checkout no longer pulls all sources from the repository
  * used new trove info framework to store the source trove, build time,
    total file size, and version of conary used when building binary
    troves.
  * lib/elf.c no longer uses mmap to read elf files.  Some architectures
    may have elf structures on disk that are not naturally aligned, and
    using mmap to read them won't work.
  * the repository code now uses a 30 second timeout when attempting to
    access the database
  * Have architectures control their march values in the architecture
    config files.
  * add Arch.getCurrentArch() to get the major architecture that is in use
    during a build

Changes in 0.13.3
  * added ability for a contents log file (makes syncing much easier)
  * file tags weren't used on updates
  * "description update" tag action replaced with "handler update"
    (which gets called when either the tag description or the tag handler gets
    updated)
  * "description preremove" tag action replaced with "handler preremove"
  * sources get committed automatically

Changes in 0.13.2
  * reworked use.py code almost entirely.
  * added /etc/conary/arch directory to contain architecture definition files;
    changed /etc/conary/use files to contain more information about how
    flags are used when building.  Flag definitions are no longer in use.py.
  * fixed buildFlavor so that it affects cooking packages as well as
    determining troves to include when cooking a group
  * changed --noclean to --no-clean to be in line with the rest of the
    options; documented it
  * removed Use.foo and Flags.foo options from conary config files.  Macros.foo
    is still there.  Added --use-flavor option to cvc cook which takes a flavor
    and overrides the build flavor while cooking.
  * groups now take flavor strings to determine the flavor of a trove to
    include, not flag sets.
  * dependencies resolution is flavor sensitive now (and uses flavor
    affinity)
  * added trove version/release number to dependency messages
  * renamed classes and methods in versions.py to match current terminology

Changes in 0.13.1
  * repquery wasn't filtering by flavor properly (exposed by a bug fix
    in 0.13.0)

Changes in 0.13.0
  * removed importrpm.py
  * diffs between a file object that has a non-empty provides or requires
    to a file object that has an empty provides or requires are now properly
    generated and applied.
  * added checks to validate merged file objects against the fileIds
    in the changeset
  * implemented shadows
  * framework for redirects in place
  * removed (unused) parentId field from Branches repository table

Changes in 0.12.5
  * reworked dependency resolution a bit for a big speedup in the server
  * moved destdir to %(builddir)s/_ROOT_
  * made macros.destdir available during the unpacking of sources
  * source commands (r.addAction, etc.), if given absolute paths for
    their dir keywords, will perform their actions in the destdir instead
    of the builddir
  * most build commands (r.Make, r.Create, etc.), will work in either builddir
    or destdir, depending on whether they are given relative or absolute
    paths
  * add dir keyword for r.Run
  * include /usr/bin/rpm2cpio

Changes in 0.12.4
  * set more arch flags for x86 and x86_64
  * troves can have multiple instruction set flavors now
  * flipped around use: and is: sections of flavor strings
  * Version and Branch object completely separated

Changes in 0.12.3
  * conary verify updated to new API so that it works again
  * conary q (with no arguments) works again

Changes in 0.12.2
  * added getTroveVersionsByBranch
  * make better use of _mergeQueryResults
  * moved version affinity into findTrove from ConaryClient
  * fixed branch affinity so that it's actually branch affinity instead of
    label affinity
  * rdiff changes for 0.12.0 broke negative numbers for oldVersion
  * rdiff diff'd based on label instead of branch
  * update has flavor affinity now
  * flavors can now be specified on the command line for update, erase
    repquery, and query
  * unspecified flavor flags got scores of zero, which was wrong
  * added python code for flavor scoring (useful for the client)
  * repository queries didn't work properly when looking for multiple flavors
    of a single version
  * fix for updating multiple flavors of a single version of a trove
    simultaneously
  * reworked getTroveVersionList and getAllTroveVersions for per-trove
    flavor filtering

Changes in 0.12.1
  * repquery and query always showed dependency information
  * getTroveLeavesByBranch did extra demarshalling of the flavor
  * repquery didn't deal with nonexistant troves well
  * dependency failures on erase didn't reassemble dependency flags properly
  * fixed bug in dependency sets creation which caused dependency flags
    to get mangled
  * added a check to prevent mangled flags from getting committed

Changes in 0.12.0
  * document config command, and display supplied macro/use/arch information
    in output
  * repository acl's work for almost everything
  * anonymous access must be explicitly enabled by creating an acl for
    user 'anonymous' with password 'anonymous'
  * server side flavor scoring used
  * queries reworked for flavor matching

Changes in 0.11.10.1
  * move to python2.4
  * repository caching (which isn't used yet) didn't track the recurse flag

Changes in 0.11.10
  * changed flavor tracking when loadRecipe() is used to only track
    flavors in loaded recipes that are superclasses of the recipe
    class in the loading recipe.  (e.g. loading python.recipe to get
    the distribution python version will not add all of the python
    recipe's flavor information to the loading recipe class, as long
    as the loading recipe does not subclass the Python class.)
  * add conary verify command for comparing the local system's state to
    the state it was in at install time
  * when a trove is installed for the first time, it comes from a single
    repository
  * didn't handle file types changing on update
  * fixed problem assigning depNums
  * components disappearing from troves caused problems in relative changesets
  * files moving from removed troves in changesets caused update to fail

Changes in 0.11.9
  * change the order of permissions setting (chmod after chown)
    because some versions of the Linux kernel remove setuid/gid bits
    when setting ownership to root

Changes in 0.11.8
  * work around a python bug w/ fdopen() resetting file permissions
  * r.Replace() as an alternative to r.Run("sed -i '...' file")
  * Policy enforcing UTF-8 filenames
  * r.macros.tagdatadir as a standard place to put data just for taghandlers

Changes in 0.11.7
  * changed server.py to take extra config files via --config-file instead
    of as an extra argument
  * extra config files (specified with --config-file) were ignored if they
    didn't exist; issue an error message now
  * Added r.ConsoleHelper() for recipes
  * PAM configuration files shouldn't have paths to modules by default,
    so we remove what used to be the standard path
  * changed repository user authentication to use user groups (currently
    one per user)
  * added password salt
  * restructured repository a bit
  * removed lots of unused code from FilesystemRepository

Changes in 0.11.6
  * branches are created as changesets now instead of as a protocol call
  * merged authdb into primary repository
  * fix for rdiff (broken by flavor rework in 0.11.5)

Changes in 0.11.5
  * Internals reworked to eliminate flavor of None in favor of empty flavor
  * Added (currently unused) code to parse command line flavor specifications
  * static libraries (.a files) get proper flavors now
  * Handle attempts to update already installed troves from absolute
    change sets

Changes in 0.11.4
  * all components built from a single recipe share a common flavor
  * loadRecipe's label= keyword argument can actually take a label
    as well as a hostname

Changes in 0.11.3:
  * optimized a sqlite update statement to use indexed columns
  * added --test to update and erase
  * dependency check didn't handle new components providing the same
    items as old components (broken by 0.11.1 performance enhancements)

Changes in 0.11.2:
  * standalone server was broken by --add-user changes in 0.11.1
  * dependency check no longer allows packages being removed to cause
    dependency failures
  * changed how dependencies are frozen to make the order deterministic
    (so fileId's don't change around)
  * added a database version to the database schema

Changes in 0.11.1:
  * erasing troves enforces dependencies -- this requires a database
    conversion (run the conary-add-filedeps script which fixed the
    conversion to 0.11.0 after updating conary)
  * reworked dependency queries to take advantage of indices for much
    better performance
  * add --add-user to server.py for creating the authdb

Changes in 0.11.0:
  * massive rework of fileId mechanism to allow better flavor support
  * added columns to dependency tables to allow erase dependency checks
    (which are not yet implemented)
  * enabled trove requirements
  * added cvcdesc and the 'describe' command to cvc to generate
    and use metadata XML files.
  * getMetadata follows the branch structure up until it finds metadata
    for the trove.
  * changed getFileContents() to not need trove name or trove version
  * byte-compiled emacs lisp files are transient, like python
    byte-compiled files
  * addSource recipe action now can take a mode= keyword argument
  * cook now enforces having no dash characters in version numbers
  * files are explicitly disallowed from depending on groups, packages,
    or filesets; the only trove dependency that a file or component
    can have is on a component.  Only filesets can depend on filesets.

Changes in 0.10.11:
  * reworked how absolute change sets get converted to relative change
    sets for better efficiency
  * chained dependency resolution caused duplicate troves in the final
    changeset (and a lot of extra work)
  * added --config to stand alone repository
  * source flag wasn't set properly for newly added non-text files
  * flavor information is now printed by "conary query" when multiple
    flavors of the same version of a trove are installed
  * "conary repquery --all" flavor output formatting has been improved

Changes in 0.10.10:
  * changesets get downloaded into a single (meta) file instead of lots
    of separate files
  * fix several bugs in the freshmeat record parsing
  * add a freshmeat project page URL to the metadata by default
  * add a "source" item to metadata
  * the server implementation of troveNames() was horrible
  * enabled file dependencies

Changes in 0.10.9:
  * fixed some authorization issues with the xml-rpc repository interface
  * the web management interface for the repository works now; see
    http://wiki.specifix.com/ConaryConversion for information on how
    to convert existing authdb's to support this
  * fixed a bug with distributed branches
  * users can change their passwords through the repository's web api
  * improved logic apachehooks use to find top level URL
  * fixed bug in server side repository resolution

Changes in 0.10.8:
  * changed iterAllTroves() to troveNames(), which searches a single
    label instead of the whole repository
  * reworked http authentication and CGI request handling and added the
    beginning of a web interface to the repository for user administration
    and metadata management.

Changes in 0.10.7:
  * dependency sql code reworked to use temporary tables
  * new macro called "servicedir" that defines the location for
    service data (%(servicedir)s{ftp,http,etc})
  * added busy wait to sqlite3 python binding when executing SQL
    statements on a busy database

Changes in 0.10.6:
  * Lots of bug fixes for distributed branching
  * Some code rearrangement
  * The start of metadata support code is now included

Changes in 0.10.5:
  * The local database is used for fetching file information (but not
    contents), reducing network traffic when creating change sets
    across repositories.
  * Update works on troves which were locally cooked or emerged
  * Internal changes to move toward getFileContents() working in batches
    rather then on individual files. For now this prevents the repository
    from copying files between the content store and /tmp to serve them.
  * Arch flags are now included in flavors
  * Emerge follows the installLabelPath instead of the buildLabel
  * The extended debugger has been extensively modified
  * Conary can handle filenames with '%' in them
  * The showcs command has been significantly updated, and the updates
    are documented in the conary.1 manpage
  * New syntax for flags distinguishes requirements from "optimized for";
    see http://wiki.specifix.com/FlavorRankSpec

Changes in 0.10.4:
  * Bug fixes for updating from absolute change sets (which basically
    just didn't work for troves which contained config files)
  * Bug fixes for distributed branching
  * The database is used for fetching trove information (but not yet
    file information) when the client constructs change sets across
    distributed branches
  * various other bug fixes

Changes in 0.10.3:
  * this version introduces changes to the network protocol for
    obtaining file contents and changeset generation. The client
    protocol version number has increased, so version 0.10.3 can only
    communicate with servers running the server from 0.10.3. The
    server remains backward compatible with older clients.
  * a warning message is now displayed when the user attempts to
    create a branch that already exists on a trove.
  * the correct trove names are displayed when automatically resolving
    dependencies
  * packages no longer get the union of all the dependency information
    of the components they contain.  This information would have to be
    recalculated if a user installed a package then removed a
    component afterward.
  * a package policy check was added to reject any world-writable
    executable file.
  * r.TagSpec('tagname', exceptions='filter') now overrides a match by
    another r.TagSpec('tagname', 'filter')
  * more changes to metadata interface
  * various other bug fixes and improvements

Changes in 0.10.2:
  * the repository code is now included in the main conary source
    archive
  * "conary showchangeset" produces a more user-friendly output
  * large responses from the repository server are now compressed
  * the protocol for getFileContents() changed to take a fileId
    instead of the file's path.  The repository code can still handle
    old requests, but the client code now requires the latest
    repository code.
  * bug fixes

Changes in 0.10.1:
  * when applying a changeset, dependency failures are resolved by
    querying servers in the installLabelPath
  * troves that satisfy a dependency can automatically be added to a
    transaction.  This behavior is controlled by the "autoResolve"
    variable in conaryrc or the "--resolve" command line option to
    "conary update"
  * dependency resolution is calculated recursively.  To limit the
    recursion depth to check only first order dependencies, a
    "--no-deps-recurse" option has been added to "conary update"
  * "conary repquery" now takes a "--deps" argument, which prints the
    Requires and Provides information for the trove that is being
    queried.
  * changes have been made to the build side of Conary to facilitate
    building recipes that use cross compilers
  * symlinks now get the appropriate ownership set when they are
    restored
  * groups can now specify which flavor of a trove to include
  * repository queries that don't need file information no longer ask
    the repository for files.
  * various bug fixes and cleanups

Changes in 0.10.0:
  * dependency checking is now performed before changesets are
    applied.  This uses new tables in the local system's database.
    If you are using a database created by a version of Conary older
    than 0.10.0, it must be converted before it can be used.  See:
      http://wiki.specifix.com/ConaryConversion
    for details
  * Shared library dependency information in changesets is now stored
    in a different format.  This means that repositories that use old
    versions of Conary will be unable to give valid changesets to
    Conary 0.10.0 or later.  Therefore, the protocol version number has
    been increased.
  * --no-deps argument added
  * "cvc co" is now a synonym for "cvc checkout"

Changes in 0.9.6:
  * dependency enforcement infrastructure has been added (the code is
    currently disabled)
  * bug fixes
    * applying a changeset that un-hardlinks files now works
    * conary rq [trove] --info now works
    * running "conary update [trove]" when more than one flavor of
      [trove] exists no longer tracebacks.  It installs both flavors
      of the trove (which is not always the desired behavior - this
      will be addressed later)
    * only files with execute permissions are checked for
      #!interpreter.
    * "conary rq [trove] --ls" no longer tracebacks when [trove]
      exists in more than one repository
    * various code cleanups

Changes in 0.9.5:
  * new methods for specifying dependency information in recipes have
    been added
  * #! interpreters get added as dependencies
  * local flag overrides now work
  * cvc cook --resume can be used multiple times
  * conary invokes gpg with --no-options to avoid creating or using
    ~/.gnupg

Changes in 0.9.4:
  * fixes to cvc annotate
  * flavors and dependency generation code has been refactored to be
    policy based
  * better error handling when invalid changeset files are given to
    conary
  * minor code cleanups

Changes in 0.9.3:
  * New "cvc annotate" feature
  * Man page updates
  * Changesets which remove a file and replace it now apply correctly.
  * "cvc update" no longer complains and fails to update the CONARY
    state file properly  when ownerships differ
  * FileId generation now looks for previous versions of all the
    packages that have just been created, not just the name of the
    recipe.
  * Cooking as root is no longer allowed
  * Miscellaneous bug fixes.

Changes in 0.9.2:
 * Bug fixes:
   * Applying changesets that have more than one hard link groups
     sharing the same contents sha1 works now.
 * Build changes:
   * Recipes can now create new top level packages.

Changes in 0.9.1:
 * Bug fixes:
   * Applying a changeset that has a flavor which is a superset of the
     previous version's flavor now works.
   * Parsing optional arguments to command line parameters that appear as
     the last thing on the command line works
 * Build changes:
   * Package policy now checks to ensure that files in /etc/cron.*/*
     are executable
 * Update changes:
   * Conary no longer complains if a transient file has been modified
     on disk but no longer exists in a new version of a component.
 * Miscellaneous changes:
   * Version 1 on-disk changeset file support has been removed.

Changes in 0.9.0:
 * protocol versioning is much more granular now allowing for backwards
   compatible versions of functions
 * changeset command now generates changesets for multiple troves spread
   across multiple repositories
 * change sets are transferred as a set of independent change sets now
   (laying the groundwork for repository change set caching, with which
   this version will work just fine)

Changes in 0.8.3:
 * Man page updates.
 * The "conary query" command now accepts multiple arguments for
   troves and paths
 * Fixed "conary erase" command which was broken in 0.8.2

Changes in 0.8.2:
 * You can now install multiple troves at once (even a combination of
   changeset files and troves from repositories), and the entire
   action is recorded in a single rollback (this required a change in
   command-line arguments for updating troves).
 * The beginnings of support for searching multiple repositories
 * Miscellaneous code cleanup and bug fixes.

Changes in 0.8.1:
 * The source code has been re-arranged for easier maintenance, and
   conary has been split into two programs: conary and cvc.
 * Better error messages and debugging tracebacks

Changes in 0.8.0:
 * A new changeset format supports hard links but requires staged update.
 * The new changeset format also collapses duplicate contents even
   when hardlinks are not used.
 * By default, rc?.d/{K,S}* symlinks are no longer packaged. The
   chkconfig program is relied on to create them at package
   install/update time. Init scripts are explicitly required to
   support the chkconfig protocol by default
 * Improved error messages
 * Several bug fixes.

Changes in 0.7.7:
 * Extended debugger saves and emails
 * Tracebacks now include arguments and locals
 * More size optimizations were made when applying changesets
 * Applying absolute changesets when a trove is already installed is
   now much more efficient than it was
 * Self-referential symlinks raise a packaging exception.
 * Several bugs fixes.

Changes in 0.7.6:
 * Installation
   * Hardlink handling
   * enhanced debugging capabilities (including saving a debugging
     state file to enable remote debugging)

   * using binary file ids and iterators for significant memory savings
   * and runtime support for the x86.x86_64 sub-architecture
 * Cooking
   * more robust handling of the --resume option
   * policy normalization of where app-defaults files go.

Changes in 0.7.5:
 * Hard links are implemented (but not yet enabled, in order to
   preserve changeset compatibility for now).
 * Several bugs have been fixed for installing and cooking.

Changes in 0.7.4:
 * Fileids are now stored and transmitted in binary rather than
   encoded.
 * Better handling of multiple versions of packages/troves installed
   at the same time
 * Missing file handling improvements
 * Recipe inheritance is now possible between repositories
 * Enhanced Interrupted builds
 * The dynamic tag protocol was slightly modified
 * Added Arch.x86.amd64 and Arch.x86.em64t
 * several bugs fixes

Changes in 0.7.0:
 * sqlite3 is used for the database
 * better handling of multiple packages with the same name installed at once.

Changes in 0.6.6:
 * repository protocol update
 * changeset format update
 * added the ability to resume halted local builds
 * added the ability to easily package build-time tests to run at
   install time to qualify new/changed environments
 * better handling of packaged .pyc/.pyo files
 * better shared library handling
 * improved inline documentation
 * optimizations for both space and time
 * numerous bugfixes<|MERGE_RESOLUTION|>--- conflicted
+++ resolved
@@ -1,5 +1,4 @@
-<<<<<<< HEAD
-Changes in 1.1.1:
+Changes in @NEW@:
   o Server Changes:
     * The log retrieval function now returns a HTTP_NOT_IMPLEMENTED
       (501) instead of a HTTP_NOT_FOUND (404) if the logFile
@@ -14,18 +13,14 @@
       to be more than one space between items.
     * Locally changed files weren't marked properly in rollbacks which were
       stored locally (incluing rollbacks for locally built troves) (CNY-645)
+    * A bug that caused a traceback message when adding a user through
+      the web interface has been fixed.
 
   o Build Changes:
     * Conary now recognizes that pkgconfig finds its files in
       /usr/share/pkgconfig as well as /usr/lib*/pkgconfig. (CNY-754)
     * Added the /etc/conary/mirrors/cran file to enable mirror://
       references to the Comprehensive R Archive Network. (CNY-761)
-=======
-Changes in @NEW@:
-  o Bug Fixes
-    * A bug that caused a traceback message when adding a user through
-      the web interface has been fixed.
->>>>>>> 901044b1
 
 Changes in 1.1.0:
   o 1.1 Release Overview
