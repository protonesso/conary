--- conflicted
+++ resolved
@@ -1,9 +1,3 @@
-<<<<<<< HEAD
-Changes in 1.0.37:
-  o Bugfixes:
-    * A warning message produced when attempting to retrieve a OpenPGP
-      key has been fixed.  The warning was introduced in CNY-589.
-=======
 Changes in @NEW@:
   o Build Changes:
     * Files now have their refresh state reset after a commit
@@ -22,7 +16,11 @@
     * Conary now warns in the presence of unknown use flags in the buildFlavor
       instead of erroring.  (It will still error if the unknown use flag
       is accessed in the recipe).
->>>>>>> d3395294
+
+Changes in 1.0.37:
+  o Bugfixes:
+    * A warning message produced when attempting to retrieve a OpenPGP
+      key has been fixed.  The warning was introduced in CNY-589.
 
 Changes in 1.0.36:
   o Client Changes:
