Changes in @NEW@:
  o Client Changes:
<<<<<<< HEAD
    * The rollback API now raises a RollbackError instead of returning
      non-zero on errors. (CNY-1643)

  o Build Changes:
    * When file conflicts occur while cooking groups, the deps that
      caused a package to be pulled in are listed. (CNY-2308)
    * Config policy will automatically append a newline to non-binary files.
      Files that are marked as Config and appear to be binary will
      continue to trigger an error as they have previously. (CNY-2422)
    * Perl requirements that are not present on the system or provided by
      the package being built are dropped. (CNY-2180)
    * Two expansion functions have been introduced to package recipes:
      r.glob and r.regexp. These functions return an object that can be
      substituted for any API parameter that calls for a string based
      regexp or glob. (CNY-2222)
    * Group recipe actions like "r.addAll" and "r.addCopy" now record
      the version of the group that is being copied from into the newly
      created group. (CNY-2359)
    * Add code to display new-style metadata through rq, q, and showchangeset,
      as well as propagate that metadata via cooking, promoting, shadowing,
      and committing source packages.  Entering this metadata must still 
      be done through scripts.  (CNY-1808)
    * Added a hook that allows build requirements to be overridden by
      rMake. (CNY-2427)

  o Bug Fixes:
    * Conary no longer tracebacks when building a package that contains 
      a pkgconfig reference to a file in the current package that is in a
      symlinked directory. (CNY-2455)

Changes in 1.2.15:
=======
    * Conary now attempts to provide hints about flavor combinations that would
      work if it cannot find a flavor that matches your exact request 
      (CNY-1920).
Changes in 2.0.4:
>>>>>>> 69d7f176
  o Bug Fixes:
    * Moving an unmodified shadow to tip via cvc promote no longer causes
      an error. (CNY-2441)
    * Recipes using addSvnSnapshot no longer modify the conary
      configuration object's tmpDir setting (CNY-2401)
    * Fixed a rare bug in which dependency resolution would fail when
      a dependency that used to be provided by one installed package
      is now provided by two new packages. (CNY-2459)

  o Client Changes:
    * Conary will now use the proxy settings stored in its local
      configuration when loading remote configuration files. (CNY-2363)
    * PGP keys having some self signatures that fail to pass are
      no longer failing, as long as at least one self signature passes.
      (CNY-2439)
    * The client enforces the trust model using the internal
      implementation of OpenPGP. (CNY-1895)

  o Build Changes:
    * Policies that move files in destdir now track path changes they
      make so that files will end up in the correct package or component
      after being moved, when "package=" or "component=" has been used
      in a build action. (CNY-1679)

Changes in 2.0.3:
  o Build Changes:
    * PGP version 3 keys are now supported for verification of
      package signatures. According to RFC4880, version 3 keys are
      deprecated. (CNY-2420)
    * Superclasses are now loaded from the filesystem. Superclasses
      can now be cooked. Doing so will make a changeset that installs
      the recipe itself on the filesystem. (CNY-983)
    * When building packages, Conary now reads /etc/ld.so.conf.d/*.conf
      files to determine whether to include the path in the dependency.
      (CNY-2433)
    * The /etc/ld.so.conf.d/*.conf handling added to Conary 1.2.13
      introduced a bug that could erase necessary entries from
      ld.so.conf in some circumstances.  This bug has been
      resolved. (CNY-2440)
    * Spaces in URLs are now automatically escaped. (CNY-2389)
    * The Requires() policy now inspects Lib: and Lib.private:
      pkg-config keywords in .pc files to find library files, and
      where it finds them, it adds appropriate Conary trove
      requirements to the .pc files. (CNY-2370)

  o Client Changes:
    * The implementation of the util.mkdirChain function has been
      changed to no longer use exceptions internally to signal that the
      directory already exists. Raising exceptions is a relatively
      expensive operation that slows down the data store. Exceptions are
      still used internally in the very infrequent case of intermediate
      directories not existing. (CNY-2405)
    * Conary will not downgrade packages if no version is specified by
      the user, but, due to an out of date mirror or other reasons, the
      update available for a package is older than the currently
      installed package. (CNY-2402)
    * Conary now recognizes /etc/ld.so.conf.d/*.conf files, adding an
      include line to /etc/ld.so.conf if they exist, and does not add
      new duplicate entries to /etc/ld.so.conf for directories already
      specified in /etc/ld.so.conf.d/*.conf files. (CNY-2432)
    * A getDatabase() method has been added to the ConaryClient class.
      This method returns the local system database object. Code that
      needs to query the local system database should use this method
      to obtain the database object. (CNY-2316)

  o Bug Fixes:
    * A bug that caused an unhandled exception when adding a new role
      in the Conary repository web interface has been fixed.

Changes in 2.0.2:
  o Build Changes:
    * PGP version 2 signatures are now properly parsed. Version 2
      signatures are documented in the outdated RFC1991 and are
      considered deprecated, but some PGP keys contain them.
      (CNY-2417)

Changes in 2.0.1:
  o Build Changes:
    * The Requires() policy now inspects Lib: and Lib.private:
      pkg-config keywords in .pc files to find library files, and
      where it finds them, it adds appropriate Conary trove
      requirements to the .pc files. (CNY-2370)

  o Bug Fixes:
    * An update bug that could result in a trove integrity error has
      been fixed. The issue would occur when updating packages where,
      for some files, the only changes are to file versions. (CNY-2403)

Changes in 2.0.0:
  o Major Changes:
    * The way Conary handles architecture flavors has been changed,
      primarily for better support for multilib systems that support
      having both 32-bit and 64-bit packages installed.
    * The Conary repository Access Control List capabilities have been
      significantly upgraded to support per-trove ACLs. Trove
      permissions are cached and recalculated whenever the ACLs change
      or new troves are added to the repository, for better scaling
      and fast changeset retrieval.
    * All dependencies on the GnuPG "gpg" program have been removed;
      Conary now implements the required OpenPGP functionality
      internally.

  o Optimizations:
    * Conary 2.0 is significantly faster for many repository commit
      operations.  Some "cvc promote" operations, in particular,
      have a 200% performance improvement.  Some group commit
      operations are 75% faster.  Creating a new shadow can be as much
      as 100% faster.  Details of some of the changes that provide
      the improvement are below.
    * Committing to repositories has been reworked to pull all
      modified streams from the repository or database with one
      query. (CNY-2053)
    * Unchanged stream sets now return None on diff.  This prevents
      the Conary repository from having to do unnecessary work to
      retrieve the "old" version of a stream and apply a diff when
      nothing actually changed.
    * Unchanged file streams are now 2-byte, backwards compatible,
      sequences instead of more complex representations of "nothing
      changed".
    * The commit code (both client and server) recognizes unchanged
      files and does not merge stream sets for them.
    * Distributed changeset creation no longer recompresses file
      contents.
    * "cvc promote" no longer recompresses non-config files during
      changeset assembly. (CNY-2202)
    * "cvc promote" now gets file contents and streams from changesets
      when a lot of them are needed from the same trove. (CNY-2202)
    * Changesets that represent a "cvc promote" operation have been
      changed to be relative to either the source of the promote (if
      promoting within a server) or to the current version on the
      target. (CNY-2202)
    * The "cvc shadow" command now commits relative changesets when
      the shadow is made to the same repository as the original trove.
    * The Conary client now tries to perform update jobs as close to
      updateThreshold (without going over) as practical for a
      noticeable performance improvement. (CNY-2283)
    * Committing changesets to the repository has been modified to
      check for files which don't have contents available (during a
      promote or shadow, for example) with one SQL query. Previously,
      a single SQL query was used to check for each file. (CNY-2053)

  o Build Changes:
    * Conary will now ignore flavoring and requirements from ELF
      libraries that are built for architectures other than the
      architecture that is being built for.  This avoids a common
      problem where a single extra (unused) sparc file library
      causes an entire package to be flavored to be installed on
      systems that support both x86 and sparc instruction sets,
      as that configuration is not meaningful. (CNY-1717)
    * The rarely used "cvc describe" command line interface has been
      removed. (CNY-2357)
    * The rarely used "cvcdesc" script has been removed. (CNY-2357)
    * Spaces in URLs provided in source actions such as addArchive
      are now automatically escaped to make them legal URLs. (CNY-2389)
    * The "cvc promote" command now uses the labels and branches
      specified in the "from" section of any promote as the place to
      search for packages (CNY-2235).
    * The PackageSpec documentation incorrectly stated that you could
      pass both package and component information to it; this has
      been corrected to properly redirect to ComponentSpec for this
      usage. (CNY-2387)

  o Client Changes:
    * The "getTroveLatestByLabel" client-side call has been added.
    * Most repository exceptions are demarshalled using logic in the
      exception class itself rather than in a large if/elif block.
      (CNY-747)
    * The "troveNames" and "troveNamesByServer" methods now accept a
      "troveTypes" argument, and by default return only troves that
      are present. (CNY-1838)
    * The mirror client supports a --fast-sync flag which will only
      scan for new troves in the source and skip the time-expensive
      scans for changed trove info records. (CNY-1756)
    * The mirror client supports a --absolute flag which will make it
      use only absolute changesets to mirror content. (CNY-1755)
    * The rollback stack code has been split into a separate class.
      (CNY-2061)
    * A new "conary rmrollback" command that removes old rollbacks has
      been added. (CNY-2061)
    * Rollback objects now have an "isLocal" method to tell whether
      applying that rollback will require repository access. (CNY-2077)
    * Conary now allows a biarch system to have one flavor that
      expresses both the x86 and x86_64 support. The flavorPreferences
      configuration option informs conary to prefer x86_64 packages.
      This change allows group building to automatically resolve x86
      packages. (CNY-525)
    * Conary no longer uses gnupg for OpenPGP key management. (CNY-2349)
    * Conary clients no longer send an absolute URI when talking
      directly to a repository server. (CNY-2324)
    * Many repository permission handling methods have been renamed
      for consistency. For a complete list, see doc/PROTOCOL.versions
      in the Conary source code. (CNY-2298)
    * Setting/resetting the admin field permission is now handled by the
      setUserGroupIsAdmin() call instead of addAcl/editAcl. (CNY-1782)

  o Server Changes:
    * The scoring for target flavor sets has been fixed. (CNY-1539)
    * The (unimplemented) concept of caps for permissions has been
      removed.
    * Server methods have been decorated with the
      @requireClientProtocol decorator.
    * The "usergroups" term has been replaced with "roles" in the
      repository web user interface. (CNY-1973)
    * Server exceptions have been reworked to have marshalling logic in
      the exception class instead of in a large if/elif block. (CNY-747)
    * Server exceptions are marshalled in the proxy layer now instead of
      in both the proxy and server layers.
    * When the repository database is locked, "RepositoryLocked"
      exceptions are now returned for all code paths. (CNY-1596)
    * The repository call log now tracks changeset cache misses. (CNY-1843)
    * Repositories no longer pass anonymous hints to the proxy layer.
      The hint has been False since Conary 1.1.29.
    * The "troveNames" method now filters by using the "troveTypes"
      argument. (CNY-1838)
    * The "getPackageBranchPathIds" method no longer requires access
      to the entire version history of a package; it returns the
      pathIds and fileIds for troves the user is allowed to
      see. Previously, an InsufficientPermission exception was raised
      if part of the version history of a package was not visible to
      the user. (CNY-2038)
    * The repository call log now records the time required to service
      the request. (CNY-2305)
    * A "serializeCommits" boolean server configuration option has been
      added.  This is best turned on for repositories used for development,
      but is unneeded for repositories that are mirrors. (CNY-2285)

  o Protocol Changes:
    * The XML-RPC protocol now allows passing keyword arguments for
      exceptions.  (CNY-747)
    * XML-RPC return values no longer include the "useAnonymous" flag.

Changes in 1.2.12:
  o Client Changes:
    * A getDatabase() method has been added to the ConaryClient class.
      This method returns the local system database object. Code that
      needs to query the local system database should use this method
      to obtain the database object. (CNY-2316)

  o Build Changes:
    * Spaces in URLs are now automatically escaped. (CNY-2389)
    * The Requires() policy now inspects Lib: and Lib.private:
      pkg-config keywords in .pc files to find library files, and
      where it finds them, it adds appropriate Conary trove
      requirements to the .pc files. (CNY-2370)

  o Bug Fixes:
    * The PackageSpec documentation incorrectly stated that you could
      pass both package and component information to it; this has
      been corrected to properly redirect to ComponentSpec for this
      usage. (CNY-2387)
    * An update bug that could result in a trove integrity error has
      been fixed. The issue would occur when updating packages where,
      for some files, the only changes are to file versions. (CNY-2403)

Changes in 1.2.11:
  o Client Changes:
    * The error message printed when Conary encounters an unhandled
      exception has been changed to reflect the fact that the common
      case is merely poor handling of the error condition, rather than
      another bug.  It has also been reformatted to display better in
      rITS. (CNY-2265)
    * The "conary-debug" script that collects information to help
      debug a crash has been enhanced to include the recently-added
      manifest file. (CNY-2338)

  o Build Changes:
    * PythonSetup synopsis now mentions the setupName keyword
      argument. (CNY-2360)
    * The conary.1 manual page now documents the purpose of the
      /etc/conary/components directory. (CNY-2361)
    * The clearBuildReqs() function now has a synonym called
      clearBuildRequires() and the clearCrossReqs() function now has a
      synonym called clearCrossRequires().  The old function names
      will be deprecated in the future. (CNY-834)

  o Bug Fixes:
    * When building groups, r.addCopy() now respects the groupName
      flag. (CNY-2345)
    * The searchPath parameter in group methods now works when it
      contains packages (before it worked only with labels). (CNY-2372)
    * A bug that was preventing users with colons in their passwords
      to use the web interface has been fixed. (CNY-2374)
    * Attempting to add entitlements for unknown entitlement classes
      now raises an UnknownEntitlementGroup exception. (CNY-2377)
    * Committing source packages that use shell-style brace and
      glob expansion in addPatch() can now be committed to a
      repository. (CNY-1152)

Changes in 1.2.10:
  o Client Changes:
    * The "conary verify" command no longer complains about files which
      have been removed with "conary remove". (CNY-950)
    * Local rollbacks for removals now store the original contents for
      modified config files. (CNY-2350)
    * Permission errors now list both the URL and the repository
      hostname. (CNY-2211)

  o Server Changes:
    * A new boolean server configuration option, serializeCommits,
      has been added to explicitly limit contention in certain cases.
      Successfully enabling it requires a minor schema update. (CNY-2285)
    * Servers in maintenance mode no longer return Internal Server
      Errors to GET requests from clients. (CNY-2229)

  o Build Changes:
    * The addPatch() source action honors shell-style brace and glob
      expansion when sourceDir is defined. (CNY-1152)
    * A new "cvc explain" command has been added. "cvc explain"
      displays the documentation for recipe methods.  For example,
      "cvc explain addSource" shows the on-line documentation for the
      addSource() source action. (CNY-2242)
    * The command line interface to cvc derive (added in Conary 1.2.8)
      has been changed.  It now derives onto your buildLabel by default,
      with a --target option to derive onto a different label.
      The cvc derive interface is subject to further change.

  o Bug Fixes:
    * A bug that caused an exception when inspecting ELF files with a
      standalone ABI has been fixed. (CNY-2333)
    * A bug that caused updates with group scripts to fail when run
      with the '--root' option with a trailing slash in the path has
      been fixed. (CNY-2348)
    * An issue related to file placeholders potentially being lost while
      rewriting rollback changesets has been fixed.

Changes in 1.2.9:
  o Documentation Changes:
    * The documentation strings for the update code have been revised
      to include the most common exceptions raised as part of
      prepareChangeSet and updateChangeSet. (CNY-1732)

  o Build Changes:
    * File level requirements provided by the same file are dropped.
      (CNY-2177)
    * Java dependencies that do not start with a valid TLD are now
      excluded. (CNY-2176)
    * The exceptDeps keyword parameter is now allowed for r.Provides(),
      analogously to r.Requires(). (CNY-1485)
    * The new sourceDir keyword parameter is now available for
      r.addSource(), r.addPatch(), and r.addArchive() to specify that
      the source is found within the maindir. (CNY-1439)
    * LD_LIBRARY_PATH is now set when calling bootstrapped python, in
      order to load the correct python libraries. (CNY-2319)
    * The :config component is built by file location, rather than
      from files marked as config files by the Config policy.
      This means that the configComponent configuration item no
      longer operates. (CNY-2256)

  o Client Changes:
    * A keepRequired config option has been added. This has the same
      effect as always setting the --keep-required flag on update.
      (CNY-569)
    * The error message for erased dependencies is now more explicit
      about what happened to the package that is no longer providing
      dependencies, and where the package with the missing dependencies
      came from. (CNY-2248)
    * We now record the current state of the database to a flat file
      after updates as an extreme recovery mechanism.  (CNY-1801)

  o Bug Fixes:
    * The "logcat" script no longer errors out if the log file is empty
      or contains None for entitlements. (CNY-2252)
    * Repositories running under Apache are now correctly displaying
      the real error when trying to generate the verbose traceback
      emails. (CNY-2320)
    * An update job that includes a critical update and an update to a
      group that includes a pre-update script will no longer run the
      script twice. (CNY-2325)
    * A bug that could cause incorrect SQLite database error messages
      has been fixed. (CNY-1840)

Changes in 1.2.8:
  o Client Changes:
    * Added the cvc derive command. (CNY-2237)
    * A new method, conary.conaryclient.getClient(), has been added to
      allow the creation of a conaryclient with configuration to match
      that would be used with a conary command line client. (CNY-1745)
    * Unhandled exceptions that are raised inside a progress callback
      no longer terminate the update process.  A warning is emitted
      and the update continues. (CNY-2304)

  o Internal Changes:
    * The Conary library now has a parallel implementation to gpg
      for the trust algorithm. (CNY-1988)

  o Bug Fixes:
    * A problem occurring when updating troves sharing a large
      number of identical files has been fixed. (CNY-2273)
    * Repository traceback emails are now more verbose. (CNY-2287)
    * Methods starting with two underscore characters are considered
      internal and are no longer passed to the XML-RPC library for
      marshaling. (CNY-2289)
    * It is now possible to clone a group that contains references to
      both a cloned package and the version that the cloned package
      originated from. (CNY-2302)
    * When data from stdin is provided to a taghandler, but the
      taghandler is missing or fails to read some or all of the data,
      it will no longer result in a database locked error. (CNY-2257)
    * Conary no longer exits with an unhandled exception if /tmp does
      not exist when attempting to run a trove script (e.g., group
      pre/post scripts). (CNY-2303)

  o Client Changes:
    * Added cvc derive as a client-side call (CNY-2237)
    * A new method, conary.conaryclient.getClient(), has been added to
      allow the creation of a conaryclient with configuration to match
      that would be used with a conary command line client. (CNY-1745)
    * CONARY_CLIENT_LOG environment variable can now specify a path for
      a log of all of the repository calls made by the client (use logcat
      to view it) (CNY-2313)

Changes in 1.2.7:

  o Build Changes:
    * The cvc command now prints out the most recent log message from
      the underlying source code control system when creating new
      snapshot archives. (CNY-1778)
    * Conary now has support for cmake, using the r.CMake() build
      action in recipes. (CNY-1321)

  o Bug Fixes:
    * Fixed a traceback that would occur when a component doesn't exist
      even though its containing package does. (CNY-2213)
    * Cloning with --default-only no longer removes references to
      components of packages that are not being cloned. (CNY-2226)
    * A bug that prevented "cvc cook" from being able to look up path
      IDs if a component of the package being built was missing from
      the repository has been fixed. (CNY-2250)
    * PGP keys using unknown string-to-key specifiers (as generated by
      "gpg --export-secret-subkeys" for the corresponding secret key)
      are no longer producing an error when iterating through the
      keyring. (CNY-2258)
    * Embedded signatures in secret subkeys now use the public key's
      cryptographic key, which does not require a passphrase to
      be decoded. (CNY-2224)

Changes in 1.2.6:
  o Build Changes:
    * When cooking packages or groups, conary now displays the methods
      that are called. It also displays the methods that are unused,
      making it easier to see if a function from a superclass has been
      left out. (CNY-2193)

  o Bug Fixes:
    * Use of macros in the r.Link() build action worked only in limited
      cases. (CNY-2209)

  o Client Changes:
    * Mirror mode now includes full file streams in changesets, instead
      of differential streams. (CNY-2210)

Changes in 1.2.5:
  o Client Changes:
    * The OpenPGP implementation now merges PGP keys properly.
      (CNY-1987)
    * The OpenPGP implementation is capable of generating trust
      signatures. (CNY-1990)
    * A bug which could cause troves containing *identical* files to
      become corruped in a system database has been fixed. Note that
      repository databases were not affected. (CNY-2191)

  o Build Changes:
    * MakeDirs now handles trailing '/' characters in directory names.
      (CNY-1526)
    * Using the new provideGroup keyword argument to the r.User()
      method in a UserGroupRecipe, you can now specify that the user's
      primary group needs to be already on the system, rather than be
      added while creating the user. (CNY-2096)

  o Bug Fixes:
    * A bug that resulted in a KeyError when removing a trove from a
      group that has 3 levels of subgroups has been fixed. (CNY-1372)
    * A bug that could result in a decremented source count when
      promoting a package to a sibling of a parent branch has been
      fixed. (CNY-2108)
    * A problem resulting in derived packages corrupting files with the
      same content was fixed. (CNY-2157)
    * A bug that caused internal server errors when retrieving
      changesets that contained compressed file data over 4 GiB in size
      has been fixed. (CNY-2170, CNY-2173)
    * HTTP error codes generated by HTTP proxies are now properly
      interpreted by Conary clients. (CNY-2181)
    * When talking to a repository, Conary proxies will now
      automatically switch the protocol to HTTPS whenever authentication
      information is injected on behalf of the client. (CNY-2184)
    * addSvnSnapshot no longer generates conflicts in the paths for
      temporary checkouts. (CNY-2196)

Changes in 1.2.4:
  o Bug Fixes:
    * A file that was mistakenly ommitted from packaging has been
      added to the build. (CNY-2155)

Changes in 1.2.3:
  o Build Changes:
    * The addSvnSnapshot() source action now has the ability to add
      specific SVN revisions via the 'revision' argument. (CNY-2156)
  o Bug Fixes:
    * An update failure that would occur when two versions of a package
      have been installed, one local, one from a repository, has been
      fixed. (CNY-2127)
    * A regression introduced in 1.2.1 affecting patch files that apply
      multiple changes to the same file has been fixed. (CNY-2142)
    * Group scripts now have file descriptor 0 (stdin) connected to
      /dev/null. Previously, stdin was closed, a potential problem
      for scripts that open file descriptors and then disconnect from
      the terminal. (CNY-2143)

  o Client Changes:
    * Added listkeys, addkey, and getkey commands to cvc for basic
      command line PGP key management. (CNY-2150)

Changes in 1.2.2:
  o Build Changes:
    * Python and Ruby dependencies with lib-specific flags now cause
      the package to be architecture-flavored. (CNY-2110)
    * Groups using setSearchPath now prefer packages on the labels and
      troves listed explicitly in the searchPath over other labels,
      even if the label is specified in the add() command. For example,
      if your searchPath includes foo=conary.rpath.com@rpl:1/1-1-1, then
      r.add('foo', 'conary.rpath.com@rpl:1') in a group recipe will now
      find version 1-1-1 over later versions. Before, it would find the
      latest version in the repository if you specified the label in the
      r.add() command. (CNY-1993)

  o Client Changes:
    * The conary command line now accepts 'rb' as an alias for
      'rollback'.
    * The output of 'rblist' now combines packages and their components
      in a single line (similar to the output of 'update'). (CNY-2134)

  o Bug Fixes:
    * When parsing the GPG keyring, PGP version 2 keys are now ignored.
      (CNY-2115)
    * Direct key signatures for PGP keys are now accepted. (CNY-2120)
    * Source control recipe actions such as addMercurialSnapshot()
      no longer produce directory names that can collide with
      a trove with the same name on a different label, producing
      a snapshot of a different source control repository. (CNY-2124)
    * Tag scripts are now closing file descriptors larger than 2
      before calling a function from the exec family. (CNY-2114)
    * A bug in determining the correct version for packages when
      multiple branches of that package exist on the same label has
      been fixed. (CNY-2128)
    * Multiple entitlements to the same host name are now properly
      handled. (CNY-2105)
    * The URL sent back to the client when connecting through an
      HTTP proxy is now correctly computed by repositories. (CNY-2117)
    * setSearchPath now searches the leaves for every source in the
      search path before falling back and searching the rest of the
      repository. Before, it would search the leaves for each label,
      then the rest of the labels, and finally groups. (CNY-2131)

Changes in 1.2.1:
  o Build Changes:
    * The addGitSnapshot() source action is now available. (CNY-1965)
    * Cooking derived packages no longer warns about their
      experimental state. (CNY-2092)
    * loadInstalled does not search the local database for a matching
      package on checkin, but instead searches the repository. This
      makes it easier to develop packages that are correct, with the
      potential of not building on the current machine. (CNY-2027)

  o Client Changes:
    * The Conary client is now less aggressive in sending keepalive
      packets with long-running requests. (CNY-2104)
    * Promote and clone callbacks are more verbose. (CNY-2063)

  o Bug Fixes:
    * Schema migration for the Latest table now correctly handles
      branches that end in redirects. (CNY-2081)
    * Adding a large number of user maps is now more efficient
      if the new addServerGlobs method is used. (CNY-2083)
    * Redirects between branches on the same label, which were
      necessary before Conary 1.2.0, are again handled correctly.
      (CNY-2103)
    * The 'conary updateall' command again properly handles the
      --replace-files command-line argument. (CNY-2112)
    * Patches are no longer partially applied when building. A
      partially applying patch results now in a failure. (CNY-2017)
    * A bug which caused Conary to incorrectly determine the flags
      for python dependencies on 64-bit systems has been fixed.
      (CNY-2091)
    * Ruby dependencies now function properly in a bootstrap build
      of the ruby package. (CNY-2109)

Changes in 1.2.0:
  o Build Changes:
    * A bug which caused Conary to compute python dependencies
      incorrectly when using an external version of python (such
      as when building python itself) has been fixed. (CNY-2087)

Changes in 1.1.96:
  o Server Changes
    * External entitlement servers can now specify per-entitlement
      timeouts and automatic retry values (CNY-2060)

  o Client Changes:
    * Update journal did not have an entry for hard links which were
      made to targets which already existed on the system, causing
      system corruption if the journal had to be rolled back. (CNY-1671)
    * The critical update information now includes enough data to
      re-create the original update job. (CNY-1608)
    * Unknown trove info types in the database are properly stored in
      extracted trove info. (CNY-2059)
    * diff and patch now support files without trailing newlines.
      (CNY-1979)

  o Build Changes:
    * More paths (/usr/lib/.*-sharp.*/) have been added to :cil
      components. (CNY-2080)
    * Path ID lookups now ignore permission errors; in such a case, a
      new path ID is computed. (CNY-1911)
    * Conary now handles python files that specify a python interpreter
      that is not available on the system or in the builddir.  It will
      print a warning and not attempt to compute dependency information
      for those files. (CNY-2050)
    * loadSuperClass and loadInstalled now print out name, version
      flavor of the package that was used when loading. (CNY-1967)

  o Bug Fixes:
    * When running in threaded mode, don't install signal handlers,
      since that is not supported. (CNY-2040)
    * URLs returned by prepareChangeSet, getChangeSet, and
      getFileContents are all based on the URL the client used to call
      the repository instead of built internally by the repository.
      (CNY-2034)
    * An issue that was preventing the repository server, under certain
      circumstances, to determine the proper URL to use has been fixed.
      (CNY-2056, CNY-2058)
    * A regression from Conary 1.1.34 related to self-signature
      verification on private PGP keys has been fixed. (CNY-2047)
    * An issue related to Conary proxies running in non-SSL mode,
      talking to SSL-enabled repository servers has been fixed.
      (CNY-2067)
    * Related to CNY-2034, Conary proxies are now properly computing
      the return URL. (CNY-2069)
    * The client is now properly computing the downloaded file's
      digest if a size limit was specified. (CNY-2072)
    * A regression from Conary 1.1.94 that caused some local cooks to
      fail to be installable due to incorrect primary trove information
      has been fixed (CNY-2078)

  o Other Changes
    * InodeStreams and FileStreams now preserve unknown elements,
      allowing future additions to those without breaking fileId
      computation. (CNY-1971)

Changes in 1.1.95:
  o Server Changes
    * A bug which triggered an exception while migrating postgresql
      repositories has been fixed. (CNY-1912)
    * The getNewTroveInfo call works faster for mirror operations.
      (CNY-2006)
    * An issue that prevented the server from responding with the
      proper error message when in maintenance mode has been fixed.
      (CNY-2005)
    * An issue that was affecting cooking performance when looking
      up path IDs has been fixed. (CNY-1996)

  o Client Changes:
    * A bug which prevented the mirror client from using hidden commits
      when mirroring to a single target has been fixed. (CNY-1981)
    * Clone/promote no longer complains when a buildreq is not also
      being cloned to the new location. (CNY-1844)
    * Turned off flavorPreferences for 1.2 release, as they are not
      quite ready. (CNY-2023)

  o Bug Fixes:
    * Bootstrapping python can now find system conary when using the
      bootstrapped python to determine python dependencies. (CNY-2001)
    * A bug in findTroves when using partial labels, introduced as
      part of 1.1.90, has been fixed. (CNY-2011)
    * cvc operations no longer trace back when the current working
      directory can no longer be accessed. (CNY-2014)
    * Redirects to nothing are now displayed when using --trove-flags.
      (CNY-2025)
    * Stack frames now wrap long lines to make them easier to read.
      (CNY-2016)
    * Comparison of VersionSequence objects is now more robust.
      (CNY-2020)
    * Autosourced files added to both a shadow and its parent now merge
      properly. (CNY-1856)

Changes in 1.1.94:
  o Bug Fixes:
    * Python extension modules installed at the top level of the Python
      search path no longer produce a traceback when computing
      dependencies. (CNY-1995)

Changes in 1.1.93:
  o Build Changes:
    * Filesets now accept macros. (CNY-148)
    * crossRequires are now ignored when not cross compiling. (CNY-1950)
    * Malformed .jar files are now ignored when computing Java
      dependencies. Previously, Conary exited with an error while
      attempting to process them. (CNY-1983)
    * Conary dependencies are no longer attempted when cross-compiling,
      and when bootstrapping python, modules are now sought in system
      python directories as well as in the destdir. (CNY-1986)
    * Python extension modules (.so files) now expose the proper
      dependencies by providing, for example, itertools (the true
      name) as well as itertoolsmodule (as it has previously), but
      requiring the shorter name if it is available on the system.
      (CNY-1077)

  o Client Changes:
    * The cvc promote and clone commands are now more efficient and do
      not download unnecessary packages. This also makes it possible
      to clone packages where access to some of the included troves
      is unavailable at the time of the promote or clone operation.
      (CNY-1913)
    * A bug which prevented the mirror client from using hidden commits
      when mirroring to a single target has been fixed. (CNY-1981)
    * Filesets are now cloneable. (CNY-1297)

  o Server Changes
    * A bug which triggered an exception while migrating postgresql
      repositories has been fixed. (CNY-1912)

  o Bug Fixes:
    * The clone and promote commands now work when cloning over removed
      packages. (CNY-1955)
    * searchPath will now provide only the best flavor match when
      matching against groups with more than one version of a package
      available. Previously, it would return all matches. (CNY-1881)

Changes in 1.1.92:
  o Bug Fixes:
    * ccs2tar correctly handles changesets with duplicate contents and
      hard links. (CNY-1953)
    * An error in the way attributes of ServerProxy classes get
      marshaled has been fixed. (CNY-1956)
    * If local flags (e.g. kernel.smp) are defined in /etc/conary/use,
      cooking no longer produces a traceback. (CNY-1963)
    * The last trove source in a trove source stack is now properly
      passed flavor information. (CNY-1969)
    * Derived packages properly handle files that were not flavored due
      to an exception in the upstream packages. (CNY-1954)
    * The transport layer is automatically encoding non-ASCII strings
      into XMLRPC Binary objects. (CNY-1932)
    * An error that was causing warnings to be printed while cooking
      groups has been fixed. (CNY-1957)

  o Server Changes
    * A bug which triggered an exception while migrating postgresql
      repositories has been fixed. (CNY-1912)

  o Build Changes:
    * Mono (CIL) files are now placed in :cil components by default.
      (CNY-1821)

  o Other Changes
    * The transport layer is using BoundedStringIO objects for
      compression, decompression and XMLRPC encoding/decoding, to
      avoid excessive memory consumption. (CNY-1968)

Changes in 1.1.91:
  o Client Changes:
    * A new configuration option, "flavorPreferences", has been added.
      The client uses this list of flavors in trove selection.
      (CNY-1710)
    * Large files are now compressed on disk instead of in memory when
      creating rollbacks. (CNY-1896)
    * The Conary client API is now more careful with releasing open
      file descriptors. (CNY-1834)
    * The "migrate" mode has changed to overwrite changes made to
      files that are not yet owned by Conary, but already exist on the
      system, as well managed, non-configuration files that have
      changed. (CNY-1868)
    * When signals are received during updates, the journal is now
      rolled back before conary terminates. (CNY-1393)
    * A 'cvc checkout' of multiple projects uses far fewer repository
      calls now, and uses a single changeset.
    * The 'cvc update' and 'cvc diff' commands now accept a source
      version argument without a source count. (CNY-1921)

  o Server Changes:
    * Setting "forceSSL" once again requires a HTTPS connection be
      used when authentication data is passed to an Apache based
      Conary Repository. (CNY-1880)
    * A bug that caused incorrect values for sourceItemId and
      clonedFromId to be used when groups and components were
      committed as part of one changeset has been fixed. (CNY-1903)
    * A bug that caused the Latest table to be rebuilt incorrectly
      when migrating to schema version 15.0 has been fixed.
      (CNY-1909)

  o Build Changes:
    * Redirects will now be followed in group recipes. Previously,
      including redirects would result in an error. (CNY-1693)
    * Derived recipes can now be based on troves which have files
      that have the same content (SHA1) as each other but are
      members of different link groups (are not intended to be
      installed as hard links to each other). (CNY-1733)
    * Derived packages now work properly if the troves they are based
      on contain dangling symlinks. (CNY-1914)
    * Symbolic links that have not changed in a derived package are
      now correctly ignored by policies that are not interested in
      unmodified files. (CNY-1879)
    * The build flavor string used for building a trove is now stored
      as part of that trove's troveInfo field. (CNY-1678)
    * Looking up path IDs now stops when all files have been found,
      instead of always walking the shadow hierarchy. (CNY-1911)
    * multilib cooks set only Arch.x86_64. (CNY-1711)

  o Bug Fixes:
    * The new OpenPGP parsing code now accepts Version 3 keys and
      signatures, without verifying them. (CNY-1931)
    * A file descriptor leak in the getFileContents method has been
      fixed.
    * If ignoreErrors is set for a configuration file, that setting is
      now honored for contexts as well.
    * Troves with large numbers of identical files now erase faster,
      thanks to a SQL fix in sqldb.iterFiles. (CNY-1937)
    * Python dependency determination now properly ignores filenames
      like "python.so" when looking for version flags. (CNY-1940)
    * Conary now correctly avoids assuming that standard I/O files
      are objects with fileno() methods. Previously, calling
      Conary interfaces with non-file objects associated with
      standard input, output, or error could trace back. (CNY-1946)
    * The --buildreqs option for 'conary q' now functions when
      multiple build requirements have the same name.
    * An issue related to the flavor preferences list not being
      properly populated when a group was cooked has been fixed.
      (CNY-1951)

  o Other Changes:
    * Conary tracebacks now report values for each variable in the
      local namespace in each frame. (CNY-1922)
    * select() calls have been replaced with poll() for higher
      efficiency. (CNY-1933)

Changes in 1.1.35:
  o Client Changes:
    * Unknown trove info types in the database are stored in extracted
      trove info properly (CNY-2059)
    * diff and patch now support files without trailing newlines (CNY-1979)

Changes in 1.1.34:
  o Build Changes:
    * The default settings from r.add() will now override the default
      settings from an r.addAll() (CNY-1882)
    * Looking up path IDs is now stop when all files have been found,
      instead of always walking the shadow hierarchy. (CNY-1911)

  o Bug Fixes:
    * A bug that caused an error message in the rPath Appliance
      Platform Agent (rAPA) when using an entitlement generator has
      been fixed. (CNY-1946)

Changes in 1.1.33:
  o Build Changes:
    * The addArchive() source action now handles xpi archives. (CNY-1793)
    * Unknown flags are now ignored when calling loadRecipe with a
      flavor, instead of printing a traceback.

  o Update Changes:
    * Updates to groups are now allowed to be merged with other groups
      in update jobs, reducing the number of jobs that are used for
      updates.

  o Client Changes:
    * Cloning now always increments group version counts, mimicing
      the behavior of group cooking. (CNY-1724)
    * When promoting, --all-flavors is now on by default.  However, if
      a flavor to promote or clone is specified, promotes will be
      limited by that flavor. (CNY-1535)
    * Several commands, such as promote, update and rq, now take an
      --exact-flavors flag.  If specified, the flavors for each trove
      must match exactly - no system flavor or heuristic is used to
      find the trove you want. (CNY-1829)
    * If there is a problem with domain name resolution, conary will
      retry 5 times. However, if the connection fails after those
      attempts, future connection requests will now fail after one try.
      (CNY-1814)

  o Bug Fixes:
    * The SQLite "ANALYZE" command is no longer run on local SQLite
      databases. Any data stored by the "ANALYZE" command will be
      removed from the local database unless it is being accessed
      read-only. Database performance is poor on databases with
      "ANALYZE" data in them. (CNY-778)
    * Some bugs related to installing relative changesets were fixed.
      These bugs would manifest themselves by making relative changesets
      not installable when the network was down. (CNY-1814)

Changes in 1.1.32:
  o Client Changes:
    * A getDownloadSizes() method has been added to the ConaryClient
      object to determine the over-the-wire transfer size of the jobs
      in an UpdateJob object.  Call requires a single repository be
      the source of the entire update. (CNY-1757)
    * cvc reports a more accurate error message when the CONARY file in
      the current directory is not a regular file

  o Server Changes:
    * A "infoOnly" parameter to has been added to the getChangeSet()
      repository method in protocol version 51. (CNY-1757)
    * The list of repository methods is now automatically generated
      instead of statically listed. (CNY-1781)
  
  o Bug Fixes:
    * The addSvnSnapshot() source action now uses the lookaside directory
      for generating the snapshot, instead of using the remote repository.
      (CNY-1777)
    * A bug that prevented unused entries in the Versions table of the
      system Conary database from being cleaned up after erasures has
      been fixed.
    * A bug that caused changes in the byDefault status of a trove to
      be omitted from local rollbacks has been fixed. (CNY-1796)

Changes in 1.1.31.4:
  o Server changes:
    * Setting "forceSSL" once again requires a HTTPS connection be
      used when authentication data is passed to an Apache based
      Conary Repository. (CNY-1880)
    * A bug that caused incorrect values for sourceItemId and
      clonedFromId to be used when groups and components were
      committed as part of one changeset has been fixed. (CNY-1903)
    * A bug that caused the Latest table to be rebuilt incorrectly
      when migrating to schema version 15.0 has been fixed.
      (CNY-1909)

  o Client changes:
    * Large files are now compressed on disk instead of in memory when
      creating rollbacks. (CNY-1896)

Changes in 1.1.90:
  o Major Changes:
    * Label multiplicity, in which a trove on the same label
      appearing on multiple branches was understood as meaning that
      all the trove can be installed at once, is being generally
      deprecated.  Instead, a newer trove on a different branch that
      ends with the same label as an older trove will be considered
      together with and generally preferred to the older trove.
      Branch affinity, in which Conary keeps packages from the same
      branch during an update, is therefore replaced with label
      affinity, in which Conary keeps packages from the same label
      during an update.  Many of the individual changes in this
      version are parts of implementing this general change in
      behavior.

  o Client Changes:
    * Added getTroveLatestByLabel as a client-side call.
    * Label lookups pick the latest version which matches instead of
      the latest version on each branch.
    * Replaced branch affinity with label affinity.
    * getAllTroveLeavesByLabel() filters results by server names to
      eliminate spurious results from repositories which host multiple
      server names. (CNY-1771)
    * The cvc and conary commands now ignore broken pipes on standard
      output instead of producing a traceback. (CNY-1853)
    * Redirects follow the label of the branch they were built with
      instead of the branch itself.
    * Building redirects to a branch is now deprecated; redirects should
      point to labels instead. (CNY-1857)
    * The --replace-files option has been split into
      --replace-managed-files, --replace-unmanaged-files,
      --replace-modified-files, and --replace-config-files. The original
      option is still accepted, and is equivalent to specifying all four
      of the new options simultaneously (CNY-1270)
    * When updating, conary will never automatically drop an architecture
      from an installed trove (unless you specify the flavor to update to 
      explicitly).  (CNY-1714)
    * Dependency resolution now allows updates to go across branches if the
      branches are on the same label.
    * Dependency resolution now follows the same "never drop an architecture"
      rule as other update code. (CNY-1713).
    * Added --show-files parameter to "conary config" to display where
      configuration items came from.
    * Newly installed transient files now silently replace files which are
      otherwise unowned. (CNY-1841)

  o Build Changes:
    * The cvc update command can now update multiple directories
      simultaneously.
    * Java files are now put in a :java component by default. (CNY-527)
    * Python dependencies now include flags designating the major version
      of python involved, as well as a flag distinguishing the target
      architecture library directory (normally "lib" or "lib64") to
      enhance update reliability.  When building a bootstrap python
      or using a different python executable than Conary is running
      with, Conary will use an external python process to determine
      python dependencies. (CNY-1517)
    * Ruby dependencies are now generated, and Ruby modules are placed
      in a :ruby component by default.  Flags are included in the
      dependencies similar to the Python flags, except that they are
      not conditional. (CNY-612)
    * Ensure that two binaries with the same source count but different
      build counts end up with the same build count after cloning. (CNY-1871)

  o Scripts Changes:
    * Repository database migration scripts have been integrated into a 
      common unit.

  o Bug Fixes:
    * Fix a bug in commit code that made r.macros.buildlabel unusable because
      you could not commit recipes that used it.  (CNY-1752)
    * An internal class, _AbstractPackageRecipe, has been renamed to
      AbstractPackageRecipe, in order to allow the inclusion of its
      methods in its subclasses' documentation pages.  The old name is
      still available for compatibility with older modules.  (CNY-1848)
    * Multiple entitlements can be stored for a single hostname or glob
      (previously only the last hostname for a particular hostname/glob
      would be used). (CNY-1825)
    * Cloning the source component for filesets is now allowed.
    * includeConfigFile now sorts files that are matched in globs
    * The default settings from r.add() will now override the default
      settings from an r.addAll() (CNY-1882)
    * Cloning no longer downloads components that won't be cloned (CNY-1891)

  o Other changes:
    * The showchangeset script now displays information on redirect
      troves.

Changes in 1.1.31.3:
  o Server changes:
    * Added EntitlementTimeout exception to notify clients that an
      entitlement has timed out from the authentication cache (CNY-1862)
    * Added remote_ip to user and entitlement based external authentication
      checks (CNY-1864)
    * Fixed bug in proxy which prevented remote_ip from being passed to
      internal repository

  o Client changes:
    * Reread entitlements from disk when EntitlementTimeout is received
      (CNY-1862)

  o Other changes:
    * Logcat now works for calls which passed lists of entitlements

Changes in 1.1.31.2:
  o Proxy changes:
    * Proxy can now inject entitlements and user authentication on behalf
      of clients (CNY-1836)

Changes in 1.1.31.1:
  o Bug Fix:
    * Proxies used wrong getChangeSet call for old protocol versions (CNY-1803)

Changes in 1.1.31:
  o Bug Fix:
    * A bug that caused an Internal Server Error when a Conary proxy
      attempted to convert a changeset for an older client when the
      upstream Conary repository was not running 1.1.29 or later has
      been fixed. (CNY-1792)

Changes in 1.1.30:
  o Bug Fixes:
    * The version cache for upstream servers in the Conary proxy
      incorrectly included user information in the URL, causing
      KeyErrors when users were switched to anonymous. (CNY-1787)
    * An issue related to the formatting of repository map entries
      has been fixed. (CNY-1788)
    * The Conary proxy no longer supports protocol version 41
      (and hasn't for a few releases).
    * An issue that was affecting the performance of the getChangeSet
      API call on Conary proxies running in an apache environment
      has been fixed.

Changes in 1.1.29:
  o Client Changes:
    * In conaryrc files, repositoryMap entries can now use wildcards
      for the server name.
    * Multiple entitlements can now be sent to each server.
    * Server names in entitlements may include wildcards.
    * Entitlements may be placed in conaryrc files now using
      'entitlement server entitlement'. "conary config" displays
      entitlement information.
    * A bug that limited a single MetadataItem to less than 64 KiB has
      been fixed.  Conary 1.1.29 will produce metadata that will not
      be visible to older clients.  Likewise, metadata produced by
      older clients will not be visible to Conary 1.1.29 and later
      clients. (CNY-1746)
    * Metadata items can now store strings with NUL characters in
      them. (CNY-1750)
    * The client API will now raise an InsufficientPermission error
      instead of an OpenError when the client's entitlements are
      not allowing access. (CNY-1738)

  o Build Changes:
    * Refreshed autosource files are now displayed by 'cvc revert' and
      'cvc diff'. (CNY-1647)
    * Support for the Bazaar revision control system has been added via
      r.addBzrSnapshot(). (requires bzr >= 0.16).

  o Server Changes:
    * (Nearly) all repository operations are now performed using the
      permissions of the anonymous user in addition to the permission
      set for any user authentication information which is present.
    * Path names in the entitlementsDirectory no longer have any
      meaning. All entitlements are read, and the serverName in the
      XML for the entitlement is used to determine which server to
      send the entitlement too.
    * Entitlement classes are no longer used as part of authentication;
      they may still be specified, but repositories now look up the
      class(es) for an entitlement based on the key.

  o Internal Changes:
    * The restart information, necessary for Conary to resume execution
      after a critical update is applied, now includes the original
      command line. The way this information is stored is incompatible
      with very old versions of Conary.  Downgrading from Conary
      version 1.1.29 (or newer) to version 1.1.11 (or older) is known
      to fail. (CNY-1758)

  o Bug Fixes:
    * 'conary rblist' no longer produces a stack trace if the
      installLabelPath configuration option is not set. (CNY-1731)
    * A bug that caused an "Error parsing label" error message when
      invoking "cvc commit" on a group recipe that used
      r.setSearchPath(str(r.labelPath[0]), ...) has been
      fixed. (CNY-1740)
    * Proxy errors are now reported in the client, for easier
      debugging. (CNY-1313)
    * A bug that caused an "Unknown error downloading changeset" error
      when applying an update job that contained two different
      versions of the same trove has been fixed. (CNY-1742)
    * Adding redirects which pointed to otherwise-unused branches
      corrupted the database by creating a branch without corresponding
      label information.
    * When critical updates are present in an update job that has
      previously downloaded all the changesets, Conary will no longer
      unnecessarily re-download the troves. (CNY-1763)
    * TroveChangeSet.isRollbackFence() now returns the correct answer
      if the trove changeset does not contain absolute trove
      info. (CNY-1762)
    * A bug related to entitlement directories containing unreadable
      files has been fixed. (CNY-1765)
    * A bug that prevented epydoc from producing documentation on
      the Conary code has been fixed. (CNY-1772)
    * Conary will temporarily fall back to reading unsigned group
      script information from changeset files that are created by
      Conary < 1.1.24.  Once rBuilder creates changesets with a newer
      version of Conary, this change will be reverted. (CNY-1762)
    * Changeset files are now written as absolute paths in the
      changeset index file. (CNY-1776)
    * Entitlement configuratioon lines continue to accept an entitlement
      class for backwards compatibility purposes. (CNY-1786)

Changes in 1.1.28:
  o Documentation Changes:
    * Incorrect references to createGroup have been fixed. (CNY-1700)

  o Build Changes:
    * Files added with in the repository and locally no longer cause
      'cvc update' to fail as long as the files have the same fileId.
      (CNY-1428)
    * r.Link allows full paths to be specified for the target of the
      link as long as the directory matches the source of the link.
      (CNY-751)
    * "cvc mv" has been added as a synonym for "cvc rename".
    * r.addCvsSnapshot() now works correctly with anonymous,
      pserver-based, servers. Previously, cvs checkout would fail due
      to strange characters being in the destination directory.
    * r.add*Snapshot() will now raise errors if the shell commands they
      are executing fail for any reason

  o Bug Fixes:
    * An index has been added to improve the performance of various
      file stream related queries in a Conary repository. (CNY-1704)
    * Directories in binary directories are no longer (incorrectly)
      provided. (CNY-1721)
    * "conary update" now works with read-only changesets. (CNY-1681)
    * the setTroveInfo call refuses to update missing troves (CNY-1741)

  o Server Changes:
    * getChangeSet call now returns supplemental information
      (trovesNeeded, filesNeeded, and removedTroves) for each individual
      job separately, instead of combining them for the entire job list.
    * proxy now combines all upstream changeset requests into a single
      job request for servers running this version or later. (CNY-1716)
    * mirrorMode wasn't passed through to changeset fingerprint calls
      from the caching code.

Changes in 1.1.27:
  o New Features:
    * All group cooks for one source must be done as a large cvc cook
      action instead of one-by-one. (CNY-1303)
    * Group flavors are much shorter if you turn on the config item
      "shortenGroupFlavors".  Some flags, like
      vmware and xen and architecture flags, are always included in a
      group flavor. (CNY-1641)
    * The Conary client is now able to access the network using
      authenticated HTTP proxies. (CNY-1687)

  o Build Changes:
    * A new recipe method, r.MakeFIFO(), is available which will create
      a named pipe at a specified location. (CNY-1597).

  o Internal Changes:
    * Flags for update jobs changed from a bitmask to a class.
    * Removed vestigial support for file label priority paths.

  o Bug fixes:
    * Patch code no longer fails when trailing context is missing at
      the end of the file. (CNY-1638)
    * Files with no permissions set (chmod 0) confused Conary due to
      improper checks for None. (CNY-1678)
    * Errors in the changeset downloading code are no longer ignored
      by the client. (CNY-1682)
    * An error in the resumption of a build has been fixed. (CNY-1684)
    * The introduction of mirrorMode during changeset cration (CNY-1570)
      caused the generation of empty diffs in some cases. mirrorMode now
      includes full contents for all files instead of generating diffs
      (CNY-1699)
    * If you're promoting two flavors of the same version of the same trove,
      they will now always have the same version on the target branch.
      (CNY-1692)

Changes in 1.1.26:
  o New Features:
    * The listcachedir script has been added to help with maintenance
      tasks for the repository changeset cache. (CNY-1469)
    * Conary proxies are now adding an HTTP Via: header. (CNY-1604)

  o Internal Changes:
    * Creating changesets supports a 'mirrorMode', which includes file
      contents of files if their version has changed (even if the sha1
      of those contents are the same). Mirroring uses this to ensure
      complete contents. (CNY-1570)

  o Client Changes:
    * A potential race condition where an update could change the state
      of the Conary database while the rollback code is executing has
      been fixed. Note that as part of the fix for CNY-1591, the update
      and rollback operations cannot commit at the same time; the fix
      further ensures long-running operations detect the state change.
      (CNY-1624)

  o Bug fixes:
    * Manipulating source components now works better when a source
      component has been marked removed.
    * A problem related to the way shim clients use the ServerProxy
      object has been fixed. (CNY-1668)

Changes in 1.1.25:
  o New Feature:
    * Conary now supports a "searchPath" configuration option, which
      operates like the installLabelPath configuration option but can
      contain both packages and labels.  For example:
      "searchPath group-os contrib.rpath.org@rpl:1" can be used to
      configure conary to first install the version of a package
      referenced in group-os, then to fall back to installing from
      contrib.rpath.org@rpl:1. (CNY-1571)

  o Build Changes:
    * GroupRecipe.add*Script now accepts a path to the script as the
      initial parameter.
    * r.addArchive() now supports a preserveOwnership parameter.  When
      set to True, owners and groups from cpio, rpm, and tar archives
      are used as the owners and groups in the final package.
      (CNY-927)
    * A new "cvc revert" command has been added that reverts any local
      changes made in the current directory. (CNY-1222)
    * GroupRecipe.addCopy() copies compatibility classes and group
      scripts onto to groups.  New copyScripts and
      copyCompatibilityScripts options to GroupRecipe.addCopy() and
      GroupRecipe.addAll() can be used to change this
      behavior. (CNY-1642)
    * A new build r.IncludeLicense() action has been added. This build
      action will take either a directory structure of licenses or a
      single license file, normalize its contents, and place it in a
      directory in /usr/share/known-licenses, which will be used at a
      later date by conary-policy.  This method is only useful for
      organizations maintaining a set of packages as part of a Linux
      OS platform.

  o Client Changes:
    * An explicit commit lock is now used to prevent overlapping
      updates and rollbacks.  (CNY-1591)
    * The conaryclient module now exposes ChangeSetFromFile to
      instantiate ReadOnlyChangeSet objects from .ccs
      files. (CNY-1578)
    * "conary q --debug --info" now also displays information about
      where a trove was cloned from if it exists.
    * Redirects with multiple targets can now be built and installed.
      (CNY-1554)
    * Conary repositories now support creating changesets that contain
      files whose compressed contents are greater than or equal to 4
      GiB in size.  Old versions of Conary that attempt to access a
      changeset that contains a compressed file larger than 4 GiB in
      size will report a error of "assert(subMagic == SUBFILE_MAGIC)".
      Previously, an overflow error occurred. (CNY-1572)

  o Internal Changes:
    * Conary clients can now request a specific changeset format
      version from a Conary repository.  This feature requires Conary
      protocol version 48.  This allows one to use new Conary clients
      to generate changesets understood by older clients. (CNY-1544)
    * Internal recipe source management moved into the generic
      Recipe() class from PackageRecipeClass().

  o Server Changes:
    * Standalone Conary repositories or proxies can be run in SSL mode
      if m2crypto is installed and the configuration options "useSSL",
      "sslCert", and "sslKey" are properly set. (CNY-1649)

  o Bug Fixes:
    * A bug that sometimes caused "user/group does not exist - using
      root" messages to be displayed when running "cvc update" created
      new files has been fixed. (CNY-763)
    * The flavor of a derived package (which is an experimental
      feature) built from unflavored package is now properly set to
      unflavored. (CNY-1506)
    * Macros in arguments to the version control system recipe class
      commands are now properly expanded. (CNY-1614)
    * The Conary client will now bypass proxies running on remote
      machines with repositories running on localhost. (CNY-1621)
    * "cvc promote" no longer displays some warnings that were rarely
      helpful unless invoked with the --debug argument. (CNY-1581)
    * A bug that caused the storage of unneeded "unknown" entries in
      the TroveInfo table has been fixed. (CNY-1613)
    * A regression in "cvc annotate" that would produce a traceback
      for not finding a SequenceMatcher class in fixeddifflib was
      fixed.  (CNY-1625)
    * Build commands that invoke shell commands now perform shell
      quoting properly.  Thanks to Pavel Volkovitskiy for finding the
      bugs and submitting the patch. (CNY-1627)
    * Mirroring using group recursion has been fixed. (CNY-1629)
    * Mirroring using group recursion no longer creates
      cross-repository relative changesets. (CNY-1640)
    * r.Install will now replace files which are read-only. (CNY-1634)
    * A bug that caused an unhandled exception when creating a local
      rollback for a trove that had missing troveinfo has been fixed.
    * Attempting to run "cvc merge" in a directory which was not
      already at the tip of a shadow no longer causes a confusing
      error message.  Previously the message was "working directory is
      already based on head of branch"; now the message is "working
      directory is not at the tip of the shadow".
    * cvc commands which need to instantiate the recipe object (merge,
      refresh, and commit) no longer fail if unknown use flags are
      used by the recipe.
    * Running the command to mark a trove as removed from the
      repository on a trove that has already been marked as removed no
      longer results in an error. (CNY-1654)
    * "conary rdiff" now works properly when multiple flavors of the
      same trove are present in the same group. (CNY-1605)
    * "conary rdiff" no longer produces an error if the same file is
      present on different labels. (CNY-1623)
    * A bug that caused inconsistent behavior when troves are pinned
      has been fixed.  Previously, if an update operation would change
      the version of a pinned trove to a version included in a group
      that is installed on the system, the pin would not
      hold. (CNY-1652)
    * A bug that caused an unhandled exception in the Conary update
      code when shared contents to a file in a link group are
      duplicated in the changeset due to distributed contents has been
      fixed.

Changes in 1.1.24.1:
  o Release Correction
    * The source archive for 1.1.24 was not built from the tag for
      1.1.24 in the Mercurial repository.  1.1.24.1 is built from the
      1.1.24 tag.

Changes in 1.1.24:
  o New Feature:
    * Conary 1.1.24 introduces the framework needed to implement a new
      metadata design for Conary.  The new metadata feature allows
      various information such as description to be set for a trove.
      New XML-RPC interfaces, getNewTroveInfo() and setTroveInfo(),
      have been added to facilitate mirroring metadata.
      addMetadataItems() has been added to allow metadata to be added
      to a trove after it has been built. (CNY-1577)

  o Client Changes:
    * The Conary client now distinguishes between an upstream Conary
      proxy and a plain HTTP proxy. This is so we can properly handle
      SSL traffic through an HTTP proxy using the CONNECT HTTP method.
      As such, there is now a "conaryProxy" configuration variable, in
      addition to the "proxy" variable. (CNY-1550)
    * The "proxy" (and newly introduced "conaryProxy") variables can
      be turned off by setting them to "None". (CNY-1378)
    * Clients requesting the inclusion of configuration files residing
      on the network now upload their version. This opens up the
      possibility for the server to serve different configuration
      files to different client generations. (CNY-1588)
    * Configuration variables "localRollbacks" and "pinTroves" get
      used as defaults when applying an update job; they can be
      explicitly overridden. (CNY-1583)

  o Bug Fixes:
    * A bug in the way the proxy configuration variable is set has
      been fixed. (CNY-1586)
    * A bug that caused a traceback when rolling back group updates
      from rollback changesets created when the "localRollback"
      configuration option was set has been fixed. (CNY-1590)
    * A bug that caused a traceback when applying a local rollback
      changeset with a locally modified file has been fixed.  Conary
      needed to create the directory that the locally modified file
      resides in first. (CNY-1444)
    * Applying rollbacks could attempt to invalidate the rollback stack,
      which would cause corruption of the rollback stack (CNY-1587)

Changes in 1.1.23:
  o Client Changes:
    * A new command, "conary rdiff", has been added. This allows one
      to inspect the differences between any two troves with the same
      name. (CNY-855)

  o Build Changes:
    * Conary recipes can now directly reference source code through
      version control systems.  The new r.addMercurialSnapshot(),
      r.addCvsSnapshot(), and r.addSvnSnapshot() source actions check
      out repositories and create snapshots.  They are integrated with
      the "cvc refresh" command for fetching more recent source code
      from version control repositories. (CNY-1)
    * The r.replace() function in group recipes now supports the
      searchPath parameter. (CNY-1574)

  o Bug Fixes:
    * A corner case affecting server-side matching of troves against
      negative flavors has been fixed. (CNY-641)
    * A bug in the StreamSet thaw code that prevented frozen StreamSet
      objects with a tag value greater than 128 from being thawed
      properly has been fixed.
    * A bug has been fixed that prevented creating a diff of a Trove
      object that contained troveInfo with unknown data. (CNY-1569)
    * A bug in the logic used by Conary to determine whether or not
      the rollback stack should be invalidated based on group update
      scripts has been fixed. (CNY-1564)
    * A bug that caused an unhandled exception in a Conary proxy when
      it attempted to create a changeset from a pre-Conary-1.1.x
      server has been fixed.
    * Small race condition in populating the cache for both
      repositories and proxies has been fixed (CNY-1576)

Changes in 1.1.22:
  o Major Changes:
    * Group troves can now declare an (integer) compatibility class
      which is used to automatically invalidate rollbacks (existing
      groups are considered to be in compatibility class zero). When a
      group is upgraded to a new group which has a different
      compatibility class, the rollback stack is invalidated unless
      the group also contains postRollback script which can rollback
      to the version being updated. Postrollback scripts can now be
      defined with a list of compatibility versions they are able to
      roll back to. Old invalidateRollback parameter for some group
      scripts is no longer supported.

  o Client Changes:
    * To take advantage of Conary's ability to apply the critical
      update set and restart before applying the rest of the updates,
      three new API calls have been added: newUpdateJob,
      prepareUpdateJob and applyUpdateJob. (CNY-1454)
    * A new argument, --no-restart, has been added to conary. This has
      to be used in conjunction with --root and allows one to skip the
      restarts after applying critical updates when installing in a
      chroot. (CNY-1458)
    * Proxy configuration parameter is now of the form 'proxy protocol
      url' (i.e. 'proxy http http://proxy.some.com'), and allows
      separate proxies to be configured for http and https. If old
      'proxy url' form is used, separate proxies are configured for
      http and https rather than a single proxy being using for both
      protocols. Users who need the old behavior should set explicit
      configure the same proxy for both protocols.

    * Conary no longer runs group scripts when "--just-db" is
      specified on the command line.
    * The conary.conaryclient.mirror.mirrorRepository() function now
      accepts a list of target repositories.

  o Build Changes:
    * Conary has tools in place through a new cross flag and a new
      "target" flavor to support better defining of cross compiling
      builds.  (CNY-1003)
    * Configuration files are again allowed to have executable bits
      set, but configuration files with executable bits set are not
      included in the :config component even if the :config component
      is being created. (CNY-1260, CNY-1540)

  o Proxy Changes:
    * A proxy can now be configured to use an http proxy for all
      outgoing requests. The 'proxy' configuration item is supported
      in a manner identical to the client.
    * The (unused) ability for a standalone server to act as both a
      proxy and a standalone server has been removed; this removes the
      standalone proxies dependence on the X-Conary-Servername header.

  o Internal Changes:
    * The createTrigger() method of dbstore drivers no longer accepts
      the "pinned" keyword parameter.
    * SeekableNestedFile and FileContainer objects no longer depend on
      the file pointer for reads; pread() is used everywhere.  This
      allows the underlying file descriptors to be shared between
      objects or between threads.
    * Repository schema now understands the concept of minor and major
      schema revisions. (CNY-811)

  o Bug Fixes:
    * A bug in proxy code that caused conary to use https through a
      proxy when http was desired has been fixed. (CNY-1530)
    * A bug in clone/promote relating to cloning when there are
      flavors on the clone label that are superset of the current
      flavor, but the current flavor doesn't exist has been
      fixed. (RMK-415)
    * A race condition related to the multithreaded Conary client,
      where one thread could modify an unprotected variable assumed
      immutable by a different thread has been fixed. (CNY-1450)
    * If the database is locked, Conary will no longer display a stack
      trace, but an error message. (CNY-1292)
    * The Conary library now uses a built-in difflib if the system's
      difflib is not patched for recursion. (CNY-1377)
    * Mirroring troves marked as removed from repositories running on
      MySQL has been fixed. (CNY-1193)
    * Repository cooks now sets the subprocess' stdin to /dev/null to
      avoid hanging while waiting from stdin. (CNY-783)
    * Trove.verifyDigests() no longer fails erroneously if a signature
      version 0 digest has not been calculated and set in
      troveInfo. (CNY-1552)
    * A bug in changeset reset() which affected reusing changesets in
      merges has been fixed. (CNY-1534)
    * A bug in changeset based trove sources where the underlying
      changesets never got reset has been fixed. (CNY-1534)

Changes in 1.1.21:
  o Repository Changes:
    * A "hidden" keyword argument has been added to the
      commitChangeSet() and hasTroves() method.  This allows mirror
      users to commit troves which will never be displayed to users.
      The presentHiddenTroves() call makes all hidden troves
      visible.  The XML-RPC protocol version is now 46.

  o Internal Changes:
    * StreamSet operations in C now use a common StreamSet_GetSSD()
      function which creates the _streamDict object if it does not yet
      exist.  This fixes crashes in rare cases where a
      StreamSet.find() class method is used before any instances of
      that StreamSet have been created. (CNY-1524)
    * Numeric StreamSet types can now have values set to None (which
      indicates that there is no value set at all).  Additionally, if
      passed an empty string to the thaw() method, the value is set to
      None. (CNY-1366)

  o Bug Fixes:
    * A bug in commitChangeSet() which returned a "file not found"
      error when the user had insufficient permission for the commit
      operation has been fixed.
    * A bug that caused Conary to raise an unhandled exception when
      updating a trove that has missing TroveInfo data in the local
      database.  When new types are added to TroveInfo, older versions
      of Conary omit the new data from the database.  Once a version
      of Conary is used that understands the new data types, the
      missing data is restored to the previously incomplete trove.
    * Handling user permissions when committing under certain 
      circumstances against a Conary 1.1.20 was fixed. (CNY-1488)

Changes in 1.1.20:
  o Major Changes:
    * Groups can now include scripts which are automatically run
      before an install, after an install, after an update, and after
      a rollback.  Documentation on how to add these scripts to groups
      will be posted to wiki.rpath.com shortly.  Unlike tag handlers,
      these scripts are not inherently reversible; therefore if a post
      update script is executed, the rollback stack will be reset.  The
      rollback information is still stored in the rollback directory,
      but the "conary rollback" and "conary rblist" commands will no
      longer be able to access the previous rollbacks.

      Only Conary repositories running version 1.1.20 or later can
      store these scripts.  If the repository is not running the
      minimum required version, a "changeset being committed needs a
      newer repository server" error will be produced.

      If an older version of Conary downloads a group that has a
      script associated with it, the scripts will be silently ignored.
      Future versions of Conary may add a "Requires: trove:
      conary(group-scripts)" dependency to groups that have scripts
      associated with them. (CNY-1461)

    * Support for versioned trove signatures has been added. (CNY-1477)
    * Version 1 signatures have been added which use a SHA256 digest
      that includes the frozen form of unknown troveInfo
      segments. (CNY-1186)
    * Unknown troveInfo segments are stored in both the repository and
      local database and restored properly. (CNY-1186)

  o Client Changes:
    * Hashes of the directories in which a trove places files are now
      computed and stored in troveInfo. (CNY-857)
    * A --file-flavors option has been added to "conary query/q",
      "conary repquery/rq", and "conary showcs/scs". (CNY-1507)
    * The ability to promote using branches and to promote to siblings
      of parents has been added.  For example, you can now promote
      from /A//B to /C without first cloning uphill to A. (CNY-1513)

  o Build Changes:
    * When Conary calls an external program (python, perl, monodis) to
      determine file dependencies and that program is not a part of
      the package being built, it will warn if that external program
      is not provided by a component in build requirements. (CNY-1492)

  o Internal Changes:
    * The conary.lib.elf module can now be built against libelf
      version 0.8.0 or later as well as the libelf implementation
      provided by elfutils.  libelf can be downloaded from
      http://www.mr511.de/software/ (CNY-1501)
    * The Conary client API has a new method disconnectRepos() that
      allows one to cut access to the networked repositories.  A
      RepositoryError exception is raised if network access is
      attempted. (CNY-1474)

  o Bug Fixes:
    * StreamSet objects didn't work with inheritance because the C
      implementation treated an internal variable as inheritable when
      it should have been treated as a class variable.
    * Attempting to create a shadowed Version object that reference a
      label that is already uphill are now issues a proper error
      message. (CNY-847)
    * Running the "conary rblist" command as non-root now produces a
      proper error message. (CNY-1453)
    * Badly-formatted parentVersion strings in derived packages
      (experimental) no longer cause a stacktrace.
    * Previous versions of Conary would fail to find the UID or GID of
      a newly created user if "--root" was specified on the command
      line and C library components had not yet been installed.
      Conary would erroneously fall back to using UID 0 or GID 0
      (root) instead.  (CNY-1515)
    * A traceback that occurred when a lookaside repository cache has
      not been defined when initializing a derived package recipe
      object has been fixed. (CNY-1509)
    * The Conary network repository client no longer attempts to use a
      proxy if the repository is residing on the local machine.
    * A bug in the freezing of update jobs has been fixed. (CNY-1521)
    * r.addPatch()'s optional argument "extraArgs" will now do the right
      thing if passed a single string instead of a tuple or list.

Changes in 1.1.19:
  o Client Changes:
    * A new "cvc promote" command has been added. "cvc promote" is a
      special type of cloning based on group structure.  For more
      information on promote, see the JIRA issue until documentation
      on the wiki is updated.  (CNY-1304)
    * An "--all-flavors" option has been added to "cvc promote" which
      promotes all flavors of the latest version of the listed
      troves. (CNY-1440)
    * A programmatic interface for performing partial clones, where
      only some components out of a package are cloned based on
      byDefault settings, has been added. (CNY-1389)
    * Conary changesets can now deal with changesets that contain
      package components that share identical file contents, pathId,
      and fileId combinations. (CNY-1253)
    * The "proxy" configuration parameter will now work for standard
      http proxies such as Squid.  Previously the "proxy"
      configuration parameter could only specify a Conary repository
      proxy.  Environments that require all HTTP and HTTPS traffic
      pass through a proxy must continue to use they "http_proxy"
      environment variable, as the "proxy" configuration variable is
      only used for Conary repository calls.  Source downloads in cvc,
      for example, will only use the http_proxy environment variable.
    * Due to limitations in Apache 2.0, the Conary client will now use
      HTTP/1.1 "chunked" Transfer-encoding when committing changesets
      larger than 2 GiB.
    * An "applyRollback()" method has been added to the ConaryClient
      class. (CNY-1455)

  o Server Changes:
    * The repository cache has been completely reworked. This fixes
      problems with authorization and the cache, and has the side
      benefit of unifying the proxy code for the repository and the
      proxy. The cacheDB repository configuration parameter is
      obsolete and will cause a warning on startup. changesetCacheDir
      should now be used instead, and tmpwatch should be configured to
      clean up both the changesetCacheDir and tmpDir
      directories. (CNY-1387)
    * The repository now properly commits changesets where multiple
      troves reference the same (pathId,fileId) key. (CNY-1414)
    * The standalone server can now decode "Transfer-encoding:
      chunked" PUT requests from clients.
    * Apache based repository servers now send changeset file contents
      using the "req.write()" method instead of the "req.sendfile()"
      method when file contents are larger than 2 GiB.  This works
      around limitations in Apache 2.0.
    * The list of sizes returned by the getChangeSet() and
      getFileContents() repository methods are now returned as a list
      of strings instead of a list of integers.  XML-RPC integers can
      only hold values less than 2147483648 (a signed integer).
    * A Conary repository will now raise an exception if a client
      requests a changeset that is larger than 2 GiB in total size or
      file contents larger than 2 GiB in size and does not support the
      new version 44 protocol required to work around this limitation.

  o Build Changes:
    * A "vmware" flavor has been added to the default set of flavors.
      A trove with a vmware flavor should be intended to run as a
      VMware guest. (CNY-1421)
    * If there's a conflict when loading installed troves, the latest
      trove will be picked.
    * The loadInstalled() recipe function will now search the
      installLabelPath for troves to load when it cannot find them any
      other way.
    * A "overrideLoad" keyword parameter has been added to the
      loadInstalled() and loadSuperClass() recipe functions.  This can
      be used to override the default search mechanism.

  o Bug Fixes:
    * Local flags are now cleared after each group cook, meaning that
      multipass group cooks will have the correct local
      flavor. (CNY-1400)
    * Dependency resolution in group cooks now also take advantage of
      the group cache. (CNY-1386)
    * Changesets for source troves with missing files (because the
      file is missing from the upstream server or the upstream server
      is unavailable) are now properly written to changeset
      files. (CNY-1415)
    * Derived packages, which are still experimental, now correctly
      handle multiple architectures built from the same
      source. (CNY-1423)
    * The loadInstalled() recipe function now always works even if you
      have multiple versions of a package installed from multiple
      branches.
    * Trove names are now checked for legal characters. (CNY-1358)
    * A minor bug related to file uploads on the error codepath was
      fixed.  (CNY-1442)
    * A bug in "cvc promote" that caused it to fail when the source
      components added due to --with-sources were in conflict.  This
      could happen, for example, when different flavors of a binary
      were cooked from different source versions and all flavors to be
      cloned to the new label at the same time (CNY-1443)
    * A bug in the CfgQuotedLineList class' display function has been
      fixed.
    * Flavored items in a job list are now correctly frozen when
      writing out an update job. (CNY-1479)
    * A default UpdateCallback() is set if an update callback hasn't
      been specified when invoking the applyUpdate() method of
      ConaryClient. (CNY-1497)
    * "cvc cook --macros" works as expected now, by defining a macro (as
      passed in on the command line with --macro) per line. (CNY-1062)
    * Committing to a Conary repository when using a standard HTTP
      proxy functions properly.  A change in 1.1.18 introduced this
      incompatibility.
    * The redirect build code has been refactored.  Bugs related to
      building flavored redirects have been fixed. (CNY-727)

Changes in 1.1.18:
  o Major Changes:
    * Changesets are now indexed by a pathId,fileId combination instead of
      just by pathId. This should eliminate the vast majority of conflicts
      when creating groups containing multiple flavors of the same trove.
      Old clients will be served old-format changesets by the repository,
      and new clients continue to support old format changesets. Old and
      new format changes can be merged into a single changeset (CNY-1314).

  o Client Changes:
    * The conary rblist --flavors command now properly displays trove
      flavors. (CNY-1255)
    * When resolving dependencies while updating, conary will now search 
      the latest versions of packages for every label in your installLabelPath
      first before searching the histories of those labels.  This should make
      sure that conary prefers installing maintained troves over unmaintained 
      ones. (CNY-1312)
    * The Conary client API now has a new call, iterRollbacksList(), iterating
      over the rollback name and object. (CNY-1390)
    * Added the --just-db argument to the conary rollback command. (CNY-1398)

  o Build Changes:
    * A list of rPath mirrors for source components has been added.
    * Group recipes now support a setSearchPath method.  This provides a way
      to tell groups how to find and resolve packages by specifying a list
      containing either packages or labels. (CNY-1316)
    * The group addAll command supports "flatten" - a way to cause all troves
      in all subgroups to be included directly in the top level group - 
      flattening any structure created by intermediate groups.
    * Groups now allow you to use the commands "removeTrovesAlsoInGroup"
      and "removeTrovesAlsoInNewGroup".  These commands subtract out the
      troves included within the specified group from the currently
      active group. (CNY-1380)
    * Checking dependencies is now faster when building groups.
    * When resolving dependencies in groups, conary will now search the
      latest trove in every label in your label/search path before
      searching back in the history of that label. (CNY-1312)
    * Added moveComponents and copyComponents to group syntax. (CNY-1231)
    * Derived packages (experimental) can now change files between
      Config, InitialContents, and Transient, and can set new files
      to be any of those types.  They can call UtilizeUser and
      UtilizeGroup.  They can create new tag handlers and tag
      description files (but not make a file from the parent no longer
      be a tag handler or tag description, except by removing the file
      entirely), and add new tags to new and pre-existing files when
      TagSpec is called (but not remove existing tags from files). (CNY-1283)
    * Derived packages (experimental) can now run nearly all build and
      source actions. (CNY-1284)
    * Derived packages (experimental) now inherit byDefault settings from
      the parent (CNY-1401), but can override them in the child (CNY-1283).
    * Derived packages (experimental) now handle multiple binary packages
      built from a single source package, including overriding binary
      package name assignment in the derived package. (CNY-1399)

  o Server Changes:
    * Two new calls have been added to the server API -
      getTroveReferences and getTroveDescendants. (CNY-1349)
    * The proxy server proxies "put" calls now.
    * Cleaned up string compression code in changeset merging.

  o Bug Fixes:
    * Fixed a bug where an invalid flavor at the command line would result
      in a traceback. (CNY-1070)
    * Added an exception to allow redirect recipe names to have any format -
      including those usually reserved for group- and info- packages.
    * Removed a harmful assert that kept trove source stacks from working w/o
      installLabelPaths in some cases. (CNY-1351)
    * The cfg.root item is always stored internally as an absolute path,
      even if it is specified as a relative path. (CNY-1276)
    * cvc now properly cleans up 000-permission files from the old build 
      directory. (CNY-1359)

  o Internal Changes:
    * Changesets in an update job can be downloaded in a step separate from
      the installation. Additionally, update jobs can be frozen and reapplied
      later. (CNY-1300)
    * UpdateJob objects are now versioned for a specific state of the Conary
      database, and can be applied only if the state of the database has not
      changed. (CNY-1300)
    * Public keys can now be retrieved from a directory, with each key stored
      in a separate file. (CNY-1299)
    * Troves now track their direct parent they were cloned from, instead of
      the source-of-all-clones. (CNY-1294)

Changes in 1.1.17:
  o New Feature:
    * A caching proxy has been implemented for Conary.  A proxy server
      caches changesets as clients request them.  This can
      dramatically improve the performance of Conary when a subsequent
      request is made for the same changeset.

      The server is implemented using the existing standalone and
      Apache-based Conary repository server modules. Two new Conary
      repository configuration variables, "proxyDB" and
      "proxyContentsDir" have been created to define the proxy
      database and contents store.

      To configure the Conary client to use a proxy, a new "proxy"
      configuration variable has been added to the conaryrc file.
      Generic HTTP proxies should still be configured using the
      "http_proxy" environment variable.

      In order to facilitate authentication and proxy cache
      invalidation features, new Conary repository methods have been
      introduced.  This means that the Conary proxy requires that
      repositories it connects to run Conary version 1.1.17 or later.
      The Conary proxy is considered experimental.  Therefore future
      versions of Conary may not be able to communicate with the proxy
      as implemented in Conary 1.1.17.

  o Client Changes:
    * Filesystem permissions on rollback data restrict access to the
      owner of the database (normally root). (CNY-1289)
    * The Conary client now sends data across an idle connection to a
      Conary repository.  This will keep the connection alive when the
      repository is behind a firewall or proxy that has short timeouts
      for idle connections. (CNY-1045)
    * The error message produced by Conary when a progress callback
      method raises an unhandled exception has been improved.

  o Build Changes:
    * cvc cook --show-buildreqs works properly now.  Thanks to Pavel
      Volkovitskiy for reporting the issue and providing the
      patch. (CNY-1196)
    * The flags for other packages that are specified in the build
      flavor are now available when cooking as a part of the
      PackageFlags object.  For example, if you wish to check to see
      if kernel.pae is set, you can add "if PackageFlags.kernel.pae:".
      Note that such checks do not affect the final flavor of your
      build, and should be used with care. (CNY-1201)
    * Component and package selection by manifest, as with the
      "package=" option, could fail when large numbers of files were
      found; this bug has been resolved. (CNY-1339)
    * You can now add a labelPath to a group r.add() line by
      specifying a labelPath keyword argument.  For example:
         r.add('conary', labelPath=['conary-unstable.rpath.org@rpl:1',
                                    'conary.rpath.com@rpl:1'])
    * Repeated shadow merges now fail with an error suggesting a
      commit.  Previously, the merge operation would be attempted
      again. (CNY-1278)

  o Server Changes:
    * Conary repositories no longer allow users or groups to be
      created with names that include characters other than those
      defined in the Portable Filename Character Set.
    * Server side functions that work on large datasets (getTroveSigs
      and setTroveSigs) are now using batched SQL operations for faster
      throughput. (CNY-1118, CNY-1243)
    * The code that commits groups to the repository has been reworked
      to significantly reduce the number of SQL queries executed.
      (CNY-1273)
    * Including a symbolic link in the path to the temporary now
      returns an error immediately at startup. (CNY-958)
    * Errors opening a to-be-committed changeset now have the internal
      exception logged and CommitError returned to the client (CNY-1182)
    * Cached Changesets are now versioned depending on the client's
      version.  This allows for the same changeset to be cached for
      different client generations. (CNY-1203)

  o Internal Changes:
    * A StringStream can now be set from a Unicode object.  The
      StringStream stores the UTF-8 encoding of the Unicode
      object. (CNY-366)
    * The ByteStream and LongLongStream classes have been
      reimplemented in C.  Modifications have been made to the
      NumericStream types implemented in C so that they can be used as
      base classes in Python.
    * PathID lookups are now done by file prefix and file ID. This
      allows for identifying files in different package flavors or in
      versions older than the latest one. (CNY-1203)
    * StreamSet objects can now preserve unknown elements of the stream
      instead of silently skipping them. Those elements are retained for
      freeze(), letting the older stream object exactly replicate the
      frozen stream of the newer object. Unknown elements are preserved
      through merges into old object as long as the old object has not
      been locally modified.

  o Bug Fixes:
    * Conary now displays a useful error message when it is unable to
      parse a "user" line in a configuration line.  Previously Conary
      would raise an unhandled exception. (CNY-1267)
    * Mirror configurations no longer use /etc/conary/entitlements/ as
      the default location to read entitlements used to mirror.
      Normally the entitlements used to mirror are different than the
      entitlements required to update the system.  Therefore they
      should not be used when attempting to access source or target
      repositories when mirroring. (CNY-1239)
    * "cvc emerge" now displays error messages when the underlying
      cook process results in an exception.  Previously, an unhandled
      exception message was generated. (CNY-995)
    * Derived packages now support setuid and setgid files. (CNY-1281)
    * You can no longer accidentally include a group in itself by
      using addAll. (CNY-1123, CNY-1124)
    * An error message is produced when troves could not be found
      during "conary migrate" in the same manner they are alerted
      during a "conary update".  Previously these errors were
      masked. (CNY-1171)
    * A bug that caused update failures when a changeset held file
      contents that were both InitialContents and a normal file has
      been fixed. (CNY-1084)
    * Filesets now honor buildFlavor. (CNY-1127)
    * The TroveSource class tried to raise a DuplicateTrove exception,
      which doesn't exist. It now raises InternalConaryError instead.
      (CNY-1197)
    * A proper error is now produced when Conary is unable to create
      the directory for the local database due to a permission
      failure. (CNY-953)
    * Group recipes could sometimes include a trove for dependency
      resolution but not move to include the package directly in the
      group that is doing dependency resolution.  Now the package and
      component both are always included immediately in the group that
      is resolving dependencies. (CNY-1305)
    * A "no new troves available" error message is now given when
      there are no new versions to migrate to (CNY-1246)
    * Attempting to clone without name or contact information set now
      gives a proper error message. (CNY-1315)
    * The client code no longer exits with a sys.exit(0) if one of the
      callbacks fails. (CNY-1271)
    * When multiple labels of a trove exist in a group and that group is 
      being searched for that trove, conary will no longer arbitrarily pick
      one of the labels to return.
    * A bug in the default update callback class that causes a hang
      when unhandled exceptions occur has been fixed.
    * Cloning a trove multiple times that was already cloned no longer
      increments the source count. (CNY-1335)
    * The Conary network client erroneously specified the latest
      protocol version it knew about when calling a server, even if
      the server couldn't understand that version. (CNY-1345)

Changes in 1.1.16:
  o Server Changes:
    * The repository now returns recursive changesets with special
      "removed" trove changesets if a trove is missing or has been
      removed.  This allows the client to determine if it has the
      needed troves to perform an update.  Previously, the repository
      would raise an exception, which prevented updates from mirrors
      with byDefault=False troves (such as :debuginfo) excluded.
    * A getTroveInfo() method has been added to the Conary repository
      server.
    * Repository changeset cache database operations are now retried
      before giving up (CNY-1143)

  o Client Changes:
    * A new "isMissing" trove flag has been added.  This flag is set
      by a Conary repository when a Trove is missing.  This allows the
      client to display an appropriate message when it attempts to
      update from an incomplete mirror.
    * Including a configuration file from an unreachable URL will now
      reasonably time out instead of hanging for 3 minutes (the default TCP
      connection timeout). (CNY-1161)
    * Conary will now correctly erase a trove whose files have changed owners
      or groups to values not mapped to users or groups on the current system.
      (CNY-1071)
    * Conary will now display files that are transient as transient when
      --tags is used.
    * Support for the new getTroveInfo() method has been added to the
      Conary repository client.

  o Build changes:
    * The "cvc cook" command will now log a message when deleting old
      build trees to make way for an upcoming build.
    * The "cvc refresh" command will now print a warning instead of
      failing with an error when an attempt to refresh a
      non-autosourced file is made. (CNY-1160)
    * The BuildPackageRecipe class now requires file:runtime, which is
      needed to run many configure scripts. (CNY-1259)
    * Configuration files are now automatically added to :config
      components only if they do not have any executable bits
      set. (CNY-1260)

  o Bug Fixes:
    * Conary 1.1.14 and 1.1.15 failed to update when encountering the
      multitag protocol; this regression is resolved. (CNY-1257)
    * The logparse module now correctly parses python tracebacks in
      conary log files. (CNY-1258)

Changes in 1.1.15:
  o Client Changes:
    * On the update path, errors and warnings are now handled by callbacks.
      This allows applications using the Conary API to capture and process
      them as appropriate. (CNY-1184)

  o Bug Fixes:
    * "conary erase --help" now displays options as "Erase Options"
      instead of "Update Options". (CNY-1090)

  o Build Changes:
    * Change in assembling recipe namespace changed how unknown recipe
      attributes were handled (they appeared as None instead of raising
      an Attribute Error).
    * Packaged directories are no longer included in :lib components
      because doing so can create multilib failures.  (CNY-1199)

Changes in 1.1.14:
  o Client Changes:
    * Tag handler output is now redirected to a callback. The command line
      callback places "[ tag ]" in front of the output from each tag handler
      to help with debugging. (CNY-906)
    * All filesystem operations are journaled now to allow recovery if an
      unexpected failure occurs. "conary revert" has been added to recover
      from cases where the journal is left behind unexpectedly. (CNY-1010)

  o Build Changes:
    * cvc will no longer fail if the EDITOR environment variable points
      to an invalid editor. (CNY-688)
    * Redirects now build erase redirects for package components which
      existed in the past but have disappeared on head. (CNY-453)
    * The TagSpec policy now checks the transitive closure of build
      requirements when determining whether the build requirements
      are sufficient to ensure that a needed tag description will
      be installed. (CNY-1109)
    * Repositories can now be made read-only to allow for maintenance.
      (CNY-659)
    * PIE executables, which appear to be shared libraries in binary
      directories, will no longer export soname dependencies. (CNY-1128)
    * ELF files in %(testdir)s and %(debuglibdir)s will no longer export
      soname provides.  (CNY-1138, CNY-1139)
    * cvc is now able to check out source troves that have been shadowed from
      a branch that no longer contains the files. (CNY-462)
    * The Install recipe class now has the ability to copy symbolic links.
      (CNY-288)
    * The output produced by cvc when attempting to find the
      appropriate patch level when applying a patch has been
      improved. (CNY-588)
    * When cooking (either from a recipe or from the repository),
      cvc will always use the (auto)source files from the repository,
      instead of re-downloading them. This allows for rebuilds from
      recipes even if the upstream source is no longer available,
      without using the cvc cook --prep command first to cache the
      repository copies. (Auto)sources can still be re-downloaded
      using cvc refresh. (CNY-31)
    * The ordering for the rules used to determine which component a
      file should be in was reversed when a file was under /usr/share
      but had /lib/ somewhere in the path name. (CNY-1155)
    * The cvc add command will now refuse to add symbolic links that
      are absolute, dangling, pointing to files outside of the current
      directory or pointing to files that are not tracked by Conary.
      (CNY-468)
    * Use objects now record which file on system define them. (CNY-1179)
    * ExcludeDirectories built-in policy will now remove the empty
      directories it has excluded from the _ROOT_ in order to prevent
      later policies from thinking they are going to be on the target
      system. (CNY-1195)

  o Internal changes:
    * Conary now supports being built against an internal copy of the
      sqlite3 library for cases when the system sqlite3 is not the
      optimal version for Conary.
    * The repository schema's string types are no longer restricted to
      arbitrary sizes for backends that support indexing larger strings
      than MySQL's InnoDB storage engine. (CNY-1054)

  o Bug Fixes:
    * The SQL query that implements the getTrovesByPath() repository
      method has been reworked to avoid slow queries under
      MySQL. (CNY-1178)
    * Builds that resulted in changesets containing the same file
      in different locations would fail to commit if the files differed
      only by mtime. (CNY-1114)
    * The mirror script now correctly handles the cases where
      the PathIdConflict errors are raised by certain source repositories
      during mirroring. (CNY-426)
    * The mirror script now can correctly mirror removed troves when a
      removed and regular versions appear in the same mirror chunk.
    * Perl dependency strings containing double colons are now properly
      accepted on the command line. (CNY-1132)
    * The cvc stat command now correctly displays the usage information
      when extra arguments are specified. (CNY-1126)
    * The conary update --apply-critical command will now behave correctly
      if the update job contains linked troves (besides the conary package
      which is the source of critical updates). Linked troves are troves
      with overlapping paths.  (CNY-1115)
    * A GET request to the "changeset" URL of a repository server that
      does not supply any arguments no longer results in an Internal
      Server Error.  The repository can be configured to send email to
      an email address with debugging information. (CNY-1142)
    * When checking to make sure that the URL used to upload a
      changeset matches the repository base URL, both URLs are now
      normalized before the comparison is made. (CNY-1140)
    * The conary.lib.logparse module now provides the correct date
      strings for each logged event.
    * The Conary command line argument parser checks for the --help
      option earlier.  This corrects some instances where commands
      like "conary rq --help" would not display help. (CNY-1153)
    * The conary [command] --help --verbose command now correctly
      displays verbose option help.
    * Conary no longer fails with an unhandled exception when the 
      local database is locked.  A useful error message is now
      produced. (CNY-1175)
    * The cvc annotate command now attributes the correct name to the
      person who committed the initial revision of a file. (CNY-1066)
    * Conary will give a better error message if you try to run the
      conary emerge command without conary-build installed. (CNY-995)

Changes in 1.1.13:
  o Build Changes:
    * All files in "binary directories" now provide their path as a
      file: dependency. This allows more flexibility for files that
      have requirements such as "file: /usr/bin/cp". (CNY-930)
    * A addRemoveRedirect() method has been added to the
      RedirectRecipe class to allow redirecting packages to nothing
      (which causes them to be erased on update). The client code has
      been updated to remove package components properly for this
      case.  (CNY-764)

  o Bug Fixes:
    * Config files, though added to the :config component by default
      (CNY-172), can now be appropriately overridden by
      ComponentSpec. (CNY-1107)
    * ELF files that have no DT_NEEDED or DT_SONAME entries no longer
      cause Conary to trace back attempting to discover the ELF
      ABI. (CNY-1072)
    * Conary will no longer attempt to update troves in the namespace
      "local" when using updateall.
    * Redirect recipes which contain conflicting redirects now give an
      error message instead of a traceback. (CNY-449)
    * The previous fix for CNY-699 wrongly encoded the soname rather
      than the filename in provisions for symbolic links to shared
      libraries when the shared library had a soname.  Additionally,
      symlinks from directories not in the system shared library path
      to ELF shared libraries in directories in the shared library
      path wrongly caused internal dependencies to have the full path
      to the symlink encoded in the shared library requirement.  These
      bugs have been resolved. (CNY-1088)

Changes in 1.1.12:
  o Client Changes:
    * A signature callback has been added, which allows one to catch
      the troves with bad signatures and react appropriately (display
      an error message, lower trust level, etc). (CNY-1008)
    * The conary.lib.logparse module has been added to provide
      parsed access to conary log files. (CNY-1075)

  o Build Changes:
    * "cvc cook" is now more efficient in looking up files that are
      part of the built troves (CNY-1008).
    * A "commitRelativeChangeset" configuration variable has been
      added to control whether Conary creates relative or absolute
      changesets when cooking.  It defaults to True, but can be
      changed to False to cause Conary to cook and commit absolute
      changesets. (CNY-912)
    * A list of X.org mirrors has been added to the default mirrors.
    * "cvc diff" now returns an return code of 2 on error, 1 if there
      are differences, and 0 if there are no differences. (CNY-938)
    * An "addResolveSource" method has been added to GroupRecipe.
      This will change how dependency resolution is done when building
      a group.  Instead of searching the label path defined in the
      group for solutions, the resolve source will be searched
      instead. This allows you to resolve dependencies against a
      particular version of a group. (CNY-1061)
    * Cloning multiple flavors of the same package in a single step is
      now possible. (CNY-1080)
    * Perl dependencies now include provides for .ph files, as well as
      .pl and .pm files, found in the perl @INC path. (CNY-1083)

  o Bug Fixes
    * The previous fix for CNY-699 introduced two errors in handling
      shared library dependencies that were not in shared library
      paths and thus need to have their paths encoded.  These bugs
      have been resolved. (CNY-1088)
    * The build time in the troveInfo page of the repository browser
      is now displayed properly as "(unknown)" if a trove has no build
      time set. (CNY-990)
    * dbsh now properly loads the schema when one of the .show
      commands is executed. (CNY-1064)
    * The Conary client version is saved before the re-execution of
      conary that follows the application of a critical
      update. (CNY-1034)
    * A condition that was causing sys.exit() to not terminate the
      server process when running in coverage mode has been
      fixed. (CNY-1038)
    * If a configuration value is a list and has a non-empty default,
      appending values to that default does not reset that list to
      empty (Conary itself never triggers this case, but rMake does
      with defaultBuildReqs). (CNY-1078)
    * FileContainers don't store the path of the filecontainer in the
      gzip header for contents which are being transparently compressed
      by the object
    * Creating referential changesets obtained the path of files in the
      data store multiple times. When one content store in a round-robin
      content store configuration is corrupt, that would lead to inconsistent
      changesets. Instead, we will include those corrupt contents in
      a valid changeset and let the install content validation catch the
      problem.

Changes in 1.1.11:
  o Client Changes:
    * "conary help [command]" now displays the usage message for
      the command.
    * The --help options will now display a smaller number of flags by
      default, and more when the --verbose flag is added.
    * A getUpdateItemList() method has been added to the ConaryClient
      class.  It returns a list of top level troves on the local
      system. (CNY-1025)
    * "conary rq package:source --tags" will now show an "autosource"
      tag on autosourced files.
    * Conary now correctly uses "KB/s" instead of "Kb/s" when
      displaying transfer rates. (CNY-330)
    * conary rblist is now more readable, and supports --labels and
      --full-versions. (CNY-410)

  o Build Changes:
    * When using "cvc refresh" to refresh autosourced files, the
      refresh flag is now reset after the commit.  Previously, the
      file would continue to be refreshed on subsequent commits.
    * When using "cvc commit", cvc no longer downloads autosourced
      files which haven't changed (CNY-611, CNY-463)
    * Files that were previously marked as autosource files can now be
      made a regular file by calling "cvc add".
    * When using "cvc remove" to remove a file from the local checkout
      directory and the file is still specified in the recipe file as
      being automatically downloaded, the file will now be switched to
      an autosource file (preserving the pathId).
    * The autosource state is now stored explicitly in CONARY files.
    * CONARY files now use textual identifiers for flags instead of
      digits.
    * "cvc refresh" no longer downloads all autosource files.  Only
      the file(s) specified are downloaded.
    * Files removed with "cvc remove" are no longer erroneously
      re-added when committing changes to the repository.  This used
      to happen when the file was in the previous version of the
      source component and also present in the lookaside
      cache. (CNY-601)
    * Conary now produces a warning instead of an error when an
      unknown use flag is specified in the buildFlavor configuration
      variable.  It will still produce an error if the unknown use
      flag is accessed in the recipe.
    * Package builds now create relative changesets for components instead
      of absolute changesets, reducing the size of the upload to the
      repository (CNY-912)
    * The download code in cvc now accepts cookies.  This is required
      to download files from Colabnet sites. (CNY-321)
    * The download code in cvc can now handle basic HTTP
      authentication. (CNY-981)
    * Shared libraries and symlinks to shared libraries provide their
      filenames as soname dependency provisions, as well as DT_SONAME
      records listed within the shared library, if any. (CNY-699)
    * Malformed regular expressions passed as exceptDeps arguments to
      the r.Requires policy are now reported gracefully. (CNY-942)
    * A list of GNOME mirrors has been added to the default mirrors.
    * Commit log messages may now be provided with the "cvc --log-file"
      command, with support for standard input using the filename "-".
      (CNY-937)
    * The default ComponentSpec information is now loaded from
      files in the /etc/conary/components/ directory tree, and the
      defaults can now be overridden on a per-distribution basis in
      the /etc/conary/distro/components/ directory tree. (CNY-317)
    * Freeform documentation from /usr/share/doc is now included
      in the new ":supdoc" component instead of the ":doc" component
      by default. (CNY-883)
    * Configuration files are now put into a ":config" component to
      make it easier to override them.  This configuration can be
      disabled by setting the configComponent configuration item
      to False. (CNY-172)
    * Empty directories that have owner or group information explicitly
      set are now included in packages by default. (CNY-724)

  o Bugfixes:
    * Files added in both the repository and locally with cvc now give
      an error message on update rather than corrupting the CONARY
      file (CNY-1024)
    * Adding a file locally and then merging that file from upstream
      now causes an error as expected (it would traceback
      before). (CNY-1021)
    * Cooking a group recipe that defines an empty groups with
      resolveDependencies set no longer results in a traceback.
      Conary will display an error message as expected. (CNY-1030)
    * Specifying a bad protocol in a repositoryMap entry (a protocol
      other than http or https) no longer causes an unhandled
      exception. (CNY-932)
    * When migrating, conary now utilizes update mode with all updates
      explicitly specified when re-executing after critical updates.
      Previously, the migration failed if a critical update was
      applied. (CNY-980)
    * Infinite loops are now detected when including configuration
      files. (CNY-914)
    * Temporary files created when critical updates are applied are
      now cleaned up. (CNY-1012)
    * Conary repositories now detect when changesets that are being
      committed are missing files. (CNY-749)
    * Conary now prints an error message when trying to write a
      changeset file to a location that cannot be written (directory,
      read-only file etc.). (CNY-903)

Changes in 1.1.10:
  o Bugfixes:
    * A warning message produced when attempting to retrieve a OpenPGP
      key has been fixed.  The warning was introduced in CNY-589.

Changes in 1.1.9:
  o Client Changes:
    * The usage message displayed when running "conary" or "cvc" has
      been simplified and improved. (CNY-560)
    * When choosing how to match up troves with the same name, conary now
      takes paths into account, if there's a choice to make between matching
      up two old troves that are otherwise equivalent with a new trove, conary
      will choose the one that shares paths with the new trove. (CNY-819)
    * Conary will now allow "conary migrate --info" and "conary migrate
      --interactive" without displaying usage information. (CNY-985)
    * Conary now only warns about being able to execute gpg if a
      signature trust threshold has been set. (CNY-589)
    * Fixed cvcdesc after the refactoring of configuration options. (CNY-984)

  o Server Changes:
    * PostgreSQL support has been finalized and some SQL queries have
      been updated in the repository code for PostgreSQL
      compatibility.  PostgreSQL will be officially supported in a
      future release of Conary.
    * The repository browser is now viewable by Internet Explorer.

  o Build Changes:
    * cvc now allows files to be switched from autosource to normal
      and from normal to autosourced. (CNY-946)
    * Recipes will now automatically inherit a major_version macro,
      which is defined to be the first two decimal-seperated parts of
      the upstream version, combined with a decimal. For example, a
      version string of 2.16.1.3 would have a major_version of
      2.16. (CNY-629)
    * A list of KDE mirrors has been added to the default mirror
      configuration. (CNY-895)
    * If a group is cooked twice at the same command line, for example
      "cvc cook group-dist[ssl] group-dist[!ssl]", then conary will
      cache the trove found during the first group cook and use it for
      subsequent group cooks. (CNY-818)
    * Unpacking a tarball now preserved permissions only when
      unpacking into the root proxy, not unpacking sources into the
      build directory. (CNY-998)

  o Code Cleanups
    * The command line options common between cvc and conary are now
      defined in one place.
    * The code to add options to the command line parser for an option
      has been refactored to remove duplication.

  o Bug Fixes:
    * A bug that caused an Internal Server Error when marking a group
      :source component as removed in a repository has been fixed.
    * A bug that caused group cook with a replace or remove with a
      flavor and no matching trove to emit a traceback instead of a
      warning has been fixed. (CNY-977)
    * A bug that caused an unhandled exception when two packages with
      the same name require a trove that was being erased has been
      fixed.
    * Timeouts that occur when attempting to read the XML-RPC request
      from a client are now logged and return an exception (instead of
      causing a unhandled exception in the server).

Changes in 1.1.8:
  o Bug Fixes:
    * The fix for CNY-926, which allows a ShimNetClient to create
      changes directly from an in-process Conary Repository, did not
      properly merge changesets when multiple servers were involved.
    * The r.setByDefault() method in group recipes was broken in
      1.0.34.  It would cause a traceback.  This has been fixed.

Changes in 1.1.7:
  o Client Changes:
    * You can now delete troves, update from changeset files, and
      update with a full version specified without an installLabelPath
      set. (CNY-281)
    * "conary rm" has been added as an alias for the "conary remove"
      command. (CNY-952)
    * Conary now produces an error message when an invalid context is
      specified. (CNY-890)
    * User settings in a context will override but not remove user
      settings from the main conary configuration file. (CNY-972)

  o Build (cvc) Changes:
    * "cvc cook --prep" now warns about missing dependencies instead
      of raising an error.  "cvc cook --download" does not warn or
      error. (CNY-787)
    * In a group recipe, if you use r.remove() to remove a component
      from a package in a group (which marks the component
      byDefault=False), and the package no longer contains any
      byDefault=True components, the package itself will also be made
      byDefault=False. This avoids installing packages with no
      components on the system. (CNY-774)
    * Previously, Java files that have no discoverable provided or
      required interfaces (for example, due to EAR dependencies)
      caused a traceback.  Conary now handles this case correctly and
      does not traceback.
    * Merging when the current version is already based on the parent
      version now gives an error message instead of writing out an
      incorrect CONARY file (CNY-968)

  o Bug Fixes:
    * Erases of critical troves is no longer considered a reason to
      restart Conary.
    * A bug triggered when a critical update of a trove depended on an
      erase has been fixed.
    * A bug that caused changesets to be invalidated from the
      changeset cache when signatures were not modified by
      setTroveSigs() has been fixed.
    * A bug that caused an Internal Server Error (ISE) when attempting
      to browse the files in a shadowed component via the Conary
      repository browser has been fixed. (CNY-926)
    * A bug introduced 1.0.32 that affected the ability to update two
      troves due to the same broken dependency when using
      "resolveLevel 2" has been fixed.  This bug affected the ability
      to simply run "conary update conary" when conary-build and
      conary-repository will both installed. (CNY-949)
    * Conary will now display config lines that are equivalent to the
      default configuration value but are set explicitly by the
      user. (CNY-959)
    * Specifying "includeConfigFile" within a context will now include
      the file also within that context. (CNY-622)
    * A memory leak in conary.lib.misc.depSplit() has been fixed.
    * The client no longer loops forever trying to create
      cross-repository relative changesets when the trove is missing
      from one of the repositories. (CNY-948)
    * Repositories no longer return empty troves when
      createChangeSet() is called on troves which are referenced
      within the repository but present on a remote repository.
      (CNY-948)
    * Repository queries no longer return matches for troves which are
      referenced by groups but are not present in the
      repository. (CNY-947)
    * Specifying a root (through conaryrc configuration or the
      "--root" command line parameter) that is not a directory no
      longer results in an unhandled exception. (CNY-814)
    * Renaming and changing a source file no longer results in
      tracebacks on "cvc update" and "cvc merge" (CNY-944, CNY-967)

Changes in 1.1.6:
  o Client Changes:
    * The "cvc" and "conary" command line programs have new command
      line argument aliases.  They accept "-r" as an alias for
      "--root" and "-c" as an alias for "--config".  Commands that
      accept "--info" now accept "-i" as an alias.
    * Contexts can now override any configuration option. (CNY-812)
    * The meaning of the "--components" command line option has
      changed to be more intuitive.  For example, "conary q
      --components" will show all the components for all packages,
      indented as expected. (CNY-822)

  o Build (cvc) Changes:
    * "cvc commit -m'commit message'" is now accepted.  Previously, a
      space was required between the -m and the message.
    * Permissions are now preserved by tar when extracting a tar
      archive added with r.addArchive().
    * The Requires policy now parses pkg-config files more reliably.
    * "cvc cook" now has a "--download" option, which fetches the
      applicable sources from upstream or from the repository and then
      stops. (CNY-837)
    * If cooking a group results in conflicts, the error message will now
      show you the reason why the troves in conflict were included in the
      group. (CNY-876)
    * A new r.addCopy() command is now available to group recipes.  It
      performs the actions required to create a new group, add all of
      the troves from a different group, and add the new group to the
      current group. (CNY-360)
    * In a group recipe, if r.replace() or r.remove() does nothing, a
      warning message is given unless the keyword allowNoMatches is
      used. (CNY-931)
    * In a group recipe, if r.replace() would match against a package
      included inside another group that you are not building, conary
      will warn that replace cannot possibly do anything and will
      suggest using r.addCopy() to resolve the problem. (CNY-360)
    * The Autoconf() build action now enforces buildRequirements of
      automake:runtime and autoconf:runtime if used. (CNY-672)
    * All build actions that enforce buildRequires additions now report
      them through the reportMissingBuildRequires summary policy.

  o Optimizations:
    * Retrieving a large number of troves without files from the local
      database has been sped up by 30%. (CNY-907)
    * On one test machine: "conary q --troves" is 2 times
      faster. "conary q", "conary q --deps" and "conary q --info" are
      30% faster.  "conary q --troves --recurse" is 4-6 times faster.

  o Bug Fixes:
    * r.Replace() no longer fails when a glob matches a dangling
      symlink.  It now reports that no action is taking on the
      dangling symlink due to it being a non-regular file.  This is
      the same behavior as running r.Replace() on non-dangling
      symlinks.

Changes in 1.1.5:
  o Optimizations
    * Duplicate trove instantiations have been removed. Build requires are
      no longer thawed out of abstract change sets, and methods were added
      to get dependency and path hash information directly from trove
      change set objects. These changes combined for a 50% speedup on
      update --info of a large group into an empty root and saved a few
      megs of memory as well (CNY-892)
    * The changes in the previous version of Conary in how XML-RPC
      responses are decompressed actually made Conary slower.  These
      changes have been reverted.

  o Build (cvc) Changes:
    * The Requires() policy now reads pkg-config files and converts the
      "Requires:" lines in them into trove dependencies, removing the
      need to specify those dependencies manually. (CNY-896)
    * Files in /etc/conary/macros.d/ are now loaded in sorted order
      after initial macros are read from /etc/conary/macros. (CNY-878)

  o Bug Fixes:
    * Conary now runs tagscripts correctly when passed a relative root 
      parameter (CNY-416).
    * cvc log now works when there are multiple branches matching for the
      same trove on the same label.
    * Fixed resolveLevel 2 so that it does not try to update packages that
      are already a part of the update. (CNY-886, CNY-780)
    * Fixed resolveLevel 2 so that it does not repeatedly try to perform 
      the same update. (CNY-887)
    * cvc cook | less now leaves less in control of the terminal. (CNY-802)
    * The download thread terminating during an update is now a fatal
      error.
    * The web interface to a conary repository will now print an error
      message instead of a traceback when adding an entitlement class
      with access to a group that does not exist.
    * Parent troves in repository changeset caches are now invalidated
      when a member trove is invalidated (CNY-746)
    * cvc cook group now limits the number of path conflicts displayed for 
      one trove to 10. (CNY-910)
    * Conary update now respects local changes when a group update occurs
      along with the update of the switched trove.  For example, switch
      foo to be installed from another branch instead of the default, 
      and then update foo and its containing group at the same time would
      cause conary to try to reinstall the original foo (resulting in path
      conflicts). (CNY-915)
    * loadRecipe now selects the most recent of two recipes available
      in the case where there are multiple choices due to label
      multiplicity. (CNY-918)

Changes in 1.1.4:
  o Client Changes:
    * Conary now restarts itself after updating critical conary
      components (currently, that consists of conary).  Hooks have
      been added for other components using the conary api to specify
      other troves as critical.  Also, hooks have been added for other
      components to specify a trove to update last. (CNY-805, CNY-808)
    * Conary now warns the user when they will be causing label
      conflicts - that is when an operation would cause two different
      branches of development for a single trove to end up with the
      same trailing label.  Since most conary operations are label
      based, such label conflicts can be confusing to work with and
      are almost never desireable - except in those few cases where
      they are necessary.  (CNY-796)
    * The conary repository client now retries when a DNS lookup of a
      server hostname fails with a "temporary failure in name
      resolution" error.

  o Optimizations
    * The getFileContents() and getFileVersions() server side calls
      have been optimized for faster execution.
    * The SQL query in getTroveList() has been sped up by a 3-5x factor.
    * dbstore now has support for executemany()
    * Inserts into local database now use executemany().

  o Server Changes
    * Several SQL queries have been updated for PostgreSQL compatibility

  o Build (cvc) Changes:
    * The "cvc add" command no longer assumes files it doesn't know to
      be binary are text files; there are lists for both binary and
      text types, and files which are added which aren't in either
      list need to be added with "--text" or "--binary". (CNY-838)
    * A "cvc set" command has been added to change files between
      binary and text mode for files in source components.
    * The "cvc diff" command no longer tries to display the contents
      of autosource files. (CNY-866)
    * The "cvc annotate" command no longer displays pathIds in the
      error message for the specified path not being included in the
      source trove.  It displays the path name instead.
    * The "cvc annotate" command now gives an error when it is run on
      a binary file.
    * A "cvc refresh" command has been added.  It allows you to
      request that cvc fetch new upstream versions of files referenced
      by URL.  Thanks to Pavel Volkovitskiy for the initial
      implementation of this feature. (CNY-743)
    * The "cvc newpkg" command and the PackageSpec policy now disallow
      certain potentially confusing characters in trove
      names. (CNY-842)
    * The PythonSetup() build action has been modified to be more
      consistent with other build actions. The "setupName" paramater
      has been added, which can specify a command to run (defaults to
      "setup.py"). The first argument, similar to Configure(), passes
      arguments to the command being specified by setupName. (CNY-355)
    * The "cvc commit" command now recognizes .html, .css, .kid, and .cfg
      as extensions that identify text files. (CNY-891)
    * The PythonSetup build action has been modified to make it
      clearer what its "dir" and "rootDir" options specify. (CNY-328)

  o Bug Fixes:
    * Conary commands no longer perform an unnecessary database check
      on the local system. (CNY-571)
    * A bug that could allow conary to consider a no-op update as an
      install (and could result in tracebacks in some situations) has
      been fixed. (CNY-845)
    * If you've made a local modification to a package and then try to
      downgrade it later, Conary will now downgrade included
      components as well. (CNY-836)
    * The error message produced by "cvc cook" when a source component
      exists on multiple branches with the same trailing label has
      been improved. (CNY-714)
    * Error handling when manipulating entitlements via XML-RPC has
      been improved. (CNY-692)
    * The usage message displayed when running "conary changeset" has
      been corrected. (CNY-864)
    * Conary no longer tracebacks when a disconnected cook tries to
      load a superclass.  Conary also gives better messages when the
      loaded recipe has a traceback.  Thanks to David Coulthart for
      the core of this patch. (CNY-518, CNY-713)
    * A bug in soname dependency scoring has been fixed.  Dependency
      scoring when multiple sonames were being scored would simply use
      the value of the last soname, instead of the cumulative score.
      Note that the dependencies that did not match at all would still
      return as not matching, so this bug only affected Conary's
      ability to select the best match.
    * A bug in architecture dependency scoring has been fixed.
      Matching architectures are now counted as having a positive
      value, so that when performing dependency resolution on an
      x86_64 machine, troves that have flavor "is: x86_64 x86" will be
      preferred to those with flavor "is: x86".
    * The PythonSetup command ignored any C compiler macros that had
      been set.  The template has been changed to use them in the same
      way that Configure() uses them; as environment variables.
    * The warning message produced when r.Replace() refuses to modify
      a non-regular file now includes the path, as intended.
      (CNY-844)
    * A traceback that occurred when a resolveLevel 2 update resulted
      in a component being erased has been fixed. (CNY-879)
    * Conary now works around a possible threading deadlock when
      exceptions are raised in Threading.join().  The bug is in the
      standard Python threading library, and is fixed in 2.4.3.
      Conary will use a workaround when running under older versions
      of Python. (CNY-795)
    * Checks have been added to the XML-RPC transport system to see if
      an abort has been requested while waiting for a response from
      the server.  This allows the main thread to terminate the
      changeset download thread if it is waiting for an XML-RPC
      response from the server.  (CNY-795)
    * A bug in Conary's handling of an unusual case when multiple
      files being installed share the same content, and one of the
      files has been erased locally has been fixed.
    * A traceback that occurred when a manually removed file switches
      packages during an update has been fixed. (CNY-869)
    * When you remove a file and replace it with a directory, Conary
      now treats it as a removal. (CNY-872)
    * Conary's OpenPGP implementation now dynamically uses RIPEMD if
      it is available from PyCrpyto.  Some PyCrypto builds don't
      include RIPEMD hash support. (CNY-868)
    * A bug that allowed merging changesets with conflicting file
      contents for configuration files with the same pathId has been
      fixed.  Applying the resulting merged changeset caused
      IntegrityErrors.  (CNY-888)

  o Optimizations
    * The getFileContents and getFileVersions server side calls have
      been optimized for faster execution
    * The SQL query in getTroveList has been sped up by a 3-5x factor.
    * dbstore now has support for executemany()
    * Inserts into local database now use executemany().

  o Server Changes
    * Several SQL queries have been updated for PostgreSQL compatibility

Changes in 1.1.3:
  o System Update Changes:
    These changes make Conary much more robust when applying updates
    that move files from one package to another.

    * Components that modify the same files are now required to be in
      the same update job.  For example, if a file moves from
      component a:runtime to component b:runtime, the erase of
      component a:runtime and the install of component b:runtime will
      occur at the same time. (CNY-758).
    * Files moving between components as part of a single job are now
      treated as file updates instead of separate add/remove events.
      (CNY-750, CNY-786, CNY-359)

  o Client Changes:
    * The source component is now displayed in "conary rq --info"
      output.
    * Entitlements can now be passed into ConaryClient and
      NetworkRepositoryClient objects directly. (CNY-640)
    * Exceptions raised in callback functions are now issued as
      warnings and the current job is finished before
      existing. KeyboardInterrupts and SystemExits are handled
      immediately. (CNY-806)
    * The "--debug" command line flag now provides information that is
      useful to the end-user during the update process.  The
      "--debug=all" flag will provide output that is useful to conary
      developers.
    * The output of "--debug" has been modified when performing
      dependency resolution.  The output should be more helpful to end
      users.  Also rearranged the output given when dependencies
      fail. (CNY-779)
    * Config files and diffs are no longer cached in ram during installs;
      they are now reread from the changeset whenever they are needed
      (CNY-821)
    * Binary conflicts no longer cause a traceback in cvc update
      (CNY-644,CNY-785)

  o Optimizations
    On a test system, "conary updateall --info" is around 24% faster
    than previous versions of Conary.

    * The SQL query used to retrieve troves from the local database
      has been optimized.  The new code is nearly four times faster
      for operations like "conary q group-dist --info".
    * The SQL query in getTroveContainers() used to determine the
      parent package(s) and groups(s) of a set of troves as recorded
      in the local database has been optimized.  The new code is
      almost 95 times faster. (0.2 seconds versus 19 seconds)
    * The code in getCompleteTroveSet() that creates Version and
      Flavor objects from entries in the database now caches the
      created object.  This is approximately a 4.5 times speed
      up. (2.10 seconds versus 9.4 seconds)
    * The code in iterUpdateContainerInfo has had similar version
      and flavor caching optimizations that make the code about 
      2.5 times faster (from 10 seconds to 4 seconds).

  o Server Changes:
    The Conary repository server now sends a InvalidClientVersion
    exception when a conary 1.0.x client attempts to manipulate an
    entitlement through addEntitlement() or deleteEntitlement().

  o Build (cvc) Changes:
    * "cvc merge" and "cvc update" are now more verbose when
      patching. (CNY-406)
    * "cvc clone" now requires that you specify a message when cloning
      source components unless you specify --message.  It also gives
      more output about what it is doing (CNY-766, CNY-430).
    * "cvc clone" now has a --test parameter that runs through all
      steps of cloning without performing the clone.  --info is now
      more lightweight - it no longer downloads all of the file
      contents that would be cloned.
    * "cvc clone" now has a --full-recurse parameter that controls how
      recursion is performed.  Cloning a group no longer recurses by
      default.  The only way that a recursive group clone could
      succeed is if all troves in the group came from the same branch.
      This is almost never the case.
    * The "cvc cook" command now prints the flavor being built,
      as well as the version. (CNY-817)
    * The command line argument parsing in "cvc" has been modified.
      To use the "--resume" command line argument to specify that you
      wish to resume at a particular location, you must use
      "--resume=<loc>".  "--resume <loc>" will not work anymore.  This
      removes an ambiguity in how we parse optional parameters in
      Conary.
    * The PythonSetup build action no longer provides the older
      --single-version-externally-managed argument, and instead
      provides the --prefix, --install-purelib, --install-platlib,
      and --install-data arguments, which can be overridden with the
      purelib, platlib, and data keyword arguments, respectively.  This
      allows it to work correctly with a greater number of packages.
      It also provides the option of providing a "purePython=False"
      argument for python packages that mix architecture-specific
      and architecture-neutral files, and tries to automatically
      discover cases when it should be provided. (CNY-809)
    * Python dependencies were previously incorrectly calculated
      for certain module path elements added in some Python C
      code (for example, contents of the lib-dynload directory);
      these errors are now resolved by using external python
      to find system path elements. (CNY-813)
    * /etc/conary/mirrors/gnu has been added to enable mirror://
      references to the GNU mirror system.
    * The GNU mirror list was then significantly expanded and
      re-sorted.  (CNY-824)
    * /etc/conary/mirrors/cpan has been added to enable mirror://
      references to the Comprehensive Perl Archive network mirror
      system.
    * In group recipes, the methods r.add(), r.addAll(), and
      r.addNewGroup() have been modified to accept the use= parameter,
      which defaults to True (CNY-830).

  o Bug Fixes:
    * A bug that caused a traceback in the web interface when a
      non-admin user attempts to manage their entitlement classes has
      been fixed. (CNY-798)
    * "conary rq" (with no arguments) no longer hides troves if the
      flavor that matches the system flavor is not built for the
      latest version. (CNY-784)
    * "cvc cook" now displays the correct label of the thing it is
      building, even when it is not the build label.
    * Running "cvc update" in a directory that has been created with
      "cvc newpkg" but has not yet been committed to the repository
      will now fail with an appropriate error message instead of
      displaying a traceback. (CNY-715)
    * Conary can now apply updates that change a file that is not a
      directory to a directory.
    * Currently version objects are cached to optimize Conary.
      Unfortunately, version objects are mutable objects.  That means
      that if two different pieces of code are given the same version
      object, modifications made by one part of the code could affect
      the other inadvertently.  A warning message has been added to
      the version object when setting or resetting timestamps to make
      developers aware of the problem.  Developers should copy the
      version object before calling setTimeStamps(),
      resetTimeStamps(), incrementSourceCount(), or
      incrementBuildCount() on it.  When creating a version object
      from a string and time stamp set, use the timeStamps= keyword
      argument to versions.VersionFromString() to avoid the copy.  In
      a later version of Conary, version objects will be immutable.
      New methods will be introduced that return new modified objects.
    * Conary no longer hangs waiting for the download thread when an error
      occured in the download thread which caused it to terminate.
    * "conary migrate" now returns an error much earlier if you are
      not using interactive mode. (CNY-826)
    * Files removed from troves (most often by --replace-files) are now
      properly skipped on updates to that trove when the file didn't change
      between versions. (CNY-828)
    * includeConfigFile now gives a much better error message when it
      cannot include a config file. (CNY-618)

Changes in 1.1.2:
  o Bug Fixes:
    * Conary now removes sources from the lookaside before unpacking SRPMs to
      ensure that the source referenced from the SRPM is actually contained in
      the SRPM. (CNY-771)
    * Errors found in the recipe while checking in will now display file name
      and line number information along with the error found.
    * The trove browser no longer shows duplicate entries for multihomed
      repositories.
    * A bug that kept sqlite-based 64-bit mirrors from being used as a source 
      for further mirrors has been fixed.

  o Build Changes:
    * Conary no longer prints policy error messages three times; it
      now prints each error immediately when it is found, and then
      summarizes all policy errors once (instead of twice) at the
      end of the build process. (CNY-776)

Changes in 1.1.1:
  o Client Changes:
    * Migrate no longer replaces by default as if --replace-files was
      specified. (CNY-769)

  o Server Changes:
    * The log retrieval function now returns a HTTP_NOT_IMPLEMENTED
      (501) instead of a HTTP_NOT_FOUND (404) if the logFile
      directive is not configured.

  o Build Changes:
    * Conary now recognizes that pkgconfig finds its files in
      /usr/share/pkgconfig as well as /usr/lib*/pkgconfig. (CNY-754)
    * /etc/conary/mirrors/cran has been added to enable mirror://
      references to the Comprehensive R Archive Network. (CNY-761)

  o Bug Fixes:
    * Conary now resets the timeStamps in all cases when
      getSourceVersion is called (CNY-708).
    * SQLite ANALYZE locks the database after it is run, causing
      updates to fail.
    * A bug that caused lists such as installLabelPath in
      configuration files to be parsed incorrectly when more than one
      space was between list elements has been fixed
    * A bug that caused Locally changed files to no be marked properly
      in rollbacks that were stored locally (including rollbacks for
      locally built troves) has been fixed. (CNY-645)
    * A bug that could cause "cvc cook" to create groups that include
      components needed to resolve dependencies that are already
      included not-by-default has been fixed.
    * A bug that caused a traceback message when adding a user through
      the web interface has been fixed.

Changes in 1.1.0:
  o 1.1 Release Overview

    Conary 1.1.0 is the first version in the 1.1 series.  New
    functionality has been added to Conary that required modifications
    to the repository database schema and XML-RPC protocol.  A Conary
    1.1.x-compatible client is required to access many of the new
    features.  The XML-RPC interface includes version information so
    that old clients continue to work with new servers, and new
    clients continue to work with old servers.

    New Features:
      * Conary can now remove packages and components from a
        repository server.  This is a privileged operation and should
        not normally be used.  Only users with a special "can remove"
        ACL can remove from the repository.  As removing something
        from a Conary repository is an act of last resort and modifies
        repository internals, the command line option will not appear
        in the reference documentation.  rPath will assist users that
        need more information.
      * Conary can now query the repository by path.  Use
        "conary repquery --path /path/to/find" to find components that
        include a particular path.
      * Several enhancements were added to the entitlement management
        facilities in a Conary repository.
      * Conary can now redirect a group.

  Detailed changes follow:

  o Server Changes:
    * Entitlement keys were artificially limited to 63 characters in
      length.  This restriction has been raised to the max length
      permitted in the database column (255).
    * Entitlement classes can now provide access to multiple access
      groups (and updated the web UI to support that) (CNY-600)
    * addEntitlement() and deleteEntitlement() repository calls replaced
      by addEntitlements and deleteEntitlements calls.  These calls
      operate on more than one entitlement simultaneously.
    * Added getTroveLeavesByPath() and getTroveVersionsByPath(). (for
      CNY-74)
    * Conary now checks to ensure you have write access to all the
      things the client is trying to commit before you send them
      across the wire. (CNY-616)
    * deleteAcl() and listAcls() methods have been added to
      ConaryClient.

  o Client Changes:
    * "conary rq" now supports "--path", which allows you to search
      for troves in the repository by path. (CNY-74)
    * "conary rq" now has a "--show-removed" option that allows you to
      see removed trove markers.  A [Removed] flag will be displayed
      when the --trove-flags option is added.

  o Bug Fixes:
    * Conary now resets the timeStamps in all cases when
      getSourceVersion is called (CNY-708).
    * SQLite ANALYZE locks the database after it is run, causing
      updates to fail.
    * A bug that caused lists such as installLabelPath in
      configuration files to be parsed incorrectly when more than one
      space was between list elements has been fixed
    * A bug that caused Locally changed files to no be marked properly
      in rollbacks that were stored locally (including rollbacks for
      locally built troves) has been fixed. (CNY-645)
    * A bug that could cause "cvc cook" to create groups that include
      components needed to resolve dependencies that are already
      included not-by-default has been fixed.

Changes in 1.0.27:
  o Client Changes:
    * A "files preupdate" tag script method has been Implemented which
      gets run before tagged files are installed or changed. (CNY-636)
    * A bug that could cause "--replace-files" to remove ownership
      from every file in a trove has been fixed. (CNY-733)

    * Multiple bugs where using "--replace-files" could result in the
      new file having no owner have been fixed. (CNY-733)
    * The logcat script now supports revision 1 log entries.
    * The logcat script is now installed to /usr/share/conary/logcat

  o Build Changes:
    * Improved handling of the "package=" keyword argument for build
      actions.  In particular, made it available to all build actions,
      removed double-applying macros to the package specification,
      and fixed failure in cases like "MakeInstall(dir=doesnotexist,
      skipMissingDir=True, package=...)". (CNY-737, CNY-738)
    * The lookaside cache now looks in the repository for local sources
      when doing a repository cook. (CNY-744)
    * The mirror:// pseudo-URL handling now detects bad mirrors that
      provide an HTML document instead of the real archive when a
      full archive name is provided; previously, it did so only when
      guessing an archive name.  Thanks to Pavel Volkovitskiy for this
      fix. (CNY-745)
    * The Flavor policy has been slightly optimized for speed.

  o Server Changes:
    * ACL patterns now match to the end of the trove name instead of
      partial strings (CNY-719)

  o Bug Fixes:
    * The Conary repository server now invalidates changeset cache
      entries when adding a digital signature to a previously mirrored
      trove.
    * A bug that caused the mirror code to traceback when no callback
      function was provided to it has been fixed. (CNY-728)
    * Rolling back changes when the current trove has gone missing from
      the server now causes the client to generate the changeset to apply
      based on the trove stored in the local database (CNY-693)

Changes in 1.0.26:
  o Build Changes:
    * When cooking a group, adding "--debug" to the "cvc cook" command
      line now displays detailed information about why a component is
      being included to solve a dependency. (CNY-711)
    * The mirror:// functionality introduced in Conary 1.0.25 had two
      small bugs, one of which prevented mirror:// pseudo-URLs from
      working.  These bugs are now fixed, thanks to Pavel
      Volkovitskiy. (CNY-704)
    * The "cvc cook" command now announces which label it is building
      at the beginning of the cook, making it easier to catch mistakes
      early. Thanks to Pavel Volkovitskiy for this fix. (CNY-615)
    * The source actions (addSource, addArchive, etc.) can now take
      a "package=" argument like the build actions do.  Thanks to
      Pavel Volkovitskiy for contributing this capability.  (CNY-665)
    * The "preMake" option had a bad test for the ';' character; this
      test has been fixed and extended to include && and ||.
      thanks to Pavel Volkovitskiy for this fix. (CNY-580)
    * Many actions had a variety of options (dir=, subdir=, and
      subDir=) for specifying which directory to affect.  These have
      been converted to all prefer "dir=", though compatibility
      with older recipes is retained by continuing to allow the
      subDir= and subdir= options in cases where they have been
      allowed in the past. Thanks to Pavel Volkovitskiy for this
      enhancement. (CNY-668)

Changes in 1.0.26:
  o Server Changes:
    * The Conary web interface now provides a method to rely solely on
      a remote repository server to do authentication checks. (CNY-705)
    * The ACL checks on file contents and file object methods have
      been improved. (CNY-700)
    * Assertions have been added to prevent redirect entries from
      being added to normal troves.
    * An assertion has been added to ensure that redirects specify a
      branch, not a version.
    * The server returns a new FileStreamsMissing exception when the
      client requests file streams with getFileVersion or
      getFileVersions and the requested file stream is not present in
      the repository database. (CNY-721)
    * getFileVersions() now raises FileStreamMissing when it is given
      invalid request.
    * getFileContents() now raises a new FileHasNoContents exception
      when contents are requested for a file type which has no
      contents (such as a symlink).

  o Bug Fixes:
    * A bug that could cause "conary updateall" to attempt to erase
      the same trove twice due to a local update has been fixed.
      (CNY-603)
    * Attempts to target a clone to a version are now caught.  Only
      branches are valid clone targets. (CNY-709)
    * A bug that caused Trove() equality checks to fail when comparing
      redirects has been fixed.
    * A bug that caused the flavor of a redirect to be store
      improperly in the repository database has been fixed.
    * The resha1 script now properly skips troves which aren't present
      in the repository.
    * Conary 1.0.24 incorporated a fix for CNY-684 to correct behavior
      when storing src.rpm files rather than their contents.  The fix
      worked for local builds but not for commits to repositories.
      Conary 1.0.26 includes a fix that corrects the behavior when
      committing to a repository as well. (CNY-684)
    * A bug that prevented flavored redirects from being loaded from
      the repository database has been fixed.
    * "Conary migrate" now will follow redirects. (CNY-722)

Changes in 1.0.25:
  o Build Changes:
    * The addArchive() source action will search for reasonably-named
      archive files based on the name and version if given a URL ending
      with a "/" character. Thanks to Pavel Volkovitskiy for the
      initial implementation. (CNY-671)
    * All source actions, when given a URL that starts with "mirror://",
      will search a set of mirrors based on files in the mirrorDirs
      configuration entry, with default files provided in the
      /etc/conary/mirrors/ directory. Thanks to Pavel Volkovitskiy for
      the initial implementation. (CNY-171)
    * Symbolic links are now allowed to provide a soname even if they
      reference an ELF file only indirectly through other symbolic
      links.  Previously, a symbolic link could only provide a soname
      if it directly referenced an ELF file. (CNY-696)

  o Bug Fixes:
    * A bug that caused unhandled exceptions when downloading the file
      contents needed for a distributed changeset in threaded mode has
      been fixed. This bug was introduced in 1.0.24. (CNY-701)

Changes in 1.0.24:
  o Server Changes:
    * The server binary access log can now be downloaded by an
      administrator by visiting the http://servername/conary/log
      URL. Once the log is accessed it is rotated automatically by the
      repository server. Subsequent accesses to the log URL will only
      yield log entries added since the last access. (CNY-638)
    * The Users and Groups tab in the web management UI is no longer
      highlighted when administrators change their passwords.

  o Client Changes:
    * A --what-provides option has been added to "conary query" and
      "conary repquery".
    * A bug that installed extra components of a package that is being
      installed instead of updated due to the existing package being
      pinned has been fixed. (CNY-682)

  o Build Changes:
    * When pulling files out of a src.rpm file, Conary now stores the
      src.rpm file itself in the repository rather than the files
      pulled from it. (CNY-684)
    * Mono dependency version mappings are now discovered in CIL policy
      .config files. (CNY-686)
    * The internal util.literalRegex() function has been replaced by
      use of re.escape(). (CNY-634)

  o Bug Fixes:
    * The Conary Repository web interface no longer returns a
      HTTP_FORBIDDEN (403) when a bad password is given by the user.
      This allows the user to re-try authentication.
    * The --signatures and --buildreqs flags now work with "conary
      showcs".  (CNY-642)
    * A bug in the NetworkRepositoryClient default pwPrompt mechanism
      has been fixed.
    * Error messages when entitlements fail to load have been
      improved. (CNY-662)
    * The repository client no longer caches repository access info
      when the attempt to access was unsuccessful. (CNY-673, affects
      CNY-578)
    * A bug that caused x86 flavored troves from being updated
      properly when using "conary updateall" on an x86_64 system has
      been fixed. (CNY-628)
    * A bug that caused migrate behavior to not respect pins when the
      pinned troves were set to be erased (CNY-680).
    * Calling r.ComponentSpec(':foo') works again; it is exactly
      equivalent to r.ComponentSpec('foo'). (CNY-637)
    * Calling r.Move() with only one argument now fails explicitly
      rather than silently doing nothing. (CNY-614)

Changes in 1.0.23:
  o API Additions:
    * The interface to create, list and delete access groups and
      modify the users therein through is now exposed though
      ConaryClient.
    * The interface to delete entitlement groups is now exposed
      through ConaryClient.

  o Client Changes:
    * "conary updateall" now accepts the --keep-required command line
      argument.
    * the mirror script now provides download/commit feedback using
      display callbacks like other conary commands
    * the excludeTroves config option will now keep fresh installs from
      happening when an update job is split due to a pinned trove.

  o Server Changes:
    * The repository database migration code now reports an error when
      trying to migrate old-style redirects.  The code to perform the
      migration is incomplete and creates invalid new-style
      redirects.  If you have a repository with old-style redirects,
      contact rPath for assistance with your migration. (CNY-590)

  o Bug Fixes:
    * Subdirectories within source components are now better supported.
      Specifically, different subdirectories with the same filename will
      now work. (CNY-617)
    * The util.literalRegex() function now escapes parenthesis characters.
      (CNY-630)
    * Manifest files now handle file names containing "%" characters.
      Fix from Pavel Volkovitskiy. (CNY-627)
    * Fixed a bug in migrate that caused its behavior to shift when migrating 
      to the same version that is currently installed.
    * Fixed a bug in the logcat script that caused the entitlement field to
      display the user information instead. (CNY-629)

  o Build Changes:
    * The r.addArchive() source action can now unpack Rock Ridge and
      Joliet ISO images, with some limitations. (CNY-625)

Changes in 1.0.22:
  o Client Changes:
    * Conary now has hooks for allowing you to be prompted for both name
      and password when necessary.
    * Conary will no longer report a traceback when trying to perform 
      dependency resolution against repositories that are not available.
      Instead, it will print out a warning. (CNY-578)

  o Build Changes:
    * It is now possible to set environment variables to use within
      Conary builds from within conary configuration files, using the
      new "environment" configuration item.  Thanks to Pavel
      Volkovitskiy for implementing this feature. (CNY-592)
    * In previous versions of Conary, calls to r.PackageSpec() would
      improperly override previous calls to r.ComponentSpec(); now
      the ordering is preserved.  Thanks to Pavel Volkovitskiy for 
      this fix. (CNY-613)

  o Bug Fixes:
    * A bug that would allow recursively generated changesets to
      potentially have missing redirect flags has been fixed.
    * A bug in redirect handling when the branch changed but the trove
      name didn't has been fixed - conary will do a better job of
      determining what jobs to perform in this situation. (CNY-599, CNY-602)
    * Errors relating to PGP now just display the error instead of causing 
      conary to traceback. (CNY-591)
    * Conary sync on a locally cooked trove will no longer traceback (CNY-568)
    * --from-file and sync now work together.
    * An AssertionError that was occasionally reached by incorrect repository
      setups is now a ConaryInternalError
    * A bug when updating to a locally cooked trove when the user had 
      manually removed files has been fixed. (CNY-604)
    * CONARY files that are not accessible will no longer cause conary to
      traceback when trying to read context from them. (CNY-456)
    * signatureKeyMap configuration entries are now checked to ensure
      they are valid. (CNY-531)

Changes in 1.0.21:
  o Client Changes:
    * The "conary migrate" command has changed behavior significantly
      in order to make it more useful for updating a system to exactly
      match a different group.  However, this change makes it much
      less useful for updating normal systems.  "conary migrate"
      should not be used without first reading the man page
      description of its behavior.  The old migrate behavior is now
      available by using "conary sync --full".  "conary syncchildren"
      has been renamed to "conary sync", and its behavior has also
      been modified slightly as a result.  The old behavior is
      available by using "conary sync --current". Please read the man
      page for a full description of the "sync" command as well.  (CNY-477)

  o Build Changes:
    * A "package" keyword parameter has been added to build actions,
      which specifies the package and/or component to which to assign
      the files that are added (not modified or deleted) by that build
      action.  For example, r.MakeInstall(package="foo") will place
      all the new files installed by the MakeInstall action into the
      "foo" package.  Thanks to Pavel Volkovitskiy for contributing
      this capability.  (CNY-562)
    * A "httpHeaders" keyword parameter has been added to the
      r.addArchive(), r.addPatch(), and r.addSource() source actions
      so that headers can be added to the HTTP request.

  o Bug Fixes:
    * The r.addPatch() build action no longer depends on nohup to
      create a file in the current directory (a bug introduced in
      conary 1.0.19). (CNY-575)
    * Commits with missing files no longer traceback. (CNY-455)
    * A bug that caused "#!/usr/bin/env /bin/bash" to not be
      normalized to /bin/bash by the NormalizeInterpreterPaths policy
      has been fixed.
    * A bug that prevented Conary from being able to download files
      that contain '&' or ';' characters has been fixed.  This allows
      Conary to download sources from cgi-bin URLs.
    * "cvc merge" no longer fails to merge changes from the parent
      branch when the shadowed version doesn't exist on the parent
      branch.

Changes in 1.0.20:
  o Build Changes:
    * "jvmdir", "javadir", "javadocdir", and "thisjavadocdir" have
       been added to the default set of macros.
    * A r.JavaDoc() build action has been added.  It funtions
      exactly like the "r.Doc()" build action, except it coppies into
      "%(thisjavadocdir)s".
    * When the r.addArchive() source action attempts to guess the main
      directory in which to build, it now recognizes when when sources
      have been added in an order that defeats its algorithm and provides
      a helpful error message. (CNY-557)

  o Client Changes:
    * A --tag-script parameter has been added to the rollback
      command. (CNY-519)

  o Bug Fixes:
    * A bug in clone behavior that caused Conary to try to clone
      excessive troves has been fixed.  If you were cloning uphill
      from branch /a/b to /a, and a buildreq was satisfied by a trove
      on /a//c, Conary would try to clone the buildreq to /a as well.
      (CNY-499)
    * A bug in the "r.Ant()" and "r.JavaCompile()" build actions which
      caused the CLASSPATH variable to get mangled has been fixed.
    * A bug in 'r.ClassPath()' that caused a traceback has been fixed.
    * A bug that caused the "change password" tab to be displayed when
      browsing the repository via the web as an anonymous user has
      been fixed.
    * The web service code no longer permits the anonymous user to
      view the "change password" (/conary/chPassForm) form.
    * The r.addPatch() source action no longer hangs when presented
      with large patches, which fixes a bug introduced in Conary
      1.0.19.

Changes in 1.0.19:
  o API Change:
    * In order to fully represent empty flavors in Conary, a new Flavor
      object class has been added.  Previously, DependencySet objects
      were used to store flavor information.  Unfortunately it was not
      possible to distinguish "empty flavor" from "flavor not specified".
      When dealing with thawing frozen flavors, use ThawFlavor() instead
      of ThawDependencySet().  When testing to see if a flavor is empty,
      use the isEmpty() method of the flavor object.

  o Client Changes:
    * The default resolveLevel setting is now 2, this means that
      conary will try to update troves that would otherwise cause an
      update to fail.  See the conary man page for more details.
    * Multiple bugs have been fixed in interactive prompting for user
      passwords (CNY-466):
      - Password prompts are based on the server name portion of the
        label being accessed, not the actual hostname of the server
        (these are often different when repositoryMaps are used).
      - When no password callback is available, the operation will
        fail with an open error (which is identical to what would
        happen if no user name was present) instead of giving a
        traceback.
      - The download thread uses the passwords which the original
        thread obtained from the user.
      - The download thread is able to prompt for passwords from the
        user if distributed changesets require access to additional
        repositories.

  o Build Changes:
    * "r.Ant()", "r.JavaCompile()", and "r.ClassPath()" build actions
      have been added to support building java with conary.
    * "r.addPatch()" will now determine the patchlevel without users
      needing to add level= in the r.addPatch() call. The level
      parameter is still honored, but should not be needed.
    * "cvc cook --show-buildreqs" now displays build requirements
      inherited from parent recipe classes. (CNY-520)
    * The output of "cvc diff" and "cvc rdiff" can now be used as an
      input to patch when files are added between two versions. (CNY-424)
    * Use flags have been added for dom0 and domU.  They default to
      "sense prefernot".  The domU flag should be used to build
      binaries specific to Xen domU environments where special
      provisions are made for paravirtualization.  The dom0 flag
      should be used to build binaries specific to Xen dom0
      environments where special provisions are made for the
      hypervisor.  The existing "xen" flag should be used to build
      binaries specific to Xen which apply equally to Xen dom0 and
      domU environments.
    * Warning message for modes specified without an initial "0" have
      been improved to include the path that is affected. (CNY-530)

  o Server Changes:
    * Use the term Entitlement Class in all conary repository web interfaces
      replacing Entitlement Group.

  o Bugs Fixed:
    * The Conary Repository now returns an error to a client when
      committing duplicate troves that have an empty flavor. (CNY-476)
    * When checking out a source trove from a repository using
      "cvc checkout", the user is no longer warned about not being able
      to change the ownership of the files checked out.
    * A bug has been fixed in conary's determination of what troves
      had been updated locally.  This bug caused "conary updateall" to
      consider many x86 troves as needing to be updated separately
      instead of as a part of group-dist.  This could cause updateall
      failures. (CNY-497)
    * A bug that caused 'conary q tmpwatch:runtime --recurse' to traceback
      has been fixed (CNY-460)
    * Interactive mode now handles EOF by assuming it means 'no';
      thanks go to David Coulthart for the patch. (CNY-391)
    * Configuration settings in contexts can now be overridden from
      the command line. (CNY-22)
    * Redirect changesets now have primary troves, meaning they will
      display better when using "conary showchangeset". (CNY-450)
    * User's passwords are now masked when using "cvc context" (unless
      --show-passwords is specified). (CNY-471)
    * Removed excess output from commitaction which was caused by a
      change in option parsing code (CNY-405)

Changes in 1.0.18:
  o Client Changes:
    * Trying to shadow a cooked redirect now results in an error. (CNY-447)
    * A --keep-required option has been added to tell Conary to leave
      troves installed when removing them would break
      dependencies. This used to be the default behavior; Conary now
      issues a dependency error instead. (CNY-6)
    * "delete-entitlement" and "list-entitlements" options have been
      added to the "manageents" script.

  o Build Changes:
    * Python dependencies are now generated for .pyc files as well as
      for .py files. (CNY-459)

  o Server Changes:
    * Support for deleting entitlements, listing the entitlement
      groups a user can manage, and removing the ACL which lets a group
      manage an entitlement group has been added.
    * Entitlement management has been added to the Conary repository
      web interface. (CNY-483)

  o Bug Fixes:
    * The "list-groups" option to the "manageents" script has been
      corrected to list the groups the user can manage instead of the
      groups that user belongs to.

Changes in 1.0.17:
  o Client Changes:
    * Individual file removals performed by "conary remove" now create
      rollbacks. (CNY-7)
    * The repository mirroring client supports two new configuration
      options:
      - matchTroves is a regexp list that limits what troves will be
        mirrored based on the trove names;
      - recurseGroups takes a boolean value (True/False) which will
        cause the miror client to recurse through a groups and mirror
        everything that they include into the target repository.

  o Server Changes:
    * A single conary repository can host multiple serverNames. In the
      Conary repository's configuration file, the serverName directive
      can now specify a space separated list of valid server names
      which will be accepted and served from that repository. (CNY-16)

Changes in 1.0.16
  o Build Changes:
    * A check has been added to "cvc commit" that ensures a .recipe
      file exists in the CONARY state file.
    * Recipe classes can now set an "abstractBaseClass" class
      variable.  When set, Conary will not require a setup() method in
      the class.  This is used for creating superclass recipes where
      setup() methods are not needed.

  o Server Changes:
    * A new "entitlementCheckURL" configuration option has been added.
      This is a hook that allows external validation of entitlements.
    * The Conary Repository web interface look and feel has been
      updated.  The interface will look incorrect unless
      conary-web-common 1.0 or later is installed.

  o Bug Fixes:
    * When running "cvc log" on a newly created source component, cvc now
      errors gracefully instead of tracing back. (bz #863)
    * Conary now changes to the / directory before running tag
      scripts. (bz #1134)
    * "cvc co foo=invalidversionstring" now gives a more helpful error
      message. (bz #1037)
    * Cloning binary troves uphill now correctly checks for the source
      trove uphill.
    * A bug that would cause "conary migrate" to raise a KeyError when
      updating a group that referenced the same trove twice (through
      two subgroups) has been fixed.
    * A bug that caused miscalculations when determining whether a
      shadow has been modified has been fixed.
    * A number of bugs affecting resetting distributed changesets have
      been fixed.
    * A bug in the MySQL dbstore driver that caused the wrong
      character encoding to be used when switching databases has been
      fixed.
    * A bug where running updateall when one of the two groups that
      reference a trove has no update caused an erase of that trove to
      be requested has been fixed (CNY-748).

Changes in 1.0.15
  o Client Changes:
    * When writing files as non-root, Conary will no longer create
      files setuid or setgid unless the uid/gid creating the file
      matches the username/groupname in the package.
    * Conary now checks the rollback count argument for non-positive
      numbers and numbers greater then the number of rollbacks
      available. (bz #1072)
    * The entitlement parser has been reimplemented using expat
      instead of a hand-coded parser.  A correctly formatted
      entitlement file should now be enclosed in an
      <entitlement></entitlement> element.  Conary will continue to
      work with files that do not contain the toplevel <entitlement>
      element.

  o Build Changes:
    * Support has been added for recipe templates.  Now when running
      "cvc newpkg", cvc will automatically create a recipe from a
      template specified by the recipeTemplate configuration
      option. (bz #671, #1059)
    * Policy objects can now accept globs and brace expansions when
      specifying subtrees.
    * Cross-compile builds now provide CONFIG_SITE files to enable
      cross-compiling programs that require external site config
      files.  The default site config files are included.
    * The "cvc checkout" command can now check out multiple source
      troves in a single invocation.

  o Server Changes:
    * An "externalPasswordURL" configuration option has been added,
      which tells the server to call an external URL for password
      verification.  When this option is used, user passwords stored
      in the repository are ignored, and those passwords cannot be
      changed.
    * An authentication cache has been added, which is enabled by
      setting The authCacheTimeout configuration to the number of
      seconds the cache entry should be valid for.

  o Bug Fixes:
    * A bug that caused using groupName parameter with r.replace() to
      traceback has been fixed. (bz #1066)
    * Minimally corrupted/incorrect conary state files will no longer cause 
      conary to traceback. (bz #1107)
    * A bug that prevented upload progress from being displayed when
      using "cvc commit" has been fixed. (bz #969)

Changes in 1.0.14:
  o Client Changes:
    * Conary now creates shadows instead of branches when cooking onto
      a target label.  This means, for example, that local cooks will
      result in a shadow instead of a branch.
    * Conary now creates shadows on the local label when creating rollbacks
      instead of branches.
    * The branch command has been removed.  Any potential branch should be 
      done with a shadow instead.
    * The verify command now shows local changes on a local shadow instead
      of a local branch
    * Local changesets create diffs against a local shadow (instead of
      a branch) and --target for the commit command retargets to a shadow
    * User conaryrc entries are now searched from most specific target to
      least specific (bz #997)
    * A fresh install of a group will cause all of its contained components 
      to be installed or upgraded as well, without reference to what is 
      currently installed on your system -- no trove will be skipped because
      it is referenced by other troves on your system but not installed.
    * Changeset generation across distributed shadows now force file 
      information to be absolute instead of relative when the files are on
      different servers, eliminating server crosstalk on source checkin and
      when committing local changesets. (bz #1033)
    * Cvc merge now takes a revision, to allow you merge only up to a certain
      point instead of to head.

  o Server Changes:
    * Removed the ability for the server to log updates to its contents
      store (mirroring has made this capability obsolete)
    * logFile configuration directive now logs all XML calls
    * Split user management out from core authorization object
    * All user management calls are based on user and group names now
    * The user management web interface for the repository now allows
      the administrator to enable and disable mirroring for groups

  o Bug Fixes:
    * Conary will not traceback if you try to update to a trove with a name
      that matches a filesystem path that you don't have access to (bz #1010).
    * Conary will not raise an exception if a standard config file (~/.conaryrc,
      for example) exists but is not accessible.
    * cvc no longer allows . and .. to be added to source troves (bz #1014)
    * cvc remove handles removing directories (bz #1014)
    * conary rollback no longer tracebacks if you do not have write access to
      the conary database.
    * deeply shadowed versions would fail when performing some version 
      operations.  This caused, for example, local cooks of shadowed troves
      to fail.
    * using loadInstalled with a multiarch trove no longer tracebacks (bz #1039)
    * group recipes that include a trove explicitly byDefault False could result
      in a trove when cooked that had the components of that trove byDefault
      True.
    * Stop sending duplicate Host: headers, proxies (at least squid) mangle 
      these into one host header, causing failures when accessing rbuilder
      repositories that depend on that host header (bz #795)
    * The Symlink() build action should not enforce symlinks not
      dangling, and should instead rely solely on the DanglingSymlinks
      policy.
    * A bug that caused conary to treat a reference as an install when it
      should have been an update due to a miscalculation of what local updates
      had been made on the system has been fixed.

Changes in 1.0.13:
  o Client Changes:
    * A new "conary migrate" command for updating troves has been
      added.  "conary migrate" is useful for circumstances when you
      want to update the software state on a system to be synchronized
      with the default state of a group.  To do this, "conary migrate"
      calculates the changeset required to: 1) update the trove (if an
      update is available); 2) install any missing included troves; 3)
      synchronize included troves that have a mismatched version; 4)
      remove any referenced troves that are not installed by default.
    * The includeConfigFiles configuration directive now accepts http
      and https URLs.  This allows organizations to set up centralized
      site-wide conary configuration.
    * Conary now gives a more detailed error message when a changeset
      attempts to replace an empty directory with a file and
      --replace-files is not specified.

  o Build Changes:
    * The addSource source action will now replace existing files,
      rather than replacing their contents.  This implies that the
      mode of the existing file will not be inherited, and an
      existing read-only file will not prevent addSource from
      working.
    * The internal setModes policy now reports "suid/sgid" only for
      files that are setuid or setgid, rather than all files which
      have an explicitly set mode.  (bz #935)
    * TagSpec no longer will print out ignored TagSpec matches twice,
      once for tags specified in the recipe, and once for tags
      discovered in /etc/conary/tags/*.  (bz #902)
    * TagSpec will now summarize all its suggested additions to
      buildRequires in a single line.  (bz #868)
    * A new reportMissingBuildRequires policy has been added to summarize
      all suggested additions to buildRequires in a single line at the
      end of the entire build process, to make it easier to enhance the
      buildRequires list via cut-and-paste.  (bz #869)

  o Bug Fixes:
    * A bug that caused conary to traceback when a file on the file
      system is owned by unknown uid/gid has been fixed.  Conary will
      now print an error message instead.  (bz #977)
    * A bug that caused conary to traceback when an unknown Use flag
      was used when cooking has been fixed.  Previously, "cvc cook
      --flavor 'foobar'" would create a traceback.  Conary now says
      'Error setting build flag values: No Such Use Flag foobar'.
      (bz #982)
    * Pinned troves are now excluded from updateall operations.
      Previously conary would try to find updates for pinned troves.
    * Conary now handles applying rollbacks which include overlapping
      files correctly.  Previously --replace-files was required to
      apply these rollbacks.
    * the config file directive includeConfigFile is no longer case sensitive 
      (bz #995)

Changes in 1.0.12:
  o Client changes:
    * The rollback command now applies rollbacks up to and including
      the rollback number specified on the command line. It also
      allows the user to specify the number of rollbacks to apply
      (from the top of the stack) instead of which rollback to
      apply. (bz #884)
    * Previously, the code path for installing files as part of a new
      trove required an exception to be handled.  The code has been
      refactored to eliminate the exception in order to reduce install
      times.

  o Build Changes:
    * The cvc command now has a --show-buildreqs option that prints all
      build requirements.  The --no-deps argument for cvc has been
      aliased to --ignore-buildreqs for consistency.

  o Bug Fixes:
    * Installing into a relative root <e.g. --root foo> when running
      as root no longer generates a traceback. (bz #873)
    * Replaced files are now stored in rollbacks. (bz #915)
    * File conflicts are now also detected via the database, not just
      via real file conflicts in the filesystem.
    * A bug that resulted in multiple troves owning a file has been fixed.
    * Rollbacks of troves that were cooked locally will no longer
      raise a TroveIntegrityError.
    * The "conary remove" command no longer generates a traceback when
      the filename given cannot be unlinked. (bz #887)
    * The missing usage message displayed when "cvc" and "conary" are
      run with no command line arguments has been restored.
    * Rollbacks for initial contents files didn't work; applying
      rollbacks now ignores that flag to get the correct contents on
      disk. (bz #924)
    * The patch implementation now properly gives up on patch hunks
      which include changed lines-to-erase, which avoids erasing lines
      which did not appear in the origial version of the file. (bz
      #949)
    * Previously, when a normal error occurred while prepping sources
      for cooking (extracting sources from source archives, for
      example), conary would treat it as a major internal error.  Now
      the error message is simply printed to the screen instead.
    * A typo in a macro will now result in a more helpful error
      message.
    * A bug that caused a traceback when performing "conary rq" on an
      x86_64 box with a large installLabelPath where only an x86
      flavor of a trove was available on one label in the
      installLabelPath has been fixed (bz #961).
    * Conary no longer creates a rollback status file when one isn't
      needed.  This allows /var/lib/conarydb to be on read-only media
      and have queries continue to work/.
    * Reworked "conary remove" to improve error messages and fix
      problems with multiple files being specified, broken symlinks,
      and relative paths (bz #853, #854)
    * The mirror script's --test mode now works correctly instead of
      doing a single iteration and stopping.

Changes in 1.0.11:
  o Client Changes:
    * Conary will now allow generic options to be placed before the command
      you are giving to conary.  For example, 'conary --root=/foo query'
      will now work.
    * the remove command no longer removes file tags from files for no good 
      reason
    * rollbacks now restore files from other troves which are replaced as part
      of an update (thanks to, say, --replace-files or identical contents)
    * --replace-files now marks files as owned by the trove which used to
      claim them
    * You can now kill conary with SIGUSR1 to make conary enter a debugger
      when you Ctrl-C (or a SIGINT is raised)
    * --debug-all now enters a debugger in more situations, including option
      parsing fails, and when you hit Ctrl-C.
    * added ccs2tar, which will convert most absolute changesets (like those
      that cook produces) into tarballs
    * Troves now don't require dependencies that are provided by themselves.
      As troves are built with this new behavior, it should significantly speed
      up dependency resolution.
    * added a script to recalculate the sha1s on a server (after a label
      rename, for instance)
    * added a script to calculate an md5 password (for use in an info recipe,
      for example)

  o Build Changes:
    * Conary now supports a saltedPassword option to r.User in user info-
      packages.  Full use of this option will require that a new shadow package
      be installed.

  o Bug Fixes:
    * command-line configurations now override context settings

  o Build Changes:

Changes in 1.0.10:
  o Client Changes
    * Given a system based on rPath linux where you only installed
      !smp kernels, conary would eventually start installing smp
      kernels on your system, due to the way the update algorithm
      would determine whether you should install a newly available
      trove.  Conary now respects flavor affinity in this case and
      does not install the smp kernel.
    * Mirror configuration files can now specify uploadRateLimit and
      downloadRateLimit.
    * Updates utilizing changeset files are now split into multiple
      jobs properly, allowing changeset files which create users to
      work proprely.
    * "conary rollback" now displays progress information that matches
      the "conary update" progress information.
    * added --with-sources option for clone

  o Bug Fixes:
    * A bug that caused an assertion error when switching from an
      incomplete trove to a complete trove has been fixed.
    * A bug in perl dependencies that caused extra directories to be
      considered part of the dependency has been fixed.
    * A bug affecting updates where a pinned, partially installed
      package was supposed to be updated due to dependency resolution
      has been fixed.
    * A bug that prevented updates from working when part of a locally
      cooked package was replaced with a non-locally cooked component
      has been fixed.  The bug was introduced in Conary 1.0.8.
    * A bug that caused a segfault when providing an invalid type to
      StringStream has been fixed.
    * The troveInfo web page in the repository browser now displays
      useful error messages instead of traceback messages.  The
      troveInfo page also handles both frozen and non-frozen version
      strings.
    * A bug that caused conary to download unnecessary files when checking out
      shadow sources has been fixed.
    * A bug that caused "cvc rdiff" between versions of a trove that
      were on different hosts to fail has been fixed.
    * Fixed a bug when determining local file system changes involving a file 
      or directory with mtime 0.
    * The --signature-key option was restored

Changes in 1.0.9:
  o Client Changes:
    * A new dependency resolution method has been added which can be turned
      on by setting resolveLevel to 2 in your conarycfg:  If updating trove 'a'
      removes a dependency needed by trove 'b', attempt to update 'b' to
      solve the dependency issue.  This will allow 'conary update conary'
      to work as expected when you have conary-build installed, for example.
    * Switched to using more of optparse's capabilities, including --help
      messages.
    * One short option has been added, cvc -m for message.

  o Bug Fixes:
    * Recipes that use loadRecipe('foo') and rely on conary to look upstream
      to find their branch now work correctly when committing.
    * A bug affecting systems with multiple groups referencing the same troves,
      where the groups are out of sync, has been fixed.
    * the mirror client now correctly handles duplicate items returned in
      trove lists by older servers
    * A bug that caused the mirror client to loop indefinitely when
      doing a --full-trove-sync has been fixed
    * conary rq --trove-flags will now display redirect info even if you
      do not specify --troves (bug #877)
    * dep resolution now support --flavors --full-versions output (bug #751)
    * cvc merge no longer tracebacks if files were added on both upstream
      and on the shadow
    * admin web access for the server doesn't require write permission for
      operations which also require admin access (bug #833)
    * A bug that caused r.remove() in a group to fail if the trove being
      removed was recursively included from another group has been fixed.
    * Conary update tmpwatch -tmpwatch:debuginfo will now erase 
      tmpwatch:debuginfo.
    * An ordering bug that caused info packages to not be updated with their
      components has been fixed.
    * Updates will now happen in a more consistent order based on an
      alphabetic sort.
    * the repository server now handles database deadlocks when committing
       changesets
  o Server Changes:
    * getNewSigList and getNewTroveList could return troveLists with
      duplicate entries

  o Documentation Changes:
    * The inline documentation for recipes has been significantly
      improved and expanded, including many new usage examples.

Changes in 1.0.8
  o Client changes:
    * Conary will now replace symlinks and regular files as long as their
      contents agree (bug #626)

  o Bug Fixes:
    * An error in the method of determining what local changes have been 
      made has been fixed.

Changes in 1.0.7:
  o Client changes:
    * A better method of determining what local changes have been made to a
      local system has been implemented, improving conary's behavior when
      updating.

  o Bugfixes:
    * A bug that caused the user to be prompted for their OpenPGP
      passphrase when building on a target label that does not match
      any signatureKeyMap entry has been fixed.  Previously, if you
      had a signatureKeyMap entry for conary.example.com, and your
      buildLabel was set to conary.example.com@rpl:devel, you would be
      prompted to enter a passphrase even when cooking locally to the
      local@local:COOK label.
    * Dependency resolution will no longer cause a trove to switch
      branches.
    * If a component is kept when performing dependency resolution
      because it is still needed, it's package will be kept as well if
      possible.
    * "conary q --path" now expands symlinks found in the path to the
      file in question. (bug #855)
    * Committing a changeset that provided duplicate file streams for
      streams the server previously referenced from other servers no
      longer causes a traceback.
    * Conary's patch implementation how handles patches which are
      already applied. (bug #640)
    * A server error triggered when using long flavor strings in
      server queries has been fixed.

  o Build fixes:
    * Group cooking now produces output to make it easier to tell what
      is happening.  The --debug flag can be used to get a more
      detailed log of what troves are being included.

  o Server changes:
    * The server traceLog now logs more information about the
      repository calls


Changes in 1.0.6:
  o Repository changes:
    * The commitaction script now accepts the standard conary arguments
      --config and --config-file.

  o Bugfixes:
    * cvc merge on a non-shadow no longer returns a traceback (bz# 792),
      and cvc context foo does not return a traceback when context foo does
      not exist (bz #757)  Fixed by David Coulthart.
    * A bug that caused new OpenPGP keys to be skipped when troves
      were filtered out during mirroring has been fixed.
    * opening invalid changesets now gives a good error message instead of
      a traceback
    * removed obsolete changemail script
    * Exceptions which display fileId's display them as hex sha1s now
      instead of as python strings
    * A bug where including a redirect in a group that has autoResolve 
      caused conary to traceback has been fixed.
    * A bug that kept conary from prompting for your password when committing
      has been fixed.
    * A bug that randomized the order of the labels in the  installLabelPath 
      in some error messages has been fixed.

  o Build fixes:
    * The default ComponentSpec for :perl components now include files
      in site_perl as well as in vendor_perl.
    * Ruby uses /usr/share/ri for its documentation system, so all files
      in %(datadir)s/ri are now included in the default :doc ComponentSpec.

Changes in 1.0.5:
  o Performance improvements:
    * The use of copy.deepcopy() has been eliminated from the
      dependency code.  The new routines are up to 80% faster for
      operations like DependencySet.copy().
    * Removing files looks directly into the file stream of the file
      being removed when cleaning up config file contents rather than
      thawing the full file stream.
    * Getting a single trove from the database without files returned file
      information anyway
    * Trove.applyChangeSet() optionally skips merging file information
    * Cache troves on the update/erase path to avoid duplicate fetchs from
      the local database

  o Bugfixes
    * Installing from a changeset needlessly relied on troves from the 
      database having file information while processing redirects
    * Extraneous dependency cache checks have been removed from the
      addDep() path.
    * When removing files, conary now looks up the file flags directly
      in the file stream in order to clean up config file contents.
      Previously the entire file stream was thawed, which is much more
      resource intensive.

  o Build fixes:
    * r.addArchive() now supports rpms with bzip2-compressed payloads.

Changes in 1.0.4:
  o Performance improvements:
    * The speed of erasing troves with many dependencies has been
      significantly improved.
    * The join order of tables is forced through the use of
      STRAIGHT_JOIN in TroveStore.iterTroves() to work around some
      MySQL optimizer shortcomings.
    * An --analyze command line option has been added to the
      stand-alone server (server.py) to re-ANALYZE the SQL tables for
      MySQL and SQLite.  This can significantly improve repository
      performance in some cases.
    * The changes made to dependency string parsing were a loss in
      some cases due to inefficiency in PyArg_ParseTuple().
      Performance sensitive paths in misc.c now parse the arguments
      directly.

  o Bugfixes:
    * An Apache-based conary repository server no longer logs
      tracebacks in error_log when a client disconnects before all
      data is sent.
    * A bug that caused cross repository commits of changesets that involved
      a branched trove to fail in some cases has been fixed.
    * If an entitlement is used for repository access, it is now sent
      over HTTPS instead of HTTP by default.
    * The conary emerge command no longer attempts to write to the root
      user's conary log file.
    * conary showcs --all now shows not-by-default troves.
    * Previously, there was no way using showcs to display only the troves
      actually in a changeset - conary would by default access the repository
      to fill in any missing troves.  Now, you must specify the
      --recurse-repository option to cause conary to search the repository
      for missing troves.  The --trove-flags option will now display when a
      trove is missing in a changeset.
    * A bug that caused showcs --all to display file lists even when --ls
      was not specified has been fixed.
    * When mirroring, you are now allowed to commit a trove that does
      not have a SHA1 checksum set.  This is an accurate replication
      of the data coming from the source repository.
    * A bug affecting multiple uses of r.replace() in a group recipe has been
      fixed.
    * A bug that caused components not to be erased when their packages were 
      erased when a group referencing those packages was installed has been 
      fixed.

Changes in 1.0.3
  o Client changes:
    * Conary displays full paths when in the error message generated
      when it can't open a log file rather than leaving out the root 
      directory.

  o Performance improvements:
    * A find() class method has been added to StreamSet which enables
      member lookups without complete thawing.
    * The code path for committing filestreams to repositories now
      uses find() to minimize file stream thaws.
    * DBstore now supports precompiled SQL statements for SQLite.
    * Retrieving troves from the local system database no longer
      returns file information when file information is not requested.
    * Dependencies, dependency sets, StreamCollections, file
      dictionaries, and referenced file lists now use C parsing code
      for stream thawing.
    * Extraneous trove instantiations on the system update path have
      been eliminated.
    * Adding troves to the local database now uses temporary tables to
      batch the insertions.

  o Bugfixes:
    * A bug that caused a mismatch between file objects and fileIds
      when cloning a trove has been fixed.

Changes in 1.0.2:
  o Bugfixes:
    * A bug that caused redirects to fail to build when multiple
      flavors of a trove exist has been fixed.
    * A bug with cooking flavored redirects has been fixed.
    * The cvc command no longer enforces managed policy with --prep.
    * A bug that caused disttools based python packages to be built as
      .egg files has been fixed.  This bug was introduced in conary
      0.94.
    * A bug that prevented checking in a recipe that deleted policy
      has been fixed.
    * A bug that prevented entitlements from being recognized by an
      Apache conary repository server when no username and password
      were set for a server has been fixed.
    * A bug that prevented errors from being returned to the client
      if it attempts to add an invalid entitlement key or has
      insufficient permission to add the entitlement key has been
      fixed.  An InvalidEntitlement exception has been added.
    * A repository bug prevented the mirror client from obtaining a
      full list of new troves available for mirorring has been fixed.
    * A bug in cooking groups caused the groups resulting from an
      r.addAll() to not respect the original group's byDefault
      settings in some cases has been fixed.

Changes in 1.0.1:
  o Database schema migration
    * Over time, the Conary system database schema has undergone
      several revisions.  Conary has done incremental schema
      migrations to bring old databases in line with the new schema as
      much as possible, but some remnants of the old schema remain.
      When Conary 1.0.1 runs for the first time, the database will be
      reloaded with a fresh schema.  This corrects errors that can
      occur due to incorrect SQL data types in table definitions.  An
      old copy of the database will be saved as "conarydb-pre-schema-update".

Changes in 1.0:
  o Bugfixes
    * A bug that allowed a group to be installed before children of
      its children were installed has been fixed.  This ensures this
      if a an update is partially completed, it can be restarted from
      where it left off.
    * A bug in python dependencies that sometimes resulted in a plain 
      python: __init__ dependency has been fixed.
    * A bug that dropped additional r.UtilizeUser matches for a file after
      the first one has been fixed.
    * Accessing a repository with the wrong server name no longer
      results in an Internal Server Error.  The error is marshaled
      back to the client.

Changes in 0.97.1:
  o Bugfixes
    * A bug has been fixed that allowed the "incomplete" flag to be
      unset in the database when applying changesets of troves that
      have no "incomplete" flag.  This resulted in "StopIteration"
      exceptions when updating the trove.
    * A bug has been fixed in the code that selects the OpenPGP key
      to be used for signing changesets at cook time.

Changes in 0.97:
  o Client changes:
    * All troves that are committed to repository through commits,
      cooks, branches, shadows, and clones, now always have SHA1
      checksums calculated for them.
    * Trove objects now have a version number set in them.  The
      version number is increased when the data types in the Trove
      object are modified.  This is required to ensure that a Conary
      database or repository has the capability of storing all the
      information in a Trove.  All trove data must be present in order
      to re-calculate SHA1 checksums.  If a local system understands
      version 1 of the Trove object, and a repository server sends a
      changeset that contains a version 2 Trove, an "incomplete" flag
      will be set for trove's entry in the database.  When accessing
      that trove later for merging in an update, the client will go
      back and retrieve the pristine Trove data from the repository
      server so it will have all the data needed to preform three way
      merges and signature verification.

  o Repository changes:
    * Repositories will now reject commits whose troves do not have
      correct SHA1 checksums.

Changes in 0.96:
  o Client changes:
    * conary rq now does not use affinity by default, use --affinity to turn
      it on.  The rq --compatible-troves flag has disappeared.  Now 
      you can switch between displaying all troves that match your system 
      flavor and that match affinity flavor by switching between
      --available-troves with and without the --affinity flag.
    * conary q now displays installed, not by default troves by default,
      but skips missing troves.
    * Fixed an update bug where updating an x86 library on an x86_64 system
      would cause conary to switch other x86_64 components for that library
      to x86 versions.
    * update job output is compressed again
    * Fixed an update bug where if you had made a local change to foo, and then 
      updated a group that pointed to an earlier version of that trove,
      the trove could get downgraded

  o Other changes:
    * Mirroring now mirrors trove signature

Changes in 0.95:
  o Client changes:
    * The "conary verify" command now handles non-regular files with
      provides and requires (for example, symlinks to shared libraries
      that provide sonames).
    * The "conary showchangeset" command now takes --recurse and
      --no-recurse arguments.
    * All info-* packages are now updated in their own individual jobs;
      this is required for their dependencies to be reliable.
    * The conary syncchildren command now will install new packages
      when appropriate.

  o Repository changes:
    * Additional logging has been added to the repository server.
      Logging is controlled by the "traceLog" config file variable,
      which takes a logging level and log path as arguments.
    * Conary now detects MySQL Database Locked errors and will retry
      the operation a configurable number of times.  The "deadlockRetry"
      configuration variable controls the number of retries and
      defaults to 5.

  o Build changes:
    * Conary now uses site.py to find all possible correct elements of
      sys.path when generating python provides and requires.  Previously,
      new elements added via .pth files in the package being built would
      be ignored for that package.
    * The PythonSetup() build action now works properly with setup.py
      files that use "from setuptools import..." instead of "import
      setuptools".

  o Other changes:
    * The conarybugz.py script has been restored to functionality by
      moving to the conaryclient interface for accessing the
      repository.

Changes in 0.94:

  o Redirects no longer point to a specific trove; they now redirect
    to a branch. The client chooses the latest version on that branch
    which is compatible with the local system.

  o Bug Fixes
    * A bug in getNewTroveList() that could cause duplicate
      troves to be returned has been fixed.
    * A bug that caused a repository server running under Apache to
      fail with an Internal Server Error (500) when a client requested
      a changeset file that does not exist has been fixed.
    * Conary no longer displays an error when attempting to write to a
      broken pipe.  (bug #474)
    * Conary now respects branch affinity when moving from old-style
      groups to new-style groups.

  o Client changes:
    * The query/repquery/showcs command line options have been
      reworked.  See the conary man page for details.
    * When "cvc merge" is used to merge changes made on the parent
      branch with changes made on a shadow, conary now records the
      version from the parent branch that was used for the merge.
      This is required to allow conary to handle changing the upstream
      version on a shadow.  It is also useful for accounting
      purposes.  (bug #220)
    * "conary emerge" can now be performed on a recipe file.
      Previously you were required to emerge from a repository. (bug
      #526)
    * Progress is now displayed as conary applies a rollback. (bug #363)
    * Java, Perl, and Python dependencies are now enforced by default.

  o Build changes
    * PythonSetup() no longer passes the --single-version-externally-managed
      argument to setup.py when it uses distutils instead of setuptools.

Changes in 0.93:
  o Bug Fixes
    * A bug in the "conary verify" code sometimes resulted in an
      unhandled TroveIntegrity exception when local modifications were
      made on the system. (bug #507)
    * Usernames and passwords with RFC 2396 reserved characters (such
      as '/') are now handled properly. (bug #587)

  o Server changes
    * Standalone server reports warnings for unsupported configuration options
      instead of exiting with a traceback.
    * Compatibility for repositoryDir has been removed.
    * A bug caused queries for multiple flavors of the same trove
      to return incorrect results has been fixed.
    * Apache hooks now ignore IOErrors when writing changesets to the
      client.  These normally occur when the client closes the
      connection before all the data is sent.

  o Client changes
    * SHA1 checksums are now computed for source checkins and local
      change set commits.
    * Flavor affinity is now more relaxed when updating troves.  For
      example, if you have a trove with flavor that requires sse2 but
      your system flavor is ~!sse2, conary will only prefer troves
      with sse2 enabled instead of requiring it.

  o Build changes
    * PythonSetup() now correctly requires python-setuptools:python
      instead of python-setuptools:runtime.
    * Automatic python dependency provision now searches more directories
      to better support multilib python.
    * Conary now defaults to building in ~/conary/builds instead of
      /var/tmp/conary/builds, and caching in ~/conary/cache instead
      of /var/cache/conary.

Changes in 0.92:
  o Package Building Changes:
    * Conary policy has been split out into the conary-policy package.
      (Some policy was left in conary proper; it is needed for
      internal packaging work.)
    * Conary prints out the name of each policy as it runs, making it
      possible to see which policies take the most time.
    * BuildLog files no longer contain lines that end with \r.
    * A new 'emergeUser' config item has been added.  Conary will
      change to this user when emerging packages as root.
    * --no-deps is now accepted by 'conary emerge'.

  o Group Building Changes:
    * A bug has been fixed in dependency checking when using
      autoResolve where deleted weak troves would be included in
      autoResolve and depChecks.

  o Client changes:
    * Conary can now rate limit uploads and downloads.  The rate limit
      is controlled by the "uploadRateLimit" and "downloadRateLimit"
      configuration variables, which is expressed in bytes per second.
      Also, Conary displays the transfer rate when uploading and
      downloading.  Thanks to Pavel Volkovitskiy for these features.
    * The client didn't write config files for merged changesets in
      the right order, which could result in changesets which could
      not be committed to a repository.
    * Fixed a bug in the update code caused conary to behave
      incorrectly when updating groups.  Conary would install
      components of troves that were not installed.

  o General Bug Fixes
    * Conary did not include the trove sha1 in the troveinfo diff
      unconditionally.  This prevents clients from being able to
      update when a repository is forced to recalculate sha1
      signatures.

Changes in 0.91:
  o Bugfixes
    * A bug was fixed the code that freezes path hashes.  Previously,
      path hashes were not sorted in the frozen representation.  Code
      to fix the frozen path hashes in databases and repositories has
      beed added.
  o Build
    * added cleanAfterCook config that controls whether conary tries to
      clean up after a successful build

Changes in 0.90.0:
  o Code Structure/Architecture Changes:
    * Conary now has the concept of "weak references", where a weak reference
      allows conary to be able to recognize the relationship between a
      collection and the children of collections it contains.  This allows
      us to add several new features to conary, documented in Client and Build
      changes.
    * SQL operations have been migrated to the dbstore driver to allow
      for an easier switch of the database backends for the server side.
    * Various query and code structure optimizations have been
      implemented to allow running under MySQL and PostgreSQL.

  o Documentation Changes:
    * Added summaries about updateall in the conary man page and added
      information about the command-line options for conary rq.
    * Clarified behavior of "conary shadow --source-only" with respect to
      rPath bug #500.
    * Added synonyms for cvc and conary commands which have shortcuts
      (ex: checkout and co).
    * Added man page entry about cvc clone.

  o Package Building Changes:
    * Build logs now contain unexpanded macros, since not all macros
      may be defined when the build log is initially created.
    * The emerge command can now accept version strings.
    * The RemoveNonPackageFiles policy now removes fonts.cache*,
      fonts.dir, and fonts.scale files, since they are always
      handled by tag handlers.
    * The Make() build action can now take a makeName keyword argument
      for cases when the normal Make() handling is exactly right but
      a different make program is required (nmake, qmake, etc.).
    * The new PythonSetup() build action uses very recent versions
      of the python setuptools package to install python programs
      which have a setup.py that uses either the old disttools or
      new setuptools package.
    * fixed bug #bz470: loadInstalled('foo') will now work when you have
      installed a local cook of foo.

  o Group Building Changes:
    * add() now takes a "components" option.  r.add(<package>,
      components=['devel', 'runtime'])  will install <package>, but only the
      'runtime' and 'devel' components of <package> by default.
    * remove() can now 'remove' troves within child troves.
    * When a component is added, (either via r.add() or dep resolution)
      is automatically added as well (though not all its sibling components)
    * A new r.removeComponents(<complist>) command has been added.  It
      allows you to create a group where all devel components are
      byDefault False, for example: r.removeComponents(['devel',
      'devellib']).
    * The installPath used to build a group in is now stored in troveInfo.
    * r.addAll() now recurses through all the included groups
      and creates local versions of them as well by default.
    * A new r.replace(<name>, <newversion>, <newflavor>) command has
      been added.  It removes all versions of name from all groups in
      the recipe and replaces them with the version found by searching
      for newVersion, newFlavor.

  o Client Changes:
    * When committing source changes in interactive mode, conary will ask you
      you to confirm the commit.
    * A new configuration option, autoResolvePackages, tells conary to install
      the packages that include the components needed for dep resolution.
    * You can now install locally cooked groups.
    * If foo is a redirect to bar, and you run 'conary update foo' when
      foo is not installed on your system, conary will act as if you had
      typed 'conary update bar'.  Previously, it would act as if you had typed
      'conary update bar --no-recurse'.

  o Config Changes:
    * Conary config handling now supports comments at the end of config lines.
      # can be escaped by a \ to use a literal # in a configuration option.
    * Default macros used in cooking are now stored in /etc/conary/macros.
      The 'defaultMacros' parameter determines where cvc searches for macro
      definitions.
    * Conary configuration now searches for configuration files in 
      /etc/conary/conf.d/ after reading in /etc/conaryrc

  o Server Changes:
    * Creating changesets atomically moves complete changesets into place.
    * The contents store no longer reference counts entries.
    * Added support for trove marks to support mirroring.  A client
      can use a trove mark to ask the server for any trove that has
      been added since the last trove mark mirrored.
    * Added the hasTroves() interface to support mirroring.  This allows
      the mirror client to make sure that the target mirror does not
      already have a trove that is a candidate for mirroring from the
      source repository.
    * Added support for traceback emails from the repository server.
    * The repository contents store was reworked to avoid reading
      precompressed gzipped data twice (once to double check the uncompressed
      contents sha1 and once to copy the file in place).
    * We have changed the way schema creation and migration is handled
      in the repository code. For administrative and data safety reasons,
      schema upgrades and installs can be performed from now on only by
      running the standalone server (conary/server/server.py --migrate),
      thus avoiding race conditions previously created by having multiple
      Apache processes trying to deal with the SQL schema updates.

   o Command Changes
    * A new script that mirrors repositories has been added.  It is in
      the scripts/ directory in the source distribution of Conary.

Changes in 0.80.4:
  o Build Changes:
    * PackageRecipe has been changed to follow our change to split
      conary into three packages.
    * x86_64 packaging elimintated the conary:lib component to follow x86
      (those files now belong in conary-build:lib)

Changes in 0.80.3:
  o Client Changes:
    * The internal branch source and branch binary flags were changed
      to a bitmask.
    * The warning message printed when multiple branches match a cvc
      checkout command has been improved.
    * Only interactive mode can create binary shadows and branches, and
      a warning is displayed before they are created (since source branches
      are normally the right thing to use).

  o Build Changes:
    * Files in subdirectories named "tmp" are no longer automatically
      excluded from packaging, except for /tmp and /var/tmp.
    * DanglingSymlinks now traverses intermediate symlinks; a symlink
      to a symlink to a symlink will no longer confuse it.

Changes in 0.80.2:
  o Client Changes:
    * Bugs in "conary update foo=<old>--<new>" behavior have been
      fixed.
    * "cvc co foo=<label>" will now work even if you don't have a
      buildLabel set
    * "conary showcs" will now work more nicely with group changesets.
    * "conary showcs --all" no longer shows ids and sha1s.
    * We now never erase pinned items until they are explicitly unpinned.
    * "conary verify" and "conary q --diff" work again.
    * "conary q tmpwatch --components" will display the components
      installed for a package.
    * The pinTroves config item behavior has been fixed.  It now
      consistently pins all troves that match a pinTrove line.
    * When a trove is left on the system because of dependency resolution
      during an update, a warning message is printed.
    * Command line configuration, such as --config
      'buildLabel conary.rpath.com@rpl:devel', now overrides context
      configuration.

  o Server Changes:
    * The repository server now retries a request as an anonymous user
      if the provided user authentication information does not allow
      a client request to succeed.
    * When using "server.py --add-user" to add a user to a repository
      server, the user will only be given admin privileges if --admin
      is added to the command line.  Previously, all users added with
      server.py had admin privileges.  Additionally, if the username
      being added is "anonymous", write access is not granted.

  o Build Changes:
    * It is now possible for a recipe to request that specific
      individual requirements be removed from files using the
      exceptDeps keyword argument to r.Requires().  Previously
      you had to accept all the dependencies generated by r.Requires()
      or none of them.
    * r.Replace() now takes a lines=<regexp> argument, to match a line based
      on a regexp.
    * The EnforceJavaBuildRequirements policy has been added.  When
      you are packaging precompiled Java software where you have
      .class/.jar files but no .java files, you can use "del
      EnforceJavaBuildRequirements" to prevent this from policy from
      generating false positives.
    * The EnforceCILBuildRequirements policy has been added.
    * Enforce*BuildRequirements now warn when a package has requirements
      which they don't fulfill themselves and which are not fulfilled by
      the system database.  (for example, soname dependencies from linking
      against libraries that are not managed by Conary on the system.)
    * Automated Perl dependencies have been added, for both provides
      and requires.  They are not yet enforced, in order to give time
      to adapt while perl packages are being re-built.
    * The EnforcePerlBuildRequirements policy has been added.
      Failures found by this policy may be caused by packages on the
      system not having been rebuilt yet with Perl dependencies, but
      could also show bugs in the Perl dependency code.
    * Automated Python dependencies have been added, for both provides
      and requires.  Like Perl dependencies, they are not yet
      enforced.
    * The EnforcePythonBuildRequirements policy has been added, with
      the same caveats as EnforcePerlBuildRequirements.
    * Conary now writes more information about the build environment
      to the build log when cooking.
    * A bug that caused r.Requires('file:runtime') to create a file
      dependency on 'runtime' instead of trove dependency on
      'file:runtime' has been fixed.
    * Java dependencies now properly ignore array elements in all cases,
      removing false Java dependencies like "[[I" and "[[B".


Changes in 0.80.1:
  o Client Changes:
    * User names and passwords are no longer allowed in repository maps;
      "user" configuration entries must be used instead.
    * The clone command now allows you to clone a binary onto the same
      branch, without having to reclone the source.
    * The TroveInfo table on the client is getting corrupted with
      LoadedTrove and BuildReq entries for components.  These entries
      are only valid on packages.  Code was added to catch when this
      happens to aid debugging.  Additionally, Conary will
      automatically remove the invalid entries the first time 0.80.1
      is run.
    * Environment variables are expanded in paths in conary configuration files.
    * localcs now allows the version and flavor to be specified for a trove
    * conary scs --all now behaves the way it used to again
  o Build Changes:
    * Java dependency generation is now enabled; Java dependency enforcement
      is still disabled.
    * The skipMissingSubDir keyword argument now actually works correctly
      when the subdirectory is missing.
  o Common Changes:
    * Entitlement support has been added as an alternate method of
      authentication.

Changes in 0.80.0:
  o Client Changes:
    * The logic for defining updates across a hierarchy has been completely
      replaced. Instead of rigidly following the trove digraph, we flatten
      the update to choose how troves get updated, and walk the hierarchy
      to determine which updates to actually apply.
    * Dependency resolution could include troves which caused duplicate
      removals for the troves those included troves replace
    * Chroot handling was broken in 0.71.2 and prevented the user name
      lookup code for the chroot from exiting back out of the chroot
    * showchangeset on relative changesets now displays them as jobs.
    * query and queryrep now exclude components if they match their
      package name
    * Conary cleans up rollbacks when a changeset fails to apply.
      Previously, an invalid changeset was saved in the rollback
      stack, which made applying it impossible
    * Removed direct instantiation of NetworkRepositoryClient object; it
      should be created by calling ConaryClient
    * repositoryMap should not contain usernames and passwords now; user
      config file option should hold those instead (user *.rpath.org user pass)
    * If a user name is given without a password the password will be prompted
      for if the repository returns a permissions error
    * added --components parameter to q and rq to not hide components
    * conary update --full-versions --flavors now will work as expected
    * fixed a bug with conary erase foo=/branchname
    * When in multi-threaded mode, the download thread now checks to see
      if the update thread wants to exit.  This fixes many of the
      "timeout waiting for download thread to terminate" messages.
    * Fixed bug where conary erase foo --no-deps wouldn't erase a component
      of foo if it was required by something else
  o Build Changes:
    * Dependencies are now generated for Java .class and .jar files.
      They are not yet enforced, to give time to rebuild Java packages.
    * Java dependency generation has been turned off until 0.80.1 in
      order to wait until there is a deployed version of Conary with
      long dependency handling; some .jar files have so many
      dependencies that they overflowed dependency data structures.
    * CheckDesktopFiles now looks in /usr/share/icons for icons, and
      can find icon names without extensions specified.
    * Build actions which take a subDir keyword argument now also can
      take a skipMissingSubDir keyword argument which, if set to True,
      causes the build action to be skipped if the specified subdirectory
      does not exist.  By default, those build actions will now raise
      an error if the directory does not exist, rather than running in
      the wrong subdirectory as they did previously.
    * You can now cook a recipe that has a superclass that is defined
      locally but a has supersuperclass that is in the repository.  Similarly,
      if you have a superclass that is in the repository but a supersuperclass
      locally, conary will find that as well
    * r.Replace with parameters in the wrong order will now behave correctly
    * The automatic :config component for configuration files has been
      disabled because Conary does not handle files moving between
      troves, and config files were being re-initialized when packages
      were updated.
  o Code structure:
    * queryrep, query, showchangeset, and update --info all use the same
      code to determine how to display their data.  Display.py was changed
      to perform general display operations.
    * query.py added
    * added JobSource concept for searching and manipulating lists of jobs.
    * moved datastore.py into repository module
    * Stubs have been added for adding python and perl dependencies, and
      the stubs have been set to be initially ignored.
    * The internal structure for conary configuration objects has changed
    * A new DYNAMIC size has been added to the StreamSet object.  This will
      cause StreamSet to use either a short or long int to store the size
      of the frozen data that is included in a frozen StreamSet, depending
      on the size of the data being stored.

Changes in 0.71.2
  o Client Changes:
    * The update-conary option has been renamed updateconary per
      bugzilla #428
    * buildPath can be set in contexts
    * cvc co <foo> will work even if there are two foos on the same label with
      different branches.  In that case, it will warn about the older foo
      which it doesn't check out
    * Test mode didn't work for updates and erases which were split into
      multiple jobs
  o Build Changes:
    * Combined the EtcConfig and Config policies, and deprecated
      the EtcConfig policy.
    * All config files default to being put into a :config component.
      This is overridden by any ComponentSpec specifications in the recipe.
    * A use flag has been added for xen defaulting to 'sense prefernot'.  This
      flag should be used to specify flavors for xen domU builds where special
      provisions are made for paravirtualized domU.
    * Added new CheckDesktopFiles policy to catch some more common errors
      in .desktop files.  (For now, it looks for common cases of missing
      icons; more may be added over time.)
    * The Requires policy now interprets synthetic RPATH elements (passed in
      with the rpath= keyword argument) as shell-style globs that are
      interpreted relative first to the destdir and then to the system.

Changes in 0.71.1:
  o Server Changes
    * Added iterTroves() call which iterates over large numbers of troves
      much more efficiently than a single getTrove() call would.
    * Split out FileRetriever object to allow file information to be pulled
      from the repository inside of an iterTroves() loop
    * The web interface shows the troves contained in a group trove instead
      of trying to list all files in a group.
  o Client Changes
    * Config file options that take a path as a value now support ~ for
      home directory substitution
    * Trove.diff() returns a standard job list instead of the previous
      only-used-here format
    * /var/log/conary tracks all update, remove, rollback, and erase events
    * Progress output is simplified when stdout is not a tty (no line
      overwrites)
    * Tracebacks during logged commands get copied to the log
    * Code which checked to see if a shadow has been locally modified didn't
      work for shadows more than a single level deep
    * When you are installing from changesets using --from-files, other troves
      in the changesets can be used for dependency resolution
  o Build Changes (cvc)
    * Additional calls are emulated by the filename_wrapper for the
      r.Run calls.
  o Code Structure
    * Split build/recipe.py into several smaller files
    * Moved OpenPGP keyTable access up call stack so that it can now be
      accessed outside of kid templates.
    * Move epdb code into its own package

Changes in 0.71.0:
  o Code Structure
    * conary now imports all python modules from a toplevel "conary"
      module.  This prevents conary from polluting the module namespace.
  o Client Changes
    * Clone didn't handle shadow version numbers correctly (and could create
      inconsistent version numbers)

Changes in 0.70.5:
  o Client Changes
    * Files changing to config files across distributed repositories now works.
    * The update code uses more consistent use of trove sources, and only
      makes explicit calls to the repository if asked.  This should make it
      possible to create interesting update filters.
    * Clone updated sequences it was iterating over, which is generally
      a bad idea (and caused clone to commit inconsistent troves)
  o Build Changes (cvc)
    * Locally cooked filesets now include file contents, making the
      filesets installable.
    * Fileset cooks now retrieve all of the file objects in a single
      network request per repository.
    * The new NormalizeLibrarySymlinks policy runs the ldconfig program
      in all system library directories.  This ensures that all the
      same symlinks that ldconfig would create when the shlib tag handler
      runs are packaged.  It also warns if ldconfig finds missing files.
    * New argument to r.Run(): "wrapdir" keyword argument behaves much
      like "filewrap" but takes a string argument, which limits the scope of
      %(destdir)s relocation only to the directories under the specified
      wrapdir, which is interpreted relative to %(destdir)s.  Works best
      for applications that install under one single directory, such
      as /opt/<app>
    * Clone, branch, and shadow all take --info now instead of --test
    * ELF files that dlopen() libraries can now be provided with
      synthetic soname dependencies with
      r.Requires('soname: libfoo.so', '/path/to/file')
    * r.Requires now enforces that packages that require a file and
      include that required file must also explicitly provide it. (bz #148)
  o Server Changes
    * Packages added to the repository are checked to ensure the version and
      flavor of all referenced components are the same as for the package

Changes in 0.70.4:
  o Client Changes
    * The trove that satisfies a dependency that is broken by erase is
      now displayed in the "Troves being removed create unresolved
      dependencies" message.
    * Components are now displayed on the same line as their parent
      package in "conary update" output.
    * A new 'interactive' option has been added to conary configuration.
      When set to true, conary will display info about clone, branch,
      update, and erase operations, and then ask before proceding.
  o Build Changes (cvc)
    * The CompilePython action has been fixed to accept macros at the
      beginning of its arguments, fixing a bug new in Conary 0.70.3.
    * The Requires policy can now be given synthetic RPATH elements;
      this is useful when programs are only intended to be run under
      scripts that set LD_LIBRARY_PATH and so do not intrinsically have
      the information they need to find their libraries.
    * Added --test to clone, branch, and shadow commands
    * Clone now supports --skip-build-info for less rigid version checks
      on cloned troves
    * Fixed usage message to better reflect reality
    * Cloning to a branch which already has a version with a compatible
      flavor now works.
    * cpio archive files are now supported for r.addArchive()
  o Repository Changes
    * The repository now serves up stored OpenPGP keys as a "Limited
      Keyserver"; users can retrieve keys, but not search or browse them.
      The keys are available via /getOpenPGPKey?search=KEY_ID. This
      is meant only to allow conary to automatically retrieve OpenPGP
      keys used to sign packages.

Changes in 0.70.3:
  o Client Changes (conary)
    * Conary now works harder to avoid having separate erase/installs,
      instead preferring to link those up into one update when possible.
    * Conary configuration now supports contexts.  Contexts are defined in
      sections starting with a [<name>] line, and provide contextual
      configurations for certain variables, defined in the man page.  All
      configuration options after the [<name>] will be associated with that
      context, and will override the default configuration when that context
      is active.  The current context can be selected by using the --context
      parameter, or by setting the CONARY_CONTEXT environment variable.
    * 'conary config --show-contexts' will display the available contexts
  o Build Changes (cvc)
    * A local cook of a trove foo will ensure that the changeset created is
      installable on your local system, by making sure the version number
      created is unique.
    * The builddir is no longer allowed to appear in ELF RPATHs.
    * The build documentation strings have been significantly updated
      to document the fact that for most strings, a relative path
      is relative to the builddir, but an absolute path is relative
      to the destdir.
    * The ManualConfigure action now sets the standard Configure
      environment.
    * cvc will allow you to cook a trove locally even when you are unable
      to access the trove's source repository
  * Common Changes:
    * Version closeness was improperly measured for troves on different
      branches when then label structure was identical
  o Repository Changes
    * Repository now has a config flag called requireSigs. Setting it to
      True will force all troves to have valid package signatures.  Troves
      lacking this will be rejected.  Enabling this option prevents the
      generation of branches, shadows, or clones since these troves are not
      signed.  It is not recommended that this option be enabled until the
      infrastructure is in place to provide package signatures for all types
      of troves.

Changes in 0.70.2:
  o Client Changes (conary)
    * GnuPG compatible trust metrics for OpenPGP Keys now exists. This
      makes it possible for conary clients to refuse troves that
      aren't properly trusted. The metrics currently in place mimic
      gpg behavior.
    * Running "conary update" in a directory that does not exist no
      longer fails with an error (bugzilla #212).  Note that "cvc
      update" still requires that the current working directory exists
      of course.
    * HTTP error conditions are handled more gracefully when commiting
      a change set. (bugzilla #334)
    * conary more reliably sets a non-zero exit status when an error
      occurs. (bugzilla #312)
    * When performing an update of a group that adds a trove foo,
      search the system for a older version of foo to replace if the
      original update command found a replacement by searching the
      system.
    * New option, "conary update-conary" has been added in an attempt
      to provide a workaround for future drastic protocol revisions
      such as what happened for 0.70
    * Methods for parsing command line update request and changeset requests
      have been added to conaryclient.cmdline
    * A metric for the distance between arbitrary versions on different
      branches has been added, and the code which matches troves changes
      between collections uses this code to give well-defined matches
      for all cases.
    * Rollbacks are now listed with the most recent on top
    * Troves which a group operation tries to remove will be left behind
      if they satisfy dependencies for other troves
    * updateall command respects pins on top-level troves
    * Dependency resolution no longer blows away pinned troves
    * conary update now takes a changeSpec, allowing you to specify both
      the version to remove and the update version, like
      'conary update foo=2.0--3.0'

  o Build Changes (cvc)
    * cvc more reliably sets a non-zero exit status when an error
      occurs. (bugzilla #312)
    * Building groups w/ autoResolve displays the revision of the
      troves which are being included
    * The change to automatically split up hardlink groups into
      per-directory hardlink groups has been reverted.  Instead,
      Conary enforces that link groups do not cross directories, but
      provides an exception mechanism for the rare cases where it is
      appropriate to do so.  The old LinkCount policy was renamed
      LinkType, and the new policy enforcing link group directory
      counting is now called LinkCount.
    * The NormalizeCompression policy no longer causes an error if you
      have two files in the filesystem that differ only by the .gz or
      .bz2 extension.
    * The Provides policy will not longer automatically provide soname
      dependencies for executable files that provide sonames.  A few
      executables do provide sonames, and 0.70.1 provided them as
      harmless extraneous provisions.

   o Repository Changes
     * A new getConaryUrl() method has been implemented to support the
       "conary update-conary" feature
     * Exception handling has been re-worked.  All exception classes
       that are marshaled back to the client are now in the
       repository.errors module.  Some of the most commonly used
       exception classes have been included in their previous modules
       for compatibility until code can be modified to use the new
       repository.errors module.

Changes in 0.70.1:
  * Collection merging didn't handle (admittedly obscure) cases where
    a component on the local system was updated to a new version of a
    trove, and updating that package also tries to update to that version
    but using a different path
  * Redirects are allowed in group cooking as long as the target of the
    redirect is also specified in the group (this allows cleaner handling
    when trying to clean up after label multiplicity)
  * Shorten display for versions and flavors in internal debugging output.
    Make str() output for versions and flavors return formatted strings.
  * ELF files finding non-system libraries via an RPATH did not always
    have the path to the library encoded in their dependency requirement,
    depending on whether the package also included some other (unrelated)
    non-system library.  Futhermore, system paths encoded in an RPATH were
    incorrectly honored.  Both of these bugs have been fixed.
  * Ownership policy now uses macros in the user and group definitions.
  * Symbolic links to shared libraries can now provide path-encoded
    soname dependencies (only manually, never automatically).
  * Removed outdated code with convoluted code for preventing providing
    soname dependencies in some cases; that code has been functionally
    replaced by limiting automatic soname dependencies to system library
    directories.
  * Instead of complaining about hardlinks spanning directories, Conary
    simply creates one link group per directory per hardlinked file.
  * Fixed bug which made source commits fail on cloned source troves

Changes in 0.70.0:
  o The client and server protocol versions have been changed and
    the filecontainer version number updated.
    * Upgrading from previous versions of Conary to 0.70.0 will
      require downloading a old-format changeset file from
      ftp://download.rpath.com/pub/conary/
    * Adding path hash data to TroveInfo overflowed the amount of
      storage space available in a StreamSet when a trove contained
      several thousand files.  In order to accommodate larger data
      stored in StreamSets, we have changed the way data sizes are
      handled.
    * With the changes to StreamSet, LargeStreamSet is obsolete.
      Changeset files used to used LargeStreamSet to represent data.
      Since we now just use a StreamSet, the changeset file format
      changed.
    * Since this version of Conary is incompatible with previous
      versions, we took this opportunity to do database and repository
      migrations that will allow us to make significant code cleanups
      in the near future.

 o Other smaller changes
    * Conary now does the right thing if the same trove is listed
      twice in an update due to recursion (it checks for duplicate
      installs of the same trove).
    * A bug where None would show up in CONARY files when an
      autosource file changed contents but did not change names has
      been fixed.

Changes in 0.62.16:
  * The "conary update" and "conary erase" commands now display the actions
    they take as they run (similar to --info output).
  * The --info output for "conary erase" and "conary update" has been
    reworked to be more user-friendly.
  * Added new conaryrc option signatureKeyMap to choose which signature
    to use when signing based on the label.
  * Fixed a bug where conary would only sign the last trove listed,
    instead of signing all troves listed.
  * The ComponentRequires policy now makes :devellib components require
    :data components if they exist.
  * Don't check for bucket conflicts when resolving during group cooks - if we
    want to check for bucket conflicts in groups, it will be readded in a more
    general way.
  * Removed extra freezes and thaws of files for a 8% improvement in install
    time for absolute change sets (at the cost of some memory, but thanks
    to splitting transactions this should be a good trade off).
  * Added removeIfExist call to miscmodule for some peformance improvement.
  * ELF files that find non-system libraries via an RPATH now have the path
    to the library encoded in their dependency requirement, matching the
    path encoded in the dependency provision.  Before this, the RPATH
    was ignored and the path encoding was only guessed within one source
    package.
  * The LinkCount policy now enforces the requirement that hardlink groups
    contain only files in the same directory as each other; no hardlinks
    between files in different directories are allowed.
  * When updating a group across branches, if a subtrove within the update has
    already been manually moved to the new branch by the user, conary will
    recognize this and sync that trove with the group
  * A new "closed" configuration variable has been added to the
    apache-based networked repository server.  When set, the server
    will always raise a "RepositoryClosed" exception when a client
    attempts to access it.  The configuration variable is a string.
    The string will also be returned to the client.
  * Removed install buckets and replaced with comparisons of hashed path
    values to determine trove compatibility.
  * If a trove is included in an update twice, once directly, and once
    implicitly through recursion, ignore the recursive update.
  * More constraints added to the repository schema
  * Added hasTrove to Items table for faster trove names check

Changes in 0.62.15:
  * The MakeDevices() policy now accepts mode= as a named argument.
  * Added (undocumented) --debug (prints debugging output),
    switched old (undocumented) --debug to now be --debugger (starts debugger
    on initialization)
  * Added debug messages to conaryclient/update.py
  * Cloning to the the same branch works (providing a good way of
    reverting changes)
  * Cloning now updates buildRequirements and loadedTroves in troveInfo
    and enforces their consistency on the target branch
  * Cloning groups is now supported
  * Fix update case where a group update should cause conary to search the
    system for an older version of a trove to replace.
  * If you update a trove foo locally to a new version on the same branch, and
    then update the containing group to a new version on a different branch,
    conary will now update foo to the new branch as well.
  * fix error message when you try to pin as non-root

Changes in 0.62.14:
  * The threading changes in .13 caused some error information to be lost.
    Tracebacks have now been fixed, and the download thread checks much more
    often to see if it needs to exit.
  * Catch InstallBucketConflicts exception

Changes in 0.62.13:
  o Repository Server changes
    * The Schema creation SQL statements have been rewritten in a more
      standardized form. Some indexes have been redefined and a number
      of views have made their way into the default repository schema.
    * The new call troveNamesOnServer can be used now by the netclient
      code for a much faster retrieval of all trove names available on
      all labels on a given server. Server and client protocol numbers
      have changed.
    * The getTroveList() server side function got a rework that should
      result in about a 50% execution time speedup on most queries.
    * The Metadata SQL query has been reworked to join tables in a
      much better order, speeding up the getMetadata call on a
      repository with many versions much faster.

  o Client changes
    * Conary now compresses XML-RPC requests before sending them to
      the repository server.  In order to use compression, the remote
      server must be running Conary 0.62.13 or later.  If the server
      is running an older version, the client will fall back to
      sending uncompressed requests.
    * The database conversion in 0.62.12 did not correct all
      out-of-order file streams.  A new conversion function is in
      0.62.13 that will examine every file stream and ensure that it
      is stored correctly in the database.
    * Versions from the contrib.rpath.com repository are automatically
      rewritten to point to contrib.rpath.org.  NOTE: if you have a
      label from the contrib.rpath.com repository in your
      InstallLabelPath (such as contrib.rpath.com@rpl:devel), you will
      need to modify it to point to contrib.rpath.org.
    * Install bucket handling now works for collections which were not
      fully installed.
    * A bug where database was left locked on exception during install
      when the download thread was still executing has been fixed.
    * The conaryclient code has been split into pieces.
    * Switched rollbacks to local@local:ROLLBACK
    * The main thread no longer blocks forever when the download
      thread fails.
    * Matching referenced troves in collections is no longer dependent
      on sort order of internal dictionaries.

  o Common Repository and Client changes
    * When a changeset is applied to the local system or committed to
      a networked repository, the fileIds are recomputed from the file
      objects and verified.  This prevents corrupted or miscomputed
      changesets from being committed to the repository or applied to
      the local system.

  o Building/Branching changes
    * Many changes have been made to cloning, including sideways
      cloning (creating a clone at the same branch depth as the clone
      source), better cloning with multiple flavors, separate cloning
      of source and binaries, resilience against duplicate troves,
      proper use of existing fileIds during clones, simultaneous
      cloning of multiple troves, and better clonedFrom tracking.
    * The default optflags for x86 changed to remove -mcpu, as it is
      deprecated in gcc.

Changes in 0.62.12:
  * Conary will no longer create a "rootroot" group while installing
    users whose primary group is "root".  It will now call the
    appropriate tag handler for user/group modifications if the tag
    handler is installed.
  * EnforceConfigLogBuildRequirements no longer suggests recursive
    build requirements for packages in which the configure script
    checks to see if the package is already installed.
  * Installing new version of pinned troves leaves the pinned trove in
    place if the two troves have compatible install buckets
  * By default, when you shadow a binary trove, its source is shadowed with it.
  * Instead of a --sources option, cvc shadow and cvc branch now take
    --source-only and --binary-only options that allow you to control whether
    sources or binaries are shadowed.
  * Branch and shadow commands now take an unlimited number of troves
    to branch/shadow.
  * Files sharing versions but with different contents (thanks to flavors)
    got lost when switching from one flavor of a trove to another
  * troves can now be specified for rq, q, and update as <labelpart>/<version>,
    e.g., foo=:rpl1/1.0, or foo=contrib.rpath.com@/2.3-1-2
  * version.hasParent() handles more cases of shadows of shadows correctly.
  * cooking troves into the repository with --flavor <newflavor> now modifies
    the flavor before the recipe is even loaded, not when the recipe's setup
    function is called.
  * add a check to ensure RPATHs in cooked packages do not have %(destdir)s
    or /tmp or /var/tmp in them.
  * EnforceSonameBuildRequirements has been temporarily changed to produce
    warnings instead of errors.
  * Dependncies and flavors didn't order things properly in their frozen forms
  * StreamCollections are now properly ordered

Changes in 0.62.11:
  * InstallBucket policy now allows using macros in component names.
  * The --resume option now works correctly when conary has
    automatically discovered a non-standard path for the main build
    directory.
  * A soname dependency is again generated for libraries outside of
    library directories, but the pathname is now included in the
    dependency.  Within a package, all matching dependencies are
    modified to include the path.  This is useful for cases where
    an application packages private versions of libraries -- the
    dependencies still need to be there so that inter-component
    requirements are honored, but they must not perturb the rest
    of the system.
  * Recursive pinning now behaves itself
  * Switch group recipe syntax to use r.add() instead of r.addTrove,
    r.remove() instead of r.removeTrove(), and add a
    r.setDefaultGroup() command to set the default group.

Changes in 0.62.10:
  * EnforceSonameBuildRequirements enhanced to handle correctly cases
    where more than one trove can resolve a single soname dependency.
  * EnforceConfigLogBuildRequirements now can take exceptions, which
    can be specified either as a filename (such as /usr/bin/bison or
    %(bindir)s/bison) or as a required trove (such as bison:runtime).
  * The trove.Trove initializer no longer allows for a trove to be created
    with a name that has more than one ":" character in it.
  * EnforceSonameBuildRequirements now can take exceptions, which are
    specified as a required trove (such as libfoo:devel) to avoid adding
    to the list of requirements.
  * EnforceSonameBuildRequirements now produces errors for missing build
    requirements, and EnforceConfigLogBuildRequirements now demonstrates
    very few false positives, and so has been updated to warning instead
    of info.
  * Added a check to warn when a trove is installed multiple times from
    the same branch with incompatible install buckets (--no-conflict-check
    overrides this check)
  * Redirects can now redirect to nothing, which allows components to
    disappear gracefully on a redirection
  * A soname dependency is now provided only if the library is in a
    default library directory, or in a directory explicitly added with a
    SharedLibrary(subtrees='/path/to/dir/') call.

Changes in 0.62.9:
  * EnforceConfigLogBuildRequirements policy added.  It looks through
    all config.log files anywhere under the build directory for programs
    that configure has found, and ensures that the transitive closure
    of the build requirements contains each file listed.  (That is, if
    the file /usr/bin/perl has been found, and intltool:runtime is in
    the buildRequires list, and intltool:runtime requires perl, then the
    requirement is satisfied.)  This policy currently produces some false
    positives; the "greylist" that tries to remove false positives needs
    to be expanded.
  * The repository server now uses a repository instance specific key
    cache.  This fixes KeyNotFound errors seen when running multiple
    repositories on one server.

Changes in 0.62.8:
  * The bug, introduced in 0.62.7, that caused Conary to stop short of
    recursing to the innermost troves when handling erasures has been fixed.
  * EnforceSonameBuildRequirements enhanced to use the system database to
    find the right missing build requirements.
  * Make users and groups in a repository such that they may not differ only
    in case, i.e. if user foo exists, user Foo cannot be created.
  * files in /usr/%(lib)s/python/.* are no longer automatically given an
    architecture flavor - if there are architecture-specific files in those
    dirs, they should result in an arch-specific flavor through normal
    means.
  * By default, no OpenPGP signatures will be added to troves when
    doing commits unless a fingerprint is explicitly set in conaryrc.
    Previously, if a keyring existed, the first key found would be used.

Changes in 0.62.7:
  * Some unneeded parts of the sql query in _getTroveList have been removed,
    improving performance.
  * The performance of the default (and most used) case of the
    getAllTroveLeaves has been increased up by using a specialized
    query.
  * Exception handling in the repository when revoked or expired keys
    are used has been corrected.
  * Signature checking now correctly checks the timestamp of the signature
    against the expiration time (if any) of the key that signed it.  If
    the signature timestamp is later than the expiration timestamp,
    the signature is rejected.
  * Pass 'Database is locked' repository errors to the client as a
    RepositoryLocked exception notifying user that the server is busy.
  * The 'yuck' script is no longer installed.
  * ComponentRequires now makes :runtime, :lib, :devellib, and :devel
    components all require their matching :config component if the
    :config component exists.  The :config component is not automatically
    created, but when it exists, it's always going to be because it
    is required by multiple other components.

Changes in 0.62.6:
  * mergeCollections() didn't always handle referenced troves changing
    byDefault status
  * Various cleanups and simplifications have been made to the trove
    removal determination

Changes in 0.62.5:
  * Allow selection of individual troves from change set files via --from-file
  * Recursive queries on local database could get upset by a missing trove
  * Underlying dependency code returns version and flavor for troves with
    broken dependencies
  * Underlying dependency code returns information on what removed trove
    caused a broken dependency
  * Removed --no-deps-recurse option
  * Greatly simplify dependency resolution logic
  * The version portion of a Release (version-sourceCount-buildCount)
    is no longer required to begin with a digit.
  * The Release parsing code has been cleaned up to use consistent
    naming, API documentation, and parse error messages
  * An unhandled exception when signing a trove twice with the same key
    has been fixed.
  * Old (now invalid) changesets are now removed from the changeset
    cache when a digital signature is added to a trove.
  * A package is now counted as empty if it contains only files automatically
    found by the AutoDoc policy.
  * CPackageRecipe now requires elfutils:runtime for eu-strip; this is
    needed for the existing debugedit:runtime requirement to do useful
    work.
  * Removed DistroPackageRecipe and moved its buildRequires list to
    PackageRecipe.  Use clearBuildReqs() to remove any of the base
    requirements for a package.
  * Install buckets are respected during dependency resolution
  * Updated the troveNames() call to a faster query, which should bring
    the run time of the "conary rq" back to a more reasonable limit
  * Race conditions and robustness problems have been fixed in
    the changeset cache.

Changes in 0.62.4:
  * Many places where lots of individual db calls were done to collect
    file objects have been collapsed into batched calls (5-10% speedup
    on some operations)
  * Fixed PGP key submission to not use a hidden form element.
  * Changed PGP key submission to use an xmlrpc call instead of
    modifying the database directly.
  * Added methods to change PGP key/user associations, and thereby
    disable a key.
  * Added an index to dependency resolution for a massive improvement
    on local system dependency performance on large updates.
  * Added the ability to get troves without file lists from the local
    database and use that when getting troves through the changeset
    trove source.
  * Previously, dependency resolution could cause duplicate
    trovesource entries.  This no longer occurs.
  * :lib and :devellib automatically have lib=%(lib)s install buckets.
  * A user management bug in the repository has been fixed.
    Previously, if you deleted a group followed by the user with the
    same name of the group, an unhandled exception occurred.
  * Looking up changeset cache entries in the cache database no longer
    uses exception handling to determine when database entries are
    invalid or stale.
  * The EnforceSonameBuildRequirements policy now recognizes :devellib
    as well as :devel components in buildRequires.

Changes in 0.62.3:
  * Don't link troves to groups when the branch has changed
  * Link new troves to collections (and new collections to old troves) when
    a trove isn't installed but a suitable replacement (meaning on the same
    branch) is available
  * Installing changesets w/ not by default from files broke
  * Fix a bug in the kid template that prevented permissions (ACLs) from being
    deleted from a repository.

Changes in 0.62.2:
  * Further reworkings of update code to be fully based on job sets. The
    absolute flag now defines whether a trove is newly installed or if
    it should be an update from an existing trove (when possible). Network
    changesets and changesets from files are treated almost identically now.
  * Swapped lock terminology for pin
  * Changed table names in database schema to better match the repository
    schema

Changes in 0.62.1:
  * UtilizeGroup fixed
  * conary updateall fixed
  * Disable SHA-1 integrity checks when trove changesets don't include
    files in various places
  * conary now prevents you from cooking empty groups

Changes in 0.62.0:
  * Initial OpenPGP (RFC 2440) based signature support has been
    added. Conary reads public keys from ~/.gnupg/pubring.gpg and
    /etc/conary/pubring.pgp.  Conary reads private keys from
    ~/.gnupg/secring.pgp.  Setting the "signatureKey" configuration
    variable to a key ID will select which key to use from the
    keyring. If signatureKey is not set, and there is a valid private
    keyring, the first key on the keyring will automatically be used
    to sign changesets when committing them to the repository.
    "cvc sign" adds a signature to a trove that already exists in the
    repository.
  * Change set generation on the command line is more flexible. It can generate
    erasure changesets as well as relative to nothing changesets
  * When creating multiple groups from the same recipe using newGroup(),
    Conary now searches all subgroups when resolving dependencies within
    a parent group
  * Conary no longer resolves dependencies for troves with byDefault=False
    (such as :test and :debuginfo).  Conary will now resolve dependencies in
    those troves only if you set checkOnlyByDefaultDeps=False.  When creating
    subgroups using newGroup(), pass the checkOnlyByDefaultDeps flag as an
    argument to the newGroup() function.
  * excludeTroves now applies to troves which have been added to
    already installed collections

Changes in 0.61.12:
  * You can now search for troves by <trove>=<host>@
  * A bug when cooking groups with depCheck = True (introduced in 0.61.10)
    has been fixed.
  * A new r.ByDefault policy controls how components are included in their
    enclosing packages; the default is True except for :test and :debuginfo
    components that default to False.
  * Cloning across repositories works
  * A bug in 'conary update --info' output was fixed

Changes in 0.61.11:
  * A bug that caused a database deadlock when removing entries from the
    changeset cache in the repository server has been fixed.
  * Added RegularExpressionList in conarycfg
  * Added lockTroves configuration option for autolock
  * Recurisvely included troves could be removed incorrectly when those
    troves were already present

Changes in 0.61.10:
  * The conary update command now takes a --sync parameter, documented in
    'man conary'
  * Groups now allow you to create a reference to another cooked trove,
    and use that reference to add troves that are contained in that trove.
    For example, if you want to create a group-python based on the troves in
    an already cooked group-dist, you add a reference to the group-dist in
    group-python, and pass the group-dist reference in when you call
    addTroves.
  * Work has begun towards generalizing the concept of a trove source.
    A class SimpleTroveSource has been added that, when subclassed and given
    access to the troves, will allow you to call findTroves to search that
    source.  The same code is used in update code to unify updating from
    the repository and from changesets, and it is used to provide the search
    capabilities for the local database.
  * Conary now allows all files, not just regular files, to have
    dependencies.  This is necessary for user/group dependencies for
    non-regular files to work.  Packages built with 0.61.10 or later
    that have non-regular files with non-root user or group will not
    be readable by Conary versions 0.61.9 or earlier.
  * Shadowing now preserves the byDefault flag, and handles reshadowing
    collections gracefully now
  * Update preprocessing now works on absolute changesets instead of
    relative ones, providing massive cleanups. Code uses sets of jobs
    instead of changesets for job representation, allowing still more
    cleanups. Many bugs seem to have gone away.

Changes in 0.61.9:
  * Fix a bug added in 0.61.8 that breaks tag handlers

Changes in 0.61.8:
  * Fix a bug introduced in 0.61.7 that occurred when, in the repository,
    either the Users table or Groups table was empty when creating a new group.
  * Add --buildreqs, --flavors options to q and rq.
  * Primary troves should not have their trove change sets overridden by
    items recursively included (and fixed a pile of things this broke).
  * Locally stored change sets can't always get access to pristine files
    from the local filesystem; when it can't, make sure file sha1 checking
    doesn't get upset.
  * Unchanged troves in updated groups could be erased by items in the
    same group on a different branch.
  * The "conary q[uery]" command accepts a --diff option.  When --diff
    is used, the difference between installed and pristine troves is
    displayed.
  * An additional progress callback has been added to show when database
    transactions are committed

Changes in 0.61.7:
  * Several bugs related to updating two troves with the same name have been
    fixed - including branch affinity, flavor affinity, correct handling of
    already updated troves, and correct handling of empty flavors.
  * "conary emerge" as root (or as a user than can apply the changeset
    produced by the build) did not install anything but the toplevel
    package.  This bug has been fixed.
  * No longer hide descriptive TroveNotFound errors behind a generic
    NoNewTroves wrapper.
  * Group recipes can now request that dependencies be resolved and
    added to the group at cook time.  To automatically add required
    troves to a group add "autoResolve = True" to the recipe class.
    Optionally "autoResolveLabelPath" can be set to a list of labels
    to use during dependency resolution.
  * Locally stored rollbacks couldn't handle files changing types. As
    part of the fix, the generic file diff code is now used when creating
    changesets instead of having a special-case wrapper around it
    (fileChangeSet()).
  * The commitaction script and the changemail module did not necessarily
    show the full trailing version for branches and shadows.  (For example,
    /conary.rpath.com@rpl:devel/4.1.25-18/db41/19 showed up as "19"
    instead of "4.1.25-19".)
  * Add a --deps option for conary q.  Make that and conary rq --deps
    recurse over collections.
  * Warn about missing buildRequires entries both for soname dependencies
    and for TagSpecs applied via tag description files.
  * A bug in updating groups that switch the byDefault setting of troves
    has been fixed.
  * Add an updateThreshold config option to control the number of troves to
    include in a download.
  * Ordering didn't work for old packages depending on anything, or for
    dependencies whose provider moved between components.
  * The r.Ownership(), r.UtilizeUser(), and r.UtilizeGroup() now generate
    appropriate dependencies on info-* packages.
  * Updating packages and components installed multiple times could cause
    a component to be removed multiple times (which resulted in a traceback).
  * Fixed a bug that occurred when groups tied to a user were deleted
    without deleting the associated user, then subsequently adding a user
    with the same name.

Changes in 0.61.6:
  * InitialContents turns off EtcConfig, since a file cannot be both
    a config file and an InitialContents file.
  * Reworked repository change sets to directly reference files from the
    contents store.
  * The User() command now takes an optional supplemental= option,
    which provides a list of supplemental groups to which to add
    the user.  (SupplementalGroup() is for groups not associated
    with a user.)
  * The showcs command can now handle components that are referenced
    but not included in a changeset.
  * InfoUserRecipe and InfoGroupRecipe can now be built with buildlogging
    turned on.
  * Conary's internal handling for dyanamically finding new IDs for
    users and groups has been fixed.
  * "conary updateall" now accepts the --test flag.
  * Various fixes were made to the CIL dependency detection code.

Changes in 0.61.5:
  * Added basic clone capability (which only works cloning to parents
    branches and shadows, and on a single host).
  * Now handles degenerate case of packaging unreadable files.
  * A bug that caused conary to ask for the wrong fileId when constructing
    a changeset from multiple repositores has been fixed.
  * Conary now can add users and groups automatically at install time.  If
    there is no taghandler to add a user or a group, conary will add it
    internally as a bootstrapping measure; if there is a taghandler,
    conary will call that instead.  In order to ease transition, Conary
    does not yet create the dependencies on the info- packages; a future
    version of Conary will add those dependencies after the system user
    info- packages have been created.
  * rpm2cpio now handles rpm archives that use bzip2 to compress the
    cpio payload
  * Conary now creates dependencies (provides and requires) for CIL
    files, if mono's monodis is installed on the system or being built
    in the current package.
  * Troves moving between troves could cause conary to attempt double
    erasures
  * The networked repository handles cases where contents are not
    found in the contents store.  The exception is passed back to
    the client.
  * The networked repository handles cases where a file stream is not
    found when the client asks for file contents.  The exception is
    passwd back to the client.
  * An error that caused getPackageBranchPathIds() to return the
    oldest fileIds instead of the youngest fileIds has been corrected.
  * Reworked finding old versions of troves to avoid a single trove
    being removed multiple times

Changes in 0.61.4:
  * %(datadir)s/.../lib/ files will no longer show up in :lib - presumption
    being that anything under %(datadir)s really is arch independenct
  * Creating branches and shadows had a command line parsing bug
  * "cvc newpkg" takes --dir and now complains for unexpected arguments
    (which is used to just ignore)
  * when using flavor affinity for installed troves, merge subarchitecture
    flags
  * group handling didn't always preserve troves which were needed by a
    newly installed trove properly

Changes in 0.61.3:
  * Corrected a bug that snuck in 0.61.2 that caused a temporary SQL table
    to not be temporary, which makes multiple httpd processes fail with
    'database schema changed' errors.

Changes in 0.61.2:
  * Fix a bunch of typos in the authentication checking server side
  * Add permission editing capabilities to the server component and hooks
    in the netclient
  * Overhaul of ACL system so that uniqueness constraints on Troves and
    Labels can be enforced: we now use a special Trove and Label "0 | ALL"
    instead of Null
  * Dependency resolution enforces label ACLs.
  * Module arguments to commitaction are parsed according to shell
    quoting rules.
  * The changemail commitaction module now takes an optional '--from'
    argument.
  * added clearBuildReqs() - will clear all or some of superclass buildreqs
    when cooking.
  * The pickled version of Dependency objects changed, therefore the
    schema version of the changeset cache has been incremented.
  * When Configure() detects a failure and input or output is not a
    tty, all config.log files will be included in the output in order
    to ease debugging from captured log files.
  * Part of the infrastructure for adding users and groups has been added:
    it is possible to create info-<name>:{user,group} packages via
    UserInfoRecipe and GroupInfoRecipe classes.  The User(), Group(),
    and SupplementalGroup() policies are deprecated; those lines should
    move to their own recipes intact (the syntax remains the same).
    The install-time code does not yet install info-* packages first in
    their own transaction; when it does, the Ownership(), UtilizeUser(),
    and UtilizeGroup() policies will create dependencies on the
    appropriate info-* packages.
  * The networked repository server and client code has been changed
    to use the 'deflate' Content-encoding type instead of 'zlib',
    which makes the code RFC 2616 (HTTP 1.1) compliant.
  * A new function called hasUnresolvedSymbols() has been added to the
    elf module.  This could be useful for a contributor to implement a
    policy that checks to make sure that shared libraries do not have
    unresolved symbols.  Additional code could be written to check
    binaries too.
  * cvc checkout, update, and commit now show progress when communicating
    with the repository server
  * Progress is now displayed while downloading file contents from a
    repository (such as when assembling a changeset that is distributed
    across multiple repositories)

Changes in 0.61.1:
  * Cleaned up error message which results from Conary not being able to
    determine which trove to remove when a new one is installed
  * Dependency object use slots
  * Hash values for DependencySet, Version, and Branch objects are cached
  * UIDs and GIDs that cannot be mapped to symbolic names no
    longer cause the buildpackage code to traceback.  The ownerships
    from the filesystem were never used anyway, so it's safe to assume
    that all files are owned by root:root
  * Implemented proper updateall
  * Files in troves are downloadable from the repository browser.
  * Troves in the repository browser are separated by first letter
    instead of showing all troves in one page.

Changes in 0.61.0:
  * New functionality for maintaining user groups: renaming and updating
    members
  * Added repository interfaces for deleting users and groups
  * Added a repository iterator function to list the members of a group
  * The web interface to the Conary repository now has a repository
    contents browser, accessible either from the main page (if you are
    logged into the web interface), or from the /browse url. Example:
        http://conary.example.com/conary/browse
  * A bug preventing all access to the web interface if an anonymous
    user existed has been fixed.
  * "Large" updates are split into multiple pieces which are downloaded
     and installed independently of one another
  * Trove updates are tracked through collections
  * Group handling completely rewritten to function as a three way merge
    instead of a set of heuristics
  * Trove removal handles references troves which are referenced by multiple
    collections
  * Rollback format unified for local and nonlocal rollbacks
  * Dependency ordering forces collections to be installed after all of their
    referenced troves (allowing simple restarts)
  * Database migration removes stale versions
  * --replace-files marks the replaced versions of the files as no longer
    present
  * Troves store information about Install Buckets - not used yet.
    By specifying a component's install bin, which is a set of key-value
    pairs, you can describe whether two versions of a component are
    installable side-by-side.  If two versions of the component share the
    same keys for their install bins, but at least one different value, then
    the components are installable side-by-side.
  * Troves store information about troves loaded when building a recipe
  * Build Requirements are stored with the trove
  * Add isCollection() to TroveInfo
  * Changesets download while instals are going on
  * StreamSet.twm() respects ignoreUnknown now
  * Rollbacks of locally cooked and emerged troves works

Changes in 0.60.12:
  * Previously, if you ran "conary update foo", and foo requires a new
    version of bar, but updating to the new version of bar would break
    existing dependencies of other troves on the system, a very
    unuseful "Troves being removed create unresolved dependencies"
    message would be printed.  Conary now says that "Additional troves
    are needed" instead.  If --resolve is used, it will report the
    troves that have been added before displaying the dependency
    failures caused by erase.
  * Symlinks no longer confuse AutoDoc policy.
  * Autosource files which have changed confused cvc update
  * allow a \ at the end of a line in config files to do line continuations
  * several bugs in the multitag handler have been fixed

Changes in 0.60.11:
  * The '-f' flag was added to the arguments to gzip when
    recompressing compressed files
  * Added progress callbacks for uploading the changeset when cooking
  * Improved automatic mainDir detection for some corner cases.
  * Put development docs back in :devel component (they were
    inadvertantly removed from it by a previous fix).

Changes in 0.60.10:
  * BadFilenames policy absolutely prohibits filenames with newlines
    in them, no exceptions allowed.  Other similarly bad filenames may
    later be forbidden by this policy.
  * UTF8Filenames moved to packagepolicy, where it belongs, and it now
    raises an error instead of printing a warning.
  * Conary now enforces the rule that tag names must have no whitespace
    and must be all alphanumeric characters, -, or _.
  * Conary can now run a single instance of a single tag handler to
    process multiple tags.  The tag description files for each tag
    must point to the same tag handler, and must each specify the
    multitag datasource.  The data is passed to the tag handler on
    standard input using the protocol "tag list for file1\nfile1\n..."
  * Fixed ftp server busy detection when fetching files via URL.

Changes in 0.60.9:
  * The changemail script is replaced by a generic commitaction script
    that loads modules, and a changemail.py module is supplied.  There is
    a backward-compatible changemail script which calls commitaction
    with the changemail.py module.  --email and --*user options now are
    changemail module options, so the commitAction should be specified
    something like this:
    commitAction /.../conary/commitaction --repmap ... --module "/.../conary/changemail --user %(user)s --email foo@example.com --email bar@example.com"
    You can add your own modules and run them all from the same commitaction
    using multiple --module arguments to the commitaction script.
  * Conary can now almost always guess the correct name for the mainDir
    when it is not %(name)s-%(version)s, if the first addArchive()
    instance creates exactly one top-level subdirectory and no other
    top-level files of any sort, in which case it will use that name as
    the mainDir.

Changes in 0.60.8:
  * The changemail script is now actually packaged, in
    /usr/lib{,64}/python2.4/site-packages/conary/changemail
  * Build requirements for superclasses are automatically added to
    subclasses.
  * Build requirements now look at all labels in a version to see if they
    satisfy a build requirement.
  * The NormalizeManPages policy now automatically converts man pages
    encoded in iso-8859-1 to man pages encoded in utf-8.  Additionally,
    it runs faster and no longer calls sed.

Changes in 0.60.7:
  * The changemail script is now distributed with conary, and is called
    with a different calling convention; instead of being called once
    per trove with trove-specific command line options, it is called
    once per commit (of however many troves) and creates more readable
    summary email messages.  Remove --trove, --version, and --flavor
    arguments from your changemail invocations.  Added --user argument
    to changemail; specify in .cnr files as "--user %(user)s".  Or, to
    only print users for source or binary commits, use "--sourceuser
    %(user)s" or "--binaryuser %(user)s", respectively.
  * The cvc rdiff command now recognizes creating a shadow as such.
  * Build requirement tracking is now half-enabled; conary is now able
    to read "buildReqs" tags, but will not yet generate them.
  * Files in /tmp and /var/tmp, and all cvs temporary files, will no
    longer be packaged by default,
  * The addArchive(), addSource(), and addPatch() actions can now fetch
    via HTTPS as well as HTTP and FTP.
  * The repository now handles creating a changeset between two troves
    that both contain a version of a file that is stored on a different
    repository

Changes in 0.60.6:
  * Erasing emerged troves works properly
  * Calling Doc() no longer disables the AutoDoc() policy.
  * A more reliable method is used for finding the port of an
    Apache connection

Changes in 0.60.5:
  * 'conary emerge' works again
  * Distributed group changesets failed when remote troves disappeared
    from the group
  * build logs are now tagged with 'buildlog' tag
  * Conary now handles cases when a directory becomes a symlink when
    applying a changeset.  An error message is displayed which tells the
    user how to apply the update.

Changes in 0.60.4:
  * An error in the automatic database conversion of 0.60.2 systems
    has been corrected.

Changes in 0.60.3:
  * Reimplemented LargeStreamSet in C
  * Added StreamCollection
  * Policies now announce their names in their information, warning,
    debug, and error messages, making it easier to determine how to
    resolve problems.
  * The database conversion for to 0.60.2 didn't work well; a proper
    conversion is now in place

Changes in 0.60.2:
  * Added InitialContent flag
  * Fixed bug which caused servers to leak file descriptors when the sqldb
    was replaced
  * "repquery --deps" output fixed (broken in 0.60.1)
  * Added AutoDoc policy which finds common documentation files and puts
    them in %(thisdocdir)s automatically.
    AutoDoc is disabled by calling
    Doc without calling AutoDoc, which means that existing recipes that
    call Doc will not show changes.
  * getPackageBranchPathIds() now returns version and fileId as well,
    so that the IdGen class can determine if an older version number
    should be assigned to files.  getPackageBranchPathIds() is now the
    primary mechanism for populating the pathId dictionary.
  * The local label methods of the version object have been
    refactored. isLocal() is now onLocalLabel(), isEmerge() is now
    onEmergeLabel(), etc. isOnLocalHost() has been added as a method
    to easily determine if a version only exists in the database
  * Moved logic for explicitly creating a changeset from cscmd.py to the
    ConaryClient object
  * Added the (unused) ability to lock and unlock troves. Ignore this for now.
  * "query --info" behaves much more like "repquery --info" now
  * isSourceVersion() method has been to the Version object
  * most of the remaining erroneous references to "Package" have been
    changed to "Trove" throughout the code.  This includes method
    names such as getPrimaryPackageList() -> getPrimaryTroveList().  Some
    more commonly used methods were left as deprecated thunking methods
  * dependency resolution couldn't resolve a requirement w/o flags against
    a provides w/ flags

Changes in 0.60.1:
  * Support for legacy clients (protocol version 29) has been removed from
    the server
  * The server raises an server-side exception if any client with
    protocol less than 32
  * Updated the URL provided in a server-side client version mismatch
    exception
  * Server-side dependency suggestions return more choices, leaving it
    to the client to sort it all out
  * Client uses timestamps to determine which troves to install when their
    flavors score equally
  * Fixed build-side bug handling meta characters ([,*,etc) in file names
  * "cvc newpkg" now accepts pkgname=label syntax
  * files.contentsChanged() function updated to work with StreamSets
  * Basic local changeset creation, retargeting, and commits work
  * Permissions weren't merged for operations run as non-root users
  * The structure of the repository web interface has been redesigned
    and some authentication UI bugs have been fixed.
  * The repository web interface now requires the conary-web-common package
    to be installed.
  * Committing troves to the repository no longer recompresses non-config
    files
  * Timestamps are set on the server at commit time; the timestamps the
    client assigned is not used (this is to protect against clients with
    a bad idea of time; servers should be consistent, even if they're
    wrong, and as long as time doesn't go backwards on that server all is
    good)
  * Reworked troves to be representable as streams and implement *basic*
    signature capability
  * Local cook versions are now more sensible.

Changes in 0.60.0:
  * Changed changesets to compress individual files instead of the combined
    stream.
  * Cleaned up file content objects to no longer track file sizes.
  * Switched away from TupleStream to StreamSet both for better performance
    and for improved flexibility in the format (at the price of larger
    frozen streams).
  * Troves explicitly provide their own names.
  * Troves can now provide "capability flags", and trove requirements
    can now include references to the capability flags.
    r.ComponentProvides(('ASDF', 'FDSA')) will cause all components built
    from the current recipe to provide the 'ASDF' and 'FDSA' capability
    flags, and r.Requires('/path/to/file', 'foo:runtime(ASDF FDSA)')
    will make /path/to/file require the foo:runtime component built
    with the ASDF and FDSA capability flags.
  * Dependency components can contain : characters now.

Changes in 0.50.14:
  * Dependency checking now returns reordering information (which isn't
    used yet)
  * Allow groups to include other groups defined in the same recipe (but
    explicitly disallow cycles in groups)
  * Fixed bug in building multiple groups with a single recipe when some
    of the groups already exist, but others don't

Changes in 0.50.13:
  * Added automatic :data component for /usr/share, to which you should
    add any platform-independent files that are needed by :lib components
    but not in a libdir-derived path.  These might include configuration
    files and supporting data files needed by both library and runtime
    programs.
  * Added automatic intra-package inter-component dependencies; now within
    a single package, the :devel component will automatically require the
    :lib component if both components exist.  These dependency sets can be
    modified with the ComponentRequires policy.
  * The build/buildpackage.py file has variable and function names changed
    to better match our terminology for packages and components.
  * Change flavor specified in the conaryrc to a flavor path -- accept the
    flavor config parameter multiple times to create a flavor path
  * Added a "filewrap" argument to r.Run() that inserts an LD_PRELOAD
    wrapper that overrides some library funtions to look in %(destdir)s
    first before looking in the filesystem.  This is subject to change
    as we experiment with it!

Changes in 0.50.12:
  * Implemented --quiet for conary update changeset commands, and cvc cook.
    Also implemented the 'quiet' configuration value. This option suppresses
    progress indicators.
  * Split loadRecipe into loadInstalled and loadSuperClass, depending on the
    purpose of the recipe loading.  loadInstalled will examine the local
    system to look for a matching installed trove, and load that version,
    while loadSuperClass will not.
  * Logs of builds are now stored in cooked changesets in the :debuginfo
    component -- generally in
    /usr/src/debug/buildlogs/<name>-<version>-log.bz2, controlled by
    macros.buildlogpath
  * Added lib/logger.py
  * Fixed conarybugz.py to work with Conary's new site-packages location
  * Cleaned up yuck, rpm2cpio, and rpm2ccs scripts to use new "import conary"
    mechanism for finding conary.
  * Check sha1s for all files written into the repository or file system
  * conary scs --deps works again

Changes in 0.50.11:
  * Reworked file addition to local database a bit for better performance
  * Fixed sorting for --info
  * Don't make --info installs require a writeable database
  * Added an exception to group updating, restricting removal of existing
    troves to match the group's contents to troves on the same branch
  * Groups which had the same trove added (via a referenced trove) and
    removed (from the primary trove) got confused
  * conary showcs now takes trove version
  * conary showcs will display erased troves in changesets, and erased troves
    that are referenced but not within the changeset
  * conary changeset now support trove=<version>-- to create a changeset that
    erases the trove
  * Cache user id to name mapping
  * Improved the progress indicators for preparingUpdate and
    creatingDatabaseTransaction
  * Implemented progress indicator on source downloads
  * Fixed bug in update process which caused files to be incorrectly skipped

Changes in 0.50.10:
  * Added callback for creating database transaction, so that it does
    not look like we spend an inordinate amount of time executing tag
    pre scripts.
  * Added findtrove.py to the Makefile so that it is included in
    the distributed version of conary.
  * Added distcheck rule to Makefile to try and avoid missing files in the
    future

Changes in 0.50.9:
  * reimplemented StreamSet in C
  * moved findTroves out to findtrove.py, reworked it to be more modular
  * getSourceVersion now correctly handles branched binaries by looking
    up the branch to find the source component.
  * reimplemented StringStream in C
  * fixed bugs in --info

Changes in 0.50.8:
  * sort update --info alphabetically, display old versions, and display
    a letter summarizing the type of change
  * NormalizeInterpreterPaths() policy now looks in the package currently
    being built, as well as on the installed system, to determine how to
    resolve #!/usr/bin/env scripts.
  * groupName argument to addTrove() can now be a list of group names as
    well as a single group name.
  * --no-recurse works on the erase path
  * fix to walkTroveSet (which was horribly broken)
  * enable (optional) dependency checking when building groups
  * 'cvc cook' error output when there are unresolved build
    requirements is more user friendly
  * filesystem conflicts are handled properly when applying a rollback
  * updating a package to a version that comes from a different
    repository when that package had an uninstalled component works
    now.
  * conary now resides in /usr/$LIB/python$PYVERSION/site-packages/conary/
  * calling r.Replace on a non-regular file results in a warning instead
    of an unhandled exception
  * implemented basic callbacks for update, erase, and changesets

Changes in 0.50.7:
  * Added the XInetdService action to avoid having to include
    /etc/xinetd.d/ files separately, and to make xinetd.d files
    be consistent, making recipe-provided changes less likely to
    conflict with local configuration changes.
  * groups are no longer allowed to contain redirects
  * added setLabelPath to group recipe
  * Allow r.Provides("soname: libfoo.so(FLAGS)", "/some/file") (added
    the "(FLAGS)" part).
  * don't allow spaces and commas in revisions

Changes in 0.50.6:
  * conaryclient.updateChangeSet should have recursed by default
  * Metadata retrieval now works along distributed branches and shadows.
  * reworked troves being added to database to handle missing parts
    of packages and groups properly (and make things faster and more
    elegant)
  * merged update and erase code paths in conaryclient
  * update and erase now take +,- modifiers on trove names
  * added --info to see what an update or erase command will do
  * a single group recipe can now build multiple groups

Changes in 0.50.5:
  * Streams return their value through __call__ instead of value()
  * Reimplemented ShortStream and IntStream in C
  * conary config now takes --show-passwords option, and does not pretty
    print config file values when not printing to screen.  This means that
    conary config > <file> will result in a valid configuration file.
  * Updating groups didn't work when the group referenced troves as new
    which were already installed on the system
  * r.ComponentSpec('somecomponent', '.*') will no longer override the
    file specifications for packaging :debuginfo and :test components.
  * loadRecipe now takes a troveSpec as its first parameter, and uses that
    troveSpec to find the trove on the local system that matches the source
    component that is being loaded.  loadRecipe also automatically searches
    the labels that are parents of the current recipe, so if you shadow a
    recipe, any loadRecipe lines contained in that recipe should still do
    what you want.
  * merge didn't handle files converging
  * merge doesn't need to deal with autosource files
  * diffs between groups failed when members disappeared

Changes in 0.50.4:
  * Most rollback information is stored as a reference to a repository
    instead of storing full rollback data on the local system. The
    localRollbacks flag in conaryrc allows the old behavior to remain.
  * The CONARY state after a merge operation on a shadow now has the
    correct fileId for files that are not different than the parent
    version.
  * Added /usr/lib/conary/conarybugz.py to make it easy to automatically
    populate bugzilla databases from repositories.
  * Sped up Strip, NormalizeInitscriptLocation, NormalizePamConfig,
    TagDescription, and TagHandler policies by limiting them to
    only appropriate directories.
  * Fixed :debuginfo to work with binaries built from more than one
    source file, and made it less aggressive by only stripping debug
    information out to the :debuginfo files, which both makes stack
    traces better without :debuginfo installed and makes libraries
    stripped for :debuginfo more likely to work.
  * When existing fileId's had no streams but the streams are provided
    by a later commit, those streams weren't always merged properly if
    there were multiple files for that fileId
  * conary config output masks user/password info in repository maps
  * the config option useDir has been changed to useDirs, and archDir has been
    changed to archDirs, to allow for tiered use/arch flag definitions, and
    the tweaking of use and arch flag settings.  By default, useDirs and
    archDirs look in /etc/conary/<dir>, followed by /etc/conary/distro/<dir>,
    follwed by ~/.conary/<dir>, where dir is use or arch, depending on the
    context.
  * Arch files can now contain arbitrary macro definitions, and in the future
    will contain values for macros like %(lib)s, which is lib64
    on some platforms.
  * when using --keep-existing, the install label path and install flavor
    are used to determine which version to install instead of using affinity
    to install something close to what you already have.
  * a bug that prevented a changeset from applying to the system when
    the changeset removed a component from a package and the component
    is not installed on the system has been fixed.

Changes in 0.50.3:
  * database findTrove now has an interface that is much closer to the
    repository findTrove function -- this enables conary q to work like
    conary rq.
  * Group handling didn't work for multiple levels of group inclusion.
  * Database.hasTrove() no longer needs to instantiate troves.
  * Fixed overly-aggressive cleaning of the cache.
  * Added repository findTroves call to parallelize findTrove calls.
  * Added the NonMultilibDirectories policy to prevent 32-bit troves from
    utilizing lib64 directories.
  * the NormalizeInterpreterPath policy can now handle unwriteable files
  * fixed the network client code to return file contents properly when
    multiple file contents are requested from the server (bz#50)
  * rewrote Database.getTroveLatestVersion()
  * Added :debuginfo handling in Strip policy, which requires debugging
    to be turned on in optflags and elfutils's eu-strip and debugedit to
    be installed.  Like :test components, :debuginfo components are not
    installed by default.
  * File versions are now properly set to a branched version after a
    merge operation
  * cvc commit aborts again when the current versions of files are not
    the latest versions

Changes in 0.50.2:
  * Any %(lib)s-derived path (/%(lib)s, %(libdir)s, %(krbprefix)s/%(lib)s,
    or %(x11prefix)s/%(lib)s) will now cause the entire package and all
    components to be flavored with the base instruction set flavor, so
    that architecture-sensitive but non-code files in (say) /usr/lib64
    do not show up on 32-bit platforms.
  * Sped up dependency resolution on the client
  * The reworked getFileContents call now asks for contents from the
    correct server when contents from more than one server are requested

Changes in 0.50.1:
  * Add support for trove=<troveVersion> in rq, cvc co, and other places that
    use findTrove
  * Add conary q --info option to display flavors
  * changeset command uses system flavor if no flavor is specified, skips
    troves which are not included in packages and groups by default,
    takes a --no-recurse option, and filters based on the excludeTroves
    configuration setting
  * Added automatic :perl component that works like the :python component,
    and extended the multilib-friendly-or-architecture-neutral policy to
    work with perl as well as python.
  * client/server protocol negotiation is a whole lot smarter now
  * getChangeSet() results in a single URL rather than one per primary trove
  * group, fileset, and redirect recipes have macros that contain the
    buildlabel and buildbranch.
  * fixed a bug with merging absolute change sets which contain config files
  * redirections to troves w/ older versions already installed didn't work
  * the pathId generation code has changed.  For cooked troves, the
    pathId will be the same for any particular version of a path.
    Code must not depend on this behavior, however; it may change in the
    future.

Changes in 0.50.0:
  * Redirections work
  * Sped up group generation
  * Troves which reference other troves (groups and packages) can now specify
    whether a trove is installed by default or not. Packages now reference
    :test, but don't install it by default
  * Added optional 'recurse' parameter to netclient.createChangeSetFile
  * The first argument to the Requires and TagSpec commands can now have
    macros interpolated, as in r.Requires('%(bindir)s/foo', ...)
  * Groups can have requirements now
  * protocol-level getFileContents works on multiple files simultaneously
  * repository log had too many files added to it
  * set instruction set flavor for a cooked trove whenever any Arch flags are
    checked

Changes in 0.14.12:
  * The shadow command looks at buildLabel instead of following
    installLabelPath
  * In some cases, troves with an incompatible flavor were chosen when
    --resolve was used. The proper flavor is now used, or the
    dependency is reported as unsatisfiable.
  * Several more instances of %(lib)s were moved out of the default
    specification for generic components like :runtime and :devel for
    better multilib support.
  * Policy now helps ensure that :python components are either
    architecture-neutral or multilib-friendly.
  * Better error messages for "%(foo)/" (which should be "%(foo)s/")
  * Looking up files in the local database gave erroneous results in
    some cases (this was noticeably primarily when distributed change
    sets were being generated)

Changes in 0.14.11:
  * Local systems store config files in sql tables now.  Use
    /usr/share/conary/convertcontents to convert to the new data store.
    Note that this means that any *config file* managed by conary can be
    read through the main SQL database file in /var/lib/conarydb/conarydb.
  * Actually check build requirements before building, use --no-deps to
    ignore the check.
  * make conary q and conary update convert all flavors to  strong flavors
    for comparison; ~readline becomes readline, and ~!readline becomes
    !readline, so that conary q foo[readline] works as expected.
  * no default flavor is presumed for local operations (erase, q)
  * changed getPackageBranchPathIds to base64 encode the filename in
    order to ensure that the resulting XML-RPC will be UTF-8 clean.
  * localoutofdate renamed to "yuck", a man page added, and the script
    and man page are now installed on the system.
  * rename --use-macro and --use-flavor options for cook to --macro
    and --flavor
  * support new cook syntax: cvc cook <trove>[flavor] to set the troves flavor
    while cooking
  * fixed rq output when iterating over subtroves within a trove or group
  * TroveNotFound exceptions are handled gracefully in cvc.  'conary cook
    foo' will no longer traceback when foo:souce could not be found in
    the repository.
  * Unsynchronized updates work for packages and groups
  * The database is now opened with a 30 second timeout.  This should allow
    better concurrency.
  * added --exclude-troves and excludeTroves conaryrc entry
  * repository .cnr file's commitAction configuration item now has a
    flavor provided to it as %(flavor)s and the default changemail
    script uses it.
  * don't allow the same label to appear twice in sequence in a version

Changes in 0.14.10:
  * FlavorMap sense wasn't set right for base instruction set

Changes in 0.14.9:
  * Shadow Branch objects didn't return parent branches properly. This
    caused incorrect pathId's to show up on cook on shallow shadows.
  * Reworked the code which looks up pathIds to take advantage of a new
    server call (getPackageBranchPathIds) which is faster and looks on
    both the full branch and full parent branches.
  * The Apache repository server now allows mixed ssl and normal requests.
  * Added forceSSL option to apache repository server configuration.
  * The network client code now supports accessing servers over https.
  * Proper salts are used for user passwords.
  * The default value for macros.optflags is "-O2" again, instead of
    an empty string.
  * The http handler in the conary server now sends back proper error
    codes in the case of an authentication error.

Changes in 0.14.8:
  * Fixed bug where streams for commits on distributed branches didn't always
    get set properly
  * reworked findTrove() in repository to return (name, version, flavor)
    tuples instead of full troves
  * Split conary.1 into conary.1 and cvc.1
  * Allow cvc cook trove=<version>
  * remove --target-branch cook option
  * added default :devellib component for architecture-specific devel bits,
    made all files with an architecture-specific multilib path that are
    not in :devellib go into :lib instead of having many of them fall into
    :runtime

Changes in 0.14.7:
  * ELF libraries with sonames that have paths in them are now handled
    sanely, by removing the path (and complaining...)
  * split march into targetArch and unameArch -- requires a new distro-release
  * rework command line arguments to shadow and branch to match how versions
    are normally specified, and allow a flavor specificatoin
  * added --sources to branch and shadow commands

Changes in 0.14.6:
  * fix for generating changesets between repositories
  * policies that look at shared libraries are now multilib-aware,
    fixing shared library permissions and dependency provision
  * autosources didn't work when committing across a shadow

Changes in 0.14.5:
  * allow groups to contain troves with conflicting flavors
  * make repository-side change set caching less buggy
  * fix config files changing to symlinks
  * allow duplicate items to be specified for erase and update
  * changeset command allows flavors to be specified
  * repquery --info shows trove flavor
  * fixed bug with not matching base instruction set flavor

Changes in 0.14.4:
  * several bugs in the 'cvc update' code paths have been fixed
    - it no longer retrieves autosource sources
    - the CONARY file now gets populated entries for autosource files
    - the fileids in CONARY files are now correct after an update
  * several bugs in error handling have been fixed
  * several docstrings have been fixed
  * packagepolicy now automatically adds usermode:runtime requirement to files
    that are dangling symlinks to consolehelper
  * the templating engine for the web interface to the server has been
    changed to kid; kid and elementtree are now required to run a server.
  * the web interface now supports limited editing of ACLs
  * the server now only supports protocol version 26 (it was a mistake
    to leave in support for 24 and 25)
  * old code that supported ancient protocol versions has been
    removed from the server
  * recipes loaded from within recipes follow the label= argument if
    it is given

Changes in 0.14.3:
  * Fixed usage message to no longer print 1 at bottom; improved option
    handling error messages
  * Fixed versions when branching from a shadow
  * The lookaside cache now fetches from the repository into the right
    location and with the right permissions, and fetches manually-added
    as well as automatically-added sources.
  * In recipes, addSource can now take dest='/path/to/file'
  * Change %(servicedir)s location from /var to /srv

Changes in 0.14.2:
  * contents are now stored as diffs when either the new file or the
    old file is empty
  * diffs of numeric streams can now express a change to the value of
    None

Changes in 0.14.1:
  * fixed a typo in lookaside.py that prevented commits from working
  * added a descriptive exception message when fileids in your database
    do not match the fileids in the repository

Changes in 0.14.0
  * added ability for changesets to ignore unknown fields in some places
    (making changesets somewhat less brittle)
  * fixed bug in source handling with non-recipe files in the local directory
  * added framework for generic trove information
  * checkout no longer pulls all sources from the repository
  * used new trove info framework to store the source trove, build time,
    total file size, and version of conary used when building binary
    troves.
  * lib/elf.c no longer uses mmap to read elf files.  Some architectures
    may have elf structures on disk that are not naturally aligned, and
    using mmap to read them won't work.
  * the repository code now uses a 30 second timeout when attempting to
    access the database
  * Have architectures control their march values in the architecture
    config files.
  * add Arch.getCurrentArch() to get the major architecture that is in use
    during a build

Changes in 0.13.3
  * added ability for a contents log file (makes syncing much easier)
  * file tags weren't used on updates
  * "description update" tag action replaced with "handler update"
    (which gets called when either the tag description or the tag handler gets
    updated)
  * "description preremove" tag action replaced with "handler preremove"
  * sources get committed automatically

Changes in 0.13.2
  * reworked use.py code almost entirely.
  * added /etc/conary/arch directory to contain architecture definition files;
    changed /etc/conary/use files to contain more information about how
    flags are used when building.  Flag definitions are no longer in use.py.
  * fixed buildFlavor so that it affects cooking packages as well as
    determining troves to include when cooking a group
  * changed --noclean to --no-clean to be in line with the rest of the
    options; documented it
  * removed Use.foo and Flags.foo options from conary config files.  Macros.foo
    is still there.  Added --use-flavor option to cvc cook which takes a flavor
    and overrides the build flavor while cooking.
  * groups now take flavor strings to determine the flavor of a trove to
    include, not flag sets.
  * dependencies resolution is flavor sensitive now (and uses flavor
    affinity)
  * added trove version/release number to dependency messages
  * renamed classes and methods in versions.py to match current terminology

Changes in 0.13.1
  * repquery wasn't filtering by flavor properly (exposed by a bug fix
    in 0.13.0)

Changes in 0.13.0
  * removed importrpm.py
  * diffs between a file object that has a non-empty provides or requires
    to a file object that has an empty provides or requires are now properly
    generated and applied.
  * added checks to validate merged file objects against the fileIds
    in the changeset
  * implemented shadows
  * framework for redirects in place
  * removed (unused) parentId field from Branches repository table

Changes in 0.12.5
  * reworked dependency resolution a bit for a big speedup in the server
  * moved destdir to %(builddir)s/_ROOT_
  * made macros.destdir available during the unpacking of sources
  * source commands (r.addAction, etc.), if given absolute paths for
    their dir keywords, will perform their actions in the destdir instead
    of the builddir
  * most build commands (r.Make, r.Create, etc.), will work in either builddir
    or destdir, depending on whether they are given relative or absolute
    paths
  * add dir keyword for r.Run
  * include /usr/bin/rpm2cpio

Changes in 0.12.4
  * set more arch flags for x86 and x86_64
  * troves can have multiple instruction set flavors now
  * flipped around use: and is: sections of flavor strings
  * Version and Branch object completely separated

Changes in 0.12.3
  * conary verify updated to new API so that it works again
  * conary q (with no arguments) works again

Changes in 0.12.2
  * added getTroveVersionsByBranch
  * make better use of _mergeQueryResults
  * moved version affinity into findTrove from ConaryClient
  * fixed branch affinity so that it's actually branch affinity instead of
    label affinity
  * rdiff changes for 0.12.0 broke negative numbers for oldVersion
  * rdiff diff'd based on label instead of branch
  * update has flavor affinity now
  * flavors can now be specified on the command line for update, erase
    repquery, and query
  * unspecified flavor flags got scores of zero, which was wrong
  * added python code for flavor scoring (useful for the client)
  * repository queries didn't work properly when looking for multiple flavors
    of a single version
  * fix for updating multiple flavors of a single version of a trove
    simultaneously
  * reworked getTroveVersionList and getAllTroveVersions for per-trove
    flavor filtering

Changes in 0.12.1
  * repquery and query always showed dependency information
  * getTroveLeavesByBranch did extra demarshalling of the flavor
  * repquery didn't deal with nonexistant troves well
  * dependency failures on erase didn't reassemble dependency flags properly
  * fixed bug in dependency sets creation which caused dependency flags
    to get mangled
  * added a check to prevent mangled flags from getting committed

Changes in 0.12.0
  * document config command, and display supplied macro/use/arch information
    in output
  * repository acl's work for almost everything
  * anonymous access must be explicitly enabled by creating an acl for
    user 'anonymous' with password 'anonymous'
  * server side flavor scoring used
  * queries reworked for flavor matching

Changes in 0.11.10.1
  * move to python2.4
  * repository caching (which isn't used yet) didn't track the recurse flag

Changes in 0.11.10
  * changed flavor tracking when loadRecipe() is used to only track
    flavors in loaded recipes that are superclasses of the recipe
    class in the loading recipe.  (e.g. loading python.recipe to get
    the distribution python version will not add all of the python
    recipe's flavor information to the loading recipe class, as long
    as the loading recipe does not subclass the Python class.)
  * add conary verify command for comparing the local system's state to
    the state it was in at install time
  * when a trove is installed for the first time, it comes from a single
    repository
  * didn't handle file types changing on update
  * fixed problem assigning depNums
  * components disappearing from troves caused problems in relative changesets
  * files moving from removed troves in changesets caused update to fail

Changes in 0.11.9
  * change the order of permissions setting (chmod after chown)
    because some versions of the Linux kernel remove setuid/gid bits
    when setting ownership to root

Changes in 0.11.8
  * work around a python bug w/ fdopen() resetting file permissions
  * r.Replace() as an alternative to r.Run("sed -i '...' file")
  * Policy enforcing UTF-8 filenames
  * r.macros.tagdatadir as a standard place to put data just for taghandlers

Changes in 0.11.7
  * changed server.py to take extra config files via --config-file instead
    of as an extra argument
  * extra config files (specified with --config-file) were ignored if they
    didn't exist; issue an error message now
  * Added r.ConsoleHelper() for recipes
  * PAM configuration files shouldn't have paths to modules by default,
    so we remove what used to be the standard path
  * changed repository user authentication to use user groups (currently
    one per user)
  * added password salt
  * restructured repository a bit
  * removed lots of unused code from FilesystemRepository

Changes in 0.11.6
  * branches are created as changesets now instead of as a protocol call
  * merged authdb into primary repository
  * fix for rdiff (broken by flavor rework in 0.11.5)

Changes in 0.11.5
  * Internals reworked to eliminate flavor of None in favor of empty flavor
  * Added (currently unused) code to parse command line flavor specifications
  * static libraries (.a files) get proper flavors now
  * Handle attempts to update already installed troves from absolute
    change sets

Changes in 0.11.4
  * all components built from a single recipe share a common flavor
  * loadRecipe's label= keyword argument can actually take a label
    as well as a hostname

Changes in 0.11.3:
  * optimized a sqlite update statement to use indexed columns
  * added --test to update and erase
  * dependency check didn't handle new components providing the same
    items as old components (broken by 0.11.1 performance enhancements)

Changes in 0.11.2:
  * standalone server was broken by --add-user changes in 0.11.1
  * dependency check no longer allows packages being removed to cause
    dependency failures
  * changed how dependencies are frozen to make the order deterministic
    (so fileId's don't change around)
  * added a database version to the database schema

Changes in 0.11.1:
  * erasing troves enforces dependencies -- this requires a database
    conversion (run the conary-add-filedeps script which fixed the
    conversion to 0.11.0 after updating conary)
  * reworked dependency queries to take advantage of indices for much
    better performance
  * add --add-user to server.py for creating the authdb

Changes in 0.11.0:
  * massive rework of fileId mechanism to allow better flavor support
  * added columns to dependency tables to allow erase dependency checks
    (which are not yet implemented)
  * enabled trove requirements
  * added cvcdesc and the 'describe' command to cvc to generate
    and use metadata XML files.
  * getMetadata follows the branch structure up until it finds metadata
    for the trove.
  * changed getFileContents() to not need trove name or trove version
  * byte-compiled emacs lisp files are transient, like python
    byte-compiled files
  * addSource recipe action now can take a mode= keyword argument
  * cook now enforces having no dash characters in version numbers
  * files are explicitly disallowed from depending on groups, packages,
    or filesets; the only trove dependency that a file or component
    can have is on a component.  Only filesets can depend on filesets.

Changes in 0.10.11:
  * reworked how absolute change sets get converted to relative change
    sets for better efficiency
  * chained dependency resolution caused duplicate troves in the final
    changeset (and a lot of extra work)
  * added --config to stand alone repository
  * source flag wasn't set properly for newly added non-text files
  * flavor information is now printed by "conary query" when multiple
    flavors of the same version of a trove are installed
  * "conary repquery --all" flavor output formatting has been improved

Changes in 0.10.10:
  * changesets get downloaded into a single (meta) file instead of lots
    of separate files
  * fix several bugs in the freshmeat record parsing
  * add a freshmeat project page URL to the metadata by default
  * add a "source" item to metadata
  * the server implementation of troveNames() was horrible
  * enabled file dependencies

Changes in 0.10.9:
  * fixed some authorization issues with the xml-rpc repository interface
  * the web management interface for the repository works now; see
    http://wiki.specifix.com/ConaryConversion for information on how
    to convert existing authdb's to support this
  * fixed a bug with distributed branches
  * users can change their passwords through the repository's web api
  * improved logic apachehooks use to find top level URL
  * fixed bug in server side repository resolution

Changes in 0.10.8:
  * changed iterAllTroves() to troveNames(), which searches a single
    label instead of the whole repository
  * reworked http authentication and CGI request handling and added the
    beginning of a web interface to the repository for user administration
    and metadata management.

Changes in 0.10.7:
  * dependency sql code reworked to use temporary tables
  * new macro called "servicedir" that defines the location for
    service data (%(servicedir)s{ftp,http,etc})
  * added busy wait to sqlite3 python binding when executing SQL
    statements on a busy database

Changes in 0.10.6:
  * Lots of bug fixes for distributed branching
  * Some code rearrangement
  * The start of metadata support code is now included

Changes in 0.10.5:
  * The local database is used for fetching file information (but not
    contents), reducing network traffic when creating change sets
    across repositories.
  * Update works on troves which were locally cooked or emerged
  * Internal changes to move toward getFileContents() working in batches
    rather then on individual files. For now this prevents the repository
    from copying files between the content store and /tmp to serve them.
  * Arch flags are now included in flavors
  * Emerge follows the installLabelPath instead of the buildLabel
  * The extended debugger has been extensively modified
  * Conary can handle filenames with '%' in them
  * The showcs command has been significantly updated, and the updates
    are documented in the conary.1 manpage
  * New syntax for flags distinguishes requirements from "optimized for";
    see http://wiki.specifix.com/FlavorRankSpec

Changes in 0.10.4:
  * Bug fixes for updating from absolute change sets (which basically
    just didn't work for troves which contained config files)
  * Bug fixes for distributed branching
  * The database is used for fetching trove information (but not yet
    file information) when the client constructs change sets across
    distributed branches
  * various other bug fixes

Changes in 0.10.3:
  * this version introduces changes to the network protocol for
    obtaining file contents and changeset generation. The client
    protocol version number has increased, so version 0.10.3 can only
    communicate with servers running the server from 0.10.3. The
    server remains backward compatible with older clients.
  * a warning message is now displayed when the user attempts to
    create a branch that already exists on a trove.
  * the correct trove names are displayed when automatically resolving
    dependencies
  * packages no longer get the union of all the dependency information
    of the components they contain.  This information would have to be
    recalculated if a user installed a package then removed a
    component afterward.
  * a package policy check was added to reject any world-writable
    executable file.
  * r.TagSpec('tagname', exceptions='filter') now overrides a match by
    another r.TagSpec('tagname', 'filter')
  * more changes to metadata interface
  * various other bug fixes and improvements

Changes in 0.10.2:
  * the repository code is now included in the main conary source
    archive
  * "conary showchangeset" produces a more user-friendly output
  * large responses from the repository server are now compressed
  * the protocol for getFileContents() changed to take a fileId
    instead of the file's path.  The repository code can still handle
    old requests, but the client code now requires the latest
    repository code.
  * bug fixes

Changes in 0.10.1:
  * when applying a changeset, dependency failures are resolved by
    querying servers in the installLabelPath
  * troves that satisfy a dependency can automatically be added to a
    transaction.  This behavior is controlled by the "autoResolve"
    variable in conaryrc or the "--resolve" command line option to
    "conary update"
  * dependency resolution is calculated recursively.  To limit the
    recursion depth to check only first order dependencies, a
    "--no-deps-recurse" option has been added to "conary update"
  * "conary repquery" now takes a "--deps" argument, which prints the
    Requires and Provides information for the trove that is being
    queried.
  * changes have been made to the build side of Conary to facilitate
    building recipes that use cross compilers
  * symlinks now get the appropriate ownership set when they are
    restored
  * groups can now specify which flavor of a trove to include
  * repository queries that don't need file information no longer ask
    the repository for files.
  * various bug fixes and cleanups

Changes in 0.10.0:
  * dependency checking is now performed before changesets are
    applied.  This uses new tables in the local system's database.
    If you are using a database created by a version of Conary older
    than 0.10.0, it must be converted before it can be used.  See:
      http://wiki.specifix.com/ConaryConversion
    for details
  * Shared library dependency information in changesets is now stored
    in a different format.  This means that repositories that use old
    versions of Conary will be unable to give valid changesets to
    Conary 0.10.0 or later.  Therefore, the protocol version number has
    been increased.
  * --no-deps argument added
  * "cvc co" is now a synonym for "cvc checkout"

Changes in 0.9.6:
  * dependency enforcement infrastructure has been added (the code is
    currently disabled)
  * bug fixes
    * applying a changeset that un-hardlinks files now works
    * conary rq [trove] --info now works
    * running "conary update [trove]" when more than one flavor of
      [trove] exists no longer tracebacks.  It installs both flavors
      of the trove (which is not always the desired behavior - this
      will be addressed later)
    * only files with execute permissions are checked for
      #!interpreter.
    * "conary rq [trove] --ls" no longer tracebacks when [trove]
      exists in more than one repository
    * various code cleanups

Changes in 0.9.5:
  * new methods for specifying dependency information in recipes have
    been added
  * #! interpreters get added as dependencies
  * local flag overrides now work
  * cvc cook --resume can be used multiple times
  * conary invokes gpg with --no-options to avoid creating or using
    ~/.gnupg

Changes in 0.9.4:
  * fixes to cvc annotate
  * flavors and dependency generation code has been refactored to be
    policy based
  * better error handling when invalid changeset files are given to
    conary
  * minor code cleanups

Changes in 0.9.3:
  * New "cvc annotate" feature
  * Man page updates
  * Changesets which remove a file and replace it now apply correctly.
  * "cvc update" no longer complains and fails to update the CONARY
    state file properly  when ownerships differ
  * FileId generation now looks for previous versions of all the
    packages that have just been created, not just the name of the
    recipe.
  * Cooking as root is no longer allowed
  * Miscellaneous bug fixes.

Changes in 0.9.2:
 * Bug fixes:
   * Applying changesets that have more than one hard link groups
     sharing the same contents sha1 works now.
 * Build changes:
   * Recipes can now create new top level packages.

Changes in 0.9.1:
 * Bug fixes:
   * Applying a changeset that has a flavor which is a superset of the
     previous version's flavor now works.
   * Parsing optional arguments to command line parameters that appear as
     the last thing on the command line works
 * Build changes:
   * Package policy now checks to ensure that files in /etc/cron.*/*
     are executable
 * Update changes:
   * Conary no longer complains if a transient file has been modified
     on disk but no longer exists in a new version of a component.
 * Miscellaneous changes:
   * Version 1 on-disk changeset file support has been removed.

Changes in 0.9.0:
 * protocol versioning is much more granular now allowing for backwards
   compatible versions of functions
 * changeset command now generates changesets for multiple troves spread
   across multiple repositories
 * change sets are transferred as a set of independent change sets now
   (laying the groundwork for repository change set caching, with which
   this version will work just fine)

Changes in 0.8.3:
 * Man page updates.
 * The "conary query" command now accepts multiple arguments for
   troves and paths
 * Fixed "conary erase" command which was broken in 0.8.2

Changes in 0.8.2:
 * You can now install multiple troves at once (even a combination of
   changeset files and troves from repositories), and the entire
   action is recorded in a single rollback (this required a change in
   command-line arguments for updating troves).
 * The beginnings of support for searching multiple repositories
 * Miscellaneous code cleanup and bug fixes.

Changes in 0.8.1:
 * The source code has been re-arranged for easier maintenance, and
   conary has been split into two programs: conary and cvc.
 * Better error messages and debugging tracebacks

Changes in 0.8.0:
 * A new changeset format supports hard links but requires staged update.
 * The new changeset format also collapses duplicate contents even
   when hardlinks are not used.
 * By default, rc?.d/{K,S}* symlinks are no longer packaged. The
   chkconfig program is relied on to create them at package
   install/update time. Init scripts are explicitly required to
   support the chkconfig protocol by default
 * Improved error messages
 * Several bug fixes.

Changes in 0.7.7:
 * Extended debugger saves and emails
 * Tracebacks now include arguments and locals
 * More size optimizations were made when applying changesets
 * Applying absolute changesets when a trove is already installed is
   now much more efficient than it was
 * Self-referential symlinks raise a packaging exception.
 * Several bugs fixes.

Changes in 0.7.6:
 * Installation
   * Hardlink handling
   * enhanced debugging capabilities (including saving a debugging
     state file to enable remote debugging)

   * using binary file ids and iterators for significant memory savings
   * and runtime support for the x86.x86_64 sub-architecture
 * Cooking
   * more robust handling of the --resume option
   * policy normalization of where app-defaults files go.

Changes in 0.7.5:
 * Hard links are implemented (but not yet enabled, in order to
   preserve changeset compatibility for now).
 * Several bugs have been fixed for installing and cooking.

Changes in 0.7.4:
 * Fileids are now stored and transmitted in binary rather than
   encoded.
 * Better handling of multiple versions of packages/troves installed
   at the same time
 * Missing file handling improvements
 * Recipe inheritance is now possible between repositories
 * Enhanced Interrupted builds
 * The dynamic tag protocol was slightly modified
 * Added Arch.x86.amd64 and Arch.x86.em64t
 * several bugs fixes

Changes in 0.7.0:
 * sqlite3 is used for the database
 * better handling of multiple packages with the same name installed at once.

Changes in 0.6.6:
 * repository protocol update
 * changeset format update
 * added the ability to resume halted local builds
 * added the ability to easily package build-time tests to run at
   install time to qualify new/changed environments
 * better handling of packaged .pyc/.pyo files
 * better shared library handling
 * improved inline documentation
 * optimizations for both space and time
 * numerous bugfixes<|MERGE_RESOLUTION|>--- conflicted
+++ resolved
@@ -1,6 +1,10 @@
 Changes in @NEW@:
   o Client Changes:
-<<<<<<< HEAD
+    * Conary now attempts to provide hints about flavor combinations that would
+      work if it cannot find a flavor that matches your exact request 
+      (CNY-1920).
+
+  o Client Changes:
     * The rollback API now raises a RollbackError instead of returning
       non-zero on errors. (CNY-1643)
 
@@ -31,13 +35,7 @@
       a pkgconfig reference to a file in the current package that is in a
       symlinked directory. (CNY-2455)
 
-Changes in 1.2.15:
-=======
-    * Conary now attempts to provide hints about flavor combinations that would
-      work if it cannot find a flavor that matches your exact request 
-      (CNY-1920).
 Changes in 2.0.4:
->>>>>>> 69d7f176
   o Bug Fixes:
     * Moving an unmodified shadow to tip via cvc promote no longer causes
       an error. (CNY-2441)
