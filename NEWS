--- conflicted
+++ resolved
@@ -57,15 +57,12 @@
       terminal has been fixed. (CNY-2647)
     * Allow perl dependencies with periods in them to be parsed from
       the command line. (CNY-2667)
-<<<<<<< HEAD
-    * A source of circular references which could cause unpredictable
-      memory usage has been removed. (CNY-2674)
-=======
     * On failure, the proper URL is returned to the Conary client
       library. This fixes a regression introduced in the Conary 2
       codebase, where only the selector part of the URL would be
       returned. (CNY-2517)
->>>>>>> fb530761
+    * A source of circular references which could cause unpredictable
+      memory usage has been removed. (CNY-2674)
 
   o Client changes
     * More of the update logic is now protected by the filesystem journal,
