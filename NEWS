--- conflicted
+++ resolved
@@ -35,6 +35,11 @@
     * cvc promote now uses the labels and branches specified in the
       "from" section of any promote as the place to search for packages
       (CNY-2235).
+    * Conary now allows a biarch system to have one flavor that expresses
+      both the x86 and x86_64 support.  The flavorPreferences configuration
+      option informs conary to prefer x86_64 packages. This change allows
+      group building to automatically resolve x86 packages. (CNY-525)
+
 
   o Server Changes:
     * Fixed scoring for target flavor sets (CNY-1539)
@@ -65,15 +70,6 @@
     * Protocol allows passing keyword arguments for exceptions (CNY-747)
     * No longer include useAnonymous flag in return value
 
-<<<<<<< HEAD
-Changes in @NEW@:
-  o Client Changes:
-    * Conary now allows a biarch system to have one flavor that expresses
-      both the x86 and x86_64 support.  The flavorPreferences configuration
-      option informs conary to prefer x86_64 packages. This change allows
-      group building to automatically resolve x86 packages. (CNY-525)
-
-=======
   o Internal Changes:
     * The Conary library now has a parallel implementation to gpg
       for the trust algorithm. (CNY-1988)
@@ -85,7 +81,7 @@
       to the PGP library has been fixed. (CNY-2279)
 
 Changes in 1.2.7:
->>>>>>> ed305412
+
   o Build Changes:
     * The cvc command now prints out the most recent log message from
       the underlying source code control system when creating new
