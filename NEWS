<<<<<<< HEAD
Changes in @NEW@:
  o Bugfix: builds that resulted in changesets containg the same file
    in different locations would fail to commit if the files differed
    only by mtime. (CNY-1114)
=======
Changes in 1.0.40:
  o Build Changes:
    * All files in "binary directories" now provide their path as a
      file: dependency. This allows more flexibility for files that
      have requirements such as "file: /usr/bin/cp". (CNY-930)
    * A addRemoveRedirect() method has been added to the
      RedirectRecipe class to allow redirecting packages to nothing
      (which causes them to be erased on update). The client code has
      been updated to remove package components properly for this
      case.  (CNY-764)

  o Bug Fixes:
    * Config files, though added to the :config component by default
      (CNY-172), can now be appropriately overridden by
      ComponentSpec. (CNY-1107)
    * ELF files that have no DT_NEEDED or DT_SONAME entries no longer
      cause Conary to trace back attempting to discover the ELF
      ABI. (CNY-1072)
    * Conary will no longer attempt to update troves in the namespace
      "local" when using updateall.
    * Redirect recipes which contain conflicting redirects now give an
      error message instead of a traceback. (CNY-449)
    * The previous fix for CNY-699 wrongly encoded the soname rather
      than the filename in provisions for symbolic links to shared
      libraries when the shared library had a soname.  Additionally,
      symlinks from directories not in the system shared library path
      to ELF shared libraries in directories in the shared library
      path wrongly caused internal dependencies to have the full path
      to the symlink encoded in the shared library requirement.  These
      bugs have been resolved. (CNY-1088)
>>>>>>> 000eb096

Changes in 1.0.39:
  o Client Changes:
    * A signature callback has been added, which allows one to catch
      the troves with bad signatures and react appropriately (display
      an error message, lower trust level, etc). (CNY-1008)
    * The conary.lib.logparse module has been added to provide
      parsed access to conary log files. (CNY-1075)

  o Build Changes:
    * A "commitRelativeChangeset" configuration variable has been
      added to control whether Conary creates relative or absolute
      changesets when cooking.  It defaults to True, but can be
      changed to False to cause Conary to cook and commit absolute
      changesets. (CNY-912)
    * A list of X.org mirrors has been added to the default mirrors.
    * "cvc diff" now returns an return code of 2 on error, 1 if there
      are differences, and 0 if there are no differences. (CNY-938)
    * An "addResolveSource" method has been added to GroupRecipe.
      This will change how dependency resolution is done when building
      a group.  Instead of searching the label path defined in the
      group for solutions, the resolve source will be searched
      instead. This allows you to resolve dependencies against a
      particular version of a group. (CNY-1061)
    * Cloning multiple flavors of the same package in a single step is
      now possible. (CNY-1080)
    * Perl dependencies now include provides for .ph files, as well as
      .pl and .pm files, found in the perl @INC path. (CNY-1083)

  o Bug Fixes
    * The previous fix for CNY-699 introduced two errors in handling
      shared library dependencies that were not in shared library
      paths and thus need to have their paths encoded.  These bugs
      have been resolved. (CNY-1088)
    * The build time in the troveInfo page of the repository browser
      is now displayed properly as "(unknown)" if a trove has no build
      time set. (CNY-990)
    * dbsh now properly loads the schema when one of the .show
      commands is executed. (CNY-1064)
    * The Conary client version is saved before the re-execution of
      conary that follows the application of a critical
      update. (CNY-1034)
    * A condition that was causing sys.exit() to not terminate the
      server process when running in coverage mode has been
      fixed. (CNY-1038)
    * If a configuration value is a list and has a non-empty default,
      appending values to that default does not reset that list to
      empty (Conary itself never triggers this case, but rMake does
      with defaultBuildReqs). (CNY-1078)
    * FileContainers don't store the path of the filecontainer in the
      gzip header for contents which are being transparently compressed
      by the object
    * Creating referential changesets obtained the path of files in the
      data store multiple times. When one content store in a round-robin
      content store configuration is corrupt, that would lead to inconsistent
      changesets. Instead, we will include those corrupt contents in
      a valid changeset and let the install content validation catch the
      problem.

Changes in 1.0.38:
  o Client Changes:
    * "conary help [command]" now displays the usage message for
      the command.
    * The --help options will now display a smaller number of flags by
      default, and more when the --verbose flag is added.
    * A getUpdateItemList() method has been added to the ConaryClient
      class.  It returns a list of top level troves on the local
      system. (CNY-1025)
    * "conary rq package:source --tags" will now show an "autosource"
      tag on autosourced files.
    * Conary now correctly uses "KB/s" instead of "Kb/s" when
      displaying transfer rates. (CNY-330)
    * conary rblist is now more readable, and supports --labels and
      --full-versions. (CNY-410)

  o Build Changes:
    * When using "cvc refresh" to refresh autosourced files, the
      refresh flag is now reset after the commit.  Previously, the
      file would continue to be refreshed on subsequent commits.
    * When using "cvc commit", cvc no longer downloads autosourced
      files which haven't changed (CNY-611, CNY-463)
    * Files that were previously marked as autosource files can now be
      made a regular file by calling "cvc add".
    * When using "cvc remove" to remove a file from the local checkout
      directory and the file is still specified in the recipe file as
      being automatically downloaded, the file will now be switched to
      an autosource file (preserving the pathId).
    * The autosource state is now stored explicitly in CONARY files.
    * CONARY files now use textual identifiers for flags instead of
      digits.
    * "cvc refresh" no longer downloads all autosource files.  Only
      the file(s) specified are downloaded.
    * Files removed with "cvc remove" are no longer erroneously
      re-added when committing changes to the repository.  This used
      to happen when the file was in the previous version of the
      source component and also present in the lookaside
      cache. (CNY-601)
    * Conary now produces a warning instead of an error when an
      unknown use flag is specified in the buildFlavor configuration
      variable.  It will still produce an error if the unknown use
      flag is accessed in the recipe.
    * Package builds now create relative changesets for components instead
      of absolute changesets, reducing the size of the upload to the
      repository (CNY-912)
    * The download code in cvc now accepts cookies.  This is required
      to download files from Colabnet sites. (CNY-321)
    * The download code in cvc can now handle basic HTTP
      authentication. (CNY-981)
    * Shared libraries and symlinks to shared libraries provide their
      filenames as soname dependency provisions, as well as DT_SONAME
      records listed within the shared library, if any. (CNY-699)
    * Malformed regular expressions passed as exceptDeps arguments to
      the r.Requires policy are now reported gracefully. (CNY-942)
    * A list of GNOME mirrors has been added to the default mirrors.
    * Commit log messages may now be provided with the "cvc --log-file"
      command, with support for standard input using the filename "-".
      (CNY-937)
    * The default ComponentSpec information is now loaded from
      files in the /etc/conary/components/ directory tree, and the
      defaults can now be overridden on a per-distribution basis in
      the /etc/conary/distro/components/ directory tree. (CNY-317)
    * Freeform documentation from /usr/share/doc is now included
      in the new ":supdoc" component instead of the ":doc" component
      by default. (CNY-883)
    * Configuration files are now put into a ":config" component to
      make it easier to override them.  This configuration can be
      disabled by setting the configComponent configuration item
      to False. (CNY-172)
    * Empty directories that have owner or group information explicitly
      set are now included in packages by default. (CNY-724)

  o Bugfixes:
    * Files added in both the repository and locally with cvc now give
      an error message on update rather than corrupting the CONARY
      file (CNY-1024)
    * Adding a file locally and then merging that file from upstream
      now causes an error as expected (it would traceback
      before). (CNY-1021)
    * Cooking a group recipe that defines an empty groups with
      resolveDependencies set no longer results in a traceback.
      Conary will display an error message as expected. (CNY-1030)
    * Specifying a bad protocol in a repositoryMap entry (a protocol
      other than http or https) no longer causes an unhandled
      exception. (CNY-932)
    * When migrating, conary now utilizes update mode with all updates
      explicitly specified when re-executing after critical updates.
      Previously, the migration failed if a critical update was
      applied. (CNY-980)
    * Infinite loops are now detected when including configuration
      files. (CNY-914)
    * Temporary files created when critical updates are applied are
      now cleaned up. (CNY-1012)
    * Conary repositories now detect when changesets that are being
      committed are missing files. (CNY-749)
    * Conary now prints an error message when trying to write a
      changeset file to a location that cannot be written (directory,
      read-only file etc.). (CNY-903)

Changes in 1.0.37:
  o Bugfixes:
    * A warning message produced when attempting to retrieve a OpenPGP
      key has been fixed.  The warning was introduced in CNY-589.

Changes in 1.0.36:
  o Client Changes:
    * The usage message displayed when running "conary" or "cvc" has
      been simplified and improved. (CNY-560)
    * When choosing how to match up troves with the same name, conary now
      takes paths into account, if there's a choice to make between matching
      up two old troves that are otherwise equivalent with a new trove, conary
      will choose the one that shares paths with the new trove. (CNY-819)
    * Conary will now allow "conary migrate --info" and "conary migrate
      --interactive" without displaying usage information. (CNY-985)
    * Conary now only warns about being able to execute gpg if a
      signature trust threshold has been set. (CNY-589)
    * Fixed cvcdesc after the refactoring of configuration options. (CNY-984)

  o Server Changes:
    * PostgreSQL support has been finalized and some SQL queries have
      been updated in the repository code for PostgreSQL
      compatibility.  PostgreSQL will be officially supported in a
      future release of Conary.
    * The repository browser is now viewable by Internet Explorer.

  o Build Changes:
    * cvc now allows files to be switched from autosource to normal
      and from normal to autosourced. (CNY-946)
    * Recipes will now automatically inherit a major_version macro,
      which is defined to be the first two decimal-seperated parts of
      the upstream version, combined with a decimal. For example, a
      version string of 2.16.1.3 would have a major_version of
      2.16. (CNY-629)
    * A list of KDE mirrors has been added to the default mirror
      configuration. (CNY-895)
    * If a group is cooked twice at the same command line, for example
      "cvc cook group-dist[ssl] group-dist[!ssl]", then conary will
      cache the trove found during the first group cook and use it for
      subsequent group cooks. (CNY-818)
    * Unpacking a tarball now preserved permissions only when
      unpacking into the root proxy, not unpacking sources into the
      build directory. (CNY-998)

  o Code Cleanups
    * The command line options common between cvc and conary are now
      defined in one place.
    * The code to add options to the command line parser for an option
      has been refactored to remove duplication.

  o Bug Fixes:
    * A bug that caused group cook with a replace or remove with a
      flavor and no matching trove to emit a traceback instead of a
      warning has been fixed. (CNY-977)
    * A bug that caused an unhandled exception when two packages with
      the same name require a trove that was being erased has been
      fixed.
    * Timeouts that occur when attempting to read the XML-RPC request
      from a client are now logged and return an exception (instead of
      causing a unhandled exception in the server).

Changes in 1.0.35:
  o Bug Fixes:
    * The fix for CNY-926, which allows a ShimNetClient to create
      changes directly from an in-process Conary Repository, did not
      properly merge changesets when multiple servers were involved.
    * The r.setByDefault() method in group recipes was broken in
      1.0.34.  It would cause a traceback.  This has been fixed.

Changes in 1.0.34:
  o Client Changes:
    * You can now delete troves, update from changeset files, and
      update with a full version specified without an installLabelPath
      set. (CNY-281)
    * "conary rm" has been added as an alias for the "conary remove"
      command. (CNY-952)
    * Conary now produces an error message when an invalid context is
      specified. (CNY-890)
    * User settings in a context will override but not remove user
      settings from the main conary configuration file. (CNY-972)

  o Build (cvc) Changes:
    * "cvc cook --prep" now warns about missing dependencies instead
      of raising an error.  "cvc cook --download" does not warn or
      error. (CNY-787)
    * In a group recipe, if you use r.remove() to remove a component
      from a package in a group (which marks the component
      byDefault=False), and the package no longer contains any
      byDefault=True components, the package itself will also be made
      byDefault=False. This avoids installing packages with no
      components on the system. (CNY-774)
    * Previously, Java files that have no discoverable provided or
      required interfaces (for example, due to EAR dependencies)
      caused a traceback.  Conary now handles this case correctly and
      does not traceback.
    * Merging when the current version is already based on the parent
      version now gives an error message instead of writing out an
      incorrect CONARY file (CNY-968)

  o Bug Fixes:
    * Erases of critical troves is no longer considered a reason to
      restart Conary.
    * A bug triggered when a critical update of a trove depended on an
      erase has been fixed.
    * A bug that caused changesets to be invalidated from the
      changeset cache when signatures were not modified by
      setTroveSigs() has been fixed.
    * A bug that caused an Internal Server Error (ISE) when attempting
      to browse the files in a shadowed component via the Conary
      repository browser has been fixed. (CNY-926)
    * A bug introduced 1.0.32 that affected the ability to update two
      troves due to the same broken dependency when using
      "resolveLevel 2" has been fixed.  This bug affected the ability
      to simply run "conary update conary" when conary-build and
      conary-repository will both installed. (CNY-949)
    * Conary will now display config lines that are equivalent to the
      default configuration value but are set explicitly by the
      user. (CNY-959)
    * Specifying "includeConfigFile" within a context will now include
      the file also within that context. (CNY-622)
    * A memory leak in conary.lib.misc.depSplit() has been fixed.
    * The client no longer loops forever trying to create
      cross-repository relative changesets when the trove is missing
      from one of the repositories. (CNY-948)
    * Repositories no longer return empty troves when
      createChangeSet() is called on troves which are referenced
      within the repository but present on a remote repository.
      (CNY-948)
    * Repository queries no longer return matches for troves which are
      referenced by groups but are not present in the
      repository. (CNY-947)
    * Specifying a root (through conaryrc configuration or the
      "--root" command line parameter) that is not a directory no
      longer results in an unhandled exception. (CNY-814)
    * Renaming and changing a source file no longer results in
      tracebacks on "cvc update" and "cvc merge" (CNY-944, CNY-967)

Changes in 1.0.33:
  o Client Changes:
    * The "cvc" and "conary" command line programs have new command
      line argument aliases.  They accept "-r" as an alias for
      "--root" and "-c" as an alias for "--config".  Commands that
      accept "--info" now accept "-i" as an alias.
    * Contexts can now override any configuration option. (CNY-812)
    * The meaning of the "--components" command line option has
      changed to be more intuitive.  For example, "conary q
      --components" will show all the components for all packages,
      indented as expected. (CNY-822)

  o Build (cvc) Changes:
    * "cvc commit -m'commit message'" is now accepted.  Previously, a
      space was required between the -m and the message.
    * Permissions are now preserved by tar when extracting a tar
      archive added with r.addArchive().
    * The Requires policy now parses pkg-config files more reliably.
    * "cvc cook" now has a "--download" option, which fetches the
      applicable sources from upstream or from the repository and then
      stops. (CNY-837)
    * If cooking a group results in conflicts, the error message will now
      show you the reason why the troves in conflict were included in the
      group. (CNY-876)
    * A new r.addCopy() command is now available to group recipes.  It
      performs the actions required to create a new group, add all of
      the troves from a different group, and add the new group to the
      current group. (CNY-360)
    * In a group recipe, if r.replace() or r.remove() does nothing, a
      warning message is given unless the keyword allowNoMatches is
      used. (CNY-931)
    * In a group recipe, if r.replace() would match against a package
      included inside another group that you are not building, conary
      will warn that replace cannot possibly do anything and will
      suggest using r.addCopy() to resolve the problem. (CNY-360)
    * The Autoconf() build action now enforces buildRequirements of
      automake:runtime and autoconf:runtime if used. (CNY-672)
    * All build actions that enforce buildRequires additions now report
      them through the reportMissingBuildRequires summary policy.

  o Optimizations:
    * Retrieving a large number of troves without files from the local
      database has been sped up by 30%. (CNY-907)
    * On one test machine: "conary q --troves" is 2 times
      faster. "conary q", "conary q --deps" and "conary q --info" are
      30% faster.  "conary q --troves --recurse" is 4-6 times faster.

  o Bug Fixes:
    * r.Replace() no longer fails when a glob matches a dangling
      symlink.  It now reports that no action is taking on the
      dangling symlink due to it being a non-regular file.  This is
      the same behavior as running r.Replace() on non-dangling
      symlinks.

Changes in 1.0.32:
  o Optimizations
    * Duplicate trove instantiations have been removed. Build requires are
      no longer thawed out of abstract change sets, and methods were added
      to get dependency and path hash information directly from trove
      change set objects. These changes combined for a 50% speedup on
      update --info of a large group into an empty root and saved a few
      megs of memory as well (CNY-892)
    * The changes in the previous version of Conary in how XML-RPC
      responses are decompressed actually made Conary slower.  These
      changes have been reverted.

  o Build (cvc) Changes:
    * The Requires() policy now reads pkg-config files and converts the
      "Requires:" lines in them into trove dependencies, removing the
      need to specify those dependencies manually. (CNY-896)
    * Files in /etc/conary/macros.d/ are now loaded in sorted order
      after initial macros are read from /etc/conary/macros. (CNY-878)

  o Bug Fixes:
    * Conary now runs tagscripts correctly when passed a relative root 
      parameter (CNY-416).
    * cvc log now works when there are multiple branches matching for the
      same trove on the same label.
    * Fixed resolveLevel 2 so that it does not try to update packages that
      are already a part of the update. (CNY-886, CNY-780)
    * Fixed resolveLevel 2 so that it does not repeatedly try to perform 
      the same update. (CNY-887)
    * cvc cook | less now leaves less in control of the terminal. (CNY-802)
    * The download thread terminating during an update is now a fatal
      error.
    * The web interface to a conary repository will now print an error
      message instead of a traceback when adding an entitlement class
      with access to a group that does not exist.
    * cvc cook group now limits the number of path conflicts displayed for 
      one trove to 10. (CNY-910)
    * Conary update now respects local changes when a group update occurs
      along with the update of the switched trove.  For example, switch
      foo to be installed from another branch instead of the default, 
      and then update foo and its containing group at the same time would
      cause conary to try to reinstall the original foo (resulting in path
      conflicts). (CNY-915)
    * loadRecipe now selects the most recent of two recipes available
      in the case where there are multiple choices due to label
      multiplicity. (CNY-918)

Changes in 1.0.31:
  o Client Changes:
    * Conary now restarts itself after updating critical conary
      components (currently, that consists of conary).  Hooks have
      been added for other components using the conary api to specify
      other troves as critical.  Also, hooks have been added for other
      components to specify a trove to update last. (CNY-805, CNY-808)
    * Conary now warns the user when they will be causing label
      conflicts - that is when an operation would cause two different
      branches of development for a single trove to end up with the
      same trailing label.  Since most conary operations are label
      based, such label conflicts can be confusing to work with and
      are almost never desireable - except in those few cases where
      they are necessary.  (CNY-796)
    * The conary repository client now retries when a DNS lookup of a
      server hostname fails with a "temporary failure in name
      resolution" error.

  o Optimizations
    * The getFileContents() and getFileVersions() server side calls
      have been optimized for faster execution.
    * The SQL query in getTroveList() has been sped up by a 3-5x factor.
    * dbstore now has support for executemany()
    * Inserts into local database now use executemany().

  o Server Changes
    * Several SQL queries have been updated for PostgreSQL compatibility

  o Build (cvc) Changes:
    * The "cvc add" command no longer assumes files it doesn't know to
      be binary are text files; there are lists for both binary and
      text types, and files which are added which aren't in either
      list need to be added with "--text" or "--binary". (CNY-838)
    * A "cvc set" command has been added to change files between
      binary and text mode for files in source components.
    * The "cvc diff" command no longer tries to display the contents
      of autosource files. (CNY-866)
    * The "cvc annotate" command no longer displays pathIds in the
      error message for the specified path not being included in the
      source trove.  It displays the path name instead.
    * The "cvc annotate" command now gives an error when it is run on
      a binary file.
    * A "cvc refresh" command has been added.  It allows you to
      request that cvc fetch new upstream versions of files referenced
      by URL.  Thanks to Pavel Volkovitskiy for the initial
      implementation of this feature. (CNY-743)
    * The "cvc newpkg" command and the PackageSpec policy now disallow
      certain potentially confusing characters in trove
      names. (CNY-842)
    * The PythonSetup() build action has been modified to be more
      consistent with other build actions. The "setupName" paramater
      has been added, which can specify a command to run (defaults to
      "setup.py"). The first argument, similar to Configure(), passes
      arguments to the command being specified by setupName. (CNY-355)
    * The "cvc commit" command now recognizes .html, .css, .kid, and .cfg
      as extensions that identify text files. (CNY-891)
    * The PythonSetup build action has been modified to make it
      clearer what its "dir" and "rootDir" options specify. (CNY-328)

  o Bug Fixes:
    * Conary commands no longer perform an unnecessary database check
      on the local system. (CNY-571)
    * A bug that could allow conary to consider a no-op update as an
      install (and could result in tracebacks in some situations) has
      been fixed. (CNY-845)
    * If you've made a local modification to a package and then try to
      downgrade it later, Conary will now downgrade included
      components as well. (CNY-836)
    * The error message produced by "cvc cook" when a source component
      exists on multiple branches with the same trailing label has
      been improved. (CNY-714)
    * Error handling when manipulating entitlements via XML-RPC has
      been improved. (CNY-692)
    * The usage message displayed when running "conary changeset" has
      been corrected. (CNY-864)
    * Conary no longer tracebacks when a disconnected cook tries to
      load a superclass.  Conary also gives better messages when the
      loaded recipe has a traceback.  Thanks to David Coulthart for
      the core of this patch. (CNY-518, CNY-713)
    * A bug in soname dependency scoring has been fixed.  Dependency
      scoring when multiple sonames were being scored would simply use
      the value of the last soname, instead of the cumulative score.
      Note that the dependencies that did not match at all would still
      return as not matching, so this bug only affected Conary's
      ability to select the best match.
    * A bug in architecture dependency scoring has been fixed.
      Matching architectures are now counted as having a positive
      value, so that when performing dependency resolution on an
      x86_64 machine, troves that have flavor "is: x86_64 x86" will be
      preferred to those with flavor "is: x86".
    * The PythonSetup command ignored any C compiler macros that had
      been set.  The template has been changed to use them in the same
      way that Configure() uses them; as environment variables.
    * The warning message produced when r.Replace() refuses to modify
      a non-regular file now includes the path, as intended.
      (CNY-844)
    * A traceback that occurred when a resolveLevel 2 update resulted
      in a component being erased has been fixed. (CNY-879)
    * Conary now works around a possible threading deadlock when
      exceptions are raised in Threading.join().  The bug is in the
      standard Python threading library, and is fixed in 2.4.3.
      Conary will use a workaround when running under older versions
      of Python. (CNY-795)
    * Checks have been added to the XML-RPC transport system to see if
      an abort has been requested while waiting for a response from
      the server.  This allows the main thread to terminate the
      changeset download thread if it is waiting for an XML-RPC
      response from the server.  (CNY-795)
    * A bug in Conary's handling of an unusual case when multiple
      files being installed share the same content, and one of the
      files has been erased locally has been fixed.
    * A traceback that occurred when a manually removed file switches
      packages during an update has been fixed. (CNY-869)
    * When you remove a file and replace it with a directory, Conary
      now treats it as a removal. (CNY-872)
    * Conary's OpenPGP implementation now dynamically uses RIPEMD if
      it is available from PyCrpyto.  Some PyCrypto builds don't
      include RIPEMD hash support. (CNY-868)
    * A bug that allowed merging changesets with conflicting file
      contents for configuration files with the same pathId has been
      fixed.  Applying the resulting merged changeset caused
      IntegrityErrors.  (CNY-888)

Changes in 1.0.30:
  o System Update Changes:
    These changes make Conary much more robust when applying updates
    that move files from one package to another.

    * Components that modify the same files are now required to be in
      the same update job.  For example, if a file moves from
      component a:runtime to component b:runtime, the erase of
      component a:runtime and the install of component b:runtime will
      occur at the same time. (CNY-758).
    * Files moving between components as part of a single job are now
      treated as file updates instead of separate add/remove events.
      (CNY-750, CNY-786, CNY-359)

  o Client Changes:
    * The source component is now displayed in "conary rq --info"
      output.
    * Entitlements can now be passed into ConaryClient and
      NetworkRepositoryClient objects directly. (CNY-640)
    * Exceptions raised in callback functions are now issued as
      warnings and the current job is finished before
      existing. KeyboardInterrupts and SystemExits are handled
      immediately. (CNY-806)
    * The "--debug" command line flag now provides information that is
      useful to the end-user during the update process.  The
      "--debug=all" flag will provide output that is useful to conary
      developers.
    * The output of "--debug" has been modified when performing
      dependency resolution.  The output should be more helpful to end
      users.  Also rearranged the output given when dependencies
      fail. (CNY-779)
    * Config files and diffs are no longer cached in ram during installs;
      they are now reread from the changeset whenever they are needed
      (CNY-821)
    * Binary conflicts no longer cause a traceback in cvc update
      (CNY-644,CNY-785)

  o Optimizations
    On a test system, "conary updateall --info" is around 24% faster
    than previous versions of Conary.

    * The SQL query used to retrieve troves from the local database
      has been optimized.  The new code is nearly four times faster
      for operations like "conary q group-dist --info".
    * The SQL query in getTroveContainers() used to determine the
      parent package(s) and groups(s) of a set of troves as recorded
      in the local database has been optimized.  The new code is
      almost 95 times faster. (0.2 seconds versus 19 seconds)
    * The code in getCompleteTroveSet() that creates Version and
      Flavor objects from entries in the database now caches the
      created object.  This is approximately a 4.5 times speed
      up. (2.10 seconds versus 9.4 seconds)
    * The code in iterUpdateContainerInfo has had similar version
      and flavor caching optimizations that make the code about 
      2.5 times faster (from 10 seconds to 4 seconds).

  o Build (cvc) Changes:
    * "cvc merge" and "cvc update" are now more verbose when
      patching. (CNY-406)
    * "cvc clone" now requires that you specify a message when cloning
      source components unless you specify --message.  It also gives
      more output about what it is doing (CNY-766, CNY-430).
    * "cvc clone" now has a --test parameter that runs through all
      steps of cloning without performing the clone.  --info is now
      more lightweight - it no longer downloads all of the file
      contents that would be cloned.
    * "cvc clone" now has a --full-recurse parameter that controls how
      recursion is performed.  Cloning a group no longer recurses by
      default.  The only way that a recursive group clone could
      succeed is if all troves in the group came from the same branch.
      This is almost never the case.
    * The "cvc cook" command now prints the flavor being built,
      as well as the version. (CNY-817)
    * The command line argument parsing in "cvc" has been modified.
      To use the "--resume" command line argument to specify that you
      wish to resume at a particular location, you must use
      "--resume=<loc>".  "--resume <loc>" will not work anymore.  This
      removes an ambiguity in how we parse optional parameters in
      Conary.
    * The PythonSetup build action no longer provides the older
      --single-version-externally-managed argument, and instead
      provides the --prefix, --install-purelib, --install-platlib,
      and --install-data arguments, which can be overridden with the
      purelib, platlib, and data keyword arguments, respectively.  This
      allows it to work correctly with a greater number of packages.
      It also provides the option of providing a "purePython=False"
      argument for python packages that mix architecture-specific
      and architecture-neutral files, and tries to automatically
      discover cases when it should be provided. (CNY-809)
    * Python dependencies were previously incorrectly calculated
      for certain module path elements added in some Python C
      code (for example, contents of the lib-dynload directory);
      these errors are now resolved by using external python
      to find system path elements. (CNY-813)
    * /etc/conary/mirrors/gnu has been added to enable mirror://
      references to the GNU mirror system.
    * The GNU mirror list was then significantly expanded and
      re-sorted.  (CNY-824)
    * /etc/conary/mirrors/cpan has been added to enable mirror://
      references to the Comprehensive Perl Archive network mirror
      system.
    * In group recipes, the methods r.add(), r.addAll(), and
      r.addNewGroup() have been modified to accept the use= parameter,
      which defaults to True (CNY-830).

  o Bug Fixes:
    * "conary rq" (with no arguments) no longer hides troves if the
      flavor that matches the system flavor is not built for the
      latest version. (CNY-784)
    * "cvc cook" now displays the correct label of the thing it is
      building, even when it is not the build label.
    * Running "cvc update" in a directory that has been created with
      "cvc newpkg" but has not yet been committed to the repository
      will now fail with an appropriate error message instead of
      displaying a traceback. (CNY-715)
    * Conary can now apply updates that change a file that is not a
      directory to a directory.
    * Currently version objects are cached to optimize Conary.
      Unfortunately, version objects are mutable objects.  That means
      that if two different pieces of code are given the same version
      object, modifications made by one part of the code could affect
      the other inadvertently.  A warning message has been added to
      the version object when setting or resetting timestamps to make
      developers aware of the problem.  Developers should copy the
      version object before calling setTimeStamps(),
      resetTimeStamps(), incrementSourceCount(), or
      incrementBuildCount() on it.  When creating a version object
      from a string and time stamp set, use the timeStamps= keyword
      argument to versions.VersionFromString() to avoid the copy.  In
      a later version of Conary, version objects will be immutable.
      New methods will be introduced that return new modified objects.
    * Conary no longer hangs waiting for the download thread when an error
      occured in the download thread which caused it to terminate.
    * "conary migrate" now returns an error much earlier if you are
      not using interactive mode. (CNY-826)
    * Files removed from troves (most often by --replace-files) are now
      properly skipped on updates to that trove when the file didn't change
      between versions. (CNY-828)
    * includeConfigFile now gives a much better error message when it
      cannot include a config file. (CNY-618)

Changes in 1.0.29:
  o Bug Fixes:
    * Conary now removes sources from the lookaside before unpacking SRPMs to
      ensure that the source referenced from the SRPM is actually contained in
      the SRPM. (CNY-771)
    * Errors found in the recipe while checking in will now display file name
      and line number information along with the error found.
    * The trove browser no longer shows duplicate entries for multihomed
      repositories.
    * A bug that kept sqlite-based 64-bit mirrors from being used as a source 
      for further mirrors has been fixed.

  o Build Changes:
    * Conary no longer prints policy error messages three times; it
      now prints each error immediately when it is found, and then
      summarizes all policy errors once (instead of twice) at the
      end of the build process. (CNY-776)

Changes in 1.0.28:
  o Client Changes:
    * Migrate no longer replaces by default as if --replace-files was
      specified. (CNY-769)

  o Server Changes:
    * The log retrieval function now returns a HTTP_NOT_IMPLEMENTED
      (501) instead of a HTTP_NOT_FOUND (404) if the logFile
      directive is not configured.

  o Build Changes:
    * Conary now recognizes that pkgconfig finds its files in
      /usr/share/pkgconfig as well as /usr/lib*/pkgconfig. (CNY-754)
    * /etc/conary/mirrors/cran has been added to enable mirror://
      references to the Comprehensive R Archive Network. (CNY-761)

  o Bug Fixes:
    * Conary now resets the timeStamps in all cases when
      getSourceVersion is called (CNY-708).
    * SQLite ANALYZE locks the database after it is run, causing
      updates to fail.
    * A bug that caused lists such as installLabelPath in
      configuration files to be parsed incorrectly when more than one
      space was between list elements has been fixed
    * A bug that caused Locally changed files to no be marked properly
      in rollbacks that were stored locally (including rollbacks for
      locally built troves) has been fixed. (CNY-645)
    * A bug that could cause "cvc cook" to create groups that include
      components needed to resolve dependencies that are already
      included not-by-default has been fixed.

Changes in 1.0.27:
  o Client Changes:
    * A "files preupdate" tag script method has been Implemented which
      gets run before tagged files are installed or changed. (CNY-636)
    * A bug that could cause "--replace-files" to remove ownership
      from every file in a trove has been fixed. (CNY-733)

    * Multiple bugs where using "--replace-files" could result in the
      new file having no owner have been fixed. (CNY-733)
    * The logcat script now supports revision 1 log entries.
    * The logcat script is now installed to /usr/share/conary/logcat

  o Build Changes:
    * Improved handling of the "package=" keyword argument for build
      actions.  In particular, made it available to all build actions,
      removed double-applying macros to the package specification,
      and fixed failure in cases like "MakeInstall(dir=doesnotexist,
      skipMissingDir=True, package=...)". (CNY-737, CNY-738)
    * The lookaside cache now looks in the repository for local sources
      when doing a repository cook. (CNY-744)
    * The mirror:// pseudo-URL handling now detects bad mirrors that
      provide an HTML document instead of the real archive when a
      full archive name is provided; previously, it did so only when
      guessing an archive name.  Thanks to Pavel Volkovitskiy for this
      fix. (CNY-745)
    * The Flavor policy has been slightly optimized for speed.

  o Server Changes:
    * ACL patterns now match to the end of the trove name instead of
      partial strings (CNY-719)

  o Bug Fixes:
    * The Conary repository server now invalidates changeset cache
      entries when adding a digital signature to a previously mirrored
      trove.
    * A bug that caused the mirror code to traceback when no callback
      function was provided to it has been fixed. (CNY-728)
    * Rolling back changes when the current trove has gone missing from
      the server now causes the client to generate the changeset to apply
      based on the trove stored in the local database (CNY-693)

Changes in 1.0.26:
  o Build Changes:
    * When cooking a group, adding "--debug" to the "cvc cook" command
      line now displays detailed information about why a component is
      being included to solve a dependency. (CNY-711)
    * The mirror:// functionality introduced in Conary 1.0.25 had two
      small bugs, one of which prevented mirror:// pseudo-URLs from
      working.  These bugs are now fixed, thanks to Pavel
      Volkovitskiy. (CNY-704)
    * The "cvc cook" command now announces which label it is building
      at the beginning of the cook, making it easier to catch mistakes
      early. Thanks to Pavel Volkovitskiy for this fix. (CNY-615)
    * The source actions (addSource, addArchive, etc.) can now take
      a "package=" argument like the build actions do.  Thanks to
      Pavel Volkovitskiy for contributing this capability.  (CNY-665)
    * The "preMake" option had a bad test for the ';' character; this
      test has been fixed and extended to include && and ||.
      thanks to Pavel Volkovitskiy for this fix. (CNY-580)
    * Many actions had a variety of options (dir=, subdir=, and
      subDir=) for specifying which directory to affect.  These have
      been converted to all prefer "dir=", though compatibility
      with older recipes is retained by continuing to allow the
      subDir= and subdir= options in cases where they have been
      allowed in the past. Thanks to Pavel Volkovitskiy for this
      enhancement. (CNY-668)

  o Server Changes:
    * The Conary web interface now provides a method to rely solely on
      a remote repository server to do authentication checks. (CNY-705)
    * The ACL checks on file contents and file object methods have
      been improved. (CNY-700)
    * Assertions have been added to prevent redirect entries from
      being added to normal troves.
    * An assertion has been added to ensure that redirects specify a
      branch, not a version.
    * The server returns a new FileStreamsMissing exception when the
      client requests file streams with getFileVersion or
      getFileVersions and the requested file stream is not present in
      the repository database. (CNY-721)
    * getFileVersions() now raises FileStreamMissing when it is given
      invalid request.
    * getFileContents() now raises a new FileHasNoContents exception
      when contents are requested for a file type which has no
      contents (such as a symlink).

  o Bug Fixes:
    * A bug that could cause "conary updateall" to attempt to erase
      the same trove twice due to a local update has been fixed.
      (CNY-603)
    * Attempts to target a clone to a version are now caught.  Only
      branches are valid clone targets. (CNY-709)
    * A bug that caused Trove() equality checks to fail when comparing
      redirects has been fixed.
    * A bug that caused the flavor of a redirect to be store
      improperly in the repository database has been fixed.
    * The resha1 script now properly skips troves which aren't present
      in the repository.
    * Conary 1.0.24 incorporated a fix for CNY-684 to correct behavior
      when storing src.rpm files rather than their contents.  The fix
      worked for local builds but not for commits to repositories.
      Conary 1.0.26 includes a fix that corrects the behavior when
      committing to a repository as well. (CNY-684)
    * A bug that prevented flavored redirects from being loaded from
      the repository database has been fixed.
    * "Conary migrate" now will follow redirects. (CNY-722)

Changes in 1.0.25:
  o Build Changes:
    * The addArchive() source action will search for reasonably-named
      archive files based on the name and version if given a URL ending
      with a "/" character. Thanks to Pavel Volkovitskiy for the
      initial implementation. (CNY-671)
    * All source actions, when given a URL that starts with "mirror://",
      will search a set of mirrors based on files in the mirrorDirs
      configuration entry, with default files provided in the
      /etc/conary/mirrors/ directory. Thanks to Pavel Volkovitskiy for
      the initial implementation. (CNY-171)
    * Symbolic links are now allowed to provide a soname even if they
      reference an ELF file only indirectly through other symbolic
      links.  Previously, a symbolic link could only provide a soname
      if it directly referenced an ELF file. (CNY-696)

  o Bug Fixes:
    * A bug that caused unhandled exceptions when downloading the file
      contents needed for a distributed changeset in threaded mode has
      been fixed. This bug was introduced in 1.0.24. (CNY-701)

Changes in 1.0.24:
  o Server Changes:
    * The server binary access log can now be downloaded by an
      administrator by visiting the http://servername/conary/log
      URL. Once the log is accessed it is rotated automatically by the
      repository server. Subsequent accesses to the log URL will only
      yield log entries added since the last access. (CNY-638)
    * The Users and Groups tab in the web management UI is no longer
      highlighted when administrators change their passwords.

  o Client Changes:
    * A --what-provides option has been added to "conary query" and
      "conary repquery".
    * A bug that installed extra components of a package that is being
      installed instead of updated due to the existing package being
      pinned has been fixed. (CNY-682)

  o Build Changes:
    * When pulling files out of a src.rpm file, Conary now stores the
      src.rpm file itself in the repository rather than the files
      pulled from it. (CNY-684)
    * Mono dependency version mappings are now discovered in CIL policy
      .config files. (CNY-686)
    * The internal util.literalRegex() function has been replaced by
      use of re.escape(). (CNY-634)

  o Bug Fixes:
    * The Conary Repository web interface no longer returns a
      HTTP_FORBIDDEN (403) when a bad password is given by the user.
      This allows the user to re-try authentication.
    * The --signatures and --buildreqs flags now work with "conary
      showcs".  (CNY-642)
    * A bug in the NetworkRepositoryClient default pwPrompt mechanism
      has been fixed.
    * Error messages when entitlements fail to load have been
      improved. (CNY-662)
    * The repository client no longer caches repository access info
      when the attempt to access was unsuccessful. (CNY-673, affects
      CNY-578)
    * A bug that caused x86 flavored troves from being updated
      properly when using "conary updateall" on an x86_64 system has
      been fixed. (CNY-628)
    * A bug that caused migrate behavior to not respect pins when the
      pinned troves were set to be erased (CNY-680).
    * Calling r.ComponentSpec(':foo') works again; it is exactly
      equivalent to r.ComponentSpec('foo'). (CNY-637)
    * Calling r.Move() with only one argument now fails explicitly
      rather than silently doing nothing. (CNY-614)

Changes in 1.0.23:
  o API Additions:
    * The interface to create, list and delete access groups and
      modify the users therein through is now exposed though
      ConaryClient.
    * The interface to delete entitlement groups is now exposed
      through ConaryClient.

  o Client Changes:
    * "conary updateall" now accepts the --keep-required command line
      argument.
    * the mirror script now provides download/commit feedback using
      display callbacks like other conary commands
    * the excludeTroves config option will now keep fresh installs from
      happening when an update job is split due to a pinned trove.

  o Server Changes:
    * The repository database migration code now reports an error when
      trying to migrate old-style redirects.  The code to perform the
      migration is incomplete and creates invalid new-style
      redirects.  If you have a repository with old-style redirects,
      contact rPath for assistance with your migration. (CNY-590)

  o Bug Fixes:
    * Subdirectories within source components are now better supported.
      Specifically, different subdirectories with the same filename will
      now work. (CNY-617)
    * The util.literalRegex() function now escapes parenthesis characters.
      (CNY-630)
    * Manifest files now handle file names containing "%" characters.
      Fix from Pavel Volkovitskiy. (CNY-627)
    * Fixed a bug in migrate that caused its behavior to shift when migrating 
      to the same version that is currently installed.
    * Fixed a bug in the logcat script that caused the entitlement field to
      display the user information instead. (CNY-629)

  o Build Changes:
    * The r.addArchive() source action can now unpack Rock Ridge and
      Joliet ISO images, with some limitations. (CNY-625)

Changes in 1.0.22:
  o Client Changes:
    * Conary now has hooks for allowing you to be prompted for both name
      and password when necessary.
    * Conary will no longer report a traceback when trying to perform 
      dependency resolution against repositories that are not available.
      Instead, it will print out a warning. (CNY-578)

  o Build Changes:
    * It is now possible to set environment variables to use within
      Conary builds from within conary configuration files, using the
      new "environment" configuration item.  Thanks to Pavel
      Volkovitskiy for implementing this feature. (CNY-592)
    * In previous versions of Conary, calls to r.PackageSpec() would
      improperly override previous calls to r.ComponentSpec(); now
      the ordering is preserved.  Thanks to Pavel Volkovitskiy for 
      this fix. (CNY-613)

  o Bug Fixes:
    * A bug that would allow recursively generated changesets to
      potentially have missing redirect flags has been fixed.
    * A bug in redirect handling when the branch changed but the trove
      name didn't has been fixed - conary will do a better job of
      determining what jobs to perform in this situation. (CNY-599, CNY-602)
    * Errors relating to PGP now just display the error instead of causing 
      conary to traceback. (CNY-591)
    * Conary sync on a locally cooked trove will no longer traceback (CNY-568)
    * --from-file and sync now work together.
    * An AssertionError that was occasionally reached by incorrect repository
      setups is now a ConaryInternalError
    * A bug when updating to a locally cooked trove when the user had 
      manually removed files has been fixed. (CNY-604)
    * CONARY files that are not accessible will no longer cause conary to
      traceback when trying to read context from them. (CNY-456)
    * signatureKeyMap configuration entries are now checked to ensure
      they are valid. (CNY-531)

Changes in 1.0.21:
  o Client Changes:
    * The "conary migrate" command has changed behavior significantly
      in order to make it more useful for updating a system to exactly
      match a different group.  However, this change makes it much
      less useful for updating normal systems.  "conary migrate"
      should not be used without first reading the man page
      description of its behavior.  The old migrate behavior is now
      available by using "conary sync --full".  "conary syncchildren"
      has been renamed to "conary sync", and its behavior has also
      been modified slightly as a result.  The old behavior is
      available by using "conary sync --current". Please read the man
      page for a full description of the "sync" command as well.  (CNY-477)

  o Build Changes:
    * A "package" keyword parameter has been added to build actions,
      which specifies the package and/or component to which to assign
      the files that are added (not modified or deleted) by that build
      action.  For example, r.MakeInstall(package="foo") will place
      all the new files installed by the MakeInstall action into the
      "foo" package.  Thanks to Pavel Volkovitskiy for contributing
      this capability.  (CNY-562)
    * A "httpHeaders" keyword parameter has been added to the
      r.addArchive(), r.addPatch(), and r.addSource() source actions
      so that headers can be added to the HTTP request.

  o Bug Fixes:
    * The r.addPatch() build action no longer depends on nohup to
      create a file in the current directory (a bug introduced in
      conary 1.0.19). (CNY-575)
    * Commits with missing files no longer traceback. (CNY-455)
    * A bug that caused "#!/usr/bin/env /bin/bash" to not be
      normalized to /bin/bash by the NormalizeInterpreterPaths policy
      has been fixed.
    * A bug that prevented Conary from being able to download files
      that contain '&' or ';' characters has been fixed.  This allows
      Conary to download sources from cgi-bin URLs.
    * "cvc merge" no longer fails to merge changes from the parent
      branch when the shadowed version doesn't exist on the parent
      branch.

Changes in 1.0.20:
  o Build Changes:
    * "jvmdir", "javadir", "javadocdir", and "thisjavadocdir" have
       been added to the default set of macros.
    * A r.JavaDoc() build action has been added.  It funtions
      exactly like the "r.Doc()" build action, except it coppies into
      "%(thisjavadocdir)s".
    * When the r.addArchive() source action attempts to guess the main
      directory in which to build, it now recognizes when when sources
      have been added in an order that defeats its algorithm and provides
      a helpful error message. (CNY-557)

  o Client Changes:
    * A --tag-script parameter has been added to the rollback
      command. (CNY-519)

  o Bug Fixes:
    * A bug in clone behavior that caused Conary to try to clone
      excessive troves has been fixed.  If you were cloning uphill
      from branch /a/b to /a, and a buildreq was satisfied by a trove
      on /a//c, Conary would try to clone the buildreq to /a as well.
      (CNY-499)
    * A bug in the "r.Ant()" and "r.JavaCompile()" build actions which
      caused the CLASSPATH variable to get mangled has been fixed.
    * A bug in 'r.ClassPath()' that caused a traceback has been fixed.
    * A bug that caused the "change password" tab to be displayed when
      browsing the repository via the web as an anonymous user has
      been fixed.
    * The web service code no longer permits the anonymous user to
      view the "change password" (/conary/chPassForm) form.
    * The r.addPatch() source action no longer hangs when presented
      with large patches, which fixes a bug introduced in Conary
      1.0.19.

Changes in 1.0.19:
  o API Change:
    * In order to fully represent empty flavors in Conary, a new Flavor
      object class has been added.  Previously, DependencySet objects
      were used to store flavor information.  Unfortunately it was not
      possible to distinguish "empty flavor" from "flavor not specified".
      When dealing with thawing frozen flavors, use ThawFlavor() instead
      of ThawDependencySet().  When testing to see if a flavor is empty,
      use the isEmpty() method of the flavor object.

  o Client Changes:
    * The default resolveLevel setting is now 2, this means that
      conary will try to update troves that would otherwise cause an
      update to fail.  See the conary man page for more details.
    * Multiple bugs have been fixed in interactive prompting for user
      passwords (CNY-466):
      - Password prompts are based on the server name portion of the
        label being accessed, not the actual hostname of the server
        (these are often different when repositoryMaps are used).
      - When no password callback is available, the operation will
        fail with an open error (which is identical to what would
        happen if no user name was present) instead of giving a
        traceback.
      - The download thread uses the passwords which the original
        thread obtained from the user.
      - The download thread is able to prompt for passwords from the
        user if distributed changesets require access to additional
        repositories.

  o Build Changes:
    * "r.Ant()", "r.JavaCompile()", and "r.ClassPath()" build actions
      have been added to support building java with conary.
    * "r.addPatch()" will now determine the patchlevel without users
      needing to add level= in the r.addPatch() call. The level
      parameter is still honored, but should not be needed.
    * "cvc cook --show-buildreqs" now displays build requirements
      inherited from parent recipe classes. (CNY-520)
    * The output of "cvc diff" and "cvc rdiff" can now be used as an
      input to patch when files are added between two versions. (CNY-424)
    * Use flags have been added for dom0 and domU.  They default to
      "sense prefernot".  The domU flag should be used to build
      binaries specific to Xen domU environments where special
      provisions are made for paravirtualization.  The dom0 flag
      should be used to build binaries specific to Xen dom0
      environments where special provisions are made for the
      hypervisor.  The existing "xen" flag should be used to build
      binaries specific to Xen which apply equally to Xen dom0 and
      domU environments.
    * Warning message for modes specified without an initial "0" have
      been improved to include the path that is affected. (CNY-530)

  o Server Changes:
    * Use the term Entitlement Class in all conary repository web interfaces
      replacing Entitlement Group.

  o Bugs Fixed:
    * The Conary Repository now returns an error to a client when
      committing duplicate troves that have an empty flavor. (CNY-476)
    * When checking out a source trove from a repository using
      "cvc checkout", the user is no longer warned about not being able
      to change the ownership of the files checked out.
    * A bug has been fixed in conary's determination of what troves
      had been updated locally.  This bug caused "conary updateall" to
      consider many x86 troves as needing to be updated separately
      instead of as a part of group-dist.  This could cause updateall
      failures. (CNY-497)
    * A bug that caused 'conary q tmpwatch:runtime --recurse' to traceback
      has been fixed (CNY-460)
    * Interactive mode now handles EOF by assuming it means 'no';
      thanks go to David Coulthart for the patch. (CNY-391)
    * Configuration settings in contexts can now be overridden from
      the command line. (CNY-22)
    * Redirect changesets now have primary troves, meaning they will
      display better when using "conary showchangeset". (CNY-450)
    * User's passwords are now masked when using "cvc context" (unless
      --show-passwords is specified). (CNY-471)
    * Removed excess output from commitaction which was caused by a
      change in option parsing code (CNY-405)

Changes in 1.0.18:
  o Client Changes:
    * Trying to shadow a cooked redirect now results in an error. (CNY-447)
    * A --keep-required option has been added to tell Conary to leave
      troves installed when removing them would break
      dependencies. This used to be the default behavior; Conary now
      issues a dependency error instead. (CNY-6)
    * "delete-entitlement" and "list-entitlements" options have been
      added to the "manageents" script.

  o Build Changes:
    * Python dependencies are now generated for .pyc files as well as
      for .py files. (CNY-459)

  o Server Changes:
    * Support for deleting entitlements, listing the entitlement
      groups a user can manage, and removing the ACL which lets a group
      manage an entitlement group has been added.
    * Entitlement management has been added to the Conary repository
      web interface. (CNY-483)

  o Bug Fixes:
    * The "list-groups" option to the "manageents" script has been
      corrected to list the groups the user can manage instead of the
      groups that user belongs to.

Changes in 1.0.17:
  o Client Changes:
    * Individual file removals performed by "conary remove" now create
      rollbacks. (CNY-7)
    * The repository mirroring client supports two new configuration
      options:
      - matchTroves is a regexp list that limits what troves will be
        mirrored based on the trove names;
      - recurseGroups takes a boolean value (True/False) which will
        cause the miror client to recurse through a groups and mirror
        everything that they include into the target repository.

  o Server Changes:
    * A single conary repository can host multiple serverNames. In the
      Conary repository's configuration file, the serverName directive
      can now specify a space separated list of valid server names
      which will be accepted and served from that repository. (CNY-16)

Changes in 1.0.16
  o Build Changes:
    * A check has been added to "cvc commit" that ensures a .recipe
      file exists in the CONARY state file.
    * Recipe classes can now set an "abstractBaseClass" class
      variable.  When set, Conary will not require a setup() method in
      the class.  This is used for creating superclass recipes where
      setup() methods are not needed.

  o Server Changes:
    * A new "entitlementCheckURL" configuration option has been added.
      This is a hook that allows external validation of entitlements.
    * The Conary Repository web interface look and feel has been
      updated.  The interface will look incorrect unless
      conary-web-common 1.0 or later is installed.

  o Bug Fixes:
    * When running "cvc log" on a newly created source component, cvc now
      errors gracefully instead of tracing back. (bz #863)
    * Conary now changes to the / directory before running tag
      scripts. (bz #1134)
    * "cvc co foo=invalidversionstring" now gives a more helpful error
      message. (bz #1037)
    * Cloning binary troves uphill now correctly checks for the source
      trove uphill.
    * A bug that would cause "conary migrate" to raise a KeyError when
      updating a group that referenced the same trove twice (through
      two subgroups) has been fixed.
    * A bug that caused miscalculations when determining whether a
      shadow has been modified has been fixed.
    * A number of bugs affecting resetting distributed changesets have
      been fixed.
    * A bug in the MySQL dbstore driver that caused the wrong
      character encoding to be used when switching databases has been
      fixed.
    * A bug where running updateall when one of the two groups that
      reference a trove has no update caused an erase of that trove to
      be requested has been fixed (CNY-748).

Changes in 1.0.15
  o Client Changes:
    * When writing files as non-root, Conary will no longer create
      files setuid or setgid unless the uid/gid creating the file
      matches the username/groupname in the package.
    * Conary now checks the rollback count argument for non-positive
      numbers and numbers greater then the number of rollbacks
      available. (bz #1072)
    * The entitlement parser has been reimplemented using expat
      instead of a hand-coded parser.  A correctly formatted
      entitlement file should now be enclosed in an
      <entitlement></entitlement> element.  Conary will continue to
      work with files that do not contain the toplevel <entitlement>
      element.

  o Build Changes:
    * Support has been added for recipe templates.  Now when running
      "cvc newpkg", cvc will automatically create a recipe from a
      template specified by the recipeTemplate configuration
      option. (bz #671, #1059)
    * Policy objects can now accept globs and brace expansions when
      specifying subtrees.
    * Cross-compile builds now provide CONFIG_SITE files to enable
      cross-compiling programs that require external site config
      files.  The default site config files are included.
    * The "cvc checkout" command can now check out multiple source
      troves in a single invocation.

  o Server Changes:
    * An "externalPasswordURL" configuration option has been added,
      which tells the server to call an external URL for password
      verification.  When this option is used, user passwords stored
      in the repository are ignored, and those passwords cannot be
      changed.
    * An authentication cache has been added, which is enabled by
      setting The authCacheTimeout configuration to the number of
      seconds the cache entry should be valid for.

  o Bug Fixes:
    * A bug that caused using groupName parameter with r.replace() to
      traceback has been fixed. (bz #1066)
    * Minimally corrupted/incorrect conary state files will no longer cause 
      conary to traceback. (bz #1107)
    * A bug that prevented upload progress from being displayed when
      using "cvc commit" has been fixed. (bz #969)

Changes in 1.0.14:
  o Client Changes:
    * Conary now creates shadows instead of branches when cooking onto
      a target label.  This means, for example, that local cooks will
      result in a shadow instead of a branch.
    * Conary now creates shadows on the local label when creating rollbacks
      instead of branches.
    * The branch command has been removed.  Any potential branch should be 
      done with a shadow instead.
    * The verify command now shows local changes on a local shadow instead
      of a local branch
    * Local changesets create diffs against a local shadow (instead of
      a branch) and --target for the commit command retargets to a shadow
    * User conaryrc entries are now searched from most specific target to
      least specific (bz #997)
    * A fresh install of a group will cause all of its contained components 
      to be installed or upgraded as well, without reference to what is 
      currently installed on your system -- no trove will be skipped because
      it is referenced by other troves on your system but not installed.
    * Changeset generation across distributed shadows now force file 
      information to be absolute instead of relative when the files are on
      different servers, eliminating server crosstalk on source checkin and
      when committing local changesets. (bz #1033)
    * Cvc merge now takes a revision, to allow you merge only up to a certain
      point instead of to head.

  o Server Changes:
    * Removed the ability for the server to log updates to its contents
      store (mirroring has made this capability obsolete)
    * logFile configuration directive now logs all XML calls
    * Split user management out from core authorization object
    * All user management calls are based on user and group names now
    * The user management web interface for the repository now allows
      the administrator to enable and disable mirroring for groups

  o Bug Fixes:
    * Conary will not traceback if you try to update to a trove with a name
      that matches a filesystem path that you don't have access to (bz #1010).
    * Conary will not raise an exception if a standard config file (~/.conaryrc,
      for example) exists but is not accessible.
    * cvc no longer allows . and .. to be added to source troves (bz #1014)
    * cvc remove handles removing directories (bz #1014)
    * conary rollback no longer tracebacks if you do not have write access to
      the conary database.
    * deeply shadowed versions would fail when performing some version 
      operations.  This caused, for example, local cooks of shadowed troves
      to fail.
    * using loadInstalled with a multiarch trove no longer tracebacks (bz #1039)
    * group recipes that include a trove explicitly byDefault False could result
      in a trove when cooked that had the components of that trove byDefault
      True.
    * Stop sending duplicate Host: headers, proxies (at least squid) mangle 
      these into one host header, causing failures when accessing rbuilder
      repositories that depend on that host header (bz #795)
    * The Symlink() build action should not enforce symlinks not
      dangling, and should instead rely solely on the DanglingSymlinks
      policy.
    * A bug that caused conary to treat a reference as an install when it
      should have been an update due to a miscalculation of what local updates
      had been made on the system has been fixed.

Changes in 1.0.13:
  o Client Changes:
    * A new "conary migrate" command for updating troves has been
      added.  "conary migrate" is useful for circumstances when you
      want to update the software state on a system to be synchronized
      with the default state of a group.  To do this, "conary migrate"
      calculates the changeset required to: 1) update the trove (if an
      update is available); 2) install any missing included troves; 3)
      synchronize included troves that have a mismatched version; 4)
      remove any referenced troves that are not installed by default.
    * The includeConfigFiles configuration directive now accepts http
      and https URLs.  This allows organizations to set up centralized
      site-wide conary configuration.
    * Conary now gives a more detailed error message when a changeset
      attempts to replace an empty directory with a file and
      --replace-files is not specified.

  o Build Changes:
    * The addSource source action will now replace existing files,
      rather than replacing their contents.  This implies that the
      mode of the existing file will not be inherited, and an
      existing read-only file will not prevent addSource from
      working.
    * The internal setModes policy now reports "suid/sgid" only for
      files that are setuid or setgid, rather than all files which
      have an explicitly set mode.  (bz #935)
    * TagSpec no longer will print out ignored TagSpec matches twice,
      once for tags specified in the recipe, and once for tags
      discovered in /etc/conary/tags/*.  (bz #902)
    * TagSpec will now summarize all its suggested additions to
      buildRequires in a single line.  (bz #868)
    * A new reportMissingBuildRequires policy has been added to summarize
      all suggested additions to buildRequires in a single line at the
      end of the entire build process, to make it easier to enhance the
      buildRequires list via cut-and-paste.  (bz #869)

  o Bug Fixes:
    * A bug that caused conary to traceback when a file on the file
      system is owned by unknown uid/gid has been fixed.  Conary will
      now print an error message instead.  (bz #977)
    * A bug that caused conary to traceback when an unknown Use flag
      was used when cooking has been fixed.  Previously, "cvc cook
      --flavor 'foobar'" would create a traceback.  Conary now says
      'Error setting build flag values: No Such Use Flag foobar'.
      (bz #982)
    * Pinned troves are now excluded from updateall operations.
      Previously conary would try to find updates for pinned troves.
    * Conary now handles applying rollbacks which include overlapping
      files correctly.  Previously --replace-files was required to
      apply these rollbacks.
    * the config file directive includeConfigFile is no longer case sensitive 
      (bz #995)

Changes in 1.0.12:
  o Client changes:
    * The rollback command now applies rollbacks up to and including
      the rollback number specified on the command line. It also
      allows the user to specify the number of rollbacks to apply
      (from the top of the stack) instead of which rollback to
      apply. (bz #884)
    * Previously, the code path for installing files as part of a new
      trove required an exception to be handled.  The code has been
      refactored to eliminate the exception in order to reduce install
      times.

  o Build Changes:
    * The cvc command now has a --show-buildreqs option that prints all
      build requirements.  The --no-deps argument for cvc has been
      aliased to --ignore-buildreqs for consistency.

  o Bug Fixes:
    * Installing into a relative root <e.g. --root foo> when running
      as root no longer generates a traceback. (bz #873)
    * Replaced files are now stored in rollbacks. (bz #915)
    * File conflicts are now also detected via the database, not just
      via real file conflicts in the filesystem.
    * A bug that resulted in multiple troves owning a file has been fixed.
    * Rollbacks of troves that were cooked locally will no longer
      raise a TroveIntegrityError.
    * The "conary remove" command no longer generates a traceback when
      the filename given cannot be unlinked. (bz #887)
    * The missing usage message displayed when "cvc" and "conary" are
      run with no command line arguments has been restored.
    * Rollbacks for initial contents files didn't work; applying
      rollbacks now ignores that flag to get the correct contents on
      disk. (bz #924)
    * The patch implementation now properly gives up on patch hunks
      which include changed lines-to-erase, which avoids erasing lines
      which did not appear in the origial version of the file. (bz
      #949)
    * Previously, when a normal error occurred while prepping sources
      for cooking (extracting sources from source archives, for
      example), conary would treat it as a major internal error.  Now
      the error message is simply printed to the screen instead.
    * A typo in a macro will now result in a more helpful error
      message.
    * A bug that caused a traceback when performing "conary rq" on an
      x86_64 box with a large installLabelPath where only an x86
      flavor of a trove was available on one label in the
      installLabelPath has been fixed (bz #961).
    * Conary no longer creates a rollback status file when one isn't
      needed.  This allows /var/lib/conarydb to be on read-only media
      and have queries continue to work/.
    * Reworked "conary remove" to improve error messages and fix
      problems with multiple files being specified, broken symlinks,
      and relative paths (bz #853, #854)
    * The mirror script's --test mode now works correctly instead of
      doing a single iteration and stopping.

Changes in 1.0.11:
  o Client Changes:
    * Conary will now allow generic options to be placed before the command
      you are giving to conary.  For example, 'conary --root=/foo query'
      will now work.
    * the remove command no longer removes file tags from files for no good 
      reason
    * rollbacks now restore files from other troves which are replaced as part
      of an update (thanks to, say, --replace-files or identical contents)
    * --replace-files now marks files as owned by the trove which used to
      claim them
    * You can now kill conary with SIGUSR1 to make conary enter a debugger
      when you Ctrl-C (or a SIGINT is raised)
    * --debug-all now enters a debugger in more situations, including option
      parsing fails, and when you hit Ctrl-C.
    * added ccs2tar, which will convert most absolute changesets (like those
      that cook produces) into tarballs
    * Troves now don't require dependencies that are provided by themselves.
      As troves are built with this new behavior, it should significantly speed
      up dependency resolution.
    * added a script to recalculate the sha1s on a server (after a label
      rename, for instance)
    * added a script to calculate an md5 password (for use in an info recipe,
      for example)

  o Build Changes:
    * Conary now supports a saltedPassword option to r.User in user info-
      packages.  Full use of this option will require that a new shadow package
      be installed.

  o Bug Fixes:
    * command-line configurations now override context settings

  o Build Changes:

Changes in 1.0.10:
  o Client Changes
    * Given a system based on rPath linux where you only installed
      !smp kernels, conary would eventually start installing smp
      kernels on your system, due to the way the update algorithm
      would determine whether you should install a newly available
      trove.  Conary now respects flavor affinity in this case and
      does not install the smp kernel.
    * Mirror configuration files can now specify uploadRateLimit and
      downloadRateLimit.
    * Updates utilizing changeset files are now split into multiple
      jobs properly, allowing changeset files which create users to
      work proprely.
    * "conary rollback" now displays progress information that matches
      the "conary update" progress information.
    * added --with-sources option for clone

  o Bug Fixes:
    * A bug that caused an assertion error when switching from an
      incomplete trove to a complete trove has been fixed.
    * A bug in perl dependencies that caused extra directories to be
      considered part of the dependency has been fixed.
    * A bug affecting updates where a pinned, partially installed
      package was supposed to be updated due to dependency resolution
      has been fixed.
    * A bug that prevented updates from working when part of a locally
      cooked package was replaced with a non-locally cooked component
      has been fixed.  The bug was introduced in Conary 1.0.8.
    * A bug that caused a segfault when providing an invalid type to
      StringStream has been fixed.
    * The troveInfo web page in the repository browser now displays
      useful error messages instead of traceback messages.  The
      troveInfo page also handles both frozen and non-frozen version
      strings.
    * A bug that caused conary to download unnecessary files when checking out
      shadow sources has been fixed.
    * A bug that caused "cvc rdiff" between versions of a trove that
      were on different hosts to fail has been fixed.
    * Fixed a bug when determining local file system changes involving a file 
      or directory with mtime 0.
    * The --signature-key option was restored

Changes in 1.0.9:
  o Client Changes:
    * A new dependency resolution method has been added which can be turned
      on by setting resolveLevel to 2 in your conarycfg:  If updating trove 'a'
      removes a dependency needed by trove 'b', attempt to update 'b' to
      solve the dependency issue.  This will allow 'conary update conary'
      to work as expected when you have conary-build installed, for example.
    * Switched to using more of optparse's capabilities, including --help
      messages.
    * One short option has been added, cvc -m for message.

  o Bug Fixes:
    * Recipes that use loadRecipe('foo') and rely on conary to look upstream
      to find their branch now work correctly when committing.
    * A bug affecting systems with multiple groups referencing the same troves,
      where the groups are out of sync, has been fixed.
    * the mirror client now correctly handles duplicate items returned in
      trove lists by older servers
    * A bug that caused the mirror client to loop indefinitely when
      doing a --full-trove-sync has been fixed
    * conary rq --trove-flags will now display redirect info even if you
      do not specify --troves (bug #877)
    * dep resolution now support --flavors --full-versions output (bug #751)
    * cvc merge no longer tracebacks if files were added on both upstream
      and on the shadow
    * admin web access for the server doesn't require write permission for
      operations which also require admin access (bug #833)
    * A bug that caused r.remove() in a group to fail if the trove being
      removed was recursively included from another group has been fixed.
    * Conary update tmpwatch -tmpwatch:debuginfo will now erase 
      tmpwatch:debuginfo.
    * An ordering bug that caused info packages to not be updated with their
      components has been fixed.
    * Updates will now happen in a more consistent order based on an
      alphabetic sort.
    * the repository server now handles database deadlocks when committing
       changesets
  o Server Changes:
    * getNewSigList and getNewTroveList could return troveLists with
      duplicate entries

  o Documentation Changes:
    * The inline documentation for recipes has been significantly
      improved and expanded, including many new usage examples.

Changes in 1.0.8
  o Client changes:
    * Conary will now replace symlinks and regular files as long as their
      contents agree (bug #626)

  o Bug Fixes:
    * An error in the method of determining what local changes have been 
      made has been fixed.

Changes in 1.0.7:
  o Client changes:
    * A better method of determining what local changes have been made to a
      local system has been implemented, improving conary's behavior when
      updating.

  o Bugfixes:
    * A bug that caused the user to be prompted for their OpenPGP
      passphrase when building on a target label that does not match
      any signatureKeyMap entry has been fixed.  Previously, if you
      had a signatureKeyMap entry for conary.example.com, and your
      buildLabel was set to conary.example.com@rpl:devel, you would be
      prompted to enter a passphrase even when cooking locally to the
      local@local:COOK label.
    * Dependency resolution will no longer cause a trove to switch
      branches.
    * If a component is kept when performing dependency resolution
      because it is still needed, it's package will be kept as well if
      possible.
    * "conary q --path" now expands symlinks found in the path to the
      file in question. (bug #855)
    * Committing a changeset that provided duplicate file streams for
      streams the server previously referenced from other servers no
      longer causes a traceback.
    * Conary's patch implementation how handles patches which are
      already applied. (bug #640)
    * A server error triggered when using long flavor strings in
      server queries has been fixed.

  o Build fixes:
    * Group cooking now produces output to make it easier to tell what
      is happening.  The --debug flag can be used to get a more
      detailed log of what troves are being included.

  o Server changes:
    * The server traceLog now logs more information about the
      repository calls


Changes in 1.0.6:
  o Repository changes:
    * The commitaction script now accepts the standard conary arguments
      --config and --config-file.

  o Bugfixes:
    * cvc merge on a non-shadow no longer returns a traceback (bz# 792),
      and cvc context foo does not return a traceback when context foo does
      not exist (bz #757)  Fixed by David Coulthart.
    * A bug that caused new OpenPGP keys to be skipped when troves
      were filtered out during mirroring has been fixed.
    * opening invalid changesets now gives a good error message instead of
      a traceback
    * removed obsolete changemail script
    * Exceptions which display fileId's display them as hex sha1s now
      instead of as python strings
    * A bug where including a redirect in a group that has autoResolve 
      caused conary to traceback has been fixed.
    * A bug that kept conary from prompting for your password when committing
      has been fixed.
    * A bug that randomized the order of the labels in the  installLabelPath 
      in some error messages has been fixed.

  o Build fixes:
    * The default ComponentSpec for :perl components now include files
      in site_perl as well as in vendor_perl.
    * Ruby uses /usr/share/ri for its documentation system, so all files
      in %(datadir)s/ri are now included in the default :doc ComponentSpec.

Changes in 1.0.5:
  o Performance improvements:
    * The use of copy.deepcopy() has been eliminated from the
      dependency code.  The new routines are up to 80% faster for
      operations like DependencySet.copy().
    * Removing files looks directly into the file stream of the file
      being removed when cleaning up config file contents rather than
      thawing the full file stream.
    * Getting a single trove from the database without files returned file
      information anyway
    * Trove.applyChangeSet() optionally skips merging file information
    * Cache troves on the update/erase path to avoid duplicate fetchs from
      the local database

  o Bugfixes
    * Installing from a changeset needlessly relied on troves from the 
      database having file information while processing redirects
    * Extraneous dependency cache checks have been removed from the
      addDep() path.
    * When removing files, conary now looks up the file flags directly
      in the file stream in order to clean up config file contents.
      Previously the entire file stream was thawed, which is much more
      resource intensive.

  o Build fixes:
    * r.addArchive() now supports rpms with bzip2-compressed payloads.

Changes in 1.0.4:
  o Performance improvements:
    * The speed of erasing troves with many dependencies has been
      significantly improved.
    * The join order of tables is forced through the use of
      STRAIGHT_JOIN in TroveStore.iterTroves() to work around some
      MySQL optimizer shortcomings.
    * An --analyze command line option has been added to the
      stand-alone server (server.py) to re-ANALYZE the SQL tables for
      MySQL and SQLite.  This can significantly improve repository
      performance in some cases.
    * The changes made to dependency string parsing were a loss in
      some cases due to inefficiency in PyArg_ParseTuple().
      Performance sensitive paths in misc.c now parse the arguments
      directly.

  o Bugfixes:
    * An Apache-based conary repository server no longer logs
      tracebacks in error_log when a client disconnects before all
      data is sent.
    * A bug that caused cross repository commits of changesets that involved
      a branched trove to fail in some cases has been fixed.
    * If an entitlement is used for repository access, it is now sent
      over HTTPS instead of HTTP by default.
    * The conary emerge command no longer attempts to write to the root
      user's conary log file.
    * conary showcs --all now shows not-by-default troves.
    * Previously, there was no way using showcs to display only the troves
      actually in a changeset - conary would by default access the repository
      to fill in any missing troves.  Now, you must specify the
      --recurse-repository option to cause conary to search the repository
      for missing troves.  The --trove-flags option will now display when a
      trove is missing in a changeset.
    * A bug that caused showcs --all to display file lists even when --ls
      was not specified has been fixed.
    * When mirroring, you are now allowed to commit a trove that does
      not have a SHA1 checksum set.  This is an accurate replication
      of the data coming from the source repository.
    * A bug affecting multiple uses of r.replace() in a group recipe has been
      fixed.
    * A bug that caused components not to be erased when their packages were 
      erased when a group referencing those packages was installed has been 
      fixed.

Changes in 1.0.3
  o Client changes:
    * Conary displays full paths when in the error message generated
      when it can't open a log file rather than leaving out the root 
      directory.

  o Performance improvements:
    * A find() class method has been added to StreamSet which enables
      member lookups without complete thawing.
    * The code path for committing filestreams to repositories now
      uses find() to minimize file stream thaws.
    * DBstore now supports precompiled SQL statements for SQLite.
    * Retrieving troves from the local system database no longer
      returns file information when file information is not requested.
    * Dependencies, dependency sets, StreamCollections, file
      dictionaries, and referenced file lists now use C parsing code
      for stream thawing.
    * Extraneous trove instantiations on the system update path have
      been eliminated.
    * Adding troves to the local database now uses temporary tables to
      batch the insertions.

  o Bugfixes:
    * A bug that caused a mismatch between file objects and fileIds
      when cloning a trove has been fixed.

Changes in 1.0.2:
  o Bugfixes:
    * A bug that caused redirects to fail to build when multiple
      flavors of a trove exist has been fixed.
    * A bug with cooking flavored redirects has been fixed.
    * The cvc command no longer enforces managed policy with --prep.
    * A bug that caused disttools based python packages to be built as
      .egg files has been fixed.  This bug was introduced in conary
      0.94.
    * A bug that prevented checking in a recipe that deleted policy
      has been fixed.
    * A bug that prevented entitlements from being recognized by an
      Apache conary repository server when no username and password
      were set for a server has been fixed.
    * A bug that prevented errors from being returned to the client
      if it attempts to add an invalid entitlement key or has
      insufficient permission to add the entitlement key has been
      fixed.  An InvalidEntitlement exception has been added.
    * A repository bug prevented the mirror client from obtaining a
      full list of new troves available for mirorring has been fixed.
    * A bug in cooking groups caused the groups resulting from an
      r.addAll() to not respect the original group's byDefault
      settings in some cases has been fixed.

Changes in 1.0.1:
  o Database schema migration
    * Over time, the Conary system database schema has undergone
      several revisions.  Conary has done incremental schema
      migrations to bring old databases in line with the new schema as
      much as possible, but some remnants of the old schema remain.
      When Conary 1.0.1 runs for the first time, the database will be
      reloaded with a fresh schema.  This corrects errors that can
      occur due to incorrect SQL data types in table definitions.  An
      old copy of the database will be saved as "conarydb-pre-schema-update".

Changes in 1.0:
  o Bugfixes
    * A bug that allowed a group to be installed before children of
      its children were installed has been fixed.  This ensures this
      if a an update is partially completed, it can be restarted from
      where it left off.
    * A bug in python dependencies that sometimes resulted in a plain 
      python: __init__ dependency has been fixed.
    * A bug that dropped additional r.UtilizeUser matches for a file after
      the first one has been fixed.
    * Accessing a repository with the wrong server name no longer
      results in an Internal Server Error.  The error is marshaled
      back to the client.

Changes in 0.97.1:
  o Bugfixes
    * A bug has been fixed that allowed the "incomplete" flag to be
      unset in the database when applying changesets of troves that
      have no "incomplete" flag.  This resulted in "StopIteration"
      exceptions when updating the trove.
    * A bug has been fixed in the code that selects the OpenPGP key
      to be used for signing changesets at cook time.

Changes in 0.97:
  o Client changes:
    * All troves that are committed to repository through commits,
      cooks, branches, shadows, and clones, now always have SHA1
      checksums calculated for them.
    * Trove objects now have a version number set in them.  The
      version number is increased when the data types in the Trove
      object are modified.  This is required to ensure that a Conary
      database or repository has the capability of storing all the
      information in a Trove.  All trove data must be present in order
      to re-calculate SHA1 checksums.  If a local system understands
      version 1 of the Trove object, and a repository server sends a
      changeset that contains a version 2 Trove, an "incomplete" flag
      will be set for trove's entry in the database.  When accessing
      that trove later for merging in an update, the client will go
      back and retrieve the pristine Trove data from the repository
      server so it will have all the data needed to preform three way
      merges and signature verification.

  o Repository changes:
    * Repositories will now reject commits whose troves do not have
      correct SHA1 checksums.

Changes in 0.96:
  o Client changes:
    * conary rq now does not use affinity by default, use --affinity to turn
      it on.  The rq --compatible-troves flag has disappeared.  Now 
      you can switch between displaying all troves that match your system 
      flavor and that match affinity flavor by switching between
      --available-troves with and without the --affinity flag.
    * conary q now displays installed, not by default troves by default,
      but skips missing troves.
    * Fixed an update bug where updating an x86 library on an x86_64 system
      would cause conary to switch other x86_64 components for that library
      to x86 versions.
    * update job output is compressed again
    * Fixed an update bug where if you had made a local change to foo, and then 
      updated a group that pointed to an earlier version of that trove,
      the trove could get downgraded

  o Other changes:
    * Mirroring now mirrors trove signature

Changes in 0.95:
  o Client changes:
    * The "conary verify" command now handles non-regular files with
      provides and requires (for example, symlinks to shared libraries
      that provide sonames).
    * The "conary showchangeset" command now takes --recurse and
      --no-recurse arguments.
    * All info-* packages are now updated in their own individual jobs;
      this is required for their dependencies to be reliable.
    * The conary syncchildren command now will install new packages
      when appropriate.

  o Repository changes:
    * Additional logging has been added to the repository server.
      Logging is controlled by the "traceLog" config file variable,
      which takes a logging level and log path as arguments.
    * Conary now detects MySQL Database Locked errors and will retry
      the operation a configurable number of times.  The "deadlockRetry"
      configuration variable controls the number of retries and
      defaults to 5.

  o Build changes:
    * Conary now uses site.py to find all possible correct elements of
      sys.path when generating python provides and requires.  Previously,
      new elements added via .pth files in the package being built would
      be ignored for that package.
    * The PythonSetup() build action now works properly with setup.py
      files that use "from setuptools import..." instead of "import
      setuptools".

  o Other changes:
    * The conarybugz.py script has been restored to functionality by
      moving to the conaryclient interface for accessing the
      repository.

Changes in 0.94:

  o Redirects no longer point to a specific trove; they now redirect
    to a branch. The client chooses the latest version on that branch
    which is compatible with the local system.

  o Bug Fixes
    * A bug in getNewTroveList() that could cause duplicate
      troves to be returned has been fixed.
    * A bug that caused a repository server running under Apache to
      fail with an Internal Server Error (500) when a client requested
      a changeset file that does not exist has been fixed.
    * Conary no longer displays an error when attempting to write to a
      broken pipe.  (bug #474)
    * Conary now respects branch affinity when moving from old-style
      groups to new-style groups.

  o Client changes:
    * The query/repquery/showcs command line options have been
      reworked.  See the conary man page for details.
    * When "cvc merge" is used to merge changes made on the parent
      branch with changes made on a shadow, conary now records the
      version from the parent branch that was used for the merge.
      This is required to allow conary to handle changing the upstream
      version on a shadow.  It is also useful for accounting
      purposes.  (bug #220)
    * "conary emerge" can now be performed on a recipe file.
      Previously you were required to emerge from a repository. (bug
      #526)
    * Progress is now displayed as conary applies a rollback. (bug #363)
    * Java, Perl, and Python dependencies are now enforced by default.

  o Build changes
    * PythonSetup() no longer passes the --single-version-externally-managed
      argument to setup.py when it uses distutils instead of setuptools.

Changes in 0.93:
  o Bug Fixes
    * A bug in the "conary verify" code sometimes resulted in an
      unhandled TroveIntegrity exception when local modifications were
      made on the system. (bug #507)
    * Usernames and passwords with RFC 2396 reserved characters (such
      as '/') are now handled properly. (bug #587)

  o Server changes
    * Standalone server reports warnings for unsupported configuration options
      instead of exiting with a traceback.
    * Compatibility for repositoryDir has been removed.
    * A bug caused queries for multiple flavors of the same trove
      to return incorrect results has been fixed.
    * Apache hooks now ignore IOErrors when writing changesets to the
      client.  These normally occur when the client closes the
      connection before all the data is sent.

  o Client changes
    * SHA1 checksums are now computed for source checkins and local
      change set commits.
    * Flavor affinity is now more relaxed when updating troves.  For
      example, if you have a trove with flavor that requires sse2 but
      your system flavor is ~!sse2, conary will only prefer troves
      with sse2 enabled instead of requiring it.

  o Build changes
    * PythonSetup() now correctly requires python-setuptools:python
      instead of python-setuptools:runtime.
    * Automatic python dependency provision now searches more directories
      to better support multilib python.
    * Conary now defaults to building in ~/conary/builds instead of
      /var/tmp/conary/builds, and caching in ~/conary/cache instead
      of /var/cache/conary.

Changes in 0.92:
  o Package Building Changes:
    * Conary policy has been split out into the conary-policy package.
      (Some policy was left in conary proper; it is needed for
      internal packaging work.)
    * Conary prints out the name of each policy as it runs, making it
      possible to see which policies take the most time.
    * BuildLog files no longer contain lines that end with \r.
    * A new 'emergeUser' config item has been added.  Conary will
      change to this user when emerging packages as root.
    * --no-deps is now accepted by 'conary emerge'.

  o Group Building Changes:
    * A bug has been fixed in dependency checking when using
      autoResolve where deleted weak troves would be included in
      autoResolve and depChecks.

  o Client changes:
    * Conary can now rate limit uploads and downloads.  The rate limit
      is controlled by the "uploadRateLimit" and "downloadRateLimit"
      configuration variables, which is expressed in bytes per second.
      Also, Conary displays the transfer rate when uploading and
      downloading.  Thanks to Pavel Volkovitskiy for these features.
    * The client didn't write config files for merged changesets in
      the right order, which could result in changesets which could
      not be committed to a repository.
    * Fixed a bug in the update code caused conary to behave
      incorrectly when updating groups.  Conary would install
      components of troves that were not installed.

  o General Bug Fixes
    * Conary did not include the trove sha1 in the troveinfo diff
      unconditionally.  This prevents clients from being able to
      update when a repository is forced to recalculate sha1
      signatures.

Changes in 0.91:
  o Bugfixes
    * A bug was fixed the code that freezes path hashes.  Previously,
      path hashes were not sorted in the frozen representation.  Code
      to fix the frozen path hashes in databases and repositories has
      beed added.
  o Build
    * added cleanAfterCook config that controls whether conary tries to
      clean up after a successful build

Changes in 0.90.0:
  o Code Structure/Architecture Changes:
    * Conary now has the concept of "weak references", where a weak reference
      allows conary to be able to recognize the relationship between a
      collection and the children of collections it contains.  This allows
      us to add several new features to conary, documented in Client and Build
      changes.
    * SQL operations have been migrated to the dbstore driver to allow
      for an easier switch of the database backends for the server side.
    * Various query and code structure optimizations have been
      implemented to allow running under MySQL and PostgreSQL.

  o Documentation Changes:
    * Added summaries about updateall in the conary man page and added
      information about the command-line options for conary rq.
    * Clarified behavior of "conary shadow --source-only" with respect to
      rPath bug #500.
    * Added synonyms for cvc and conary commands which have shortcuts
      (ex: checkout and co).
    * Added man page entry about cvc clone.

  o Package Building Changes:
    * Build logs now contain unexpanded macros, since not all macros
      may be defined when the build log is initially created.
    * The emerge command can now accept version strings.
    * The RemoveNonPackageFiles policy now removes fonts.cache*,
      fonts.dir, and fonts.scale files, since they are always
      handled by tag handlers.
    * The Make() build action can now take a makeName keyword argument
      for cases when the normal Make() handling is exactly right but
      a different make program is required (nmake, qmake, etc.).
    * The new PythonSetup() build action uses very recent versions
      of the python setuptools package to install python programs
      which have a setup.py that uses either the old disttools or
      new setuptools package.
    * fixed bug #bz470: loadInstalled('foo') will now work when you have
      installed a local cook of foo.

  o Group Building Changes:
    * add() now takes a "components" option.  r.add(<package>,
      components=['devel', 'runtime'])  will install <package>, but only the
      'runtime' and 'devel' components of <package> by default.
    * remove() can now 'remove' troves within child troves.
    * When a component is added, (either via r.add() or dep resolution)
      is automatically added as well (though not all its sibling components)
    * A new r.removeComponents(<complist>) command has been added.  It
      allows you to create a group where all devel components are
      byDefault False, for example: r.removeComponents(['devel',
      'devellib']).
    * The installPath used to build a group in is now stored in troveInfo.
    * r.addAll() now recurses through all the included groups
      and creates local versions of them as well by default.
    * A new r.replace(<name>, <newversion>, <newflavor>) command has
      been added.  It removes all versions of name from all groups in
      the recipe and replaces them with the version found by searching
      for newVersion, newFlavor.

  o Client Changes:
    * When committing source changes in interactive mode, conary will ask you
      you to confirm the commit.
    * A new configuration option, autoResolvePackages, tells conary to install
      the packages that include the components needed for dep resolution.
    * You can now install locally cooked groups.
    * If foo is a redirect to bar, and you run 'conary update foo' when
      foo is not installed on your system, conary will act as if you had
      typed 'conary update bar'.  Previously, it would act as if you had typed
      'conary update bar --no-recurse'.

  o Config Changes:
    * Conary config handling now supports comments at the end of config lines.
      # can be escaped by a \ to use a literal # in a configuration option.
    * Default macros used in cooking are now stored in /etc/conary/macros.
      The 'defaultMacros' parameter determines where cvc searches for macro
      definitions.
    * Conary configuration now searches for configuration files in 
      /etc/conary/conf.d/ after reading in /etc/conaryrc

  o Server Changes:
    * Creating changesets atomically moves complete changesets into place.
    * The contents store no longer reference counts entries.
    * Added support for trove marks to support mirroring.  A client
      can use a trove mark to ask the server for any trove that has
      been added since the last trove mark mirrored.
    * Added the hasTroves() interface to support mirroring.  This allows
      the mirror client to make sure that the target mirror does not
      already have a trove that is a candidate for mirroring from the
      source repository.
    * Added support for traceback emails from the repository server.
    * The repository contents store was reworked to avoid reading
      precompressed gzipped data twice (once to double check the uncompressed
      contents sha1 and once to copy the file in place).
    * We have changed the way schema creation and migration is handled
      in the repository code. For administrative and data safety reasons,
      schema upgrades and installs can be performed from now on only by
      running the standalone server (conary/server/server.py --migrate),
      thus avoiding race conditions previously created by having multiple
      Apache processes trying to deal with the SQL schema updates.

   o Command Changes
    * A new script that mirrors repositories has been added.  It is in
      the scripts/ directory in the source distribution of Conary.

Changes in 0.80.4:
  o Build Changes:
    * PackageRecipe has been changed to follow our change to split
      conary into three packages.
    * x86_64 packaging elimintated the conary:lib component to follow x86
      (those files now belong in conary-build:lib)

Changes in 0.80.3:
  o Client Changes:
    * The internal branch source and branch binary flags were changed
      to a bitmask.
    * The warning message printed when multiple branches match a cvc
      checkout command has been improved.
    * Only interactive mode can create binary shadows and branches, and
      a warning is displayed before they are created (since source branches
      are normally the right thing to use).

  o Build Changes:
    * Files in subdirectories named "tmp" are no longer automatically
      excluded from packaging, except for /tmp and /var/tmp.
    * DanglingSymlinks now traverses intermediate symlinks; a symlink
      to a symlink to a symlink will no longer confuse it.

Changes in 0.80.2:
  o Client Changes:
    * Bugs in "conary update foo=<old>--<new>" behavior have been
      fixed.
    * "cvc co foo=<label>" will now work even if you don't have a
      buildLabel set
    * "conary showcs" will now work more nicely with group changesets.
    * "conary showcs --all" no longer shows ids and sha1s.
    * We now never erase pinned items until they are explicitly unpinned.
    * "conary verify" and "conary q --diff" work again.
    * "conary q tmpwatch --components" will display the components
      installed for a package.
    * The pinTroves config item behavior has been fixed.  It now
      consistently pins all troves that match a pinTrove line.
    * When a trove is left on the system because of dependency resolution
      during an update, a warning message is printed.
    * Command line configuration, such as --config
      'buildLabel conary.rpath.com@rpl:devel', now overrides context
      configuration.

  o Server Changes:
    * The repository server now retries a request as an anonymous user
      if the provided user authentication information does not allow
      a client request to succeed.
    * When using "server.py --add-user" to add a user to a repository
      server, the user will only be given admin privileges if --admin
      is added to the command line.  Previously, all users added with
      server.py had admin privileges.  Additionally, if the username
      being added is "anonymous", write access is not granted.

  o Build Changes:
    * It is now possible for a recipe to request that specific
      individual requirements be removed from files using the
      exceptDeps keyword argument to r.Requires().  Previously
      you had to accept all the dependencies generated by r.Requires()
      or none of them.
    * r.Replace() now takes a lines=<regexp> argument, to match a line based
      on a regexp.
    * The EnforceJavaBuildRequirements policy has been added.  When
      you are packaging precompiled Java software where you have
      .class/.jar files but no .java files, you can use "del
      EnforceJavaBuildRequirements" to prevent this from policy from
      generating false positives.
    * The EnforceCILBuildRequirements policy has been added.
    * Enforce*BuildRequirements now warn when a package has requirements
      which they don't fulfill themselves and which are not fulfilled by
      the system database.  (for example, soname dependencies from linking
      against libraries that are not managed by Conary on the system.)
    * Automated Perl dependencies have been added, for both provides
      and requires.  They are not yet enforced, in order to give time
      to adapt while perl packages are being re-built.
    * The EnforcePerlBuildRequirements policy has been added.
      Failures found by this policy may be caused by packages on the
      system not having been rebuilt yet with Perl dependencies, but
      could also show bugs in the Perl dependency code.
    * Automated Python dependencies have been added, for both provides
      and requires.  Like Perl dependencies, they are not yet
      enforced.
    * The EnforcePythonBuildRequirements policy has been added, with
      the same caveats as EnforcePerlBuildRequirements.
    * Conary now writes more information about the build environment
      to the build log when cooking.
    * A bug that caused r.Requires('file:runtime') to create a file
      dependency on 'runtime' instead of trove dependency on
      'file:runtime' has been fixed.
    * Java dependencies now properly ignore array elements in all cases,
      removing false Java dependencies like "[[I" and "[[B".


Changes in 0.80.1:
  o Client Changes:
    * User names and passwords are no longer allowed in repository maps;
      "user" configuration entries must be used instead.
    * The clone command now allows you to clone a binary onto the same
      branch, without having to reclone the source.
    * The TroveInfo table on the client is getting corrupted with
      LoadedTrove and BuildReq entries for components.  These entries
      are only valid on packages.  Code was added to catch when this
      happens to aid debugging.  Additionally, Conary will
      automatically remove the invalid entries the first time 0.80.1
      is run.
    * Environment variables are expanded in paths in conary configuration files.
    * localcs now allows the version and flavor to be specified for a trove
    * conary scs --all now behaves the way it used to again
  o Build Changes:
    * Java dependency generation is now enabled; Java dependency enforcement
      is still disabled.
    * The skipMissingSubDir keyword argument now actually works correctly
      when the subdirectory is missing.
  o Common Changes:
    * Entitlement support has been added as an alternate method of
      authentication.

Changes in 0.80.0:
  o Client Changes:
    * The logic for defining updates across a hierarchy has been completely
      replaced. Instead of rigidly following the trove digraph, we flatten
      the update to choose how troves get updated, and walk the hierarchy
      to determine which updates to actually apply.
    * Dependency resolution could include troves which caused duplicate
      removals for the troves those included troves replace
    * Chroot handling was broken in 0.71.2 and prevented the user name
      lookup code for the chroot from exiting back out of the chroot
    * showchangeset on relative changesets now displays them as jobs.
    * query and queryrep now exclude components if they match their
      package name
    * Conary cleans up rollbacks when a changeset fails to apply.
      Previously, an invalid changeset was saved in the rollback
      stack, which made applying it impossible
    * Removed direct instantiation of NetworkRepositoryClient object; it
      should be created by calling ConaryClient
    * repositoryMap should not contain usernames and passwords now; user
      config file option should hold those instead (user *.rpath.org user pass)
    * If a user name is given without a password the password will be prompted
      for if the repository returns a permissions error
    * added --components parameter to q and rq to not hide components
    * conary update --full-versions --flavors now will work as expected
    * fixed a bug with conary erase foo=/branchname
    * When in multi-threaded mode, the download thread now checks to see
      if the update thread wants to exit.  This fixes many of the
      "timeout waiting for download thread to terminate" messages.
    * Fixed bug where conary erase foo --no-deps wouldn't erase a component
      of foo if it was required by something else
  o Build Changes:
    * Dependencies are now generated for Java .class and .jar files.
      They are not yet enforced, to give time to rebuild Java packages.
    * Java dependency generation has been turned off until 0.80.1 in
      order to wait until there is a deployed version of Conary with
      long dependency handling; some .jar files have so many
      dependencies that they overflowed dependency data structures.
    * CheckDesktopFiles now looks in /usr/share/icons for icons, and
      can find icon names without extensions specified.
    * Build actions which take a subDir keyword argument now also can
      take a skipMissingSubDir keyword argument which, if set to True,
      causes the build action to be skipped if the specified subdirectory
      does not exist.  By default, those build actions will now raise
      an error if the directory does not exist, rather than running in
      the wrong subdirectory as they did previously.
    * You can now cook a recipe that has a superclass that is defined
      locally but a has supersuperclass that is in the repository.  Similarly,
      if you have a superclass that is in the repository but a supersuperclass
      locally, conary will find that as well
    * r.Replace with parameters in the wrong order will now behave correctly
    * The automatic :config component for configuration files has been
      disabled because Conary does not handle files moving between
      troves, and config files were being re-initialized when packages
      were updated.
  o Code structure:
    * queryrep, query, showchangeset, and update --info all use the same
      code to determine how to display their data.  Display.py was changed
      to perform general display operations.
    * query.py added
    * added JobSource concept for searching and manipulating lists of jobs.
    * moved datastore.py into repository module
    * Stubs have been added for adding python and perl dependencies, and
      the stubs have been set to be initially ignored.
    * The internal structure for conary configuration objects has changed
    * A new DYNAMIC size has been added to the StreamSet object.  This will
      cause StreamSet to use either a short or long int to store the size
      of the frozen data that is included in a frozen StreamSet, depending
      on the size of the data being stored.

Changes in 0.71.2
  o Client Changes:
    * The update-conary option has been renamed updateconary per
      bugzilla #428
    * buildPath can be set in contexts
    * cvc co <foo> will work even if there are two foos on the same label with
      different branches.  In that case, it will warn about the older foo
      which it doesn't check out
    * Test mode didn't work for updates and erases which were split into
      multiple jobs
  o Build Changes:
    * Combined the EtcConfig and Config policies, and deprecated
      the EtcConfig policy.
    * All config files default to being put into a :config component.
      This is overridden by any ComponentSpec specifications in the recipe.
    * A use flag has been added for xen defaulting to 'sense prefernot'.  This
      flag should be used to specify flavors for xen domU builds where special
      provisions are made for paravirtualized domU.
    * Added new CheckDesktopFiles policy to catch some more common errors
      in .desktop files.  (For now, it looks for common cases of missing
      icons; more may be added over time.)
    * The Requires policy now interprets synthetic RPATH elements (passed in
      with the rpath= keyword argument) as shell-style globs that are
      interpreted relative first to the destdir and then to the system.

Changes in 0.71.1:
  o Server Changes
    * Added iterTroves() call which iterates over large numbers of troves
      much more efficiently than a single getTrove() call would.
    * Split out FileRetriever object to allow file information to be pulled
      from the repository inside of an iterTroves() loop
    * The web interface shows the troves contained in a group trove instead
      of trying to list all files in a group.
  o Client Changes
    * Config file options that take a path as a value now support ~ for
      home directory substitution
    * Trove.diff() returns a standard job list instead of the previous
      only-used-here format
    * /var/log/conary tracks all update, remove, rollback, and erase events
    * Progress output is simplified when stdout is not a tty (no line
      overwrites)
    * Tracebacks during logged commands get copied to the log
    * Code which checked to see if a shadow has been locally modified didn't
      work for shadows more than a single level deep
    * When you are installing from changesets using --from-files, other troves
      in the changesets can be used for dependency resolution
  o Build Changes (cvc)
    * Additional calls are emulated by the filename_wrapper for the
      r.Run calls.
  o Code Structure
    * Split build/recipe.py into several smaller files
    * Moved OpenPGP keyTable access up call stack so that it can now be
      accessed outside of kid templates.
    * Move epdb code into its own package

Changes in 0.71.0:
  o Code Structure
    * conary now imports all python modules from a toplevel "conary"
      module.  This prevents conary from polluting the module namespace.
  o Client Changes
    * Clone didn't handle shadow version numbers correctly (and could create
      inconsistent version numbers)

Changes in 0.70.5:
  o Client Changes
    * Files changing to config files across distributed repositories now works.
    * The update code uses more consistent use of trove sources, and only
      makes explicit calls to the repository if asked.  This should make it
      possible to create interesting update filters.
    * Clone updated sequences it was iterating over, which is generally
      a bad idea (and caused clone to commit inconsistent troves)
  o Build Changes (cvc)
    * Locally cooked filesets now include file contents, making the
      filesets installable.
    * Fileset cooks now retrieve all of the file objects in a single
      network request per repository.
    * The new NormalizeLibrarySymlinks policy runs the ldconfig program
      in all system library directories.  This ensures that all the
      same symlinks that ldconfig would create when the shlib tag handler
      runs are packaged.  It also warns if ldconfig finds missing files.
    * New argument to r.Run(): "wrapdir" keyword argument behaves much
      like "filewrap" but takes a string argument, which limits the scope of
      %(destdir)s relocation only to the directories under the specified
      wrapdir, which is interpreted relative to %(destdir)s.  Works best
      for applications that install under one single directory, such
      as /opt/<app>
    * Clone, branch, and shadow all take --info now instead of --test
    * ELF files that dlopen() libraries can now be provided with
      synthetic soname dependencies with
      r.Requires('soname: libfoo.so', '/path/to/file')
    * r.Requires now enforces that packages that require a file and
      include that required file must also explicitly provide it. (bz #148)
  o Server Changes
    * Packages added to the repository are checked to ensure the version and
      flavor of all referenced components are the same as for the package

Changes in 0.70.4:
  o Client Changes
    * The trove that satisfies a dependency that is broken by erase is
      now displayed in the "Troves being removed create unresolved
      dependencies" message.
    * Components are now displayed on the same line as their parent
      package in "conary update" output.
    * A new 'interactive' option has been added to conary configuration.
      When set to true, conary will display info about clone, branch,
      update, and erase operations, and then ask before proceding.
  o Build Changes (cvc)
    * The CompilePython action has been fixed to accept macros at the
      beginning of its arguments, fixing a bug new in Conary 0.70.3.
    * The Requires policy can now be given synthetic RPATH elements;
      this is useful when programs are only intended to be run under
      scripts that set LD_LIBRARY_PATH and so do not intrinsically have
      the information they need to find their libraries.
    * Added --test to clone, branch, and shadow commands
    * Clone now supports --skip-build-info for less rigid version checks
      on cloned troves
    * Fixed usage message to better reflect reality
    * Cloning to a branch which already has a version with a compatible
      flavor now works.
    * cpio archive files are now supported for r.addArchive()
  o Repository Changes
    * The repository now serves up stored OpenPGP keys as a "Limited
      Keyserver"; users can retrieve keys, but not search or browse them.
      The keys are available via /getOpenPGPKey?search=KEY_ID. This
      is meant only to allow conary to automatically retrieve OpenPGP
      keys used to sign packages.

Changes in 0.70.3:
  o Client Changes (conary)
    * Conary now works harder to avoid having separate erase/installs,
      instead preferring to link those up into one update when possible.
    * Conary configuration now supports contexts.  Contexts are defined in
      sections starting with a [<name>] line, and provide contextual
      configurations for certain variables, defined in the man page.  All
      configuration options after the [<name>] will be associated with that
      context, and will override the default configuration when that context
      is active.  The current context can be selected by using the --context
      parameter, or by setting the CONARY_CONTEXT environment variable.
    * 'conary config --show-contexts' will display the available contexts
  o Build Changes (cvc)
    * A local cook of a trove foo will ensure that the changeset created is
      installable on your local system, by making sure the version number
      created is unique.
    * The builddir is no longer allowed to appear in ELF RPATHs.
    * The build documentation strings have been significantly updated
      to document the fact that for most strings, a relative path
      is relative to the builddir, but an absolute path is relative
      to the destdir.
    * The ManualConfigure action now sets the standard Configure
      environment.
    * cvc will allow you to cook a trove locally even when you are unable
      to access the trove's source repository
  * Common Changes:
    * Version closeness was improperly measured for troves on different
      branches when then label structure was identical
  o Repository Changes
    * Repository now has a config flag called requireSigs. Setting it to
      True will force all troves to have valid package signatures.  Troves
      lacking this will be rejected.  Enabling this option prevents the
      generation of branches, shadows, or clones since these troves are not
      signed.  It is not recommended that this option be enabled until the
      infrastructure is in place to provide package signatures for all types
      of troves.

Changes in 0.70.2:
  o Client Changes (conary)
    * GnuPG compatible trust metrics for OpenPGP Keys now exists. This
      makes it possible for conary clients to refuse troves that
      aren't properly trusted. The metrics currently in place mimic
      gpg behavior.
    * Running "conary update" in a directory that does not exist no
      longer fails with an error (bugzilla #212).  Note that "cvc
      update" still requires that the current working directory exists
      of course.
    * HTTP error conditions are handled more gracefully when commiting
      a change set. (bugzilla #334)
    * conary more reliably sets a non-zero exit status when an error
      occurs. (bugzilla #312)
    * When performing an update of a group that adds a trove foo,
      search the system for a older version of foo to replace if the
      original update command found a replacement by searching the
      system.
    * New option, "conary update-conary" has been added in an attempt
      to provide a workaround for future drastic protocol revisions
      such as what happened for 0.70
    * Methods for parsing command line update request and changeset requests
      have been added to conaryclient.cmdline
    * A metric for the distance between arbitrary versions on different
      branches has been added, and the code which matches troves changes
      between collections uses this code to give well-defined matches
      for all cases.
    * Rollbacks are now listed with the most recent on top
    * Troves which a group operation tries to remove will be left behind
      if they satisfy dependencies for other troves
    * updateall command respects pins on top-level troves
    * Dependency resolution no longer blows away pinned troves
    * conary update now takes a changeSpec, allowing you to specify both
      the version to remove and the update version, like
      'conary update foo=2.0--3.0'

  o Build Changes (cvc)
    * cvc more reliably sets a non-zero exit status when an error
      occurs. (bugzilla #312)
    * Building groups w/ autoResolve displays the revision of the
      troves which are being included
    * The change to automatically split up hardlink groups into
      per-directory hardlink groups has been reverted.  Instead,
      Conary enforces that link groups do not cross directories, but
      provides an exception mechanism for the rare cases where it is
      appropriate to do so.  The old LinkCount policy was renamed
      LinkType, and the new policy enforcing link group directory
      counting is now called LinkCount.
    * The NormalizeCompression policy no longer causes an error if you
      have two files in the filesystem that differ only by the .gz or
      .bz2 extension.
    * The Provides policy will not longer automatically provide soname
      dependencies for executable files that provide sonames.  A few
      executables do provide sonames, and 0.70.1 provided them as
      harmless extraneous provisions.

   o Repository Changes
     * A new getConaryUrl() method has been implemented to support the
       "conary update-conary" feature
     * Exception handling has been re-worked.  All exception classes
       that are marshaled back to the client are now in the
       repository.errors module.  Some of the most commonly used
       exception classes have been included in their previous modules
       for compatibility until code can be modified to use the new
       repository.errors module.

Changes in 0.70.1:
  * Collection merging didn't handle (admittedly obscure) cases where
    a component on the local system was updated to a new version of a
    trove, and updating that package also tries to update to that version
    but using a different path
  * Redirects are allowed in group cooking as long as the target of the
    redirect is also specified in the group (this allows cleaner handling
    when trying to clean up after label multiplicity)
  * Shorten display for versions and flavors in internal debugging output.
    Make str() output for versions and flavors return formatted strings.
  * ELF files finding non-system libraries via an RPATH did not always
    have the path to the library encoded in their dependency requirement,
    depending on whether the package also included some other (unrelated)
    non-system library.  Futhermore, system paths encoded in an RPATH were
    incorrectly honored.  Both of these bugs have been fixed.
  * Ownership policy now uses macros in the user and group definitions.
  * Symbolic links to shared libraries can now provide path-encoded
    soname dependencies (only manually, never automatically).
  * Removed outdated code with convoluted code for preventing providing
    soname dependencies in some cases; that code has been functionally
    replaced by limiting automatic soname dependencies to system library
    directories.
  * Instead of complaining about hardlinks spanning directories, Conary
    simply creates one link group per directory per hardlinked file.
  * Fixed bug which made source commits fail on cloned source troves

Changes in 0.70.0:
  o The client and server protocol versions have been changed and
    the filecontainer version number updated.
    * Upgrading from previous versions of Conary to 0.70.0 will
      require downloading a old-format changeset file from
      ftp://download.rpath.com/pub/conary/
    * Adding path hash data to TroveInfo overflowed the amount of
      storage space available in a StreamSet when a trove contained
      several thousand files.  In order to accommodate larger data
      stored in StreamSets, we have changed the way data sizes are
      handled.
    * With the changes to StreamSet, LargeStreamSet is obsolete.
      Changeset files used to used LargeStreamSet to represent data.
      Since we now just use a StreamSet, the changeset file format
      changed.
    * Since this version of Conary is incompatible with previous
      versions, we took this opportunity to do database and repository
      migrations that will allow us to make significant code cleanups
      in the near future.

 o Other smaller changes
    * Conary now does the right thing if the same trove is listed
      twice in an update due to recursion (it checks for duplicate
      installs of the same trove).
    * A bug where None would show up in CONARY files when an
      autosource file changed contents but did not change names has
      been fixed.

Changes in 0.62.16:
  * The "conary update" and "conary erase" commands now display the actions
    they take as they run (similar to --info output).
  * The --info output for "conary erase" and "conary update" has been
    reworked to be more user-friendly.
  * Added new conaryrc option signatureKeyMap to choose which signature
    to use when signing based on the label.
  * Fixed a bug where conary would only sign the last trove listed,
    instead of signing all troves listed.
  * The ComponentRequires policy now makes :devellib components require
    :data components if they exist.
  * Don't check for bucket conflicts when resolving during group cooks - if we
    want to check for bucket conflicts in groups, it will be readded in a more
    general way.
  * Removed extra freezes and thaws of files for a 8% improvement in install
    time for absolute change sets (at the cost of some memory, but thanks
    to splitting transactions this should be a good trade off).
  * Added removeIfExist call to miscmodule for some peformance improvement.
  * ELF files that find non-system libraries via an RPATH now have the path
    to the library encoded in their dependency requirement, matching the
    path encoded in the dependency provision.  Before this, the RPATH
    was ignored and the path encoding was only guessed within one source
    package.
  * The LinkCount policy now enforces the requirement that hardlink groups
    contain only files in the same directory as each other; no hardlinks
    between files in different directories are allowed.
  * When updating a group across branches, if a subtrove within the update has
    already been manually moved to the new branch by the user, conary will
    recognize this and sync that trove with the group
  * A new "closed" configuration variable has been added to the
    apache-based networked repository server.  When set, the server
    will always raise a "RepositoryClosed" exception when a client
    attempts to access it.  The configuration variable is a string.
    The string will also be returned to the client.
  * Removed install buckets and replaced with comparisons of hashed path
    values to determine trove compatibility.
  * If a trove is included in an update twice, once directly, and once
    implicitly through recursion, ignore the recursive update.
  * More constraints added to the repository schema
  * Added hasTrove to Items table for faster trove names check

Changes in 0.62.15:
  * The MakeDevices() policy now accepts mode= as a named argument.
  * Added (undocumented) --debug (prints debugging output),
    switched old (undocumented) --debug to now be --debugger (starts debugger
    on initialization)
  * Added debug messages to conaryclient/update.py
  * Cloning to the the same branch works (providing a good way of
    reverting changes)
  * Cloning now updates buildRequirements and loadedTroves in troveInfo
    and enforces their consistency on the target branch
  * Cloning groups is now supported
  * Fix update case where a group update should cause conary to search the
    system for an older version of a trove to replace.
  * If you update a trove foo locally to a new version on the same branch, and
    then update the containing group to a new version on a different branch,
    conary will now update foo to the new branch as well.
  * fix error message when you try to pin as non-root

Changes in 0.62.14:
  * The threading changes in .13 caused some error information to be lost.
    Tracebacks have now been fixed, and the download thread checks much more
    often to see if it needs to exit.
  * Catch InstallBucketConflicts exception

Changes in 0.62.13:
  o Repository Server changes
    * The Schema creation SQL statements have been rewritten in a more
      standardized form. Some indexes have been redefined and a number
      of views have made their way into the default repository schema.
    * The new call troveNamesOnServer can be used now by the netclient
      code for a much faster retrieval of all trove names available on
      all labels on a given server. Server and client protocol numbers
      have changed.
    * The getTroveList() server side function got a rework that should
      result in about a 50% execution time speedup on most queries.
    * The Metadata SQL query has been reworked to join tables in a
      much better order, speeding up the getMetadata call on a
      repository with many versions much faster.

  o Client changes
    * Conary now compresses XML-RPC requests before sending them to
      the repository server.  In order to use compression, the remote
      server must be running Conary 0.62.13 or later.  If the server
      is running an older version, the client will fall back to
      sending uncompressed requests.
    * The database conversion in 0.62.12 did not correct all
      out-of-order file streams.  A new conversion function is in
      0.62.13 that will examine every file stream and ensure that it
      is stored correctly in the database.
    * Versions from the contrib.rpath.com repository are automatically
      rewritten to point to contrib.rpath.org.  NOTE: if you have a
      label from the contrib.rpath.com repository in your
      InstallLabelPath (such as contrib.rpath.com@rpl:devel), you will
      need to modify it to point to contrib.rpath.org.
    * Install bucket handling now works for collections which were not
      fully installed.
    * A bug where database was left locked on exception during install
      when the download thread was still executing has been fixed.
    * The conaryclient code has been split into pieces.
    * Switched rollbacks to local@local:ROLLBACK
    * The main thread no longer blocks forever when the download
      thread fails.
    * Matching referenced troves in collections is no longer dependent
      on sort order of internal dictionaries.

  o Common Repository and Client changes
    * When a changeset is applied to the local system or committed to
      a networked repository, the fileIds are recomputed from the file
      objects and verified.  This prevents corrupted or miscomputed
      changesets from being committed to the repository or applied to
      the local system.

  o Building/Branching changes
    * Many changes have been made to cloning, including sideways
      cloning (creating a clone at the same branch depth as the clone
      source), better cloning with multiple flavors, separate cloning
      of source and binaries, resilience against duplicate troves,
      proper use of existing fileIds during clones, simultaneous
      cloning of multiple troves, and better clonedFrom tracking.
    * The default optflags for x86 changed to remove -mcpu, as it is
      deprecated in gcc.

Changes in 0.62.12:
  * Conary will no longer create a "rootroot" group while installing
    users whose primary group is "root".  It will now call the
    appropriate tag handler for user/group modifications if the tag
    handler is installed.
  * EnforceConfigLogBuildRequirements no longer suggests recursive
    build requirements for packages in which the configure script
    checks to see if the package is already installed.
  * Installing new version of pinned troves leaves the pinned trove in
    place if the two troves have compatible install buckets
  * By default, when you shadow a binary trove, its source is shadowed with it.
  * Instead of a --sources option, cvc shadow and cvc branch now take
    --source-only and --binary-only options that allow you to control whether
    sources or binaries are shadowed.
  * Branch and shadow commands now take an unlimited number of troves
    to branch/shadow.
  * Files sharing versions but with different contents (thanks to flavors)
    got lost when switching from one flavor of a trove to another
  * troves can now be specified for rq, q, and update as <labelpart>/<version>,
    e.g., foo=:rpl1/1.0, or foo=contrib.rpath.com@/2.3-1-2
  * version.hasParent() handles more cases of shadows of shadows correctly.
  * cooking troves into the repository with --flavor <newflavor> now modifies
    the flavor before the recipe is even loaded, not when the recipe's setup
    function is called.
  * add a check to ensure RPATHs in cooked packages do not have %(destdir)s
    or /tmp or /var/tmp in them.
  * EnforceSonameBuildRequirements has been temporarily changed to produce
    warnings instead of errors.
  * Dependncies and flavors didn't order things properly in their frozen forms
  * StreamCollections are now properly ordered

Changes in 0.62.11:
  * InstallBucket policy now allows using macros in component names.
  * The --resume option now works correctly when conary has
    automatically discovered a non-standard path for the main build
    directory.
  * A soname dependency is again generated for libraries outside of
    library directories, but the pathname is now included in the
    dependency.  Within a package, all matching dependencies are
    modified to include the path.  This is useful for cases where
    an application packages private versions of libraries -- the
    dependencies still need to be there so that inter-component
    requirements are honored, but they must not perturb the rest
    of the system.
  * Recursive pinning now behaves itself
  * Switch group recipe syntax to use r.add() instead of r.addTrove,
    r.remove() instead of r.removeTrove(), and add a
    r.setDefaultGroup() command to set the default group.

Changes in 0.62.10:
  * EnforceSonameBuildRequirements enhanced to handle correctly cases
    where more than one trove can resolve a single soname dependency.
  * EnforceConfigLogBuildRequirements now can take exceptions, which
    can be specified either as a filename (such as /usr/bin/bison or
    %(bindir)s/bison) or as a required trove (such as bison:runtime).
  * The trove.Trove initializer no longer allows for a trove to be created
    with a name that has more than one ":" character in it.
  * EnforceSonameBuildRequirements now can take exceptions, which are
    specified as a required trove (such as libfoo:devel) to avoid adding
    to the list of requirements.
  * EnforceSonameBuildRequirements now produces errors for missing build
    requirements, and EnforceConfigLogBuildRequirements now demonstrates
    very few false positives, and so has been updated to warning instead
    of info.
  * Added a check to warn when a trove is installed multiple times from
    the same branch with incompatible install buckets (--no-conflict-check
    overrides this check)
  * Redirects can now redirect to nothing, which allows components to
    disappear gracefully on a redirection
  * A soname dependency is now provided only if the library is in a
    default library directory, or in a directory explicitly added with a
    SharedLibrary(subtrees='/path/to/dir/') call.

Changes in 0.62.9:
  * EnforceConfigLogBuildRequirements policy added.  It looks through
    all config.log files anywhere under the build directory for programs
    that configure has found, and ensures that the transitive closure
    of the build requirements contains each file listed.  (That is, if
    the file /usr/bin/perl has been found, and intltool:runtime is in
    the buildRequires list, and intltool:runtime requires perl, then the
    requirement is satisfied.)  This policy currently produces some false
    positives; the "greylist" that tries to remove false positives needs
    to be expanded.
  * The repository server now uses a repository instance specific key
    cache.  This fixes KeyNotFound errors seen when running multiple
    repositories on one server.

Changes in 0.62.8:
  * The bug, introduced in 0.62.7, that caused Conary to stop short of
    recursing to the innermost troves when handling erasures has been fixed.
  * EnforceSonameBuildRequirements enhanced to use the system database to
    find the right missing build requirements.
  * Make users and groups in a repository such that they may not differ only
    in case, i.e. if user foo exists, user Foo cannot be created.
  * files in /usr/%(lib)s/python/.* are no longer automatically given an
    architecture flavor - if there are architecture-specific files in those
    dirs, they should result in an arch-specific flavor through normal
    means.
  * By default, no OpenPGP signatures will be added to troves when
    doing commits unless a fingerprint is explicitly set in conaryrc.
    Previously, if a keyring existed, the first key found would be used.

Changes in 0.62.7:
  * Some unneeded parts of the sql query in _getTroveList have been removed,
    improving performance.
  * The performance of the default (and most used) case of the
    getAllTroveLeaves has been increased up by using a specialized
    query.
  * Exception handling in the repository when revoked or expired keys
    are used has been corrected.
  * Signature checking now correctly checks the timestamp of the signature
    against the expiration time (if any) of the key that signed it.  If
    the signature timestamp is later than the expiration timestamp,
    the signature is rejected.
  * Pass 'Database is locked' repository errors to the client as a
    RepositoryLocked exception notifying user that the server is busy.
  * The 'yuck' script is no longer installed.
  * ComponentRequires now makes :runtime, :lib, :devellib, and :devel
    components all require their matching :config component if the
    :config component exists.  The :config component is not automatically
    created, but when it exists, it's always going to be because it
    is required by multiple other components.

Changes in 0.62.6:
  * mergeCollections() didn't always handle referenced troves changing
    byDefault status
  * Various cleanups and simplifications have been made to the trove
    removal determination

Changes in 0.62.5:
  * Allow selection of individual troves from change set files via --from-file
  * Recursive queries on local database could get upset by a missing trove
  * Underlying dependency code returns version and flavor for troves with
    broken dependencies
  * Underlying dependency code returns information on what removed trove
    caused a broken dependency
  * Removed --no-deps-recurse option
  * Greatly simplify dependency resolution logic
  * The version portion of a Release (version-sourceCount-buildCount)
    is no longer required to begin with a digit.
  * The Release parsing code has been cleaned up to use consistent
    naming, API documentation, and parse error messages
  * An unhandled exception when signing a trove twice with the same key
    has been fixed.
  * Old (now invalid) changesets are now removed from the changeset
    cache when a digital signature is added to a trove.
  * A package is now counted as empty if it contains only files automatically
    found by the AutoDoc policy.
  * CPackageRecipe now requires elfutils:runtime for eu-strip; this is
    needed for the existing debugedit:runtime requirement to do useful
    work.
  * Removed DistroPackageRecipe and moved its buildRequires list to
    PackageRecipe.  Use clearBuildReqs() to remove any of the base
    requirements for a package.
  * Install buckets are respected during dependency resolution
  * Updated the troveNames() call to a faster query, which should bring
    the run time of the "conary rq" back to a more reasonable limit
  * Race conditions and robustness problems have been fixed in
    the changeset cache.

Changes in 0.62.4:
  * Many places where lots of individual db calls were done to collect
    file objects have been collapsed into batched calls (5-10% speedup
    on some operations)
  * Fixed PGP key submission to not use a hidden form element.
  * Changed PGP key submission to use an xmlrpc call instead of
    modifying the database directly.
  * Added methods to change PGP key/user associations, and thereby
    disable a key.
  * Added an index to dependency resolution for a massive improvement
    on local system dependency performance on large updates.
  * Added the ability to get troves without file lists from the local
    database and use that when getting troves through the changeset
    trove source.
  * Previously, dependency resolution could cause duplicate
    trovesource entries.  This no longer occurs.
  * :lib and :devellib automatically have lib=%(lib)s install buckets.
  * A user management bug in the repository has been fixed.
    Previously, if you deleted a group followed by the user with the
    same name of the group, an unhandled exception occurred.
  * Looking up changeset cache entries in the cache database no longer
    uses exception handling to determine when database entries are
    invalid or stale.
  * The EnforceSonameBuildRequirements policy now recognizes :devellib
    as well as :devel components in buildRequires.

Changes in 0.62.3:
  * Don't link troves to groups when the branch has changed
  * Link new troves to collections (and new collections to old troves) when
    a trove isn't installed but a suitable replacement (meaning on the same
    branch) is available
  * Installing changesets w/ not by default from files broke
  * Fix a bug in the kid template that prevented permissions (ACLs) from being
    deleted from a repository.

Changes in 0.62.2:
  * Further reworkings of update code to be fully based on job sets. The
    absolute flag now defines whether a trove is newly installed or if
    it should be an update from an existing trove (when possible). Network
    changesets and changesets from files are treated almost identically now.
  * Swapped lock terminology for pin
  * Changed table names in database schema to better match the repository
    schema

Changes in 0.62.1:
  * UtilizeGroup fixed
  * conary updateall fixed
  * Disable SHA-1 integrity checks when trove changesets don't include
    files in various places
  * conary now prevents you from cooking empty groups

Changes in 0.62.0:
  * Initial OpenPGP (RFC 2440) based signature support has been
    added. Conary reads public keys from ~/.gnupg/pubring.gpg and
    /etc/conary/pubring.pgp.  Conary reads private keys from
    ~/.gnupg/secring.pgp.  Setting the "signatureKey" configuration
    variable to a key ID will select which key to use from the
    keyring. If signatureKey is not set, and there is a valid private
    keyring, the first key on the keyring will automatically be used
    to sign changesets when committing them to the repository.
    "cvc sign" adds a signature to a trove that already exists in the
    repository.
  * Change set generation on the command line is more flexible. It can generate
    erasure changesets as well as relative to nothing changesets
  * When creating multiple groups from the same recipe using newGroup(),
    Conary now searches all subgroups when resolving dependencies within
    a parent group
  * Conary no longer resolves dependencies for troves with byDefault=False
    (such as :test and :debuginfo).  Conary will now resolve dependencies in
    those troves only if you set checkOnlyByDefaultDeps=False.  When creating
    subgroups using newGroup(), pass the checkOnlyByDefaultDeps flag as an
    argument to the newGroup() function.
  * excludeTroves now applies to troves which have been added to
    already installed collections

Changes in 0.61.12:
  * You can now search for troves by <trove>=<host>@
  * A bug when cooking groups with depCheck = True (introduced in 0.61.10)
    has been fixed.
  * A new r.ByDefault policy controls how components are included in their
    enclosing packages; the default is True except for :test and :debuginfo
    components that default to False.
  * Cloning across repositories works
  * A bug in 'conary update --info' output was fixed

Changes in 0.61.11:
  * A bug that caused a database deadlock when removing entries from the
    changeset cache in the repository server has been fixed.
  * Added RegularExpressionList in conarycfg
  * Added lockTroves configuration option for autolock
  * Recurisvely included troves could be removed incorrectly when those
    troves were already present

Changes in 0.61.10:
  * The conary update command now takes a --sync parameter, documented in
    'man conary'
  * Groups now allow you to create a reference to another cooked trove,
    and use that reference to add troves that are contained in that trove.
    For example, if you want to create a group-python based on the troves in
    an already cooked group-dist, you add a reference to the group-dist in
    group-python, and pass the group-dist reference in when you call
    addTroves.
  * Work has begun towards generalizing the concept of a trove source.
    A class SimpleTroveSource has been added that, when subclassed and given
    access to the troves, will allow you to call findTroves to search that
    source.  The same code is used in update code to unify updating from
    the repository and from changesets, and it is used to provide the search
    capabilities for the local database.
  * Conary now allows all files, not just regular files, to have
    dependencies.  This is necessary for user/group dependencies for
    non-regular files to work.  Packages built with 0.61.10 or later
    that have non-regular files with non-root user or group will not
    be readable by Conary versions 0.61.9 or earlier.
  * Shadowing now preserves the byDefault flag, and handles reshadowing
    collections gracefully now
  * Update preprocessing now works on absolute changesets instead of
    relative ones, providing massive cleanups. Code uses sets of jobs
    instead of changesets for job representation, allowing still more
    cleanups. Many bugs seem to have gone away.

Changes in 0.61.9:
  * Fix a bug added in 0.61.8 that breaks tag handlers

Changes in 0.61.8:
  * Fix a bug introduced in 0.61.7 that occurred when, in the repository,
    either the Users table or Groups table was empty when creating a new group.
  * Add --buildreqs, --flavors options to q and rq.
  * Primary troves should not have their trove change sets overridden by
    items recursively included (and fixed a pile of things this broke).
  * Locally stored change sets can't always get access to pristine files
    from the local filesystem; when it can't, make sure file sha1 checking
    doesn't get upset.
  * Unchanged troves in updated groups could be erased by items in the
    same group on a different branch.
  * The "conary q[uery]" command accepts a --diff option.  When --diff
    is used, the difference between installed and pristine troves is
    displayed.
  * An additional progress callback has been added to show when database
    transactions are committed

Changes in 0.61.7:
  * Several bugs related to updating two troves with the same name have been
    fixed - including branch affinity, flavor affinity, correct handling of
    already updated troves, and correct handling of empty flavors.
  * "conary emerge" as root (or as a user than can apply the changeset
    produced by the build) did not install anything but the toplevel
    package.  This bug has been fixed.
  * No longer hide descriptive TroveNotFound errors behind a generic
    NoNewTroves wrapper.
  * Group recipes can now request that dependencies be resolved and
    added to the group at cook time.  To automatically add required
    troves to a group add "autoResolve = True" to the recipe class.
    Optionally "autoResolveLabelPath" can be set to a list of labels
    to use during dependency resolution.
  * Locally stored rollbacks couldn't handle files changing types. As
    part of the fix, the generic file diff code is now used when creating
    changesets instead of having a special-case wrapper around it
    (fileChangeSet()).
  * The commitaction script and the changemail module did not necessarily
    show the full trailing version for branches and shadows.  (For example,
    /conary.rpath.com@rpl:devel/4.1.25-18/db41/19 showed up as "19"
    instead of "4.1.25-19".)
  * Add a --deps option for conary q.  Make that and conary rq --deps
    recurse over collections.
  * Warn about missing buildRequires entries both for soname dependencies
    and for TagSpecs applied via tag description files.
  * A bug in updating groups that switch the byDefault setting of troves
    has been fixed.
  * Add an updateThreshold config option to control the number of troves to
    include in a download.
  * Ordering didn't work for old packages depending on anything, or for
    dependencies whose provider moved between components.
  * The r.Ownership(), r.UtilizeUser(), and r.UtilizeGroup() now generate
    appropriate dependencies on info-* packages.
  * Updating packages and components installed multiple times could cause
    a component to be removed multiple times (which resulted in a traceback).
  * Fixed a bug that occurred when groups tied to a user were deleted
    without deleting the associated user, then subsequently adding a user
    with the same name.

Changes in 0.61.6:
  * InitialContents turns off EtcConfig, since a file cannot be both
    a config file and an InitialContents file.
  * Reworked repository change sets to directly reference files from the
    contents store.
  * The User() command now takes an optional supplemental= option,
    which provides a list of supplemental groups to which to add
    the user.  (SupplementalGroup() is for groups not associated
    with a user.)
  * The showcs command can now handle components that are referenced
    but not included in a changeset.
  * InfoUserRecipe and InfoGroupRecipe can now be built with buildlogging
    turned on.
  * Conary's internal handling for dyanamically finding new IDs for
    users and groups has been fixed.
  * "conary updateall" now accepts the --test flag.
  * Various fixes were made to the CIL dependency detection code.

Changes in 0.61.5:
  * Added basic clone capability (which only works cloning to parents
    branches and shadows, and on a single host).
  * Now handles degenerate case of packaging unreadable files.
  * A bug that caused conary to ask for the wrong fileId when constructing
    a changeset from multiple repositores has been fixed.
  * Conary now can add users and groups automatically at install time.  If
    there is no taghandler to add a user or a group, conary will add it
    internally as a bootstrapping measure; if there is a taghandler,
    conary will call that instead.  In order to ease transition, Conary
    does not yet create the dependencies on the info- packages; a future
    version of Conary will add those dependencies after the system user
    info- packages have been created.
  * rpm2cpio now handles rpm archives that use bzip2 to compress the
    cpio payload
  * Conary now creates dependencies (provides and requires) for CIL
    files, if mono's monodis is installed on the system or being built
    in the current package.
  * Troves moving between troves could cause conary to attempt double
    erasures
  * The networked repository handles cases where contents are not
    found in the contents store.  The exception is passed back to
    the client.
  * The networked repository handles cases where a file stream is not
    found when the client asks for file contents.  The exception is
    passwd back to the client.
  * An error that caused getPackageBranchPathIds() to return the
    oldest fileIds instead of the youngest fileIds has been corrected.
  * Reworked finding old versions of troves to avoid a single trove
    being removed multiple times

Changes in 0.61.4:
  * %(datadir)s/.../lib/ files will no longer show up in :lib - presumption
    being that anything under %(datadir)s really is arch independenct
  * Creating branches and shadows had a command line parsing bug
  * "cvc newpkg" takes --dir and now complains for unexpected arguments
    (which is used to just ignore)
  * when using flavor affinity for installed troves, merge subarchitecture
    flags
  * group handling didn't always preserve troves which were needed by a
    newly installed trove properly

Changes in 0.61.3:
  * Corrected a bug that snuck in 0.61.2 that caused a temporary SQL table
    to not be temporary, which makes multiple httpd processes fail with
    'database schema changed' errors.

Changes in 0.61.2:
  * Fix a bunch of typos in the authentication checking server side
  * Add permission editing capabilities to the server component and hooks
    in the netclient
  * Overhaul of ACL system so that uniqueness constraints on Troves and
    Labels can be enforced: we now use a special Trove and Label "0 | ALL"
    instead of Null
  * Dependency resolution enforces label ACLs.
  * Module arguments to commitaction are parsed according to shell
    quoting rules.
  * The changemail commitaction module now takes an optional '--from'
    argument.
  * added clearBuildReqs() - will clear all or some of superclass buildreqs
    when cooking.
  * The pickled version of Dependency objects changed, therefore the
    schema version of the changeset cache has been incremented.
  * When Configure() detects a failure and input or output is not a
    tty, all config.log files will be included in the output in order
    to ease debugging from captured log files.
  * Part of the infrastructure for adding users and groups has been added:
    it is possible to create info-<name>:{user,group} packages via
    UserInfoRecipe and GroupInfoRecipe classes.  The User(), Group(),
    and SupplementalGroup() policies are deprecated; those lines should
    move to their own recipes intact (the syntax remains the same).
    The install-time code does not yet install info-* packages first in
    their own transaction; when it does, the Ownership(), UtilizeUser(),
    and UtilizeGroup() policies will create dependencies on the
    appropriate info-* packages.
  * The networked repository server and client code has been changed
    to use the 'deflate' Content-encoding type instead of 'zlib',
    which makes the code RFC 2616 (HTTP 1.1) compliant.
  * A new function called hasUnresolvedSymbols() has been added to the
    elf module.  This could be useful for a contributor to implement a
    policy that checks to make sure that shared libraries do not have
    unresolved symbols.  Additional code could be written to check
    binaries too.
  * cvc checkout, update, and commit now show progress when communicating
    with the repository server
  * Progress is now displayed while downloading file contents from a
    repository (such as when assembling a changeset that is distributed
    across multiple repositories)

Changes in 0.61.1:
  * Cleaned up error message which results from Conary not being able to
    determine which trove to remove when a new one is installed
  * Dependency object use slots
  * Hash values for DependencySet, Version, and Branch objects are cached
  * UIDs and GIDs that cannot be mapped to symbolic names no
    longer cause the buildpackage code to traceback.  The ownerships
    from the filesystem were never used anyway, so it's safe to assume
    that all files are owned by root:root
  * Implemented proper updateall
  * Files in troves are downloadable from the repository browser.
  * Troves in the repository browser are separated by first letter
    instead of showing all troves in one page.

Changes in 0.61.0:
  * New functionality for maintaining user groups: renaming and updating
    members
  * Added repository interfaces for deleting users and groups
  * Added a repository iterator function to list the members of a group
  * The web interface to the Conary repository now has a repository
    contents browser, accessible either from the main page (if you are
    logged into the web interface), or from the /browse url. Example:
        http://conary.example.com/conary/browse
  * A bug preventing all access to the web interface if an anonymous
    user existed has been fixed.
  * "Large" updates are split into multiple pieces which are downloaded
     and installed independently of one another
  * Trove updates are tracked through collections
  * Group handling completely rewritten to function as a three way merge
    instead of a set of heuristics
  * Trove removal handles references troves which are referenced by multiple
    collections
  * Rollback format unified for local and nonlocal rollbacks
  * Dependency ordering forces collections to be installed after all of their
    referenced troves (allowing simple restarts)
  * Database migration removes stale versions
  * --replace-files marks the replaced versions of the files as no longer
    present
  * Troves store information about Install Buckets - not used yet.
    By specifying a component's install bin, which is a set of key-value
    pairs, you can describe whether two versions of a component are
    installable side-by-side.  If two versions of the component share the
    same keys for their install bins, but at least one different value, then
    the components are installable side-by-side.
  * Troves store information about troves loaded when building a recipe
  * Build Requirements are stored with the trove
  * Add isCollection() to TroveInfo
  * Changesets download while instals are going on
  * StreamSet.twm() respects ignoreUnknown now
  * Rollbacks of locally cooked and emerged troves works

Changes in 0.60.12:
  * Previously, if you ran "conary update foo", and foo requires a new
    version of bar, but updating to the new version of bar would break
    existing dependencies of other troves on the system, a very
    unuseful "Troves being removed create unresolved dependencies"
    message would be printed.  Conary now says that "Additional troves
    are needed" instead.  If --resolve is used, it will report the
    troves that have been added before displaying the dependency
    failures caused by erase.
  * Symlinks no longer confuse AutoDoc policy.
  * Autosource files which have changed confused cvc update
  * allow a \ at the end of a line in config files to do line continuations
  * several bugs in the multitag handler have been fixed

Changes in 0.60.11:
  * The '-f' flag was added to the arguments to gzip when
    recompressing compressed files
  * Added progress callbacks for uploading the changeset when cooking
  * Improved automatic mainDir detection for some corner cases.
  * Put development docs back in :devel component (they were
    inadvertantly removed from it by a previous fix).

Changes in 0.60.10:
  * BadFilenames policy absolutely prohibits filenames with newlines
    in them, no exceptions allowed.  Other similarly bad filenames may
    later be forbidden by this policy.
  * UTF8Filenames moved to packagepolicy, where it belongs, and it now
    raises an error instead of printing a warning.
  * Conary now enforces the rule that tag names must have no whitespace
    and must be all alphanumeric characters, -, or _.
  * Conary can now run a single instance of a single tag handler to
    process multiple tags.  The tag description files for each tag
    must point to the same tag handler, and must each specify the
    multitag datasource.  The data is passed to the tag handler on
    standard input using the protocol "tag list for file1\nfile1\n..."
  * Fixed ftp server busy detection when fetching files via URL.

Changes in 0.60.9:
  * The changemail script is replaced by a generic commitaction script
    that loads modules, and a changemail.py module is supplied.  There is
    a backward-compatible changemail script which calls commitaction
    with the changemail.py module.  --email and --*user options now are
    changemail module options, so the commitAction should be specified
    something like this:
    commitAction /.../conary/commitaction --repmap ... --module "/.../conary/changemail --user %(user)s --email foo@example.com --email bar@example.com"
    You can add your own modules and run them all from the same commitaction
    using multiple --module arguments to the commitaction script.
  * Conary can now almost always guess the correct name for the mainDir
    when it is not %(name)s-%(version)s, if the first addArchive()
    instance creates exactly one top-level subdirectory and no other
    top-level files of any sort, in which case it will use that name as
    the mainDir.

Changes in 0.60.8:
  * The changemail script is now actually packaged, in
    /usr/lib{,64}/python2.4/site-packages/conary/changemail
  * Build requirements for superclasses are automatically added to
    subclasses.
  * Build requirements now look at all labels in a version to see if they
    satisfy a build requirement.
  * The NormalizeManPages policy now automatically converts man pages
    encoded in iso-8859-1 to man pages encoded in utf-8.  Additionally,
    it runs faster and no longer calls sed.

Changes in 0.60.7:
  * The changemail script is now distributed with conary, and is called
    with a different calling convention; instead of being called once
    per trove with trove-specific command line options, it is called
    once per commit (of however many troves) and creates more readable
    summary email messages.  Remove --trove, --version, and --flavor
    arguments from your changemail invocations.  Added --user argument
    to changemail; specify in .cnr files as "--user %(user)s".  Or, to
    only print users for source or binary commits, use "--sourceuser
    %(user)s" or "--binaryuser %(user)s", respectively.
  * The cvc rdiff command now recognizes creating a shadow as such.
  * Build requirement tracking is now half-enabled; conary is now able
    to read "buildReqs" tags, but will not yet generate them.
  * Files in /tmp and /var/tmp, and all cvs temporary files, will no
    longer be packaged by default,
  * The addArchive(), addSource(), and addPatch() actions can now fetch
    via HTTPS as well as HTTP and FTP.
  * The repository now handles creating a changeset between two troves
    that both contain a version of a file that is stored on a different
    repository

Changes in 0.60.6:
  * Erasing emerged troves works properly
  * Calling Doc() no longer disables the AutoDoc() policy.
  * A more reliable method is used for finding the port of an
    Apache connection

Changes in 0.60.5:
  * 'conary emerge' works again
  * Distributed group changesets failed when remote troves disappeared
    from the group
  * build logs are now tagged with 'buildlog' tag
  * Conary now handles cases when a directory becomes a symlink when
    applying a changeset.  An error message is displayed which tells the
    user how to apply the update.

Changes in 0.60.4:
  * An error in the automatic database conversion of 0.60.2 systems
    has been corrected.

Changes in 0.60.3:
  * Reimplemented LargeStreamSet in C
  * Added StreamCollection
  * Policies now announce their names in their information, warning,
    debug, and error messages, making it easier to determine how to
    resolve problems.
  * The database conversion for to 0.60.2 didn't work well; a proper
    conversion is now in place

Changes in 0.60.2:
  * Added InitialContent flag
  * Fixed bug which caused servers to leak file descriptors when the sqldb
    was replaced
  * "repquery --deps" output fixed (broken in 0.60.1)
  * Added AutoDoc policy which finds common documentation files and puts
    them in %(thisdocdir)s automatically.
    AutoDoc is disabled by calling
    Doc without calling AutoDoc, which means that existing recipes that
    call Doc will not show changes.
  * getPackageBranchPathIds() now returns version and fileId as well,
    so that the IdGen class can determine if an older version number
    should be assigned to files.  getPackageBranchPathIds() is now the
    primary mechanism for populating the pathId dictionary.
  * The local label methods of the version object have been
    refactored. isLocal() is now onLocalLabel(), isEmerge() is now
    onEmergeLabel(), etc. isOnLocalHost() has been added as a method
    to easily determine if a version only exists in the database
  * Moved logic for explicitly creating a changeset from cscmd.py to the
    ConaryClient object
  * Added the (unused) ability to lock and unlock troves. Ignore this for now.
  * "query --info" behaves much more like "repquery --info" now
  * isSourceVersion() method has been to the Version object
  * most of the remaining erroneous references to "Package" have been
    changed to "Trove" throughout the code.  This includes method
    names such as getPrimaryPackageList() -> getPrimaryTroveList().  Some
    more commonly used methods were left as deprecated thunking methods
  * dependency resolution couldn't resolve a requirement w/o flags against
    a provides w/ flags

Changes in 0.60.1:
  * Support for legacy clients (protocol version 29) has been removed from
    the server
  * The server raises an server-side exception if any client with
    protocol less than 32
  * Updated the URL provided in a server-side client version mismatch
    exception
  * Server-side dependency suggestions return more choices, leaving it
    to the client to sort it all out
  * Client uses timestamps to determine which troves to install when their
    flavors score equally
  * Fixed build-side bug handling meta characters ([,*,etc) in file names
  * "cvc newpkg" now accepts pkgname=label syntax
  * files.contentsChanged() function updated to work with StreamSets
  * Basic local changeset creation, retargeting, and commits work
  * Permissions weren't merged for operations run as non-root users
  * The structure of the repository web interface has been redesigned
    and some authentication UI bugs have been fixed.
  * The repository web interface now requires the conary-web-common package
    to be installed.
  * Committing troves to the repository no longer recompresses non-config
    files
  * Timestamps are set on the server at commit time; the timestamps the
    client assigned is not used (this is to protect against clients with
    a bad idea of time; servers should be consistent, even if they're
    wrong, and as long as time doesn't go backwards on that server all is
    good)
  * Reworked troves to be representable as streams and implement *basic*
    signature capability
  * Local cook versions are now more sensible.

Changes in 0.60.0:
  * Changed changesets to compress individual files instead of the combined
    stream.
  * Cleaned up file content objects to no longer track file sizes.
  * Switched away from TupleStream to StreamSet both for better performance
    and for improved flexibility in the format (at the price of larger
    frozen streams).
  * Troves explicitly provide their own names.
  * Troves can now provide "capability flags", and trove requirements
    can now include references to the capability flags.
    r.ComponentProvides(('ASDF', 'FDSA')) will cause all components built
    from the current recipe to provide the 'ASDF' and 'FDSA' capability
    flags, and r.Requires('/path/to/file', 'foo:runtime(ASDF FDSA)')
    will make /path/to/file require the foo:runtime component built
    with the ASDF and FDSA capability flags.
  * Dependency components can contain : characters now.

Changes in 0.50.14:
  * Dependency checking now returns reordering information (which isn't
    used yet)
  * Allow groups to include other groups defined in the same recipe (but
    explicitly disallow cycles in groups)
  * Fixed bug in building multiple groups with a single recipe when some
    of the groups already exist, but others don't

Changes in 0.50.13:
  * Added automatic :data component for /usr/share, to which you should
    add any platform-independent files that are needed by :lib components
    but not in a libdir-derived path.  These might include configuration
    files and supporting data files needed by both library and runtime
    programs.
  * Added automatic intra-package inter-component dependencies; now within
    a single package, the :devel component will automatically require the
    :lib component if both components exist.  These dependency sets can be
    modified with the ComponentRequires policy.
  * The build/buildpackage.py file has variable and function names changed
    to better match our terminology for packages and components.
  * Change flavor specified in the conaryrc to a flavor path -- accept the
    flavor config parameter multiple times to create a flavor path
  * Added a "filewrap" argument to r.Run() that inserts an LD_PRELOAD
    wrapper that overrides some library funtions to look in %(destdir)s
    first before looking in the filesystem.  This is subject to change
    as we experiment with it!

Changes in 0.50.12:
  * Implemented --quiet for conary update changeset commands, and cvc cook.
    Also implemented the 'quiet' configuration value. This option suppresses
    progress indicators.
  * Split loadRecipe into loadInstalled and loadSuperClass, depending on the
    purpose of the recipe loading.  loadInstalled will examine the local
    system to look for a matching installed trove, and load that version,
    while loadSuperClass will not.
  * Logs of builds are now stored in cooked changesets in the :debuginfo
    component -- generally in
    /usr/src/debug/buildlogs/<name>-<version>-log.bz2, controlled by
    macros.buildlogpath
  * Added lib/logger.py
  * Fixed conarybugz.py to work with Conary's new site-packages location
  * Cleaned up yuck, rpm2cpio, and rpm2ccs scripts to use new "import conary"
    mechanism for finding conary.
  * Check sha1s for all files written into the repository or file system
  * conary scs --deps works again

Changes in 0.50.11:
  * Reworked file addition to local database a bit for better performance
  * Fixed sorting for --info
  * Don't make --info installs require a writeable database
  * Added an exception to group updating, restricting removal of existing
    troves to match the group's contents to troves on the same branch
  * Groups which had the same trove added (via a referenced trove) and
    removed (from the primary trove) got confused
  * conary showcs now takes trove version
  * conary showcs will display erased troves in changesets, and erased troves
    that are referenced but not within the changeset
  * conary changeset now support trove=<version>-- to create a changeset that
    erases the trove
  * Cache user id to name mapping
  * Improved the progress indicators for preparingUpdate and
    creatingDatabaseTransaction
  * Implemented progress indicator on source downloads
  * Fixed bug in update process which caused files to be incorrectly skipped

Changes in 0.50.10:
  * Added callback for creating database transaction, so that it does
    not look like we spend an inordinate amount of time executing tag
    pre scripts.
  * Added findtrove.py to the Makefile so that it is included in
    the distributed version of conary.
  * Added distcheck rule to Makefile to try and avoid missing files in the
    future

Changes in 0.50.9:
  * reimplemented StreamSet in C
  * moved findTroves out to findtrove.py, reworked it to be more modular
  * getSourceVersion now correctly handles branched binaries by looking
    up the branch to find the source component.
  * reimplemented StringStream in C
  * fixed bugs in --info

Changes in 0.50.8:
  * sort update --info alphabetically, display old versions, and display
    a letter summarizing the type of change
  * NormalizeInterpreterPaths() policy now looks in the package currently
    being built, as well as on the installed system, to determine how to
    resolve #!/usr/bin/env scripts.
  * groupName argument to addTrove() can now be a list of group names as
    well as a single group name.
  * --no-recurse works on the erase path
  * fix to walkTroveSet (which was horribly broken)
  * enable (optional) dependency checking when building groups
  * 'cvc cook' error output when there are unresolved build
    requirements is more user friendly
  * filesystem conflicts are handled properly when applying a rollback
  * updating a package to a version that comes from a different
    repository when that package had an uninstalled component works
    now.
  * conary now resides in /usr/$LIB/python$PYVERSION/site-packages/conary/
  * calling r.Replace on a non-regular file results in a warning instead
    of an unhandled exception
  * implemented basic callbacks for update, erase, and changesets

Changes in 0.50.7:
  * Added the XInetdService action to avoid having to include
    /etc/xinetd.d/ files separately, and to make xinetd.d files
    be consistent, making recipe-provided changes less likely to
    conflict with local configuration changes.
  * groups are no longer allowed to contain redirects
  * added setLabelPath to group recipe
  * Allow r.Provides("soname: libfoo.so(FLAGS)", "/some/file") (added
    the "(FLAGS)" part).
  * don't allow spaces and commas in revisions

Changes in 0.50.6:
  * conaryclient.updateChangeSet should have recursed by default
  * Metadata retrieval now works along distributed branches and shadows.
  * reworked troves being added to database to handle missing parts
    of packages and groups properly (and make things faster and more
    elegant)
  * merged update and erase code paths in conaryclient
  * update and erase now take +,- modifiers on trove names
  * added --info to see what an update or erase command will do
  * a single group recipe can now build multiple groups

Changes in 0.50.5:
  * Streams return their value through __call__ instead of value()
  * Reimplemented ShortStream and IntStream in C
  * conary config now takes --show-passwords option, and does not pretty
    print config file values when not printing to screen.  This means that
    conary config > <file> will result in a valid configuration file.
  * Updating groups didn't work when the group referenced troves as new
    which were already installed on the system
  * r.ComponentSpec('somecomponent', '.*') will no longer override the
    file specifications for packaging :debuginfo and :test components.
  * loadRecipe now takes a troveSpec as its first parameter, and uses that
    troveSpec to find the trove on the local system that matches the source
    component that is being loaded.  loadRecipe also automatically searches
    the labels that are parents of the current recipe, so if you shadow a
    recipe, any loadRecipe lines contained in that recipe should still do
    what you want.
  * merge didn't handle files converging
  * merge doesn't need to deal with autosource files
  * diffs between groups failed when members disappeared

Changes in 0.50.4:
  * Most rollback information is stored as a reference to a repository
    instead of storing full rollback data on the local system. The
    localRollbacks flag in conaryrc allows the old behavior to remain.
  * The CONARY state after a merge operation on a shadow now has the
    correct fileId for files that are not different than the parent
    version.
  * Added /usr/lib/conary/conarybugz.py to make it easy to automatically
    populate bugzilla databases from repositories.
  * Sped up Strip, NormalizeInitscriptLocation, NormalizePamConfig,
    TagDescription, and TagHandler policies by limiting them to
    only appropriate directories.
  * Fixed :debuginfo to work with binaries built from more than one
    source file, and made it less aggressive by only stripping debug
    information out to the :debuginfo files, which both makes stack
    traces better without :debuginfo installed and makes libraries
    stripped for :debuginfo more likely to work.
  * When existing fileId's had no streams but the streams are provided
    by a later commit, those streams weren't always merged properly if
    there were multiple files for that fileId
  * conary config output masks user/password info in repository maps
  * the config option useDir has been changed to useDirs, and archDir has been
    changed to archDirs, to allow for tiered use/arch flag definitions, and
    the tweaking of use and arch flag settings.  By default, useDirs and
    archDirs look in /etc/conary/<dir>, followed by /etc/conary/distro/<dir>,
    follwed by ~/.conary/<dir>, where dir is use or arch, depending on the
    context.
  * Arch files can now contain arbitrary macro definitions, and in the future
    will contain values for macros like %(lib)s, which is lib64
    on some platforms.
  * when using --keep-existing, the install label path and install flavor
    are used to determine which version to install instead of using affinity
    to install something close to what you already have.
  * a bug that prevented a changeset from applying to the system when
    the changeset removed a component from a package and the component
    is not installed on the system has been fixed.

Changes in 0.50.3:
  * database findTrove now has an interface that is much closer to the
    repository findTrove function -- this enables conary q to work like
    conary rq.
  * Group handling didn't work for multiple levels of group inclusion.
  * Database.hasTrove() no longer needs to instantiate troves.
  * Fixed overly-aggressive cleaning of the cache.
  * Added repository findTroves call to parallelize findTrove calls.
  * Added the NonMultilibDirectories policy to prevent 32-bit troves from
    utilizing lib64 directories.
  * the NormalizeInterpreterPath policy can now handle unwriteable files
  * fixed the network client code to return file contents properly when
    multiple file contents are requested from the server (bz#50)
  * rewrote Database.getTroveLatestVersion()
  * Added :debuginfo handling in Strip policy, which requires debugging
    to be turned on in optflags and elfutils's eu-strip and debugedit to
    be installed.  Like :test components, :debuginfo components are not
    installed by default.
  * File versions are now properly set to a branched version after a
    merge operation
  * cvc commit aborts again when the current versions of files are not
    the latest versions

Changes in 0.50.2:
  * Any %(lib)s-derived path (/%(lib)s, %(libdir)s, %(krbprefix)s/%(lib)s,
    or %(x11prefix)s/%(lib)s) will now cause the entire package and all
    components to be flavored with the base instruction set flavor, so
    that architecture-sensitive but non-code files in (say) /usr/lib64
    do not show up on 32-bit platforms.
  * Sped up dependency resolution on the client
  * The reworked getFileContents call now asks for contents from the
    correct server when contents from more than one server are requested

Changes in 0.50.1:
  * Add support for trove=<troveVersion> in rq, cvc co, and other places that
    use findTrove
  * Add conary q --info option to display flavors
  * changeset command uses system flavor if no flavor is specified, skips
    troves which are not included in packages and groups by default,
    takes a --no-recurse option, and filters based on the excludeTroves
    configuration setting
  * Added automatic :perl component that works like the :python component,
    and extended the multilib-friendly-or-architecture-neutral policy to
    work with perl as well as python.
  * client/server protocol negotiation is a whole lot smarter now
  * getChangeSet() results in a single URL rather than one per primary trove
  * group, fileset, and redirect recipes have macros that contain the
    buildlabel and buildbranch.
  * fixed a bug with merging absolute change sets which contain config files
  * redirections to troves w/ older versions already installed didn't work
  * the pathId generation code has changed.  For cooked troves, the
    pathId will be the same for any particular version of a path.
    Code must not depend on this behavior, however; it may change in the
    future.

Changes in 0.50.0:
  * Redirections work
  * Sped up group generation
  * Troves which reference other troves (groups and packages) can now specify
    whether a trove is installed by default or not. Packages now reference
    :test, but don't install it by default
  * Added optional 'recurse' parameter to netclient.createChangeSetFile
  * The first argument to the Requires and TagSpec commands can now have
    macros interpolated, as in r.Requires('%(bindir)s/foo', ...)
  * Groups can have requirements now
  * protocol-level getFileContents works on multiple files simultaneously
  * repository log had too many files added to it
  * set instruction set flavor for a cooked trove whenever any Arch flags are
    checked

Changes in 0.14.12:
  * The shadow command looks at buildLabel instead of following
    installLabelPath
  * In some cases, troves with an incompatible flavor were chosen when
    --resolve was used. The proper flavor is now used, or the
    dependency is reported as unsatisfiable.
  * Several more instances of %(lib)s were moved out of the default
    specification for generic components like :runtime and :devel for
    better multilib support.
  * Policy now helps ensure that :python components are either
    architecture-neutral or multilib-friendly.
  * Better error messages for "%(foo)/" (which should be "%(foo)s/")
  * Looking up files in the local database gave erroneous results in
    some cases (this was noticeably primarily when distributed change
    sets were being generated)

Changes in 0.14.11:
  * Local systems store config files in sql tables now.  Use
    /usr/share/conary/convertcontents to convert to the new data store.
    Note that this means that any *config file* managed by conary can be
    read through the main SQL database file in /var/lib/conarydb/conarydb.
  * Actually check build requirements before building, use --no-deps to
    ignore the check.
  * make conary q and conary update convert all flavors to  strong flavors
    for comparison; ~readline becomes readline, and ~!readline becomes
    !readline, so that conary q foo[readline] works as expected.
  * no default flavor is presumed for local operations (erase, q)
  * changed getPackageBranchPathIds to base64 encode the filename in
    order to ensure that the resulting XML-RPC will be UTF-8 clean.
  * localoutofdate renamed to "yuck", a man page added, and the script
    and man page are now installed on the system.
  * rename --use-macro and --use-flavor options for cook to --macro
    and --flavor
  * support new cook syntax: cvc cook <trove>[flavor] to set the troves flavor
    while cooking
  * fixed rq output when iterating over subtroves within a trove or group
  * TroveNotFound exceptions are handled gracefully in cvc.  'conary cook
    foo' will no longer traceback when foo:souce could not be found in
    the repository.
  * Unsynchronized updates work for packages and groups
  * The database is now opened with a 30 second timeout.  This should allow
    better concurrency.
  * added --exclude-troves and excludeTroves conaryrc entry
  * repository .cnr file's commitAction configuration item now has a
    flavor provided to it as %(flavor)s and the default changemail
    script uses it.
  * don't allow the same label to appear twice in sequence in a version

Changes in 0.14.10:
  * FlavorMap sense wasn't set right for base instruction set

Changes in 0.14.9:
  * Shadow Branch objects didn't return parent branches properly. This
    caused incorrect pathId's to show up on cook on shallow shadows.
  * Reworked the code which looks up pathIds to take advantage of a new
    server call (getPackageBranchPathIds) which is faster and looks on
    both the full branch and full parent branches.
  * The Apache repository server now allows mixed ssl and normal requests.
  * Added forceSSL option to apache repository server configuration.
  * The network client code now supports accessing servers over https.
  * Proper salts are used for user passwords.
  * The default value for macros.optflags is "-O2" again, instead of
    an empty string.
  * The http handler in the conary server now sends back proper error
    codes in the case of an authentication error.

Changes in 0.14.8:
  * Fixed bug where streams for commits on distributed branches didn't always
    get set properly
  * reworked findTrove() in repository to return (name, version, flavor)
    tuples instead of full troves
  * Split conary.1 into conary.1 and cvc.1
  * Allow cvc cook trove=<version>
  * remove --target-branch cook option
  * added default :devellib component for architecture-specific devel bits,
    made all files with an architecture-specific multilib path that are
    not in :devellib go into :lib instead of having many of them fall into
    :runtime

Changes in 0.14.7:
  * ELF libraries with sonames that have paths in them are now handled
    sanely, by removing the path (and complaining...)
  * split march into targetArch and unameArch -- requires a new distro-release
  * rework command line arguments to shadow and branch to match how versions
    are normally specified, and allow a flavor specificatoin
  * added --sources to branch and shadow commands

Changes in 0.14.6:
  * fix for generating changesets between repositories
  * policies that look at shared libraries are now multilib-aware,
    fixing shared library permissions and dependency provision
  * autosources didn't work when committing across a shadow

Changes in 0.14.5:
  * allow groups to contain troves with conflicting flavors
  * make repository-side change set caching less buggy
  * fix config files changing to symlinks
  * allow duplicate items to be specified for erase and update
  * changeset command allows flavors to be specified
  * repquery --info shows trove flavor
  * fixed bug with not matching base instruction set flavor

Changes in 0.14.4:
  * several bugs in the 'cvc update' code paths have been fixed
    - it no longer retrieves autosource sources
    - the CONARY file now gets populated entries for autosource files
    - the fileids in CONARY files are now correct after an update
  * several bugs in error handling have been fixed
  * several docstrings have been fixed
  * packagepolicy now automatically adds usermode:runtime requirement to files
    that are dangling symlinks to consolehelper
  * the templating engine for the web interface to the server has been
    changed to kid; kid and elementtree are now required to run a server.
  * the web interface now supports limited editing of ACLs
  * the server now only supports protocol version 26 (it was a mistake
    to leave in support for 24 and 25)
  * old code that supported ancient protocol versions has been
    removed from the server
  * recipes loaded from within recipes follow the label= argument if
    it is given

Changes in 0.14.3:
  * Fixed usage message to no longer print 1 at bottom; improved option
    handling error messages
  * Fixed versions when branching from a shadow
  * The lookaside cache now fetches from the repository into the right
    location and with the right permissions, and fetches manually-added
    as well as automatically-added sources.
  * In recipes, addSource can now take dest='/path/to/file'
  * Change %(servicedir)s location from /var to /srv

Changes in 0.14.2:
  * contents are now stored as diffs when either the new file or the
    old file is empty
  * diffs of numeric streams can now express a change to the value of
    None

Changes in 0.14.1:
  * fixed a typo in lookaside.py that prevented commits from working
  * added a descriptive exception message when fileids in your database
    do not match the fileids in the repository

Changes in 0.14.0
  * added ability for changesets to ignore unknown fields in some places
    (making changesets somewhat less brittle)
  * fixed bug in source handling with non-recipe files in the local directory
  * added framework for generic trove information
  * checkout no longer pulls all sources from the repository
  * used new trove info framework to store the source trove, build time,
    total file size, and version of conary used when building binary
    troves.
  * lib/elf.c no longer uses mmap to read elf files.  Some architectures
    may have elf structures on disk that are not naturally aligned, and
    using mmap to read them won't work.
  * the repository code now uses a 30 second timeout when attempting to
    access the database
  * Have architectures control their march values in the architecture
    config files.
  * add Arch.getCurrentArch() to get the major architecture that is in use
    during a build

Changes in 0.13.3
  * added ability for a contents log file (makes syncing much easier)
  * file tags weren't used on updates
  * "description update" tag action replaced with "handler update"
    (which gets called when either the tag description or the tag handler gets
    updated)
  * "description preremove" tag action replaced with "handler preremove"
  * sources get committed automatically

Changes in 0.13.2
  * reworked use.py code almost entirely.
  * added /etc/conary/arch directory to contain architecture definition files;
    changed /etc/conary/use files to contain more information about how
    flags are used when building.  Flag definitions are no longer in use.py.
  * fixed buildFlavor so that it affects cooking packages as well as
    determining troves to include when cooking a group
  * changed --noclean to --no-clean to be in line with the rest of the
    options; documented it
  * removed Use.foo and Flags.foo options from conary config files.  Macros.foo
    is still there.  Added --use-flavor option to cvc cook which takes a flavor
    and overrides the build flavor while cooking.
  * groups now take flavor strings to determine the flavor of a trove to
    include, not flag sets.
  * dependencies resolution is flavor sensitive now (and uses flavor
    affinity)
  * added trove version/release number to dependency messages
  * renamed classes and methods in versions.py to match current terminology

Changes in 0.13.1
  * repquery wasn't filtering by flavor properly (exposed by a bug fix
    in 0.13.0)

Changes in 0.13.0
  * removed importrpm.py
  * diffs between a file object that has a non-empty provides or requires
    to a file object that has an empty provides or requires are now properly
    generated and applied.
  * added checks to validate merged file objects against the fileIds
    in the changeset
  * implemented shadows
  * framework for redirects in place
  * removed (unused) parentId field from Branches repository table

Changes in 0.12.5
  * reworked dependency resolution a bit for a big speedup in the server
  * moved destdir to %(builddir)s/_ROOT_
  * made macros.destdir available during the unpacking of sources
  * source commands (r.addAction, etc.), if given absolute paths for
    their dir keywords, will perform their actions in the destdir instead
    of the builddir
  * most build commands (r.Make, r.Create, etc.), will work in either builddir
    or destdir, depending on whether they are given relative or absolute
    paths
  * add dir keyword for r.Run
  * include /usr/bin/rpm2cpio

Changes in 0.12.4
  * set more arch flags for x86 and x86_64
  * troves can have multiple instruction set flavors now
  * flipped around use: and is: sections of flavor strings
  * Version and Branch object completely separated

Changes in 0.12.3
  * conary verify updated to new API so that it works again
  * conary q (with no arguments) works again

Changes in 0.12.2
  * added getTroveVersionsByBranch
  * make better use of _mergeQueryResults
  * moved version affinity into findTrove from ConaryClient
  * fixed branch affinity so that it's actually branch affinity instead of
    label affinity
  * rdiff changes for 0.12.0 broke negative numbers for oldVersion
  * rdiff diff'd based on label instead of branch
  * update has flavor affinity now
  * flavors can now be specified on the command line for update, erase
    repquery, and query
  * unspecified flavor flags got scores of zero, which was wrong
  * added python code for flavor scoring (useful for the client)
  * repository queries didn't work properly when looking for multiple flavors
    of a single version
  * fix for updating multiple flavors of a single version of a trove
    simultaneously
  * reworked getTroveVersionList and getAllTroveVersions for per-trove
    flavor filtering

Changes in 0.12.1
  * repquery and query always showed dependency information
  * getTroveLeavesByBranch did extra demarshalling of the flavor
  * repquery didn't deal with nonexistant troves well
  * dependency failures on erase didn't reassemble dependency flags properly
  * fixed bug in dependency sets creation which caused dependency flags
    to get mangled
  * added a check to prevent mangled flags from getting committed

Changes in 0.12.0
  * document config command, and display supplied macro/use/arch information
    in output
  * repository acl's work for almost everything
  * anonymous access must be explicitly enabled by creating an acl for
    user 'anonymous' with password 'anonymous'
  * server side flavor scoring used
  * queries reworked for flavor matching

Changes in 0.11.10.1
  * move to python2.4
  * repository caching (which isn't used yet) didn't track the recurse flag

Changes in 0.11.10
  * changed flavor tracking when loadRecipe() is used to only track
    flavors in loaded recipes that are superclasses of the recipe
    class in the loading recipe.  (e.g. loading python.recipe to get
    the distribution python version will not add all of the python
    recipe's flavor information to the loading recipe class, as long
    as the loading recipe does not subclass the Python class.)
  * add conary verify command for comparing the local system's state to
    the state it was in at install time
  * when a trove is installed for the first time, it comes from a single
    repository
  * didn't handle file types changing on update
  * fixed problem assigning depNums
  * components disappearing from troves caused problems in relative changesets
  * files moving from removed troves in changesets caused update to fail

Changes in 0.11.9
  * change the order of permissions setting (chmod after chown)
    because some versions of the Linux kernel remove setuid/gid bits
    when setting ownership to root

Changes in 0.11.8
  * work around a python bug w/ fdopen() resetting file permissions
  * r.Replace() as an alternative to r.Run("sed -i '...' file")
  * Policy enforcing UTF-8 filenames
  * r.macros.tagdatadir as a standard place to put data just for taghandlers

Changes in 0.11.7
  * changed server.py to take extra config files via --config-file instead
    of as an extra argument
  * extra config files (specified with --config-file) were ignored if they
    didn't exist; issue an error message now
  * Added r.ConsoleHelper() for recipes
  * PAM configuration files shouldn't have paths to modules by default,
    so we remove what used to be the standard path
  * changed repository user authentication to use user groups (currently
    one per user)
  * added password salt
  * restructured repository a bit
  * removed lots of unused code from FilesystemRepository

Changes in 0.11.6
  * branches are created as changesets now instead of as a protocol call
  * merged authdb into primary repository
  * fix for rdiff (broken by flavor rework in 0.11.5)

Changes in 0.11.5
  * Internals reworked to eliminate flavor of None in favor of empty flavor
  * Added (currently unused) code to parse command line flavor specifications
  * static libraries (.a files) get proper flavors now
  * Handle attempts to update already installed troves from absolute
    change sets

Changes in 0.11.4
  * all components built from a single recipe share a common flavor
  * loadRecipe's label= keyword argument can actually take a label
    as well as a hostname

Changes in 0.11.3:
  * optimized a sqlite update statement to use indexed columns
  * added --test to update and erase
  * dependency check didn't handle new components providing the same
    items as old components (broken by 0.11.1 performance enhancements)

Changes in 0.11.2:
  * standalone server was broken by --add-user changes in 0.11.1
  * dependency check no longer allows packages being removed to cause
    dependency failures
  * changed how dependencies are frozen to make the order deterministic
    (so fileId's don't change around)
  * added a database version to the database schema

Changes in 0.11.1:
  * erasing troves enforces dependencies -- this requires a database
    conversion (run the conary-add-filedeps script which fixed the
    conversion to 0.11.0 after updating conary)
  * reworked dependency queries to take advantage of indices for much
    better performance
  * add --add-user to server.py for creating the authdb

Changes in 0.11.0:
  * massive rework of fileId mechanism to allow better flavor support
  * added columns to dependency tables to allow erase dependency checks
    (which are not yet implemented)
  * enabled trove requirements
  * added cvcdesc and the 'describe' command to cvc to generate
    and use metadata XML files.
  * getMetadata follows the branch structure up until it finds metadata
    for the trove.
  * changed getFileContents() to not need trove name or trove version
  * byte-compiled emacs lisp files are transient, like python
    byte-compiled files
  * addSource recipe action now can take a mode= keyword argument
  * cook now enforces having no dash characters in version numbers
  * files are explicitly disallowed from depending on groups, packages,
    or filesets; the only trove dependency that a file or component
    can have is on a component.  Only filesets can depend on filesets.

Changes in 0.10.11:
  * reworked how absolute change sets get converted to relative change
    sets for better efficiency
  * chained dependency resolution caused duplicate troves in the final
    changeset (and a lot of extra work)
  * added --config to stand alone repository
  * source flag wasn't set properly for newly added non-text files
  * flavor information is now printed by "conary query" when multiple
    flavors of the same version of a trove are installed
  * "conary repquery --all" flavor output formatting has been improved

Changes in 0.10.10:
  * changesets get downloaded into a single (meta) file instead of lots
    of separate files
  * fix several bugs in the freshmeat record parsing
  * add a freshmeat project page URL to the metadata by default
  * add a "source" item to metadata
  * the server implementation of troveNames() was horrible
  * enabled file dependencies

Changes in 0.10.9:
  * fixed some authorization issues with the xml-rpc repository interface
  * the web management interface for the repository works now; see
    http://wiki.specifix.com/ConaryConversion for information on how
    to convert existing authdb's to support this
  * fixed a bug with distributed branches
  * users can change their passwords through the repository's web api
  * improved logic apachehooks use to find top level URL
  * fixed bug in server side repository resolution

Changes in 0.10.8:
  * changed iterAllTroves() to troveNames(), which searches a single
    label instead of the whole repository
  * reworked http authentication and CGI request handling and added the
    beginning of a web interface to the repository for user administration
    and metadata management.

Changes in 0.10.7:
  * dependency sql code reworked to use temporary tables
  * new macro called "servicedir" that defines the location for
    service data (%(servicedir)s{ftp,http,etc})
  * added busy wait to sqlite3 python binding when executing SQL
    statements on a busy database

Changes in 0.10.6:
  * Lots of bug fixes for distributed branching
  * Some code rearrangement
  * The start of metadata support code is now included

Changes in 0.10.5:
  * The local database is used for fetching file information (but not
    contents), reducing network traffic when creating change sets
    across repositories.
  * Update works on troves which were locally cooked or emerged
  * Internal changes to move toward getFileContents() working in batches
    rather then on individual files. For now this prevents the repository
    from copying files between the content store and /tmp to serve them.
  * Arch flags are now included in flavors
  * Emerge follows the installLabelPath instead of the buildLabel
  * The extended debugger has been extensively modified
  * Conary can handle filenames with '%' in them
  * The showcs command has been significantly updated, and the updates
    are documented in the conary.1 manpage
  * New syntax for flags distinguishes requirements from "optimized for";
    see http://wiki.specifix.com/FlavorRankSpec

Changes in 0.10.4:
  * Bug fixes for updating from absolute change sets (which basically
    just didn't work for troves which contained config files)
  * Bug fixes for distributed branching
  * The database is used for fetching trove information (but not yet
    file information) when the client constructs change sets across
    distributed branches
  * various other bug fixes

Changes in 0.10.3:
  * this version introduces changes to the network protocol for
    obtaining file contents and changeset generation. The client
    protocol version number has increased, so version 0.10.3 can only
    communicate with servers running the server from 0.10.3. The
    server remains backward compatible with older clients.
  * a warning message is now displayed when the user attempts to
    create a branch that already exists on a trove.
  * the correct trove names are displayed when automatically resolving
    dependencies
  * packages no longer get the union of all the dependency information
    of the components they contain.  This information would have to be
    recalculated if a user installed a package then removed a
    component afterward.
  * a package policy check was added to reject any world-writable
    executable file.
  * r.TagSpec('tagname', exceptions='filter') now overrides a match by
    another r.TagSpec('tagname', 'filter')
  * more changes to metadata interface
  * various other bug fixes and improvements

Changes in 0.10.2:
  * the repository code is now included in the main conary source
    archive
  * "conary showchangeset" produces a more user-friendly output
  * large responses from the repository server are now compressed
  * the protocol for getFileContents() changed to take a fileId
    instead of the file's path.  The repository code can still handle
    old requests, but the client code now requires the latest
    repository code.
  * bug fixes

Changes in 0.10.1:
  * when applying a changeset, dependency failures are resolved by
    querying servers in the installLabelPath
  * troves that satisfy a dependency can automatically be added to a
    transaction.  This behavior is controlled by the "autoResolve"
    variable in conaryrc or the "--resolve" command line option to
    "conary update"
  * dependency resolution is calculated recursively.  To limit the
    recursion depth to check only first order dependencies, a
    "--no-deps-recurse" option has been added to "conary update"
  * "conary repquery" now takes a "--deps" argument, which prints the
    Requires and Provides information for the trove that is being
    queried.
  * changes have been made to the build side of Conary to facilitate
    building recipes that use cross compilers
  * symlinks now get the appropriate ownership set when they are
    restored
  * groups can now specify which flavor of a trove to include
  * repository queries that don't need file information no longer ask
    the repository for files.
  * various bug fixes and cleanups

Changes in 0.10.0:
  * dependency checking is now performed before changesets are
    applied.  This uses new tables in the local system's database.
    If you are using a database created by a version of Conary older
    than 0.10.0, it must be converted before it can be used.  See:
      http://wiki.specifix.com/ConaryConversion
    for details
  * Shared library dependency information in changesets is now stored
    in a different format.  This means that repositories that use old
    versions of Conary will be unable to give valid changesets to
    Conary 0.10.0 or later.  Therefore, the protocol version number has
    been increased.
  * --no-deps argument added
  * "cvc co" is now a synonym for "cvc checkout"

Changes in 0.9.6:
  * dependency enforcement infrastructure has been added (the code is
    currently disabled)
  * bug fixes
    * applying a changeset that un-hardlinks files now works
    * conary rq [trove] --info now works
    * running "conary update [trove]" when more than one flavor of
      [trove] exists no longer tracebacks.  It installs both flavors
      of the trove (which is not always the desired behavior - this
      will be addressed later)
    * only files with execute permissions are checked for
      #!interpreter.
    * "conary rq [trove] --ls" no longer tracebacks when [trove]
      exists in more than one repository
    * various code cleanups

Changes in 0.9.5:
  * new methods for specifying dependency information in recipes have
    been added
  * #! interpreters get added as dependencies
  * local flag overrides now work
  * cvc cook --resume can be used multiple times
  * conary invokes gpg with --no-options to avoid creating or using
    ~/.gnupg

Changes in 0.9.4:
  * fixes to cvc annotate
  * flavors and dependency generation code has been refactored to be
    policy based
  * better error handling when invalid changeset files are given to
    conary
  * minor code cleanups

Changes in 0.9.3:
  * New "cvc annotate" feature
  * Man page updates
  * Changesets which remove a file and replace it now apply correctly.
  * "cvc update" no longer complains and fails to update the CONARY
    state file properly  when ownerships differ
  * FileId generation now looks for previous versions of all the
    packages that have just been created, not just the name of the
    recipe.
  * Cooking as root is no longer allowed
  * Miscellaneous bug fixes.

Changes in 0.9.2:
 * Bug fixes:
   * Applying changesets that have more than one hard link groups
     sharing the same contents sha1 works now.
 * Build changes:
   * Recipes can now create new top level packages.

Changes in 0.9.1:
 * Bug fixes:
   * Applying a changeset that has a flavor which is a superset of the
     previous version's flavor now works.
   * Parsing optional arguments to command line parameters that appear as
     the last thing on the command line works
 * Build changes:
   * Package policy now checks to ensure that files in /etc/cron.*/*
     are executable
 * Update changes:
   * Conary no longer complains if a transient file has been modified
     on disk but no longer exists in a new version of a component.
 * Miscellaneous changes:
   * Version 1 on-disk changeset file support has been removed.

Changes in 0.9.0:
 * protocol versioning is much more granular now allowing for backwards
   compatible versions of functions
 * changeset command now generates changesets for multiple troves spread
   across multiple repositories
 * change sets are transferred as a set of independent change sets now
   (laying the groundwork for repository change set caching, with which
   this version will work just fine)

Changes in 0.8.3:
 * Man page updates.
 * The "conary query" command now accepts multiple arguments for
   troves and paths
 * Fixed "conary erase" command which was broken in 0.8.2

Changes in 0.8.2:
 * You can now install multiple troves at once (even a combination of
   changeset files and troves from repositories), and the entire
   action is recorded in a single rollback (this required a change in
   command-line arguments for updating troves).
 * The beginnings of support for searching multiple repositories
 * Miscellaneous code cleanup and bug fixes.

Changes in 0.8.1:
 * The source code has been re-arranged for easier maintenance, and
   conary has been split into two programs: conary and cvc.
 * Better error messages and debugging tracebacks

Changes in 0.8.0:
 * A new changeset format supports hard links but requires staged update.
 * The new changeset format also collapses duplicate contents even
   when hardlinks are not used.
 * By default, rc?.d/{K,S}* symlinks are no longer packaged. The
   chkconfig program is relied on to create them at package
   install/update time. Init scripts are explicitly required to
   support the chkconfig protocol by default
 * Improved error messages
 * Several bug fixes.

Changes in 0.7.7:
 * Extended debugger saves and emails
 * Tracebacks now include arguments and locals
 * More size optimizations were made when applying changesets
 * Applying absolute changesets when a trove is already installed is
   now much more efficient than it was
 * Self-referential symlinks raise a packaging exception.
 * Several bugs fixes.

Changes in 0.7.6:
 * Installation
   * Hardlink handling
   * enhanced debugging capabilities (including saving a debugging
     state file to enable remote debugging)

   * using binary file ids and iterators for significant memory savings
   * and runtime support for the x86.x86_64 sub-architecture
 * Cooking
   * more robust handling of the --resume option
   * policy normalization of where app-defaults files go.

Changes in 0.7.5:
 * Hard links are implemented (but not yet enabled, in order to
   preserve changeset compatibility for now).
 * Several bugs have been fixed for installing and cooking.

Changes in 0.7.4:
 * Fileids are now stored and transmitted in binary rather than
   encoded.
 * Better handling of multiple versions of packages/troves installed
   at the same time
 * Missing file handling improvements
 * Recipe inheritance is now possible between repositories
 * Enhanced Interrupted builds
 * The dynamic tag protocol was slightly modified
 * Added Arch.x86.amd64 and Arch.x86.em64t
 * several bugs fixes

Changes in 0.7.0:
 * sqlite3 is used for the database
 * better handling of multiple packages with the same name installed at once.

Changes in 0.6.6:
 * repository protocol update
 * changeset format update
 * added the ability to resume halted local builds
 * added the ability to easily package build-time tests to run at
   install time to qualify new/changed environments
 * better handling of packaged .pyc/.pyo files
 * better shared library handling
 * improved inline documentation
 * optimizations for both space and time
 * numerous bugfixes<|MERGE_RESOLUTION|>--- conflicted
+++ resolved
@@ -1,9 +1,8 @@
-<<<<<<< HEAD
 Changes in @NEW@:
   o Bugfix: builds that resulted in changesets containg the same file
     in different locations would fail to commit if the files differed
     only by mtime. (CNY-1114)
-=======
+
 Changes in 1.0.40:
   o Build Changes:
     * All files in "binary directories" now provide their path as a
@@ -34,7 +33,6 @@
       path wrongly caused internal dependencies to have the full path
       to the symlink encoded in the shared library requirement.  These
       bugs have been resolved. (CNY-1088)
->>>>>>> 000eb096
 
 Changes in 1.0.39:
   o Client Changes:
