--- conflicted
+++ resolved
@@ -1,10 +1,9 @@
 Changes in @NEW@:
-<<<<<<< HEAD
   o Client Changes:
     * The default resolveLevel is now 2, this means that conary will try 
       to update troves that would otherwise cause an update to fail.  
       See the conary man page for more details.
-=======
+
   o Build Changes:
     * Add the Ant, JavaCompile, and ClassPath build actions to support build 
       java with conary.
@@ -13,23 +12,16 @@
     * Use the term Entitlement Class in all conary repository web interfaces
       replacing Entitlement Group.
 
->>>>>>> 63ffeae4
   o Bugs Fixed:
     * Server code returns an error to a client when committing
       duplicate troves with empty flavor strings (CNY-476)
     * When checking out a source trove from a repository using "cvc checkout"
       the  user is no longer warned about not being able to change the 
       ownership of the files checked out.
-<<<<<<< HEAD
     * Fixed a bug in conary's determination of what troves had been updated 
       locally.  This bug caused updateall to consider many x86 troves as
       needing to be updated separately instead of as a part of group-dist.
       This could cause updateall failures. (CNY-497)
-  o Server Changes:
-    * Use the term Entitlement Class in all conary repository web interfaces
-      replacing Entitlement Group.
-=======
->>>>>>> 63ffeae4
 
 Changes in 1.0.18:
   o Client Changes:
