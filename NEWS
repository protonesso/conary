--- conflicted
+++ resolved
@@ -1,4 +1,3 @@
-<<<<<<< HEAD
 Changes in 2.0.0:
   o Optimizations:
     * Reworked commit path to pull all modified streams from the repository
@@ -72,7 +71,7 @@
   o Protocol Changes:
     * Protocol allows passing keyword arguments for exceptions (CNY-747)
     * No longer include useAnonymous flag in return value
-=======
+
 Changes in 1.2.8:
   o Client Changes:
     * Added the cvc derive command. (CNY-2237)
@@ -82,7 +81,6 @@
     * Unhandled exceptions that are raised inside a progress callback
       no longer terminate the update process.  A warning is emitted
       and the update continues. (CNY-2304)
->>>>>>> ff16ca1a
 
   o Internal Changes:
     * The Conary library now has a parallel implementation to gpg
@@ -92,20 +90,6 @@
     * A problem occurring when updating troves sharing a large
       number of identical files has been fixed. (CNY-2273)
     * Repository traceback emails are now more verbose. (CNY-2287)
-<<<<<<< HEAD
-    * Methods starting with an underscore are considered internal and
-      are no longer passed to the XML-RPC library for marshaling.
-      (CNY-2286)
-
-  o Client Changes:
-    * Added cvc derive as a client-side call (CNY-2237)
-    * A new method, conary.conaryclient.getClient(), has been added to
-      allow the creation of a conaryclient with configuration to match
-      that would be used with a conary command line client. (CNY-1745)
-    * CONARY_CLIENT_LOG environment variable can now specify a path for
-      a log of all of the repository calls made by the client (use logcat
-      to view it) (CNY-2313)
-=======
     * Methods starting with two underscore characters are considered
       internal and are no longer passed to the XML-RPC library for
       marshaling. (CNY-2286)
@@ -118,7 +102,15 @@
     * Conary no longer exits with an unhandled exception if /tmp does
       not exist when attempting to run a trove script (e.g., group
       pre/post scripts). (CNY-2303)
->>>>>>> ff16ca1a
+
+  o Client Changes:
+    * Added cvc derive as a client-side call (CNY-2237)
+    * A new method, conary.conaryclient.getClient(), has been added to
+      allow the creation of a conaryclient with configuration to match
+      that would be used with a conary command line client. (CNY-1745)
+    * CONARY_CLIENT_LOG environment variable can now specify a path for
+      a log of all of the repository calls made by the client (use logcat
+      to view it) (CNY-2313)
 
 Changes in 1.2.7:
 
