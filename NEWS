--- conflicted
+++ resolved
@@ -72,11 +72,8 @@
       available (during a promote or shadow, for example) with one query
       (CNY-2053)
     * Added call latency to repository log (CNY-2305)
-<<<<<<< HEAD
-=======
     * 'serializeCommits' has been added as a new boolean server
       configuration option (CNY-2285)
->>>>>>> 7eeb2b68
 
   o Protocol Changes:
     * Protocol allows passing keyword arguments for exceptions (CNY-747)
@@ -84,16 +81,7 @@
     * Many repository permission manipulation methods have been
       renamed for consistency.  For a list, see PROTOCOL.versions. (CNY-2298)
 
-<<<<<<< HEAD
-  o Internal Changes:
-    * Repositories now produce armored PGP keys that include the CRC24
-      checksum described in the Radix-64 encoding section of RFC2440.
-      (CNY-2149)
-
 Changes in 1.2.10:
-=======
-Changes in @NEW@:
->>>>>>> 7eeb2b68
   o Client Changes:
     * The command line interface to cvc derive (added in Conary 1.2.8)
       has been changed.  It now derives onto your buildLabel by default,
