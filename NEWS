--- conflicted
+++ resolved
@@ -1,20 +1,3 @@
-<<<<<<< HEAD
-Changes in @NEW@:
-  o Build changes:
-    * PythonSetup synopsis now mentions the setupName keyword
-      argument. (CNY-2360)
-    * The conary.1 manual page now documents the purpose of the
-      /etc/conary/components directory. (CNY-2361)
-    * The clearBuildReqs() function now has a synonym called
-      clearBuildRequires() and the clearCrossReqs() function now has a
-      synonym called clearCrossRequires().  The old function names
-      will be deprecated in the future. (CNY-834)
-  o Bug Fixes:
-    * when building groups, r.addCopy now respects the groupName
-      flag. (CNY-2345)
-    * the searchPath parameter to groups now works when it contains
-      packages (before it only worked with labels). (CNY-2372)
-=======
 Changes in 2.0.0:
   o Optimizations:
     * Reworked commit path to pull all modified streams from the repository
@@ -104,7 +87,22 @@
     * No longer include useAnonymous flag in return value
     * Many repository permission manipulation methods have been
       renamed for consistency.  For a list, see PROTOCOL.versions. (CNY-2298)
->>>>>>> 7aca1df8
+
+Changes in 1.2.10:
+  o Build changes:
+    * PythonSetup synopsis now mentions the setupName keyword
+      argument. (CNY-2360)
+    * The conary.1 manual page now documents the purpose of the
+      /etc/conary/components directory. (CNY-2361)
+    * The clearBuildReqs() function now has a synonym called
+      clearBuildRequires() and the clearCrossReqs() function now has a
+      synonym called clearCrossRequires().  The old function names
+      will be deprecated in the future. (CNY-834)
+  o Bug Fixes:
+    * when building groups, r.addCopy now respects the groupName
+      flag. (CNY-2345)
+    * the searchPath parameter to groups now works when it contains
+      packages (before it only worked with labels). (CNY-2372)
 
 Changes in 1.2.10:
   o Client Changes:
@@ -125,7 +123,7 @@
   o Build Changes:
     * The addPatch() source action honors shell-style brace and glob
       expansion when sourceDir is defined. (CNY-1152)
-    * A new command, "cvc explain", has been added. "cvc explain"
+    * A new "cvc explain" command has been added. "cvc explain"
       displays the documentation for recipe methods.  For example,
       "cvc explain addSource" shows the on-line documentation for the
       addSource() source action. (CNY-2242)
