Changes in @NEW@:
  o Client Changes:
    * Added "cvc set" command to change files between binary and text mode.
    * "cvc add" no longer assumes files it doesn't know to be binary are text
      files; there are lists for both binary and text types, and files which are
      added which aren't in either list need to be added with "--text" or
      "--binary"
<<<<<<< HEAD
    * The conary repository client now retries when a DNS lookup of a
      server hostname fails with a "temporary failure in name
      resolution" error.
=======
  o Bug Fixes:
    * Conary commands do not perform an unnecessary database checks on the 
      local system. (CNY-571)
>>>>>>> 047f79c5

Changes in 1.0.30:
  o System Update Changes:
    These changes make Conary much more robust when applying updates
    that move files from one package to another.

    * Components that modify the same files are now required to be in
      the same update job.  For example, if a file moves from
      component a:runtime to component b:runtime, the erase of
      component a:runtime and the install of component b:runtime will
      occur at the same time. (CNY-758).
    * Files moving between components as part of a single job are now
      treated as file updates instead of separate add/remove events.
      (CNY-750, CNY-786, CNY-359)

  o Client Changes:
    * The source component is now displayed in "conary rq --info"
      output.
    * Entitlements can now be passed into ConaryClient and
      NetworkRepositoryClient objects directly. (CNY-640)
    * Exceptions raised in callback functions are now issued as
      warnings and the current job is finished before
      existing. KeyboardInterrupts and SystemExits are handled
      immediately. (CNY-806)
    * The "--debug" command line flag now provides information that is
      useful to the end-user during the update process.  The
      "--debug=all" flag will provide output that is useful to conary
      developers.
    * The output of "--debug" has been modified when performing
      dependency resolution.  The output should be more helpful to end
      users.  Also rearranged the output given when dependencies
      fail. (CNY-779)
    * Config files and diffs are no longer cached in ram during installs;
      they are now reread from the changeset whenever they are needed
      (CNY-821)
    * Binary conflicts no longer cause a traceback in cvc update
      (CNY-644,CNY-785)

  o Optimizations
    On a test system, "conary updateall --info" is around 24% faster
    than previous versions of Conary.

    * The SQL query used to retrieve troves from the local database
      has been optimized.  The new code is nearly four times faster
      for operations like "conary q group-dist --info".
    * The SQL query in getTroveContainers() used to determine the
      parent package(s) and groups(s) of a set of troves as recorded
      in the local database has been optimized.  The new code is
      almost 95 times faster. (0.2 seconds versus 19 seconds)
    * The code in getCompleteTroveSet() that creates Version and
      Flavor objects from entries in the database now caches the
      created object.  This is approximately a 4.5 times speed
      up. (2.10 seconds versus 9.4 seconds)
    * The code in iterUpdateContainerInfo has had similar version
      and flavor caching optimizations that make the code about 
      2.5 times faster (from 10 seconds to 4 seconds).

  o Build (cvc) Changes:
    * "cvc merge" and "cvc update" are now more verbose when
      patching. (CNY-406)
    * "cvc clone" now requires that you specify a message when cloning
      source components unless you specify --message.  It also gives
      more output about what it is doing (CNY-766, CNY-430).
    * "cvc clone" now has a --test parameter that runs through all
      steps of cloning without performing the clone.  --info is now
      more lightweight - it no longer downloads all of the file
      contents that would be cloned.
    * "cvc clone" now has a --full-recurse parameter that controls how
      recursion is performed.  Cloning a group no longer recurses by
      default.  The only way that a recursive group clone could
      succeed is if all troves in the group came from the same branch.
      This is almost never the case.
    * The "cvc cook" command now prints the flavor being built,
      as well as the version. (CNY-817)
    * The command line argument parsing in "cvc" has been modified.
      To use the "--resume" command line argument to specify that you
      wish to resume at a particular location, you must use
      "--resume=<loc>".  "--resume <loc>" will not work anymore.  This
      removes an ambiguity in how we parse optional parameters in
      Conary.
    * The PythonSetup build action no longer provides the older
      --single-version-externally-managed argument, and instead
      provides the --prefix, --install-purelib, --install-platlib,
      and --install-data arguments, which can be overridden with the
      purelib, platlib, and data keyword arguments, respectively.  This
      allows it to work correctly with a greater number of packages.
      It also provides the option of providing a "purePython=False"
      argument for python packages that mix architecture-specific
      and architecture-neutral files, and tries to automatically
      discover cases when it should be provided. (CNY-809)
    * Python dependencies were previously incorrectly calculated
      for certain module path elements added in some Python C
      code (for example, contents of the lib-dynload directory);
      these errors are now resolved by using external python
      to find system path elements. (CNY-813)
    * /etc/conary/mirrors/gnu has been added to enable mirror://
      references to the GNU mirror system.
    * The GNU mirror list was then significantly expanded and
      re-sorted.  (CNY-824)
    * /etc/conary/mirrors/cpan has been added to enable mirror://
      references to the Comprehensive Perl Archive network mirror
      system.
    * In group recipes, the methods r.add(), r.addAll(), and
      r.addNewGroup() have been modified to accept the use= parameter,
      which defaults to True (CNY-830).

  o Bug Fixes:
    * "conary rq" (with no arguments) no longer hides troves if the
      flavor that matches the system flavor is not built for the
      latest version. (CNY-784)
    * "cvc cook" now displays the correct label of the thing it is
      building, even when it is not the build label.
    * Running "cvc update" in a directory that has been created with
      "cvc newpkg" but has not yet been committed to the repository
      will now fail with an appropriate error message instead of
      displaying a traceback. (CNY-715)
    * Conary can now apply updates that change a file that is not a
      directory to a directory.
    * Currently version objects are cached to optimize Conary.
      Unfortunately, version objects are mutable objects.  That means
      that if two different pieces of code are given the same version
      object, modifications made by one part of the code could affect
      the other inadvertently.  A warning message has been added to
      the version object when setting or resetting timestamps to make
      developers aware of the problem.  Developers should copy the
      version object before calling setTimeStamps(),
      resetTimeStamps(), incrementSourceCount(), or
      incrementBuildCount() on it.  When creating a version object
      from a string and time stamp set, use the timeStamps= keyword
      argument to versions.VersionFromString() to avoid the copy.  In
      a later version of Conary, version objects will be immutable.
      New methods will be introduced that return new modified objects.
    * Conary no longer hangs waiting for the download thread when an error
      occured in the download thread which caused it to terminate.
    * "conary migrate" now returns an error much earlier if you are
      not using interactive mode. (CNY-826)
    * Files removed from troves (most often by --replace-files) are now
      properly skipped on updates to that trove when the file didn't change
      between versions. (CNY-828)
    * includeConfigFile now gives a much better error message when it
      cannot include a config file. (CNY-618)

Changes in 1.0.29:
  o Bug Fixes:
    * Conary now removes sources from the lookaside before unpacking SRPMs to
      ensure that the source referenced from the SRPM is actually contained in
      the SRPM. (CNY-771)
    * Errors found in the recipe while checking in will now display file name
      and line number information along with the error found.
    * The trove browser no longer shows duplicate entries for multihomed
      repositories.
    * A bug that kept sqlite-based 64-bit mirrors from being used as a source 
      for further mirrors has been fixed.

  o Build Changes:
    * Conary no longer prints policy error messages three times; it
      now prints each error immediately when it is found, and then
      summarizes all policy errors once (instead of twice) at the
      end of the build process. (CNY-776)

Changes in 1.0.28:
  o Client Changes:
    * Migrate no longer replaces by default as if --replace-files was
      specified. (CNY-769)

  o Server Changes:
    * The log retrieval function now returns a HTTP_NOT_IMPLEMENTED
      (501) instead of a HTTP_NOT_FOUND (404) if the logFile
      directive is not configured.

  o Build Changes:
    * Conary now recognizes that pkgconfig finds its files in
      /usr/share/pkgconfig as well as /usr/lib*/pkgconfig. (CNY-754)
    * /etc/conary/mirrors/cran has been added to enable mirror://
      references to the Comprehensive R Archive Network. (CNY-761)

  o Bug Fixes:
    * Conary now resets the timeStamps in all cases when
      getSourceVersion is called (CNY-708).
    * SQLite ANALYZE locks the database after it is run, causing
      updates to fail.
    * A bug that caused lists such as installLabelPath in
      configuration files to be parsed incorrectly when more than one
      space was between list elements has been fixed
    * A bug that caused Locally changed files to no be marked properly
      in rollbacks that were stored locally (including rollbacks for
      locally built troves) has been fixed. (CNY-645)
    * A bug that could cause "cvc cook" to create groups that include
      components needed to resolve dependencies that are already
      included not-by-default has been fixed.

Changes in 1.0.27:
  o Client Changes:
    * A "files preupdate" tag script method has been Implemented which
      gets run before tagged files are installed or changed. (CNY-636)
    * A bug that could cause "--replace-files" to remove ownership
      from every file in a trove has been fixed. (CNY-733)

    * Multiple bugs where using "--replace-files" could result in the
      new file having no owner have been fixed. (CNY-733)
    * The logcat script now supports revision 1 log entries.
    * The logcat script is now installed to /usr/share/conary/logcat

  o Build Changes:
    * Improved handling of the "package=" keyword argument for build
      actions.  In particular, made it available to all build actions,
      removed double-applying macros to the package specification,
      and fixed failure in cases like "MakeInstall(dir=doesnotexist,
      skipMissingDir=True, package=...)". (CNY-737, CNY-738)
    * The lookaside cache now looks in the repository for local sources
      when doing a repository cook. (CNY-744)
    * The mirror:// pseudo-URL handling now detects bad mirrors that
      provide an HTML document instead of the real archive when a
      full archive name is provided; previously, it did so only when
      guessing an archive name.  Thanks to Pavel Volkovitskiy for this
      fix. (CNY-745)
    * The Flavor policy has been slightly optimized for speed.

  o Server Changes:
    * ACL patterns now match to the end of the trove name instead of
      partial strings (CNY-719)

  o Bug Fixes:
    * The Conary repository server now invalidates changeset cache
      entries when adding a digital signature to a previously mirrored
      trove.
    * A bug that caused the mirror code to traceback when no callback
      function was provided to it has been fixed. (CNY-728)
    * Rolling back changes when the current trove has gone missing from
      the server now causes the client to generate the changeset to apply
      based on the trove stored in the local database (CNY-693)

Changes in 1.0.26:
  o Build Changes:
    * When cooking a group, adding "--debug" to the "cvc cook" command
      line now displays detailed information about why a component is
      being included to solve a dependency. (CNY-711)
    * The mirror:// functionality introduced in Conary 1.0.25 had two
      small bugs, one of which prevented mirror:// pseudo-URLs from
      working.  These bugs are now fixed, thanks to Pavel
      Volkovitskiy. (CNY-704)
    * The "cvc cook" command now announces which label it is building
      at the beginning of the cook, making it easier to catch mistakes
      early. Thanks to Pavel Volkovitskiy for this fix. (CNY-615)
    * The source actions (addSource, addArchive, etc.) can now take
      a "package=" argument like the build actions do.  Thanks to
      Pavel Volkovitskiy for contributing this capability.  (CNY-665)
    * The "preMake" option had a bad test for the ';' character; this
      test has been fixed and extended to include && and ||.
      thanks to Pavel Volkovitskiy for this fix. (CNY-580)
    * Many actions had a variety of options (dir=, subdir=, and
      subDir=) for specifying which directory to affect.  These have
      been converted to all prefer "dir=", though compatibility
      with older recipes is retained by continuing to allow the
      subDir= and subdir= options in cases where they have been
      allowed in the past. Thanks to Pavel Volkovitskiy for this
      enhancement. (CNY-668)

  o Server Changes:
    * The Conary web interface now provides a method to rely solely on
      a remote repository server to do authentication checks. (CNY-705)
    * The ACL checks on file contents and file object methods have
      been improved. (CNY-700)
    * Assertions have been added to prevent redirect entries from
      being added to normal troves.
    * An assertion has been added to ensure that redirects specify a
      branch, not a version.
    * The server returns a new FileStreamsMissing exception when the
      client requests file streams with getFileVersion or
      getFileVersions and the requested file stream is not present in
      the repository database. (CNY-721)
    * getFileVersions() now raises FileStreamMissing when it is given
      invalid request.
    * getFileContents() now raises a new FileHasNoContents exception
      when contents are requested for a file type which has no
      contents (such as a symlink).

  o Bug Fixes:
    * A bug that could cause "conary updateall" to attempt to erase
      the same trove twice due to a local update has been fixed.
      (CNY-603)
    * Attempts to target a clone to a version are now caught.  Only
      branches are valid clone targets. (CNY-709)
    * A bug that caused Trove() equality checks to fail when comparing
      redirects has been fixed.
    * A bug that caused the flavor of a redirect to be store
      improperly in the repository database has been fixed.
    * The resha1 script now properly skips troves which aren't present
      in the repository.
    * Conary 1.0.24 incorporated a fix for CNY-684 to correct behavior
      when storing src.rpm files rather than their contents.  The fix
      worked for local builds but not for commits to repositories.
      Conary 1.0.26 includes a fix that corrects the behavior when
      committing to a repository as well. (CNY-684)
    * A bug that prevented flavored redirects from being loaded from
      the repository database has been fixed.
    * "Conary migrate" now will follow redirects. (CNY-722)

Changes in 1.0.25:
  o Build Changes:
    * The addArchive() source action will search for reasonably-named
      archive files based on the name and version if given a URL ending
      with a "/" character. Thanks to Pavel Volkovitskiy for the
      initial implementation. (CNY-671)
    * All source actions, when given a URL that starts with "mirror://",
      will search a set of mirrors based on files in the mirrorDirs
      configuration entry, with default files provided in the
      /etc/conary/mirrors/ directory. Thanks to Pavel Volkovitskiy for
      the initial implementation. (CNY-171)
    * Symbolic links are now allowed to provide a soname even if they
      reference an ELF file only indirectly through other symbolic
      links.  Previously, a symbolic link could only provide a soname
      if it directly referenced an ELF file. (CNY-696)

  o Bug Fixes:
    * A bug that caused unhandled exceptions when downloading the file
      contents needed for a distributed changeset in threaded mode has
      been fixed. This bug was introduced in 1.0.24. (CNY-701)

Changes in 1.0.24:
  o Server Changes:
    * The server binary access log can now be downloaded by an
      administrator by visiting the http://servername/conary/log
      URL. Once the log is accessed it is rotated automatically by the
      repository server. Subsequent accesses to the log URL will only
      yield log entries added since the last access. (CNY-638)
    * The Users and Groups tab in the web management UI is no longer
      highlighted when administrators change their passwords.

  o Client Changes:
    * A --what-provides option has been added to "conary query" and
      "conary repquery".
    * A bug that installed extra components of a package that is being
      installed instead of updated due to the existing package being
      pinned has been fixed. (CNY-682)

  o Build Changes:
    * When pulling files out of a src.rpm file, Conary now stores the
      src.rpm file itself in the repository rather than the files
      pulled from it. (CNY-684)
    * Mono dependency version mappings are now discovered in CIL policy
      .config files. (CNY-686)
    * The internal util.literalRegex() function has been replaced by
      use of re.escape(). (CNY-634)

  o Bug Fixes:
    * The Conary Repository web interface no longer returns a
      HTTP_FORBIDDEN (403) when a bad password is given by the user.
      This allows the user to re-try authentication.
    * The --signatures and --buildreqs flags now work with "conary
      showcs".  (CNY-642)
    * A bug in the NetworkRepositoryClient default pwPrompt mechanism
      has been fixed.
    * Error messages when entitlements fail to load have been
      improved. (CNY-662)
    * The repository client no longer caches repository access info
      when the attempt to access was unsuccessful. (CNY-673, affects
      CNY-578)
    * A bug that caused x86 flavored troves from being updated
      properly when using "conary updateall" on an x86_64 system has
      been fixed. (CNY-628)
    * A bug that caused migrate behavior to not respect pins when the
      pinned troves were set to be erased (CNY-680).
    * Calling r.ComponentSpec(':foo') works again; it is exactly
      equivalent to r.ComponentSpec('foo'). (CNY-637)
    * Calling r.Move() with only one argument now fails explicitly
      rather than silently doing nothing. (CNY-614)

Changes in 1.0.23:
  o API Additions:
    * The interface to create, list and delete access groups and
      modify the users therein through is now exposed though
      ConaryClient.
    * The interface to delete entitlement groups is now exposed
      through ConaryClient.

  o Client Changes:
    * "conary updateall" now accepts the --keep-required command line
      argument.
    * the mirror script now provides download/commit feedback using
      display callbacks like other conary commands
    * the excludeTroves config option will now keep fresh installs from
      happening when an update job is split due to a pinned trove.

  o Server Changes:
    * The repository database migration code now reports an error when
      trying to migrate old-style redirects.  The code to perform the
      migration is incomplete and creates invalid new-style
      redirects.  If you have a repository with old-style redirects,
      contact rPath for assistance with your migration. (CNY-590)

  o Bug Fixes:
    * Subdirectories within source components are now better supported.
      Specifically, different subdirectories with the same filename will
      now work. (CNY-617)
    * The util.literalRegex() function now escapes parenthesis characters.
      (CNY-630)
    * Manifest files now handle file names containing "%" characters.
      Fix from Pavel Volkovitskiy. (CNY-627)
    * Fixed a bug in migrate that caused its behavior to shift when migrating 
      to the same version that is currently installed.
    * Fixed a bug in the logcat script that caused the entitlement field to
      display the user information instead. (CNY-629)

  o Build Changes:
    * The r.addArchive() source action can now unpack Rock Ridge and
      Joliet ISO images, with some limitations. (CNY-625)

Changes in 1.0.22:
  o Client Changes:
    * Conary now has hooks for allowing you to be prompted for both name
      and password when necessary.
    * Conary will no longer report a traceback when trying to perform 
      dependency resolution against repositories that are not available.
      Instead, it will print out a warning. (CNY-578)

  o Build Changes:
    * It is now possible to set environment variables to use within
      Conary builds from within conary configuration files, using the
      new "environment" configuration item.  Thanks to Pavel
      Volkovitskiy for implementing this feature. (CNY-592)
    * In previous versions of Conary, calls to r.PackageSpec() would
      improperly override previous calls to r.ComponentSpec(); now
      the ordering is preserved.  Thanks to Pavel Volkovitskiy for 
      this fix. (CNY-613)

  o Bug Fixes:
    * A bug that would allow recursively generated changesets to
      potentially have missing redirect flags has been fixed.
    * A bug in redirect handling when the branch changed but the trove
      name didn't has been fixed - conary will do a better job of
      determining what jobs to perform in this situation. (CNY-599, CNY-602)
    * Errors relating to PGP now just display the error instead of causing 
      conary to traceback. (CNY-591)
    * Conary sync on a locally cooked trove will no longer traceback (CNY-568)
    * --from-file and sync now work together.
    * An AssertionError that was occasionally reached by incorrect repository
      setups is now a ConaryInternalError
    * A bug when updating to a locally cooked trove when the user had 
      manually removed files has been fixed. (CNY-604)
    * CONARY files that are not accessible will no longer cause conary to
      traceback when trying to read context from them. (CNY-456)
    * signatureKeyMap configuration entries are now checked to ensure
      they are valid. (CNY-531)

Changes in 1.0.21:
  o Client Changes:
    * The "conary migrate" command has changed behavior significantly
      in order to make it more useful for updating a system to exactly
      match a different group.  However, this change makes it much
      less useful for updating normal systems.  "conary migrate"
      should not be used without first reading the man page
      description of its behavior.  The old migrate behavior is now
      available by using "conary sync --full".  "conary syncchildren"
      has been renamed to "conary sync", and its behavior has also
      been modified slightly as a result.  The old behavior is
      available by using "conary sync --current". Please read the man
      page for a full description of the "sync" command as well.  (CNY-477)

  o Build Changes:
    * A "package" keyword parameter has been added to build actions,
      which specifies the package and/or component to which to assign
      the files that are added (not modified or deleted) by that build
      action.  For example, r.MakeInstall(package="foo") will place
      all the new files installed by the MakeInstall action into the
      "foo" package.  Thanks to Pavel Volkovitskiy for contributing
      this capability.  (CNY-562)
    * A "httpHeaders" keyword parameter has been added to the
      r.addArchive(), r.addPatch(), and r.addSource() source actions
      so that headers can be added to the HTTP request.

  o Bug Fixes:
    * The r.addPatch() build action no longer depends on nohup to
      create a file in the current directory (a bug introduced in
      conary 1.0.19). (CNY-575)
    * Commits with missing files no longer traceback. (CNY-455)
    * A bug that caused "#!/usr/bin/env /bin/bash" to not be
      normalized to /bin/bash by the NormalizeInterpreterPaths policy
      has been fixed.
    * A bug that prevented Conary from being able to download files
      that contain '&' or ';' characters has been fixed.  This allows
      Conary to download sources from cgi-bin URLs.
    * "cvc merge" no longer fails to merge changes from the parent
      branch when the shadowed version doesn't exist on the parent
      branch.

Changes in 1.0.20:
  o Build Changes:
    * "jvmdir", "javadir", "javadocdir", and "thisjavadocdir" have
       been added to the default set of macros.
    * A r.JavaDoc() build action has been added.  It funtions
      exactly like the "r.Doc()" build action, except it coppies into
      "%(thisjavadocdir)s".
    * When the r.addArchive() source action attempts to guess the main
      directory in which to build, it now recognizes when when sources
      have been added in an order that defeats its algorithm and provides
      a helpful error message. (CNY-557)

  o Client Changes:
    * A --tag-script parameter has been added to the rollback
      command. (CNY-519)

  o Bug Fixes:
    * A bug in clone behavior that caused Conary to try to clone
      excessive troves has been fixed.  If you were cloning uphill
      from branch /a/b to /a, and a buildreq was satisfied by a trove
      on /a//c, Conary would try to clone the buildreq to /a as well.
      (CNY-499)
    * A bug in the "r.Ant()" and "r.JavaCompile()" build actions which
      caused the CLASSPATH variable to get mangled has been fixed.
    * A bug in 'r.ClassPath()' that caused a traceback has been fixed.
    * A bug that caused the "change password" tab to be displayed when
      browsing the repository via the web as an anonymous user has
      been fixed.
    * The web service code no longer permits the anonymous user to
      view the "change password" (/conary/chPassForm) form.
    * The r.addPatch() source action no longer hangs when presented
      with large patches, which fixes a bug introduced in Conary
      1.0.19.

Changes in 1.0.19:
  o API Change:
    * In order to fully represent empty flavors in Conary, a new Flavor
      object class has been added.  Previously, DependencySet objects
      were used to store flavor information.  Unfortunately it was not
      possible to distinguish "empty flavor" from "flavor not specified".
      When dealing with thawing frozen flavors, use ThawFlavor() instead
      of ThawDependencySet().  When testing to see if a flavor is empty,
      use the isEmpty() method of the flavor object.

  o Client Changes:
    * The default resolveLevel setting is now 2, this means that
      conary will try to update troves that would otherwise cause an
      update to fail.  See the conary man page for more details.
    * Multiple bugs have been fixed in interactive prompting for user
      passwords (CNY-466):
      - Password prompts are based on the server name portion of the
        label being accessed, not the actual hostname of the server
        (these are often different when repositoryMaps are used).
      - When no password callback is available, the operation will
        fail with an open error (which is identical to what would
        happen if no user name was present) instead of giving a
        traceback.
      - The download thread uses the passwords which the original
        thread obtained from the user.
      - The download thread is able to prompt for passwords from the
        user if distributed changesets require access to additional
        repositories.

  o Build Changes:
    * "r.Ant()", "r.JavaCompile()", and "r.ClassPath()" build actions
      have been added to support building java with conary.
    * "r.addPatch()" will now determine the patchlevel without users
      needing to add level= in the r.addPatch() call. The level
      parameter is still honored, but should not be needed.
    * "cvc cook --show-buildreqs" now displays build requirements
      inherited from parent recipe classes. (CNY-520)
    * The output of "cvc diff" and "cvc rdiff" can now be used as an
      input to patch when files are added between two versions. (CNY-424)
    * Use flags have been added for dom0 and domU.  They default to
      "sense prefernot".  The domU flag should be used to build
      binaries specific to Xen domU environments where special
      provisions are made for paravirtualization.  The dom0 flag
      should be used to build binaries specific to Xen dom0
      environments where special provisions are made for the
      hypervisor.  The existing "xen" flag should be used to build
      binaries specific to Xen which apply equally to Xen dom0 and
      domU environments.
    * Warning message for modes specified without an initial "0" have
      been improved to include the path that is affected. (CNY-530)

  o Server Changes:
    * Use the term Entitlement Class in all conary repository web interfaces
      replacing Entitlement Group.

  o Bugs Fixed:
    * The Conary Repository now returns an error to a client when
      committing duplicate troves that have an empty flavor. (CNY-476)
    * When checking out a source trove from a repository using
      "cvc checkout", the user is no longer warned about not being able
      to change the ownership of the files checked out.
    * A bug has been fixed in conary's determination of what troves
      had been updated locally.  This bug caused "conary updateall" to
      consider many x86 troves as needing to be updated separately
      instead of as a part of group-dist.  This could cause updateall
      failures. (CNY-497)
    * A bug that caused 'conary q tmpwatch:runtime --recurse' to traceback
      has been fixed (CNY-460)
    * Interactive mode now handles EOF by assuming it means 'no';
      thanks go to David Coulthart for the patch. (CNY-391)
    * Configuration settings in contexts can now be overridden from
      the command line. (CNY-22)
    * Redirect changesets now have primary troves, meaning they will
      display better when using "conary showchangeset". (CNY-450)
    * User's passwords are now masked when using "cvc context" (unless
      --show-passwords is specified). (CNY-471)
    * Removed excess output from commitaction which was caused by a
      change in option parsing code (CNY-405)

Changes in 1.0.18:
  o Client Changes:
    * Trying to shadow a cooked redirect now results in an error. (CNY-447)
    * A --keep-required option has been added to tell Conary to leave
      troves installed when removing them would break
      dependencies. This used to be the default behavior; Conary now
      issues a dependency error instead. (CNY-6)
    * "delete-entitlement" and "list-entitlements" options have been
      added to the "manageents" script.

  o Build Changes:
    * Python dependencies are now generated for .pyc files as well as
      for .py files. (CNY-459)

  o Server Changes:
    * Support for deleting entitlements, listing the entitlement
      groups a user can manage, and removing the ACL which lets a group
      manage an entitlement group has been added.
    * Entitlement management has been added to the Conary repository
      web interface. (CNY-483)

  o Bug Fixes:
    * The "list-groups" option to the "manageents" script has been
      corrected to list the groups the user can manage instead of the
      groups that user belongs to.

Changes in 1.0.17:
  o Client Changes:
    * Individual file removals performed by "conary remove" now create
      rollbacks. (CNY-7)
    * The repository mirroring client supports two new configuration
      options:
      - matchTroves is a regexp list that limits what troves will be
        mirrored based on the trove names;
      - recurseGroups takes a boolean value (True/False) which will
        cause the miror client to recurse through a groups and mirror
        everything that they include into the target repository.

  o Server Changes:
    * A single conary repository can host multiple serverNames. In the
      Conary repository's configuration file, the serverName directive
      can now specify a space separated list of valid server names
      which will be accepted and served from that repository. (CNY-16)

Changes in 1.0.16
  o Build Changes:
    * A check has been added to "cvc commit" that ensures a .recipe
      file exists in the CONARY state file.
    * Recipe classes can now set an "abstractBaseClass" class
      variable.  When set, Conary will not require a setup() method in
      the class.  This is used for creating superclass recipes where
      setup() methods are not needed.

  o Server Changes:
    * A new "entitlementCheckURL" configuration option has been added.
      This is a hook that allows external validation of entitlements.
    * The Conary Repository web interface look and feel has been
      updated.  The interface will look incorrect unless
      conary-web-common 1.0 or later is installed.

  o Bug Fixes:
    * When running "cvc log" on a newly created source component, cvc now
      errors gracefully instead of tracing back. (bz #863)
    * Conary now changes to the / directory before running tag
      scripts. (bz #1134)
    * "cvc co foo=invalidversionstring" now gives a more helpful error
      message. (bz #1037)
    * Cloning binary troves uphill now correctly checks for the source
      trove uphill.
    * A bug that would cause "conary migrate" to raise a KeyError when
      updating a group that referenced the same trove twice (through
      two subgroups) has been fixed.
    * A bug that caused miscalculations when determining whether a
      shadow has been modified has been fixed.
    * A number of bugs affecting resetting distributed changesets have
      been fixed.
    * A bug in the MySQL dbstore driver that caused the wrong
      character encoding to be used when switching databases has been
      fixed.
    * A bug where running updateall when one of the two groups that
      reference a trove has no update caused an erase of that trove to
      be requested has been fixed (CNY-748).

Changes in 1.0.15
  o Client Changes:
    * When writing files as non-root, Conary will no longer create
      files setuid or setgid unless the uid/gid creating the file
      matches the username/groupname in the package.
    * Conary now checks the rollback count argument for non-positive
      numbers and numbers greater then the number of rollbacks
      available. (bz #1072)
    * The entitlement parser has been reimplemented using expat
      instead of a hand-coded parser.  A correctly formatted
      entitlement file should now be enclosed in an
      <entitlement></entitlement> element.  Conary will continue to
      work with files that do not contain the toplevel <entitlement>
      element.

  o Build Changes:
    * Support has been added for recipe templates.  Now when running
      "cvc newpkg", cvc will automatically create a recipe from a
      template specified by the recipeTemplate configuration
      option. (bz #671, #1059)
    * Policy objects can now accept globs and brace expansions when
      specifying subtrees.
    * Cross-compile builds now provide CONFIG_SITE files to enable
      cross-compiling programs that require external site config
      files.  The default site config files are included.
    * The "cvc checkout" command can now check out multiple source
      troves in a single invocation.

  o Server Changes:
    * An "externalPasswordURL" configuration option has been added,
      which tells the server to call an external URL for password
      verification.  When this option is used, user passwords stored
      in the repository are ignored, and those passwords cannot be
      changed.
    * An authentication cache has been added, which is enabled by
      setting The authCacheTimeout configuration to the number of
      seconds the cache entry should be valid for.

  o Bug Fixes:
    * A bug that caused using groupName parameter with r.replace() to
      traceback has been fixed. (bz #1066)
    * Minimally corrupted/incorrect conary state files will no longer cause 
      conary to traceback. (bz #1107)
    * A bug that prevented upload progress from being displayed when
      using "cvc commit" has been fixed. (bz #969)

Changes in 1.0.14:
  o Client Changes:
    * Conary now creates shadows instead of branches when cooking onto
      a target label.  This means, for example, that local cooks will
      result in a shadow instead of a branch.
    * Conary now creates shadows on the local label when creating rollbacks
      instead of branches.
    * The branch command has been removed.  Any potential branch should be 
      done with a shadow instead.
    * The verify command now shows local changes on a local shadow instead
      of a local branch
    * Local changesets create diffs against a local shadow (instead of
      a branch) and --target for the commit command retargets to a shadow
    * User conaryrc entries are now searched from most specific target to
      least specific (bz #997)
    * A fresh install of a group will cause all of its contained components 
      to be installed or upgraded as well, without reference to what is 
      currently installed on your system -- no trove will be skipped because
      it is referenced by other troves on your system but not installed.
    * Changeset generation across distributed shadows now force file 
      information to be absolute instead of relative when the files are on
      different servers, eliminating server crosstalk on source checkin and
      when committing local changesets. (bz #1033)
    * Cvc merge now takes a revision, to allow you merge only up to a certain
      point instead of to head.

  o Server Changes:
    * Removed the ability for the server to log updates to its contents
      store (mirroring has made this capability obsolete)
    * logFile configuration directive now logs all XML calls
    * Split user management out from core authorization object
    * All user management calls are based on user and group names now
    * The user management web interface for the repository now allows
      the administrator to enable and disable mirroring for groups

  o Bug Fixes:
    * Conary will not traceback if you try to update to a trove with a name
      that matches a filesystem path that you don't have access to (bz #1010).
    * Conary will not raise an exception if a standard config file (~/.conaryrc,
      for example) exists but is not accessible.
    * cvc no longer allows . and .. to be added to source troves (bz #1014)
    * cvc remove handles removing directories (bz #1014)
    * conary rollback no longer tracebacks if you do not have write access to
      the conary database.
    * deeply shadowed versions would fail when performing some version 
      operations.  This caused, for example, local cooks of shadowed troves
      to fail.
    * using loadInstalled with a multiarch trove no longer tracebacks (bz #1039)
    * group recipes that include a trove explicitly byDefault False could result
      in a trove when cooked that had the components of that trove byDefault
      True.
    * Stop sending duplicate Host: headers, proxies (at least squid) mangle 
      these into one host header, causing failures when accessing rbuilder
      repositories that depend on that host header (bz #795)
    * The Symlink() build action should not enforce symlinks not
      dangling, and should instead rely solely on the DanglingSymlinks
      policy.
    * A bug that caused conary to treat a reference as an install when it
      should have been an update due to a miscalculation of what local updates
      had been made on the system has been fixed.

Changes in 1.0.13:
  o Client Changes:
    * A new "conary migrate" command for updating troves has been
      added.  "conary migrate" is useful for circumstances when you
      want to update the software state on a system to be synchronized
      with the default state of a group.  To do this, "conary migrate"
      calculates the changeset required to: 1) update the trove (if an
      update is available); 2) install any missing included troves; 3)
      synchronize included troves that have a mismatched version; 4)
      remove any referenced troves that are not installed by default.
    * The includeConfigFiles configuration directive now accepts http
      and https URLs.  This allows organizations to set up centralized
      site-wide conary configuration.
    * Conary now gives a more detailed error message when a changeset
      attempts to replace an empty directory with a file and
      --replace-files is not specified.

  o Build Changes:
    * The addSource source action will now replace existing files,
      rather than replacing their contents.  This implies that the
      mode of the existing file will not be inherited, and an
      existing read-only file will not prevent addSource from
      working.
    * The internal setModes policy now reports "suid/sgid" only for
      files that are setuid or setgid, rather than all files which
      have an explicitly set mode.  (bz #935)
    * TagSpec no longer will print out ignored TagSpec matches twice,
      once for tags specified in the recipe, and once for tags
      discovered in /etc/conary/tags/*.  (bz #902)
    * TagSpec will now summarize all its suggested additions to
      buildRequires in a single line.  (bz #868)
    * A new reportMissingBuildRequires policy has been added to summarize
      all suggested additions to buildRequires in a single line at the
      end of the entire build process, to make it easier to enhance the
      buildRequires list via cut-and-paste.  (bz #869)

  o Bug Fixes:
    * A bug that caused conary to traceback when a file on the file
      system is owned by unknown uid/gid has been fixed.  Conary will
      now print an error message instead.  (bz #977)
    * A bug that caused conary to traceback when an unknown Use flag
      was used when cooking has been fixed.  Previously, "cvc cook
      --flavor 'foobar'" would create a traceback.  Conary now says
      'Error setting build flag values: No Such Use Flag foobar'.
      (bz #982)
    * Pinned troves are now excluded from updateall operations.
      Previously conary would try to find updates for pinned troves.
    * Conary now handles applying rollbacks which include overlapping
      files correctly.  Previously --replace-files was required to
      apply these rollbacks.
    * the config file directive includeConfigFile is no longer case sensitive 
      (bz #995)

Changes in 1.0.12:
  o Client changes:
    * The rollback command now applies rollbacks up to and including
      the rollback number specified on the command line. It also
      allows the user to specify the number of rollbacks to apply
      (from the top of the stack) instead of which rollback to
      apply. (bz #884)
    * Previously, the code path for installing files as part of a new
      trove required an exception to be handled.  The code has been
      refactored to eliminate the exception in order to reduce install
      times.

  o Build Changes:
    * The cvc command now has a --show-buildreqs option that prints all
      build requirements.  The --no-deps argument for cvc has been
      aliased to --ignore-buildreqs for consistency.

  o Bug Fixes:
    * Installing into a relative root <e.g. --root foo> when running
      as root no longer generates a traceback. (bz #873)
    * Replaced files are now stored in rollbacks. (bz #915)
    * File conflicts are now also detected via the database, not just
      via real file conflicts in the filesystem.
    * A bug that resulted in multiple troves owning a file has been fixed.
    * Rollbacks of troves that were cooked locally will no longer
      raise a TroveIntegrityError.
    * The "conary remove" command no longer generates a traceback when
      the filename given cannot be unlinked. (bz #887)
    * The missing usage message displayed when "cvc" and "conary" are
      run with no command line arguments has been restored.
    * Rollbacks for initial contents files didn't work; applying
      rollbacks now ignores that flag to get the correct contents on
      disk. (bz #924)
    * The patch implementation now properly gives up on patch hunks
      which include changed lines-to-erase, which avoids erasing lines
      which did not appear in the origial version of the file. (bz
      #949)
    * Previously, when a normal error occurred while prepping sources
      for cooking (extracting sources from source archives, for
      example), conary would treat it as a major internal error.  Now
      the error message is simply printed to the screen instead.
    * A typo in a macro will now result in a more helpful error
      message.
    * A bug that caused a traceback when performing "conary rq" on an
      x86_64 box with a large installLabelPath where only an x86
      flavor of a trove was available on one label in the
      installLabelPath has been fixed (bz #961).
    * Conary no longer creates a rollback status file when one isn't
      needed.  This allows /var/lib/conarydb to be on read-only media
      and have queries continue to work/.
    * Reworked "conary remove" to improve error messages and fix
      problems with multiple files being specified, broken symlinks,
      and relative paths (bz #853, #854)
    * The mirror script's --test mode now works correctly instead of
      doing a single iteration and stopping.

Changes in 1.0.11:
  o Client Changes:
    * Conary will now allow generic options to be placed before the command
      you are giving to conary.  For example, 'conary --root=/foo query'
      will now work.
    * the remove command no longer removes file tags from files for no good 
      reason
    * rollbacks now restore files from other troves which are replaced as part
      of an update (thanks to, say, --replace-files or identical contents)
    * --replace-files now marks files as owned by the trove which used to
      claim them
    * You can now kill conary with SIGUSR1 to make conary enter a debugger
      when you Ctrl-C (or a SIGINT is raised)
    * --debug-all now enters a debugger in more situations, including option
      parsing fails, and when you hit Ctrl-C.
    * added ccs2tar, which will convert most absolute changesets (like those
      that cook produces) into tarballs
    * Troves now don't require dependencies that are provided by themselves.
      As troves are built with this new behavior, it should significantly speed
      up dependency resolution.
    * added a script to recalculate the sha1s on a server (after a label
      rename, for instance)
    * added a script to calculate an md5 password (for use in an info recipe,
      for example)

  o Build Changes:
    * Conary now supports a saltedPassword option to r.User in user info-
      packages.  Full use of this option will require that a new shadow package
      be installed.

  o Bug Fixes:
    * command-line configurations now override context settings

  o Build Changes:

Changes in 1.0.10:
  o Client Changes
    * Given a system based on rPath linux where you only installed
      !smp kernels, conary would eventually start installing smp
      kernels on your system, due to the way the update algorithm
      would determine whether you should install a newly available
      trove.  Conary now respects flavor affinity in this case and
      does not install the smp kernel.
    * Mirror configuration files can now specify uploadRateLimit and
      downloadRateLimit.
    * Updates utilizing changeset files are now split into multiple
      jobs properly, allowing changeset files which create users to
      work proprely.
    * "conary rollback" now displays progress information that matches
      the "conary update" progress information.
    * added --with-sources option for clone

  o Bug Fixes:
    * A bug that caused an assertion error when switching from an
      incomplete trove to a complete trove has been fixed.
    * A bug in perl dependencies that caused extra directories to be
      considered part of the dependency has been fixed.
    * A bug affecting updates where a pinned, partially installed
      package was supposed to be updated due to dependency resolution
      has been fixed.
    * A bug that prevented updates from working when part of a locally
      cooked package was replaced with a non-locally cooked component
      has been fixed.  The bug was introduced in Conary 1.0.8.
    * A bug that caused a segfault when providing an invalid type to
      StringStream has been fixed.
    * The troveInfo web page in the repository browser now displays
      useful error messages instead of traceback messages.  The
      troveInfo page also handles both frozen and non-frozen version
      strings.
    * A bug that caused conary to download unnecessary files when checking out
      shadow sources has been fixed.
    * A bug that caused "cvc rdiff" between versions of a trove that
      were on different hosts to fail has been fixed.
    * Fixed a bug when determining local file system changes involving a file 
      or directory with mtime 0.
    * The --signature-key option was restored

Changes in 1.0.9:
  o Client Changes:
    * A new dependency resolution method has been added which can be turned
      on by setting resolveLevel to 2 in your conarycfg:  If updating trove 'a'
      removes a dependency needed by trove 'b', attempt to update 'b' to
      solve the dependency issue.  This will allow 'conary update conary'
      to work as expected when you have conary-build installed, for example.
    * Switched to using more of optparse's capabilities, including --help
      messages.
    * One short option has been added, cvc -m for message.

  o Bug Fixes:
    * Recipes that use loadRecipe('foo') and rely on conary to look upstream
      to find their branch now work correctly when committing.
    * A bug affecting systems with multiple groups referencing the same troves,
      where the groups are out of sync, has been fixed.
    * the mirror client now correctly handles duplicate items returned in
      trove lists by older servers
    * A bug that caused the mirror client to loop indefinitely when
      doing a --full-trove-sync has been fixed
    * conary rq --trove-flags will now display redirect info even if you
      do not specify --troves (bug #877)
    * dep resolution now support --flavors --full-versions output (bug #751)
    * cvc merge no longer tracebacks if files were added on both upstream
      and on the shadow
    * admin web access for the server doesn't require write permission for
      operations which also require admin access (bug #833)
    * A bug that caused r.remove() in a group to fail if the trove being
      removed was recursively included from another group has been fixed.
    * Conary update tmpwatch -tmpwatch:debuginfo will now erase 
      tmpwatch:debuginfo.
    * An ordering bug that caused info packages to not be updated with their
      components has been fixed.
    * Updates will now happen in a more consistent order based on an
      alphabetic sort.
    * the repository server now handles database deadlocks when committing
       changesets
  o Server Changes:
    * getNewSigList and getNewTroveList could return troveLists with
      duplicate entries

  o Documentation Changes:
    * The inline documentation for recipes has been significantly
      improved and expanded, including many new usage examples.

Changes in 1.0.8
  o Client changes:
    * Conary will now replace symlinks and regular files as long as their
      contents agree (bug #626)

  o Bug Fixes:
    * An error in the method of determining what local changes have been 
      made has been fixed.

Changes in 1.0.7:
  o Client changes:
    * A better method of determining what local changes have been made to a
      local system has been implemented, improving conary's behavior when
      updating.

  o Bugfixes:
    * A bug that caused the user to be prompted for their OpenPGP
      passphrase when building on a target label that does not match
      any signatureKeyMap entry has been fixed.  Previously, if you
      had a signatureKeyMap entry for conary.example.com, and your
      buildLabel was set to conary.example.com@rpl:devel, you would be
      prompted to enter a passphrase even when cooking locally to the
      local@local:COOK label.
    * Dependency resolution will no longer cause a trove to switch
      branches.
    * If a component is kept when performing dependency resolution
      because it is still needed, it's package will be kept as well if
      possible.
    * "conary q --path" now expands symlinks found in the path to the
      file in question. (bug #855)
    * Committing a changeset that provided duplicate file streams for
      streams the server previously referenced from other servers no
      longer causes a traceback.
    * Conary's patch implementation how handles patches which are
      already applied. (bug #640)
    * A server error triggered when using long flavor strings in
      server queries has been fixed.

  o Build fixes:
    * Group cooking now produces output to make it easier to tell what
      is happening.  The --debug flag can be used to get a more
      detailed log of what troves are being included.

  o Server changes:
    * The server traceLog now logs more information about the
      repository calls


Changes in 1.0.6:
  o Repository changes:
    * The commitaction script now accepts the standard conary arguments
      --config and --config-file.

  o Bugfixes:
    * cvc merge on a non-shadow no longer returns a traceback (bz# 792),
      and cvc context foo does not return a traceback when context foo does
      not exist (bz #757)  Fixed by David Coulthart.
    * A bug that caused new OpenPGP keys to be skipped when troves
      were filtered out during mirroring has been fixed.
    * opening invalid changesets now gives a good error message instead of
      a traceback
    * removed obsolete changemail script
    * Exceptions which display fileId's display them as hex sha1s now
      instead of as python strings
    * A bug where including a redirect in a group that has autoResolve 
      caused conary to traceback has been fixed.
    * A bug that kept conary from prompting for your password when committing
      has been fixed.
    * A bug that randomized the order of the labels in the  installLabelPath 
      in some error messages has been fixed.

  o Build fixes:
    * The default ComponentSpec for :perl components now include files
      in site_perl as well as in vendor_perl.
    * Ruby uses /usr/share/ri for its documentation system, so all files
      in %(datadir)s/ri are now included in the default :doc ComponentSpec.

Changes in 1.0.5:
  o Performance improvements:
    * The use of copy.deepcopy() has been eliminated from the
      dependency code.  The new routines are up to 80% faster for
      operations like DependencySet.copy().
    * Removing files looks directly into the file stream of the file
      being removed when cleaning up config file contents rather than
      thawing the full file stream.
    * Getting a single trove from the database without files returned file
      information anyway
    * Trove.applyChangeSet() optionally skips merging file information
    * Cache troves on the update/erase path to avoid duplicate fetchs from
      the local database

  o Bugfixes
    * Installing from a changeset needlessly relied on troves from the 
      database having file information while processing redirects
    * Extraneous dependency cache checks have been removed from the
      addDep() path.
    * When removing files, conary now looks up the file flags directly
      in the file stream in order to clean up config file contents.
      Previously the entire file stream was thawed, which is much more
      resource intensive.

  o Build fixes:
    * r.addArchive() now supports rpms with bzip2-compressed payloads.

Changes in 1.0.4:
  o Performance improvements:
    * The speed of erasing troves with many dependencies has been
      significantly improved.
    * The join order of tables is forced through the use of
      STRAIGHT_JOIN in TroveStore.iterTroves() to work around some
      MySQL optimizer shortcomings.
    * An --analyze command line option has been added to the
      stand-alone server (server.py) to re-ANALYZE the SQL tables for
      MySQL and SQLite.  This can significantly improve repository
      performance in some cases.
    * The changes made to dependency string parsing were a loss in
      some cases due to inefficiency in PyArg_ParseTuple().
      Performance sensitive paths in misc.c now parse the arguments
      directly.

  o Bugfixes:
    * An Apache-based conary repository server no longer logs
      tracebacks in error_log when a client disconnects before all
      data is sent.
    * A bug that caused cross repository commits of changesets that involved
      a branched trove to fail in some cases has been fixed.
    * If an entitlement is used for repository access, it is now sent
      over HTTPS instead of HTTP by default.
    * The conary emerge command no longer attempts to write to the root
      user's conary log file.
    * conary showcs --all now shows not-by-default troves.
    * Previously, there was no way using showcs to display only the troves
      actually in a changeset - conary would by default access the repository
      to fill in any missing troves.  Now, you must specify the
      --recurse-repository option to cause conary to search the repository
      for missing troves.  The --trove-flags option will now display when a
      trove is missing in a changeset.
    * A bug that caused showcs --all to display file lists even when --ls
      was not specified has been fixed.
    * When mirroring, you are now allowed to commit a trove that does
      not have a SHA1 checksum set.  This is an accurate replication
      of the data coming from the source repository.
    * A bug affecting multiple uses of r.replace() in a group recipe has been
      fixed.
    * A bug that caused components not to be erased when their packages were 
      erased when a group referencing those packages was installed has been 
      fixed.

Changes in 1.0.3
  o Client changes:
    * Conary displays full paths when in the error message generated
      when it can't open a log file rather than leaving out the root 
      directory.

  o Performance improvements:
    * A find() class method has been added to StreamSet which enables
      member lookups without complete thawing.
    * The code path for committing filestreams to repositories now
      uses find() to minimize file stream thaws.
    * DBstore now supports precompiled SQL statements for SQLite.
    * Retrieving troves from the local system database no longer
      returns file information when file information is not requested.
    * Dependencies, dependency sets, StreamCollections, file
      dictionaries, and referenced file lists now use C parsing code
      for stream thawing.
    * Extraneous trove instantiations on the system update path have
      been eliminated.
    * Adding troves to the local database now uses temporary tables to
      batch the insertions.

  o Bugfixes:
    * A bug that caused a mismatch between file objects and fileIds
      when cloning a trove has been fixed.

Changes in 1.0.2:
  o Bugfixes:
    * A bug that caused redirects to fail to build when multiple
      flavors of a trove exist has been fixed.
    * A bug with cooking flavored redirects has been fixed.
    * The cvc command no longer enforces managed policy with --prep.
    * A bug that caused disttools based python packages to be built as
      .egg files has been fixed.  This bug was introduced in conary
      0.94.
    * A bug that prevented checking in a recipe that deleted policy
      has been fixed.
    * A bug that prevented entitlements from being recognized by an
      Apache conary repository server when no username and password
      were set for a server has been fixed.
    * A bug that prevented errors from being returned to the client
      if it attempts to add an invalid entitlement key or has
      insufficient permission to add the entitlement key has been
      fixed.  An InvalidEntitlement exception has been added.
    * A repository bug prevented the mirror client from obtaining a
      full list of new troves available for mirorring has been fixed.
    * A bug in cooking groups caused the groups resulting from an
      r.addAll() to not respect the original group's byDefault
      settings in some cases has been fixed.

Changes in 1.0.1:
  o Database schema migration
    * Over time, the Conary system database schema has undergone
      several revisions.  Conary has done incremental schema
      migrations to bring old databases in line with the new schema as
      much as possible, but some remnants of the old schema remain.
      When Conary 1.0.1 runs for the first time, the database will be
      reloaded with a fresh schema.  This corrects errors that can
      occur due to incorrect SQL data types in table definitions.  An
      old copy of the database will be saved as "conarydb-pre-schema-update".

Changes in 1.0:
  o Bugfixes
    * A bug that allowed a group to be installed before children of
      its children were installed has been fixed.  This ensures this
      if a an update is partially completed, it can be restarted from
      where it left off.
    * A bug in python dependencies that sometimes resulted in a plain 
      python: __init__ dependency has been fixed.
    * A bug that dropped additional r.UtilizeUser matches for a file after
      the first one has been fixed.
    * Accessing a repository with the wrong server name no longer
      results in an Internal Server Error.  The error is marshaled
      back to the client.

Changes in 0.97.1:
  o Bugfixes
    * A bug has been fixed that allowed the "incomplete" flag to be
      unset in the database when applying changesets of troves that
      have no "incomplete" flag.  This resulted in "StopIteration"
      exceptions when updating the trove.
    * A bug has been fixed in the code that selects the OpenPGP key
      to be used for signing changesets at cook time.

Changes in 0.97:
  o Client changes:
    * All troves that are committed to repository through commits,
      cooks, branches, shadows, and clones, now always have SHA1
      checksums calculated for them.
    * Trove objects now have a version number set in them.  The
      version number is increased when the data types in the Trove
      object are modified.  This is required to ensure that a Conary
      database or repository has the capability of storing all the
      information in a Trove.  All trove data must be present in order
      to re-calculate SHA1 checksums.  If a local system understands
      version 1 of the Trove object, and a repository server sends a
      changeset that contains a version 2 Trove, an "incomplete" flag
      will be set for trove's entry in the database.  When accessing
      that trove later for merging in an update, the client will go
      back and retrieve the pristine Trove data from the repository
      server so it will have all the data needed to preform three way
      merges and signature verification.

  o Repository changes:
    * Repositories will now reject commits whose troves do not have
      correct SHA1 checksums.

Changes in 0.96:
  o Client changes:
    * conary rq now does not use affinity by default, use --affinity to turn
      it on.  The rq --compatible-troves flag has disappeared.  Now 
      you can switch between displaying all troves that match your system 
      flavor and that match affinity flavor by switching between
      --available-troves with and without the --affinity flag.
    * conary q now displays installed, not by default troves by default,
      but skips missing troves.
    * Fixed an update bug where updating an x86 library on an x86_64 system
      would cause conary to switch other x86_64 components for that library
      to x86 versions.
    * update job output is compressed again
    * Fixed an update bug where if you had made a local change to foo, and then 
      updated a group that pointed to an earlier version of that trove,
      the trove could get downgraded

  o Other changes:
    * Mirroring now mirrors trove signature

Changes in 0.95:
  o Client changes:
    * The "conary verify" command now handles non-regular files with
      provides and requires (for example, symlinks to shared libraries
      that provide sonames).
    * The "conary showchangeset" command now takes --recurse and
      --no-recurse arguments.
    * All info-* packages are now updated in their own individual jobs;
      this is required for their dependencies to be reliable.
    * The conary syncchildren command now will install new packages
      when appropriate.

  o Repository changes:
    * Additional logging has been added to the repository server.
      Logging is controlled by the "traceLog" config file variable,
      which takes a logging level and log path as arguments.
    * Conary now detects MySQL Database Locked errors and will retry
      the operation a configurable number of times.  The "deadlockRetry"
      configuration variable controls the number of retries and
      defaults to 5.

  o Build changes:
    * Conary now uses site.py to find all possible correct elements of
      sys.path when generating python provides and requires.  Previously,
      new elements added via .pth files in the package being built would
      be ignored for that package.
    * The PythonSetup() build action now works properly with setup.py
      files that use "from setuptools import..." instead of "import
      setuptools".

  o Other changes:
    * The conarybugz.py script has been restored to functionality by
      moving to the conaryclient interface for accessing the
      repository.

Changes in 0.94:

  o Redirects no longer point to a specific trove; they now redirect
    to a branch. The client chooses the latest version on that branch
    which is compatible with the local system.

  o Bug Fixes
    * A bug in getNewTroveList() that could cause duplicate
      troves to be returned has been fixed.
    * A bug that caused a repository server running under Apache to
      fail with an Internal Server Error (500) when a client requested
      a changeset file that does not exist has been fixed.
    * Conary no longer displays an error when attempting to write to a
      broken pipe.  (bug #474)
    * Conary now respects branch affinity when moving from old-style
      groups to new-style groups.

  o Client changes:
    * The query/repquery/showcs command line options have been
      reworked.  See the conary man page for details.
    * When "cvc merge" is used to merge changes made on the parent
      branch with changes made on a shadow, conary now records the
      version from the parent branch that was used for the merge.
      This is required to allow conary to handle changing the upstream
      version on a shadow.  It is also useful for accounting
      purposes.  (bug #220)
    * "conary emerge" can now be performed on a recipe file.
      Previously you were required to emerge from a repository. (bug
      #526)
    * Progress is now displayed as conary applies a rollback. (bug #363)
    * Java, Perl, and Python dependencies are now enforced by default.

  o Build changes
    * PythonSetup() no longer passes the --single-version-externally-managed
      argument to setup.py when it uses distutils instead of setuptools.

Changes in 0.93:
  o Bug Fixes
    * A bug in the "conary verify" code sometimes resulted in an
      unhandled TroveIntegrity exception when local modifications were
      made on the system. (bug #507)
    * Usernames and passwords with RFC 2396 reserved characters (such
      as '/') are now handled properly. (bug #587)

  o Server changes
    * Standalone server reports warnings for unsupported configuration options
      instead of exiting with a traceback.
    * Compatibility for repositoryDir has been removed.
    * A bug caused queries for multiple flavors of the same trove
      to return incorrect results has been fixed.
    * Apache hooks now ignore IOErrors when writing changesets to the
      client.  These normally occur when the client closes the
      connection before all the data is sent.

  o Client changes
    * SHA1 checksums are now computed for source checkins and local
      change set commits.
    * Flavor affinity is now more relaxed when updating troves.  For
      example, if you have a trove with flavor that requires sse2 but
      your system flavor is ~!sse2, conary will only prefer troves
      with sse2 enabled instead of requiring it.

  o Build changes
    * PythonSetup() now correctly requires python-setuptools:python
      instead of python-setuptools:runtime.
    * Automatic python dependency provision now searches more directories
      to better support multilib python.
    * Conary now defaults to building in ~/conary/builds instead of
      /var/tmp/conary/builds, and caching in ~/conary/cache instead
      of /var/cache/conary.

Changes in 0.92:
  o Package Building Changes:
    * Conary policy has been split out into the conary-policy package.
      (Some policy was left in conary proper; it is needed for
      internal packaging work.)
    * Conary prints out the name of each policy as it runs, making it
      possible to see which policies take the most time.
    * BuildLog files no longer contain lines that end with \r.
    * A new 'emergeUser' config item has been added.  Conary will
      change to this user when emerging packages as root.
    * --no-deps is now accepted by 'conary emerge'.

  o Group Building Changes:
    * A bug has been fixed in dependency checking when using
      autoResolve where deleted weak troves would be included in
      autoResolve and depChecks.

  o Client changes:
    * Conary can now rate limit uploads and downloads.  The rate limit
      is controlled by the "uploadRateLimit" and "downloadRateLimit"
      configuration variables, which is expressed in bytes per second.
      Also, Conary displays the transfer rate when uploading and
      downloading.  Thanks to Pavel Volkovitskiy for these features.
    * The client didn't write config files for merged changesets in
      the right order, which could result in changesets which could
      not be committed to a repository.
    * Fixed a bug in the update code caused conary to behave
      incorrectly when updating groups.  Conary would install
      components of troves that were not installed.

  o General Bug Fixes
    * Conary did not include the trove sha1 in the troveinfo diff
      unconditionally.  This prevents clients from being able to
      update when a repository is forced to recalculate sha1
      signatures.

Changes in 0.91:
  o Bugfixes
    * A bug was fixed the code that freezes path hashes.  Previously,
      path hashes were not sorted in the frozen representation.  Code
      to fix the frozen path hashes in databases and repositories has
      beed added.
  o Build
    * added cleanAfterCook config that controls whether conary tries to
      clean up after a successful build

Changes in 0.90.0:
  o Code Structure/Architecture Changes:
    * Conary now has the concept of "weak references", where a weak reference
      allows conary to be able to recognize the relationship between a
      collection and the children of collections it contains.  This allows
      us to add several new features to conary, documented in Client and Build
      changes.
    * SQL operations have been migrated to the dbstore driver to allow
      for an easier switch of the database backends for the server side.
    * Various query and code structure optimizations have been
      implemented to allow running under MySQL and PostgreSQL.

  o Documentation Changes:
    * Added summaries about updateall in the conary man page and added
      information about the command-line options for conary rq.
    * Clarified behavior of "conary shadow --source-only" with respect to
      rPath bug #500.
    * Added synonyms for cvc and conary commands which have shortcuts
      (ex: checkout and co).
    * Added man page entry about cvc clone.

  o Package Building Changes:
    * Build logs now contain unexpanded macros, since not all macros
      may be defined when the build log is initially created.
    * The emerge command can now accept version strings.
    * The RemoveNonPackageFiles policy now removes fonts.cache*,
      fonts.dir, and fonts.scale files, since they are always
      handled by tag handlers.
    * The Make() build action can now take a makeName keyword argument
      for cases when the normal Make() handling is exactly right but
      a different make program is required (nmake, qmake, etc.).
    * The new PythonSetup() build action uses very recent versions
      of the python setuptools package to install python programs
      which have a setup.py that uses either the old disttools or
      new setuptools package.
    * fixed bug #bz470: loadInstalled('foo') will now work when you have
      installed a local cook of foo.

  o Group Building Changes:
    * add() now takes a "components" option.  r.add(<package>,
      components=['devel', 'runtime'])  will install <package>, but only the
      'runtime' and 'devel' components of <package> by default.
    * remove() can now 'remove' troves within child troves.
    * When a component is added, (either via r.add() or dep resolution)
      is automatically added as well (though not all its sibling components)
    * A new r.removeComponents(<complist>) command has been added.  It
      allows you to create a group where all devel components are
      byDefault False, for example: r.removeComponents(['devel',
      'devellib']).
    * The installPath used to build a group in is now stored in troveInfo.
    * r.addAll() now recurses through all the included groups
      and creates local versions of them as well by default.
    * A new r.replace(<name>, <newversion>, <newflavor>) command has
      been added.  It removes all versions of name from all groups in
      the recipe and replaces them with the version found by searching
      for newVersion, newFlavor.

  o Client Changes:
    * When committing source changes in interactive mode, conary will ask you
      you to confirm the commit.
    * A new configuration option, autoResolvePackages, tells conary to install
      the packages that include the components needed for dep resolution.
    * You can now install locally cooked groups.
    * If foo is a redirect to bar, and you run 'conary update foo' when
      foo is not installed on your system, conary will act as if you had
      typed 'conary update bar'.  Previously, it would act as if you had typed
      'conary update bar --no-recurse'.

  o Config Changes:
    * Conary config handling now supports comments at the end of config lines.
      # can be escaped by a \ to use a literal # in a configuration option.
    * Default macros used in cooking are now stored in /etc/conary/macros.
      The 'defaultMacros' parameter determines where cvc searches for macro
      definitions.
    * Conary configuration now searches for configuration files in 
      /etc/conary/conf.d/ after reading in /etc/conaryrc

  o Server Changes:
    * Creating changesets atomically moves complete changesets into place.
    * The contents store no longer reference counts entries.
    * Added support for trove marks to support mirroring.  A client
      can use a trove mark to ask the server for any trove that has
      been added since the last trove mark mirrored.
    * Added the hasTroves() interface to support mirroring.  This allows
      the mirror client to make sure that the target mirror does not
      already have a trove that is a candidate for mirroring from the
      source repository.
    * Added support for traceback emails from the repository server.
    * The repository contents store was reworked to avoid reading
      precompressed gzipped data twice (once to double check the uncompressed
      contents sha1 and once to copy the file in place).
    * We have changed the way schema creation and migration is handled
      in the repository code. For administrative and data safety reasons,
      schema upgrades and installs can be performed from now on only by
      running the standalone server (conary/server/server.py --migrate),
      thus avoiding race conditions previously created by having multiple
      Apache processes trying to deal with the SQL schema updates.

   o Command Changes
    * A new script that mirrors repositories has been added.  It is in
      the scripts/ directory in the source distribution of Conary.

Changes in 0.80.4:
  o Build Changes:
    * PackageRecipe has been changed to follow our change to split
      conary into three packages.
    * x86_64 packaging elimintated the conary:lib component to follow x86
      (those files now belong in conary-build:lib)

Changes in 0.80.3:
  o Client Changes:
    * The internal branch source and branch binary flags were changed
      to a bitmask.
    * The warning message printed when multiple branches match a cvc
      checkout command has been improved.
    * Only interactive mode can create binary shadows and branches, and
      a warning is displayed before they are created (since source branches
      are normally the right thing to use).

  o Build Changes:
    * Files in subdirectories named "tmp" are no longer automatically
      excluded from packaging, except for /tmp and /var/tmp.
    * DanglingSymlinks now traverses intermediate symlinks; a symlink
      to a symlink to a symlink will no longer confuse it.

Changes in 0.80.2:
  o Client Changes:
    * Bugs in "conary update foo=<old>--<new>" behavior have been
      fixed.
    * "cvc co foo=<label>" will now work even if you don't have a
      buildLabel set
    * "conary showcs" will now work more nicely with group changesets.
    * "conary showcs --all" no longer shows ids and sha1s.
    * We now never erase pinned items until they are explicitly unpinned.
    * "conary verify" and "conary q --diff" work again.
    * "conary q tmpwatch --components" will display the components
      installed for a package.
    * The pinTroves config item behavior has been fixed.  It now
      consistently pins all troves that match a pinTrove line.
    * When a trove is left on the system because of dependency resolution
      during an update, a warning message is printed.
    * Command line configuration, such as --config
      'buildLabel conary.rpath.com@rpl:devel', now overrides context
      configuration.

  o Server Changes:
    * The repository server now retries a request as an anonymous user
      if the provided user authentication information does not allow
      a client request to succeed.
    * When using "server.py --add-user" to add a user to a repository
      server, the user will only be given admin privileges if --admin
      is added to the command line.  Previously, all users added with
      server.py had admin privileges.  Additionally, if the username
      being added is "anonymous", write access is not granted.

  o Build Changes:
    * It is now possible for a recipe to request that specific
      individual requirements be removed from files using the
      exceptDeps keyword argument to r.Requires().  Previously
      you had to accept all the dependencies generated by r.Requires()
      or none of them.
    * r.Replace() now takes a lines=<regexp> argument, to match a line based
      on a regexp.
    * The EnforceJavaBuildRequirements policy has been added.  When
      you are packaging precompiled Java software where you have
      .class/.jar files but no .java files, you can use "del
      EnforceJavaBuildRequirements" to prevent this from policy from
      generating false positives.
    * The EnforceCILBuildRequirements policy has been added.
    * Enforce*BuildRequirements now warn when a package has requirements
      which they don't fulfill themselves and which are not fulfilled by
      the system database.  (for example, soname dependencies from linking
      against libraries that are not managed by Conary on the system.)
    * Automated Perl dependencies have been added, for both provides
      and requires.  They are not yet enforced, in order to give time
      to adapt while perl packages are being re-built.
    * The EnforcePerlBuildRequirements policy has been added.
      Failures found by this policy may be caused by packages on the
      system not having been rebuilt yet with Perl dependencies, but
      could also show bugs in the Perl dependency code.
    * Automated Python dependencies have been added, for both provides
      and requires.  Like Perl dependencies, they are not yet
      enforced.
    * The EnforcePythonBuildRequirements policy has been added, with
      the same caveats as EnforcePerlBuildRequirements.
    * Conary now writes more information about the build environment
      to the build log when cooking.
    * A bug that caused r.Requires('file:runtime') to create a file
      dependency on 'runtime' instead of trove dependency on
      'file:runtime' has been fixed.
    * Java dependencies now properly ignore array elements in all cases,
      removing false Java dependencies like "[[I" and "[[B".


Changes in 0.80.1:
  o Client Changes:
    * User names and passwords are no longer allowed in repository maps;
      "user" configuration entries must be used instead.
    * The clone command now allows you to clone a binary onto the same
      branch, without having to reclone the source.
    * The TroveInfo table on the client is getting corrupted with
      LoadedTrove and BuildReq entries for components.  These entries
      are only valid on packages.  Code was added to catch when this
      happens to aid debugging.  Additionally, Conary will
      automatically remove the invalid entries the first time 0.80.1
      is run.
    * Environment variables are expanded in paths in conary configuration files.
    * localcs now allows the version and flavor to be specified for a trove
    * conary scs --all now behaves the way it used to again
  o Build Changes:
    * Java dependency generation is now enabled; Java dependency enforcement
      is still disabled.
    * The skipMissingSubDir keyword argument now actually works correctly
      when the subdirectory is missing.
  o Common Changes:
    * Entitlement support has been added as an alternate method of
      authentication.

Changes in 0.80.0:
  o Client Changes:
    * The logic for defining updates across a hierarchy has been completely
      replaced. Instead of rigidly following the trove digraph, we flatten
      the update to choose how troves get updated, and walk the hierarchy
      to determine which updates to actually apply.
    * Dependency resolution could include troves which caused duplicate
      removals for the troves those included troves replace
    * Chroot handling was broken in 0.71.2 and prevented the user name
      lookup code for the chroot from exiting back out of the chroot
    * showchangeset on relative changesets now displays them as jobs.
    * query and queryrep now exclude components if they match their
      package name
    * Conary cleans up rollbacks when a changeset fails to apply.
      Previously, an invalid changeset was saved in the rollback
      stack, which made applying it impossible
    * Removed direct instantiation of NetworkRepositoryClient object; it
      should be created by calling ConaryClient
    * repositoryMap should not contain usernames and passwords now; user
      config file option should hold those instead (user *.rpath.org user pass)
    * If a user name is given without a password the password will be prompted
      for if the repository returns a permissions error
    * added --components parameter to q and rq to not hide components
    * conary update --full-versions --flavors now will work as expected
    * fixed a bug with conary erase foo=/branchname
    * When in multi-threaded mode, the download thread now checks to see
      if the update thread wants to exit.  This fixes many of the
      "timeout waiting for download thread to terminate" messages.
    * Fixed bug where conary erase foo --no-deps wouldn't erase a component
      of foo if it was required by something else
  o Build Changes:
    * Dependencies are now generated for Java .class and .jar files.
      They are not yet enforced, to give time to rebuild Java packages.
    * Java dependency generation has been turned off until 0.80.1 in
      order to wait until there is a deployed version of Conary with
      long dependency handling; some .jar files have so many
      dependencies that they overflowed dependency data structures.
    * CheckDesktopFiles now looks in /usr/share/icons for icons, and
      can find icon names without extensions specified.
    * Build actions which take a subDir keyword argument now also can
      take a skipMissingSubDir keyword argument which, if set to True,
      causes the build action to be skipped if the specified subdirectory
      does not exist.  By default, those build actions will now raise
      an error if the directory does not exist, rather than running in
      the wrong subdirectory as they did previously.
    * You can now cook a recipe that has a superclass that is defined
      locally but a has supersuperclass that is in the repository.  Similarly,
      if you have a superclass that is in the repository but a supersuperclass
      locally, conary will find that as well
    * r.Replace with parameters in the wrong order will now behave correctly
    * The automatic :config component for configuration files has been
      disabled because Conary does not handle files moving between
      troves, and config files were being re-initialized when packages
      were updated.
  o Code structure:
    * queryrep, query, showchangeset, and update --info all use the same
      code to determine how to display their data.  Display.py was changed
      to perform general display operations.
    * query.py added
    * added JobSource concept for searching and manipulating lists of jobs.
    * moved datastore.py into repository module
    * Stubs have been added for adding python and perl dependencies, and
      the stubs have been set to be initially ignored.
    * The internal structure for conary configuration objects has changed
    * A new DYNAMIC size has been added to the StreamSet object.  This will
      cause StreamSet to use either a short or long int to store the size
      of the frozen data that is included in a frozen StreamSet, depending
      on the size of the data being stored.

Changes in 0.71.2
  o Client Changes:
    * The update-conary option has been renamed updateconary per
      bugzilla #428
    * buildPath can be set in contexts
    * cvc co <foo> will work even if there are two foos on the same label with
      different branches.  In that case, it will warn about the older foo
      which it doesn't check out
    * Test mode didn't work for updates and erases which were split into
      multiple jobs
  o Build Changes:
    * Combined the EtcConfig and Config policies, and deprecated
      the EtcConfig policy.
    * All config files default to being put into a :config component.
      This is overridden by any ComponentSpec specifications in the recipe.
    * A use flag has been added for xen defaulting to 'sense prefernot'.  This
      flag should be used to specify flavors for xen domU builds where special
      provisions are made for paravirtualized domU.
    * Added new CheckDesktopFiles policy to catch some more common errors
      in .desktop files.  (For now, it looks for common cases of missing
      icons; more may be added over time.)
    * The Requires policy now interprets synthetic RPATH elements (passed in
      with the rpath= keyword argument) as shell-style globs that are
      interpreted relative first to the destdir and then to the system.

Changes in 0.71.1:
  o Server Changes
    * Added iterTroves() call which iterates over large numbers of troves
      much more efficiently than a single getTrove() call would.
    * Split out FileRetriever object to allow file information to be pulled
      from the repository inside of an iterTroves() loop
    * The web interface shows the troves contained in a group trove instead
      of trying to list all files in a group.
  o Client Changes
    * Config file options that take a path as a value now support ~ for
      home directory substitution
    * Trove.diff() returns a standard job list instead of the previous
      only-used-here format
    * /var/log/conary tracks all update, remove, rollback, and erase events
    * Progress output is simplified when stdout is not a tty (no line
      overwrites)
    * Tracebacks during logged commands get copied to the log
    * Code which checked to see if a shadow has been locally modified didn't
      work for shadows more than a single level deep
    * When you are installing from changesets using --from-files, other troves
      in the changesets can be used for dependency resolution
  o Build Changes (cvc)
    * Additional calls are emulated by the filename_wrapper for the
      r.Run calls.
  o Code Structure
    * Split build/recipe.py into several smaller files
    * Moved OpenPGP keyTable access up call stack so that it can now be
      accessed outside of kid templates.
    * Move epdb code into its own package

Changes in 0.71.0:
  o Code Structure
    * conary now imports all python modules from a toplevel "conary"
      module.  This prevents conary from polluting the module namespace.
  o Client Changes
    * Clone didn't handle shadow version numbers correctly (and could create
      inconsistent version numbers)

Changes in 0.70.5:
  o Client Changes
    * Files changing to config files across distributed repositories now works.
    * The update code uses more consistent use of trove sources, and only
      makes explicit calls to the repository if asked.  This should make it
      possible to create interesting update filters.
    * Clone updated sequences it was iterating over, which is generally
      a bad idea (and caused clone to commit inconsistent troves)
  o Build Changes (cvc)
    * Locally cooked filesets now include file contents, making the
      filesets installable.
    * Fileset cooks now retrieve all of the file objects in a single
      network request per repository.
    * The new NormalizeLibrarySymlinks policy runs the ldconfig program
      in all system library directories.  This ensures that all the
      same symlinks that ldconfig would create when the shlib tag handler
      runs are packaged.  It also warns if ldconfig finds missing files.
    * New argument to r.Run(): "wrapdir" keyword argument behaves much
      like "filewrap" but takes a string argument, which limits the scope of
      %(destdir)s relocation only to the directories under the specified
      wrapdir, which is interpreted relative to %(destdir)s.  Works best
      for applications that install under one single directory, such
      as /opt/<app>
    * Clone, branch, and shadow all take --info now instead of --test
    * ELF files that dlopen() libraries can now be provided with
      synthetic soname dependencies with
      r.Requires('soname: libfoo.so', '/path/to/file')
    * r.Requires now enforces that packages that require a file and
      include that required file must also explicitly provide it. (bz #148)
  o Server Changes
    * Packages added to the repository are checked to ensure the version and
      flavor of all referenced components are the same as for the package

Changes in 0.70.4:
  o Client Changes
    * The trove that satisfies a dependency that is broken by erase is
      now displayed in the "Troves being removed create unresolved
      dependencies" message.
    * Components are now displayed on the same line as their parent
      package in "conary update" output.
    * A new 'interactive' option has been added to conary configuration.
      When set to true, conary will display info about clone, branch,
      update, and erase operations, and then ask before proceding.
  o Build Changes (cvc)
    * The CompilePython action has been fixed to accept macros at the
      beginning of its arguments, fixing a bug new in Conary 0.70.3.
    * The Requires policy can now be given synthetic RPATH elements;
      this is useful when programs are only intended to be run under
      scripts that set LD_LIBRARY_PATH and so do not intrinsically have
      the information they need to find their libraries.
    * Added --test to clone, branch, and shadow commands
    * Clone now supports --skip-build-info for less rigid version checks
      on cloned troves
    * Fixed usage message to better reflect reality
    * Cloning to a branch which already has a version with a compatible
      flavor now works.
    * cpio archive files are now supported for r.addArchive()
  o Repository Changes
    * The repository now serves up stored OpenPGP keys as a "Limited
      Keyserver"; users can retrieve keys, but not search or browse them.
      The keys are available via /getOpenPGPKey?search=KEY_ID. This
      is meant only to allow conary to automatically retrieve OpenPGP
      keys used to sign packages.

Changes in 0.70.3:
  o Client Changes (conary)
    * Conary now works harder to avoid having separate erase/installs,
      instead preferring to link those up into one update when possible.
    * Conary configuration now supports contexts.  Contexts are defined in
      sections starting with a [<name>] line, and provide contextual
      configurations for certain variables, defined in the man page.  All
      configuration options after the [<name>] will be associated with that
      context, and will override the default configuration when that context
      is active.  The current context can be selected by using the --context
      parameter, or by setting the CONARY_CONTEXT environment variable.
    * 'conary config --show-contexts' will display the available contexts
  o Build Changes (cvc)
    * A local cook of a trove foo will ensure that the changeset created is
      installable on your local system, by making sure the version number
      created is unique.
    * The builddir is no longer allowed to appear in ELF RPATHs.
    * The build documentation strings have been significantly updated
      to document the fact that for most strings, a relative path
      is relative to the builddir, but an absolute path is relative
      to the destdir.
    * The ManualConfigure action now sets the standard Configure
      environment.
    * cvc will allow you to cook a trove locally even when you are unable
      to access the trove's source repository
  * Common Changes:
    * Version closeness was improperly measured for troves on different
      branches when then label structure was identical
  o Repository Changes
    * Repository now has a config flag called requireSigs. Setting it to
      True will force all troves to have valid package signatures.  Troves
      lacking this will be rejected.  Enabling this option prevents the
      generation of branches, shadows, or clones since these troves are not
      signed.  It is not recommended that this option be enabled until the
      infrastructure is in place to provide package signatures for all types
      of troves.

Changes in 0.70.2:
  o Client Changes (conary)
    * GnuPG compatible trust metrics for OpenPGP Keys now exists. This
      makes it possible for conary clients to refuse troves that
      aren't properly trusted. The metrics currently in place mimic
      gpg behavior.
    * Running "conary update" in a directory that does not exist no
      longer fails with an error (bugzilla #212).  Note that "cvc
      update" still requires that the current working directory exists
      of course.
    * HTTP error conditions are handled more gracefully when commiting
      a change set. (bugzilla #334)
    * conary more reliably sets a non-zero exit status when an error
      occurs. (bugzilla #312)
    * When performing an update of a group that adds a trove foo,
      search the system for a older version of foo to replace if the
      original update command found a replacement by searching the
      system.
    * New option, "conary update-conary" has been added in an attempt
      to provide a workaround for future drastic protocol revisions
      such as what happened for 0.70
    * Methods for parsing command line update request and changeset requests
      have been added to conaryclient.cmdline
    * A metric for the distance between arbitrary versions on different
      branches has been added, and the code which matches troves changes
      between collections uses this code to give well-defined matches
      for all cases.
    * Rollbacks are now listed with the most recent on top
    * Troves which a group operation tries to remove will be left behind
      if they satisfy dependencies for other troves
    * updateall command respects pins on top-level troves
    * Dependency resolution no longer blows away pinned troves
    * conary update now takes a changeSpec, allowing you to specify both
      the version to remove and the update version, like
      'conary update foo=2.0--3.0'

  o Build Changes (cvc)
    * cvc more reliably sets a non-zero exit status when an error
      occurs. (bugzilla #312)
    * Building groups w/ autoResolve displays the revision of the
      troves which are being included
    * The change to automatically split up hardlink groups into
      per-directory hardlink groups has been reverted.  Instead,
      Conary enforces that link groups do not cross directories, but
      provides an exception mechanism for the rare cases where it is
      appropriate to do so.  The old LinkCount policy was renamed
      LinkType, and the new policy enforcing link group directory
      counting is now called LinkCount.
    * The NormalizeCompression policy no longer causes an error if you
      have two files in the filesystem that differ only by the .gz or
      .bz2 extension.
    * The Provides policy will not longer automatically provide soname
      dependencies for executable files that provide sonames.  A few
      executables do provide sonames, and 0.70.1 provided them as
      harmless extraneous provisions.

   o Repository Changes
     * A new getConaryUrl() method has been implemented to support the
       "conary update-conary" feature
     * Exception handling has been re-worked.  All exception classes
       that are marshaled back to the client are now in the
       repository.errors module.  Some of the most commonly used
       exception classes have been included in their previous modules
       for compatibility until code can be modified to use the new
       repository.errors module.

Changes in 0.70.1:
  * Collection merging didn't handle (admittedly obscure) cases where
    a component on the local system was updated to a new version of a
    trove, and updating that package also tries to update to that version
    but using a different path
  * Redirects are allowed in group cooking as long as the target of the
    redirect is also specified in the group (this allows cleaner handling
    when trying to clean up after label multiplicity)
  * Shorten display for versions and flavors in internal debugging output.
    Make str() output for versions and flavors return formatted strings.
  * ELF files finding non-system libraries via an RPATH did not always
    have the path to the library encoded in their dependency requirement,
    depending on whether the package also included some other (unrelated)
    non-system library.  Futhermore, system paths encoded in an RPATH were
    incorrectly honored.  Both of these bugs have been fixed.
  * Ownership policy now uses macros in the user and group definitions.
  * Symbolic links to shared libraries can now provide path-encoded
    soname dependencies (only manually, never automatically).
  * Removed outdated code with convoluted code for preventing providing
    soname dependencies in some cases; that code has been functionally
    replaced by limiting automatic soname dependencies to system library
    directories.
  * Instead of complaining about hardlinks spanning directories, Conary
    simply creates one link group per directory per hardlinked file.
  * Fixed bug which made source commits fail on cloned source troves

Changes in 0.70.0:
  o The client and server protocol versions have been changed and
    the filecontainer version number updated.
    * Upgrading from previous versions of Conary to 0.70.0 will
      require downloading a old-format changeset file from
      ftp://download.rpath.com/pub/conary/
    * Adding path hash data to TroveInfo overflowed the amount of
      storage space available in a StreamSet when a trove contained
      several thousand files.  In order to accommodate larger data
      stored in StreamSets, we have changed the way data sizes are
      handled.
    * With the changes to StreamSet, LargeStreamSet is obsolete.
      Changeset files used to used LargeStreamSet to represent data.
      Since we now just use a StreamSet, the changeset file format
      changed.
    * Since this version of Conary is incompatible with previous
      versions, we took this opportunity to do database and repository
      migrations that will allow us to make significant code cleanups
      in the near future.

 o Other smaller changes
    * Conary now does the right thing if the same trove is listed
      twice in an update due to recursion (it checks for duplicate
      installs of the same trove).
    * A bug where None would show up in CONARY files when an
      autosource file changed contents but did not change names has
      been fixed.

Changes in 0.62.16:
  * The "conary update" and "conary erase" commands now display the actions
    they take as they run (similar to --info output).
  * The --info output for "conary erase" and "conary update" has been
    reworked to be more user-friendly.
  * Added new conaryrc option signatureKeyMap to choose which signature
    to use when signing based on the label.
  * Fixed a bug where conary would only sign the last trove listed,
    instead of signing all troves listed.
  * The ComponentRequires policy now makes :devellib components require
    :data components if they exist.
  * Don't check for bucket conflicts when resolving during group cooks - if we
    want to check for bucket conflicts in groups, it will be readded in a more
    general way.
  * Removed extra freezes and thaws of files for a 8% improvement in install
    time for absolute change sets (at the cost of some memory, but thanks
    to splitting transactions this should be a good trade off).
  * Added removeIfExist call to miscmodule for some peformance improvement.
  * ELF files that find non-system libraries via an RPATH now have the path
    to the library encoded in their dependency requirement, matching the
    path encoded in the dependency provision.  Before this, the RPATH
    was ignored and the path encoding was only guessed within one source
    package.
  * The LinkCount policy now enforces the requirement that hardlink groups
    contain only files in the same directory as each other; no hardlinks
    between files in different directories are allowed.
  * When updating a group across branches, if a subtrove within the update has
    already been manually moved to the new branch by the user, conary will
    recognize this and sync that trove with the group
  * A new "closed" configuration variable has been added to the
    apache-based networked repository server.  When set, the server
    will always raise a "RepositoryClosed" exception when a client
    attempts to access it.  The configuration variable is a string.
    The string will also be returned to the client.
  * Removed install buckets and replaced with comparisons of hashed path
    values to determine trove compatibility.
  * If a trove is included in an update twice, once directly, and once
    implicitly through recursion, ignore the recursive update.
  * More constraints added to the repository schema
  * Added hasTrove to Items table for faster trove names check

Changes in 0.62.15:
  * The MakeDevices() policy now accepts mode= as a named argument.
  * Added (undocumented) --debug (prints debugging output),
    switched old (undocumented) --debug to now be --debugger (starts debugger
    on initialization)
  * Added debug messages to conaryclient/update.py
  * Cloning to the the same branch works (providing a good way of
    reverting changes)
  * Cloning now updates buildRequirements and loadedTroves in troveInfo
    and enforces their consistency on the target branch
  * Cloning groups is now supported
  * Fix update case where a group update should cause conary to search the
    system for an older version of a trove to replace.
  * If you update a trove foo locally to a new version on the same branch, and
    then update the containing group to a new version on a different branch,
    conary will now update foo to the new branch as well.
  * fix error message when you try to pin as non-root

Changes in 0.62.14:
  * The threading changes in .13 caused some error information to be lost.
    Tracebacks have now been fixed, and the download thread checks much more
    often to see if it needs to exit.
  * Catch InstallBucketConflicts exception

Changes in 0.62.13:
  o Repository Server changes
    * The Schema creation SQL statements have been rewritten in a more
      standardized form. Some indexes have been redefined and a number
      of views have made their way into the default repository schema.
    * The new call troveNamesOnServer can be used now by the netclient
      code for a much faster retrieval of all trove names available on
      all labels on a given server. Server and client protocol numbers
      have changed.
    * The getTroveList() server side function got a rework that should
      result in about a 50% execution time speedup on most queries.
    * The Metadata SQL query has been reworked to join tables in a
      much better order, speeding up the getMetadata call on a
      repository with many versions much faster.

  o Client changes
    * Conary now compresses XML-RPC requests before sending them to
      the repository server.  In order to use compression, the remote
      server must be running Conary 0.62.13 or later.  If the server
      is running an older version, the client will fall back to
      sending uncompressed requests.
    * The database conversion in 0.62.12 did not correct all
      out-of-order file streams.  A new conversion function is in
      0.62.13 that will examine every file stream and ensure that it
      is stored correctly in the database.
    * Versions from the contrib.rpath.com repository are automatically
      rewritten to point to contrib.rpath.org.  NOTE: if you have a
      label from the contrib.rpath.com repository in your
      InstallLabelPath (such as contrib.rpath.com@rpl:devel), you will
      need to modify it to point to contrib.rpath.org.
    * Install bucket handling now works for collections which were not
      fully installed.
    * A bug where database was left locked on exception during install
      when the download thread was still executing has been fixed.
    * The conaryclient code has been split into pieces.
    * Switched rollbacks to local@local:ROLLBACK
    * The main thread no longer blocks forever when the download
      thread fails.
    * Matching referenced troves in collections is no longer dependent
      on sort order of internal dictionaries.

  o Common Repository and Client changes
    * When a changeset is applied to the local system or committed to
      a networked repository, the fileIds are recomputed from the file
      objects and verified.  This prevents corrupted or miscomputed
      changesets from being committed to the repository or applied to
      the local system.

  o Building/Branching changes
    * Many changes have been made to cloning, including sideways
      cloning (creating a clone at the same branch depth as the clone
      source), better cloning with multiple flavors, separate cloning
      of source and binaries, resilience against duplicate troves,
      proper use of existing fileIds during clones, simultaneous
      cloning of multiple troves, and better clonedFrom tracking.
    * The default optflags for x86 changed to remove -mcpu, as it is
      deprecated in gcc.

Changes in 0.62.12:
  * Conary will no longer create a "rootroot" group while installing
    users whose primary group is "root".  It will now call the
    appropriate tag handler for user/group modifications if the tag
    handler is installed.
  * EnforceConfigLogBuildRequirements no longer suggests recursive
    build requirements for packages in which the configure script
    checks to see if the package is already installed.
  * Installing new version of pinned troves leaves the pinned trove in
    place if the two troves have compatible install buckets
  * By default, when you shadow a binary trove, its source is shadowed with it.
  * Instead of a --sources option, cvc shadow and cvc branch now take
    --source-only and --binary-only options that allow you to control whether
    sources or binaries are shadowed.
  * Branch and shadow commands now take an unlimited number of troves
    to branch/shadow.
  * Files sharing versions but with different contents (thanks to flavors)
    got lost when switching from one flavor of a trove to another
  * troves can now be specified for rq, q, and update as <labelpart>/<version>,
    e.g., foo=:rpl1/1.0, or foo=contrib.rpath.com@/2.3-1-2
  * version.hasParent() handles more cases of shadows of shadows correctly.
  * cooking troves into the repository with --flavor <newflavor> now modifies
    the flavor before the recipe is even loaded, not when the recipe's setup
    function is called.
  * add a check to ensure RPATHs in cooked packages do not have %(destdir)s
    or /tmp or /var/tmp in them.
  * EnforceSonameBuildRequirements has been temporarily changed to produce
    warnings instead of errors.
  * Dependncies and flavors didn't order things properly in their frozen forms
  * StreamCollections are now properly ordered

Changes in 0.62.11:
  * InstallBucket policy now allows using macros in component names.
  * The --resume option now works correctly when conary has
    automatically discovered a non-standard path for the main build
    directory.
  * A soname dependency is again generated for libraries outside of
    library directories, but the pathname is now included in the
    dependency.  Within a package, all matching dependencies are
    modified to include the path.  This is useful for cases where
    an application packages private versions of libraries -- the
    dependencies still need to be there so that inter-component
    requirements are honored, but they must not perturb the rest
    of the system.
  * Recursive pinning now behaves itself
  * Switch group recipe syntax to use r.add() instead of r.addTrove,
    r.remove() instead of r.removeTrove(), and add a
    r.setDefaultGroup() command to set the default group.

Changes in 0.62.10:
  * EnforceSonameBuildRequirements enhanced to handle correctly cases
    where more than one trove can resolve a single soname dependency.
  * EnforceConfigLogBuildRequirements now can take exceptions, which
    can be specified either as a filename (such as /usr/bin/bison or
    %(bindir)s/bison) or as a required trove (such as bison:runtime).
  * The trove.Trove initializer no longer allows for a trove to be created
    with a name that has more than one ":" character in it.
  * EnforceSonameBuildRequirements now can take exceptions, which are
    specified as a required trove (such as libfoo:devel) to avoid adding
    to the list of requirements.
  * EnforceSonameBuildRequirements now produces errors for missing build
    requirements, and EnforceConfigLogBuildRequirements now demonstrates
    very few false positives, and so has been updated to warning instead
    of info.
  * Added a check to warn when a trove is installed multiple times from
    the same branch with incompatible install buckets (--no-conflict-check
    overrides this check)
  * Redirects can now redirect to nothing, which allows components to
    disappear gracefully on a redirection
  * A soname dependency is now provided only if the library is in a
    default library directory, or in a directory explicitly added with a
    SharedLibrary(subtrees='/path/to/dir/') call.

Changes in 0.62.9:
  * EnforceConfigLogBuildRequirements policy added.  It looks through
    all config.log files anywhere under the build directory for programs
    that configure has found, and ensures that the transitive closure
    of the build requirements contains each file listed.  (That is, if
    the file /usr/bin/perl has been found, and intltool:runtime is in
    the buildRequires list, and intltool:runtime requires perl, then the
    requirement is satisfied.)  This policy currently produces some false
    positives; the "greylist" that tries to remove false positives needs
    to be expanded.
  * The repository server now uses a repository instance specific key
    cache.  This fixes KeyNotFound errors seen when running multiple
    repositories on one server.

Changes in 0.62.8:
  * The bug, introduced in 0.62.7, that caused Conary to stop short of
    recursing to the innermost troves when handling erasures has been fixed.
  * EnforceSonameBuildRequirements enhanced to use the system database to
    find the right missing build requirements.
  * Make users and groups in a repository such that they may not differ only
    in case, i.e. if user foo exists, user Foo cannot be created.
  * files in /usr/%(lib)s/python/.* are no longer automatically given an
    architecture flavor - if there are architecture-specific files in those
    dirs, they should result in an arch-specific flavor through normal
    means.
  * By default, no OpenPGP signatures will be added to troves when
    doing commits unless a fingerprint is explicitly set in conaryrc.
    Previously, if a keyring existed, the first key found would be used.

Changes in 0.62.7:
  * Some unneeded parts of the sql query in _getTroveList have been removed,
    improving performance.
  * The performance of the default (and most used) case of the
    getAllTroveLeaves has been increased up by using a specialized
    query.
  * Exception handling in the repository when revoked or expired keys
    are used has been corrected.
  * Signature checking now correctly checks the timestamp of the signature
    against the expiration time (if any) of the key that signed it.  If
    the signature timestamp is later than the expiration timestamp,
    the signature is rejected.
  * Pass 'Database is locked' repository errors to the client as a
    RepositoryLocked exception notifying user that the server is busy.
  * The 'yuck' script is no longer installed.
  * ComponentRequires now makes :runtime, :lib, :devellib, and :devel
    components all require their matching :config component if the
    :config component exists.  The :config component is not automatically
    created, but when it exists, it's always going to be because it
    is required by multiple other components.

Changes in 0.62.6:
  * mergeCollections() didn't always handle referenced troves changing
    byDefault status
  * Various cleanups and simplifications have been made to the trove
    removal determination

Changes in 0.62.5:
  * Allow selection of individual troves from change set files via --from-file
  * Recursive queries on local database could get upset by a missing trove
  * Underlying dependency code returns version and flavor for troves with
    broken dependencies
  * Underlying dependency code returns information on what removed trove
    caused a broken dependency
  * Removed --no-deps-recurse option
  * Greatly simplify dependency resolution logic
  * The version portion of a Release (version-sourceCount-buildCount)
    is no longer required to begin with a digit.
  * The Release parsing code has been cleaned up to use consistent
    naming, API documentation, and parse error messages
  * An unhandled exception when signing a trove twice with the same key
    has been fixed.
  * Old (now invalid) changesets are now removed from the changeset
    cache when a digital signature is added to a trove.
  * A package is now counted as empty if it contains only files automatically
    found by the AutoDoc policy.
  * CPackageRecipe now requires elfutils:runtime for eu-strip; this is
    needed for the existing debugedit:runtime requirement to do useful
    work.
  * Removed DistroPackageRecipe and moved its buildRequires list to
    PackageRecipe.  Use clearBuildReqs() to remove any of the base
    requirements for a package.
  * Install buckets are respected during dependency resolution
  * Updated the troveNames() call to a faster query, which should bring
    the run time of the "conary rq" back to a more reasonable limit
  * Race conditions and robustness problems have been fixed in
    the changeset cache.

Changes in 0.62.4:
  * Many places where lots of individual db calls were done to collect
    file objects have been collapsed into batched calls (5-10% speedup
    on some operations)
  * Fixed PGP key submission to not use a hidden form element.
  * Changed PGP key submission to use an xmlrpc call instead of
    modifying the database directly.
  * Added methods to change PGP key/user associations, and thereby
    disable a key.
  * Added an index to dependency resolution for a massive improvement
    on local system dependency performance on large updates.
  * Added the ability to get troves without file lists from the local
    database and use that when getting troves through the changeset
    trove source.
  * Previously, dependency resolution could cause duplicate
    trovesource entries.  This no longer occurs.
  * :lib and :devellib automatically have lib=%(lib)s install buckets.
  * A user management bug in the repository has been fixed.
    Previously, if you deleted a group followed by the user with the
    same name of the group, an unhandled exception occurred.
  * Looking up changeset cache entries in the cache database no longer
    uses exception handling to determine when database entries are
    invalid or stale.
  * The EnforceSonameBuildRequirements policy now recognizes :devellib
    as well as :devel components in buildRequires.

Changes in 0.62.3:
  * Don't link troves to groups when the branch has changed
  * Link new troves to collections (and new collections to old troves) when
    a trove isn't installed but a suitable replacement (meaning on the same
    branch) is available
  * Installing changesets w/ not by default from files broke
  * Fix a bug in the kid template that prevented permissions (ACLs) from being
    deleted from a repository.

Changes in 0.62.2:
  * Further reworkings of update code to be fully based on job sets. The
    absolute flag now defines whether a trove is newly installed or if
    it should be an update from an existing trove (when possible). Network
    changesets and changesets from files are treated almost identically now.
  * Swapped lock terminology for pin
  * Changed table names in database schema to better match the repository
    schema

Changes in 0.62.1:
  * UtilizeGroup fixed
  * conary updateall fixed
  * Disable SHA-1 integrity checks when trove changesets don't include
    files in various places
  * conary now prevents you from cooking empty groups

Changes in 0.62.0:
  * Initial OpenPGP (RFC 2440) based signature support has been
    added. Conary reads public keys from ~/.gnupg/pubring.gpg and
    /etc/conary/pubring.pgp.  Conary reads private keys from
    ~/.gnupg/secring.pgp.  Setting the "signatureKey" configuration
    variable to a key ID will select which key to use from the
    keyring. If signatureKey is not set, and there is a valid private
    keyring, the first key on the keyring will automatically be used
    to sign changesets when committing them to the repository.
    "cvc sign" adds a signature to a trove that already exists in the
    repository.
  * Change set generation on the command line is more flexible. It can generate
    erasure changesets as well as relative to nothing changesets
  * When creating multiple groups from the same recipe using newGroup(),
    Conary now searches all subgroups when resolving dependencies within
    a parent group
  * Conary no longer resolves dependencies for troves with byDefault=False
    (such as :test and :debuginfo).  Conary will now resolve dependencies in
    those troves only if you set checkOnlyByDefaultDeps=False.  When creating
    subgroups using newGroup(), pass the checkOnlyByDefaultDeps flag as an
    argument to the newGroup() function.
  * excludeTroves now applies to troves which have been added to
    already installed collections

Changes in 0.61.12:
  * You can now search for troves by <trove>=<host>@
  * A bug when cooking groups with depCheck = True (introduced in 0.61.10)
    has been fixed.
  * A new r.ByDefault policy controls how components are included in their
    enclosing packages; the default is True except for :test and :debuginfo
    components that default to False.
  * Cloning across repositories works
  * A bug in 'conary update --info' output was fixed

Changes in 0.61.11:
  * A bug that caused a database deadlock when removing entries from the
    changeset cache in the repository server has been fixed.
  * Added RegularExpressionList in conarycfg
  * Added lockTroves configuration option for autolock
  * Recurisvely included troves could be removed incorrectly when those
    troves were already present

Changes in 0.61.10:
  * The conary update command now takes a --sync parameter, documented in
    'man conary'
  * Groups now allow you to create a reference to another cooked trove,
    and use that reference to add troves that are contained in that trove.
    For example, if you want to create a group-python based on the troves in
    an already cooked group-dist, you add a reference to the group-dist in
    group-python, and pass the group-dist reference in when you call
    addTroves.
  * Work has begun towards generalizing the concept of a trove source.
    A class SimpleTroveSource has been added that, when subclassed and given
    access to the troves, will allow you to call findTroves to search that
    source.  The same code is used in update code to unify updating from
    the repository and from changesets, and it is used to provide the search
    capabilities for the local database.
  * Conary now allows all files, not just regular files, to have
    dependencies.  This is necessary for user/group dependencies for
    non-regular files to work.  Packages built with 0.61.10 or later
    that have non-regular files with non-root user or group will not
    be readable by Conary versions 0.61.9 or earlier.
  * Shadowing now preserves the byDefault flag, and handles reshadowing
    collections gracefully now
  * Update preprocessing now works on absolute changesets instead of
    relative ones, providing massive cleanups. Code uses sets of jobs
    instead of changesets for job representation, allowing still more
    cleanups. Many bugs seem to have gone away.

Changes in 0.61.9:
  * Fix a bug added in 0.61.8 that breaks tag handlers

Changes in 0.61.8:
  * Fix a bug introduced in 0.61.7 that occurred when, in the repository,
    either the Users table or Groups table was empty when creating a new group.
  * Add --buildreqs, --flavors options to q and rq.
  * Primary troves should not have their trove change sets overridden by
    items recursively included (and fixed a pile of things this broke).
  * Locally stored change sets can't always get access to pristine files
    from the local filesystem; when it can't, make sure file sha1 checking
    doesn't get upset.
  * Unchanged troves in updated groups could be erased by items in the
    same group on a different branch.
  * The "conary q[uery]" command accepts a --diff option.  When --diff
    is used, the difference between installed and pristine troves is
    displayed.
  * An additional progress callback has been added to show when database
    transactions are committed

Changes in 0.61.7:
  * Several bugs related to updating two troves with the same name have been
    fixed - including branch affinity, flavor affinity, correct handling of
    already updated troves, and correct handling of empty flavors.
  * "conary emerge" as root (or as a user than can apply the changeset
    produced by the build) did not install anything but the toplevel
    package.  This bug has been fixed.
  * No longer hide descriptive TroveNotFound errors behind a generic
    NoNewTroves wrapper.
  * Group recipes can now request that dependencies be resolved and
    added to the group at cook time.  To automatically add required
    troves to a group add "autoResolve = True" to the recipe class.
    Optionally "autoResolveLabelPath" can be set to a list of labels
    to use during dependency resolution.
  * Locally stored rollbacks couldn't handle files changing types. As
    part of the fix, the generic file diff code is now used when creating
    changesets instead of having a special-case wrapper around it
    (fileChangeSet()).
  * The commitaction script and the changemail module did not necessarily
    show the full trailing version for branches and shadows.  (For example,
    /conary.rpath.com@rpl:devel/4.1.25-18/db41/19 showed up as "19"
    instead of "4.1.25-19".)
  * Add a --deps option for conary q.  Make that and conary rq --deps
    recurse over collections.
  * Warn about missing buildRequires entries both for soname dependencies
    and for TagSpecs applied via tag description files.
  * A bug in updating groups that switch the byDefault setting of troves
    has been fixed.
  * Add an updateThreshold config option to control the number of troves to
    include in a download.
  * Ordering didn't work for old packages depending on anything, or for
    dependencies whose provider moved between components.
  * The r.Ownership(), r.UtilizeUser(), and r.UtilizeGroup() now generate
    appropriate dependencies on info-* packages.
  * Updating packages and components installed multiple times could cause
    a component to be removed multiple times (which resulted in a traceback).
  * Fixed a bug that occurred when groups tied to a user were deleted
    without deleting the associated user, then subsequently adding a user
    with the same name.

Changes in 0.61.6:
  * InitialContents turns off EtcConfig, since a file cannot be both
    a config file and an InitialContents file.
  * Reworked repository change sets to directly reference files from the
    contents store.
  * The User() command now takes an optional supplemental= option,
    which provides a list of supplemental groups to which to add
    the user.  (SupplementalGroup() is for groups not associated
    with a user.)
  * The showcs command can now handle components that are referenced
    but not included in a changeset.
  * InfoUserRecipe and InfoGroupRecipe can now be built with buildlogging
    turned on.
  * Conary's internal handling for dyanamically finding new IDs for
    users and groups has been fixed.
  * "conary updateall" now accepts the --test flag.
  * Various fixes were made to the CIL dependency detection code.

Changes in 0.61.5:
  * Added basic clone capability (which only works cloning to parents
    branches and shadows, and on a single host).
  * Now handles degenerate case of packaging unreadable files.
  * A bug that caused conary to ask for the wrong fileId when constructing
    a changeset from multiple repositores has been fixed.
  * Conary now can add users and groups automatically at install time.  If
    there is no taghandler to add a user or a group, conary will add it
    internally as a bootstrapping measure; if there is a taghandler,
    conary will call that instead.  In order to ease transition, Conary
    does not yet create the dependencies on the info- packages; a future
    version of Conary will add those dependencies after the system user
    info- packages have been created.
  * rpm2cpio now handles rpm archives that use bzip2 to compress the
    cpio payload
  * Conary now creates dependencies (provides and requires) for CIL
    files, if mono's monodis is installed on the system or being built
    in the current package.
  * Troves moving between troves could cause conary to attempt double
    erasures
  * The networked repository handles cases where contents are not
    found in the contents store.  The exception is passed back to
    the client.
  * The networked repository handles cases where a file stream is not
    found when the client asks for file contents.  The exception is
    passwd back to the client.
  * An error that caused getPackageBranchPathIds() to return the
    oldest fileIds instead of the youngest fileIds has been corrected.
  * Reworked finding old versions of troves to avoid a single trove
    being removed multiple times

Changes in 0.61.4:
  * %(datadir)s/.../lib/ files will no longer show up in :lib - presumption
    being that anything under %(datadir)s really is arch independenct
  * Creating branches and shadows had a command line parsing bug
  * "cvc newpkg" takes --dir and now complains for unexpected arguments
    (which is used to just ignore)
  * when using flavor affinity for installed troves, merge subarchitecture
    flags
  * group handling didn't always preserve troves which were needed by a
    newly installed trove properly

Changes in 0.61.3:
  * Corrected a bug that snuck in 0.61.2 that caused a temporary SQL table
    to not be temporary, which makes multiple httpd processes fail with
    'database schema changed' errors.

Changes in 0.61.2:
  * Fix a bunch of typos in the authentication checking server side
  * Add permission editing capabilities to the server component and hooks
    in the netclient
  * Overhaul of ACL system so that uniqueness constraints on Troves and
    Labels can be enforced: we now use a special Trove and Label "0 | ALL"
    instead of Null
  * Dependency resolution enforces label ACLs.
  * Module arguments to commitaction are parsed according to shell
    quoting rules.
  * The changemail commitaction module now takes an optional '--from'
    argument.
  * added clearBuildReqs() - will clear all or some of superclass buildreqs
    when cooking.
  * The pickled version of Dependency objects changed, therefore the
    schema version of the changeset cache has been incremented.
  * When Configure() detects a failure and input or output is not a
    tty, all config.log files will be included in the output in order
    to ease debugging from captured log files.
  * Part of the infrastructure for adding users and groups has been added:
    it is possible to create info-<name>:{user,group} packages via
    UserInfoRecipe and GroupInfoRecipe classes.  The User(), Group(),
    and SupplementalGroup() policies are deprecated; those lines should
    move to their own recipes intact (the syntax remains the same).
    The install-time code does not yet install info-* packages first in
    their own transaction; when it does, the Ownership(), UtilizeUser(),
    and UtilizeGroup() policies will create dependencies on the
    appropriate info-* packages.
  * The networked repository server and client code has been changed
    to use the 'deflate' Content-encoding type instead of 'zlib',
    which makes the code RFC 2616 (HTTP 1.1) compliant.
  * A new function called hasUnresolvedSymbols() has been added to the
    elf module.  This could be useful for a contributor to implement a
    policy that checks to make sure that shared libraries do not have
    unresolved symbols.  Additional code could be written to check
    binaries too.
  * cvc checkout, update, and commit now show progress when communicating
    with the repository server
  * Progress is now displayed while downloading file contents from a
    repository (such as when assembling a changeset that is distributed
    across multiple repositories)

Changes in 0.61.1:
  * Cleaned up error message which results from Conary not being able to
    determine which trove to remove when a new one is installed
  * Dependency object use slots
  * Hash values for DependencySet, Version, and Branch objects are cached
  * UIDs and GIDs that cannot be mapped to symbolic names no
    longer cause the buildpackage code to traceback.  The ownerships
    from the filesystem were never used anyway, so it's safe to assume
    that all files are owned by root:root
  * Implemented proper updateall
  * Files in troves are downloadable from the repository browser.
  * Troves in the repository browser are separated by first letter
    instead of showing all troves in one page.

Changes in 0.61.0:
  * New functionality for maintaining user groups: renaming and updating
    members
  * Added repository interfaces for deleting users and groups
  * Added a repository iterator function to list the members of a group
  * The web interface to the Conary repository now has a repository
    contents browser, accessible either from the main page (if you are
    logged into the web interface), or from the /browse url. Example:
        http://conary.example.com/conary/browse
  * A bug preventing all access to the web interface if an anonymous
    user existed has been fixed.
  * "Large" updates are split into multiple pieces which are downloaded
     and installed independently of one another
  * Trove updates are tracked through collections
  * Group handling completely rewritten to function as a three way merge
    instead of a set of heuristics
  * Trove removal handles references troves which are referenced by multiple
    collections
  * Rollback format unified for local and nonlocal rollbacks
  * Dependency ordering forces collections to be installed after all of their
    referenced troves (allowing simple restarts)
  * Database migration removes stale versions
  * --replace-files marks the replaced versions of the files as no longer
    present
  * Troves store information about Install Buckets - not used yet.
    By specifying a component's install bin, which is a set of key-value
    pairs, you can describe whether two versions of a component are
    installable side-by-side.  If two versions of the component share the
    same keys for their install bins, but at least one different value, then
    the components are installable side-by-side.
  * Troves store information about troves loaded when building a recipe
  * Build Requirements are stored with the trove
  * Add isCollection() to TroveInfo
  * Changesets download while instals are going on
  * StreamSet.twm() respects ignoreUnknown now
  * Rollbacks of locally cooked and emerged troves works

Changes in 0.60.12:
  * Previously, if you ran "conary update foo", and foo requires a new
    version of bar, but updating to the new version of bar would break
    existing dependencies of other troves on the system, a very
    unuseful "Troves being removed create unresolved dependencies"
    message would be printed.  Conary now says that "Additional troves
    are needed" instead.  If --resolve is used, it will report the
    troves that have been added before displaying the dependency
    failures caused by erase.
  * Symlinks no longer confuse AutoDoc policy.
  * Autosource files which have changed confused cvc update
  * allow a \ at the end of a line in config files to do line continuations
  * several bugs in the multitag handler have been fixed

Changes in 0.60.11:
  * The '-f' flag was added to the arguments to gzip when
    recompressing compressed files
  * Added progress callbacks for uploading the changeset when cooking
  * Improved automatic mainDir detection for some corner cases.
  * Put development docs back in :devel component (they were
    inadvertantly removed from it by a previous fix).

Changes in 0.60.10:
  * BadFilenames policy absolutely prohibits filenames with newlines
    in them, no exceptions allowed.  Other similarly bad filenames may
    later be forbidden by this policy.
  * UTF8Filenames moved to packagepolicy, where it belongs, and it now
    raises an error instead of printing a warning.
  * Conary now enforces the rule that tag names must have no whitespace
    and must be all alphanumeric characters, -, or _.
  * Conary can now run a single instance of a single tag handler to
    process multiple tags.  The tag description files for each tag
    must point to the same tag handler, and must each specify the
    multitag datasource.  The data is passed to the tag handler on
    standard input using the protocol "tag list for file1\nfile1\n..."
  * Fixed ftp server busy detection when fetching files via URL.

Changes in 0.60.9:
  * The changemail script is replaced by a generic commitaction script
    that loads modules, and a changemail.py module is supplied.  There is
    a backward-compatible changemail script which calls commitaction
    with the changemail.py module.  --email and --*user options now are
    changemail module options, so the commitAction should be specified
    something like this:
    commitAction /.../conary/commitaction --repmap ... --module "/.../conary/changemail --user %(user)s --email foo@example.com --email bar@example.com"
    You can add your own modules and run them all from the same commitaction
    using multiple --module arguments to the commitaction script.
  * Conary can now almost always guess the correct name for the mainDir
    when it is not %(name)s-%(version)s, if the first addArchive()
    instance creates exactly one top-level subdirectory and no other
    top-level files of any sort, in which case it will use that name as
    the mainDir.

Changes in 0.60.8:
  * The changemail script is now actually packaged, in
    /usr/lib{,64}/python2.4/site-packages/conary/changemail
  * Build requirements for superclasses are automatically added to
    subclasses.
  * Build requirements now look at all labels in a version to see if they
    satisfy a build requirement.
  * The NormalizeManPages policy now automatically converts man pages
    encoded in iso-8859-1 to man pages encoded in utf-8.  Additionally,
    it runs faster and no longer calls sed.

Changes in 0.60.7:
  * The changemail script is now distributed with conary, and is called
    with a different calling convention; instead of being called once
    per trove with trove-specific command line options, it is called
    once per commit (of however many troves) and creates more readable
    summary email messages.  Remove --trove, --version, and --flavor
    arguments from your changemail invocations.  Added --user argument
    to changemail; specify in .cnr files as "--user %(user)s".  Or, to
    only print users for source or binary commits, use "--sourceuser
    %(user)s" or "--binaryuser %(user)s", respectively.
  * The cvc rdiff command now recognizes creating a shadow as such.
  * Build requirement tracking is now half-enabled; conary is now able
    to read "buildReqs" tags, but will not yet generate them.
  * Files in /tmp and /var/tmp, and all cvs temporary files, will no
    longer be packaged by default,
  * The addArchive(), addSource(), and addPatch() actions can now fetch
    via HTTPS as well as HTTP and FTP.
  * The repository now handles creating a changeset between two troves
    that both contain a version of a file that is stored on a different
    repository

Changes in 0.60.6:
  * Erasing emerged troves works properly
  * Calling Doc() no longer disables the AutoDoc() policy.
  * A more reliable method is used for finding the port of an
    Apache connection

Changes in 0.60.5:
  * 'conary emerge' works again
  * Distributed group changesets failed when remote troves disappeared
    from the group
  * build logs are now tagged with 'buildlog' tag
  * Conary now handles cases when a directory becomes a symlink when
    applying a changeset.  An error message is displayed which tells the
    user how to apply the update.

Changes in 0.60.4:
  * An error in the automatic database conversion of 0.60.2 systems
    has been corrected.

Changes in 0.60.3:
  * Reimplemented LargeStreamSet in C
  * Added StreamCollection
  * Policies now announce their names in their information, warning,
    debug, and error messages, making it easier to determine how to
    resolve problems.
  * The database conversion for to 0.60.2 didn't work well; a proper
    conversion is now in place

Changes in 0.60.2:
  * Added InitialContent flag
  * Fixed bug which caused servers to leak file descriptors when the sqldb
    was replaced
  * "repquery --deps" output fixed (broken in 0.60.1)
  * Added AutoDoc policy which finds common documentation files and puts
    them in %(thisdocdir)s automatically.
    AutoDoc is disabled by calling
    Doc without calling AutoDoc, which means that existing recipes that
    call Doc will not show changes.
  * getPackageBranchPathIds() now returns version and fileId as well,
    so that the IdGen class can determine if an older version number
    should be assigned to files.  getPackageBranchPathIds() is now the
    primary mechanism for populating the pathId dictionary.
  * The local label methods of the version object have been
    refactored. isLocal() is now onLocalLabel(), isEmerge() is now
    onEmergeLabel(), etc. isOnLocalHost() has been added as a method
    to easily determine if a version only exists in the database
  * Moved logic for explicitly creating a changeset from cscmd.py to the
    ConaryClient object
  * Added the (unused) ability to lock and unlock troves. Ignore this for now.
  * "query --info" behaves much more like "repquery --info" now
  * isSourceVersion() method has been to the Version object
  * most of the remaining erroneous references to "Package" have been
    changed to "Trove" throughout the code.  This includes method
    names such as getPrimaryPackageList() -> getPrimaryTroveList().  Some
    more commonly used methods were left as deprecated thunking methods
  * dependency resolution couldn't resolve a requirement w/o flags against
    a provides w/ flags

Changes in 0.60.1:
  * Support for legacy clients (protocol version 29) has been removed from
    the server
  * The server raises an server-side exception if any client with
    protocol less than 32
  * Updated the URL provided in a server-side client version mismatch
    exception
  * Server-side dependency suggestions return more choices, leaving it
    to the client to sort it all out
  * Client uses timestamps to determine which troves to install when their
    flavors score equally
  * Fixed build-side bug handling meta characters ([,*,etc) in file names
  * "cvc newpkg" now accepts pkgname=label syntax
  * files.contentsChanged() function updated to work with StreamSets
  * Basic local changeset creation, retargeting, and commits work
  * Permissions weren't merged for operations run as non-root users
  * The structure of the repository web interface has been redesigned
    and some authentication UI bugs have been fixed.
  * The repository web interface now requires the conary-web-common package
    to be installed.
  * Committing troves to the repository no longer recompresses non-config
    files
  * Timestamps are set on the server at commit time; the timestamps the
    client assigned is not used (this is to protect against clients with
    a bad idea of time; servers should be consistent, even if they're
    wrong, and as long as time doesn't go backwards on that server all is
    good)
  * Reworked troves to be representable as streams and implement *basic*
    signature capability
  * Local cook versions are now more sensible.

Changes in 0.60.0:
  * Changed changesets to compress individual files instead of the combined
    stream.
  * Cleaned up file content objects to no longer track file sizes.
  * Switched away from TupleStream to StreamSet both for better performance
    and for improved flexibility in the format (at the price of larger
    frozen streams).
  * Troves explicitly provide their own names.
  * Troves can now provide "capability flags", and trove requirements
    can now include references to the capability flags.
    r.ComponentProvides(('ASDF', 'FDSA')) will cause all components built
    from the current recipe to provide the 'ASDF' and 'FDSA' capability
    flags, and r.Requires('/path/to/file', 'foo:runtime(ASDF FDSA)')
    will make /path/to/file require the foo:runtime component built
    with the ASDF and FDSA capability flags.
  * Dependency components can contain : characters now.

Changes in 0.50.14:
  * Dependency checking now returns reordering information (which isn't
    used yet)
  * Allow groups to include other groups defined in the same recipe (but
    explicitly disallow cycles in groups)
  * Fixed bug in building multiple groups with a single recipe when some
    of the groups already exist, but others don't

Changes in 0.50.13:
  * Added automatic :data component for /usr/share, to which you should
    add any platform-independent files that are needed by :lib components
    but not in a libdir-derived path.  These might include configuration
    files and supporting data files needed by both library and runtime
    programs.
  * Added automatic intra-package inter-component dependencies; now within
    a single package, the :devel component will automatically require the
    :lib component if both components exist.  These dependency sets can be
    modified with the ComponentRequires policy.
  * The build/buildpackage.py file has variable and function names changed
    to better match our terminology for packages and components.
  * Change flavor specified in the conaryrc to a flavor path -- accept the
    flavor config parameter multiple times to create a flavor path
  * Added a "filewrap" argument to r.Run() that inserts an LD_PRELOAD
    wrapper that overrides some library funtions to look in %(destdir)s
    first before looking in the filesystem.  This is subject to change
    as we experiment with it!

Changes in 0.50.12:
  * Implemented --quiet for conary update changeset commands, and cvc cook.
    Also implemented the 'quiet' configuration value. This option suppresses
    progress indicators.
  * Split loadRecipe into loadInstalled and loadSuperClass, depending on the
    purpose of the recipe loading.  loadInstalled will examine the local
    system to look for a matching installed trove, and load that version,
    while loadSuperClass will not.
  * Logs of builds are now stored in cooked changesets in the :debuginfo
    component -- generally in
    /usr/src/debug/buildlogs/<name>-<version>-log.bz2, controlled by
    macros.buildlogpath
  * Added lib/logger.py
  * Fixed conarybugz.py to work with Conary's new site-packages location
  * Cleaned up yuck, rpm2cpio, and rpm2ccs scripts to use new "import conary"
    mechanism for finding conary.
  * Check sha1s for all files written into the repository or file system
  * conary scs --deps works again

Changes in 0.50.11:
  * Reworked file addition to local database a bit for better performance
  * Fixed sorting for --info
  * Don't make --info installs require a writeable database
  * Added an exception to group updating, restricting removal of existing
    troves to match the group's contents to troves on the same branch
  * Groups which had the same trove added (via a referenced trove) and
    removed (from the primary trove) got confused
  * conary showcs now takes trove version
  * conary showcs will display erased troves in changesets, and erased troves
    that are referenced but not within the changeset
  * conary changeset now support trove=<version>-- to create a changeset that
    erases the trove
  * Cache user id to name mapping
  * Improved the progress indicators for preparingUpdate and
    creatingDatabaseTransaction
  * Implemented progress indicator on source downloads
  * Fixed bug in update process which caused files to be incorrectly skipped

Changes in 0.50.10:
  * Added callback for creating database transaction, so that it does
    not look like we spend an inordinate amount of time executing tag
    pre scripts.
  * Added findtrove.py to the Makefile so that it is included in
    the distributed version of conary.
  * Added distcheck rule to Makefile to try and avoid missing files in the
    future

Changes in 0.50.9:
  * reimplemented StreamSet in C
  * moved findTroves out to findtrove.py, reworked it to be more modular
  * getSourceVersion now correctly handles branched binaries by looking
    up the branch to find the source component.
  * reimplemented StringStream in C
  * fixed bugs in --info

Changes in 0.50.8:
  * sort update --info alphabetically, display old versions, and display
    a letter summarizing the type of change
  * NormalizeInterpreterPaths() policy now looks in the package currently
    being built, as well as on the installed system, to determine how to
    resolve #!/usr/bin/env scripts.
  * groupName argument to addTrove() can now be a list of group names as
    well as a single group name.
  * --no-recurse works on the erase path
  * fix to walkTroveSet (which was horribly broken)
  * enable (optional) dependency checking when building groups
  * 'cvc cook' error output when there are unresolved build
    requirements is more user friendly
  * filesystem conflicts are handled properly when applying a rollback
  * updating a package to a version that comes from a different
    repository when that package had an uninstalled component works
    now.
  * conary now resides in /usr/$LIB/python$PYVERSION/site-packages/conary/
  * calling r.Replace on a non-regular file results in a warning instead
    of an unhandled exception
  * implemented basic callbacks for update, erase, and changesets

Changes in 0.50.7:
  * Added the XInetdService action to avoid having to include
    /etc/xinetd.d/ files separately, and to make xinetd.d files
    be consistent, making recipe-provided changes less likely to
    conflict with local configuration changes.
  * groups are no longer allowed to contain redirects
  * added setLabelPath to group recipe
  * Allow r.Provides("soname: libfoo.so(FLAGS)", "/some/file") (added
    the "(FLAGS)" part).
  * don't allow spaces and commas in revisions

Changes in 0.50.6:
  * conaryclient.updateChangeSet should have recursed by default
  * Metadata retrieval now works along distributed branches and shadows.
  * reworked troves being added to database to handle missing parts
    of packages and groups properly (and make things faster and more
    elegant)
  * merged update and erase code paths in conaryclient
  * update and erase now take +,- modifiers on trove names
  * added --info to see what an update or erase command will do
  * a single group recipe can now build multiple groups

Changes in 0.50.5:
  * Streams return their value through __call__ instead of value()
  * Reimplemented ShortStream and IntStream in C
  * conary config now takes --show-passwords option, and does not pretty
    print config file values when not printing to screen.  This means that
    conary config > <file> will result in a valid configuration file.
  * Updating groups didn't work when the group referenced troves as new
    which were already installed on the system
  * r.ComponentSpec('somecomponent', '.*') will no longer override the
    file specifications for packaging :debuginfo and :test components.
  * loadRecipe now takes a troveSpec as its first parameter, and uses that
    troveSpec to find the trove on the local system that matches the source
    component that is being loaded.  loadRecipe also automatically searches
    the labels that are parents of the current recipe, so if you shadow a
    recipe, any loadRecipe lines contained in that recipe should still do
    what you want.
  * merge didn't handle files converging
  * merge doesn't need to deal with autosource files
  * diffs between groups failed when members disappeared

Changes in 0.50.4:
  * Most rollback information is stored as a reference to a repository
    instead of storing full rollback data on the local system. The
    localRollbacks flag in conaryrc allows the old behavior to remain.
  * The CONARY state after a merge operation on a shadow now has the
    correct fileId for files that are not different than the parent
    version.
  * Added /usr/lib/conary/conarybugz.py to make it easy to automatically
    populate bugzilla databases from repositories.
  * Sped up Strip, NormalizeInitscriptLocation, NormalizePamConfig,
    TagDescription, and TagHandler policies by limiting them to
    only appropriate directories.
  * Fixed :debuginfo to work with binaries built from more than one
    source file, and made it less aggressive by only stripping debug
    information out to the :debuginfo files, which both makes stack
    traces better without :debuginfo installed and makes libraries
    stripped for :debuginfo more likely to work.
  * When existing fileId's had no streams but the streams are provided
    by a later commit, those streams weren't always merged properly if
    there were multiple files for that fileId
  * conary config output masks user/password info in repository maps
  * the config option useDir has been changed to useDirs, and archDir has been
    changed to archDirs, to allow for tiered use/arch flag definitions, and
    the tweaking of use and arch flag settings.  By default, useDirs and
    archDirs look in /etc/conary/<dir>, followed by /etc/conary/distro/<dir>,
    follwed by ~/.conary/<dir>, where dir is use or arch, depending on the
    context.
  * Arch files can now contain arbitrary macro definitions, and in the future
    will contain values for macros like %(lib)s, which is lib64
    on some platforms.
  * when using --keep-existing, the install label path and install flavor
    are used to determine which version to install instead of using affinity
    to install something close to what you already have.
  * a bug that prevented a changeset from applying to the system when
    the changeset removed a component from a package and the component
    is not installed on the system has been fixed.

Changes in 0.50.3:
  * database findTrove now has an interface that is much closer to the
    repository findTrove function -- this enables conary q to work like
    conary rq.
  * Group handling didn't work for multiple levels of group inclusion.
  * Database.hasTrove() no longer needs to instantiate troves.
  * Fixed overly-aggressive cleaning of the cache.
  * Added repository findTroves call to parallelize findTrove calls.
  * Added the NonMultilibDirectories policy to prevent 32-bit troves from
    utilizing lib64 directories.
  * the NormalizeInterpreterPath policy can now handle unwriteable files
  * fixed the network client code to return file contents properly when
    multiple file contents are requested from the server (bz#50)
  * rewrote Database.getTroveLatestVersion()
  * Added :debuginfo handling in Strip policy, which requires debugging
    to be turned on in optflags and elfutils's eu-strip and debugedit to
    be installed.  Like :test components, :debuginfo components are not
    installed by default.
  * File versions are now properly set to a branched version after a
    merge operation
  * cvc commit aborts again when the current versions of files are not
    the latest versions

Changes in 0.50.2:
  * Any %(lib)s-derived path (/%(lib)s, %(libdir)s, %(krbprefix)s/%(lib)s,
    or %(x11prefix)s/%(lib)s) will now cause the entire package and all
    components to be flavored with the base instruction set flavor, so
    that architecture-sensitive but non-code files in (say) /usr/lib64
    do not show up on 32-bit platforms.
  * Sped up dependency resolution on the client
  * The reworked getFileContents call now asks for contents from the
    correct server when contents from more than one server are requested

Changes in 0.50.1:
  * Add support for trove=<troveVersion> in rq, cvc co, and other places that
    use findTrove
  * Add conary q --info option to display flavors
  * changeset command uses system flavor if no flavor is specified, skips
    troves which are not included in packages and groups by default,
    takes a --no-recurse option, and filters based on the excludeTroves
    configuration setting
  * Added automatic :perl component that works like the :python component,
    and extended the multilib-friendly-or-architecture-neutral policy to
    work with perl as well as python.
  * client/server protocol negotiation is a whole lot smarter now
  * getChangeSet() results in a single URL rather than one per primary trove
  * group, fileset, and redirect recipes have macros that contain the
    buildlabel and buildbranch.
  * fixed a bug with merging absolute change sets which contain config files
  * redirections to troves w/ older versions already installed didn't work
  * the pathId generation code has changed.  For cooked troves, the
    pathId will be the same for any particular version of a path.
    Code must not depend on this behavior, however; it may change in the
    future.

Changes in 0.50.0:
  * Redirections work
  * Sped up group generation
  * Troves which reference other troves (groups and packages) can now specify
    whether a trove is installed by default or not. Packages now reference
    :test, but don't install it by default
  * Added optional 'recurse' parameter to netclient.createChangeSetFile
  * The first argument to the Requires and TagSpec commands can now have
    macros interpolated, as in r.Requires('%(bindir)s/foo', ...)
  * Groups can have requirements now
  * protocol-level getFileContents works on multiple files simultaneously
  * repository log had too many files added to it
  * set instruction set flavor for a cooked trove whenever any Arch flags are
    checked

Changes in 0.14.12:
  * The shadow command looks at buildLabel instead of following
    installLabelPath
  * In some cases, troves with an incompatible flavor were chosen when
    --resolve was used. The proper flavor is now used, or the
    dependency is reported as unsatisfiable.
  * Several more instances of %(lib)s were moved out of the default
    specification for generic components like :runtime and :devel for
    better multilib support.
  * Policy now helps ensure that :python components are either
    architecture-neutral or multilib-friendly.
  * Better error messages for "%(foo)/" (which should be "%(foo)s/")
  * Looking up files in the local database gave erroneous results in
    some cases (this was noticeably primarily when distributed change
    sets were being generated)

Changes in 0.14.11:
  * Local systems store config files in sql tables now.  Use
    /usr/share/conary/convertcontents to convert to the new data store.
    Note that this means that any *config file* managed by conary can be
    read through the main SQL database file in /var/lib/conarydb/conarydb.
  * Actually check build requirements before building, use --no-deps to
    ignore the check.
  * make conary q and conary update convert all flavors to  strong flavors
    for comparison; ~readline becomes readline, and ~!readline becomes
    !readline, so that conary q foo[readline] works as expected.
  * no default flavor is presumed for local operations (erase, q)
  * changed getPackageBranchPathIds to base64 encode the filename in
    order to ensure that the resulting XML-RPC will be UTF-8 clean.
  * localoutofdate renamed to "yuck", a man page added, and the script
    and man page are now installed on the system.
  * rename --use-macro and --use-flavor options for cook to --macro
    and --flavor
  * support new cook syntax: cvc cook <trove>[flavor] to set the troves flavor
    while cooking
  * fixed rq output when iterating over subtroves within a trove or group
  * TroveNotFound exceptions are handled gracefully in cvc.  'conary cook
    foo' will no longer traceback when foo:souce could not be found in
    the repository.
  * Unsynchronized updates work for packages and groups
  * The database is now opened with a 30 second timeout.  This should allow
    better concurrency.
  * added --exclude-troves and excludeTroves conaryrc entry
  * repository .cnr file's commitAction configuration item now has a
    flavor provided to it as %(flavor)s and the default changemail
    script uses it.
  * don't allow the same label to appear twice in sequence in a version

Changes in 0.14.10:
  * FlavorMap sense wasn't set right for base instruction set

Changes in 0.14.9:
  * Shadow Branch objects didn't return parent branches properly. This
    caused incorrect pathId's to show up on cook on shallow shadows.
  * Reworked the code which looks up pathIds to take advantage of a new
    server call (getPackageBranchPathIds) which is faster and looks on
    both the full branch and full parent branches.
  * The Apache repository server now allows mixed ssl and normal requests.
  * Added forceSSL option to apache repository server configuration.
  * The network client code now supports accessing servers over https.
  * Proper salts are used for user passwords.
  * The default value for macros.optflags is "-O2" again, instead of
    an empty string.
  * The http handler in the conary server now sends back proper error
    codes in the case of an authentication error.

Changes in 0.14.8:
  * Fixed bug where streams for commits on distributed branches didn't always
    get set properly
  * reworked findTrove() in repository to return (name, version, flavor)
    tuples instead of full troves
  * Split conary.1 into conary.1 and cvc.1
  * Allow cvc cook trove=<version>
  * remove --target-branch cook option
  * added default :devellib component for architecture-specific devel bits,
    made all files with an architecture-specific multilib path that are
    not in :devellib go into :lib instead of having many of them fall into
    :runtime

Changes in 0.14.7:
  * ELF libraries with sonames that have paths in them are now handled
    sanely, by removing the path (and complaining...)
  * split march into targetArch and unameArch -- requires a new distro-release
  * rework command line arguments to shadow and branch to match how versions
    are normally specified, and allow a flavor specificatoin
  * added --sources to branch and shadow commands

Changes in 0.14.6:
  * fix for generating changesets between repositories
  * policies that look at shared libraries are now multilib-aware,
    fixing shared library permissions and dependency provision
  * autosources didn't work when committing across a shadow

Changes in 0.14.5:
  * allow groups to contain troves with conflicting flavors
  * make repository-side change set caching less buggy
  * fix config files changing to symlinks
  * allow duplicate items to be specified for erase and update
  * changeset command allows flavors to be specified
  * repquery --info shows trove flavor
  * fixed bug with not matching base instruction set flavor

Changes in 0.14.4:
  * several bugs in the 'cvc update' code paths have been fixed
    - it no longer retrieves autosource sources
    - the CONARY file now gets populated entries for autosource files
    - the fileids in CONARY files are now correct after an update
  * several bugs in error handling have been fixed
  * several docstrings have been fixed
  * packagepolicy now automatically adds usermode:runtime requirement to files
    that are dangling symlinks to consolehelper
  * the templating engine for the web interface to the server has been
    changed to kid; kid and elementtree are now required to run a server.
  * the web interface now supports limited editing of ACLs
  * the server now only supports protocol version 26 (it was a mistake
    to leave in support for 24 and 25)
  * old code that supported ancient protocol versions has been
    removed from the server
  * recipes loaded from within recipes follow the label= argument if
    it is given

Changes in 0.14.3:
  * Fixed usage message to no longer print 1 at bottom; improved option
    handling error messages
  * Fixed versions when branching from a shadow
  * The lookaside cache now fetches from the repository into the right
    location and with the right permissions, and fetches manually-added
    as well as automatically-added sources.
  * In recipes, addSource can now take dest='/path/to/file'
  * Change %(servicedir)s location from /var to /srv

Changes in 0.14.2:
  * contents are now stored as diffs when either the new file or the
    old file is empty
  * diffs of numeric streams can now express a change to the value of
    None

Changes in 0.14.1:
  * fixed a typo in lookaside.py that prevented commits from working
  * added a descriptive exception message when fileids in your database
    do not match the fileids in the repository

Changes in 0.14.0
  * added ability for changesets to ignore unknown fields in some places
    (making changesets somewhat less brittle)
  * fixed bug in source handling with non-recipe files in the local directory
  * added framework for generic trove information
  * checkout no longer pulls all sources from the repository
  * used new trove info framework to store the source trove, build time,
    total file size, and version of conary used when building binary
    troves.
  * lib/elf.c no longer uses mmap to read elf files.  Some architectures
    may have elf structures on disk that are not naturally aligned, and
    using mmap to read them won't work.
  * the repository code now uses a 30 second timeout when attempting to
    access the database
  * Have architectures control their march values in the architecture
    config files.
  * add Arch.getCurrentArch() to get the major architecture that is in use
    during a build

Changes in 0.13.3
  * added ability for a contents log file (makes syncing much easier)
  * file tags weren't used on updates
  * "description update" tag action replaced with "handler update"
    (which gets called when either the tag description or the tag handler gets
    updated)
  * "description preremove" tag action replaced with "handler preremove"
  * sources get committed automatically

Changes in 0.13.2
  * reworked use.py code almost entirely.
  * added /etc/conary/arch directory to contain architecture definition files;
    changed /etc/conary/use files to contain more information about how
    flags are used when building.  Flag definitions are no longer in use.py.
  * fixed buildFlavor so that it affects cooking packages as well as
    determining troves to include when cooking a group
  * changed --noclean to --no-clean to be in line with the rest of the
    options; documented it
  * removed Use.foo and Flags.foo options from conary config files.  Macros.foo
    is still there.  Added --use-flavor option to cvc cook which takes a flavor
    and overrides the build flavor while cooking.
  * groups now take flavor strings to determine the flavor of a trove to
    include, not flag sets.
  * dependencies resolution is flavor sensitive now (and uses flavor
    affinity)
  * added trove version/release number to dependency messages
  * renamed classes and methods in versions.py to match current terminology

Changes in 0.13.1
  * repquery wasn't filtering by flavor properly (exposed by a bug fix
    in 0.13.0)

Changes in 0.13.0
  * removed importrpm.py
  * diffs between a file object that has a non-empty provides or requires
    to a file object that has an empty provides or requires are now properly
    generated and applied.
  * added checks to validate merged file objects against the fileIds
    in the changeset
  * implemented shadows
  * framework for redirects in place
  * removed (unused) parentId field from Branches repository table

Changes in 0.12.5
  * reworked dependency resolution a bit for a big speedup in the server
  * moved destdir to %(builddir)s/_ROOT_
  * made macros.destdir available during the unpacking of sources
  * source commands (r.addAction, etc.), if given absolute paths for
    their dir keywords, will perform their actions in the destdir instead
    of the builddir
  * most build commands (r.Make, r.Create, etc.), will work in either builddir
    or destdir, depending on whether they are given relative or absolute
    paths
  * add dir keyword for r.Run
  * include /usr/bin/rpm2cpio

Changes in 0.12.4
  * set more arch flags for x86 and x86_64
  * troves can have multiple instruction set flavors now
  * flipped around use: and is: sections of flavor strings
  * Version and Branch object completely separated

Changes in 0.12.3
  * conary verify updated to new API so that it works again
  * conary q (with no arguments) works again

Changes in 0.12.2
  * added getTroveVersionsByBranch
  * make better use of _mergeQueryResults
  * moved version affinity into findTrove from ConaryClient
  * fixed branch affinity so that it's actually branch affinity instead of
    label affinity
  * rdiff changes for 0.12.0 broke negative numbers for oldVersion
  * rdiff diff'd based on label instead of branch
  * update has flavor affinity now
  * flavors can now be specified on the command line for update, erase
    repquery, and query
  * unspecified flavor flags got scores of zero, which was wrong
  * added python code for flavor scoring (useful for the client)
  * repository queries didn't work properly when looking for multiple flavors
    of a single version
  * fix for updating multiple flavors of a single version of a trove
    simultaneously
  * reworked getTroveVersionList and getAllTroveVersions for per-trove
    flavor filtering

Changes in 0.12.1
  * repquery and query always showed dependency information
  * getTroveLeavesByBranch did extra demarshalling of the flavor
  * repquery didn't deal with nonexistant troves well
  * dependency failures on erase didn't reassemble dependency flags properly
  * fixed bug in dependency sets creation which caused dependency flags
    to get mangled
  * added a check to prevent mangled flags from getting committed

Changes in 0.12.0
  * document config command, and display supplied macro/use/arch information
    in output
  * repository acl's work for almost everything
  * anonymous access must be explicitly enabled by creating an acl for
    user 'anonymous' with password 'anonymous'
  * server side flavor scoring used
  * queries reworked for flavor matching

Changes in 0.11.10.1
  * move to python2.4
  * repository caching (which isn't used yet) didn't track the recurse flag

Changes in 0.11.10
  * changed flavor tracking when loadRecipe() is used to only track
    flavors in loaded recipes that are superclasses of the recipe
    class in the loading recipe.  (e.g. loading python.recipe to get
    the distribution python version will not add all of the python
    recipe's flavor information to the loading recipe class, as long
    as the loading recipe does not subclass the Python class.)
  * add conary verify command for comparing the local system's state to
    the state it was in at install time
  * when a trove is installed for the first time, it comes from a single
    repository
  * didn't handle file types changing on update
  * fixed problem assigning depNums
  * components disappearing from troves caused problems in relative changesets
  * files moving from removed troves in changesets caused update to fail

Changes in 0.11.9
  * change the order of permissions setting (chmod after chown)
    because some versions of the Linux kernel remove setuid/gid bits
    when setting ownership to root

Changes in 0.11.8
  * work around a python bug w/ fdopen() resetting file permissions
  * r.Replace() as an alternative to r.Run("sed -i '...' file")
  * Policy enforcing UTF-8 filenames
  * r.macros.tagdatadir as a standard place to put data just for taghandlers

Changes in 0.11.7
  * changed server.py to take extra config files via --config-file instead
    of as an extra argument
  * extra config files (specified with --config-file) were ignored if they
    didn't exist; issue an error message now
  * Added r.ConsoleHelper() for recipes
  * PAM configuration files shouldn't have paths to modules by default,
    so we remove what used to be the standard path
  * changed repository user authentication to use user groups (currently
    one per user)
  * added password salt
  * restructured repository a bit
  * removed lots of unused code from FilesystemRepository

Changes in 0.11.6
  * branches are created as changesets now instead of as a protocol call
  * merged authdb into primary repository
  * fix for rdiff (broken by flavor rework in 0.11.5)

Changes in 0.11.5
  * Internals reworked to eliminate flavor of None in favor of empty flavor
  * Added (currently unused) code to parse command line flavor specifications
  * static libraries (.a files) get proper flavors now
  * Handle attempts to update already installed troves from absolute
    change sets

Changes in 0.11.4
  * all components built from a single recipe share a common flavor
  * loadRecipe's label= keyword argument can actually take a label
    as well as a hostname

Changes in 0.11.3:
  * optimized a sqlite update statement to use indexed columns
  * added --test to update and erase
  * dependency check didn't handle new components providing the same
    items as old components (broken by 0.11.1 performance enhancements)

Changes in 0.11.2:
  * standalone server was broken by --add-user changes in 0.11.1
  * dependency check no longer allows packages being removed to cause
    dependency failures
  * changed how dependencies are frozen to make the order deterministic
    (so fileId's don't change around)
  * added a database version to the database schema

Changes in 0.11.1:
  * erasing troves enforces dependencies -- this requires a database
    conversion (run the conary-add-filedeps script which fixed the
    conversion to 0.11.0 after updating conary)
  * reworked dependency queries to take advantage of indices for much
    better performance
  * add --add-user to server.py for creating the authdb

Changes in 0.11.0:
  * massive rework of fileId mechanism to allow better flavor support
  * added columns to dependency tables to allow erase dependency checks
    (which are not yet implemented)
  * enabled trove requirements
  * added cvcdesc and the 'describe' command to cvc to generate
    and use metadata XML files.
  * getMetadata follows the branch structure up until it finds metadata
    for the trove.
  * changed getFileContents() to not need trove name or trove version
  * byte-compiled emacs lisp files are transient, like python
    byte-compiled files
  * addSource recipe action now can take a mode= keyword argument
  * cook now enforces having no dash characters in version numbers
  * files are explicitly disallowed from depending on groups, packages,
    or filesets; the only trove dependency that a file or component
    can have is on a component.  Only filesets can depend on filesets.

Changes in 0.10.11:
  * reworked how absolute change sets get converted to relative change
    sets for better efficiency
  * chained dependency resolution caused duplicate troves in the final
    changeset (and a lot of extra work)
  * added --config to stand alone repository
  * source flag wasn't set properly for newly added non-text files
  * flavor information is now printed by "conary query" when multiple
    flavors of the same version of a trove are installed
  * "conary repquery --all" flavor output formatting has been improved

Changes in 0.10.10:
  * changesets get downloaded into a single (meta) file instead of lots
    of separate files
  * fix several bugs in the freshmeat record parsing
  * add a freshmeat project page URL to the metadata by default
  * add a "source" item to metadata
  * the server implementation of troveNames() was horrible
  * enabled file dependencies

Changes in 0.10.9:
  * fixed some authorization issues with the xml-rpc repository interface
  * the web management interface for the repository works now; see
    http://wiki.specifix.com/ConaryConversion for information on how
    to convert existing authdb's to support this
  * fixed a bug with distributed branches
  * users can change their passwords through the repository's web api
  * improved logic apachehooks use to find top level URL
  * fixed bug in server side repository resolution

Changes in 0.10.8:
  * changed iterAllTroves() to troveNames(), which searches a single
    label instead of the whole repository
  * reworked http authentication and CGI request handling and added the
    beginning of a web interface to the repository for user administration
    and metadata management.

Changes in 0.10.7:
  * dependency sql code reworked to use temporary tables
  * new macro called "servicedir" that defines the location for
    service data (%(servicedir)s{ftp,http,etc})
  * added busy wait to sqlite3 python binding when executing SQL
    statements on a busy database

Changes in 0.10.6:
  * Lots of bug fixes for distributed branching
  * Some code rearrangement
  * The start of metadata support code is now included

Changes in 0.10.5:
  * The local database is used for fetching file information (but not
    contents), reducing network traffic when creating change sets
    across repositories.
  * Update works on troves which were locally cooked or emerged
  * Internal changes to move toward getFileContents() working in batches
    rather then on individual files. For now this prevents the repository
    from copying files between the content store and /tmp to serve them.
  * Arch flags are now included in flavors
  * Emerge follows the installLabelPath instead of the buildLabel
  * The extended debugger has been extensively modified
  * Conary can handle filenames with '%' in them
  * The showcs command has been significantly updated, and the updates
    are documented in the conary.1 manpage
  * New syntax for flags distinguishes requirements from "optimized for";
    see http://wiki.specifix.com/FlavorRankSpec

Changes in 0.10.4:
  * Bug fixes for updating from absolute change sets (which basically
    just didn't work for troves which contained config files)
  * Bug fixes for distributed branching
  * The database is used for fetching trove information (but not yet
    file information) when the client constructs change sets across
    distributed branches
  * various other bug fixes

Changes in 0.10.3:
  * this version introduces changes to the network protocol for
    obtaining file contents and changeset generation. The client
    protocol version number has increased, so version 0.10.3 can only
    communicate with servers running the server from 0.10.3. The
    server remains backward compatible with older clients.
  * a warning message is now displayed when the user attempts to
    create a branch that already exists on a trove.
  * the correct trove names are displayed when automatically resolving
    dependencies
  * packages no longer get the union of all the dependency information
    of the components they contain.  This information would have to be
    recalculated if a user installed a package then removed a
    component afterward.
  * a package policy check was added to reject any world-writable
    executable file.
  * r.TagSpec('tagname', exceptions='filter') now overrides a match by
    another r.TagSpec('tagname', 'filter')
  * more changes to metadata interface
  * various other bug fixes and improvements

Changes in 0.10.2:
  * the repository code is now included in the main conary source
    archive
  * "conary showchangeset" produces a more user-friendly output
  * large responses from the repository server are now compressed
  * the protocol for getFileContents() changed to take a fileId
    instead of the file's path.  The repository code can still handle
    old requests, but the client code now requires the latest
    repository code.
  * bug fixes

Changes in 0.10.1:
  * when applying a changeset, dependency failures are resolved by
    querying servers in the installLabelPath
  * troves that satisfy a dependency can automatically be added to a
    transaction.  This behavior is controlled by the "autoResolve"
    variable in conaryrc or the "--resolve" command line option to
    "conary update"
  * dependency resolution is calculated recursively.  To limit the
    recursion depth to check only first order dependencies, a
    "--no-deps-recurse" option has been added to "conary update"
  * "conary repquery" now takes a "--deps" argument, which prints the
    Requires and Provides information for the trove that is being
    queried.
  * changes have been made to the build side of Conary to facilitate
    building recipes that use cross compilers
  * symlinks now get the appropriate ownership set when they are
    restored
  * groups can now specify which flavor of a trove to include
  * repository queries that don't need file information no longer ask
    the repository for files.
  * various bug fixes and cleanups

Changes in 0.10.0:
  * dependency checking is now performed before changesets are
    applied.  This uses new tables in the local system's database.
    If you are using a database created by a version of Conary older
    than 0.10.0, it must be converted before it can be used.  See:
      http://wiki.specifix.com/ConaryConversion
    for details
  * Shared library dependency information in changesets is now stored
    in a different format.  This means that repositories that use old
    versions of Conary will be unable to give valid changesets to
    Conary 0.10.0 or later.  Therefore, the protocol version number has
    been increased.
  * --no-deps argument added
  * "cvc co" is now a synonym for "cvc checkout"

Changes in 0.9.6:
  * dependency enforcement infrastructure has been added (the code is
    currently disabled)
  * bug fixes
    * applying a changeset that un-hardlinks files now works
    * conary rq [trove] --info now works
    * running "conary update [trove]" when more than one flavor of
      [trove] exists no longer tracebacks.  It installs both flavors
      of the trove (which is not always the desired behavior - this
      will be addressed later)
    * only files with execute permissions are checked for
      #!interpreter.
    * "conary rq [trove] --ls" no longer tracebacks when [trove]
      exists in more than one repository
    * various code cleanups

Changes in 0.9.5:
  * new methods for specifying dependency information in recipes have
    been added
  * #! interpreters get added as dependencies
  * local flag overrides now work
  * cvc cook --resume can be used multiple times
  * conary invokes gpg with --no-options to avoid creating or using
    ~/.gnupg

Changes in 0.9.4:
  * fixes to cvc annotate
  * flavors and dependency generation code has been refactored to be
    policy based
  * better error handling when invalid changeset files are given to
    conary
  * minor code cleanups

Changes in 0.9.3:
  * New "cvc annotate" feature
  * Man page updates
  * Changesets which remove a file and replace it now apply correctly.
  * "cvc update" no longer complains and fails to update the CONARY
    state file properly  when ownerships differ
  * FileId generation now looks for previous versions of all the
    packages that have just been created, not just the name of the
    recipe.
  * Cooking as root is no longer allowed
  * Miscellaneous bug fixes.

Changes in 0.9.2:
 * Bug fixes:
   * Applying changesets that have more than one hard link groups
     sharing the same contents sha1 works now.
 * Build changes:
   * Recipes can now create new top level packages.

Changes in 0.9.1:
 * Bug fixes:
   * Applying a changeset that has a flavor which is a superset of the
     previous version's flavor now works.
   * Parsing optional arguments to command line parameters that appear as
     the last thing on the command line works
 * Build changes:
   * Package policy now checks to ensure that files in /etc/cron.*/*
     are executable
 * Update changes:
   * Conary no longer complains if a transient file has been modified
     on disk but no longer exists in a new version of a component.
 * Miscellaneous changes:
   * Version 1 on-disk changeset file support has been removed.

Changes in 0.9.0:
 * protocol versioning is much more granular now allowing for backwards
   compatible versions of functions
 * changeset command now generates changesets for multiple troves spread
   across multiple repositories
 * change sets are transferred as a set of independent change sets now
   (laying the groundwork for repository change set caching, with which
   this version will work just fine)

Changes in 0.8.3:
 * Man page updates.
 * The "conary query" command now accepts multiple arguments for
   troves and paths
 * Fixed "conary erase" command which was broken in 0.8.2

Changes in 0.8.2:
 * You can now install multiple troves at once (even a combination of
   changeset files and troves from repositories), and the entire
   action is recorded in a single rollback (this required a change in
   command-line arguments for updating troves).
 * The beginnings of support for searching multiple repositories
 * Miscellaneous code cleanup and bug fixes.

Changes in 0.8.1:
 * The source code has been re-arranged for easier maintenance, and
   conary has been split into two programs: conary and cvc.
 * Better error messages and debugging tracebacks

Changes in 0.8.0:
 * A new changeset format supports hard links but requires staged update.
 * The new changeset format also collapses duplicate contents even
   when hardlinks are not used.
 * By default, rc?.d/{K,S}* symlinks are no longer packaged. The
   chkconfig program is relied on to create them at package
   install/update time. Init scripts are explicitly required to
   support the chkconfig protocol by default
 * Improved error messages
 * Several bug fixes.

Changes in 0.7.7:
 * Extended debugger saves and emails
 * Tracebacks now include arguments and locals
 * More size optimizations were made when applying changesets
 * Applying absolute changesets when a trove is already installed is
   now much more efficient than it was
 * Self-referential symlinks raise a packaging exception.
 * Several bugs fixes.

Changes in 0.7.6:
 * Installation
   * Hardlink handling
   * enhanced debugging capabilities (including saving a debugging
     state file to enable remote debugging)

   * using binary file ids and iterators for significant memory savings
   * and runtime support for the x86.x86_64 sub-architecture
 * Cooking
   * more robust handling of the --resume option
   * policy normalization of where app-defaults files go.

Changes in 0.7.5:
 * Hard links are implemented (but not yet enabled, in order to
   preserve changeset compatibility for now).
 * Several bugs have been fixed for installing and cooking.

Changes in 0.7.4:
 * Fileids are now stored and transmitted in binary rather than
   encoded.
 * Better handling of multiple versions of packages/troves installed
   at the same time
 * Missing file handling improvements
 * Recipe inheritance is now possible between repositories
 * Enhanced Interrupted builds
 * The dynamic tag protocol was slightly modified
 * Added Arch.x86.amd64 and Arch.x86.em64t
 * several bugs fixes

Changes in 0.7.0:
 * sqlite3 is used for the database
 * better handling of multiple packages with the same name installed at once.

Changes in 0.6.6:
 * repository protocol update
 * changeset format update
 * added the ability to resume halted local builds
 * added the ability to easily package build-time tests to run at
   install time to qualify new/changed environments
 * better handling of packaged .pyc/.pyo files
 * better shared library handling
 * improved inline documentation
 * optimizations for both space and time
 * numerous bugfixes<|MERGE_RESOLUTION|>--- conflicted
+++ resolved
@@ -5,15 +5,13 @@
       files; there are lists for both binary and text types, and files which are
       added which aren't in either list need to be added with "--text" or
       "--binary"
-<<<<<<< HEAD
     * The conary repository client now retries when a DNS lookup of a
       server hostname fails with a "temporary failure in name
       resolution" error.
-=======
+
   o Bug Fixes:
     * Conary commands do not perform an unnecessary database checks on the 
       local system. (CNY-571)
->>>>>>> 047f79c5
 
 Changes in 1.0.30:
   o System Update Changes:
