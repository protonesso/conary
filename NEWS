<<<<<<< HEAD
Changes in 1.1.91:
  o Client Changes:
    * A new configuration option, "flavorPreferences", has been added.
      The client uses this list of flavors in trove selection.
      (CNY-1710)
    * Large files are now compressed on disk instead of in memory when
      creating rollbacks. (CNY-1896)
    * The Conary client API is now more careful with releasing open
      file descriptors. (CNY-1834)
    * The "migrate" mode has changed to overwrite changes made to
      files that are not yet owned by Conary, but already exist on the
      system, as well managed, non-configuration files that have
      changed. (CNY-1866)
    * When signals are received during updates, the journal is now
      rolled back before conary terminates. (CNY-1393)
    * A 'cvc checkout' of multiple projects uses far fewer repository
      calls now, and uses a single changeset.
    * The 'cvc update' and 'cvc diff' commands now accept a source
      version arguemnt without a source count. (CNY-1921)

  o Server Changes:
    * Setting "forceSSL" once again requires a HTTPS connection be
      used when authentication data is passed to an Apache based
      Conary Repository. (CNY-1880)
    * A bug that caused incorrect values for sourceItemId and
      clonedFromId to be used when groups and components were
      committed as part of one changeset has been fixed. (CNY-1903)
    * A bug that caused the Latest table to be rebuilt incorrectly
      when migrating to schema version 15.0 has been fixed.
      (CNY-1909)

  o Build Changes:
    * Redirects will now be followed in group recipes. Previously,
      including redirects would result in an error. (CNY-1693)
    * Derived recipes can now be based on troves which have files
      that have the same content (SHA1) as each other but are
      members of different link groups (are not intended to be
      installed as hard links to each other). (CNY-1733)
    * Derived packages now work properly if the troves they are based
      on contain dangling symlinks. (CNY-1914)
    * Symbolic links that have not changed in a derived package are
      now correctly ignored by policies that are not interested in
      unmodified files. (CNY-1879)
    * The build flavor string used for building a trove is now stored
      as part of that trove's troveInfo field. (CNY-1678)
    * Looking up path IDs now stops when all files have been found,
      instead of always walking the shadow hierarchy. (CNY-1911)
    * multilib cooks set only Arch.x86_64. (CNY-1711)

  o Bug Fixes:
    * The new OpenPGP parsing code now accepts Version 3 keys and
      signatures, without verifying them. (CNY-1931)
    * A file descriptor leak in the getFileContents method has been
      fixed.
    * If ignoreErrors is set for a configuration file, that setting is
      now honored for contexts as well.
    * Troves with large numbers of identical files now erase faster,
      thanks to a SQL fix in sqldb.iterFiles. (CNY-1937)
    * Python dependency determination now properly ignores filenames
      like "python.so" when looking for version flags. (CNY-1940)
    * Conary now correctly avoids assuming that standard I/O files
      are objects with fileno() methods. Previously, calling
      Conary interfaces with non-file objects associated with
      standard input, output, or error could trace back. (CNY-1946)
    * The --buildreqs option for 'conary q' now functions when
      multiple build requirements have the same name.
    * An issue related to the flavor preferences list not being
      properly populated when a group was cooked has been fixed.
      (CNY-1951)

  o Other Changes:
    * Conary tracebacks now report values for each variable in the
      local namespace in each frame. (CNY-1922)
    * select() calls have been replaced with poll() for higher
      efficiency. (CNY-1933)

Changes in 1.1.90:
  o Major Changes:
    * Label multiplicity, in which a trove on the same label
      appearing on multiple branches was understood as meaning that
      all the trove can be installed at once, is being generally
      deprecated.  Instead, a newer trove on a different branch that
      ends with the same label as an older trove will be considered
      together with and generally preferred to the older trove.
      Branch affinity, in which Conary keeps packages from the same
      branch during an update, is therefore replaced with label
      affinity, in which Conary keeps packages from the same label
      during an update.  Many of the individual changes in this
      version are parts of implementing this general change in
      behavior.

  o Client Changes:
    * Added getTroveLatestByLabel as a client-side call.
    * Label lookups pick the latest version which matches instead of
      the latest version on each branch.
    * Replaced branch affinity with label affinity.
    * getAllTroveLeavesByLabel() filters results by server names to
      eliminate spurious results from repositories which host multiple
      server names. (CNY-1771)
    * The cvc and conary commands now ignore broken pipes on standard
      output instead of producing a traceback. (CNY-1853)
    * Redirects follow the label of the branch they were built with
      instead of the branch itself.
    * Building redirects to a branch is now deprecated; redirects should
      point to labels instead. (CNY-1857)
    * The --replace-files option has been split into
      --replace-managed-files, --replace-unmanaged-files,
      --replace-modified-files, and --replace-config-files. The original
      option is still accepted, and is equivalent to specifying all four
      of the new options simultaneously (CNY-1270)
    * When updating, conary will never automatically drop an architecture
      from an installed trove (unless you specify the flavor to update to 
      explicitly).  (CNY-1714)
    * Dependency resolution now allows updates to go across branches if the
      branches are on the same label.
    * Dependency resolution now follows the same "never drop an architecture"
      rule as other update code. (CNY-1713).
    * Added --show-files parameter to "conary config" to display where
      configuration items came from.
    * Newly installed transient files now silently replace files which are
      otherwise unowned. (CNY-1841)

  o Build Changes:
    * The cvc update command can now update multiple directories
      simultaneously.
    * Java files are now put in a :java component by default. (CNY-527)
    * Python dependencies now include flags designating the major version
      of python involved, as well as a flag distinguishing the target
      architecture library directory (normally "lib" or "lib64") to
      enhance update reliability.  When building a bootstrap python
      or using a different python executable than Conary is running
      with, Conary will use an external python process to determine
      python dependencies. (CNY-1517)
    * Ruby dependencies are now generated, and Ruby modules are placed
      in a :ruby component by default.  Flags are included in the
      dependencies similar to the Python flags, except that they are
      not conditional. (CNY-612)
    * Ensure that two binaries with the same source count but different
      build counts end up with the same build count after cloning. (CNY-1871)

  o Scripts Changes:
    * Repository database migration scripts have been integrated into a 
      common unit.

  o Bug Fixes:
    * Fix a bug in commit code that made r.macros.buildlabel unusable because
      you could not commit recipes that used it.  (CNY-1752)
    * An internal class, _AbstractPackageRecipe, has been renamed to
      AbstractPackageRecipe, in order to allow the inclusion of its
      methods in its subclasses' documentation pages.  The old name is
      still available for compatibility with older modules.  (CNY-1848)
    * Multiple entitlements can be stored for a single hostname or glob
      (previously only the last hostname for a particular hostname/glob
      would be used). (CNY-1825)
    * Cloning the source component for filesets is now allowed.
    * includeConfigFile now sorts files that are matched in globs
    * The default settings from r.add() will now override the default
      settings from an r.addAll() (CNY-1882)
    * Cloning no longer downloads components that won't be cloned (CNY-1891)

  o Other changes:
    * The showchangeset script now displays information on redirect
      troves.

Changes in 1.1.31.3:
  o Server changes:
    * Added EntitlementTimeout exception to notify clients that an
      entitlement has timed out from the authentication cache (CNY-1862)
    * Added remote_ip to user and entitlement based external authentication
      checks (CNY-1864)
    * Fixed bug in proxy which prevented remote_ip from being passed to
      internal repository

  o Client changes:
    * Reread entitlements from disk when EntitlementTimeout is received
      (CNY-1862)

  o Other changes:
    * Logcat now works for calls which passed lists of entitlements
=======
Changes in 1.1.34:
  o Build Changes:
    * The default settings from r.add() will now override the default
      settings from an r.addAll() (CNY-1882)
    * Looking up path IDs is now stop when all files have been found,
      instead of always walking the shadow hierarchy. (CNY-1911)

  o Bug Fixes:
    * A bug that caused an error message in the rPath Appliance
      Platform Agent (rAPA) when using an entitlement generator has
      been fixed. (CNY-1946)
>>>>>>> 281238bc

Changes in 1.1.33:
  o Build Changes:
    * The addArchive() source action now handles xpi archives. (CNY-1793)
    * Unknown flags are now ignored when calling loadRecipe with a
      flavor, instead of printing a traceback.

  o Update Changes:
    * Updates to groups are now allowed to be merged with other groups
      in update jobs, reducing the number of jobs that are used for
      updates.

  o Client Changes:
    * Cloning now always increments group version counts, mimicing
      the behavior of group cooking. (CNY-1724)
    * When promoting, --all-flavors is now on by default.  However, if
      a flavor to promote or clone is specified, promotes will be
      limited by that flavor. (CNY-1535)
    * Several commands, such as promote, update and rq, now take an
      --exact-flavors flag.  If specified, the flavors for each trove
      must match exactly - no system flavor or heuristic is used to
      find the trove you want. (CNY-1829)
    * If there is a problem with domain name resolution, conary will
      retry 5 times. However, if the connection fails after those
      attempts, future connection requests will now fail after one try.
      (CNY-1814)

  o Bug Fixes:
    * The SQLite "ANALYZE" command is no longer run on local SQLite
      databases. Any data stored by the "ANALYZE" command will be
      removed from the local database unless it is being accessed
      read-only. Database performance is poor on databases with
      "ANALYZE" data in them. (CNY-778)
    * Some bugs related to installing relative changesets were fixed.
      These bugs would manifest themselves by making relative changesets
      not installable when the network was down. (CNY-1814)

Changes in 1.1.32:
  o Client Changes:
    * A getDownloadSizes() method has been added to the ConaryClient
      object to determine the over-the-wire transfer size of the jobs
      in an UpdateJob object.  Call requires a single repository be
      the source of the entire update. (CNY-1757)
    * cvc reports a more accurate error message when the CONARY file in
      the current directory is not a regular file

  o Server Changes:
    * A "infoOnly" parameter to has been added to the getChangeSet()
      repository method in protocol version 51. (CNY-1757)
    * The list of repository methods is now automatically generated
      instead of statically listed. (CNY-1781)
  
  o Bug Fixes:
    * The addSvnSnapshot() source action now uses the lookaside directory
      for generating the snapshot, instead of using the remote repository.
      (CNY-1777)
    * A bug that prevented unused entries in the Versions table of the
      system Conary database from being cleaned up after erasures has
      been fixed.
    * A bug that caused changes in the byDefault status of a trove to
      be omitted from local rollbacks has been fixed. (CNY-1796)

Changes in 1.1.31.2:
  o Proxy changes:
    * Proxy can now inject entitlements and user authentication on behalf
      of clients (CNY-1836)

Changes in 1.1.31.1:
  o Bug Fix:
    * Proxies used wrong getChangeSet call for old protocol versions (CNY-1803)

Changes in 1.1.31:
  o Bug Fix:
    * A bug that caused an Internal Server Error when a Conary proxy
      attempted to convert a changeset for an older client when the
      upstream Conary repository was not running 1.1.29 or later has
      been fixed. (CNY-1792)

Changes in 1.1.30:
  o Bug Fixes:
    * The version cache for upstream servers in the Conary proxy
      incorrectly included user information in the URL, causing
      KeyErrors when users were switched to anonymous. (CNY-1787)
    * An issue related to the formatting of repository map entries
      has been fixed. (CNY-1788)
    * The Conary proxy no longer supports protocol version 41
      (and hasn't for a few releases).
    * An issue that was affecting the performance of the getChangeSet
      API call on Conary proxies running in an apache environment
      has been fixed.

Changes in 1.1.29:
  o Client Changes:
    * In conaryrc files, repositoryMap entries can now use wildcards
      for the server name.
    * Multiple entitlements can now be sent to each server.
    * Server names in entitlements may include wildcards.
    * Entitlements may be placed in conaryrc files now using
      'entitlement server entitlement'. "conary config" displays
      entitlement information.
    * A bug that limited a single MetadataItem to less than 64 KiB has
      been fixed.  Conary 1.1.29 will produce metadata that will not
      be visible to older clients.  Likewise, metadata produced by
      older clients will not be visible to Conary 1.1.29 and later
      clients. (CNY-1746)
    * Metadata items can now store strings with NUL characters in
      them. (CNY-1750)
    * The client API will now raise an InsufficientPermission error
      instead of an OpenError when the client's entitlements are
      not allowing access. (CNY-1738)

  o Build Changes:
    * Refreshed autosource files are now displayed by 'cvc revert' and
      'cvc diff'. (CNY-1647)
    * Support for the Bazaar revision control system has been added via
      r.addBzrSnapshot(). (requires bzr >= 0.16).

  o Server Changes:
    * (Nearly) all repository operations are now performed using the
      permissions of the anonymous user in addition to the permission
      set for any user authentication information which is present.
    * Path names in the entitlementsDirectory no longer have any
      meaning. All entitlements are read, and the serverName in the
      XML for the entitlement is used to determine which server to
      send the entitlement too.
    * Entitlement classes are no longer used as part of authentication;
      they may still be specified, but repositories now look up the
      class(es) for an entitlement based on the key.

  o Internal Changes:
    * The restart information, necessary for Conary to resume execution
      after a critical update is applied, now includes the original
      command line. The way this information is stored is incompatible
      with very old versions of Conary.  Downgrading from Conary
      version 1.1.29 (or newer) to version 1.1.11 (or older) is known
      to fail. (CNY-1758)

  o Bug Fixes:
    * 'conary rblist' no longer produces a stack trace if the
      installLabelPath configuration option is not set. (CNY-1731)
    * A bug that caused an "Error parsing label" error message when
      invoking "cvc commit" on a group recipe that used
      r.setSearchPath(str(r.labelPath[0]), ...) has been
      fixed. (CNY-1740)
    * Proxy errors are now reported in the client, for easier
      debugging. (CNY-1313)
    * A bug that caused an "Unknown error downloading changeset" error
      when applying an update job that contained two different
      versions of the same trove has been fixed. (CNY-1742)
    * Adding redirects which pointed to otherwise-unused branches
      corrupted the database by creating a branch without corresponding
      label information.
    * When critical updates are present in an update job that has
      previously downloaded all the changesets, Conary will no longer
      unnecessarily re-download the troves. (CNY-1763)
    * TroveChangeSet.isRollbackFence() now returns the correct answer
      if the trove changeset does not contain absolute trove
      info. (CNY-1762)
    * A bug related to entitlement directories containing unreadable
      files has been fixed. (CNY-1765)
    * A bug that prevented epydoc from producing documentation on
      the Conary code has been fixed. (CNY-1772)
    * Conary will temporarily fall back to reading unsigned group
      script information from changeset files that are created by
      Conary < 1.1.24.  Once rBuilder creates changesets with a newer
      version of Conary, this change will be reverted. (CNY-1762)
    * Changeset files are now written as absolute paths in the
      changeset index file. (CNY-1776)
    * Entitlement configuratioon lines continue to accept an entitlement
      class for backwards compatibility purposes. (CNY-1786)

Changes in 1.1.28:
  o Documentation Changes:
    * Incorrect references to createGroup have been fixed. (CNY-1700)

  o Build Changes:
    * Files added with in the repository and locally no longer cause
      'cvc update' to fail as long as the files have the same fileId.
      (CNY-1428)
    * r.Link allows full paths to be specified for the target of the
      link as long as the directory matches the source of the link.
      (CNY-751)
    * "cvc mv" has been added as a synonym for "cvc rename".
    * r.addCvsSnapshot() now works correctly with anonymous,
      pserver-based, servers. Previously, cvs checkout would fail due
      to strange characters being in the destination directory.
    * r.add*Snapshot() will now raise errors if the shell commands they
      are executing fail for any reason

  o Bug Fixes:
    * An index has been added to improve the performance of various
      file stream related queries in a Conary repository. (CNY-1704)
    * Directories in binary directories are no longer (incorrectly)
      provided. (CNY-1721)
    * "conary update" now works with read-only changesets. (CNY-1681)
    * the setTroveInfo call refuses to update missing troves (CNY-1741)

  o Server Changes:
    * getChangeSet call now returns supplemental information
      (trovesNeeded, filesNeeded, and removedTroves) for each individual
      job separately, instead of combining them for the entire job list.
    * proxy now combines all upstream changeset requests into a single
      job request for servers running this version or later. (CNY-1716)
    * mirrorMode wasn't passed through to changeset fingerprint calls
      from the caching code.

Changes in 1.1.27:
  o New Features:
    * All group cooks for one source must be done as a large cvc cook
      action instead of one-by-one. (CNY-1303)
    * Group flavors are much shorter if you turn on the config item
      "shortenGroupFlavors".  Some flags, like
      vmware and xen and architecture flags, are always included in a
      group flavor. (CNY-1641)
    * The Conary client is now able to access the network using
      authenticated HTTP proxies. (CNY-1687)

  o Build Changes:
    * A new recipe method, r.MakeFIFO(), is available which will create
      a named pipe at a specified location. (CNY-1597).

  o Internal Changes:
    * Flags for update jobs changed from a bitmask to a class.
    * Removed vestigial support for file label priority paths.

  o Bug fixes:
    * Patch code no longer fails when trailing context is missing at
      the end of the file. (CNY-1638)
    * Files with no permissions set (chmod 0) confused Conary due to
      improper checks for None. (CNY-1678)
    * Errors in the changeset downloading code are no longer ignored
      by the client. (CNY-1682)
    * An error in the resumption of a build has been fixed. (CNY-1684)
    * The introduction of mirrorMode during changeset cration (CNY-1570)
      caused the generation of empty diffs in some cases. mirrorMode now
      includes full contents for all files instead of generating diffs
      (CNY-1699)
    * If you're promoting two flavors of the same version of the same trove,
      they will now always have the same version on the target branch.
      (CNY-1692)

Changes in 1.1.26:
  o New Features:
    * The listcachedir script has been added to help with maintenance
      tasks for the repository changeset cache. (CNY-1469)
    * Conary proxies are now adding an HTTP Via: header. (CNY-1604)

  o Internal Changes:
    * Creating changesets supports a 'mirrorMode', which includes file
      contents of files if their version has changed (even if the sha1
      of those contents are the same). Mirroring uses this to ensure
      complete contents. (CNY-1570)

  o Client Changes:
    * A potential race condition where an update could change the state
      of the Conary database while the rollback code is executing has
      been fixed. Note that as part of the fix for CNY-1591, the update
      and rollback operations cannot commit at the same time; the fix
      further ensures long-running operations detect the state change.
      (CNY-1624)

  o Bug fixes:
    * Manipulating source components now works better when a source
      component has been marked removed.
    * A problem related to the way shim clients use the ServerProxy
      object has been fixed. (CNY-1668)

Changes in 1.1.25:
  o New Feature:
    * Conary now supports a "searchPath" configuration option, which
      operates like the installLabelPath configuration option but can
      contain both packages and labels.  For example:
      "searchPath group-os contrib.rpath.org@rpl:1" can be used to
      configure conary to first install the version of a package
      referenced in group-os, then to fall back to installing from
      contrib.rpath.org@rpl:1. (CNY-1571)

  o Build Changes:
    * GroupRecipe.add*Script now accepts a path to the script as the
      initial parameter.
    * r.addArchive() now supports a preserveOwnership parameter.  When
      set to True, owners and groups from cpio, rpm, and tar archives
      are used as the owners and groups in the final package.
      (CNY-927)
    * A new "cvc revert" command has been added that reverts any local
      changes made in the current directory. (CNY-1222)
    * GroupRecipe.addCopy() copies compatibility classes and group
      scripts onto to groups.  New copyScripts and
      copyCompatibilityScripts options to GroupRecipe.addCopy() and
      GroupRecipe.addAll() can be used to change this
      behavior. (CNY-1642)
    * A new build r.IncludeLicense() action has been added. This build
      action will take either a directory structure of licenses or a
      single license file, normalize its contents, and place it in a
      directory in /usr/share/known-licenses, which will be used at a
      later date by conary-policy.  This method is only useful for
      organizations maintaining a set of packages as part of a Linux
      OS platform.

  o Client Changes:
    * An explicit commit lock is now used to prevent overlapping
      updates and rollbacks.  (CNY-1591)
    * The conaryclient module now exposes ChangeSetFromFile to
      instantiate ReadOnlyChangeSet objects from .ccs
      files. (CNY-1578)
    * "conary q --debug --info" now also displays information about
      where a trove was cloned from if it exists.
    * Redirects with multiple targets can now be built and installed.
      (CNY-1554)
    * Conary repositories now support creating changesets that contain
      files whose compressed contents are greater than or equal to 4
      GiB in size.  Old versions of Conary that attempt to access a
      changeset that contains a compressed file larger than 4 GiB in
      size will report a error of "assert(subMagic == SUBFILE_MAGIC)".
      Previously, an overflow error occurred. (CNY-1572)

  o Internal Changes:
    * Conary clients can now request a specific changeset format
      version from a Conary repository.  This feature requires Conary
      protocol version 48.  This allows one to use new Conary clients
      to generate changesets understood by older clients. (CNY-1544)
    * Internal recipe source management moved into the generic
      Recipe() class from PackageRecipeClass().

  o Server Changes:
    * Standalone Conary repositories or proxies can be run in SSL mode
      if m2crypto is installed and the configuration options "useSSL",
      "sslCert", and "sslKey" are properly set. (CNY-1649)

  o Bug Fixes:
    * A bug that sometimes caused "user/group does not exist - using
      root" messages to be displayed when running "cvc update" created
      new files has been fixed. (CNY-763)
    * The flavor of a derived package (which is an experimental
      feature) built from unflavored package is now properly set to
      unflavored. (CNY-1506)
    * Macros in arguments to the version control system recipe class
      commands are now properly expanded. (CNY-1614)
    * The Conary client will now bypass proxies running on remote
      machines with repositories running on localhost. (CNY-1621)
    * "cvc promote" no longer displays some warnings that were rarely
      helpful unless invoked with the --debug argument. (CNY-1581)
    * A bug that caused the storage of unneeded "unknown" entries in
      the TroveInfo table has been fixed. (CNY-1613)
    * A regression in "cvc annotate" that would produce a traceback
      for not finding a SequenceMatcher class in fixeddifflib was
      fixed.  (CNY-1625)
    * Build commands that invoke shell commands now perform shell
      quoting properly.  Thanks to Pavel Volkovitskiy for finding the
      bugs and submitting the patch. (CNY-1627)
    * Mirroring using group recursion has been fixed. (CNY-1629)
    * Mirroring using group recursion no longer creates
      cross-repository relative changesets. (CNY-1640)
    * r.Install will now replace files which are read-only. (CNY-1634)
    * A bug that caused an unhandled exception when creating a local
      rollback for a trove that had missing troveinfo has been fixed.
    * Attempting to run "cvc merge" in a directory which was not
      already at the tip of a shadow no longer causes a confusing
      error message.  Previously the message was "working directory is
      already based on head of branch"; now the message is "working
      directory is not at the tip of the shadow".
    * cvc commands which need to instantiate the recipe object (merge,
      refresh, and commit) no longer fail if unknown use flags are
      used by the recipe.
    * Running the command to mark a trove as removed from the
      repository on a trove that has already been marked as removed no
      longer results in an error. (CNY-1654)
    * "conary rdiff" now works properly when multiple flavors of the
      same trove are present in the same group. (CNY-1605)
    * "conary rdiff" no longer produces an error if the same file is
      present on different labels. (CNY-1623)
    * A bug that caused inconsistent behavior when troves are pinned
      has been fixed.  Previously, if an update operation would change
      the version of a pinned trove to a version included in a group
      that is installed on the system, the pin would not
      hold. (CNY-1652)
    * A bug that caused an unhandled exception in the Conary update
      code when shared contents to a file in a link group are
      duplicated in the changeset due to distributed contents has been
      fixed.

Changes in 1.1.24.1:
  o Release Correction
    * The source archive for 1.1.24 was not built from the tag for
      1.1.24 in the Mercurial repository.  1.1.24.1 is built from the
      1.1.24 tag.

Changes in 1.1.24:
  o New Feature:
    * Conary 1.1.24 introduces the framework needed to implement a new
      metadata design for Conary.  The new metadata feature allows
      various information such as description to be set for a trove.
      New XML-RPC interfaces, getNewTroveInfo() and setTroveInfo(),
      have been added to facilitate mirroring metadata.
      addMetadataItems() has been added to allow metadata to be added
      to a trove after it has been built. (CNY-1577)

  o Client Changes:
    * The Conary client now distinguishes between an upstream Conary
      proxy and a plain HTTP proxy. This is so we can properly handle
      SSL traffic through an HTTP proxy using the CONNECT HTTP method.
      As such, there is now a "conaryProxy" configuration variable, in
      addition to the "proxy" variable. (CNY-1550)
    * The "proxy" (and newly introduced "conaryProxy") variables can
      be turned off by setting them to "None". (CNY-1378)
    * Clients requesting the inclusion of configuration files residing
      on the network now upload their version. This opens up the
      possibility for the server to serve different configuration
      files to different client generations. (CNY-1588)
    * Configuration variables "localRollbacks" and "pinTroves" get
      used as defaults when applying an update job; they can be
      explicitly overridden. (CNY-1583)

  o Bug Fixes:
    * A bug in the way the proxy configuration variable is set has
      been fixed. (CNY-1586)
    * A bug that caused a traceback when rolling back group updates
      from rollback changesets created when the "localRollback"
      configuration option was set has been fixed. (CNY-1590)
    * A bug that caused a traceback when applying a local rollback
      changeset with a locally modified file has been fixed.  Conary
      needed to create the directory that the locally modified file
      resides in first. (CNY-1444)
    * Applying rollbacks could attempt to invalidate the rollback stack,
      which would cause corruption of the rollback stack (CNY-1587)

Changes in 1.1.23:
  o Client Changes:
    * A new command, "conary rdiff", has been added. This allows one
      to inspect the differences between any two troves with the same
      name. (CNY-855)

  o Build Changes:
    * Conary recipes can now directly reference source code through
      version control systems.  The new r.addMercurialSnapshot(),
      r.addCvsSnapshot(), and r.addSvnSnapshot() source actions check
      out repositories and create snapshots.  They are integrated with
      the "cvc refresh" command for fetching more recent source code
      from version control repositories. (CNY-1)
    * The r.replace() function in group recipes now supports the
      searchPath parameter. (CNY-1574)

  o Bug Fixes:
    * A corner case affecting server-side matching of troves against
      negative flavors has been fixed. (CNY-641)
    * A bug in the StreamSet thaw code that prevented frozen StreamSet
      objects with a tag value greater than 128 from being thawed
      properly has been fixed.
    * A bug has been fixed that prevented creating a diff of a Trove
      object that contained troveInfo with unknown data. (CNY-1569)
    * A bug in the logic used by Conary to determine whether or not
      the rollback stack should be invalidated based on group update
      scripts has been fixed. (CNY-1564)
    * A bug that caused an unhandled exception in a Conary proxy when
      it attempted to create a changeset from a pre-Conary-1.1.x
      server has been fixed.
    * Small race condition in populating the cache for both
      repositories and proxies has been fixed (CNY-1576)

Changes in 1.1.22:
  o Major Changes:
    * Group troves can now declare an (integer) compatibility class
      which is used to automatically invalidate rollbacks (existing
      groups are considered to be in compatibility class zero). When a
      group is upgraded to a new group which has a different
      compatibility class, the rollback stack is invalidated unless
      the group also contains postRollback script which can rollback
      to the version being updated. Postrollback scripts can now be
      defined with a list of compatibility versions they are able to
      roll back to. Old invalidateRollback parameter for some group
      scripts is no longer supported.

  o Client Changes:
    * To take advantage of Conary's ability to apply the critical
      update set and restart before applying the rest of the updates,
      three new API calls have been added: newUpdateJob,
      prepareUpdateJob and applyUpdateJob. (CNY-1454)
    * A new argument, --no-restart, has been added to conary. This has
      to be used in conjunction with --root and allows one to skip the
      restarts after applying critical updates when installing in a
      chroot. (CNY-1458)
    * Proxy configuration parameter is now of the form 'proxy protocol
      url' (i.e. 'proxy http http://proxy.some.com'), and allows
      separate proxies to be configured for http and https. If old
      'proxy url' form is used, separate proxies are configured for
      http and https rather than a single proxy being using for both
      protocols. Users who need the old behavior should set explicit
      configure the same proxy for both protocols.

    * Conary no longer runs group scripts when "--just-db" is
      specified on the command line.
    * The conary.conaryclient.mirror.mirrorRepository() function now
      accepts a list of target repositories.

  o Build Changes:
    * Conary has tools in place through a new cross flag and a new
      "target" flavor to support better defining of cross compiling
      builds.  (CNY-1003)
    * Configuration files are again allowed to have executable bits
      set, but configuration files with executable bits set are not
      included in the :config component even if the :config component
      is being created. (CNY-1260, CNY-1540)

  o Proxy Changes:
    * A proxy can now be configured to use an http proxy for all
      outgoing requests. The 'proxy' configuration item is supported
      in a manner identical to the client.
    * The (unused) ability for a standalone server to act as both a
      proxy and a standalone server has been removed; this removes the
      standalone proxies dependence on the X-Conary-Servername header.

  o Internal Changes:
    * The createTrigger() method of dbstore drivers no longer accepts
      the "pinned" keyword parameter.
    * SeekableNestedFile and FileContainer objects no longer depend on
      the file pointer for reads; pread() is used everywhere.  This
      allows the underlying file descriptors to be shared between
      objects or between threads.
    * Repository schema now understands the concept of minor and major
      schema revisions. (CNY-811)

  o Bug Fixes:
    * A bug in proxy code that caused conary to use https through a
      proxy when http was desired has been fixed. (CNY-1530)
    * A bug in clone/promote relating to cloning when there are
      flavors on the clone label that are superset of the current
      flavor, but the current flavor doesn't exist has been
      fixed. (RMK-415)
    * A race condition related to the multithreaded Conary client,
      where one thread could modify an unprotected variable assumed
      immutable by a different thread has been fixed. (CNY-1450)
    * If the database is locked, Conary will no longer display a stack
      trace, but an error message. (CNY-1292)
    * The Conary library now uses a built-in difflib if the system's
      difflib is not patched for recursion. (CNY-1377)
    * Mirroring troves marked as removed from repositories running on
      MySQL has been fixed. (CNY-1193)
    * Repository cooks now sets the subprocess' stdin to /dev/null to
      avoid hanging while waiting from stdin. (CNY-783)
    * Trove.verifyDigests() no longer fails erroneously if a signature
      version 0 digest has not been calculated and set in
      troveInfo. (CNY-1552)
    * A bug in changeset reset() which affected reusing changesets in
      merges has been fixed. (CNY-1534)
    * A bug in changeset based trove sources where the underlying
      changesets never got reset has been fixed. (CNY-1534)

Changes in 1.1.21:
  o Repository Changes:
    * A "hidden" keyword argument has been added to the
      commitChangeSet() and hasTroves() method.  This allows mirror
      users to commit troves which will never be displayed to users.
      The presentHiddenTroves() call makes all hidden troves
      visible.  The XML-RPC protocol version is now 46.

  o Internal Changes:
    * StreamSet operations in C now use a common StreamSet_GetSSD()
      function which creates the _streamDict object if it does not yet
      exist.  This fixes crashes in rare cases where a
      StreamSet.find() class method is used before any instances of
      that StreamSet have been created. (CNY-1524)
    * Numeric StreamSet types can now have values set to None (which
      indicates that there is no value set at all).  Additionally, if
      passed an empty string to the thaw() method, the value is set to
      None. (CNY-1366)

  o Bug Fixes:
    * A bug in commitChangeSet() which returned a "file not found"
      error when the user had insufficient permission for the commit
      operation has been fixed.
    * A bug that caused Conary to raise an unhandled exception when
      updating a trove that has missing TroveInfo data in the local
      database.  When new types are added to TroveInfo, older versions
      of Conary omit the new data from the database.  Once a version
      of Conary is used that understands the new data types, the
      missing data is restored to the previously incomplete trove.
    * Handling user permissions when committing under certain 
      circumstances against a Conary 1.1.20 was fixed. (CNY-1488)

Changes in 1.1.20:
  o Major Changes:
    * Groups can now include scripts which are automatically run
      before an install, after an install, after an update, and after
      a rollback.  Documentation on how to add these scripts to groups
      will be posted to wiki.rpath.com shortly.  Unlike tag handlers,
      these scripts are not inherently reversible; therefore if a post
      update script is executed, the rollback stack will be reset.  The
      rollback information is still stored in the rollback directory,
      but the "conary rollback" and "conary rblist" commands will no
      longer be able to access the previous rollbacks.

      Only Conary repositories running version 1.1.20 or later can
      store these scripts.  If the repository is not running the
      minimum required version, a "changeset being committed needs a
      newer repository server" error will be produced.

      If an older version of Conary downloads a group that has a
      script associated with it, the scripts will be silently ignored.
      Future versions of Conary may add a "Requires: trove:
      conary(group-scripts)" dependency to groups that have scripts
      associated with them. (CNY-1461)

    * Support for versioned trove signatures has been added. (CNY-1477)
    * Version 1 signatures have been added which use a SHA256 digest
      that includes the frozen form of unknown troveInfo
      segments. (CNY-1186)
    * Unknown troveInfo segments are stored in both the repository and
      local database and restored properly. (CNY-1186)

  o Client Changes:
    * Hashes of the directories in which a trove places files are now
      computed and stored in troveInfo. (CNY-857)
    * A --file-flavors option has been added to "conary query/q",
      "conary repquery/rq", and "conary showcs/scs". (CNY-1507)
    * The ability to promote using branches and to promote to siblings
      of parents has been added.  For example, you can now promote
      from /A//B to /C without first cloning uphill to A. (CNY-1513)

  o Build Changes:
    * When Conary calls an external program (python, perl, monodis) to
      determine file dependencies and that program is not a part of
      the package being built, it will warn if that external program
      is not provided by a component in build requirements. (CNY-1492)

  o Internal Changes:
    * The conary.lib.elf module can now be built against libelf
      version 0.8.0 or later as well as the libelf implementation
      provided by elfutils.  libelf can be downloaded from
      http://www.mr511.de/software/ (CNY-1501)
    * The Conary client API has a new method disconnectRepos() that
      allows one to cut access to the networked repositories.  A
      RepositoryError exception is raised if network access is
      attempted. (CNY-1474)

  o Bug Fixes:
    * StreamSet objects didn't work with inheritance because the C
      implementation treated an internal variable as inheritable when
      it should have been treated as a class variable.
    * Attempting to create a shadowed Version object that reference a
      label that is already uphill are now issues a proper error
      message. (CNY-847)
    * Running the "conary rblist" command as non-root now produces a
      proper error message. (CNY-1453)
    * Badly-formatted parentVersion strings in derived packages
      (experimental) no longer cause a stacktrace.
    * Previous versions of Conary would fail to find the UID or GID of
      a newly created user if "--root" was specified on the command
      line and C library components had not yet been installed.
      Conary would erroneously fall back to using UID 0 or GID 0
      (root) instead.  (CNY-1515)
    * A traceback that occurred when a lookaside repository cache has
      not been defined when initializing a derived package recipe
      object has been fixed. (CNY-1509)
    * The Conary network repository client no longer attempts to use a
      proxy if the repository is residing on the local machine.
    * A bug in the freezing of update jobs has been fixed. (CNY-1521)
    * r.addPatch()'s optional argument "extraArgs" will now do the right
      thing if passed a single string instead of a tuple or list.

Changes in 1.1.19:
  o Client Changes:
    * A new "cvc promote" command has been added. "cvc promote" is a
      special type of cloning based on group structure.  For more
      information on promote, see the JIRA issue until documentation
      on the wiki is updated.  (CNY-1304)
    * An "--all-flavors" option has been added to "cvc promote" which
      promotes all flavors of the latest version of the listed
      troves. (CNY-1440)
    * A programmatic interface for performing partial clones, where
      only some components out of a package are cloned based on
      byDefault settings, has been added. (CNY-1389)
    * Conary changesets can now deal with changesets that contain
      package components that share identical file contents, pathId,
      and fileId combinations. (CNY-1253)
    * The "proxy" configuration parameter will now work for standard
      http proxies such as Squid.  Previously the "proxy"
      configuration parameter could only specify a Conary repository
      proxy.  Environments that require all HTTP and HTTPS traffic
      pass through a proxy must continue to use they "http_proxy"
      environment variable, as the "proxy" configuration variable is
      only used for Conary repository calls.  Source downloads in cvc,
      for example, will only use the http_proxy environment variable.
    * Due to limitations in Apache 2.0, the Conary client will now use
      HTTP/1.1 "chunked" Transfer-encoding when committing changesets
      larger than 2 GiB.
    * An "applyRollback()" method has been added to the ConaryClient
      class. (CNY-1455)

  o Server Changes:
    * The repository cache has been completely reworked. This fixes
      problems with authorization and the cache, and has the side
      benefit of unifying the proxy code for the repository and the
      proxy. The cacheDB repository configuration parameter is
      obsolete and will cause a warning on startup. changesetCacheDir
      should now be used instead, and tmpwatch should be configured to
      clean up both the changesetCacheDir and tmpDir
      directories. (CNY-1387)
    * The repository now properly commits changesets where multiple
      troves reference the same (pathId,fileId) key. (CNY-1414)
    * The standalone server can now decode "Transfer-encoding:
      chunked" PUT requests from clients.
    * Apache based repository servers now send changeset file contents
      using the "req.write()" method instead of the "req.sendfile()"
      method when file contents are larger than 2 GiB.  This works
      around limitations in Apache 2.0.
    * The list of sizes returned by the getChangeSet() and
      getFileContents() repository methods are now returned as a list
      of strings instead of a list of integers.  XML-RPC integers can
      only hold values less than 2147483648 (a signed integer).
    * A Conary repository will now raise an exception if a client
      requests a changeset that is larger than 2 GiB in total size or
      file contents larger than 2 GiB in size and does not support the
      new version 44 protocol required to work around this limitation.

  o Build Changes:
    * A "vmware" flavor has been added to the default set of flavors.
      A trove with a vmware flavor should be intended to run as a
      VMware guest. (CNY-1421)
    * If there's a conflict when loading installed troves, the latest
      trove will be picked.
    * The loadInstalled() recipe function will now search the
      installLabelPath for troves to load when it cannot find them any
      other way.
    * A "overrideLoad" keyword parameter has been added to the
      loadInstalled() and loadSuperClass() recipe functions.  This can
      be used to override the default search mechanism.

  o Bug Fixes:
    * Local flags are now cleared after each group cook, meaning that
      multipass group cooks will have the correct local
      flavor. (CNY-1400)
    * Dependency resolution in group cooks now also take advantage of
      the group cache. (CNY-1386)
    * Changesets for source troves with missing files (because the
      file is missing from the upstream server or the upstream server
      is unavailable) are now properly written to changeset
      files. (CNY-1415)
    * Derived packages, which are still experimental, now correctly
      handle multiple architectures built from the same
      source. (CNY-1423)
    * The loadInstalled() recipe function now always works even if you
      have multiple versions of a package installed from multiple
      branches.
    * Trove names are now checked for legal characters. (CNY-1358)
    * A minor bug related to file uploads on the error codepath was
      fixed.  (CNY-1442)
    * A bug in "cvc promote" that caused it to fail when the source
      components added due to --with-sources were in conflict.  This
      could happen, for example, when different flavors of a binary
      were cooked from different source versions and all flavors to be
      cloned to the new label at the same time (CNY-1443)
    * A bug in the CfgQuotedLineList class' display function has been
      fixed.
    * Flavored items in a job list are now correctly frozen when
      writing out an update job. (CNY-1479)
    * A default UpdateCallback() is set if an update callback hasn't
      been specified when invoking the applyUpdate() method of
      ConaryClient. (CNY-1497)
    * "cvc cook --macros" works as expected now, by defining a macro (as
      passed in on the command line with --macro) per line. (CNY-1062)
    * Committing to a Conary repository when using a standard HTTP
      proxy functions properly.  A change in 1.1.18 introduced this
      incompatibility.
    * The redirect build code has been refactored.  Bugs related to
      building flavored redirects have been fixed. (CNY-727)

Changes in 1.1.18:
  o Major Changes:
    * Changesets are now indexed by a pathId,fileId combination instead of
      just by pathId. This should eliminate the vast majority of conflicts
      when creating groups containing multiple flavors of the same trove.
      Old clients will be served old-format changesets by the repository,
      and new clients continue to support old format changesets. Old and
      new format changes can be merged into a single changeset (CNY-1314).

  o Client Changes:
    * The conary rblist --flavors command now properly displays trove
      flavors. (CNY-1255)
    * When resolving dependencies while updating, conary will now search 
      the latest versions of packages for every label in your installLabelPath
      first before searching the histories of those labels.  This should make
      sure that conary prefers installing maintained troves over unmaintained 
      ones. (CNY-1312)
    * The Conary client API now has a new call, iterRollbacksList(), iterating
      over the rollback name and object. (CNY-1390)
    * Added the --just-db argument to the conary rollback command. (CNY-1398)

  o Build Changes:
    * A list of rPath mirrors for source components has been added.
    * Group recipes now support a setSearchPath method.  This provides a way
      to tell groups how to find and resolve packages by specifying a list
      containing either packages or labels. (CNY-1316)
    * The group addAll command supports "flatten" - a way to cause all troves
      in all subgroups to be included directly in the top level group - 
      flattening any structure created by intermediate groups.
    * Groups now allow you to use the commands "removeTrovesAlsoInGroup"
      and "removeTrovesAlsoInNewGroup".  These commands subtract out the
      troves included within the specified group from the currently
      active group. (CNY-1380)
    * Checking dependencies is now faster when building groups.
    * When resolving dependencies in groups, conary will now search the
      latest trove in every label in your label/search path before
      searching back in the history of that label. (CNY-1312)
    * Added moveComponents and copyComponents to group syntax. (CNY-1231)
    * Derived packages (experimental) can now change files between
      Config, InitialContents, and Transient, and can set new files
      to be any of those types.  They can call UtilizeUser and
      UtilizeGroup.  They can create new tag handlers and tag
      description files (but not make a file from the parent no longer
      be a tag handler or tag description, except by removing the file
      entirely), and add new tags to new and pre-existing files when
      TagSpec is called (but not remove existing tags from files). (CNY-1283)
    * Derived packages (experimental) can now run nearly all build and
      source actions. (CNY-1284)
    * Derived packages (experimental) now inherit byDefault settings from
      the parent (CNY-1401), but can override them in the child (CNY-1283).
    * Derived packages (experimental) now handle multiple binary packages
      built from a single source package, including overriding binary
      package name assignment in the derived package. (CNY-1399)

  o Server Changes:
    * Two new calls have been added to the server API -
      getTroveReferences and getTroveDescendants. (CNY-1349)
    * The proxy server proxies "put" calls now.
    * Cleaned up string compression code in changeset merging.

  o Bug Fixes:
    * Fixed a bug where an invalid flavor at the command line would result
      in a traceback. (CNY-1070)
    * Added an exception to allow redirect recipe names to have any format -
      including those usually reserved for group- and info- packages.
    * Removed a harmful assert that kept trove source stacks from working w/o
      installLabelPaths in some cases. (CNY-1351)
    * The cfg.root item is always stored internally as an absolute path,
      even if it is specified as a relative path. (CNY-1276)
    * cvc now properly cleans up 000-permission files from the old build 
      directory. (CNY-1359)

  o Internal Changes:
    * Changesets in an update job can be downloaded in a step separate from
      the installation. Additionally, update jobs can be frozen and reapplied
      later. (CNY-1300)
    * UpdateJob objects are now versioned for a specific state of the Conary
      database, and can be applied only if the state of the database has not
      changed. (CNY-1300)
    * Public keys can now be retrieved from a directory, with each key stored
      in a separate file. (CNY-1299)
    * Troves now track their direct parent they were cloned from, instead of
      the source-of-all-clones. (CNY-1294)

Changes in 1.1.17:
  o New Feature:
    * A caching proxy has been implemented for Conary.  A proxy server
      caches changesets as clients request them.  This can
      dramatically improve the performance of Conary when a subsequent
      request is made for the same changeset.

      The server is implemented using the existing standalone and
      Apache-based Conary repository server modules. Two new Conary
      repository configuration variables, "proxyDB" and
      "proxyContentsDir" have been created to define the proxy
      database and contents store.

      To configure the Conary client to use a proxy, a new "proxy"
      configuration variable has been added to the conaryrc file.
      Generic HTTP proxies should still be configured using the
      "http_proxy" environment variable.

      In order to facilitate authentication and proxy cache
      invalidation features, new Conary repository methods have been
      introduced.  This means that the Conary proxy requires that
      repositories it connects to run Conary version 1.1.17 or later.
      The Conary proxy is considered experimental.  Therefore future
      versions of Conary may not be able to communicate with the proxy
      as implemented in Conary 1.1.17.

  o Client Changes:
    * Filesystem permissions on rollback data restrict access to the
      owner of the database (normally root). (CNY-1289)
    * The Conary client now sends data across an idle connection to a
      Conary repository.  This will keep the connection alive when the
      repository is behind a firewall or proxy that has short timeouts
      for idle connections. (CNY-1045)
    * The error message produced by Conary when a progress callback
      method raises an unhandled exception has been improved.

  o Build Changes:
    * cvc cook --show-buildreqs works properly now.  Thanks to Pavel
      Volkovitskiy for reporting the issue and providing the
      patch. (CNY-1196)
    * The flags for other packages that are specified in the build
      flavor are now available when cooking as a part of the
      PackageFlags object.  For example, if you wish to check to see
      if kernel.pae is set, you can add "if PackageFlags.kernel.pae:".
      Note that such checks do not affect the final flavor of your
      build, and should be used with care. (CNY-1201)
    * Component and package selection by manifest, as with the
      "package=" option, could fail when large numbers of files were
      found; this bug has been resolved. (CNY-1339)
    * You can now add a labelPath to a group r.add() line by
      specifying a labelPath keyword argument.  For example:
         r.add('conary', labelPath=['conary-unstable.rpath.org@rpl:1',
                                    'conary.rpath.com@rpl:1'])
    * Repeated shadow merges now fail with an error suggesting a
      commit.  Previously, the merge operation would be attempted
      again. (CNY-1278)

  o Server Changes:
    * Conary repositories no longer allow users or groups to be
      created with names that include characters other than those
      defined in the Portable Filename Character Set.
    * Server side functions that work on large datasets (getTroveSigs
      and setTroveSigs) are now using batched SQL operations for faster
      throughput. (CNY-1118, CNY-1243)
    * The code that commits groups to the repository has been reworked
      to significantly reduce the number of SQL queries executed.
      (CNY-1273)
    * Including a symbolic link in the path to the temporary now
      returns an error immediately at startup. (CNY-958)
    * Errors opening a to-be-committed changeset now have the internal
      exception logged and CommitError returned to the client (CNY-1182)
    * Cached Changesets are now versioned depending on the client's
      version.  This allows for the same changeset to be cached for
      different client generations. (CNY-1203)

  o Internal Changes:
    * A StringStream can now be set from a Unicode object.  The
      StringStream stores the UTF-8 encoding of the Unicode
      object. (CNY-366)
    * The ByteStream and LongLongStream classes have been
      reimplemented in C.  Modifications have been made to the
      NumericStream types implemented in C so that they can be used as
      base classes in Python.
    * PathID lookups are now done by file prefix and file ID. This
      allows for identifying files in different package flavors or in
      versions older than the latest one. (CNY-1203)
    * StreamSet objects can now preserve unknown elements of the stream
      instead of silently skipping them. Those elements are retained for
      freeze(), letting the older stream object exactly replicate the
      frozen stream of the newer object. Unknown elements are preserved
      through merges into old object as long as the old object has not
      been locally modified.

  o Bug Fixes:
    * Conary now displays a useful error message when it is unable to
      parse a "user" line in a configuration line.  Previously Conary
      would raise an unhandled exception. (CNY-1267)
    * Mirror configurations no longer use /etc/conary/entitlements/ as
      the default location to read entitlements used to mirror.
      Normally the entitlements used to mirror are different than the
      entitlements required to update the system.  Therefore they
      should not be used when attempting to access source or target
      repositories when mirroring. (CNY-1239)
    * "cvc emerge" now displays error messages when the underlying
      cook process results in an exception.  Previously, an unhandled
      exception message was generated. (CNY-995)
    * Derived packages now support setuid and setgid files. (CNY-1281)
    * You can no longer accidentally include a group in itself by
      using addAll. (CNY-1123, CNY-1124)
    * An error message is produced when troves could not be found
      during "conary migrate" in the same manner they are alerted
      during a "conary update".  Previously these errors were
      masked. (CNY-1171)
    * A bug that caused update failures when a changeset held file
      contents that were both InitialContents and a normal file has
      been fixed. (CNY-1084)
    * Filesets now honor buildFlavor. (CNY-1127)
    * The TroveSource class tried to raise a DuplicateTrove exception,
      which doesn't exist. It now raises InternalConaryError instead.
      (CNY-1197)
    * A proper error is now produced when Conary is unable to create
      the directory for the local database due to a permission
      failure. (CNY-953)
    * Group recipes could sometimes include a trove for dependency
      resolution but not move to include the package directly in the
      group that is doing dependency resolution.  Now the package and
      component both are always included immediately in the group that
      is resolving dependencies. (CNY-1305)
    * A "no new troves available" error message is now given when
      there are no new versions to migrate to (CNY-1246)
    * Attempting to clone without name or contact information set now
      gives a proper error message. (CNY-1315)
    * The client code no longer exits with a sys.exit(0) if one of the
      callbacks fails. (CNY-1271)
    * When multiple labels of a trove exist in a group and that group is 
      being searched for that trove, conary will no longer arbitrarily pick
      one of the labels to return.
    * A bug in the default update callback class that causes a hang
      when unhandled exceptions occur has been fixed.
    * Cloning a trove multiple times that was already cloned no longer
      increments the source count. (CNY-1335)
    * The Conary network client erroneously specified the latest
      protocol version it knew about when calling a server, even if
      the server couldn't understand that version. (CNY-1345)

Changes in 1.1.16:
  o Server Changes:
    * The repository now returns recursive changesets with special
      "removed" trove changesets if a trove is missing or has been
      removed.  This allows the client to determine if it has the
      needed troves to perform an update.  Previously, the repository
      would raise an exception, which prevented updates from mirrors
      with byDefault=False troves (such as :debuginfo) excluded.
    * A getTroveInfo() method has been added to the Conary repository
      server.
    * Repository changeset cache database operations are now retried
      before giving up (CNY-1143)

  o Client Changes:
    * A new "isMissing" trove flag has been added.  This flag is set
      by a Conary repository when a Trove is missing.  This allows the
      client to display an appropriate message when it attempts to
      update from an incomplete mirror.
    * Including a configuration file from an unreachable URL will now
      reasonably time out instead of hanging for 3 minutes (the default TCP
      connection timeout). (CNY-1161)
    * Conary will now correctly erase a trove whose files have changed owners
      or groups to values not mapped to users or groups on the current system.
      (CNY-1071)
    * Conary will now display files that are transient as transient when
      --tags is used.
    * Support for the new getTroveInfo() method has been added to the
      Conary repository client.

  o Build changes:
    * The "cvc cook" command will now log a message when deleting old
      build trees to make way for an upcoming build.
    * The "cvc refresh" command will now print a warning instead of
      failing with an error when an attempt to refresh a
      non-autosourced file is made. (CNY-1160)
    * The BuildPackageRecipe class now requires file:runtime, which is
      needed to run many configure scripts. (CNY-1259)
    * Configuration files are now automatically added to :config
      components only if they do not have any executable bits
      set. (CNY-1260)

  o Bug Fixes:
    * Conary 1.1.14 and 1.1.15 failed to update when encountering the
      multitag protocol; this regression is resolved. (CNY-1257)
    * The logparse module now correctly parses python tracebacks in
      conary log files. (CNY-1258)

Changes in 1.1.15:
  o Client Changes:
    * On the update path, errors and warnings are now handled by callbacks.
      This allows applications using the Conary API to capture and process
      them as appropriate. (CNY-1184)

  o Bug Fixes:
    * "conary erase --help" now displays options as "Erase Options"
      instead of "Update Options". (CNY-1090)

  o Build Changes:
    * Change in assembling recipe namespace changed how unknown recipe
      attributes were handled (they appeared as None instead of raising
      an Attribute Error).
    * Packaged directories are no longer included in :lib components
      because doing so can create multilib failures.  (CNY-1199)

Changes in 1.1.14:
  o Client Changes:
    * Tag handler output is now redirected to a callback. The command line
      callback places "[ tag ]" in front of the output from each tag handler
      to help with debugging. (CNY-906)
    * All filesystem operations are journaled now to allow recovery if an
      unexpected failure occurs. "conary revert" has been added to recover
      from cases where the journal is left behind unexpectedly. (CNY-1010)

  o Build Changes:
    * cvc will no longer fail if the EDITOR environment variable points
      to an invalid editor. (CNY-688)
    * Redirects now build erase redirects for package components which
      existed in the past but have disappeared on head. (CNY-453)
    * The TagSpec policy now checks the transitive closure of build
      requirements when determining whether the build requirements
      are sufficient to ensure that a needed tag description will
      be installed. (CNY-1109)
    * Repositories can now be made read-only to allow for maintenance.
      (CNY-659)
    * PIE executables, which appear to be shared libraries in binary
      directories, will no longer export soname dependencies. (CNY-1128)
    * ELF files in %(testdir)s and %(debuglibdir)s will no longer export
      soname provides.  (CNY-1138, CNY-1139)
    * cvc is now able to check out source troves that have been shadowed from
      a branch that no longer contains the files. (CNY-462)
    * The Install recipe class now has the ability to copy symbolic links.
      (CNY-288)
    * The output produced by cvc when attempting to find the
      appropriate patch level when applying a patch has been
      improved. (CNY-588)
    * When cooking (either from a recipe or from the repository),
      cvc will always use the (auto)source files from the repository,
      instead of re-downloading them. This allows for rebuilds from
      recipes even if the upstream source is no longer available,
      without using the cvc cook --prep command first to cache the
      repository copies. (Auto)sources can still be re-downloaded
      using cvc refresh. (CNY-31)
    * The ordering for the rules used to determine which component a
      file should be in was reversed when a file was under /usr/share
      but had /lib/ somewhere in the path name. (CNY-1155)
    * The cvc add command will now refuse to add symbolic links that
      are absolute, dangling, pointing to files outside of the current
      directory or pointing to files that are not tracked by Conary.
      (CNY-468)
    * Use objects now record which file on system define them. (CNY-1179)
    * ExcludeDirectories built-in policy will now remove the empty
      directories it has excluded from the _ROOT_ in order to prevent
      later policies from thinking they are going to be on the target
      system. (CNY-1195)

  o Internal changes:
    * Conary now supports being built against an internal copy of the
      sqlite3 library for cases when the system sqlite3 is not the
      optimal version for Conary.
    * The repository schema's string types are no longer restricted to
      arbitrary sizes for backends that support indexing larger strings
      than MySQL's InnoDB storage engine. (CNY-1054)

  o Bug Fixes:
    * The SQL query that implements the getTrovesByPath() repository
      method has been reworked to avoid slow queries under
      MySQL. (CNY-1178)
    * Builds that resulted in changesets containing the same file
      in different locations would fail to commit if the files differed
      only by mtime. (CNY-1114)
    * The mirror script now correctly handles the cases where
      the PathIdConflict errors are raised by certain source repositories
      during mirroring. (CNY-426)
    * The mirror script now can correctly mirror removed troves when a
      removed and regular versions appear in the same mirror chunk.
    * Perl dependency strings containing double colons are now properly
      accepted on the command line. (CNY-1132)
    * The cvc stat command now correctly displays the usage information
      when extra arguments are specified. (CNY-1126)
    * The conary update --apply-critical command will now behave correctly
      if the update job contains linked troves (besides the conary package
      which is the source of critical updates). Linked troves are troves
      with overlapping paths.  (CNY-1115)
    * A GET request to the "changeset" URL of a repository server that
      does not supply any arguments no longer results in an Internal
      Server Error.  The repository can be configured to send email to
      an email address with debugging information. (CNY-1142)
    * When checking to make sure that the URL used to upload a
      changeset matches the repository base URL, both URLs are now
      normalized before the comparison is made. (CNY-1140)
    * The conary.lib.logparse module now provides the correct date
      strings for each logged event.
    * The Conary command line argument parser checks for the --help
      option earlier.  This corrects some instances where commands
      like "conary rq --help" would not display help. (CNY-1153)
    * The conary [command] --help --verbose command now correctly
      displays verbose option help.
    * Conary no longer fails with an unhandled exception when the 
      local database is locked.  A useful error message is now
      produced. (CNY-1175)
    * The cvc annotate command now attributes the correct name to the
      person who committed the initial revision of a file. (CNY-1066)
    * Conary will give a better error message if you try to run the
      conary emerge command without conary-build installed. (CNY-995)

Changes in 1.1.13:
  o Build Changes:
    * All files in "binary directories" now provide their path as a
      file: dependency. This allows more flexibility for files that
      have requirements such as "file: /usr/bin/cp". (CNY-930)
    * A addRemoveRedirect() method has been added to the
      RedirectRecipe class to allow redirecting packages to nothing
      (which causes them to be erased on update). The client code has
      been updated to remove package components properly for this
      case.  (CNY-764)

  o Bug Fixes:
    * Config files, though added to the :config component by default
      (CNY-172), can now be appropriately overridden by
      ComponentSpec. (CNY-1107)
    * ELF files that have no DT_NEEDED or DT_SONAME entries no longer
      cause Conary to trace back attempting to discover the ELF
      ABI. (CNY-1072)
    * Conary will no longer attempt to update troves in the namespace
      "local" when using updateall.
    * Redirect recipes which contain conflicting redirects now give an
      error message instead of a traceback. (CNY-449)
    * The previous fix for CNY-699 wrongly encoded the soname rather
      than the filename in provisions for symbolic links to shared
      libraries when the shared library had a soname.  Additionally,
      symlinks from directories not in the system shared library path
      to ELF shared libraries in directories in the shared library
      path wrongly caused internal dependencies to have the full path
      to the symlink encoded in the shared library requirement.  These
      bugs have been resolved. (CNY-1088)

Changes in 1.1.12:
  o Client Changes:
    * A signature callback has been added, which allows one to catch
      the troves with bad signatures and react appropriately (display
      an error message, lower trust level, etc). (CNY-1008)
    * The conary.lib.logparse module has been added to provide
      parsed access to conary log files. (CNY-1075)

  o Build Changes:
    * "cvc cook" is now more efficient in looking up files that are
      part of the built troves (CNY-1008).
    * A "commitRelativeChangeset" configuration variable has been
      added to control whether Conary creates relative or absolute
      changesets when cooking.  It defaults to True, but can be
      changed to False to cause Conary to cook and commit absolute
      changesets. (CNY-912)
    * A list of X.org mirrors has been added to the default mirrors.
    * "cvc diff" now returns an return code of 2 on error, 1 if there
      are differences, and 0 if there are no differences. (CNY-938)
    * An "addResolveSource" method has been added to GroupRecipe.
      This will change how dependency resolution is done when building
      a group.  Instead of searching the label path defined in the
      group for solutions, the resolve source will be searched
      instead. This allows you to resolve dependencies against a
      particular version of a group. (CNY-1061)
    * Cloning multiple flavors of the same package in a single step is
      now possible. (CNY-1080)
    * Perl dependencies now include provides for .ph files, as well as
      .pl and .pm files, found in the perl @INC path. (CNY-1083)

  o Bug Fixes
    * The previous fix for CNY-699 introduced two errors in handling
      shared library dependencies that were not in shared library
      paths and thus need to have their paths encoded.  These bugs
      have been resolved. (CNY-1088)
    * The build time in the troveInfo page of the repository browser
      is now displayed properly as "(unknown)" if a trove has no build
      time set. (CNY-990)
    * dbsh now properly loads the schema when one of the .show
      commands is executed. (CNY-1064)
    * The Conary client version is saved before the re-execution of
      conary that follows the application of a critical
      update. (CNY-1034)
    * A condition that was causing sys.exit() to not terminate the
      server process when running in coverage mode has been
      fixed. (CNY-1038)
    * If a configuration value is a list and has a non-empty default,
      appending values to that default does not reset that list to
      empty (Conary itself never triggers this case, but rMake does
      with defaultBuildReqs). (CNY-1078)
    * FileContainers don't store the path of the filecontainer in the
      gzip header for contents which are being transparently compressed
      by the object
    * Creating referential changesets obtained the path of files in the
      data store multiple times. When one content store in a round-robin
      content store configuration is corrupt, that would lead to inconsistent
      changesets. Instead, we will include those corrupt contents in
      a valid changeset and let the install content validation catch the
      problem.

Changes in 1.1.11:
  o Client Changes:
    * "conary help [command]" now displays the usage message for
      the command.
    * The --help options will now display a smaller number of flags by
      default, and more when the --verbose flag is added.
    * A getUpdateItemList() method has been added to the ConaryClient
      class.  It returns a list of top level troves on the local
      system. (CNY-1025)
    * "conary rq package:source --tags" will now show an "autosource"
      tag on autosourced files.
    * Conary now correctly uses "KB/s" instead of "Kb/s" when
      displaying transfer rates. (CNY-330)
    * conary rblist is now more readable, and supports --labels and
      --full-versions. (CNY-410)

  o Build Changes:
    * When using "cvc refresh" to refresh autosourced files, the
      refresh flag is now reset after the commit.  Previously, the
      file would continue to be refreshed on subsequent commits.
    * When using "cvc commit", cvc no longer downloads autosourced
      files which haven't changed (CNY-611, CNY-463)
    * Files that were previously marked as autosource files can now be
      made a regular file by calling "cvc add".
    * When using "cvc remove" to remove a file from the local checkout
      directory and the file is still specified in the recipe file as
      being automatically downloaded, the file will now be switched to
      an autosource file (preserving the pathId).
    * The autosource state is now stored explicitly in CONARY files.
    * CONARY files now use textual identifiers for flags instead of
      digits.
    * "cvc refresh" no longer downloads all autosource files.  Only
      the file(s) specified are downloaded.
    * Files removed with "cvc remove" are no longer erroneously
      re-added when committing changes to the repository.  This used
      to happen when the file was in the previous version of the
      source component and also present in the lookaside
      cache. (CNY-601)
    * Conary now produces a warning instead of an error when an
      unknown use flag is specified in the buildFlavor configuration
      variable.  It will still produce an error if the unknown use
      flag is accessed in the recipe.
    * Package builds now create relative changesets for components instead
      of absolute changesets, reducing the size of the upload to the
      repository (CNY-912)
    * The download code in cvc now accepts cookies.  This is required
      to download files from Colabnet sites. (CNY-321)
    * The download code in cvc can now handle basic HTTP
      authentication. (CNY-981)
    * Shared libraries and symlinks to shared libraries provide their
      filenames as soname dependency provisions, as well as DT_SONAME
      records listed within the shared library, if any. (CNY-699)
    * Malformed regular expressions passed as exceptDeps arguments to
      the r.Requires policy are now reported gracefully. (CNY-942)
    * A list of GNOME mirrors has been added to the default mirrors.
    * Commit log messages may now be provided with the "cvc --log-file"
      command, with support for standard input using the filename "-".
      (CNY-937)
    * The default ComponentSpec information is now loaded from
      files in the /etc/conary/components/ directory tree, and the
      defaults can now be overridden on a per-distribution basis in
      the /etc/conary/distro/components/ directory tree. (CNY-317)
    * Freeform documentation from /usr/share/doc is now included
      in the new ":supdoc" component instead of the ":doc" component
      by default. (CNY-883)
    * Configuration files are now put into a ":config" component to
      make it easier to override them.  This configuration can be
      disabled by setting the configComponent configuration item
      to False. (CNY-172)
    * Empty directories that have owner or group information explicitly
      set are now included in packages by default. (CNY-724)

  o Bugfixes:
    * Files added in both the repository and locally with cvc now give
      an error message on update rather than corrupting the CONARY
      file (CNY-1024)
    * Adding a file locally and then merging that file from upstream
      now causes an error as expected (it would traceback
      before). (CNY-1021)
    * Cooking a group recipe that defines an empty groups with
      resolveDependencies set no longer results in a traceback.
      Conary will display an error message as expected. (CNY-1030)
    * Specifying a bad protocol in a repositoryMap entry (a protocol
      other than http or https) no longer causes an unhandled
      exception. (CNY-932)
    * When migrating, conary now utilizes update mode with all updates
      explicitly specified when re-executing after critical updates.
      Previously, the migration failed if a critical update was
      applied. (CNY-980)
    * Infinite loops are now detected when including configuration
      files. (CNY-914)
    * Temporary files created when critical updates are applied are
      now cleaned up. (CNY-1012)
    * Conary repositories now detect when changesets that are being
      committed are missing files. (CNY-749)
    * Conary now prints an error message when trying to write a
      changeset file to a location that cannot be written (directory,
      read-only file etc.). (CNY-903)

Changes in 1.1.10:
  o Bugfixes:
    * A warning message produced when attempting to retrieve a OpenPGP
      key has been fixed.  The warning was introduced in CNY-589.

Changes in 1.1.9:
  o Client Changes:
    * The usage message displayed when running "conary" or "cvc" has
      been simplified and improved. (CNY-560)
    * When choosing how to match up troves with the same name, conary now
      takes paths into account, if there's a choice to make between matching
      up two old troves that are otherwise equivalent with a new trove, conary
      will choose the one that shares paths with the new trove. (CNY-819)
    * Conary will now allow "conary migrate --info" and "conary migrate
      --interactive" without displaying usage information. (CNY-985)
    * Conary now only warns about being able to execute gpg if a
      signature trust threshold has been set. (CNY-589)
    * Fixed cvcdesc after the refactoring of configuration options. (CNY-984)

  o Server Changes:
    * PostgreSQL support has been finalized and some SQL queries have
      been updated in the repository code for PostgreSQL
      compatibility.  PostgreSQL will be officially supported in a
      future release of Conary.
    * The repository browser is now viewable by Internet Explorer.

  o Build Changes:
    * cvc now allows files to be switched from autosource to normal
      and from normal to autosourced. (CNY-946)
    * Recipes will now automatically inherit a major_version macro,
      which is defined to be the first two decimal-seperated parts of
      the upstream version, combined with a decimal. For example, a
      version string of 2.16.1.3 would have a major_version of
      2.16. (CNY-629)
    * A list of KDE mirrors has been added to the default mirror
      configuration. (CNY-895)
    * If a group is cooked twice at the same command line, for example
      "cvc cook group-dist[ssl] group-dist[!ssl]", then conary will
      cache the trove found during the first group cook and use it for
      subsequent group cooks. (CNY-818)
    * Unpacking a tarball now preserved permissions only when
      unpacking into the root proxy, not unpacking sources into the
      build directory. (CNY-998)

  o Code Cleanups
    * The command line options common between cvc and conary are now
      defined in one place.
    * The code to add options to the command line parser for an option
      has been refactored to remove duplication.

  o Bug Fixes:
    * A bug that caused an Internal Server Error when marking a group
      :source component as removed in a repository has been fixed.
    * A bug that caused group cook with a replace or remove with a
      flavor and no matching trove to emit a traceback instead of a
      warning has been fixed. (CNY-977)
    * A bug that caused an unhandled exception when two packages with
      the same name require a trove that was being erased has been
      fixed.
    * Timeouts that occur when attempting to read the XML-RPC request
      from a client are now logged and return an exception (instead of
      causing a unhandled exception in the server).

Changes in 1.1.8:
  o Bug Fixes:
    * The fix for CNY-926, which allows a ShimNetClient to create
      changes directly from an in-process Conary Repository, did not
      properly merge changesets when multiple servers were involved.
    * The r.setByDefault() method in group recipes was broken in
      1.0.34.  It would cause a traceback.  This has been fixed.

Changes in 1.1.7:
  o Client Changes:
    * You can now delete troves, update from changeset files, and
      update with a full version specified without an installLabelPath
      set. (CNY-281)
    * "conary rm" has been added as an alias for the "conary remove"
      command. (CNY-952)
    * Conary now produces an error message when an invalid context is
      specified. (CNY-890)
    * User settings in a context will override but not remove user
      settings from the main conary configuration file. (CNY-972)

  o Build (cvc) Changes:
    * "cvc cook --prep" now warns about missing dependencies instead
      of raising an error.  "cvc cook --download" does not warn or
      error. (CNY-787)
    * In a group recipe, if you use r.remove() to remove a component
      from a package in a group (which marks the component
      byDefault=False), and the package no longer contains any
      byDefault=True components, the package itself will also be made
      byDefault=False. This avoids installing packages with no
      components on the system. (CNY-774)
    * Previously, Java files that have no discoverable provided or
      required interfaces (for example, due to EAR dependencies)
      caused a traceback.  Conary now handles this case correctly and
      does not traceback.
    * Merging when the current version is already based on the parent
      version now gives an error message instead of writing out an
      incorrect CONARY file (CNY-968)

  o Bug Fixes:
    * Erases of critical troves is no longer considered a reason to
      restart Conary.
    * A bug triggered when a critical update of a trove depended on an
      erase has been fixed.
    * A bug that caused changesets to be invalidated from the
      changeset cache when signatures were not modified by
      setTroveSigs() has been fixed.
    * A bug that caused an Internal Server Error (ISE) when attempting
      to browse the files in a shadowed component via the Conary
      repository browser has been fixed. (CNY-926)
    * A bug introduced 1.0.32 that affected the ability to update two
      troves due to the same broken dependency when using
      "resolveLevel 2" has been fixed.  This bug affected the ability
      to simply run "conary update conary" when conary-build and
      conary-repository will both installed. (CNY-949)
    * Conary will now display config lines that are equivalent to the
      default configuration value but are set explicitly by the
      user. (CNY-959)
    * Specifying "includeConfigFile" within a context will now include
      the file also within that context. (CNY-622)
    * A memory leak in conary.lib.misc.depSplit() has been fixed.
    * The client no longer loops forever trying to create
      cross-repository relative changesets when the trove is missing
      from one of the repositories. (CNY-948)
    * Repositories no longer return empty troves when
      createChangeSet() is called on troves which are referenced
      within the repository but present on a remote repository.
      (CNY-948)
    * Repository queries no longer return matches for troves which are
      referenced by groups but are not present in the
      repository. (CNY-947)
    * Specifying a root (through conaryrc configuration or the
      "--root" command line parameter) that is not a directory no
      longer results in an unhandled exception. (CNY-814)
    * Renaming and changing a source file no longer results in
      tracebacks on "cvc update" and "cvc merge" (CNY-944, CNY-967)

Changes in 1.1.6:
  o Client Changes:
    * The "cvc" and "conary" command line programs have new command
      line argument aliases.  They accept "-r" as an alias for
      "--root" and "-c" as an alias for "--config".  Commands that
      accept "--info" now accept "-i" as an alias.
    * Contexts can now override any configuration option. (CNY-812)
    * The meaning of the "--components" command line option has
      changed to be more intuitive.  For example, "conary q
      --components" will show all the components for all packages,
      indented as expected. (CNY-822)

  o Build (cvc) Changes:
    * "cvc commit -m'commit message'" is now accepted.  Previously, a
      space was required between the -m and the message.
    * Permissions are now preserved by tar when extracting a tar
      archive added with r.addArchive().
    * The Requires policy now parses pkg-config files more reliably.
    * "cvc cook" now has a "--download" option, which fetches the
      applicable sources from upstream or from the repository and then
      stops. (CNY-837)
    * If cooking a group results in conflicts, the error message will now
      show you the reason why the troves in conflict were included in the
      group. (CNY-876)
    * A new r.addCopy() command is now available to group recipes.  It
      performs the actions required to create a new group, add all of
      the troves from a different group, and add the new group to the
      current group. (CNY-360)
    * In a group recipe, if r.replace() or r.remove() does nothing, a
      warning message is given unless the keyword allowNoMatches is
      used. (CNY-931)
    * In a group recipe, if r.replace() would match against a package
      included inside another group that you are not building, conary
      will warn that replace cannot possibly do anything and will
      suggest using r.addCopy() to resolve the problem. (CNY-360)
    * The Autoconf() build action now enforces buildRequirements of
      automake:runtime and autoconf:runtime if used. (CNY-672)
    * All build actions that enforce buildRequires additions now report
      them through the reportMissingBuildRequires summary policy.

  o Optimizations:
    * Retrieving a large number of troves without files from the local
      database has been sped up by 30%. (CNY-907)
    * On one test machine: "conary q --troves" is 2 times
      faster. "conary q", "conary q --deps" and "conary q --info" are
      30% faster.  "conary q --troves --recurse" is 4-6 times faster.

  o Bug Fixes:
    * r.Replace() no longer fails when a glob matches a dangling
      symlink.  It now reports that no action is taking on the
      dangling symlink due to it being a non-regular file.  This is
      the same behavior as running r.Replace() on non-dangling
      symlinks.

Changes in 1.1.5:
  o Optimizations
    * Duplicate trove instantiations have been removed. Build requires are
      no longer thawed out of abstract change sets, and methods were added
      to get dependency and path hash information directly from trove
      change set objects. These changes combined for a 50% speedup on
      update --info of a large group into an empty root and saved a few
      megs of memory as well (CNY-892)
    * The changes in the previous version of Conary in how XML-RPC
      responses are decompressed actually made Conary slower.  These
      changes have been reverted.

  o Build (cvc) Changes:
    * The Requires() policy now reads pkg-config files and converts the
      "Requires:" lines in them into trove dependencies, removing the
      need to specify those dependencies manually. (CNY-896)
    * Files in /etc/conary/macros.d/ are now loaded in sorted order
      after initial macros are read from /etc/conary/macros. (CNY-878)

  o Bug Fixes:
    * Conary now runs tagscripts correctly when passed a relative root 
      parameter (CNY-416).
    * cvc log now works when there are multiple branches matching for the
      same trove on the same label.
    * Fixed resolveLevel 2 so that it does not try to update packages that
      are already a part of the update. (CNY-886, CNY-780)
    * Fixed resolveLevel 2 so that it does not repeatedly try to perform 
      the same update. (CNY-887)
    * cvc cook | less now leaves less in control of the terminal. (CNY-802)
    * The download thread terminating during an update is now a fatal
      error.
    * The web interface to a conary repository will now print an error
      message instead of a traceback when adding an entitlement class
      with access to a group that does not exist.
    * Parent troves in repository changeset caches are now invalidated
      when a member trove is invalidated (CNY-746)
    * cvc cook group now limits the number of path conflicts displayed for 
      one trove to 10. (CNY-910)
    * Conary update now respects local changes when a group update occurs
      along with the update of the switched trove.  For example, switch
      foo to be installed from another branch instead of the default, 
      and then update foo and its containing group at the same time would
      cause conary to try to reinstall the original foo (resulting in path
      conflicts). (CNY-915)
    * loadRecipe now selects the most recent of two recipes available
      in the case where there are multiple choices due to label
      multiplicity. (CNY-918)

Changes in 1.1.4:
  o Client Changes:
    * Conary now restarts itself after updating critical conary
      components (currently, that consists of conary).  Hooks have
      been added for other components using the conary api to specify
      other troves as critical.  Also, hooks have been added for other
      components to specify a trove to update last. (CNY-805, CNY-808)
    * Conary now warns the user when they will be causing label
      conflicts - that is when an operation would cause two different
      branches of development for a single trove to end up with the
      same trailing label.  Since most conary operations are label
      based, such label conflicts can be confusing to work with and
      are almost never desireable - except in those few cases where
      they are necessary.  (CNY-796)
    * The conary repository client now retries when a DNS lookup of a
      server hostname fails with a "temporary failure in name
      resolution" error.

  o Optimizations
    * The getFileContents() and getFileVersions() server side calls
      have been optimized for faster execution.
    * The SQL query in getTroveList() has been sped up by a 3-5x factor.
    * dbstore now has support for executemany()
    * Inserts into local database now use executemany().

  o Server Changes
    * Several SQL queries have been updated for PostgreSQL compatibility

  o Build (cvc) Changes:
    * The "cvc add" command no longer assumes files it doesn't know to
      be binary are text files; there are lists for both binary and
      text types, and files which are added which aren't in either
      list need to be added with "--text" or "--binary". (CNY-838)
    * A "cvc set" command has been added to change files between
      binary and text mode for files in source components.
    * The "cvc diff" command no longer tries to display the contents
      of autosource files. (CNY-866)
    * The "cvc annotate" command no longer displays pathIds in the
      error message for the specified path not being included in the
      source trove.  It displays the path name instead.
    * The "cvc annotate" command now gives an error when it is run on
      a binary file.
    * A "cvc refresh" command has been added.  It allows you to
      request that cvc fetch new upstream versions of files referenced
      by URL.  Thanks to Pavel Volkovitskiy for the initial
      implementation of this feature. (CNY-743)
    * The "cvc newpkg" command and the PackageSpec policy now disallow
      certain potentially confusing characters in trove
      names. (CNY-842)
    * The PythonSetup() build action has been modified to be more
      consistent with other build actions. The "setupName" paramater
      has been added, which can specify a command to run (defaults to
      "setup.py"). The first argument, similar to Configure(), passes
      arguments to the command being specified by setupName. (CNY-355)
    * The "cvc commit" command now recognizes .html, .css, .kid, and .cfg
      as extensions that identify text files. (CNY-891)
    * The PythonSetup build action has been modified to make it
      clearer what its "dir" and "rootDir" options specify. (CNY-328)

  o Bug Fixes:
    * Conary commands no longer perform an unnecessary database check
      on the local system. (CNY-571)
    * A bug that could allow conary to consider a no-op update as an
      install (and could result in tracebacks in some situations) has
      been fixed. (CNY-845)
    * If you've made a local modification to a package and then try to
      downgrade it later, Conary will now downgrade included
      components as well. (CNY-836)
    * The error message produced by "cvc cook" when a source component
      exists on multiple branches with the same trailing label has
      been improved. (CNY-714)
    * Error handling when manipulating entitlements via XML-RPC has
      been improved. (CNY-692)
    * The usage message displayed when running "conary changeset" has
      been corrected. (CNY-864)
    * Conary no longer tracebacks when a disconnected cook tries to
      load a superclass.  Conary also gives better messages when the
      loaded recipe has a traceback.  Thanks to David Coulthart for
      the core of this patch. (CNY-518, CNY-713)
    * A bug in soname dependency scoring has been fixed.  Dependency
      scoring when multiple sonames were being scored would simply use
      the value of the last soname, instead of the cumulative score.
      Note that the dependencies that did not match at all would still
      return as not matching, so this bug only affected Conary's
      ability to select the best match.
    * A bug in architecture dependency scoring has been fixed.
      Matching architectures are now counted as having a positive
      value, so that when performing dependency resolution on an
      x86_64 machine, troves that have flavor "is: x86_64 x86" will be
      preferred to those with flavor "is: x86".
    * The PythonSetup command ignored any C compiler macros that had
      been set.  The template has been changed to use them in the same
      way that Configure() uses them; as environment variables.
    * The warning message produced when r.Replace() refuses to modify
      a non-regular file now includes the path, as intended.
      (CNY-844)
    * A traceback that occurred when a resolveLevel 2 update resulted
      in a component being erased has been fixed. (CNY-879)
    * Conary now works around a possible threading deadlock when
      exceptions are raised in Threading.join().  The bug is in the
      standard Python threading library, and is fixed in 2.4.3.
      Conary will use a workaround when running under older versions
      of Python. (CNY-795)
    * Checks have been added to the XML-RPC transport system to see if
      an abort has been requested while waiting for a response from
      the server.  This allows the main thread to terminate the
      changeset download thread if it is waiting for an XML-RPC
      response from the server.  (CNY-795)
    * A bug in Conary's handling of an unusual case when multiple
      files being installed share the same content, and one of the
      files has been erased locally has been fixed.
    * A traceback that occurred when a manually removed file switches
      packages during an update has been fixed. (CNY-869)
    * When you remove a file and replace it with a directory, Conary
      now treats it as a removal. (CNY-872)
    * Conary's OpenPGP implementation now dynamically uses RIPEMD if
      it is available from PyCrpyto.  Some PyCrypto builds don't
      include RIPEMD hash support. (CNY-868)
    * A bug that allowed merging changesets with conflicting file
      contents for configuration files with the same pathId has been
      fixed.  Applying the resulting merged changeset caused
      IntegrityErrors.  (CNY-888)

  o Optimizations
    * The getFileContents and getFileVersions server side calls have
      been optimized for faster execution
    * The SQL query in getTroveList has been sped up by a 3-5x factor.
    * dbstore now has support for executemany()
    * Inserts into local database now use executemany().

  o Server Changes
    * Several SQL queries have been updated for PostgreSQL compatibility

Changes in 1.1.3:
  o System Update Changes:
    These changes make Conary much more robust when applying updates
    that move files from one package to another.

    * Components that modify the same files are now required to be in
      the same update job.  For example, if a file moves from
      component a:runtime to component b:runtime, the erase of
      component a:runtime and the install of component b:runtime will
      occur at the same time. (CNY-758).
    * Files moving between components as part of a single job are now
      treated as file updates instead of separate add/remove events.
      (CNY-750, CNY-786, CNY-359)

  o Client Changes:
    * The source component is now displayed in "conary rq --info"
      output.
    * Entitlements can now be passed into ConaryClient and
      NetworkRepositoryClient objects directly. (CNY-640)
    * Exceptions raised in callback functions are now issued as
      warnings and the current job is finished before
      existing. KeyboardInterrupts and SystemExits are handled
      immediately. (CNY-806)
    * The "--debug" command line flag now provides information that is
      useful to the end-user during the update process.  The
      "--debug=all" flag will provide output that is useful to conary
      developers.
    * The output of "--debug" has been modified when performing
      dependency resolution.  The output should be more helpful to end
      users.  Also rearranged the output given when dependencies
      fail. (CNY-779)
    * Config files and diffs are no longer cached in ram during installs;
      they are now reread from the changeset whenever they are needed
      (CNY-821)
    * Binary conflicts no longer cause a traceback in cvc update
      (CNY-644,CNY-785)

  o Optimizations
    On a test system, "conary updateall --info" is around 24% faster
    than previous versions of Conary.

    * The SQL query used to retrieve troves from the local database
      has been optimized.  The new code is nearly four times faster
      for operations like "conary q group-dist --info".
    * The SQL query in getTroveContainers() used to determine the
      parent package(s) and groups(s) of a set of troves as recorded
      in the local database has been optimized.  The new code is
      almost 95 times faster. (0.2 seconds versus 19 seconds)
    * The code in getCompleteTroveSet() that creates Version and
      Flavor objects from entries in the database now caches the
      created object.  This is approximately a 4.5 times speed
      up. (2.10 seconds versus 9.4 seconds)
    * The code in iterUpdateContainerInfo has had similar version
      and flavor caching optimizations that make the code about 
      2.5 times faster (from 10 seconds to 4 seconds).

  o Server Changes:
    The Conary repository server now sends a InvalidClientVersion
    exception when a conary 1.0.x client attempts to manipulate an
    entitlement through addEntitlement() or deleteEntitlement().

  o Build (cvc) Changes:
    * "cvc merge" and "cvc update" are now more verbose when
      patching. (CNY-406)
    * "cvc clone" now requires that you specify a message when cloning
      source components unless you specify --message.  It also gives
      more output about what it is doing (CNY-766, CNY-430).
    * "cvc clone" now has a --test parameter that runs through all
      steps of cloning without performing the clone.  --info is now
      more lightweight - it no longer downloads all of the file
      contents that would be cloned.
    * "cvc clone" now has a --full-recurse parameter that controls how
      recursion is performed.  Cloning a group no longer recurses by
      default.  The only way that a recursive group clone could
      succeed is if all troves in the group came from the same branch.
      This is almost never the case.
    * The "cvc cook" command now prints the flavor being built,
      as well as the version. (CNY-817)
    * The command line argument parsing in "cvc" has been modified.
      To use the "--resume" command line argument to specify that you
      wish to resume at a particular location, you must use
      "--resume=<loc>".  "--resume <loc>" will not work anymore.  This
      removes an ambiguity in how we parse optional parameters in
      Conary.
    * The PythonSetup build action no longer provides the older
      --single-version-externally-managed argument, and instead
      provides the --prefix, --install-purelib, --install-platlib,
      and --install-data arguments, which can be overridden with the
      purelib, platlib, and data keyword arguments, respectively.  This
      allows it to work correctly with a greater number of packages.
      It also provides the option of providing a "purePython=False"
      argument for python packages that mix architecture-specific
      and architecture-neutral files, and tries to automatically
      discover cases when it should be provided. (CNY-809)
    * Python dependencies were previously incorrectly calculated
      for certain module path elements added in some Python C
      code (for example, contents of the lib-dynload directory);
      these errors are now resolved by using external python
      to find system path elements. (CNY-813)
    * /etc/conary/mirrors/gnu has been added to enable mirror://
      references to the GNU mirror system.
    * The GNU mirror list was then significantly expanded and
      re-sorted.  (CNY-824)
    * /etc/conary/mirrors/cpan has been added to enable mirror://
      references to the Comprehensive Perl Archive network mirror
      system.
    * In group recipes, the methods r.add(), r.addAll(), and
      r.addNewGroup() have been modified to accept the use= parameter,
      which defaults to True (CNY-830).

  o Bug Fixes:
    * A bug that caused a traceback in the web interface when a
      non-admin user attempts to manage their entitlement classes has
      been fixed. (CNY-798)
    * "conary rq" (with no arguments) no longer hides troves if the
      flavor that matches the system flavor is not built for the
      latest version. (CNY-784)
    * "cvc cook" now displays the correct label of the thing it is
      building, even when it is not the build label.
    * Running "cvc update" in a directory that has been created with
      "cvc newpkg" but has not yet been committed to the repository
      will now fail with an appropriate error message instead of
      displaying a traceback. (CNY-715)
    * Conary can now apply updates that change a file that is not a
      directory to a directory.
    * Currently version objects are cached to optimize Conary.
      Unfortunately, version objects are mutable objects.  That means
      that if two different pieces of code are given the same version
      object, modifications made by one part of the code could affect
      the other inadvertently.  A warning message has been added to
      the version object when setting or resetting timestamps to make
      developers aware of the problem.  Developers should copy the
      version object before calling setTimeStamps(),
      resetTimeStamps(), incrementSourceCount(), or
      incrementBuildCount() on it.  When creating a version object
      from a string and time stamp set, use the timeStamps= keyword
      argument to versions.VersionFromString() to avoid the copy.  In
      a later version of Conary, version objects will be immutable.
      New methods will be introduced that return new modified objects.
    * Conary no longer hangs waiting for the download thread when an error
      occured in the download thread which caused it to terminate.
    * "conary migrate" now returns an error much earlier if you are
      not using interactive mode. (CNY-826)
    * Files removed from troves (most often by --replace-files) are now
      properly skipped on updates to that trove when the file didn't change
      between versions. (CNY-828)
    * includeConfigFile now gives a much better error message when it
      cannot include a config file. (CNY-618)

Changes in 1.1.2:
  o Bug Fixes:
    * Conary now removes sources from the lookaside before unpacking SRPMs to
      ensure that the source referenced from the SRPM is actually contained in
      the SRPM. (CNY-771)
    * Errors found in the recipe while checking in will now display file name
      and line number information along with the error found.
    * The trove browser no longer shows duplicate entries for multihomed
      repositories.
    * A bug that kept sqlite-based 64-bit mirrors from being used as a source 
      for further mirrors has been fixed.

  o Build Changes:
    * Conary no longer prints policy error messages three times; it
      now prints each error immediately when it is found, and then
      summarizes all policy errors once (instead of twice) at the
      end of the build process. (CNY-776)

Changes in 1.1.1:
  o Client Changes:
    * Migrate no longer replaces by default as if --replace-files was
      specified. (CNY-769)

  o Server Changes:
    * The log retrieval function now returns a HTTP_NOT_IMPLEMENTED
      (501) instead of a HTTP_NOT_FOUND (404) if the logFile
      directive is not configured.

  o Build Changes:
    * Conary now recognizes that pkgconfig finds its files in
      /usr/share/pkgconfig as well as /usr/lib*/pkgconfig. (CNY-754)
    * /etc/conary/mirrors/cran has been added to enable mirror://
      references to the Comprehensive R Archive Network. (CNY-761)

  o Bug Fixes:
    * Conary now resets the timeStamps in all cases when
      getSourceVersion is called (CNY-708).
    * SQLite ANALYZE locks the database after it is run, causing
      updates to fail.
    * A bug that caused lists such as installLabelPath in
      configuration files to be parsed incorrectly when more than one
      space was between list elements has been fixed
    * A bug that caused Locally changed files to no be marked properly
      in rollbacks that were stored locally (including rollbacks for
      locally built troves) has been fixed. (CNY-645)
    * A bug that could cause "cvc cook" to create groups that include
      components needed to resolve dependencies that are already
      included not-by-default has been fixed.
    * A bug that caused a traceback message when adding a user through
      the web interface has been fixed.

Changes in 1.1.0:
  o 1.1 Release Overview

    Conary 1.1.0 is the first version in the 1.1 series.  New
    functionality has been added to Conary that required modifications
    to the repository database schema and XML-RPC protocol.  A Conary
    1.1.x-compatible client is required to access many of the new
    features.  The XML-RPC interface includes version information so
    that old clients continue to work with new servers, and new
    clients continue to work with old servers.

    New Features:
      * Conary can now remove packages and components from a
        repository server.  This is a privileged operation and should
        not normally be used.  Only users with a special "can remove"
        ACL can remove from the repository.  As removing something
        from a Conary repository is an act of last resort and modifies
        repository internals, the command line option will not appear
        in the reference documentation.  rPath will assist users that
        need more information.
      * Conary can now query the repository by path.  Use
        "conary repquery --path /path/to/find" to find components that
        include a particular path.
      * Several enhancements were added to the entitlement management
        facilities in a Conary repository.
      * Conary can now redirect a group.

  Detailed changes follow:

  o Server Changes:
    * Entitlement keys were artificially limited to 63 characters in
      length.  This restriction has been raised to the max length
      permitted in the database column (255).
    * Entitlement classes can now provide access to multiple access
      groups (and updated the web UI to support that) (CNY-600)
    * addEntitlement() and deleteEntitlement() repository calls replaced
      by addEntitlements and deleteEntitlements calls.  These calls
      operate on more than one entitlement simultaneously.
    * Added getTroveLeavesByPath() and getTroveVersionsByPath(). (for
      CNY-74)
    * Conary now checks to ensure you have write access to all the
      things the client is trying to commit before you send them
      across the wire. (CNY-616)
    * deleteAcl() and listAcls() methods have been added to
      ConaryClient.

  o Client Changes:
    * "conary rq" now supports "--path", which allows you to search
      for troves in the repository by path. (CNY-74)
    * "conary rq" now has a "--show-removed" option that allows you to
      see removed trove markers.  A [Removed] flag will be displayed
      when the --trove-flags option is added.

  o Bug Fixes:
    * Conary now resets the timeStamps in all cases when
      getSourceVersion is called (CNY-708).
    * SQLite ANALYZE locks the database after it is run, causing
      updates to fail.
    * A bug that caused lists such as installLabelPath in
      configuration files to be parsed incorrectly when more than one
      space was between list elements has been fixed
    * A bug that caused Locally changed files to no be marked properly
      in rollbacks that were stored locally (including rollbacks for
      locally built troves) has been fixed. (CNY-645)
    * A bug that could cause "cvc cook" to create groups that include
      components needed to resolve dependencies that are already
      included not-by-default has been fixed.

Changes in 1.0.27:
  o Client Changes:
    * A "files preupdate" tag script method has been Implemented which
      gets run before tagged files are installed or changed. (CNY-636)
    * A bug that could cause "--replace-files" to remove ownership
      from every file in a trove has been fixed. (CNY-733)

    * Multiple bugs where using "--replace-files" could result in the
      new file having no owner have been fixed. (CNY-733)
    * The logcat script now supports revision 1 log entries.
    * The logcat script is now installed to /usr/share/conary/logcat

  o Build Changes:
    * Improved handling of the "package=" keyword argument for build
      actions.  In particular, made it available to all build actions,
      removed double-applying macros to the package specification,
      and fixed failure in cases like "MakeInstall(dir=doesnotexist,
      skipMissingDir=True, package=...)". (CNY-737, CNY-738)
    * The lookaside cache now looks in the repository for local sources
      when doing a repository cook. (CNY-744)
    * The mirror:// pseudo-URL handling now detects bad mirrors that
      provide an HTML document instead of the real archive when a
      full archive name is provided; previously, it did so only when
      guessing an archive name.  Thanks to Pavel Volkovitskiy for this
      fix. (CNY-745)
    * The Flavor policy has been slightly optimized for speed.

  o Server Changes:
    * ACL patterns now match to the end of the trove name instead of
      partial strings (CNY-719)

  o Bug Fixes:
    * The Conary repository server now invalidates changeset cache
      entries when adding a digital signature to a previously mirrored
      trove.
    * A bug that caused the mirror code to traceback when no callback
      function was provided to it has been fixed. (CNY-728)
    * Rolling back changes when the current trove has gone missing from
      the server now causes the client to generate the changeset to apply
      based on the trove stored in the local database (CNY-693)

Changes in 1.0.26:
  o Build Changes:
    * When cooking a group, adding "--debug" to the "cvc cook" command
      line now displays detailed information about why a component is
      being included to solve a dependency. (CNY-711)
    * The mirror:// functionality introduced in Conary 1.0.25 had two
      small bugs, one of which prevented mirror:// pseudo-URLs from
      working.  These bugs are now fixed, thanks to Pavel
      Volkovitskiy. (CNY-704)
    * The "cvc cook" command now announces which label it is building
      at the beginning of the cook, making it easier to catch mistakes
      early. Thanks to Pavel Volkovitskiy for this fix. (CNY-615)
    * The source actions (addSource, addArchive, etc.) can now take
      a "package=" argument like the build actions do.  Thanks to
      Pavel Volkovitskiy for contributing this capability.  (CNY-665)
    * The "preMake" option had a bad test for the ';' character; this
      test has been fixed and extended to include && and ||.
      thanks to Pavel Volkovitskiy for this fix. (CNY-580)
    * Many actions had a variety of options (dir=, subdir=, and
      subDir=) for specifying which directory to affect.  These have
      been converted to all prefer "dir=", though compatibility
      with older recipes is retained by continuing to allow the
      subDir= and subdir= options in cases where they have been
      allowed in the past. Thanks to Pavel Volkovitskiy for this
      enhancement. (CNY-668)

Changes in 1.0.26:
  o Server Changes:
    * The Conary web interface now provides a method to rely solely on
      a remote repository server to do authentication checks. (CNY-705)
    * The ACL checks on file contents and file object methods have
      been improved. (CNY-700)
    * Assertions have been added to prevent redirect entries from
      being added to normal troves.
    * An assertion has been added to ensure that redirects specify a
      branch, not a version.
    * The server returns a new FileStreamsMissing exception when the
      client requests file streams with getFileVersion or
      getFileVersions and the requested file stream is not present in
      the repository database. (CNY-721)
    * getFileVersions() now raises FileStreamMissing when it is given
      invalid request.
    * getFileContents() now raises a new FileHasNoContents exception
      when contents are requested for a file type which has no
      contents (such as a symlink).

  o Bug Fixes:
    * A bug that could cause "conary updateall" to attempt to erase
      the same trove twice due to a local update has been fixed.
      (CNY-603)
    * Attempts to target a clone to a version are now caught.  Only
      branches are valid clone targets. (CNY-709)
    * A bug that caused Trove() equality checks to fail when comparing
      redirects has been fixed.
    * A bug that caused the flavor of a redirect to be store
      improperly in the repository database has been fixed.
    * The resha1 script now properly skips troves which aren't present
      in the repository.
    * Conary 1.0.24 incorporated a fix for CNY-684 to correct behavior
      when storing src.rpm files rather than their contents.  The fix
      worked for local builds but not for commits to repositories.
      Conary 1.0.26 includes a fix that corrects the behavior when
      committing to a repository as well. (CNY-684)
    * A bug that prevented flavored redirects from being loaded from
      the repository database has been fixed.
    * "Conary migrate" now will follow redirects. (CNY-722)

Changes in 1.0.25:
  o Build Changes:
    * The addArchive() source action will search for reasonably-named
      archive files based on the name and version if given a URL ending
      with a "/" character. Thanks to Pavel Volkovitskiy for the
      initial implementation. (CNY-671)
    * All source actions, when given a URL that starts with "mirror://",
      will search a set of mirrors based on files in the mirrorDirs
      configuration entry, with default files provided in the
      /etc/conary/mirrors/ directory. Thanks to Pavel Volkovitskiy for
      the initial implementation. (CNY-171)
    * Symbolic links are now allowed to provide a soname even if they
      reference an ELF file only indirectly through other symbolic
      links.  Previously, a symbolic link could only provide a soname
      if it directly referenced an ELF file. (CNY-696)

  o Bug Fixes:
    * A bug that caused unhandled exceptions when downloading the file
      contents needed for a distributed changeset in threaded mode has
      been fixed. This bug was introduced in 1.0.24. (CNY-701)

Changes in 1.0.24:
  o Server Changes:
    * The server binary access log can now be downloaded by an
      administrator by visiting the http://servername/conary/log
      URL. Once the log is accessed it is rotated automatically by the
      repository server. Subsequent accesses to the log URL will only
      yield log entries added since the last access. (CNY-638)
    * The Users and Groups tab in the web management UI is no longer
      highlighted when administrators change their passwords.

  o Client Changes:
    * A --what-provides option has been added to "conary query" and
      "conary repquery".
    * A bug that installed extra components of a package that is being
      installed instead of updated due to the existing package being
      pinned has been fixed. (CNY-682)

  o Build Changes:
    * When pulling files out of a src.rpm file, Conary now stores the
      src.rpm file itself in the repository rather than the files
      pulled from it. (CNY-684)
    * Mono dependency version mappings are now discovered in CIL policy
      .config files. (CNY-686)
    * The internal util.literalRegex() function has been replaced by
      use of re.escape(). (CNY-634)

  o Bug Fixes:
    * The Conary Repository web interface no longer returns a
      HTTP_FORBIDDEN (403) when a bad password is given by the user.
      This allows the user to re-try authentication.
    * The --signatures and --buildreqs flags now work with "conary
      showcs".  (CNY-642)
    * A bug in the NetworkRepositoryClient default pwPrompt mechanism
      has been fixed.
    * Error messages when entitlements fail to load have been
      improved. (CNY-662)
    * The repository client no longer caches repository access info
      when the attempt to access was unsuccessful. (CNY-673, affects
      CNY-578)
    * A bug that caused x86 flavored troves from being updated
      properly when using "conary updateall" on an x86_64 system has
      been fixed. (CNY-628)
    * A bug that caused migrate behavior to not respect pins when the
      pinned troves were set to be erased (CNY-680).
    * Calling r.ComponentSpec(':foo') works again; it is exactly
      equivalent to r.ComponentSpec('foo'). (CNY-637)
    * Calling r.Move() with only one argument now fails explicitly
      rather than silently doing nothing. (CNY-614)

Changes in 1.0.23:
  o API Additions:
    * The interface to create, list and delete access groups and
      modify the users therein through is now exposed though
      ConaryClient.
    * The interface to delete entitlement groups is now exposed
      through ConaryClient.

  o Client Changes:
    * "conary updateall" now accepts the --keep-required command line
      argument.
    * the mirror script now provides download/commit feedback using
      display callbacks like other conary commands
    * the excludeTroves config option will now keep fresh installs from
      happening when an update job is split due to a pinned trove.

  o Server Changes:
    * The repository database migration code now reports an error when
      trying to migrate old-style redirects.  The code to perform the
      migration is incomplete and creates invalid new-style
      redirects.  If you have a repository with old-style redirects,
      contact rPath for assistance with your migration. (CNY-590)

  o Bug Fixes:
    * Subdirectories within source components are now better supported.
      Specifically, different subdirectories with the same filename will
      now work. (CNY-617)
    * The util.literalRegex() function now escapes parenthesis characters.
      (CNY-630)
    * Manifest files now handle file names containing "%" characters.
      Fix from Pavel Volkovitskiy. (CNY-627)
    * Fixed a bug in migrate that caused its behavior to shift when migrating 
      to the same version that is currently installed.
    * Fixed a bug in the logcat script that caused the entitlement field to
      display the user information instead. (CNY-629)

  o Build Changes:
    * The r.addArchive() source action can now unpack Rock Ridge and
      Joliet ISO images, with some limitations. (CNY-625)

Changes in 1.0.22:
  o Client Changes:
    * Conary now has hooks for allowing you to be prompted for both name
      and password when necessary.
    * Conary will no longer report a traceback when trying to perform 
      dependency resolution against repositories that are not available.
      Instead, it will print out a warning. (CNY-578)

  o Build Changes:
    * It is now possible to set environment variables to use within
      Conary builds from within conary configuration files, using the
      new "environment" configuration item.  Thanks to Pavel
      Volkovitskiy for implementing this feature. (CNY-592)
    * In previous versions of Conary, calls to r.PackageSpec() would
      improperly override previous calls to r.ComponentSpec(); now
      the ordering is preserved.  Thanks to Pavel Volkovitskiy for 
      this fix. (CNY-613)

  o Bug Fixes:
    * A bug that would allow recursively generated changesets to
      potentially have missing redirect flags has been fixed.
    * A bug in redirect handling when the branch changed but the trove
      name didn't has been fixed - conary will do a better job of
      determining what jobs to perform in this situation. (CNY-599, CNY-602)
    * Errors relating to PGP now just display the error instead of causing 
      conary to traceback. (CNY-591)
    * Conary sync on a locally cooked trove will no longer traceback (CNY-568)
    * --from-file and sync now work together.
    * An AssertionError that was occasionally reached by incorrect repository
      setups is now a ConaryInternalError
    * A bug when updating to a locally cooked trove when the user had 
      manually removed files has been fixed. (CNY-604)
    * CONARY files that are not accessible will no longer cause conary to
      traceback when trying to read context from them. (CNY-456)
    * signatureKeyMap configuration entries are now checked to ensure
      they are valid. (CNY-531)

Changes in 1.0.21:
  o Client Changes:
    * The "conary migrate" command has changed behavior significantly
      in order to make it more useful for updating a system to exactly
      match a different group.  However, this change makes it much
      less useful for updating normal systems.  "conary migrate"
      should not be used without first reading the man page
      description of its behavior.  The old migrate behavior is now
      available by using "conary sync --full".  "conary syncchildren"
      has been renamed to "conary sync", and its behavior has also
      been modified slightly as a result.  The old behavior is
      available by using "conary sync --current". Please read the man
      page for a full description of the "sync" command as well.  (CNY-477)

  o Build Changes:
    * A "package" keyword parameter has been added to build actions,
      which specifies the package and/or component to which to assign
      the files that are added (not modified or deleted) by that build
      action.  For example, r.MakeInstall(package="foo") will place
      all the new files installed by the MakeInstall action into the
      "foo" package.  Thanks to Pavel Volkovitskiy for contributing
      this capability.  (CNY-562)
    * A "httpHeaders" keyword parameter has been added to the
      r.addArchive(), r.addPatch(), and r.addSource() source actions
      so that headers can be added to the HTTP request.

  o Bug Fixes:
    * The r.addPatch() build action no longer depends on nohup to
      create a file in the current directory (a bug introduced in
      conary 1.0.19). (CNY-575)
    * Commits with missing files no longer traceback. (CNY-455)
    * A bug that caused "#!/usr/bin/env /bin/bash" to not be
      normalized to /bin/bash by the NormalizeInterpreterPaths policy
      has been fixed.
    * A bug that prevented Conary from being able to download files
      that contain '&' or ';' characters has been fixed.  This allows
      Conary to download sources from cgi-bin URLs.
    * "cvc merge" no longer fails to merge changes from the parent
      branch when the shadowed version doesn't exist on the parent
      branch.

Changes in 1.0.20:
  o Build Changes:
    * "jvmdir", "javadir", "javadocdir", and "thisjavadocdir" have
       been added to the default set of macros.
    * A r.JavaDoc() build action has been added.  It funtions
      exactly like the "r.Doc()" build action, except it coppies into
      "%(thisjavadocdir)s".
    * When the r.addArchive() source action attempts to guess the main
      directory in which to build, it now recognizes when when sources
      have been added in an order that defeats its algorithm and provides
      a helpful error message. (CNY-557)

  o Client Changes:
    * A --tag-script parameter has been added to the rollback
      command. (CNY-519)

  o Bug Fixes:
    * A bug in clone behavior that caused Conary to try to clone
      excessive troves has been fixed.  If you were cloning uphill
      from branch /a/b to /a, and a buildreq was satisfied by a trove
      on /a//c, Conary would try to clone the buildreq to /a as well.
      (CNY-499)
    * A bug in the "r.Ant()" and "r.JavaCompile()" build actions which
      caused the CLASSPATH variable to get mangled has been fixed.
    * A bug in 'r.ClassPath()' that caused a traceback has been fixed.
    * A bug that caused the "change password" tab to be displayed when
      browsing the repository via the web as an anonymous user has
      been fixed.
    * The web service code no longer permits the anonymous user to
      view the "change password" (/conary/chPassForm) form.
    * The r.addPatch() source action no longer hangs when presented
      with large patches, which fixes a bug introduced in Conary
      1.0.19.

Changes in 1.0.19:
  o API Change:
    * In order to fully represent empty flavors in Conary, a new Flavor
      object class has been added.  Previously, DependencySet objects
      were used to store flavor information.  Unfortunately it was not
      possible to distinguish "empty flavor" from "flavor not specified".
      When dealing with thawing frozen flavors, use ThawFlavor() instead
      of ThawDependencySet().  When testing to see if a flavor is empty,
      use the isEmpty() method of the flavor object.

  o Client Changes:
    * The default resolveLevel setting is now 2, this means that
      conary will try to update troves that would otherwise cause an
      update to fail.  See the conary man page for more details.
    * Multiple bugs have been fixed in interactive prompting for user
      passwords (CNY-466):
      - Password prompts are based on the server name portion of the
        label being accessed, not the actual hostname of the server
        (these are often different when repositoryMaps are used).
      - When no password callback is available, the operation will
        fail with an open error (which is identical to what would
        happen if no user name was present) instead of giving a
        traceback.
      - The download thread uses the passwords which the original
        thread obtained from the user.
      - The download thread is able to prompt for passwords from the
        user if distributed changesets require access to additional
        repositories.

  o Build Changes:
    * "r.Ant()", "r.JavaCompile()", and "r.ClassPath()" build actions
      have been added to support building java with conary.
    * "r.addPatch()" will now determine the patchlevel without users
      needing to add level= in the r.addPatch() call. The level
      parameter is still honored, but should not be needed.
    * "cvc cook --show-buildreqs" now displays build requirements
      inherited from parent recipe classes. (CNY-520)
    * The output of "cvc diff" and "cvc rdiff" can now be used as an
      input to patch when files are added between two versions. (CNY-424)
    * Use flags have been added for dom0 and domU.  They default to
      "sense prefernot".  The domU flag should be used to build
      binaries specific to Xen domU environments where special
      provisions are made for paravirtualization.  The dom0 flag
      should be used to build binaries specific to Xen dom0
      environments where special provisions are made for the
      hypervisor.  The existing "xen" flag should be used to build
      binaries specific to Xen which apply equally to Xen dom0 and
      domU environments.
    * Warning message for modes specified without an initial "0" have
      been improved to include the path that is affected. (CNY-530)

  o Server Changes:
    * Use the term Entitlement Class in all conary repository web interfaces
      replacing Entitlement Group.

  o Bugs Fixed:
    * The Conary Repository now returns an error to a client when
      committing duplicate troves that have an empty flavor. (CNY-476)
    * When checking out a source trove from a repository using
      "cvc checkout", the user is no longer warned about not being able
      to change the ownership of the files checked out.
    * A bug has been fixed in conary's determination of what troves
      had been updated locally.  This bug caused "conary updateall" to
      consider many x86 troves as needing to be updated separately
      instead of as a part of group-dist.  This could cause updateall
      failures. (CNY-497)
    * A bug that caused 'conary q tmpwatch:runtime --recurse' to traceback
      has been fixed (CNY-460)
    * Interactive mode now handles EOF by assuming it means 'no';
      thanks go to David Coulthart for the patch. (CNY-391)
    * Configuration settings in contexts can now be overridden from
      the command line. (CNY-22)
    * Redirect changesets now have primary troves, meaning they will
      display better when using "conary showchangeset". (CNY-450)
    * User's passwords are now masked when using "cvc context" (unless
      --show-passwords is specified). (CNY-471)
    * Removed excess output from commitaction which was caused by a
      change in option parsing code (CNY-405)

Changes in 1.0.18:
  o Client Changes:
    * Trying to shadow a cooked redirect now results in an error. (CNY-447)
    * A --keep-required option has been added to tell Conary to leave
      troves installed when removing them would break
      dependencies. This used to be the default behavior; Conary now
      issues a dependency error instead. (CNY-6)
    * "delete-entitlement" and "list-entitlements" options have been
      added to the "manageents" script.

  o Build Changes:
    * Python dependencies are now generated for .pyc files as well as
      for .py files. (CNY-459)

  o Server Changes:
    * Support for deleting entitlements, listing the entitlement
      groups a user can manage, and removing the ACL which lets a group
      manage an entitlement group has been added.
    * Entitlement management has been added to the Conary repository
      web interface. (CNY-483)

  o Bug Fixes:
    * The "list-groups" option to the "manageents" script has been
      corrected to list the groups the user can manage instead of the
      groups that user belongs to.

Changes in 1.0.17:
  o Client Changes:
    * Individual file removals performed by "conary remove" now create
      rollbacks. (CNY-7)
    * The repository mirroring client supports two new configuration
      options:
      - matchTroves is a regexp list that limits what troves will be
        mirrored based on the trove names;
      - recurseGroups takes a boolean value (True/False) which will
        cause the miror client to recurse through a groups and mirror
        everything that they include into the target repository.

  o Server Changes:
    * A single conary repository can host multiple serverNames. In the
      Conary repository's configuration file, the serverName directive
      can now specify a space separated list of valid server names
      which will be accepted and served from that repository. (CNY-16)

Changes in 1.0.16
  o Build Changes:
    * A check has been added to "cvc commit" that ensures a .recipe
      file exists in the CONARY state file.
    * Recipe classes can now set an "abstractBaseClass" class
      variable.  When set, Conary will not require a setup() method in
      the class.  This is used for creating superclass recipes where
      setup() methods are not needed.

  o Server Changes:
    * A new "entitlementCheckURL" configuration option has been added.
      This is a hook that allows external validation of entitlements.
    * The Conary Repository web interface look and feel has been
      updated.  The interface will look incorrect unless
      conary-web-common 1.0 or later is installed.

  o Bug Fixes:
    * When running "cvc log" on a newly created source component, cvc now
      errors gracefully instead of tracing back. (bz #863)
    * Conary now changes to the / directory before running tag
      scripts. (bz #1134)
    * "cvc co foo=invalidversionstring" now gives a more helpful error
      message. (bz #1037)
    * Cloning binary troves uphill now correctly checks for the source
      trove uphill.
    * A bug that would cause "conary migrate" to raise a KeyError when
      updating a group that referenced the same trove twice (through
      two subgroups) has been fixed.
    * A bug that caused miscalculations when determining whether a
      shadow has been modified has been fixed.
    * A number of bugs affecting resetting distributed changesets have
      been fixed.
    * A bug in the MySQL dbstore driver that caused the wrong
      character encoding to be used when switching databases has been
      fixed.
    * A bug where running updateall when one of the two groups that
      reference a trove has no update caused an erase of that trove to
      be requested has been fixed (CNY-748).

Changes in 1.0.15
  o Client Changes:
    * When writing files as non-root, Conary will no longer create
      files setuid or setgid unless the uid/gid creating the file
      matches the username/groupname in the package.
    * Conary now checks the rollback count argument for non-positive
      numbers and numbers greater then the number of rollbacks
      available. (bz #1072)
    * The entitlement parser has been reimplemented using expat
      instead of a hand-coded parser.  A correctly formatted
      entitlement file should now be enclosed in an
      <entitlement></entitlement> element.  Conary will continue to
      work with files that do not contain the toplevel <entitlement>
      element.

  o Build Changes:
    * Support has been added for recipe templates.  Now when running
      "cvc newpkg", cvc will automatically create a recipe from a
      template specified by the recipeTemplate configuration
      option. (bz #671, #1059)
    * Policy objects can now accept globs and brace expansions when
      specifying subtrees.
    * Cross-compile builds now provide CONFIG_SITE files to enable
      cross-compiling programs that require external site config
      files.  The default site config files are included.
    * The "cvc checkout" command can now check out multiple source
      troves in a single invocation.

  o Server Changes:
    * An "externalPasswordURL" configuration option has been added,
      which tells the server to call an external URL for password
      verification.  When this option is used, user passwords stored
      in the repository are ignored, and those passwords cannot be
      changed.
    * An authentication cache has been added, which is enabled by
      setting The authCacheTimeout configuration to the number of
      seconds the cache entry should be valid for.

  o Bug Fixes:
    * A bug that caused using groupName parameter with r.replace() to
      traceback has been fixed. (bz #1066)
    * Minimally corrupted/incorrect conary state files will no longer cause 
      conary to traceback. (bz #1107)
    * A bug that prevented upload progress from being displayed when
      using "cvc commit" has been fixed. (bz #969)

Changes in 1.0.14:
  o Client Changes:
    * Conary now creates shadows instead of branches when cooking onto
      a target label.  This means, for example, that local cooks will
      result in a shadow instead of a branch.
    * Conary now creates shadows on the local label when creating rollbacks
      instead of branches.
    * The branch command has been removed.  Any potential branch should be 
      done with a shadow instead.
    * The verify command now shows local changes on a local shadow instead
      of a local branch
    * Local changesets create diffs against a local shadow (instead of
      a branch) and --target for the commit command retargets to a shadow
    * User conaryrc entries are now searched from most specific target to
      least specific (bz #997)
    * A fresh install of a group will cause all of its contained components 
      to be installed or upgraded as well, without reference to what is 
      currently installed on your system -- no trove will be skipped because
      it is referenced by other troves on your system but not installed.
    * Changeset generation across distributed shadows now force file 
      information to be absolute instead of relative when the files are on
      different servers, eliminating server crosstalk on source checkin and
      when committing local changesets. (bz #1033)
    * Cvc merge now takes a revision, to allow you merge only up to a certain
      point instead of to head.

  o Server Changes:
    * Removed the ability for the server to log updates to its contents
      store (mirroring has made this capability obsolete)
    * logFile configuration directive now logs all XML calls
    * Split user management out from core authorization object
    * All user management calls are based on user and group names now
    * The user management web interface for the repository now allows
      the administrator to enable and disable mirroring for groups

  o Bug Fixes:
    * Conary will not traceback if you try to update to a trove with a name
      that matches a filesystem path that you don't have access to (bz #1010).
    * Conary will not raise an exception if a standard config file (~/.conaryrc,
      for example) exists but is not accessible.
    * cvc no longer allows . and .. to be added to source troves (bz #1014)
    * cvc remove handles removing directories (bz #1014)
    * conary rollback no longer tracebacks if you do not have write access to
      the conary database.
    * deeply shadowed versions would fail when performing some version 
      operations.  This caused, for example, local cooks of shadowed troves
      to fail.
    * using loadInstalled with a multiarch trove no longer tracebacks (bz #1039)
    * group recipes that include a trove explicitly byDefault False could result
      in a trove when cooked that had the components of that trove byDefault
      True.
    * Stop sending duplicate Host: headers, proxies (at least squid) mangle 
      these into one host header, causing failures when accessing rbuilder
      repositories that depend on that host header (bz #795)
    * The Symlink() build action should not enforce symlinks not
      dangling, and should instead rely solely on the DanglingSymlinks
      policy.
    * A bug that caused conary to treat a reference as an install when it
      should have been an update due to a miscalculation of what local updates
      had been made on the system has been fixed.

Changes in 1.0.13:
  o Client Changes:
    * A new "conary migrate" command for updating troves has been
      added.  "conary migrate" is useful for circumstances when you
      want to update the software state on a system to be synchronized
      with the default state of a group.  To do this, "conary migrate"
      calculates the changeset required to: 1) update the trove (if an
      update is available); 2) install any missing included troves; 3)
      synchronize included troves that have a mismatched version; 4)
      remove any referenced troves that are not installed by default.
    * The includeConfigFiles configuration directive now accepts http
      and https URLs.  This allows organizations to set up centralized
      site-wide conary configuration.
    * Conary now gives a more detailed error message when a changeset
      attempts to replace an empty directory with a file and
      --replace-files is not specified.

  o Build Changes:
    * The addSource source action will now replace existing files,
      rather than replacing their contents.  This implies that the
      mode of the existing file will not be inherited, and an
      existing read-only file will not prevent addSource from
      working.
    * The internal setModes policy now reports "suid/sgid" only for
      files that are setuid or setgid, rather than all files which
      have an explicitly set mode.  (bz #935)
    * TagSpec no longer will print out ignored TagSpec matches twice,
      once for tags specified in the recipe, and once for tags
      discovered in /etc/conary/tags/*.  (bz #902)
    * TagSpec will now summarize all its suggested additions to
      buildRequires in a single line.  (bz #868)
    * A new reportMissingBuildRequires policy has been added to summarize
      all suggested additions to buildRequires in a single line at the
      end of the entire build process, to make it easier to enhance the
      buildRequires list via cut-and-paste.  (bz #869)

  o Bug Fixes:
    * A bug that caused conary to traceback when a file on the file
      system is owned by unknown uid/gid has been fixed.  Conary will
      now print an error message instead.  (bz #977)
    * A bug that caused conary to traceback when an unknown Use flag
      was used when cooking has been fixed.  Previously, "cvc cook
      --flavor 'foobar'" would create a traceback.  Conary now says
      'Error setting build flag values: No Such Use Flag foobar'.
      (bz #982)
    * Pinned troves are now excluded from updateall operations.
      Previously conary would try to find updates for pinned troves.
    * Conary now handles applying rollbacks which include overlapping
      files correctly.  Previously --replace-files was required to
      apply these rollbacks.
    * the config file directive includeConfigFile is no longer case sensitive 
      (bz #995)

Changes in 1.0.12:
  o Client changes:
    * The rollback command now applies rollbacks up to and including
      the rollback number specified on the command line. It also
      allows the user to specify the number of rollbacks to apply
      (from the top of the stack) instead of which rollback to
      apply. (bz #884)
    * Previously, the code path for installing files as part of a new
      trove required an exception to be handled.  The code has been
      refactored to eliminate the exception in order to reduce install
      times.

  o Build Changes:
    * The cvc command now has a --show-buildreqs option that prints all
      build requirements.  The --no-deps argument for cvc has been
      aliased to --ignore-buildreqs for consistency.

  o Bug Fixes:
    * Installing into a relative root <e.g. --root foo> when running
      as root no longer generates a traceback. (bz #873)
    * Replaced files are now stored in rollbacks. (bz #915)
    * File conflicts are now also detected via the database, not just
      via real file conflicts in the filesystem.
    * A bug that resulted in multiple troves owning a file has been fixed.
    * Rollbacks of troves that were cooked locally will no longer
      raise a TroveIntegrityError.
    * The "conary remove" command no longer generates a traceback when
      the filename given cannot be unlinked. (bz #887)
    * The missing usage message displayed when "cvc" and "conary" are
      run with no command line arguments has been restored.
    * Rollbacks for initial contents files didn't work; applying
      rollbacks now ignores that flag to get the correct contents on
      disk. (bz #924)
    * The patch implementation now properly gives up on patch hunks
      which include changed lines-to-erase, which avoids erasing lines
      which did not appear in the origial version of the file. (bz
      #949)
    * Previously, when a normal error occurred while prepping sources
      for cooking (extracting sources from source archives, for
      example), conary would treat it as a major internal error.  Now
      the error message is simply printed to the screen instead.
    * A typo in a macro will now result in a more helpful error
      message.
    * A bug that caused a traceback when performing "conary rq" on an
      x86_64 box with a large installLabelPath where only an x86
      flavor of a trove was available on one label in the
      installLabelPath has been fixed (bz #961).
    * Conary no longer creates a rollback status file when one isn't
      needed.  This allows /var/lib/conarydb to be on read-only media
      and have queries continue to work/.
    * Reworked "conary remove" to improve error messages and fix
      problems with multiple files being specified, broken symlinks,
      and relative paths (bz #853, #854)
    * The mirror script's --test mode now works correctly instead of
      doing a single iteration and stopping.

Changes in 1.0.11:
  o Client Changes:
    * Conary will now allow generic options to be placed before the command
      you are giving to conary.  For example, 'conary --root=/foo query'
      will now work.
    * the remove command no longer removes file tags from files for no good 
      reason
    * rollbacks now restore files from other troves which are replaced as part
      of an update (thanks to, say, --replace-files or identical contents)
    * --replace-files now marks files as owned by the trove which used to
      claim them
    * You can now kill conary with SIGUSR1 to make conary enter a debugger
      when you Ctrl-C (or a SIGINT is raised)
    * --debug-all now enters a debugger in more situations, including option
      parsing fails, and when you hit Ctrl-C.
    * added ccs2tar, which will convert most absolute changesets (like those
      that cook produces) into tarballs
    * Troves now don't require dependencies that are provided by themselves.
      As troves are built with this new behavior, it should significantly speed
      up dependency resolution.
    * added a script to recalculate the sha1s on a server (after a label
      rename, for instance)
    * added a script to calculate an md5 password (for use in an info recipe,
      for example)

  o Build Changes:
    * Conary now supports a saltedPassword option to r.User in user info-
      packages.  Full use of this option will require that a new shadow package
      be installed.

  o Bug Fixes:
    * command-line configurations now override context settings

  o Build Changes:

Changes in 1.0.10:
  o Client Changes
    * Given a system based on rPath linux where you only installed
      !smp kernels, conary would eventually start installing smp
      kernels on your system, due to the way the update algorithm
      would determine whether you should install a newly available
      trove.  Conary now respects flavor affinity in this case and
      does not install the smp kernel.
    * Mirror configuration files can now specify uploadRateLimit and
      downloadRateLimit.
    * Updates utilizing changeset files are now split into multiple
      jobs properly, allowing changeset files which create users to
      work proprely.
    * "conary rollback" now displays progress information that matches
      the "conary update" progress information.
    * added --with-sources option for clone

  o Bug Fixes:
    * A bug that caused an assertion error when switching from an
      incomplete trove to a complete trove has been fixed.
    * A bug in perl dependencies that caused extra directories to be
      considered part of the dependency has been fixed.
    * A bug affecting updates where a pinned, partially installed
      package was supposed to be updated due to dependency resolution
      has been fixed.
    * A bug that prevented updates from working when part of a locally
      cooked package was replaced with a non-locally cooked component
      has been fixed.  The bug was introduced in Conary 1.0.8.
    * A bug that caused a segfault when providing an invalid type to
      StringStream has been fixed.
    * The troveInfo web page in the repository browser now displays
      useful error messages instead of traceback messages.  The
      troveInfo page also handles both frozen and non-frozen version
      strings.
    * A bug that caused conary to download unnecessary files when checking out
      shadow sources has been fixed.
    * A bug that caused "cvc rdiff" between versions of a trove that
      were on different hosts to fail has been fixed.
    * Fixed a bug when determining local file system changes involving a file 
      or directory with mtime 0.
    * The --signature-key option was restored

Changes in 1.0.9:
  o Client Changes:
    * A new dependency resolution method has been added which can be turned
      on by setting resolveLevel to 2 in your conarycfg:  If updating trove 'a'
      removes a dependency needed by trove 'b', attempt to update 'b' to
      solve the dependency issue.  This will allow 'conary update conary'
      to work as expected when you have conary-build installed, for example.
    * Switched to using more of optparse's capabilities, including --help
      messages.
    * One short option has been added, cvc -m for message.

  o Bug Fixes:
    * Recipes that use loadRecipe('foo') and rely on conary to look upstream
      to find their branch now work correctly when committing.
    * A bug affecting systems with multiple groups referencing the same troves,
      where the groups are out of sync, has been fixed.
    * the mirror client now correctly handles duplicate items returned in
      trove lists by older servers
    * A bug that caused the mirror client to loop indefinitely when
      doing a --full-trove-sync has been fixed
    * conary rq --trove-flags will now display redirect info even if you
      do not specify --troves (bug #877)
    * dep resolution now support --flavors --full-versions output (bug #751)
    * cvc merge no longer tracebacks if files were added on both upstream
      and on the shadow
    * admin web access for the server doesn't require write permission for
      operations which also require admin access (bug #833)
    * A bug that caused r.remove() in a group to fail if the trove being
      removed was recursively included from another group has been fixed.
    * Conary update tmpwatch -tmpwatch:debuginfo will now erase 
      tmpwatch:debuginfo.
    * An ordering bug that caused info packages to not be updated with their
      components has been fixed.
    * Updates will now happen in a more consistent order based on an
      alphabetic sort.
    * the repository server now handles database deadlocks when committing
       changesets
  o Server Changes:
    * getNewSigList and getNewTroveList could return troveLists with
      duplicate entries

  o Documentation Changes:
    * The inline documentation for recipes has been significantly
      improved and expanded, including many new usage examples.

Changes in 1.0.8
  o Client changes:
    * Conary will now replace symlinks and regular files as long as their
      contents agree (bug #626)

  o Bug Fixes:
    * An error in the method of determining what local changes have been 
      made has been fixed.

Changes in 1.0.7:
  o Client changes:
    * A better method of determining what local changes have been made to a
      local system has been implemented, improving conary's behavior when
      updating.

  o Bugfixes:
    * A bug that caused the user to be prompted for their OpenPGP
      passphrase when building on a target label that does not match
      any signatureKeyMap entry has been fixed.  Previously, if you
      had a signatureKeyMap entry for conary.example.com, and your
      buildLabel was set to conary.example.com@rpl:devel, you would be
      prompted to enter a passphrase even when cooking locally to the
      local@local:COOK label.
    * Dependency resolution will no longer cause a trove to switch
      branches.
    * If a component is kept when performing dependency resolution
      because it is still needed, it's package will be kept as well if
      possible.
    * "conary q --path" now expands symlinks found in the path to the
      file in question. (bug #855)
    * Committing a changeset that provided duplicate file streams for
      streams the server previously referenced from other servers no
      longer causes a traceback.
    * Conary's patch implementation how handles patches which are
      already applied. (bug #640)
    * A server error triggered when using long flavor strings in
      server queries has been fixed.

  o Build fixes:
    * Group cooking now produces output to make it easier to tell what
      is happening.  The --debug flag can be used to get a more
      detailed log of what troves are being included.

  o Server changes:
    * The server traceLog now logs more information about the
      repository calls


Changes in 1.0.6:
  o Repository changes:
    * The commitaction script now accepts the standard conary arguments
      --config and --config-file.

  o Bugfixes:
    * cvc merge on a non-shadow no longer returns a traceback (bz# 792),
      and cvc context foo does not return a traceback when context foo does
      not exist (bz #757)  Fixed by David Coulthart.
    * A bug that caused new OpenPGP keys to be skipped when troves
      were filtered out during mirroring has been fixed.
    * opening invalid changesets now gives a good error message instead of
      a traceback
    * removed obsolete changemail script
    * Exceptions which display fileId's display them as hex sha1s now
      instead of as python strings
    * A bug where including a redirect in a group that has autoResolve 
      caused conary to traceback has been fixed.
    * A bug that kept conary from prompting for your password when committing
      has been fixed.
    * A bug that randomized the order of the labels in the  installLabelPath 
      in some error messages has been fixed.

  o Build fixes:
    * The default ComponentSpec for :perl components now include files
      in site_perl as well as in vendor_perl.
    * Ruby uses /usr/share/ri for its documentation system, so all files
      in %(datadir)s/ri are now included in the default :doc ComponentSpec.

Changes in 1.0.5:
  o Performance improvements:
    * The use of copy.deepcopy() has been eliminated from the
      dependency code.  The new routines are up to 80% faster for
      operations like DependencySet.copy().
    * Removing files looks directly into the file stream of the file
      being removed when cleaning up config file contents rather than
      thawing the full file stream.
    * Getting a single trove from the database without files returned file
      information anyway
    * Trove.applyChangeSet() optionally skips merging file information
    * Cache troves on the update/erase path to avoid duplicate fetchs from
      the local database

  o Bugfixes
    * Installing from a changeset needlessly relied on troves from the 
      database having file information while processing redirects
    * Extraneous dependency cache checks have been removed from the
      addDep() path.
    * When removing files, conary now looks up the file flags directly
      in the file stream in order to clean up config file contents.
      Previously the entire file stream was thawed, which is much more
      resource intensive.

  o Build fixes:
    * r.addArchive() now supports rpms with bzip2-compressed payloads.

Changes in 1.0.4:
  o Performance improvements:
    * The speed of erasing troves with many dependencies has been
      significantly improved.
    * The join order of tables is forced through the use of
      STRAIGHT_JOIN in TroveStore.iterTroves() to work around some
      MySQL optimizer shortcomings.
    * An --analyze command line option has been added to the
      stand-alone server (server.py) to re-ANALYZE the SQL tables for
      MySQL and SQLite.  This can significantly improve repository
      performance in some cases.
    * The changes made to dependency string parsing were a loss in
      some cases due to inefficiency in PyArg_ParseTuple().
      Performance sensitive paths in misc.c now parse the arguments
      directly.

  o Bugfixes:
    * An Apache-based conary repository server no longer logs
      tracebacks in error_log when a client disconnects before all
      data is sent.
    * A bug that caused cross repository commits of changesets that involved
      a branched trove to fail in some cases has been fixed.
    * If an entitlement is used for repository access, it is now sent
      over HTTPS instead of HTTP by default.
    * The conary emerge command no longer attempts to write to the root
      user's conary log file.
    * conary showcs --all now shows not-by-default troves.
    * Previously, there was no way using showcs to display only the troves
      actually in a changeset - conary would by default access the repository
      to fill in any missing troves.  Now, you must specify the
      --recurse-repository option to cause conary to search the repository
      for missing troves.  The --trove-flags option will now display when a
      trove is missing in a changeset.
    * A bug that caused showcs --all to display file lists even when --ls
      was not specified has been fixed.
    * When mirroring, you are now allowed to commit a trove that does
      not have a SHA1 checksum set.  This is an accurate replication
      of the data coming from the source repository.
    * A bug affecting multiple uses of r.replace() in a group recipe has been
      fixed.
    * A bug that caused components not to be erased when their packages were 
      erased when a group referencing those packages was installed has been 
      fixed.

Changes in 1.0.3
  o Client changes:
    * Conary displays full paths when in the error message generated
      when it can't open a log file rather than leaving out the root 
      directory.

  o Performance improvements:
    * A find() class method has been added to StreamSet which enables
      member lookups without complete thawing.
    * The code path for committing filestreams to repositories now
      uses find() to minimize file stream thaws.
    * DBstore now supports precompiled SQL statements for SQLite.
    * Retrieving troves from the local system database no longer
      returns file information when file information is not requested.
    * Dependencies, dependency sets, StreamCollections, file
      dictionaries, and referenced file lists now use C parsing code
      for stream thawing.
    * Extraneous trove instantiations on the system update path have
      been eliminated.
    * Adding troves to the local database now uses temporary tables to
      batch the insertions.

  o Bugfixes:
    * A bug that caused a mismatch between file objects and fileIds
      when cloning a trove has been fixed.

Changes in 1.0.2:
  o Bugfixes:
    * A bug that caused redirects to fail to build when multiple
      flavors of a trove exist has been fixed.
    * A bug with cooking flavored redirects has been fixed.
    * The cvc command no longer enforces managed policy with --prep.
    * A bug that caused disttools based python packages to be built as
      .egg files has been fixed.  This bug was introduced in conary
      0.94.
    * A bug that prevented checking in a recipe that deleted policy
      has been fixed.
    * A bug that prevented entitlements from being recognized by an
      Apache conary repository server when no username and password
      were set for a server has been fixed.
    * A bug that prevented errors from being returned to the client
      if it attempts to add an invalid entitlement key or has
      insufficient permission to add the entitlement key has been
      fixed.  An InvalidEntitlement exception has been added.
    * A repository bug prevented the mirror client from obtaining a
      full list of new troves available for mirorring has been fixed.
    * A bug in cooking groups caused the groups resulting from an
      r.addAll() to not respect the original group's byDefault
      settings in some cases has been fixed.

Changes in 1.0.1:
  o Database schema migration
    * Over time, the Conary system database schema has undergone
      several revisions.  Conary has done incremental schema
      migrations to bring old databases in line with the new schema as
      much as possible, but some remnants of the old schema remain.
      When Conary 1.0.1 runs for the first time, the database will be
      reloaded with a fresh schema.  This corrects errors that can
      occur due to incorrect SQL data types in table definitions.  An
      old copy of the database will be saved as "conarydb-pre-schema-update".

Changes in 1.0:
  o Bugfixes
    * A bug that allowed a group to be installed before children of
      its children were installed has been fixed.  This ensures this
      if a an update is partially completed, it can be restarted from
      where it left off.
    * A bug in python dependencies that sometimes resulted in a plain 
      python: __init__ dependency has been fixed.
    * A bug that dropped additional r.UtilizeUser matches for a file after
      the first one has been fixed.
    * Accessing a repository with the wrong server name no longer
      results in an Internal Server Error.  The error is marshaled
      back to the client.

Changes in 0.97.1:
  o Bugfixes
    * A bug has been fixed that allowed the "incomplete" flag to be
      unset in the database when applying changesets of troves that
      have no "incomplete" flag.  This resulted in "StopIteration"
      exceptions when updating the trove.
    * A bug has been fixed in the code that selects the OpenPGP key
      to be used for signing changesets at cook time.

Changes in 0.97:
  o Client changes:
    * All troves that are committed to repository through commits,
      cooks, branches, shadows, and clones, now always have SHA1
      checksums calculated for them.
    * Trove objects now have a version number set in them.  The
      version number is increased when the data types in the Trove
      object are modified.  This is required to ensure that a Conary
      database or repository has the capability of storing all the
      information in a Trove.  All trove data must be present in order
      to re-calculate SHA1 checksums.  If a local system understands
      version 1 of the Trove object, and a repository server sends a
      changeset that contains a version 2 Trove, an "incomplete" flag
      will be set for trove's entry in the database.  When accessing
      that trove later for merging in an update, the client will go
      back and retrieve the pristine Trove data from the repository
      server so it will have all the data needed to preform three way
      merges and signature verification.

  o Repository changes:
    * Repositories will now reject commits whose troves do not have
      correct SHA1 checksums.

Changes in 0.96:
  o Client changes:
    * conary rq now does not use affinity by default, use --affinity to turn
      it on.  The rq --compatible-troves flag has disappeared.  Now 
      you can switch between displaying all troves that match your system 
      flavor and that match affinity flavor by switching between
      --available-troves with and without the --affinity flag.
    * conary q now displays installed, not by default troves by default,
      but skips missing troves.
    * Fixed an update bug where updating an x86 library on an x86_64 system
      would cause conary to switch other x86_64 components for that library
      to x86 versions.
    * update job output is compressed again
    * Fixed an update bug where if you had made a local change to foo, and then 
      updated a group that pointed to an earlier version of that trove,
      the trove could get downgraded

  o Other changes:
    * Mirroring now mirrors trove signature

Changes in 0.95:
  o Client changes:
    * The "conary verify" command now handles non-regular files with
      provides and requires (for example, symlinks to shared libraries
      that provide sonames).
    * The "conary showchangeset" command now takes --recurse and
      --no-recurse arguments.
    * All info-* packages are now updated in their own individual jobs;
      this is required for their dependencies to be reliable.
    * The conary syncchildren command now will install new packages
      when appropriate.

  o Repository changes:
    * Additional logging has been added to the repository server.
      Logging is controlled by the "traceLog" config file variable,
      which takes a logging level and log path as arguments.
    * Conary now detects MySQL Database Locked errors and will retry
      the operation a configurable number of times.  The "deadlockRetry"
      configuration variable controls the number of retries and
      defaults to 5.

  o Build changes:
    * Conary now uses site.py to find all possible correct elements of
      sys.path when generating python provides and requires.  Previously,
      new elements added via .pth files in the package being built would
      be ignored for that package.
    * The PythonSetup() build action now works properly with setup.py
      files that use "from setuptools import..." instead of "import
      setuptools".

  o Other changes:
    * The conarybugz.py script has been restored to functionality by
      moving to the conaryclient interface for accessing the
      repository.

Changes in 0.94:

  o Redirects no longer point to a specific trove; they now redirect
    to a branch. The client chooses the latest version on that branch
    which is compatible with the local system.

  o Bug Fixes
    * A bug in getNewTroveList() that could cause duplicate
      troves to be returned has been fixed.
    * A bug that caused a repository server running under Apache to
      fail with an Internal Server Error (500) when a client requested
      a changeset file that does not exist has been fixed.
    * Conary no longer displays an error when attempting to write to a
      broken pipe.  (bug #474)
    * Conary now respects branch affinity when moving from old-style
      groups to new-style groups.

  o Client changes:
    * The query/repquery/showcs command line options have been
      reworked.  See the conary man page for details.
    * When "cvc merge" is used to merge changes made on the parent
      branch with changes made on a shadow, conary now records the
      version from the parent branch that was used for the merge.
      This is required to allow conary to handle changing the upstream
      version on a shadow.  It is also useful for accounting
      purposes.  (bug #220)
    * "conary emerge" can now be performed on a recipe file.
      Previously you were required to emerge from a repository. (bug
      #526)
    * Progress is now displayed as conary applies a rollback. (bug #363)
    * Java, Perl, and Python dependencies are now enforced by default.

  o Build changes
    * PythonSetup() no longer passes the --single-version-externally-managed
      argument to setup.py when it uses distutils instead of setuptools.

Changes in 0.93:
  o Bug Fixes
    * A bug in the "conary verify" code sometimes resulted in an
      unhandled TroveIntegrity exception when local modifications were
      made on the system. (bug #507)
    * Usernames and passwords with RFC 2396 reserved characters (such
      as '/') are now handled properly. (bug #587)

  o Server changes
    * Standalone server reports warnings for unsupported configuration options
      instead of exiting with a traceback.
    * Compatibility for repositoryDir has been removed.
    * A bug caused queries for multiple flavors of the same trove
      to return incorrect results has been fixed.
    * Apache hooks now ignore IOErrors when writing changesets to the
      client.  These normally occur when the client closes the
      connection before all the data is sent.

  o Client changes
    * SHA1 checksums are now computed for source checkins and local
      change set commits.
    * Flavor affinity is now more relaxed when updating troves.  For
      example, if you have a trove with flavor that requires sse2 but
      your system flavor is ~!sse2, conary will only prefer troves
      with sse2 enabled instead of requiring it.

  o Build changes
    * PythonSetup() now correctly requires python-setuptools:python
      instead of python-setuptools:runtime.
    * Automatic python dependency provision now searches more directories
      to better support multilib python.
    * Conary now defaults to building in ~/conary/builds instead of
      /var/tmp/conary/builds, and caching in ~/conary/cache instead
      of /var/cache/conary.

Changes in 0.92:
  o Package Building Changes:
    * Conary policy has been split out into the conary-policy package.
      (Some policy was left in conary proper; it is needed for
      internal packaging work.)
    * Conary prints out the name of each policy as it runs, making it
      possible to see which policies take the most time.
    * BuildLog files no longer contain lines that end with \r.
    * A new 'emergeUser' config item has been added.  Conary will
      change to this user when emerging packages as root.
    * --no-deps is now accepted by 'conary emerge'.

  o Group Building Changes:
    * A bug has been fixed in dependency checking when using
      autoResolve where deleted weak troves would be included in
      autoResolve and depChecks.

  o Client changes:
    * Conary can now rate limit uploads and downloads.  The rate limit
      is controlled by the "uploadRateLimit" and "downloadRateLimit"
      configuration variables, which is expressed in bytes per second.
      Also, Conary displays the transfer rate when uploading and
      downloading.  Thanks to Pavel Volkovitskiy for these features.
    * The client didn't write config files for merged changesets in
      the right order, which could result in changesets which could
      not be committed to a repository.
    * Fixed a bug in the update code caused conary to behave
      incorrectly when updating groups.  Conary would install
      components of troves that were not installed.

  o General Bug Fixes
    * Conary did not include the trove sha1 in the troveinfo diff
      unconditionally.  This prevents clients from being able to
      update when a repository is forced to recalculate sha1
      signatures.

Changes in 0.91:
  o Bugfixes
    * A bug was fixed the code that freezes path hashes.  Previously,
      path hashes were not sorted in the frozen representation.  Code
      to fix the frozen path hashes in databases and repositories has
      beed added.
  o Build
    * added cleanAfterCook config that controls whether conary tries to
      clean up after a successful build

Changes in 0.90.0:
  o Code Structure/Architecture Changes:
    * Conary now has the concept of "weak references", where a weak reference
      allows conary to be able to recognize the relationship between a
      collection and the children of collections it contains.  This allows
      us to add several new features to conary, documented in Client and Build
      changes.
    * SQL operations have been migrated to the dbstore driver to allow
      for an easier switch of the database backends for the server side.
    * Various query and code structure optimizations have been
      implemented to allow running under MySQL and PostgreSQL.

  o Documentation Changes:
    * Added summaries about updateall in the conary man page and added
      information about the command-line options for conary rq.
    * Clarified behavior of "conary shadow --source-only" with respect to
      rPath bug #500.
    * Added synonyms for cvc and conary commands which have shortcuts
      (ex: checkout and co).
    * Added man page entry about cvc clone.

  o Package Building Changes:
    * Build logs now contain unexpanded macros, since not all macros
      may be defined when the build log is initially created.
    * The emerge command can now accept version strings.
    * The RemoveNonPackageFiles policy now removes fonts.cache*,
      fonts.dir, and fonts.scale files, since they are always
      handled by tag handlers.
    * The Make() build action can now take a makeName keyword argument
      for cases when the normal Make() handling is exactly right but
      a different make program is required (nmake, qmake, etc.).
    * The new PythonSetup() build action uses very recent versions
      of the python setuptools package to install python programs
      which have a setup.py that uses either the old disttools or
      new setuptools package.
    * fixed bug #bz470: loadInstalled('foo') will now work when you have
      installed a local cook of foo.

  o Group Building Changes:
    * add() now takes a "components" option.  r.add(<package>,
      components=['devel', 'runtime'])  will install <package>, but only the
      'runtime' and 'devel' components of <package> by default.
    * remove() can now 'remove' troves within child troves.
    * When a component is added, (either via r.add() or dep resolution)
      is automatically added as well (though not all its sibling components)
    * A new r.removeComponents(<complist>) command has been added.  It
      allows you to create a group where all devel components are
      byDefault False, for example: r.removeComponents(['devel',
      'devellib']).
    * The installPath used to build a group in is now stored in troveInfo.
    * r.addAll() now recurses through all the included groups
      and creates local versions of them as well by default.
    * A new r.replace(<name>, <newversion>, <newflavor>) command has
      been added.  It removes all versions of name from all groups in
      the recipe and replaces them with the version found by searching
      for newVersion, newFlavor.

  o Client Changes:
    * When committing source changes in interactive mode, conary will ask you
      you to confirm the commit.
    * A new configuration option, autoResolvePackages, tells conary to install
      the packages that include the components needed for dep resolution.
    * You can now install locally cooked groups.
    * If foo is a redirect to bar, and you run 'conary update foo' when
      foo is not installed on your system, conary will act as if you had
      typed 'conary update bar'.  Previously, it would act as if you had typed
      'conary update bar --no-recurse'.

  o Config Changes:
    * Conary config handling now supports comments at the end of config lines.
      # can be escaped by a \ to use a literal # in a configuration option.
    * Default macros used in cooking are now stored in /etc/conary/macros.
      The 'defaultMacros' parameter determines where cvc searches for macro
      definitions.
    * Conary configuration now searches for configuration files in 
      /etc/conary/conf.d/ after reading in /etc/conaryrc

  o Server Changes:
    * Creating changesets atomically moves complete changesets into place.
    * The contents store no longer reference counts entries.
    * Added support for trove marks to support mirroring.  A client
      can use a trove mark to ask the server for any trove that has
      been added since the last trove mark mirrored.
    * Added the hasTroves() interface to support mirroring.  This allows
      the mirror client to make sure that the target mirror does not
      already have a trove that is a candidate for mirroring from the
      source repository.
    * Added support for traceback emails from the repository server.
    * The repository contents store was reworked to avoid reading
      precompressed gzipped data twice (once to double check the uncompressed
      contents sha1 and once to copy the file in place).
    * We have changed the way schema creation and migration is handled
      in the repository code. For administrative and data safety reasons,
      schema upgrades and installs can be performed from now on only by
      running the standalone server (conary/server/server.py --migrate),
      thus avoiding race conditions previously created by having multiple
      Apache processes trying to deal with the SQL schema updates.

   o Command Changes
    * A new script that mirrors repositories has been added.  It is in
      the scripts/ directory in the source distribution of Conary.

Changes in 0.80.4:
  o Build Changes:
    * PackageRecipe has been changed to follow our change to split
      conary into three packages.
    * x86_64 packaging elimintated the conary:lib component to follow x86
      (those files now belong in conary-build:lib)

Changes in 0.80.3:
  o Client Changes:
    * The internal branch source and branch binary flags were changed
      to a bitmask.
    * The warning message printed when multiple branches match a cvc
      checkout command has been improved.
    * Only interactive mode can create binary shadows and branches, and
      a warning is displayed before they are created (since source branches
      are normally the right thing to use).

  o Build Changes:
    * Files in subdirectories named "tmp" are no longer automatically
      excluded from packaging, except for /tmp and /var/tmp.
    * DanglingSymlinks now traverses intermediate symlinks; a symlink
      to a symlink to a symlink will no longer confuse it.

Changes in 0.80.2:
  o Client Changes:
    * Bugs in "conary update foo=<old>--<new>" behavior have been
      fixed.
    * "cvc co foo=<label>" will now work even if you don't have a
      buildLabel set
    * "conary showcs" will now work more nicely with group changesets.
    * "conary showcs --all" no longer shows ids and sha1s.
    * We now never erase pinned items until they are explicitly unpinned.
    * "conary verify" and "conary q --diff" work again.
    * "conary q tmpwatch --components" will display the components
      installed for a package.
    * The pinTroves config item behavior has been fixed.  It now
      consistently pins all troves that match a pinTrove line.
    * When a trove is left on the system because of dependency resolution
      during an update, a warning message is printed.
    * Command line configuration, such as --config
      'buildLabel conary.rpath.com@rpl:devel', now overrides context
      configuration.

  o Server Changes:
    * The repository server now retries a request as an anonymous user
      if the provided user authentication information does not allow
      a client request to succeed.
    * When using "server.py --add-user" to add a user to a repository
      server, the user will only be given admin privileges if --admin
      is added to the command line.  Previously, all users added with
      server.py had admin privileges.  Additionally, if the username
      being added is "anonymous", write access is not granted.

  o Build Changes:
    * It is now possible for a recipe to request that specific
      individual requirements be removed from files using the
      exceptDeps keyword argument to r.Requires().  Previously
      you had to accept all the dependencies generated by r.Requires()
      or none of them.
    * r.Replace() now takes a lines=<regexp> argument, to match a line based
      on a regexp.
    * The EnforceJavaBuildRequirements policy has been added.  When
      you are packaging precompiled Java software where you have
      .class/.jar files but no .java files, you can use "del
      EnforceJavaBuildRequirements" to prevent this from policy from
      generating false positives.
    * The EnforceCILBuildRequirements policy has been added.
    * Enforce*BuildRequirements now warn when a package has requirements
      which they don't fulfill themselves and which are not fulfilled by
      the system database.  (for example, soname dependencies from linking
      against libraries that are not managed by Conary on the system.)
    * Automated Perl dependencies have been added, for both provides
      and requires.  They are not yet enforced, in order to give time
      to adapt while perl packages are being re-built.
    * The EnforcePerlBuildRequirements policy has been added.
      Failures found by this policy may be caused by packages on the
      system not having been rebuilt yet with Perl dependencies, but
      could also show bugs in the Perl dependency code.
    * Automated Python dependencies have been added, for both provides
      and requires.  Like Perl dependencies, they are not yet
      enforced.
    * The EnforcePythonBuildRequirements policy has been added, with
      the same caveats as EnforcePerlBuildRequirements.
    * Conary now writes more information about the build environment
      to the build log when cooking.
    * A bug that caused r.Requires('file:runtime') to create a file
      dependency on 'runtime' instead of trove dependency on
      'file:runtime' has been fixed.
    * Java dependencies now properly ignore array elements in all cases,
      removing false Java dependencies like "[[I" and "[[B".


Changes in 0.80.1:
  o Client Changes:
    * User names and passwords are no longer allowed in repository maps;
      "user" configuration entries must be used instead.
    * The clone command now allows you to clone a binary onto the same
      branch, without having to reclone the source.
    * The TroveInfo table on the client is getting corrupted with
      LoadedTrove and BuildReq entries for components.  These entries
      are only valid on packages.  Code was added to catch when this
      happens to aid debugging.  Additionally, Conary will
      automatically remove the invalid entries the first time 0.80.1
      is run.
    * Environment variables are expanded in paths in conary configuration files.
    * localcs now allows the version and flavor to be specified for a trove
    * conary scs --all now behaves the way it used to again
  o Build Changes:
    * Java dependency generation is now enabled; Java dependency enforcement
      is still disabled.
    * The skipMissingSubDir keyword argument now actually works correctly
      when the subdirectory is missing.
  o Common Changes:
    * Entitlement support has been added as an alternate method of
      authentication.

Changes in 0.80.0:
  o Client Changes:
    * The logic for defining updates across a hierarchy has been completely
      replaced. Instead of rigidly following the trove digraph, we flatten
      the update to choose how troves get updated, and walk the hierarchy
      to determine which updates to actually apply.
    * Dependency resolution could include troves which caused duplicate
      removals for the troves those included troves replace
    * Chroot handling was broken in 0.71.2 and prevented the user name
      lookup code for the chroot from exiting back out of the chroot
    * showchangeset on relative changesets now displays them as jobs.
    * query and queryrep now exclude components if they match their
      package name
    * Conary cleans up rollbacks when a changeset fails to apply.
      Previously, an invalid changeset was saved in the rollback
      stack, which made applying it impossible
    * Removed direct instantiation of NetworkRepositoryClient object; it
      should be created by calling ConaryClient
    * repositoryMap should not contain usernames and passwords now; user
      config file option should hold those instead (user *.rpath.org user pass)
    * If a user name is given without a password the password will be prompted
      for if the repository returns a permissions error
    * added --components parameter to q and rq to not hide components
    * conary update --full-versions --flavors now will work as expected
    * fixed a bug with conary erase foo=/branchname
    * When in multi-threaded mode, the download thread now checks to see
      if the update thread wants to exit.  This fixes many of the
      "timeout waiting for download thread to terminate" messages.
    * Fixed bug where conary erase foo --no-deps wouldn't erase a component
      of foo if it was required by something else
  o Build Changes:
    * Dependencies are now generated for Java .class and .jar files.
      They are not yet enforced, to give time to rebuild Java packages.
    * Java dependency generation has been turned off until 0.80.1 in
      order to wait until there is a deployed version of Conary with
      long dependency handling; some .jar files have so many
      dependencies that they overflowed dependency data structures.
    * CheckDesktopFiles now looks in /usr/share/icons for icons, and
      can find icon names without extensions specified.
    * Build actions which take a subDir keyword argument now also can
      take a skipMissingSubDir keyword argument which, if set to True,
      causes the build action to be skipped if the specified subdirectory
      does not exist.  By default, those build actions will now raise
      an error if the directory does not exist, rather than running in
      the wrong subdirectory as they did previously.
    * You can now cook a recipe that has a superclass that is defined
      locally but a has supersuperclass that is in the repository.  Similarly,
      if you have a superclass that is in the repository but a supersuperclass
      locally, conary will find that as well
    * r.Replace with parameters in the wrong order will now behave correctly
    * The automatic :config component for configuration files has been
      disabled because Conary does not handle files moving between
      troves, and config files were being re-initialized when packages
      were updated.
  o Code structure:
    * queryrep, query, showchangeset, and update --info all use the same
      code to determine how to display their data.  Display.py was changed
      to perform general display operations.
    * query.py added
    * added JobSource concept for searching and manipulating lists of jobs.
    * moved datastore.py into repository module
    * Stubs have been added for adding python and perl dependencies, and
      the stubs have been set to be initially ignored.
    * The internal structure for conary configuration objects has changed
    * A new DYNAMIC size has been added to the StreamSet object.  This will
      cause StreamSet to use either a short or long int to store the size
      of the frozen data that is included in a frozen StreamSet, depending
      on the size of the data being stored.

Changes in 0.71.2
  o Client Changes:
    * The update-conary option has been renamed updateconary per
      bugzilla #428
    * buildPath can be set in contexts
    * cvc co <foo> will work even if there are two foos on the same label with
      different branches.  In that case, it will warn about the older foo
      which it doesn't check out
    * Test mode didn't work for updates and erases which were split into
      multiple jobs
  o Build Changes:
    * Combined the EtcConfig and Config policies, and deprecated
      the EtcConfig policy.
    * All config files default to being put into a :config component.
      This is overridden by any ComponentSpec specifications in the recipe.
    * A use flag has been added for xen defaulting to 'sense prefernot'.  This
      flag should be used to specify flavors for xen domU builds where special
      provisions are made for paravirtualized domU.
    * Added new CheckDesktopFiles policy to catch some more common errors
      in .desktop files.  (For now, it looks for common cases of missing
      icons; more may be added over time.)
    * The Requires policy now interprets synthetic RPATH elements (passed in
      with the rpath= keyword argument) as shell-style globs that are
      interpreted relative first to the destdir and then to the system.

Changes in 0.71.1:
  o Server Changes
    * Added iterTroves() call which iterates over large numbers of troves
      much more efficiently than a single getTrove() call would.
    * Split out FileRetriever object to allow file information to be pulled
      from the repository inside of an iterTroves() loop
    * The web interface shows the troves contained in a group trove instead
      of trying to list all files in a group.
  o Client Changes
    * Config file options that take a path as a value now support ~ for
      home directory substitution
    * Trove.diff() returns a standard job list instead of the previous
      only-used-here format
    * /var/log/conary tracks all update, remove, rollback, and erase events
    * Progress output is simplified when stdout is not a tty (no line
      overwrites)
    * Tracebacks during logged commands get copied to the log
    * Code which checked to see if a shadow has been locally modified didn't
      work for shadows more than a single level deep
    * When you are installing from changesets using --from-files, other troves
      in the changesets can be used for dependency resolution
  o Build Changes (cvc)
    * Additional calls are emulated by the filename_wrapper for the
      r.Run calls.
  o Code Structure
    * Split build/recipe.py into several smaller files
    * Moved OpenPGP keyTable access up call stack so that it can now be
      accessed outside of kid templates.
    * Move epdb code into its own package

Changes in 0.71.0:
  o Code Structure
    * conary now imports all python modules from a toplevel "conary"
      module.  This prevents conary from polluting the module namespace.
  o Client Changes
    * Clone didn't handle shadow version numbers correctly (and could create
      inconsistent version numbers)

Changes in 0.70.5:
  o Client Changes
    * Files changing to config files across distributed repositories now works.
    * The update code uses more consistent use of trove sources, and only
      makes explicit calls to the repository if asked.  This should make it
      possible to create interesting update filters.
    * Clone updated sequences it was iterating over, which is generally
      a bad idea (and caused clone to commit inconsistent troves)
  o Build Changes (cvc)
    * Locally cooked filesets now include file contents, making the
      filesets installable.
    * Fileset cooks now retrieve all of the file objects in a single
      network request per repository.
    * The new NormalizeLibrarySymlinks policy runs the ldconfig program
      in all system library directories.  This ensures that all the
      same symlinks that ldconfig would create when the shlib tag handler
      runs are packaged.  It also warns if ldconfig finds missing files.
    * New argument to r.Run(): "wrapdir" keyword argument behaves much
      like "filewrap" but takes a string argument, which limits the scope of
      %(destdir)s relocation only to the directories under the specified
      wrapdir, which is interpreted relative to %(destdir)s.  Works best
      for applications that install under one single directory, such
      as /opt/<app>
    * Clone, branch, and shadow all take --info now instead of --test
    * ELF files that dlopen() libraries can now be provided with
      synthetic soname dependencies with
      r.Requires('soname: libfoo.so', '/path/to/file')
    * r.Requires now enforces that packages that require a file and
      include that required file must also explicitly provide it. (bz #148)
  o Server Changes
    * Packages added to the repository are checked to ensure the version and
      flavor of all referenced components are the same as for the package

Changes in 0.70.4:
  o Client Changes
    * The trove that satisfies a dependency that is broken by erase is
      now displayed in the "Troves being removed create unresolved
      dependencies" message.
    * Components are now displayed on the same line as their parent
      package in "conary update" output.
    * A new 'interactive' option has been added to conary configuration.
      When set to true, conary will display info about clone, branch,
      update, and erase operations, and then ask before proceding.
  o Build Changes (cvc)
    * The CompilePython action has been fixed to accept macros at the
      beginning of its arguments, fixing a bug new in Conary 0.70.3.
    * The Requires policy can now be given synthetic RPATH elements;
      this is useful when programs are only intended to be run under
      scripts that set LD_LIBRARY_PATH and so do not intrinsically have
      the information they need to find their libraries.
    * Added --test to clone, branch, and shadow commands
    * Clone now supports --skip-build-info for less rigid version checks
      on cloned troves
    * Fixed usage message to better reflect reality
    * Cloning to a branch which already has a version with a compatible
      flavor now works.
    * cpio archive files are now supported for r.addArchive()
  o Repository Changes
    * The repository now serves up stored OpenPGP keys as a "Limited
      Keyserver"; users can retrieve keys, but not search or browse them.
      The keys are available via /getOpenPGPKey?search=KEY_ID. This
      is meant only to allow conary to automatically retrieve OpenPGP
      keys used to sign packages.

Changes in 0.70.3:
  o Client Changes (conary)
    * Conary now works harder to avoid having separate erase/installs,
      instead preferring to link those up into one update when possible.
    * Conary configuration now supports contexts.  Contexts are defined in
      sections starting with a [<name>] line, and provide contextual
      configurations for certain variables, defined in the man page.  All
      configuration options after the [<name>] will be associated with that
      context, and will override the default configuration when that context
      is active.  The current context can be selected by using the --context
      parameter, or by setting the CONARY_CONTEXT environment variable.
    * 'conary config --show-contexts' will display the available contexts
  o Build Changes (cvc)
    * A local cook of a trove foo will ensure that the changeset created is
      installable on your local system, by making sure the version number
      created is unique.
    * The builddir is no longer allowed to appear in ELF RPATHs.
    * The build documentation strings have been significantly updated
      to document the fact that for most strings, a relative path
      is relative to the builddir, but an absolute path is relative
      to the destdir.
    * The ManualConfigure action now sets the standard Configure
      environment.
    * cvc will allow you to cook a trove locally even when you are unable
      to access the trove's source repository
  * Common Changes:
    * Version closeness was improperly measured for troves on different
      branches when then label structure was identical
  o Repository Changes
    * Repository now has a config flag called requireSigs. Setting it to
      True will force all troves to have valid package signatures.  Troves
      lacking this will be rejected.  Enabling this option prevents the
      generation of branches, shadows, or clones since these troves are not
      signed.  It is not recommended that this option be enabled until the
      infrastructure is in place to provide package signatures for all types
      of troves.

Changes in 0.70.2:
  o Client Changes (conary)
    * GnuPG compatible trust metrics for OpenPGP Keys now exists. This
      makes it possible for conary clients to refuse troves that
      aren't properly trusted. The metrics currently in place mimic
      gpg behavior.
    * Running "conary update" in a directory that does not exist no
      longer fails with an error (bugzilla #212).  Note that "cvc
      update" still requires that the current working directory exists
      of course.
    * HTTP error conditions are handled more gracefully when commiting
      a change set. (bugzilla #334)
    * conary more reliably sets a non-zero exit status when an error
      occurs. (bugzilla #312)
    * When performing an update of a group that adds a trove foo,
      search the system for a older version of foo to replace if the
      original update command found a replacement by searching the
      system.
    * New option, "conary update-conary" has been added in an attempt
      to provide a workaround for future drastic protocol revisions
      such as what happened for 0.70
    * Methods for parsing command line update request and changeset requests
      have been added to conaryclient.cmdline
    * A metric for the distance between arbitrary versions on different
      branches has been added, and the code which matches troves changes
      between collections uses this code to give well-defined matches
      for all cases.
    * Rollbacks are now listed with the most recent on top
    * Troves which a group operation tries to remove will be left behind
      if they satisfy dependencies for other troves
    * updateall command respects pins on top-level troves
    * Dependency resolution no longer blows away pinned troves
    * conary update now takes a changeSpec, allowing you to specify both
      the version to remove and the update version, like
      'conary update foo=2.0--3.0'

  o Build Changes (cvc)
    * cvc more reliably sets a non-zero exit status when an error
      occurs. (bugzilla #312)
    * Building groups w/ autoResolve displays the revision of the
      troves which are being included
    * The change to automatically split up hardlink groups into
      per-directory hardlink groups has been reverted.  Instead,
      Conary enforces that link groups do not cross directories, but
      provides an exception mechanism for the rare cases where it is
      appropriate to do so.  The old LinkCount policy was renamed
      LinkType, and the new policy enforcing link group directory
      counting is now called LinkCount.
    * The NormalizeCompression policy no longer causes an error if you
      have two files in the filesystem that differ only by the .gz or
      .bz2 extension.
    * The Provides policy will not longer automatically provide soname
      dependencies for executable files that provide sonames.  A few
      executables do provide sonames, and 0.70.1 provided them as
      harmless extraneous provisions.

   o Repository Changes
     * A new getConaryUrl() method has been implemented to support the
       "conary update-conary" feature
     * Exception handling has been re-worked.  All exception classes
       that are marshaled back to the client are now in the
       repository.errors module.  Some of the most commonly used
       exception classes have been included in their previous modules
       for compatibility until code can be modified to use the new
       repository.errors module.

Changes in 0.70.1:
  * Collection merging didn't handle (admittedly obscure) cases where
    a component on the local system was updated to a new version of a
    trove, and updating that package also tries to update to that version
    but using a different path
  * Redirects are allowed in group cooking as long as the target of the
    redirect is also specified in the group (this allows cleaner handling
    when trying to clean up after label multiplicity)
  * Shorten display for versions and flavors in internal debugging output.
    Make str() output for versions and flavors return formatted strings.
  * ELF files finding non-system libraries via an RPATH did not always
    have the path to the library encoded in their dependency requirement,
    depending on whether the package also included some other (unrelated)
    non-system library.  Futhermore, system paths encoded in an RPATH were
    incorrectly honored.  Both of these bugs have been fixed.
  * Ownership policy now uses macros in the user and group definitions.
  * Symbolic links to shared libraries can now provide path-encoded
    soname dependencies (only manually, never automatically).
  * Removed outdated code with convoluted code for preventing providing
    soname dependencies in some cases; that code has been functionally
    replaced by limiting automatic soname dependencies to system library
    directories.
  * Instead of complaining about hardlinks spanning directories, Conary
    simply creates one link group per directory per hardlinked file.
  * Fixed bug which made source commits fail on cloned source troves

Changes in 0.70.0:
  o The client and server protocol versions have been changed and
    the filecontainer version number updated.
    * Upgrading from previous versions of Conary to 0.70.0 will
      require downloading a old-format changeset file from
      ftp://download.rpath.com/pub/conary/
    * Adding path hash data to TroveInfo overflowed the amount of
      storage space available in a StreamSet when a trove contained
      several thousand files.  In order to accommodate larger data
      stored in StreamSets, we have changed the way data sizes are
      handled.
    * With the changes to StreamSet, LargeStreamSet is obsolete.
      Changeset files used to used LargeStreamSet to represent data.
      Since we now just use a StreamSet, the changeset file format
      changed.
    * Since this version of Conary is incompatible with previous
      versions, we took this opportunity to do database and repository
      migrations that will allow us to make significant code cleanups
      in the near future.

 o Other smaller changes
    * Conary now does the right thing if the same trove is listed
      twice in an update due to recursion (it checks for duplicate
      installs of the same trove).
    * A bug where None would show up in CONARY files when an
      autosource file changed contents but did not change names has
      been fixed.

Changes in 0.62.16:
  * The "conary update" and "conary erase" commands now display the actions
    they take as they run (similar to --info output).
  * The --info output for "conary erase" and "conary update" has been
    reworked to be more user-friendly.
  * Added new conaryrc option signatureKeyMap to choose which signature
    to use when signing based on the label.
  * Fixed a bug where conary would only sign the last trove listed,
    instead of signing all troves listed.
  * The ComponentRequires policy now makes :devellib components require
    :data components if they exist.
  * Don't check for bucket conflicts when resolving during group cooks - if we
    want to check for bucket conflicts in groups, it will be readded in a more
    general way.
  * Removed extra freezes and thaws of files for a 8% improvement in install
    time for absolute change sets (at the cost of some memory, but thanks
    to splitting transactions this should be a good trade off).
  * Added removeIfExist call to miscmodule for some peformance improvement.
  * ELF files that find non-system libraries via an RPATH now have the path
    to the library encoded in their dependency requirement, matching the
    path encoded in the dependency provision.  Before this, the RPATH
    was ignored and the path encoding was only guessed within one source
    package.
  * The LinkCount policy now enforces the requirement that hardlink groups
    contain only files in the same directory as each other; no hardlinks
    between files in different directories are allowed.
  * When updating a group across branches, if a subtrove within the update has
    already been manually moved to the new branch by the user, conary will
    recognize this and sync that trove with the group
  * A new "closed" configuration variable has been added to the
    apache-based networked repository server.  When set, the server
    will always raise a "RepositoryClosed" exception when a client
    attempts to access it.  The configuration variable is a string.
    The string will also be returned to the client.
  * Removed install buckets and replaced with comparisons of hashed path
    values to determine trove compatibility.
  * If a trove is included in an update twice, once directly, and once
    implicitly through recursion, ignore the recursive update.
  * More constraints added to the repository schema
  * Added hasTrove to Items table for faster trove names check

Changes in 0.62.15:
  * The MakeDevices() policy now accepts mode= as a named argument.
  * Added (undocumented) --debug (prints debugging output),
    switched old (undocumented) --debug to now be --debugger (starts debugger
    on initialization)
  * Added debug messages to conaryclient/update.py
  * Cloning to the the same branch works (providing a good way of
    reverting changes)
  * Cloning now updates buildRequirements and loadedTroves in troveInfo
    and enforces their consistency on the target branch
  * Cloning groups is now supported
  * Fix update case where a group update should cause conary to search the
    system for an older version of a trove to replace.
  * If you update a trove foo locally to a new version on the same branch, and
    then update the containing group to a new version on a different branch,
    conary will now update foo to the new branch as well.
  * fix error message when you try to pin as non-root

Changes in 0.62.14:
  * The threading changes in .13 caused some error information to be lost.
    Tracebacks have now been fixed, and the download thread checks much more
    often to see if it needs to exit.
  * Catch InstallBucketConflicts exception

Changes in 0.62.13:
  o Repository Server changes
    * The Schema creation SQL statements have been rewritten in a more
      standardized form. Some indexes have been redefined and a number
      of views have made their way into the default repository schema.
    * The new call troveNamesOnServer can be used now by the netclient
      code for a much faster retrieval of all trove names available on
      all labels on a given server. Server and client protocol numbers
      have changed.
    * The getTroveList() server side function got a rework that should
      result in about a 50% execution time speedup on most queries.
    * The Metadata SQL query has been reworked to join tables in a
      much better order, speeding up the getMetadata call on a
      repository with many versions much faster.

  o Client changes
    * Conary now compresses XML-RPC requests before sending them to
      the repository server.  In order to use compression, the remote
      server must be running Conary 0.62.13 or later.  If the server
      is running an older version, the client will fall back to
      sending uncompressed requests.
    * The database conversion in 0.62.12 did not correct all
      out-of-order file streams.  A new conversion function is in
      0.62.13 that will examine every file stream and ensure that it
      is stored correctly in the database.
    * Versions from the contrib.rpath.com repository are automatically
      rewritten to point to contrib.rpath.org.  NOTE: if you have a
      label from the contrib.rpath.com repository in your
      InstallLabelPath (such as contrib.rpath.com@rpl:devel), you will
      need to modify it to point to contrib.rpath.org.
    * Install bucket handling now works for collections which were not
      fully installed.
    * A bug where database was left locked on exception during install
      when the download thread was still executing has been fixed.
    * The conaryclient code has been split into pieces.
    * Switched rollbacks to local@local:ROLLBACK
    * The main thread no longer blocks forever when the download
      thread fails.
    * Matching referenced troves in collections is no longer dependent
      on sort order of internal dictionaries.

  o Common Repository and Client changes
    * When a changeset is applied to the local system or committed to
      a networked repository, the fileIds are recomputed from the file
      objects and verified.  This prevents corrupted or miscomputed
      changesets from being committed to the repository or applied to
      the local system.

  o Building/Branching changes
    * Many changes have been made to cloning, including sideways
      cloning (creating a clone at the same branch depth as the clone
      source), better cloning with multiple flavors, separate cloning
      of source and binaries, resilience against duplicate troves,
      proper use of existing fileIds during clones, simultaneous
      cloning of multiple troves, and better clonedFrom tracking.
    * The default optflags for x86 changed to remove -mcpu, as it is
      deprecated in gcc.

Changes in 0.62.12:
  * Conary will no longer create a "rootroot" group while installing
    users whose primary group is "root".  It will now call the
    appropriate tag handler for user/group modifications if the tag
    handler is installed.
  * EnforceConfigLogBuildRequirements no longer suggests recursive
    build requirements for packages in which the configure script
    checks to see if the package is already installed.
  * Installing new version of pinned troves leaves the pinned trove in
    place if the two troves have compatible install buckets
  * By default, when you shadow a binary trove, its source is shadowed with it.
  * Instead of a --sources option, cvc shadow and cvc branch now take
    --source-only and --binary-only options that allow you to control whether
    sources or binaries are shadowed.
  * Branch and shadow commands now take an unlimited number of troves
    to branch/shadow.
  * Files sharing versions but with different contents (thanks to flavors)
    got lost when switching from one flavor of a trove to another
  * troves can now be specified for rq, q, and update as <labelpart>/<version>,
    e.g., foo=:rpl1/1.0, or foo=contrib.rpath.com@/2.3-1-2
  * version.hasParent() handles more cases of shadows of shadows correctly.
  * cooking troves into the repository with --flavor <newflavor> now modifies
    the flavor before the recipe is even loaded, not when the recipe's setup
    function is called.
  * add a check to ensure RPATHs in cooked packages do not have %(destdir)s
    or /tmp or /var/tmp in them.
  * EnforceSonameBuildRequirements has been temporarily changed to produce
    warnings instead of errors.
  * Dependncies and flavors didn't order things properly in their frozen forms
  * StreamCollections are now properly ordered

Changes in 0.62.11:
  * InstallBucket policy now allows using macros in component names.
  * The --resume option now works correctly when conary has
    automatically discovered a non-standard path for the main build
    directory.
  * A soname dependency is again generated for libraries outside of
    library directories, but the pathname is now included in the
    dependency.  Within a package, all matching dependencies are
    modified to include the path.  This is useful for cases where
    an application packages private versions of libraries -- the
    dependencies still need to be there so that inter-component
    requirements are honored, but they must not perturb the rest
    of the system.
  * Recursive pinning now behaves itself
  * Switch group recipe syntax to use r.add() instead of r.addTrove,
    r.remove() instead of r.removeTrove(), and add a
    r.setDefaultGroup() command to set the default group.

Changes in 0.62.10:
  * EnforceSonameBuildRequirements enhanced to handle correctly cases
    where more than one trove can resolve a single soname dependency.
  * EnforceConfigLogBuildRequirements now can take exceptions, which
    can be specified either as a filename (such as /usr/bin/bison or
    %(bindir)s/bison) or as a required trove (such as bison:runtime).
  * The trove.Trove initializer no longer allows for a trove to be created
    with a name that has more than one ":" character in it.
  * EnforceSonameBuildRequirements now can take exceptions, which are
    specified as a required trove (such as libfoo:devel) to avoid adding
    to the list of requirements.
  * EnforceSonameBuildRequirements now produces errors for missing build
    requirements, and EnforceConfigLogBuildRequirements now demonstrates
    very few false positives, and so has been updated to warning instead
    of info.
  * Added a check to warn when a trove is installed multiple times from
    the same branch with incompatible install buckets (--no-conflict-check
    overrides this check)
  * Redirects can now redirect to nothing, which allows components to
    disappear gracefully on a redirection
  * A soname dependency is now provided only if the library is in a
    default library directory, or in a directory explicitly added with a
    SharedLibrary(subtrees='/path/to/dir/') call.

Changes in 0.62.9:
  * EnforceConfigLogBuildRequirements policy added.  It looks through
    all config.log files anywhere under the build directory for programs
    that configure has found, and ensures that the transitive closure
    of the build requirements contains each file listed.  (That is, if
    the file /usr/bin/perl has been found, and intltool:runtime is in
    the buildRequires list, and intltool:runtime requires perl, then the
    requirement is satisfied.)  This policy currently produces some false
    positives; the "greylist" that tries to remove false positives needs
    to be expanded.
  * The repository server now uses a repository instance specific key
    cache.  This fixes KeyNotFound errors seen when running multiple
    repositories on one server.

Changes in 0.62.8:
  * The bug, introduced in 0.62.7, that caused Conary to stop short of
    recursing to the innermost troves when handling erasures has been fixed.
  * EnforceSonameBuildRequirements enhanced to use the system database to
    find the right missing build requirements.
  * Make users and groups in a repository such that they may not differ only
    in case, i.e. if user foo exists, user Foo cannot be created.
  * files in /usr/%(lib)s/python/.* are no longer automatically given an
    architecture flavor - if there are architecture-specific files in those
    dirs, they should result in an arch-specific flavor through normal
    means.
  * By default, no OpenPGP signatures will be added to troves when
    doing commits unless a fingerprint is explicitly set in conaryrc.
    Previously, if a keyring existed, the first key found would be used.

Changes in 0.62.7:
  * Some unneeded parts of the sql query in _getTroveList have been removed,
    improving performance.
  * The performance of the default (and most used) case of the
    getAllTroveLeaves has been increased up by using a specialized
    query.
  * Exception handling in the repository when revoked or expired keys
    are used has been corrected.
  * Signature checking now correctly checks the timestamp of the signature
    against the expiration time (if any) of the key that signed it.  If
    the signature timestamp is later than the expiration timestamp,
    the signature is rejected.
  * Pass 'Database is locked' repository errors to the client as a
    RepositoryLocked exception notifying user that the server is busy.
  * The 'yuck' script is no longer installed.
  * ComponentRequires now makes :runtime, :lib, :devellib, and :devel
    components all require their matching :config component if the
    :config component exists.  The :config component is not automatically
    created, but when it exists, it's always going to be because it
    is required by multiple other components.

Changes in 0.62.6:
  * mergeCollections() didn't always handle referenced troves changing
    byDefault status
  * Various cleanups and simplifications have been made to the trove
    removal determination

Changes in 0.62.5:
  * Allow selection of individual troves from change set files via --from-file
  * Recursive queries on local database could get upset by a missing trove
  * Underlying dependency code returns version and flavor for troves with
    broken dependencies
  * Underlying dependency code returns information on what removed trove
    caused a broken dependency
  * Removed --no-deps-recurse option
  * Greatly simplify dependency resolution logic
  * The version portion of a Release (version-sourceCount-buildCount)
    is no longer required to begin with a digit.
  * The Release parsing code has been cleaned up to use consistent
    naming, API documentation, and parse error messages
  * An unhandled exception when signing a trove twice with the same key
    has been fixed.
  * Old (now invalid) changesets are now removed from the changeset
    cache when a digital signature is added to a trove.
  * A package is now counted as empty if it contains only files automatically
    found by the AutoDoc policy.
  * CPackageRecipe now requires elfutils:runtime for eu-strip; this is
    needed for the existing debugedit:runtime requirement to do useful
    work.
  * Removed DistroPackageRecipe and moved its buildRequires list to
    PackageRecipe.  Use clearBuildReqs() to remove any of the base
    requirements for a package.
  * Install buckets are respected during dependency resolution
  * Updated the troveNames() call to a faster query, which should bring
    the run time of the "conary rq" back to a more reasonable limit
  * Race conditions and robustness problems have been fixed in
    the changeset cache.

Changes in 0.62.4:
  * Many places where lots of individual db calls were done to collect
    file objects have been collapsed into batched calls (5-10% speedup
    on some operations)
  * Fixed PGP key submission to not use a hidden form element.
  * Changed PGP key submission to use an xmlrpc call instead of
    modifying the database directly.
  * Added methods to change PGP key/user associations, and thereby
    disable a key.
  * Added an index to dependency resolution for a massive improvement
    on local system dependency performance on large updates.
  * Added the ability to get troves without file lists from the local
    database and use that when getting troves through the changeset
    trove source.
  * Previously, dependency resolution could cause duplicate
    trovesource entries.  This no longer occurs.
  * :lib and :devellib automatically have lib=%(lib)s install buckets.
  * A user management bug in the repository has been fixed.
    Previously, if you deleted a group followed by the user with the
    same name of the group, an unhandled exception occurred.
  * Looking up changeset cache entries in the cache database no longer
    uses exception handling to determine when database entries are
    invalid or stale.
  * The EnforceSonameBuildRequirements policy now recognizes :devellib
    as well as :devel components in buildRequires.

Changes in 0.62.3:
  * Don't link troves to groups when the branch has changed
  * Link new troves to collections (and new collections to old troves) when
    a trove isn't installed but a suitable replacement (meaning on the same
    branch) is available
  * Installing changesets w/ not by default from files broke
  * Fix a bug in the kid template that prevented permissions (ACLs) from being
    deleted from a repository.

Changes in 0.62.2:
  * Further reworkings of update code to be fully based on job sets. The
    absolute flag now defines whether a trove is newly installed or if
    it should be an update from an existing trove (when possible). Network
    changesets and changesets from files are treated almost identically now.
  * Swapped lock terminology for pin
  * Changed table names in database schema to better match the repository
    schema

Changes in 0.62.1:
  * UtilizeGroup fixed
  * conary updateall fixed
  * Disable SHA-1 integrity checks when trove changesets don't include
    files in various places
  * conary now prevents you from cooking empty groups

Changes in 0.62.0:
  * Initial OpenPGP (RFC 2440) based signature support has been
    added. Conary reads public keys from ~/.gnupg/pubring.gpg and
    /etc/conary/pubring.pgp.  Conary reads private keys from
    ~/.gnupg/secring.pgp.  Setting the "signatureKey" configuration
    variable to a key ID will select which key to use from the
    keyring. If signatureKey is not set, and there is a valid private
    keyring, the first key on the keyring will automatically be used
    to sign changesets when committing them to the repository.
    "cvc sign" adds a signature to a trove that already exists in the
    repository.
  * Change set generation on the command line is more flexible. It can generate
    erasure changesets as well as relative to nothing changesets
  * When creating multiple groups from the same recipe using newGroup(),
    Conary now searches all subgroups when resolving dependencies within
    a parent group
  * Conary no longer resolves dependencies for troves with byDefault=False
    (such as :test and :debuginfo).  Conary will now resolve dependencies in
    those troves only if you set checkOnlyByDefaultDeps=False.  When creating
    subgroups using newGroup(), pass the checkOnlyByDefaultDeps flag as an
    argument to the newGroup() function.
  * excludeTroves now applies to troves which have been added to
    already installed collections

Changes in 0.61.12:
  * You can now search for troves by <trove>=<host>@
  * A bug when cooking groups with depCheck = True (introduced in 0.61.10)
    has been fixed.
  * A new r.ByDefault policy controls how components are included in their
    enclosing packages; the default is True except for :test and :debuginfo
    components that default to False.
  * Cloning across repositories works
  * A bug in 'conary update --info' output was fixed

Changes in 0.61.11:
  * A bug that caused a database deadlock when removing entries from the
    changeset cache in the repository server has been fixed.
  * Added RegularExpressionList in conarycfg
  * Added lockTroves configuration option for autolock
  * Recurisvely included troves could be removed incorrectly when those
    troves were already present

Changes in 0.61.10:
  * The conary update command now takes a --sync parameter, documented in
    'man conary'
  * Groups now allow you to create a reference to another cooked trove,
    and use that reference to add troves that are contained in that trove.
    For example, if you want to create a group-python based on the troves in
    an already cooked group-dist, you add a reference to the group-dist in
    group-python, and pass the group-dist reference in when you call
    addTroves.
  * Work has begun towards generalizing the concept of a trove source.
    A class SimpleTroveSource has been added that, when subclassed and given
    access to the troves, will allow you to call findTroves to search that
    source.  The same code is used in update code to unify updating from
    the repository and from changesets, and it is used to provide the search
    capabilities for the local database.
  * Conary now allows all files, not just regular files, to have
    dependencies.  This is necessary for user/group dependencies for
    non-regular files to work.  Packages built with 0.61.10 or later
    that have non-regular files with non-root user or group will not
    be readable by Conary versions 0.61.9 or earlier.
  * Shadowing now preserves the byDefault flag, and handles reshadowing
    collections gracefully now
  * Update preprocessing now works on absolute changesets instead of
    relative ones, providing massive cleanups. Code uses sets of jobs
    instead of changesets for job representation, allowing still more
    cleanups. Many bugs seem to have gone away.

Changes in 0.61.9:
  * Fix a bug added in 0.61.8 that breaks tag handlers

Changes in 0.61.8:
  * Fix a bug introduced in 0.61.7 that occurred when, in the repository,
    either the Users table or Groups table was empty when creating a new group.
  * Add --buildreqs, --flavors options to q and rq.
  * Primary troves should not have their trove change sets overridden by
    items recursively included (and fixed a pile of things this broke).
  * Locally stored change sets can't always get access to pristine files
    from the local filesystem; when it can't, make sure file sha1 checking
    doesn't get upset.
  * Unchanged troves in updated groups could be erased by items in the
    same group on a different branch.
  * The "conary q[uery]" command accepts a --diff option.  When --diff
    is used, the difference between installed and pristine troves is
    displayed.
  * An additional progress callback has been added to show when database
    transactions are committed

Changes in 0.61.7:
  * Several bugs related to updating two troves with the same name have been
    fixed - including branch affinity, flavor affinity, correct handling of
    already updated troves, and correct handling of empty flavors.
  * "conary emerge" as root (or as a user than can apply the changeset
    produced by the build) did not install anything but the toplevel
    package.  This bug has been fixed.
  * No longer hide descriptive TroveNotFound errors behind a generic
    NoNewTroves wrapper.
  * Group recipes can now request that dependencies be resolved and
    added to the group at cook time.  To automatically add required
    troves to a group add "autoResolve = True" to the recipe class.
    Optionally "autoResolveLabelPath" can be set to a list of labels
    to use during dependency resolution.
  * Locally stored rollbacks couldn't handle files changing types. As
    part of the fix, the generic file diff code is now used when creating
    changesets instead of having a special-case wrapper around it
    (fileChangeSet()).
  * The commitaction script and the changemail module did not necessarily
    show the full trailing version for branches and shadows.  (For example,
    /conary.rpath.com@rpl:devel/4.1.25-18/db41/19 showed up as "19"
    instead of "4.1.25-19".)
  * Add a --deps option for conary q.  Make that and conary rq --deps
    recurse over collections.
  * Warn about missing buildRequires entries both for soname dependencies
    and for TagSpecs applied via tag description files.
  * A bug in updating groups that switch the byDefault setting of troves
    has been fixed.
  * Add an updateThreshold config option to control the number of troves to
    include in a download.
  * Ordering didn't work for old packages depending on anything, or for
    dependencies whose provider moved between components.
  * The r.Ownership(), r.UtilizeUser(), and r.UtilizeGroup() now generate
    appropriate dependencies on info-* packages.
  * Updating packages and components installed multiple times could cause
    a component to be removed multiple times (which resulted in a traceback).
  * Fixed a bug that occurred when groups tied to a user were deleted
    without deleting the associated user, then subsequently adding a user
    with the same name.

Changes in 0.61.6:
  * InitialContents turns off EtcConfig, since a file cannot be both
    a config file and an InitialContents file.
  * Reworked repository change sets to directly reference files from the
    contents store.
  * The User() command now takes an optional supplemental= option,
    which provides a list of supplemental groups to which to add
    the user.  (SupplementalGroup() is for groups not associated
    with a user.)
  * The showcs command can now handle components that are referenced
    but not included in a changeset.
  * InfoUserRecipe and InfoGroupRecipe can now be built with buildlogging
    turned on.
  * Conary's internal handling for dyanamically finding new IDs for
    users and groups has been fixed.
  * "conary updateall" now accepts the --test flag.
  * Various fixes were made to the CIL dependency detection code.

Changes in 0.61.5:
  * Added basic clone capability (which only works cloning to parents
    branches and shadows, and on a single host).
  * Now handles degenerate case of packaging unreadable files.
  * A bug that caused conary to ask for the wrong fileId when constructing
    a changeset from multiple repositores has been fixed.
  * Conary now can add users and groups automatically at install time.  If
    there is no taghandler to add a user or a group, conary will add it
    internally as a bootstrapping measure; if there is a taghandler,
    conary will call that instead.  In order to ease transition, Conary
    does not yet create the dependencies on the info- packages; a future
    version of Conary will add those dependencies after the system user
    info- packages have been created.
  * rpm2cpio now handles rpm archives that use bzip2 to compress the
    cpio payload
  * Conary now creates dependencies (provides and requires) for CIL
    files, if mono's monodis is installed on the system or being built
    in the current package.
  * Troves moving between troves could cause conary to attempt double
    erasures
  * The networked repository handles cases where contents are not
    found in the contents store.  The exception is passed back to
    the client.
  * The networked repository handles cases where a file stream is not
    found when the client asks for file contents.  The exception is
    passwd back to the client.
  * An error that caused getPackageBranchPathIds() to return the
    oldest fileIds instead of the youngest fileIds has been corrected.
  * Reworked finding old versions of troves to avoid a single trove
    being removed multiple times

Changes in 0.61.4:
  * %(datadir)s/.../lib/ files will no longer show up in :lib - presumption
    being that anything under %(datadir)s really is arch independenct
  * Creating branches and shadows had a command line parsing bug
  * "cvc newpkg" takes --dir and now complains for unexpected arguments
    (which is used to just ignore)
  * when using flavor affinity for installed troves, merge subarchitecture
    flags
  * group handling didn't always preserve troves which were needed by a
    newly installed trove properly

Changes in 0.61.3:
  * Corrected a bug that snuck in 0.61.2 that caused a temporary SQL table
    to not be temporary, which makes multiple httpd processes fail with
    'database schema changed' errors.

Changes in 0.61.2:
  * Fix a bunch of typos in the authentication checking server side
  * Add permission editing capabilities to the server component and hooks
    in the netclient
  * Overhaul of ACL system so that uniqueness constraints on Troves and
    Labels can be enforced: we now use a special Trove and Label "0 | ALL"
    instead of Null
  * Dependency resolution enforces label ACLs.
  * Module arguments to commitaction are parsed according to shell
    quoting rules.
  * The changemail commitaction module now takes an optional '--from'
    argument.
  * added clearBuildReqs() - will clear all or some of superclass buildreqs
    when cooking.
  * The pickled version of Dependency objects changed, therefore the
    schema version of the changeset cache has been incremented.
  * When Configure() detects a failure and input or output is not a
    tty, all config.log files will be included in the output in order
    to ease debugging from captured log files.
  * Part of the infrastructure for adding users and groups has been added:
    it is possible to create info-<name>:{user,group} packages via
    UserInfoRecipe and GroupInfoRecipe classes.  The User(), Group(),
    and SupplementalGroup() policies are deprecated; those lines should
    move to their own recipes intact (the syntax remains the same).
    The install-time code does not yet install info-* packages first in
    their own transaction; when it does, the Ownership(), UtilizeUser(),
    and UtilizeGroup() policies will create dependencies on the
    appropriate info-* packages.
  * The networked repository server and client code has been changed
    to use the 'deflate' Content-encoding type instead of 'zlib',
    which makes the code RFC 2616 (HTTP 1.1) compliant.
  * A new function called hasUnresolvedSymbols() has been added to the
    elf module.  This could be useful for a contributor to implement a
    policy that checks to make sure that shared libraries do not have
    unresolved symbols.  Additional code could be written to check
    binaries too.
  * cvc checkout, update, and commit now show progress when communicating
    with the repository server
  * Progress is now displayed while downloading file contents from a
    repository (such as when assembling a changeset that is distributed
    across multiple repositories)

Changes in 0.61.1:
  * Cleaned up error message which results from Conary not being able to
    determine which trove to remove when a new one is installed
  * Dependency object use slots
  * Hash values for DependencySet, Version, and Branch objects are cached
  * UIDs and GIDs that cannot be mapped to symbolic names no
    longer cause the buildpackage code to traceback.  The ownerships
    from the filesystem were never used anyway, so it's safe to assume
    that all files are owned by root:root
  * Implemented proper updateall
  * Files in troves are downloadable from the repository browser.
  * Troves in the repository browser are separated by first letter
    instead of showing all troves in one page.

Changes in 0.61.0:
  * New functionality for maintaining user groups: renaming and updating
    members
  * Added repository interfaces for deleting users and groups
  * Added a repository iterator function to list the members of a group
  * The web interface to the Conary repository now has a repository
    contents browser, accessible either from the main page (if you are
    logged into the web interface), or from the /browse url. Example:
        http://conary.example.com/conary/browse
  * A bug preventing all access to the web interface if an anonymous
    user existed has been fixed.
  * "Large" updates are split into multiple pieces which are downloaded
     and installed independently of one another
  * Trove updates are tracked through collections
  * Group handling completely rewritten to function as a three way merge
    instead of a set of heuristics
  * Trove removal handles references troves which are referenced by multiple
    collections
  * Rollback format unified for local and nonlocal rollbacks
  * Dependency ordering forces collections to be installed after all of their
    referenced troves (allowing simple restarts)
  * Database migration removes stale versions
  * --replace-files marks the replaced versions of the files as no longer
    present
  * Troves store information about Install Buckets - not used yet.
    By specifying a component's install bin, which is a set of key-value
    pairs, you can describe whether two versions of a component are
    installable side-by-side.  If two versions of the component share the
    same keys for their install bins, but at least one different value, then
    the components are installable side-by-side.
  * Troves store information about troves loaded when building a recipe
  * Build Requirements are stored with the trove
  * Add isCollection() to TroveInfo
  * Changesets download while instals are going on
  * StreamSet.twm() respects ignoreUnknown now
  * Rollbacks of locally cooked and emerged troves works

Changes in 0.60.12:
  * Previously, if you ran "conary update foo", and foo requires a new
    version of bar, but updating to the new version of bar would break
    existing dependencies of other troves on the system, a very
    unuseful "Troves being removed create unresolved dependencies"
    message would be printed.  Conary now says that "Additional troves
    are needed" instead.  If --resolve is used, it will report the
    troves that have been added before displaying the dependency
    failures caused by erase.
  * Symlinks no longer confuse AutoDoc policy.
  * Autosource files which have changed confused cvc update
  * allow a \ at the end of a line in config files to do line continuations
  * several bugs in the multitag handler have been fixed

Changes in 0.60.11:
  * The '-f' flag was added to the arguments to gzip when
    recompressing compressed files
  * Added progress callbacks for uploading the changeset when cooking
  * Improved automatic mainDir detection for some corner cases.
  * Put development docs back in :devel component (they were
    inadvertantly removed from it by a previous fix).

Changes in 0.60.10:
  * BadFilenames policy absolutely prohibits filenames with newlines
    in them, no exceptions allowed.  Other similarly bad filenames may
    later be forbidden by this policy.
  * UTF8Filenames moved to packagepolicy, where it belongs, and it now
    raises an error instead of printing a warning.
  * Conary now enforces the rule that tag names must have no whitespace
    and must be all alphanumeric characters, -, or _.
  * Conary can now run a single instance of a single tag handler to
    process multiple tags.  The tag description files for each tag
    must point to the same tag handler, and must each specify the
    multitag datasource.  The data is passed to the tag handler on
    standard input using the protocol "tag list for file1\nfile1\n..."
  * Fixed ftp server busy detection when fetching files via URL.

Changes in 0.60.9:
  * The changemail script is replaced by a generic commitaction script
    that loads modules, and a changemail.py module is supplied.  There is
    a backward-compatible changemail script which calls commitaction
    with the changemail.py module.  --email and --*user options now are
    changemail module options, so the commitAction should be specified
    something like this:
    commitAction /.../conary/commitaction --repmap ... --module "/.../conary/changemail --user %(user)s --email foo@example.com --email bar@example.com"
    You can add your own modules and run them all from the same commitaction
    using multiple --module arguments to the commitaction script.
  * Conary can now almost always guess the correct name for the mainDir
    when it is not %(name)s-%(version)s, if the first addArchive()
    instance creates exactly one top-level subdirectory and no other
    top-level files of any sort, in which case it will use that name as
    the mainDir.

Changes in 0.60.8:
  * The changemail script is now actually packaged, in
    /usr/lib{,64}/python2.4/site-packages/conary/changemail
  * Build requirements for superclasses are automatically added to
    subclasses.
  * Build requirements now look at all labels in a version to see if they
    satisfy a build requirement.
  * The NormalizeManPages policy now automatically converts man pages
    encoded in iso-8859-1 to man pages encoded in utf-8.  Additionally,
    it runs faster and no longer calls sed.

Changes in 0.60.7:
  * The changemail script is now distributed with conary, and is called
    with a different calling convention; instead of being called once
    per trove with trove-specific command line options, it is called
    once per commit (of however many troves) and creates more readable
    summary email messages.  Remove --trove, --version, and --flavor
    arguments from your changemail invocations.  Added --user argument
    to changemail; specify in .cnr files as "--user %(user)s".  Or, to
    only print users for source or binary commits, use "--sourceuser
    %(user)s" or "--binaryuser %(user)s", respectively.
  * The cvc rdiff command now recognizes creating a shadow as such.
  * Build requirement tracking is now half-enabled; conary is now able
    to read "buildReqs" tags, but will not yet generate them.
  * Files in /tmp and /var/tmp, and all cvs temporary files, will no
    longer be packaged by default,
  * The addArchive(), addSource(), and addPatch() actions can now fetch
    via HTTPS as well as HTTP and FTP.
  * The repository now handles creating a changeset between two troves
    that both contain a version of a file that is stored on a different
    repository

Changes in 0.60.6:
  * Erasing emerged troves works properly
  * Calling Doc() no longer disables the AutoDoc() policy.
  * A more reliable method is used for finding the port of an
    Apache connection

Changes in 0.60.5:
  * 'conary emerge' works again
  * Distributed group changesets failed when remote troves disappeared
    from the group
  * build logs are now tagged with 'buildlog' tag
  * Conary now handles cases when a directory becomes a symlink when
    applying a changeset.  An error message is displayed which tells the
    user how to apply the update.

Changes in 0.60.4:
  * An error in the automatic database conversion of 0.60.2 systems
    has been corrected.

Changes in 0.60.3:
  * Reimplemented LargeStreamSet in C
  * Added StreamCollection
  * Policies now announce their names in their information, warning,
    debug, and error messages, making it easier to determine how to
    resolve problems.
  * The database conversion for to 0.60.2 didn't work well; a proper
    conversion is now in place

Changes in 0.60.2:
  * Added InitialContent flag
  * Fixed bug which caused servers to leak file descriptors when the sqldb
    was replaced
  * "repquery --deps" output fixed (broken in 0.60.1)
  * Added AutoDoc policy which finds common documentation files and puts
    them in %(thisdocdir)s automatically.
    AutoDoc is disabled by calling
    Doc without calling AutoDoc, which means that existing recipes that
    call Doc will not show changes.
  * getPackageBranchPathIds() now returns version and fileId as well,
    so that the IdGen class can determine if an older version number
    should be assigned to files.  getPackageBranchPathIds() is now the
    primary mechanism for populating the pathId dictionary.
  * The local label methods of the version object have been
    refactored. isLocal() is now onLocalLabel(), isEmerge() is now
    onEmergeLabel(), etc. isOnLocalHost() has been added as a method
    to easily determine if a version only exists in the database
  * Moved logic for explicitly creating a changeset from cscmd.py to the
    ConaryClient object
  * Added the (unused) ability to lock and unlock troves. Ignore this for now.
  * "query --info" behaves much more like "repquery --info" now
  * isSourceVersion() method has been to the Version object
  * most of the remaining erroneous references to "Package" have been
    changed to "Trove" throughout the code.  This includes method
    names such as getPrimaryPackageList() -> getPrimaryTroveList().  Some
    more commonly used methods were left as deprecated thunking methods
  * dependency resolution couldn't resolve a requirement w/o flags against
    a provides w/ flags

Changes in 0.60.1:
  * Support for legacy clients (protocol version 29) has been removed from
    the server
  * The server raises an server-side exception if any client with
    protocol less than 32
  * Updated the URL provided in a server-side client version mismatch
    exception
  * Server-side dependency suggestions return more choices, leaving it
    to the client to sort it all out
  * Client uses timestamps to determine which troves to install when their
    flavors score equally
  * Fixed build-side bug handling meta characters ([,*,etc) in file names
  * "cvc newpkg" now accepts pkgname=label syntax
  * files.contentsChanged() function updated to work with StreamSets
  * Basic local changeset creation, retargeting, and commits work
  * Permissions weren't merged for operations run as non-root users
  * The structure of the repository web interface has been redesigned
    and some authentication UI bugs have been fixed.
  * The repository web interface now requires the conary-web-common package
    to be installed.
  * Committing troves to the repository no longer recompresses non-config
    files
  * Timestamps are set on the server at commit time; the timestamps the
    client assigned is not used (this is to protect against clients with
    a bad idea of time; servers should be consistent, even if they're
    wrong, and as long as time doesn't go backwards on that server all is
    good)
  * Reworked troves to be representable as streams and implement *basic*
    signature capability
  * Local cook versions are now more sensible.

Changes in 0.60.0:
  * Changed changesets to compress individual files instead of the combined
    stream.
  * Cleaned up file content objects to no longer track file sizes.
  * Switched away from TupleStream to StreamSet both for better performance
    and for improved flexibility in the format (at the price of larger
    frozen streams).
  * Troves explicitly provide their own names.
  * Troves can now provide "capability flags", and trove requirements
    can now include references to the capability flags.
    r.ComponentProvides(('ASDF', 'FDSA')) will cause all components built
    from the current recipe to provide the 'ASDF' and 'FDSA' capability
    flags, and r.Requires('/path/to/file', 'foo:runtime(ASDF FDSA)')
    will make /path/to/file require the foo:runtime component built
    with the ASDF and FDSA capability flags.
  * Dependency components can contain : characters now.

Changes in 0.50.14:
  * Dependency checking now returns reordering information (which isn't
    used yet)
  * Allow groups to include other groups defined in the same recipe (but
    explicitly disallow cycles in groups)
  * Fixed bug in building multiple groups with a single recipe when some
    of the groups already exist, but others don't

Changes in 0.50.13:
  * Added automatic :data component for /usr/share, to which you should
    add any platform-independent files that are needed by :lib components
    but not in a libdir-derived path.  These might include configuration
    files and supporting data files needed by both library and runtime
    programs.
  * Added automatic intra-package inter-component dependencies; now within
    a single package, the :devel component will automatically require the
    :lib component if both components exist.  These dependency sets can be
    modified with the ComponentRequires policy.
  * The build/buildpackage.py file has variable and function names changed
    to better match our terminology for packages and components.
  * Change flavor specified in the conaryrc to a flavor path -- accept the
    flavor config parameter multiple times to create a flavor path
  * Added a "filewrap" argument to r.Run() that inserts an LD_PRELOAD
    wrapper that overrides some library funtions to look in %(destdir)s
    first before looking in the filesystem.  This is subject to change
    as we experiment with it!

Changes in 0.50.12:
  * Implemented --quiet for conary update changeset commands, and cvc cook.
    Also implemented the 'quiet' configuration value. This option suppresses
    progress indicators.
  * Split loadRecipe into loadInstalled and loadSuperClass, depending on the
    purpose of the recipe loading.  loadInstalled will examine the local
    system to look for a matching installed trove, and load that version,
    while loadSuperClass will not.
  * Logs of builds are now stored in cooked changesets in the :debuginfo
    component -- generally in
    /usr/src/debug/buildlogs/<name>-<version>-log.bz2, controlled by
    macros.buildlogpath
  * Added lib/logger.py
  * Fixed conarybugz.py to work with Conary's new site-packages location
  * Cleaned up yuck, rpm2cpio, and rpm2ccs scripts to use new "import conary"
    mechanism for finding conary.
  * Check sha1s for all files written into the repository or file system
  * conary scs --deps works again

Changes in 0.50.11:
  * Reworked file addition to local database a bit for better performance
  * Fixed sorting for --info
  * Don't make --info installs require a writeable database
  * Added an exception to group updating, restricting removal of existing
    troves to match the group's contents to troves on the same branch
  * Groups which had the same trove added (via a referenced trove) and
    removed (from the primary trove) got confused
  * conary showcs now takes trove version
  * conary showcs will display erased troves in changesets, and erased troves
    that are referenced but not within the changeset
  * conary changeset now support trove=<version>-- to create a changeset that
    erases the trove
  * Cache user id to name mapping
  * Improved the progress indicators for preparingUpdate and
    creatingDatabaseTransaction
  * Implemented progress indicator on source downloads
  * Fixed bug in update process which caused files to be incorrectly skipped

Changes in 0.50.10:
  * Added callback for creating database transaction, so that it does
    not look like we spend an inordinate amount of time executing tag
    pre scripts.
  * Added findtrove.py to the Makefile so that it is included in
    the distributed version of conary.
  * Added distcheck rule to Makefile to try and avoid missing files in the
    future

Changes in 0.50.9:
  * reimplemented StreamSet in C
  * moved findTroves out to findtrove.py, reworked it to be more modular
  * getSourceVersion now correctly handles branched binaries by looking
    up the branch to find the source component.
  * reimplemented StringStream in C
  * fixed bugs in --info

Changes in 0.50.8:
  * sort update --info alphabetically, display old versions, and display
    a letter summarizing the type of change
  * NormalizeInterpreterPaths() policy now looks in the package currently
    being built, as well as on the installed system, to determine how to
    resolve #!/usr/bin/env scripts.
  * groupName argument to addTrove() can now be a list of group names as
    well as a single group name.
  * --no-recurse works on the erase path
  * fix to walkTroveSet (which was horribly broken)
  * enable (optional) dependency checking when building groups
  * 'cvc cook' error output when there are unresolved build
    requirements is more user friendly
  * filesystem conflicts are handled properly when applying a rollback
  * updating a package to a version that comes from a different
    repository when that package had an uninstalled component works
    now.
  * conary now resides in /usr/$LIB/python$PYVERSION/site-packages/conary/
  * calling r.Replace on a non-regular file results in a warning instead
    of an unhandled exception
  * implemented basic callbacks for update, erase, and changesets

Changes in 0.50.7:
  * Added the XInetdService action to avoid having to include
    /etc/xinetd.d/ files separately, and to make xinetd.d files
    be consistent, making recipe-provided changes less likely to
    conflict with local configuration changes.
  * groups are no longer allowed to contain redirects
  * added setLabelPath to group recipe
  * Allow r.Provides("soname: libfoo.so(FLAGS)", "/some/file") (added
    the "(FLAGS)" part).
  * don't allow spaces and commas in revisions

Changes in 0.50.6:
  * conaryclient.updateChangeSet should have recursed by default
  * Metadata retrieval now works along distributed branches and shadows.
  * reworked troves being added to database to handle missing parts
    of packages and groups properly (and make things faster and more
    elegant)
  * merged update and erase code paths in conaryclient
  * update and erase now take +,- modifiers on trove names
  * added --info to see what an update or erase command will do
  * a single group recipe can now build multiple groups

Changes in 0.50.5:
  * Streams return their value through __call__ instead of value()
  * Reimplemented ShortStream and IntStream in C
  * conary config now takes --show-passwords option, and does not pretty
    print config file values when not printing to screen.  This means that
    conary config > <file> will result in a valid configuration file.
  * Updating groups didn't work when the group referenced troves as new
    which were already installed on the system
  * r.ComponentSpec('somecomponent', '.*') will no longer override the
    file specifications for packaging :debuginfo and :test components.
  * loadRecipe now takes a troveSpec as its first parameter, and uses that
    troveSpec to find the trove on the local system that matches the source
    component that is being loaded.  loadRecipe also automatically searches
    the labels that are parents of the current recipe, so if you shadow a
    recipe, any loadRecipe lines contained in that recipe should still do
    what you want.
  * merge didn't handle files converging
  * merge doesn't need to deal with autosource files
  * diffs between groups failed when members disappeared

Changes in 0.50.4:
  * Most rollback information is stored as a reference to a repository
    instead of storing full rollback data on the local system. The
    localRollbacks flag in conaryrc allows the old behavior to remain.
  * The CONARY state after a merge operation on a shadow now has the
    correct fileId for files that are not different than the parent
    version.
  * Added /usr/lib/conary/conarybugz.py to make it easy to automatically
    populate bugzilla databases from repositories.
  * Sped up Strip, NormalizeInitscriptLocation, NormalizePamConfig,
    TagDescription, and TagHandler policies by limiting them to
    only appropriate directories.
  * Fixed :debuginfo to work with binaries built from more than one
    source file, and made it less aggressive by only stripping debug
    information out to the :debuginfo files, which both makes stack
    traces better without :debuginfo installed and makes libraries
    stripped for :debuginfo more likely to work.
  * When existing fileId's had no streams but the streams are provided
    by a later commit, those streams weren't always merged properly if
    there were multiple files for that fileId
  * conary config output masks user/password info in repository maps
  * the config option useDir has been changed to useDirs, and archDir has been
    changed to archDirs, to allow for tiered use/arch flag definitions, and
    the tweaking of use and arch flag settings.  By default, useDirs and
    archDirs look in /etc/conary/<dir>, followed by /etc/conary/distro/<dir>,
    follwed by ~/.conary/<dir>, where dir is use or arch, depending on the
    context.
  * Arch files can now contain arbitrary macro definitions, and in the future
    will contain values for macros like %(lib)s, which is lib64
    on some platforms.
  * when using --keep-existing, the install label path and install flavor
    are used to determine which version to install instead of using affinity
    to install something close to what you already have.
  * a bug that prevented a changeset from applying to the system when
    the changeset removed a component from a package and the component
    is not installed on the system has been fixed.

Changes in 0.50.3:
  * database findTrove now has an interface that is much closer to the
    repository findTrove function -- this enables conary q to work like
    conary rq.
  * Group handling didn't work for multiple levels of group inclusion.
  * Database.hasTrove() no longer needs to instantiate troves.
  * Fixed overly-aggressive cleaning of the cache.
  * Added repository findTroves call to parallelize findTrove calls.
  * Added the NonMultilibDirectories policy to prevent 32-bit troves from
    utilizing lib64 directories.
  * the NormalizeInterpreterPath policy can now handle unwriteable files
  * fixed the network client code to return file contents properly when
    multiple file contents are requested from the server (bz#50)
  * rewrote Database.getTroveLatestVersion()
  * Added :debuginfo handling in Strip policy, which requires debugging
    to be turned on in optflags and elfutils's eu-strip and debugedit to
    be installed.  Like :test components, :debuginfo components are not
    installed by default.
  * File versions are now properly set to a branched version after a
    merge operation
  * cvc commit aborts again when the current versions of files are not
    the latest versions

Changes in 0.50.2:
  * Any %(lib)s-derived path (/%(lib)s, %(libdir)s, %(krbprefix)s/%(lib)s,
    or %(x11prefix)s/%(lib)s) will now cause the entire package and all
    components to be flavored with the base instruction set flavor, so
    that architecture-sensitive but non-code files in (say) /usr/lib64
    do not show up on 32-bit platforms.
  * Sped up dependency resolution on the client
  * The reworked getFileContents call now asks for contents from the
    correct server when contents from more than one server are requested

Changes in 0.50.1:
  * Add support for trove=<troveVersion> in rq, cvc co, and other places that
    use findTrove
  * Add conary q --info option to display flavors
  * changeset command uses system flavor if no flavor is specified, skips
    troves which are not included in packages and groups by default,
    takes a --no-recurse option, and filters based on the excludeTroves
    configuration setting
  * Added automatic :perl component that works like the :python component,
    and extended the multilib-friendly-or-architecture-neutral policy to
    work with perl as well as python.
  * client/server protocol negotiation is a whole lot smarter now
  * getChangeSet() results in a single URL rather than one per primary trove
  * group, fileset, and redirect recipes have macros that contain the
    buildlabel and buildbranch.
  * fixed a bug with merging absolute change sets which contain config files
  * redirections to troves w/ older versions already installed didn't work
  * the pathId generation code has changed.  For cooked troves, the
    pathId will be the same for any particular version of a path.
    Code must not depend on this behavior, however; it may change in the
    future.

Changes in 0.50.0:
  * Redirections work
  * Sped up group generation
  * Troves which reference other troves (groups and packages) can now specify
    whether a trove is installed by default or not. Packages now reference
    :test, but don't install it by default
  * Added optional 'recurse' parameter to netclient.createChangeSetFile
  * The first argument to the Requires and TagSpec commands can now have
    macros interpolated, as in r.Requires('%(bindir)s/foo', ...)
  * Groups can have requirements now
  * protocol-level getFileContents works on multiple files simultaneously
  * repository log had too many files added to it
  * set instruction set flavor for a cooked trove whenever any Arch flags are
    checked

Changes in 0.14.12:
  * The shadow command looks at buildLabel instead of following
    installLabelPath
  * In some cases, troves with an incompatible flavor were chosen when
    --resolve was used. The proper flavor is now used, or the
    dependency is reported as unsatisfiable.
  * Several more instances of %(lib)s were moved out of the default
    specification for generic components like :runtime and :devel for
    better multilib support.
  * Policy now helps ensure that :python components are either
    architecture-neutral or multilib-friendly.
  * Better error messages for "%(foo)/" (which should be "%(foo)s/")
  * Looking up files in the local database gave erroneous results in
    some cases (this was noticeably primarily when distributed change
    sets were being generated)

Changes in 0.14.11:
  * Local systems store config files in sql tables now.  Use
    /usr/share/conary/convertcontents to convert to the new data store.
    Note that this means that any *config file* managed by conary can be
    read through the main SQL database file in /var/lib/conarydb/conarydb.
  * Actually check build requirements before building, use --no-deps to
    ignore the check.
  * make conary q and conary update convert all flavors to  strong flavors
    for comparison; ~readline becomes readline, and ~!readline becomes
    !readline, so that conary q foo[readline] works as expected.
  * no default flavor is presumed for local operations (erase, q)
  * changed getPackageBranchPathIds to base64 encode the filename in
    order to ensure that the resulting XML-RPC will be UTF-8 clean.
  * localoutofdate renamed to "yuck", a man page added, and the script
    and man page are now installed on the system.
  * rename --use-macro and --use-flavor options for cook to --macro
    and --flavor
  * support new cook syntax: cvc cook <trove>[flavor] to set the troves flavor
    while cooking
  * fixed rq output when iterating over subtroves within a trove or group
  * TroveNotFound exceptions are handled gracefully in cvc.  'conary cook
    foo' will no longer traceback when foo:souce could not be found in
    the repository.
  * Unsynchronized updates work for packages and groups
  * The database is now opened with a 30 second timeout.  This should allow
    better concurrency.
  * added --exclude-troves and excludeTroves conaryrc entry
  * repository .cnr file's commitAction configuration item now has a
    flavor provided to it as %(flavor)s and the default changemail
    script uses it.
  * don't allow the same label to appear twice in sequence in a version

Changes in 0.14.10:
  * FlavorMap sense wasn't set right for base instruction set

Changes in 0.14.9:
  * Shadow Branch objects didn't return parent branches properly. This
    caused incorrect pathId's to show up on cook on shallow shadows.
  * Reworked the code which looks up pathIds to take advantage of a new
    server call (getPackageBranchPathIds) which is faster and looks on
    both the full branch and full parent branches.
  * The Apache repository server now allows mixed ssl and normal requests.
  * Added forceSSL option to apache repository server configuration.
  * The network client code now supports accessing servers over https.
  * Proper salts are used for user passwords.
  * The default value for macros.optflags is "-O2" again, instead of
    an empty string.
  * The http handler in the conary server now sends back proper error
    codes in the case of an authentication error.

Changes in 0.14.8:
  * Fixed bug where streams for commits on distributed branches didn't always
    get set properly
  * reworked findTrove() in repository to return (name, version, flavor)
    tuples instead of full troves
  * Split conary.1 into conary.1 and cvc.1
  * Allow cvc cook trove=<version>
  * remove --target-branch cook option
  * added default :devellib component for architecture-specific devel bits,
    made all files with an architecture-specific multilib path that are
    not in :devellib go into :lib instead of having many of them fall into
    :runtime

Changes in 0.14.7:
  * ELF libraries with sonames that have paths in them are now handled
    sanely, by removing the path (and complaining...)
  * split march into targetArch and unameArch -- requires a new distro-release
  * rework command line arguments to shadow and branch to match how versions
    are normally specified, and allow a flavor specificatoin
  * added --sources to branch and shadow commands

Changes in 0.14.6:
  * fix for generating changesets between repositories
  * policies that look at shared libraries are now multilib-aware,
    fixing shared library permissions and dependency provision
  * autosources didn't work when committing across a shadow

Changes in 0.14.5:
  * allow groups to contain troves with conflicting flavors
  * make repository-side change set caching less buggy
  * fix config files changing to symlinks
  * allow duplicate items to be specified for erase and update
  * changeset command allows flavors to be specified
  * repquery --info shows trove flavor
  * fixed bug with not matching base instruction set flavor

Changes in 0.14.4:
  * several bugs in the 'cvc update' code paths have been fixed
    - it no longer retrieves autosource sources
    - the CONARY file now gets populated entries for autosource files
    - the fileids in CONARY files are now correct after an update
  * several bugs in error handling have been fixed
  * several docstrings have been fixed
  * packagepolicy now automatically adds usermode:runtime requirement to files
    that are dangling symlinks to consolehelper
  * the templating engine for the web interface to the server has been
    changed to kid; kid and elementtree are now required to run a server.
  * the web interface now supports limited editing of ACLs
  * the server now only supports protocol version 26 (it was a mistake
    to leave in support for 24 and 25)
  * old code that supported ancient protocol versions has been
    removed from the server
  * recipes loaded from within recipes follow the label= argument if
    it is given

Changes in 0.14.3:
  * Fixed usage message to no longer print 1 at bottom; improved option
    handling error messages
  * Fixed versions when branching from a shadow
  * The lookaside cache now fetches from the repository into the right
    location and with the right permissions, and fetches manually-added
    as well as automatically-added sources.
  * In recipes, addSource can now take dest='/path/to/file'
  * Change %(servicedir)s location from /var to /srv

Changes in 0.14.2:
  * contents are now stored as diffs when either the new file or the
    old file is empty
  * diffs of numeric streams can now express a change to the value of
    None

Changes in 0.14.1:
  * fixed a typo in lookaside.py that prevented commits from working
  * added a descriptive exception message when fileids in your database
    do not match the fileids in the repository

Changes in 0.14.0
  * added ability for changesets to ignore unknown fields in some places
    (making changesets somewhat less brittle)
  * fixed bug in source handling with non-recipe files in the local directory
  * added framework for generic trove information
  * checkout no longer pulls all sources from the repository
  * used new trove info framework to store the source trove, build time,
    total file size, and version of conary used when building binary
    troves.
  * lib/elf.c no longer uses mmap to read elf files.  Some architectures
    may have elf structures on disk that are not naturally aligned, and
    using mmap to read them won't work.
  * the repository code now uses a 30 second timeout when attempting to
    access the database
  * Have architectures control their march values in the architecture
    config files.
  * add Arch.getCurrentArch() to get the major architecture that is in use
    during a build

Changes in 0.13.3
  * added ability for a contents log file (makes syncing much easier)
  * file tags weren't used on updates
  * "description update" tag action replaced with "handler update"
    (which gets called when either the tag description or the tag handler gets
    updated)
  * "description preremove" tag action replaced with "handler preremove"
  * sources get committed automatically

Changes in 0.13.2
  * reworked use.py code almost entirely.
  * added /etc/conary/arch directory to contain architecture definition files;
    changed /etc/conary/use files to contain more information about how
    flags are used when building.  Flag definitions are no longer in use.py.
  * fixed buildFlavor so that it affects cooking packages as well as
    determining troves to include when cooking a group
  * changed --noclean to --no-clean to be in line with the rest of the
    options; documented it
  * removed Use.foo and Flags.foo options from conary config files.  Macros.foo
    is still there.  Added --use-flavor option to cvc cook which takes a flavor
    and overrides the build flavor while cooking.
  * groups now take flavor strings to determine the flavor of a trove to
    include, not flag sets.
  * dependencies resolution is flavor sensitive now (and uses flavor
    affinity)
  * added trove version/release number to dependency messages
  * renamed classes and methods in versions.py to match current terminology

Changes in 0.13.1
  * repquery wasn't filtering by flavor properly (exposed by a bug fix
    in 0.13.0)

Changes in 0.13.0
  * removed importrpm.py
  * diffs between a file object that has a non-empty provides or requires
    to a file object that has an empty provides or requires are now properly
    generated and applied.
  * added checks to validate merged file objects against the fileIds
    in the changeset
  * implemented shadows
  * framework for redirects in place
  * removed (unused) parentId field from Branches repository table

Changes in 0.12.5
  * reworked dependency resolution a bit for a big speedup in the server
  * moved destdir to %(builddir)s/_ROOT_
  * made macros.destdir available during the unpacking of sources
  * source commands (r.addAction, etc.), if given absolute paths for
    their dir keywords, will perform their actions in the destdir instead
    of the builddir
  * most build commands (r.Make, r.Create, etc.), will work in either builddir
    or destdir, depending on whether they are given relative or absolute
    paths
  * add dir keyword for r.Run
  * include /usr/bin/rpm2cpio

Changes in 0.12.4
  * set more arch flags for x86 and x86_64
  * troves can have multiple instruction set flavors now
  * flipped around use: and is: sections of flavor strings
  * Version and Branch object completely separated

Changes in 0.12.3
  * conary verify updated to new API so that it works again
  * conary q (with no arguments) works again

Changes in 0.12.2
  * added getTroveVersionsByBranch
  * make better use of _mergeQueryResults
  * moved version affinity into findTrove from ConaryClient
  * fixed branch affinity so that it's actually branch affinity instead of
    label affinity
  * rdiff changes for 0.12.0 broke negative numbers for oldVersion
  * rdiff diff'd based on label instead of branch
  * update has flavor affinity now
  * flavors can now be specified on the command line for update, erase
    repquery, and query
  * unspecified flavor flags got scores of zero, which was wrong
  * added python code for flavor scoring (useful for the client)
  * repository queries didn't work properly when looking for multiple flavors
    of a single version
  * fix for updating multiple flavors of a single version of a trove
    simultaneously
  * reworked getTroveVersionList and getAllTroveVersions for per-trove
    flavor filtering

Changes in 0.12.1
  * repquery and query always showed dependency information
  * getTroveLeavesByBranch did extra demarshalling of the flavor
  * repquery didn't deal with nonexistant troves well
  * dependency failures on erase didn't reassemble dependency flags properly
  * fixed bug in dependency sets creation which caused dependency flags
    to get mangled
  * added a check to prevent mangled flags from getting committed

Changes in 0.12.0
  * document config command, and display supplied macro/use/arch information
    in output
  * repository acl's work for almost everything
  * anonymous access must be explicitly enabled by creating an acl for
    user 'anonymous' with password 'anonymous'
  * server side flavor scoring used
  * queries reworked for flavor matching

Changes in 0.11.10.1
  * move to python2.4
  * repository caching (which isn't used yet) didn't track the recurse flag

Changes in 0.11.10
  * changed flavor tracking when loadRecipe() is used to only track
    flavors in loaded recipes that are superclasses of the recipe
    class in the loading recipe.  (e.g. loading python.recipe to get
    the distribution python version will not add all of the python
    recipe's flavor information to the loading recipe class, as long
    as the loading recipe does not subclass the Python class.)
  * add conary verify command for comparing the local system's state to
    the state it was in at install time
  * when a trove is installed for the first time, it comes from a single
    repository
  * didn't handle file types changing on update
  * fixed problem assigning depNums
  * components disappearing from troves caused problems in relative changesets
  * files moving from removed troves in changesets caused update to fail

Changes in 0.11.9
  * change the order of permissions setting (chmod after chown)
    because some versions of the Linux kernel remove setuid/gid bits
    when setting ownership to root

Changes in 0.11.8
  * work around a python bug w/ fdopen() resetting file permissions
  * r.Replace() as an alternative to r.Run("sed -i '...' file")
  * Policy enforcing UTF-8 filenames
  * r.macros.tagdatadir as a standard place to put data just for taghandlers

Changes in 0.11.7
  * changed server.py to take extra config files via --config-file instead
    of as an extra argument
  * extra config files (specified with --config-file) were ignored if they
    didn't exist; issue an error message now
  * Added r.ConsoleHelper() for recipes
  * PAM configuration files shouldn't have paths to modules by default,
    so we remove what used to be the standard path
  * changed repository user authentication to use user groups (currently
    one per user)
  * added password salt
  * restructured repository a bit
  * removed lots of unused code from FilesystemRepository

Changes in 0.11.6
  * branches are created as changesets now instead of as a protocol call
  * merged authdb into primary repository
  * fix for rdiff (broken by flavor rework in 0.11.5)

Changes in 0.11.5
  * Internals reworked to eliminate flavor of None in favor of empty flavor
  * Added (currently unused) code to parse command line flavor specifications
  * static libraries (.a files) get proper flavors now
  * Handle attempts to update already installed troves from absolute
    change sets

Changes in 0.11.4
  * all components built from a single recipe share a common flavor
  * loadRecipe's label= keyword argument can actually take a label
    as well as a hostname

Changes in 0.11.3:
  * optimized a sqlite update statement to use indexed columns
  * added --test to update and erase
  * dependency check didn't handle new components providing the same
    items as old components (broken by 0.11.1 performance enhancements)

Changes in 0.11.2:
  * standalone server was broken by --add-user changes in 0.11.1
  * dependency check no longer allows packages being removed to cause
    dependency failures
  * changed how dependencies are frozen to make the order deterministic
    (so fileId's don't change around)
  * added a database version to the database schema

Changes in 0.11.1:
  * erasing troves enforces dependencies -- this requires a database
    conversion (run the conary-add-filedeps script which fixed the
    conversion to 0.11.0 after updating conary)
  * reworked dependency queries to take advantage of indices for much
    better performance
  * add --add-user to server.py for creating the authdb

Changes in 0.11.0:
  * massive rework of fileId mechanism to allow better flavor support
  * added columns to dependency tables to allow erase dependency checks
    (which are not yet implemented)
  * enabled trove requirements
  * added cvcdesc and the 'describe' command to cvc to generate
    and use metadata XML files.
  * getMetadata follows the branch structure up until it finds metadata
    for the trove.
  * changed getFileContents() to not need trove name or trove version
  * byte-compiled emacs lisp files are transient, like python
    byte-compiled files
  * addSource recipe action now can take a mode= keyword argument
  * cook now enforces having no dash characters in version numbers
  * files are explicitly disallowed from depending on groups, packages,
    or filesets; the only trove dependency that a file or component
    can have is on a component.  Only filesets can depend on filesets.

Changes in 0.10.11:
  * reworked how absolute change sets get converted to relative change
    sets for better efficiency
  * chained dependency resolution caused duplicate troves in the final
    changeset (and a lot of extra work)
  * added --config to stand alone repository
  * source flag wasn't set properly for newly added non-text files
  * flavor information is now printed by "conary query" when multiple
    flavors of the same version of a trove are installed
  * "conary repquery --all" flavor output formatting has been improved

Changes in 0.10.10:
  * changesets get downloaded into a single (meta) file instead of lots
    of separate files
  * fix several bugs in the freshmeat record parsing
  * add a freshmeat project page URL to the metadata by default
  * add a "source" item to metadata
  * the server implementation of troveNames() was horrible
  * enabled file dependencies

Changes in 0.10.9:
  * fixed some authorization issues with the xml-rpc repository interface
  * the web management interface for the repository works now; see
    http://wiki.specifix.com/ConaryConversion for information on how
    to convert existing authdb's to support this
  * fixed a bug with distributed branches
  * users can change their passwords through the repository's web api
  * improved logic apachehooks use to find top level URL
  * fixed bug in server side repository resolution

Changes in 0.10.8:
  * changed iterAllTroves() to troveNames(), which searches a single
    label instead of the whole repository
  * reworked http authentication and CGI request handling and added the
    beginning of a web interface to the repository for user administration
    and metadata management.

Changes in 0.10.7:
  * dependency sql code reworked to use temporary tables
  * new macro called "servicedir" that defines the location for
    service data (%(servicedir)s{ftp,http,etc})
  * added busy wait to sqlite3 python binding when executing SQL
    statements on a busy database

Changes in 0.10.6:
  * Lots of bug fixes for distributed branching
  * Some code rearrangement
  * The start of metadata support code is now included

Changes in 0.10.5:
  * The local database is used for fetching file information (but not
    contents), reducing network traffic when creating change sets
    across repositories.
  * Update works on troves which were locally cooked or emerged
  * Internal changes to move toward getFileContents() working in batches
    rather then on individual files. For now this prevents the repository
    from copying files between the content store and /tmp to serve them.
  * Arch flags are now included in flavors
  * Emerge follows the installLabelPath instead of the buildLabel
  * The extended debugger has been extensively modified
  * Conary can handle filenames with '%' in them
  * The showcs command has been significantly updated, and the updates
    are documented in the conary.1 manpage
  * New syntax for flags distinguishes requirements from "optimized for";
    see http://wiki.specifix.com/FlavorRankSpec

Changes in 0.10.4:
  * Bug fixes for updating from absolute change sets (which basically
    just didn't work for troves which contained config files)
  * Bug fixes for distributed branching
  * The database is used for fetching trove information (but not yet
    file information) when the client constructs change sets across
    distributed branches
  * various other bug fixes

Changes in 0.10.3:
  * this version introduces changes to the network protocol for
    obtaining file contents and changeset generation. The client
    protocol version number has increased, so version 0.10.3 can only
    communicate with servers running the server from 0.10.3. The
    server remains backward compatible with older clients.
  * a warning message is now displayed when the user attempts to
    create a branch that already exists on a trove.
  * the correct trove names are displayed when automatically resolving
    dependencies
  * packages no longer get the union of all the dependency information
    of the components they contain.  This information would have to be
    recalculated if a user installed a package then removed a
    component afterward.
  * a package policy check was added to reject any world-writable
    executable file.
  * r.TagSpec('tagname', exceptions='filter') now overrides a match by
    another r.TagSpec('tagname', 'filter')
  * more changes to metadata interface
  * various other bug fixes and improvements

Changes in 0.10.2:
  * the repository code is now included in the main conary source
    archive
  * "conary showchangeset" produces a more user-friendly output
  * large responses from the repository server are now compressed
  * the protocol for getFileContents() changed to take a fileId
    instead of the file's path.  The repository code can still handle
    old requests, but the client code now requires the latest
    repository code.
  * bug fixes

Changes in 0.10.1:
  * when applying a changeset, dependency failures are resolved by
    querying servers in the installLabelPath
  * troves that satisfy a dependency can automatically be added to a
    transaction.  This behavior is controlled by the "autoResolve"
    variable in conaryrc or the "--resolve" command line option to
    "conary update"
  * dependency resolution is calculated recursively.  To limit the
    recursion depth to check only first order dependencies, a
    "--no-deps-recurse" option has been added to "conary update"
  * "conary repquery" now takes a "--deps" argument, which prints the
    Requires and Provides information for the trove that is being
    queried.
  * changes have been made to the build side of Conary to facilitate
    building recipes that use cross compilers
  * symlinks now get the appropriate ownership set when they are
    restored
  * groups can now specify which flavor of a trove to include
  * repository queries that don't need file information no longer ask
    the repository for files.
  * various bug fixes and cleanups

Changes in 0.10.0:
  * dependency checking is now performed before changesets are
    applied.  This uses new tables in the local system's database.
    If you are using a database created by a version of Conary older
    than 0.10.0, it must be converted before it can be used.  See:
      http://wiki.specifix.com/ConaryConversion
    for details
  * Shared library dependency information in changesets is now stored
    in a different format.  This means that repositories that use old
    versions of Conary will be unable to give valid changesets to
    Conary 0.10.0 or later.  Therefore, the protocol version number has
    been increased.
  * --no-deps argument added
  * "cvc co" is now a synonym for "cvc checkout"

Changes in 0.9.6:
  * dependency enforcement infrastructure has been added (the code is
    currently disabled)
  * bug fixes
    * applying a changeset that un-hardlinks files now works
    * conary rq [trove] --info now works
    * running "conary update [trove]" when more than one flavor of
      [trove] exists no longer tracebacks.  It installs both flavors
      of the trove (which is not always the desired behavior - this
      will be addressed later)
    * only files with execute permissions are checked for
      #!interpreter.
    * "conary rq [trove] --ls" no longer tracebacks when [trove]
      exists in more than one repository
    * various code cleanups

Changes in 0.9.5:
  * new methods for specifying dependency information in recipes have
    been added
  * #! interpreters get added as dependencies
  * local flag overrides now work
  * cvc cook --resume can be used multiple times
  * conary invokes gpg with --no-options to avoid creating or using
    ~/.gnupg

Changes in 0.9.4:
  * fixes to cvc annotate
  * flavors and dependency generation code has been refactored to be
    policy based
  * better error handling when invalid changeset files are given to
    conary
  * minor code cleanups

Changes in 0.9.3:
  * New "cvc annotate" feature
  * Man page updates
  * Changesets which remove a file and replace it now apply correctly.
  * "cvc update" no longer complains and fails to update the CONARY
    state file properly  when ownerships differ
  * FileId generation now looks for previous versions of all the
    packages that have just been created, not just the name of the
    recipe.
  * Cooking as root is no longer allowed
  * Miscellaneous bug fixes.

Changes in 0.9.2:
 * Bug fixes:
   * Applying changesets that have more than one hard link groups
     sharing the same contents sha1 works now.
 * Build changes:
   * Recipes can now create new top level packages.

Changes in 0.9.1:
 * Bug fixes:
   * Applying a changeset that has a flavor which is a superset of the
     previous version's flavor now works.
   * Parsing optional arguments to command line parameters that appear as
     the last thing on the command line works
 * Build changes:
   * Package policy now checks to ensure that files in /etc/cron.*/*
     are executable
 * Update changes:
   * Conary no longer complains if a transient file has been modified
     on disk but no longer exists in a new version of a component.
 * Miscellaneous changes:
   * Version 1 on-disk changeset file support has been removed.

Changes in 0.9.0:
 * protocol versioning is much more granular now allowing for backwards
   compatible versions of functions
 * changeset command now generates changesets for multiple troves spread
   across multiple repositories
 * change sets are transferred as a set of independent change sets now
   (laying the groundwork for repository change set caching, with which
   this version will work just fine)

Changes in 0.8.3:
 * Man page updates.
 * The "conary query" command now accepts multiple arguments for
   troves and paths
 * Fixed "conary erase" command which was broken in 0.8.2

Changes in 0.8.2:
 * You can now install multiple troves at once (even a combination of
   changeset files and troves from repositories), and the entire
   action is recorded in a single rollback (this required a change in
   command-line arguments for updating troves).
 * The beginnings of support for searching multiple repositories
 * Miscellaneous code cleanup and bug fixes.

Changes in 0.8.1:
 * The source code has been re-arranged for easier maintenance, and
   conary has been split into two programs: conary and cvc.
 * Better error messages and debugging tracebacks

Changes in 0.8.0:
 * A new changeset format supports hard links but requires staged update.
 * The new changeset format also collapses duplicate contents even
   when hardlinks are not used.
 * By default, rc?.d/{K,S}* symlinks are no longer packaged. The
   chkconfig program is relied on to create them at package
   install/update time. Init scripts are explicitly required to
   support the chkconfig protocol by default
 * Improved error messages
 * Several bug fixes.

Changes in 0.7.7:
 * Extended debugger saves and emails
 * Tracebacks now include arguments and locals
 * More size optimizations were made when applying changesets
 * Applying absolute changesets when a trove is already installed is
   now much more efficient than it was
 * Self-referential symlinks raise a packaging exception.
 * Several bugs fixes.

Changes in 0.7.6:
 * Installation
   * Hardlink handling
   * enhanced debugging capabilities (including saving a debugging
     state file to enable remote debugging)

   * using binary file ids and iterators for significant memory savings
   * and runtime support for the x86.x86_64 sub-architecture
 * Cooking
   * more robust handling of the --resume option
   * policy normalization of where app-defaults files go.

Changes in 0.7.5:
 * Hard links are implemented (but not yet enabled, in order to
   preserve changeset compatibility for now).
 * Several bugs have been fixed for installing and cooking.

Changes in 0.7.4:
 * Fileids are now stored and transmitted in binary rather than
   encoded.
 * Better handling of multiple versions of packages/troves installed
   at the same time
 * Missing file handling improvements
 * Recipe inheritance is now possible between repositories
 * Enhanced Interrupted builds
 * The dynamic tag protocol was slightly modified
 * Added Arch.x86.amd64 and Arch.x86.em64t
 * several bugs fixes

Changes in 0.7.0:
 * sqlite3 is used for the database
 * better handling of multiple packages with the same name installed at once.

Changes in 0.6.6:
 * repository protocol update
 * changeset format update
 * added the ability to resume halted local builds
 * added the ability to easily package build-time tests to run at
   install time to qualify new/changed environments
 * better handling of packaged .pyc/.pyo files
 * better shared library handling
 * improved inline documentation
 * optimizations for both space and time
 * numerous bugfixes<|MERGE_RESOLUTION|>--- conflicted
+++ resolved
@@ -1,4 +1,3 @@
-<<<<<<< HEAD
 Changes in 1.1.91:
   o Client Changes:
     * A new configuration option, "flavorPreferences", has been added.
@@ -178,7 +177,7 @@
 
   o Other changes:
     * Logcat now works for calls which passed lists of entitlements
-=======
+
 Changes in 1.1.34:
   o Build Changes:
     * The default settings from r.add() will now override the default
@@ -190,7 +189,6 @@
     * A bug that caused an error message in the rPath Appliance
       Platform Agent (rAPA) when using an entitlement generator has
       been fixed. (CNY-1946)
->>>>>>> 281238bc
 
 Changes in 1.1.33:
   o Build Changes:
