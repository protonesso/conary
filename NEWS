Changes in @NEW@:
  o Build Changes:
    * cvc will no longer fail if the EDITOR variable points to an invalid
      editor. (CNY-688)
    * Redirects now build erase redirects for package components which existed
      in the past but have disappeared on head. (CNY-453)
    * The TagSpec policy now checks the transitive closure of build
      requirements when determining whether the build requirements
      are sufficient to ensure that a needed tag description will
      be installed. (CNY-1109)
    * Repositories can now be made read only to allow for maintenance.
      (CNY-659)
    * PIE executables, which appear to be shared libraries in binary
      directories, will no longer export soname dependencies. (CNY-1128)

  o Bug Fixes:
    * Builds that resulted in changesets containg the same file
      in different locations would fail to commit if the files differed
      only by mtime. (CNY-1114)
    * Builds that resulted in changesets containg the same file
      in different locations would fail to commit if the files differed
      only by mtime. (CNY-1114)
    * The mirror script now correctly handles the cases where
      the PathIdConflict erros are raised by certain source repositories
<<<<<<< HEAD
      during mirroring (CNY-426)
    * The mirror script now can correctly mirror removed troves when a
      removed and regular versions appear in the same mirror chunk.
=======
      during mirroring. (CNY-426)
    * Perl dependency strings containing double colons are now properly
      accepted on the command line. (CNY-1132)
>>>>>>> 4516235f

  o Internal changes:
    * Conary now supports being built against an internal copy of the
      sqlite3 library for cases when the system sqlite3 is not the
      optimal version for Conary.
    * The repository schema's string types are no longer restricted to
      arbitrary sizes for backends that support indexing larger strings
      than MySQL's InnoDB storage engine. (CNY-1054)

Changes in 1.1.13:
  o Build Changes:
    * All files in "binary directories" now provide their path as a
      file: dependency. This allows more flexibility for files that
      have requirements such as "file: /usr/bin/cp". (CNY-930)
    * A addRemoveRedirect() method has been added to the
      RedirectRecipe class to allow redirecting packages to nothing
      (which causes them to be erased on update). The client code has
      been updated to remove package components properly for this
      case.  (CNY-764)

  o Bug Fixes:
    * Config files, though added to the :config component by default
      (CNY-172), can now be appropriately overridden by
      ComponentSpec. (CNY-1107)
    * ELF files that have no DT_NEEDED or DT_SONAME entries no longer
      cause Conary to trace back attempting to discover the ELF
      ABI. (CNY-1072)
    * Conary will no longer attempt to update troves in the namespace
      "local" when using updateall.
    * Redirect recipes which contain conflicting redirects now give an
      error message instead of a traceback. (CNY-449)
    * The previous fix for CNY-699 wrongly encoded the soname rather
      than the filename in provisions for symbolic links to shared
      libraries when the shared library had a soname.  Additionally,
      symlinks from directories not in the system shared library path
      to ELF shared libraries in directories in the shared library
      path wrongly caused internal dependencies to have the full path
      to the symlink encoded in the shared library requirement.  These
      bugs have been resolved. (CNY-1088)

Changes in 1.1.12:
  o Client Changes:
    * A signature callback has been added, which allows one to catch
      the troves with bad signatures and react appropriately (display
      an error message, lower trust level, etc). (CNY-1008)
    * The conary.lib.logparse module has been added to provide
      parsed access to conary log files. (CNY-1075)

  o Build Changes:
    * "cvc cook" is now more efficient in looking up files that are
      part of the built troves (CNY-1008).
    * A "commitRelativeChangeset" configuration variable has been
      added to control whether Conary creates relative or absolute
      changesets when cooking.  It defaults to True, but can be
      changed to False to cause Conary to cook and commit absolute
      changesets. (CNY-912)
    * A list of X.org mirrors has been added to the default mirrors.
    * "cvc diff" now returns an return code of 2 on error, 1 if there
      are differences, and 0 if there are no differences. (CNY-938)
    * An "addResolveSource" method has been added to GroupRecipe.
      This will change how dependency resolution is done when building
      a group.  Instead of searching the label path defined in the
      group for solutions, the resolve source will be searched
      instead. This allows you to resolve dependencies against a
      particular version of a group. (CNY-1061)
    * Cloning multiple flavors of the same package in a single step is
      now possible. (CNY-1080)
    * Perl dependencies now include provides for .ph files, as well as
      .pl and .pm files, found in the perl @INC path. (CNY-1083)

  o Bug Fixes
    * The previous fix for CNY-699 introduced two errors in handling
      shared library dependencies that were not in shared library
      paths and thus need to have their paths encoded.  These bugs
      have been resolved. (CNY-1088)
    * The build time in the troveInfo page of the repository browser
      is now displayed properly as "(unknown)" if a trove has no build
      time set. (CNY-990)
    * dbsh now properly loads the schema when one of the .show
      commands is executed. (CNY-1064)
    * The Conary client version is saved before the re-execution of
      conary that follows the application of a critical
      update. (CNY-1034)
    * A condition that was causing sys.exit() to not terminate the
      server process when running in coverage mode has been
      fixed. (CNY-1038)
    * If a configuration value is a list and has a non-empty default,
      appending values to that default does not reset that list to
      empty (Conary itself never triggers this case, but rMake does
      with defaultBuildReqs). (CNY-1078)
    * FileContainers don't store the path of the filecontainer in the
      gzip header for contents which are being transparently compressed
      by the object
    * Creating referential changesets obtained the path of files in the
      data store multiple times. When one content store in a round-robin
      content store configuration is corrupt, that would lead to inconsistent
      changesets. Instead, we will include those corrupt contents in
      a valid changeset and let the install content validation catch the
      problem.

Changes in 1.1.11:
  o Client Changes:
    * "conary help [command]" now displays the usage message for
      the command.
    * The --help options will now display a smaller number of flags by
      default, and more when the --verbose flag is added.
    * A getUpdateItemList() method has been added to the ConaryClient
      class.  It returns a list of top level troves on the local
      system. (CNY-1025)
    * "conary rq package:source --tags" will now show an "autosource"
      tag on autosourced files.
    * Conary now correctly uses "KB/s" instead of "Kb/s" when
      displaying transfer rates. (CNY-330)
    * conary rblist is now more readable, and supports --labels and
      --full-versions. (CNY-410)

  o Build Changes:
    * When using "cvc refresh" to refresh autosourced files, the
      refresh flag is now reset after the commit.  Previously, the
      file would continue to be refreshed on subsequent commits.
    * When using "cvc commit", cvc no longer downloads autosourced
      files which haven't changed (CNY-611, CNY-463)
    * Files that were previously marked as autosource files can now be
      made a regular file by calling "cvc add".
    * When using "cvc remove" to remove a file from the local checkout
      directory and the file is still specified in the recipe file as
      being automatically downloaded, the file will now be switched to
      an autosource file (preserving the pathId).
    * The autosource state is now stored explicitly in CONARY files.
    * CONARY files now use textual identifiers for flags instead of
      digits.
    * "cvc refresh" no longer downloads all autosource files.  Only
      the file(s) specified are downloaded.
    * Files removed with "cvc remove" are no longer erroneously
      re-added when committing changes to the repository.  This used
      to happen when the file was in the previous version of the
      source component and also present in the lookaside
      cache. (CNY-601)
    * Conary now produces a warning instead of an error when an
      unknown use flag is specified in the buildFlavor configuration
      variable.  It will still produce an error if the unknown use
      flag is accessed in the recipe.
    * Package builds now create relative changesets for components instead
      of absolute changesets, reducing the size of the upload to the
      repository (CNY-912)
    * The download code in cvc now accepts cookies.  This is required
      to download files from Colabnet sites. (CNY-321)
    * The download code in cvc can now handle basic HTTP
      authentication. (CNY-981)
    * Shared libraries and symlinks to shared libraries provide their
      filenames as soname dependency provisions, as well as DT_SONAME
      records listed within the shared library, if any. (CNY-699)
    * Malformed regular expressions passed as exceptDeps arguments to
      the r.Requires policy are now reported gracefully. (CNY-942)
    * A list of GNOME mirrors has been added to the default mirrors.
    * Commit log messages may now be provided with the "cvc --log-file"
      command, with support for standard input using the filename "-".
      (CNY-937)
    * The default ComponentSpec information is now loaded from
      files in the /etc/conary/components/ directory tree, and the
      defaults can now be overridden on a per-distribution basis in
      the /etc/conary/distro/components/ directory tree. (CNY-317)
    * Freeform documentation from /usr/share/doc is now included
      in the new ":supdoc" component instead of the ":doc" component
      by default. (CNY-883)
    * Configuration files are now put into a ":config" component to
      make it easier to override them.  This configuration can be
      disabled by setting the configComponent configuration item
      to False. (CNY-172)
    * Empty directories that have owner or group information explicitly
      set are now included in packages by default. (CNY-724)

  o Bugfixes:
    * Files added in both the repository and locally with cvc now give
      an error message on update rather than corrupting the CONARY
      file (CNY-1024)
    * Adding a file locally and then merging that file from upstream
      now causes an error as expected (it would traceback
      before). (CNY-1021)
    * Cooking a group recipe that defines an empty groups with
      resolveDependencies set no longer results in a traceback.
      Conary will display an error message as expected. (CNY-1030)
    * Specifying a bad protocol in a repositoryMap entry (a protocol
      other than http or https) no longer causes an unhandled
      exception. (CNY-932)
    * When migrating, conary now utilizes update mode with all updates
      explicitly specified when re-executing after critical updates.
      Previously, the migration failed if a critical update was
      applied. (CNY-980)
    * Infinite loops are now detected when including configuration
      files. (CNY-914)
    * Temporary files created when critical updates are applied are
      now cleaned up. (CNY-1012)
    * Conary repositories now detect when changesets that are being
      committed are missing files. (CNY-749)
    * Conary now prints an error message when trying to write a
      changeset file to a location that cannot be written (directory,
      read-only file etc.). (CNY-903)

Changes in 1.1.10:
  o Bugfixes:
    * A warning message produced when attempting to retrieve a OpenPGP
      key has been fixed.  The warning was introduced in CNY-589.

Changes in 1.1.9:
  o Client Changes:
    * The usage message displayed when running "conary" or "cvc" has
      been simplified and improved. (CNY-560)
    * When choosing how to match up troves with the same name, conary now
      takes paths into account, if there's a choice to make between matching
      up two old troves that are otherwise equivalent with a new trove, conary
      will choose the one that shares paths with the new trove. (CNY-819)
    * Conary will now allow "conary migrate --info" and "conary migrate
      --interactive" without displaying usage information. (CNY-985)
    * Conary now only warns about being able to execute gpg if a
      signature trust threshold has been set. (CNY-589)
    * Fixed cvcdesc after the refactoring of configuration options. (CNY-984)

  o Server Changes:
    * PostgreSQL support has been finalized and some SQL queries have
      been updated in the repository code for PostgreSQL
      compatibility.  PostgreSQL will be officially supported in a
      future release of Conary.
    * The repository browser is now viewable by Internet Explorer.

  o Build Changes:
    * cvc now allows files to be switched from autosource to normal
      and from normal to autosourced. (CNY-946)
    * Recipes will now automatically inherit a major_version macro,
      which is defined to be the first two decimal-seperated parts of
      the upstream version, combined with a decimal. For example, a
      version string of 2.16.1.3 would have a major_version of
      2.16. (CNY-629)
    * A list of KDE mirrors has been added to the default mirror
      configuration. (CNY-895)
    * If a group is cooked twice at the same command line, for example
      "cvc cook group-dist[ssl] group-dist[!ssl]", then conary will
      cache the trove found during the first group cook and use it for
      subsequent group cooks. (CNY-818)
    * Unpacking a tarball now preserved permissions only when
      unpacking into the root proxy, not unpacking sources into the
      build directory. (CNY-998)

  o Code Cleanups
    * The command line options common between cvc and conary are now
      defined in one place.
    * The code to add options to the command line parser for an option
      has been refactored to remove duplication.

  o Bug Fixes:
    * A bug that caused an Internal Server Error when marking a group
      :source component as removed in a repository has been fixed.
    * A bug that caused group cook with a replace or remove with a
      flavor and no matching trove to emit a traceback instead of a
      warning has been fixed. (CNY-977)
    * A bug that caused an unhandled exception when two packages with
      the same name require a trove that was being erased has been
      fixed.
    * Timeouts that occur when attempting to read the XML-RPC request
      from a client are now logged and return an exception (instead of
      causing a unhandled exception in the server).

Changes in 1.1.8:
  o Bug Fixes:
    * The fix for CNY-926, which allows a ShimNetClient to create
      changes directly from an in-process Conary Repository, did not
      properly merge changesets when multiple servers were involved.
    * The r.setByDefault() method in group recipes was broken in
      1.0.34.  It would cause a traceback.  This has been fixed.

Changes in 1.1.7:
  o Client Changes:
    * You can now delete troves, update from changeset files, and
      update with a full version specified without an installLabelPath
      set. (CNY-281)
    * "conary rm" has been added as an alias for the "conary remove"
      command. (CNY-952)
    * Conary now produces an error message when an invalid context is
      specified. (CNY-890)
    * User settings in a context will override but not remove user
      settings from the main conary configuration file. (CNY-972)

  o Build (cvc) Changes:
    * "cvc cook --prep" now warns about missing dependencies instead
      of raising an error.  "cvc cook --download" does not warn or
      error. (CNY-787)
    * In a group recipe, if you use r.remove() to remove a component
      from a package in a group (which marks the component
      byDefault=False), and the package no longer contains any
      byDefault=True components, the package itself will also be made
      byDefault=False. This avoids installing packages with no
      components on the system. (CNY-774)
    * Previously, Java files that have no discoverable provided or
      required interfaces (for example, due to EAR dependencies)
      caused a traceback.  Conary now handles this case correctly and
      does not traceback.
    * Merging when the current version is already based on the parent
      version now gives an error message instead of writing out an
      incorrect CONARY file (CNY-968)

  o Bug Fixes:
    * Erases of critical troves is no longer considered a reason to
      restart Conary.
    * A bug triggered when a critical update of a trove depended on an
      erase has been fixed.
    * A bug that caused changesets to be invalidated from the
      changeset cache when signatures were not modified by
      setTroveSigs() has been fixed.
    * A bug that caused an Internal Server Error (ISE) when attempting
      to browse the files in a shadowed component via the Conary
      repository browser has been fixed. (CNY-926)
    * A bug introduced 1.0.32 that affected the ability to update two
      troves due to the same broken dependency when using
      "resolveLevel 2" has been fixed.  This bug affected the ability
      to simply run "conary update conary" when conary-build and
      conary-repository will both installed. (CNY-949)
    * Conary will now display config lines that are equivalent to the
      default configuration value but are set explicitly by the
      user. (CNY-959)
    * Specifying "includeConfigFile" within a context will now include
      the file also within that context. (CNY-622)
    * A memory leak in conary.lib.misc.depSplit() has been fixed.
    * The client no longer loops forever trying to create
      cross-repository relative changesets when the trove is missing
      from one of the repositories. (CNY-948)
    * Repositories no longer return empty troves when
      createChangeSet() is called on troves which are referenced
      within the repository but present on a remote repository.
      (CNY-948)
    * Repository queries no longer return matches for troves which are
      referenced by groups but are not present in the
      repository. (CNY-947)
    * Specifying a root (through conaryrc configuration or the
      "--root" command line parameter) that is not a directory no
      longer results in an unhandled exception. (CNY-814)
    * Renaming and changing a source file no longer results in
      tracebacks on "cvc update" and "cvc merge" (CNY-944, CNY-967)

Changes in 1.1.6:
  o Client Changes:
    * The "cvc" and "conary" command line programs have new command
      line argument aliases.  They accept "-r" as an alias for
      "--root" and "-c" as an alias for "--config".  Commands that
      accept "--info" now accept "-i" as an alias.
    * Contexts can now override any configuration option. (CNY-812)
    * The meaning of the "--components" command line option has
      changed to be more intuitive.  For example, "conary q
      --components" will show all the components for all packages,
      indented as expected. (CNY-822)

  o Build (cvc) Changes:
    * "cvc commit -m'commit message'" is now accepted.  Previously, a
      space was required between the -m and the message.
    * Permissions are now preserved by tar when extracting a tar
      archive added with r.addArchive().
    * The Requires policy now parses pkg-config files more reliably.
    * "cvc cook" now has a "--download" option, which fetches the
      applicable sources from upstream or from the repository and then
      stops. (CNY-837)
    * If cooking a group results in conflicts, the error message will now
      show you the reason why the troves in conflict were included in the
      group. (CNY-876)
    * A new r.addCopy() command is now available to group recipes.  It
      performs the actions required to create a new group, add all of
      the troves from a different group, and add the new group to the
      current group. (CNY-360)
    * In a group recipe, if r.replace() or r.remove() does nothing, a
      warning message is given unless the keyword allowNoMatches is
      used. (CNY-931)
    * In a group recipe, if r.replace() would match against a package
      included inside another group that you are not building, conary
      will warn that replace cannot possibly do anything and will
      suggest using r.addCopy() to resolve the problem. (CNY-360)
    * The Autoconf() build action now enforces buildRequirements of
      automake:runtime and autoconf:runtime if used. (CNY-672)
    * All build actions that enforce buildRequires additions now report
      them through the reportMissingBuildRequires summary policy.

  o Optimizations:
    * Retrieving a large number of troves without files from the local
      database has been sped up by 30%. (CNY-907)
    * On one test machine: "conary q --troves" is 2 times
      faster. "conary q", "conary q --deps" and "conary q --info" are
      30% faster.  "conary q --troves --recurse" is 4-6 times faster.

  o Bug Fixes:
    * r.Replace() no longer fails when a glob matches a dangling
      symlink.  It now reports that no action is taking on the
      dangling symlink due to it being a non-regular file.  This is
      the same behavior as running r.Replace() on non-dangling
      symlinks.

Changes in 1.1.5:
  o Optimizations
    * Duplicate trove instantiations have been removed. Build requires are
      no longer thawed out of abstract change sets, and methods were added
      to get dependency and path hash information directly from trove
      change set objects. These changes combined for a 50% speedup on
      update --info of a large group into an empty root and saved a few
      megs of memory as well (CNY-892)
    * The changes in the previous version of Conary in how XML-RPC
      responses are decompressed actually made Conary slower.  These
      changes have been reverted.

  o Build (cvc) Changes:
    * The Requires() policy now reads pkg-config files and converts the
      "Requires:" lines in them into trove dependencies, removing the
      need to specify those dependencies manually. (CNY-896)
    * Files in /etc/conary/macros.d/ are now loaded in sorted order
      after initial macros are read from /etc/conary/macros. (CNY-878)

  o Bug Fixes:
    * Conary now runs tagscripts correctly when passed a relative root 
      parameter (CNY-416).
    * cvc log now works when there are multiple branches matching for the
      same trove on the same label.
    * Fixed resolveLevel 2 so that it does not try to update packages that
      are already a part of the update. (CNY-886, CNY-780)
    * Fixed resolveLevel 2 so that it does not repeatedly try to perform 
      the same update. (CNY-887)
    * cvc cook | less now leaves less in control of the terminal. (CNY-802)
    * The download thread terminating during an update is now a fatal
      error.
    * The web interface to a conary repository will now print an error
      message instead of a traceback when adding an entitlement class
      with access to a group that does not exist.
    * Parent troves in repository changeset caches are now invalidated
      when a member trove is invalidated (CNY-746)
    * cvc cook group now limits the number of path conflicts displayed for 
      one trove to 10. (CNY-910)
    * Conary update now respects local changes when a group update occurs
      along with the update of the switched trove.  For example, switch
      foo to be installed from another branch instead of the default, 
      and then update foo and its containing group at the same time would
      cause conary to try to reinstall the original foo (resulting in path
      conflicts). (CNY-915)
    * loadRecipe now selects the most recent of two recipes available
      in the case where there are multiple choices due to label
      multiplicity. (CNY-918)

Changes in 1.1.4:
  o Client Changes:
    * Conary now restarts itself after updating critical conary
      components (currently, that consists of conary).  Hooks have
      been added for other components using the conary api to specify
      other troves as critical.  Also, hooks have been added for other
      components to specify a trove to update last. (CNY-805, CNY-808)
    * Conary now warns the user when they will be causing label
      conflicts - that is when an operation would cause two different
      branches of development for a single trove to end up with the
      same trailing label.  Since most conary operations are label
      based, such label conflicts can be confusing to work with and
      are almost never desireable - except in those few cases where
      they are necessary.  (CNY-796)
    * The conary repository client now retries when a DNS lookup of a
      server hostname fails with a "temporary failure in name
      resolution" error.

  o Optimizations
    * The getFileContents() and getFileVersions() server side calls
      have been optimized for faster execution.
    * The SQL query in getTroveList() has been sped up by a 3-5x factor.
    * dbstore now has support for executemany()
    * Inserts into local database now use executemany().

  o Server Changes
    * Several SQL queries have been updated for PostgreSQL compatibility

  o Build (cvc) Changes:
    * The "cvc add" command no longer assumes files it doesn't know to
      be binary are text files; there are lists for both binary and
      text types, and files which are added which aren't in either
      list need to be added with "--text" or "--binary". (CNY-838)
    * A "cvc set" command has been added to change files between
      binary and text mode for files in source components.
    * The "cvc diff" command no longer tries to display the contents
      of autosource files. (CNY-866)
    * The "cvc annotate" command no longer displays pathIds in the
      error message for the specified path not being included in the
      source trove.  It displays the path name instead.
    * The "cvc annotate" command now gives an error when it is run on
      a binary file.
    * A "cvc refresh" command has been added.  It allows you to
      request that cvc fetch new upstream versions of files referenced
      by URL.  Thanks to Pavel Volkovitskiy for the initial
      implementation of this feature. (CNY-743)
    * The "cvc newpkg" command and the PackageSpec policy now disallow
      certain potentially confusing characters in trove
      names. (CNY-842)
    * The PythonSetup() build action has been modified to be more
      consistent with other build actions. The "setupName" paramater
      has been added, which can specify a command to run (defaults to
      "setup.py"). The first argument, similar to Configure(), passes
      arguments to the command being specified by setupName. (CNY-355)
    * The "cvc commit" command now recognizes .html, .css, .kid, and .cfg
      as extensions that identify text files. (CNY-891)
    * The PythonSetup build action has been modified to make it
      clearer what its "dir" and "rootDir" options specify. (CNY-328)

  o Bug Fixes:
    * Conary commands no longer perform an unnecessary database check
      on the local system. (CNY-571)
    * A bug that could allow conary to consider a no-op update as an
      install (and could result in tracebacks in some situations) has
      been fixed. (CNY-845)
    * If you've made a local modification to a package and then try to
      downgrade it later, Conary will now downgrade included
      components as well. (CNY-836)
    * The error message produced by "cvc cook" when a source component
      exists on multiple branches with the same trailing label has
      been improved. (CNY-714)
    * Error handling when manipulating entitlements via XML-RPC has
      been improved. (CNY-692)
    * The usage message displayed when running "conary changeset" has
      been corrected. (CNY-864)
    * Conary no longer tracebacks when a disconnected cook tries to
      load a superclass.  Conary also gives better messages when the
      loaded recipe has a traceback.  Thanks to David Coulthart for
      the core of this patch. (CNY-518, CNY-713)
    * A bug in soname dependency scoring has been fixed.  Dependency
      scoring when multiple sonames were being scored would simply use
      the value of the last soname, instead of the cumulative score.
      Note that the dependencies that did not match at all would still
      return as not matching, so this bug only affected Conary's
      ability to select the best match.
    * A bug in architecture dependency scoring has been fixed.
      Matching architectures are now counted as having a positive
      value, so that when performing dependency resolution on an
      x86_64 machine, troves that have flavor "is: x86_64 x86" will be
      preferred to those with flavor "is: x86".
    * The PythonSetup command ignored any C compiler macros that had
      been set.  The template has been changed to use them in the same
      way that Configure() uses them; as environment variables.
    * The warning message produced when r.Replace() refuses to modify
      a non-regular file now includes the path, as intended.
      (CNY-844)
    * A traceback that occurred when a resolveLevel 2 update resulted
      in a component being erased has been fixed. (CNY-879)
    * Conary now works around a possible threading deadlock when
      exceptions are raised in Threading.join().  The bug is in the
      standard Python threading library, and is fixed in 2.4.3.
      Conary will use a workaround when running under older versions
      of Python. (CNY-795)
    * Checks have been added to the XML-RPC transport system to see if
      an abort has been requested while waiting for a response from
      the server.  This allows the main thread to terminate the
      changeset download thread if it is waiting for an XML-RPC
      response from the server.  (CNY-795)
    * A bug in Conary's handling of an unusual case when multiple
      files being installed share the same content, and one of the
      files has been erased locally has been fixed.
    * A traceback that occurred when a manually removed file switches
      packages during an update has been fixed. (CNY-869)
    * When you remove a file and replace it with a directory, Conary
      now treats it as a removal. (CNY-872)
    * Conary's OpenPGP implementation now dynamically uses RIPEMD if
      it is available from PyCrpyto.  Some PyCrypto builds don't
      include RIPEMD hash support. (CNY-868)
    * A bug that allowed merging changesets with conflicting file
      contents for configuration files with the same pathId has been
      fixed.  Applying the resulting merged changeset caused
      IntegrityErrors.  (CNY-888)

  o Optimizations
    * The getFileContents and getFileVersions server side calls have
      been optimized for faster execution
    * The SQL query in getTroveList has been sped up by a 3-5x factor.
    * dbstore now has support for executemany()
    * Inserts into local database now use executemany().

  o Server Changes
    * Several SQL queries have been updated for PostgreSQL compatibility

Changes in 1.1.3:
  o System Update Changes:
    These changes make Conary much more robust when applying updates
    that move files from one package to another.

    * Components that modify the same files are now required to be in
      the same update job.  For example, if a file moves from
      component a:runtime to component b:runtime, the erase of
      component a:runtime and the install of component b:runtime will
      occur at the same time. (CNY-758).
    * Files moving between components as part of a single job are now
      treated as file updates instead of separate add/remove events.
      (CNY-750, CNY-786, CNY-359)

  o Client Changes:
    * The source component is now displayed in "conary rq --info"
      output.
    * Entitlements can now be passed into ConaryClient and
      NetworkRepositoryClient objects directly. (CNY-640)
    * Exceptions raised in callback functions are now issued as
      warnings and the current job is finished before
      existing. KeyboardInterrupts and SystemExits are handled
      immediately. (CNY-806)
    * The "--debug" command line flag now provides information that is
      useful to the end-user during the update process.  The
      "--debug=all" flag will provide output that is useful to conary
      developers.
    * The output of "--debug" has been modified when performing
      dependency resolution.  The output should be more helpful to end
      users.  Also rearranged the output given when dependencies
      fail. (CNY-779)
    * Config files and diffs are no longer cached in ram during installs;
      they are now reread from the changeset whenever they are needed
      (CNY-821)
    * Binary conflicts no longer cause a traceback in cvc update
      (CNY-644,CNY-785)

  o Optimizations
    On a test system, "conary updateall --info" is around 24% faster
    than previous versions of Conary.

    * The SQL query used to retrieve troves from the local database
      has been optimized.  The new code is nearly four times faster
      for operations like "conary q group-dist --info".
    * The SQL query in getTroveContainers() used to determine the
      parent package(s) and groups(s) of a set of troves as recorded
      in the local database has been optimized.  The new code is
      almost 95 times faster. (0.2 seconds versus 19 seconds)
    * The code in getCompleteTroveSet() that creates Version and
      Flavor objects from entries in the database now caches the
      created object.  This is approximately a 4.5 times speed
      up. (2.10 seconds versus 9.4 seconds)
    * The code in iterUpdateContainerInfo has had similar version
      and flavor caching optimizations that make the code about 
      2.5 times faster (from 10 seconds to 4 seconds).

  o Server Changes:
    The Conary repository server now sends a InvalidClientVersion
    exception when a conary 1.0.x client attempts to manipulate an
    entitlement through addEntitlement() or deleteEntitlement().

  o Build (cvc) Changes:
    * "cvc merge" and "cvc update" are now more verbose when
      patching. (CNY-406)
    * "cvc clone" now requires that you specify a message when cloning
      source components unless you specify --message.  It also gives
      more output about what it is doing (CNY-766, CNY-430).
    * "cvc clone" now has a --test parameter that runs through all
      steps of cloning without performing the clone.  --info is now
      more lightweight - it no longer downloads all of the file
      contents that would be cloned.
    * "cvc clone" now has a --full-recurse parameter that controls how
      recursion is performed.  Cloning a group no longer recurses by
      default.  The only way that a recursive group clone could
      succeed is if all troves in the group came from the same branch.
      This is almost never the case.
    * The "cvc cook" command now prints the flavor being built,
      as well as the version. (CNY-817)
    * The command line argument parsing in "cvc" has been modified.
      To use the "--resume" command line argument to specify that you
      wish to resume at a particular location, you must use
      "--resume=<loc>".  "--resume <loc>" will not work anymore.  This
      removes an ambiguity in how we parse optional parameters in
      Conary.
    * The PythonSetup build action no longer provides the older
      --single-version-externally-managed argument, and instead
      provides the --prefix, --install-purelib, --install-platlib,
      and --install-data arguments, which can be overridden with the
      purelib, platlib, and data keyword arguments, respectively.  This
      allows it to work correctly with a greater number of packages.
      It also provides the option of providing a "purePython=False"
      argument for python packages that mix architecture-specific
      and architecture-neutral files, and tries to automatically
      discover cases when it should be provided. (CNY-809)
    * Python dependencies were previously incorrectly calculated
      for certain module path elements added in some Python C
      code (for example, contents of the lib-dynload directory);
      these errors are now resolved by using external python
      to find system path elements. (CNY-813)
    * /etc/conary/mirrors/gnu has been added to enable mirror://
      references to the GNU mirror system.
    * The GNU mirror list was then significantly expanded and
      re-sorted.  (CNY-824)
    * /etc/conary/mirrors/cpan has been added to enable mirror://
      references to the Comprehensive Perl Archive network mirror
      system.
    * In group recipes, the methods r.add(), r.addAll(), and
      r.addNewGroup() have been modified to accept the use= parameter,
      which defaults to True (CNY-830).

  o Bug Fixes:
    * A bug that caused a traceback in the web interface when a
      non-admin user attempts to manage their entitlement classes has
      been fixed. (CNY-798)
    * "conary rq" (with no arguments) no longer hides troves if the
      flavor that matches the system flavor is not built for the
      latest version. (CNY-784)
    * "cvc cook" now displays the correct label of the thing it is
      building, even when it is not the build label.
    * Running "cvc update" in a directory that has been created with
      "cvc newpkg" but has not yet been committed to the repository
      will now fail with an appropriate error message instead of
      displaying a traceback. (CNY-715)
    * Conary can now apply updates that change a file that is not a
      directory to a directory.
    * Currently version objects are cached to optimize Conary.
      Unfortunately, version objects are mutable objects.  That means
      that if two different pieces of code are given the same version
      object, modifications made by one part of the code could affect
      the other inadvertently.  A warning message has been added to
      the version object when setting or resetting timestamps to make
      developers aware of the problem.  Developers should copy the
      version object before calling setTimeStamps(),
      resetTimeStamps(), incrementSourceCount(), or
      incrementBuildCount() on it.  When creating a version object
      from a string and time stamp set, use the timeStamps= keyword
      argument to versions.VersionFromString() to avoid the copy.  In
      a later version of Conary, version objects will be immutable.
      New methods will be introduced that return new modified objects.
    * Conary no longer hangs waiting for the download thread when an error
      occured in the download thread which caused it to terminate.
    * "conary migrate" now returns an error much earlier if you are
      not using interactive mode. (CNY-826)
    * Files removed from troves (most often by --replace-files) are now
      properly skipped on updates to that trove when the file didn't change
      between versions. (CNY-828)
    * includeConfigFile now gives a much better error message when it
      cannot include a config file. (CNY-618)

Changes in 1.1.2:
  o Bug Fixes:
    * Conary now removes sources from the lookaside before unpacking SRPMs to
      ensure that the source referenced from the SRPM is actually contained in
      the SRPM. (CNY-771)
    * Errors found in the recipe while checking in will now display file name
      and line number information along with the error found.
    * The trove browser no longer shows duplicate entries for multihomed
      repositories.
    * A bug that kept sqlite-based 64-bit mirrors from being used as a source 
      for further mirrors has been fixed.

  o Build Changes:
    * Conary no longer prints policy error messages three times; it
      now prints each error immediately when it is found, and then
      summarizes all policy errors once (instead of twice) at the
      end of the build process. (CNY-776)

Changes in 1.1.1:
  o Client Changes:
    * Migrate no longer replaces by default as if --replace-files was
      specified. (CNY-769)

  o Server Changes:
    * The log retrieval function now returns a HTTP_NOT_IMPLEMENTED
      (501) instead of a HTTP_NOT_FOUND (404) if the logFile
      directive is not configured.

  o Build Changes:
    * Conary now recognizes that pkgconfig finds its files in
      /usr/share/pkgconfig as well as /usr/lib*/pkgconfig. (CNY-754)
    * /etc/conary/mirrors/cran has been added to enable mirror://
      references to the Comprehensive R Archive Network. (CNY-761)

  o Bug Fixes:
    * Conary now resets the timeStamps in all cases when
      getSourceVersion is called (CNY-708).
    * SQLite ANALYZE locks the database after it is run, causing
      updates to fail.
    * A bug that caused lists such as installLabelPath in
      configuration files to be parsed incorrectly when more than one
      space was between list elements has been fixed
    * A bug that caused Locally changed files to no be marked properly
      in rollbacks that were stored locally (including rollbacks for
      locally built troves) has been fixed. (CNY-645)
    * A bug that could cause "cvc cook" to create groups that include
      components needed to resolve dependencies that are already
      included not-by-default has been fixed.
    * A bug that caused a traceback message when adding a user through
      the web interface has been fixed.

Changes in 1.1.0:
  o 1.1 Release Overview

    Conary 1.1.0 is the first version in the 1.1 series.  New
    functionality has been added to Conary that required modifications
    to the repository database schema and XML-RPC protocol.  A Conary
    1.1.x-compatible client is required to access many of the new
    features.  The XML-RPC interface includes version information so
    that old clients continue to work with new servers, and new
    clients continue to work with old servers.

    New Features:
      * Conary can now remove packages and components from a
        repository server.  This is a privileged operation and should
        not normally be used.  Only users with a special "can remove"
        ACL can remove from the repository.  As removing something
        from a Conary repository is an act of last resort and modifies
        repository internals, the command line option will not appear
        in the reference documentation.  rPath will assist users that
        need more information.
      * Conary can now query the repository by path.  Use
        "conary repquery --path /path/to/find" to find components that
        include a particular path.
      * Several enhancements were added to the entitlement management
        facilities in a Conary repository.
      * Conary can now redirect a group.

  Detailed changes follow:

  o Server Changes:
    * Entitlement keys were artificially limited to 63 characters in
      length.  This restriction has been raised to the max length
      permitted in the database column (255).
    * Entitlement classes can now provide access to multiple access
      groups (and updated the web UI to support that) (CNY-600)
    * addEntitlement() and deleteEntitlement() repository calls replaced
      by addEntitlements and deleteEntitlements calls.  These calls
      operate on more than one entitlement simultaneously.
    * Added getTroveLeavesByPath() and getTroveVersionsByPath(). (for
      CNY-74)
    * Conary now checks to ensure you have write access to all the
      things the client is trying to commit before you send them
      across the wire. (CNY-616)
    * deleteAcl() and listAcls() methods have been added to
      ConaryClient.

  o Client Changes:
    * "conary rq" now supports "--path", which allows you to search
      for troves in the repository by path. (CNY-74)
    * "conary rq" now has a "--show-removed" option that allows you to
      see removed trove markers.  A [Removed] flag will be displayed
      when the --trove-flags option is added.

  o Bug Fixes:
    * Conary now resets the timeStamps in all cases when
      getSourceVersion is called (CNY-708).
    * SQLite ANALYZE locks the database after it is run, causing
      updates to fail.
    * A bug that caused lists such as installLabelPath in
      configuration files to be parsed incorrectly when more than one
      space was between list elements has been fixed
    * A bug that caused Locally changed files to no be marked properly
      in rollbacks that were stored locally (including rollbacks for
      locally built troves) has been fixed. (CNY-645)
    * A bug that could cause "cvc cook" to create groups that include
      components needed to resolve dependencies that are already
      included not-by-default has been fixed.

Changes in 1.0.27:
  o Client Changes:
    * A "files preupdate" tag script method has been Implemented which
      gets run before tagged files are installed or changed. (CNY-636)
    * A bug that could cause "--replace-files" to remove ownership
      from every file in a trove has been fixed. (CNY-733)

    * Multiple bugs where using "--replace-files" could result in the
      new file having no owner have been fixed. (CNY-733)
    * The logcat script now supports revision 1 log entries.
    * The logcat script is now installed to /usr/share/conary/logcat

  o Build Changes:
    * Improved handling of the "package=" keyword argument for build
      actions.  In particular, made it available to all build actions,
      removed double-applying macros to the package specification,
      and fixed failure in cases like "MakeInstall(dir=doesnotexist,
      skipMissingDir=True, package=...)". (CNY-737, CNY-738)
    * The lookaside cache now looks in the repository for local sources
      when doing a repository cook. (CNY-744)
    * The mirror:// pseudo-URL handling now detects bad mirrors that
      provide an HTML document instead of the real archive when a
      full archive name is provided; previously, it did so only when
      guessing an archive name.  Thanks to Pavel Volkovitskiy for this
      fix. (CNY-745)
    * The Flavor policy has been slightly optimized for speed.

  o Server Changes:
    * ACL patterns now match to the end of the trove name instead of
      partial strings (CNY-719)

  o Bug Fixes:
    * The Conary repository server now invalidates changeset cache
      entries when adding a digital signature to a previously mirrored
      trove.
    * A bug that caused the mirror code to traceback when no callback
      function was provided to it has been fixed. (CNY-728)
    * Rolling back changes when the current trove has gone missing from
      the server now causes the client to generate the changeset to apply
      based on the trove stored in the local database (CNY-693)

Changes in 1.0.26:
  o Build Changes:
    * When cooking a group, adding "--debug" to the "cvc cook" command
      line now displays detailed information about why a component is
      being included to solve a dependency. (CNY-711)
    * The mirror:// functionality introduced in Conary 1.0.25 had two
      small bugs, one of which prevented mirror:// pseudo-URLs from
      working.  These bugs are now fixed, thanks to Pavel
      Volkovitskiy. (CNY-704)
    * The "cvc cook" command now announces which label it is building
      at the beginning of the cook, making it easier to catch mistakes
      early. Thanks to Pavel Volkovitskiy for this fix. (CNY-615)
    * The source actions (addSource, addArchive, etc.) can now take
      a "package=" argument like the build actions do.  Thanks to
      Pavel Volkovitskiy for contributing this capability.  (CNY-665)
    * The "preMake" option had a bad test for the ';' character; this
      test has been fixed and extended to include && and ||.
      thanks to Pavel Volkovitskiy for this fix. (CNY-580)
    * Many actions had a variety of options (dir=, subdir=, and
      subDir=) for specifying which directory to affect.  These have
      been converted to all prefer "dir=", though compatibility
      with older recipes is retained by continuing to allow the
      subDir= and subdir= options in cases where they have been
      allowed in the past. Thanks to Pavel Volkovitskiy for this
      enhancement. (CNY-668)

Changes in 1.0.26:
  o Server Changes:
    * The Conary web interface now provides a method to rely solely on
      a remote repository server to do authentication checks. (CNY-705)
    * The ACL checks on file contents and file object methods have
      been improved. (CNY-700)
    * Assertions have been added to prevent redirect entries from
      being added to normal troves.
    * An assertion has been added to ensure that redirects specify a
      branch, not a version.
    * The server returns a new FileStreamsMissing exception when the
      client requests file streams with getFileVersion or
      getFileVersions and the requested file stream is not present in
      the repository database. (CNY-721)
    * getFileVersions() now raises FileStreamMissing when it is given
      invalid request.
    * getFileContents() now raises a new FileHasNoContents exception
      when contents are requested for a file type which has no
      contents (such as a symlink).

  o Bug Fixes:
    * A bug that could cause "conary updateall" to attempt to erase
      the same trove twice due to a local update has been fixed.
      (CNY-603)
    * Attempts to target a clone to a version are now caught.  Only
      branches are valid clone targets. (CNY-709)
    * A bug that caused Trove() equality checks to fail when comparing
      redirects has been fixed.
    * A bug that caused the flavor of a redirect to be store
      improperly in the repository database has been fixed.
    * The resha1 script now properly skips troves which aren't present
      in the repository.
    * Conary 1.0.24 incorporated a fix for CNY-684 to correct behavior
      when storing src.rpm files rather than their contents.  The fix
      worked for local builds but not for commits to repositories.
      Conary 1.0.26 includes a fix that corrects the behavior when
      committing to a repository as well. (CNY-684)
    * A bug that prevented flavored redirects from being loaded from
      the repository database has been fixed.
    * "Conary migrate" now will follow redirects. (CNY-722)

Changes in 1.0.25:
  o Build Changes:
    * The addArchive() source action will search for reasonably-named
      archive files based on the name and version if given a URL ending
      with a "/" character. Thanks to Pavel Volkovitskiy for the
      initial implementation. (CNY-671)
    * All source actions, when given a URL that starts with "mirror://",
      will search a set of mirrors based on files in the mirrorDirs
      configuration entry, with default files provided in the
      /etc/conary/mirrors/ directory. Thanks to Pavel Volkovitskiy for
      the initial implementation. (CNY-171)
    * Symbolic links are now allowed to provide a soname even if they
      reference an ELF file only indirectly through other symbolic
      links.  Previously, a symbolic link could only provide a soname
      if it directly referenced an ELF file. (CNY-696)

  o Bug Fixes:
    * A bug that caused unhandled exceptions when downloading the file
      contents needed for a distributed changeset in threaded mode has
      been fixed. This bug was introduced in 1.0.24. (CNY-701)

Changes in 1.0.24:
  o Server Changes:
    * The server binary access log can now be downloaded by an
      administrator by visiting the http://servername/conary/log
      URL. Once the log is accessed it is rotated automatically by the
      repository server. Subsequent accesses to the log URL will only
      yield log entries added since the last access. (CNY-638)
    * The Users and Groups tab in the web management UI is no longer
      highlighted when administrators change their passwords.

  o Client Changes:
    * A --what-provides option has been added to "conary query" and
      "conary repquery".
    * A bug that installed extra components of a package that is being
      installed instead of updated due to the existing package being
      pinned has been fixed. (CNY-682)

  o Build Changes:
    * When pulling files out of a src.rpm file, Conary now stores the
      src.rpm file itself in the repository rather than the files
      pulled from it. (CNY-684)
    * Mono dependency version mappings are now discovered in CIL policy
      .config files. (CNY-686)
    * The internal util.literalRegex() function has been replaced by
      use of re.escape(). (CNY-634)

  o Bug Fixes:
    * The Conary Repository web interface no longer returns a
      HTTP_FORBIDDEN (403) when a bad password is given by the user.
      This allows the user to re-try authentication.
    * The --signatures and --buildreqs flags now work with "conary
      showcs".  (CNY-642)
    * A bug in the NetworkRepositoryClient default pwPrompt mechanism
      has been fixed.
    * Error messages when entitlements fail to load have been
      improved. (CNY-662)
    * The repository client no longer caches repository access info
      when the attempt to access was unsuccessful. (CNY-673, affects
      CNY-578)
    * A bug that caused x86 flavored troves from being updated
      properly when using "conary updateall" on an x86_64 system has
      been fixed. (CNY-628)
    * A bug that caused migrate behavior to not respect pins when the
      pinned troves were set to be erased (CNY-680).
    * Calling r.ComponentSpec(':foo') works again; it is exactly
      equivalent to r.ComponentSpec('foo'). (CNY-637)
    * Calling r.Move() with only one argument now fails explicitly
      rather than silently doing nothing. (CNY-614)

Changes in 1.0.23:
  o API Additions:
    * The interface to create, list and delete access groups and
      modify the users therein through is now exposed though
      ConaryClient.
    * The interface to delete entitlement groups is now exposed
      through ConaryClient.

  o Client Changes:
    * "conary updateall" now accepts the --keep-required command line
      argument.
    * the mirror script now provides download/commit feedback using
      display callbacks like other conary commands
    * the excludeTroves config option will now keep fresh installs from
      happening when an update job is split due to a pinned trove.

  o Server Changes:
    * The repository database migration code now reports an error when
      trying to migrate old-style redirects.  The code to perform the
      migration is incomplete and creates invalid new-style
      redirects.  If you have a repository with old-style redirects,
      contact rPath for assistance with your migration. (CNY-590)

  o Bug Fixes:
    * Subdirectories within source components are now better supported.
      Specifically, different subdirectories with the same filename will
      now work. (CNY-617)
    * The util.literalRegex() function now escapes parenthesis characters.
      (CNY-630)
    * Manifest files now handle file names containing "%" characters.
      Fix from Pavel Volkovitskiy. (CNY-627)
    * Fixed a bug in migrate that caused its behavior to shift when migrating 
      to the same version that is currently installed.
    * Fixed a bug in the logcat script that caused the entitlement field to
      display the user information instead. (CNY-629)

  o Build Changes:
    * The r.addArchive() source action can now unpack Rock Ridge and
      Joliet ISO images, with some limitations. (CNY-625)

Changes in 1.0.22:
  o Client Changes:
    * Conary now has hooks for allowing you to be prompted for both name
      and password when necessary.
    * Conary will no longer report a traceback when trying to perform 
      dependency resolution against repositories that are not available.
      Instead, it will print out a warning. (CNY-578)

  o Build Changes:
    * It is now possible to set environment variables to use within
      Conary builds from within conary configuration files, using the
      new "environment" configuration item.  Thanks to Pavel
      Volkovitskiy for implementing this feature. (CNY-592)
    * In previous versions of Conary, calls to r.PackageSpec() would
      improperly override previous calls to r.ComponentSpec(); now
      the ordering is preserved.  Thanks to Pavel Volkovitskiy for 
      this fix. (CNY-613)

  o Bug Fixes:
    * A bug that would allow recursively generated changesets to
      potentially have missing redirect flags has been fixed.
    * A bug in redirect handling when the branch changed but the trove
      name didn't has been fixed - conary will do a better job of
      determining what jobs to perform in this situation. (CNY-599, CNY-602)
    * Errors relating to PGP now just display the error instead of causing 
      conary to traceback. (CNY-591)
    * Conary sync on a locally cooked trove will no longer traceback (CNY-568)
    * --from-file and sync now work together.
    * An AssertionError that was occasionally reached by incorrect repository
      setups is now a ConaryInternalError
    * A bug when updating to a locally cooked trove when the user had 
      manually removed files has been fixed. (CNY-604)
    * CONARY files that are not accessible will no longer cause conary to
      traceback when trying to read context from them. (CNY-456)
    * signatureKeyMap configuration entries are now checked to ensure
      they are valid. (CNY-531)

Changes in 1.0.21:
  o Client Changes:
    * The "conary migrate" command has changed behavior significantly
      in order to make it more useful for updating a system to exactly
      match a different group.  However, this change makes it much
      less useful for updating normal systems.  "conary migrate"
      should not be used without first reading the man page
      description of its behavior.  The old migrate behavior is now
      available by using "conary sync --full".  "conary syncchildren"
      has been renamed to "conary sync", and its behavior has also
      been modified slightly as a result.  The old behavior is
      available by using "conary sync --current". Please read the man
      page for a full description of the "sync" command as well.  (CNY-477)

  o Build Changes:
    * A "package" keyword parameter has been added to build actions,
      which specifies the package and/or component to which to assign
      the files that are added (not modified or deleted) by that build
      action.  For example, r.MakeInstall(package="foo") will place
      all the new files installed by the MakeInstall action into the
      "foo" package.  Thanks to Pavel Volkovitskiy for contributing
      this capability.  (CNY-562)
    * A "httpHeaders" keyword parameter has been added to the
      r.addArchive(), r.addPatch(), and r.addSource() source actions
      so that headers can be added to the HTTP request.

  o Bug Fixes:
    * The r.addPatch() build action no longer depends on nohup to
      create a file in the current directory (a bug introduced in
      conary 1.0.19). (CNY-575)
    * Commits with missing files no longer traceback. (CNY-455)
    * A bug that caused "#!/usr/bin/env /bin/bash" to not be
      normalized to /bin/bash by the NormalizeInterpreterPaths policy
      has been fixed.
    * A bug that prevented Conary from being able to download files
      that contain '&' or ';' characters has been fixed.  This allows
      Conary to download sources from cgi-bin URLs.
    * "cvc merge" no longer fails to merge changes from the parent
      branch when the shadowed version doesn't exist on the parent
      branch.

Changes in 1.0.20:
  o Build Changes:
    * "jvmdir", "javadir", "javadocdir", and "thisjavadocdir" have
       been added to the default set of macros.
    * A r.JavaDoc() build action has been added.  It funtions
      exactly like the "r.Doc()" build action, except it coppies into
      "%(thisjavadocdir)s".
    * When the r.addArchive() source action attempts to guess the main
      directory in which to build, it now recognizes when when sources
      have been added in an order that defeats its algorithm and provides
      a helpful error message. (CNY-557)

  o Client Changes:
    * A --tag-script parameter has been added to the rollback
      command. (CNY-519)

  o Bug Fixes:
    * A bug in clone behavior that caused Conary to try to clone
      excessive troves has been fixed.  If you were cloning uphill
      from branch /a/b to /a, and a buildreq was satisfied by a trove
      on /a//c, Conary would try to clone the buildreq to /a as well.
      (CNY-499)
    * A bug in the "r.Ant()" and "r.JavaCompile()" build actions which
      caused the CLASSPATH variable to get mangled has been fixed.
    * A bug in 'r.ClassPath()' that caused a traceback has been fixed.
    * A bug that caused the "change password" tab to be displayed when
      browsing the repository via the web as an anonymous user has
      been fixed.
    * The web service code no longer permits the anonymous user to
      view the "change password" (/conary/chPassForm) form.
    * The r.addPatch() source action no longer hangs when presented
      with large patches, which fixes a bug introduced in Conary
      1.0.19.

Changes in 1.0.19:
  o API Change:
    * In order to fully represent empty flavors in Conary, a new Flavor
      object class has been added.  Previously, DependencySet objects
      were used to store flavor information.  Unfortunately it was not
      possible to distinguish "empty flavor" from "flavor not specified".
      When dealing with thawing frozen flavors, use ThawFlavor() instead
      of ThawDependencySet().  When testing to see if a flavor is empty,
      use the isEmpty() method of the flavor object.

  o Client Changes:
    * The default resolveLevel setting is now 2, this means that
      conary will try to update troves that would otherwise cause an
      update to fail.  See the conary man page for more details.
    * Multiple bugs have been fixed in interactive prompting for user
      passwords (CNY-466):
      - Password prompts are based on the server name portion of the
        label being accessed, not the actual hostname of the server
        (these are often different when repositoryMaps are used).
      - When no password callback is available, the operation will
        fail with an open error (which is identical to what would
        happen if no user name was present) instead of giving a
        traceback.
      - The download thread uses the passwords which the original
        thread obtained from the user.
      - The download thread is able to prompt for passwords from the
        user if distributed changesets require access to additional
        repositories.

  o Build Changes:
    * "r.Ant()", "r.JavaCompile()", and "r.ClassPath()" build actions
      have been added to support building java with conary.
    * "r.addPatch()" will now determine the patchlevel without users
      needing to add level= in the r.addPatch() call. The level
      parameter is still honored, but should not be needed.
    * "cvc cook --show-buildreqs" now displays build requirements
      inherited from parent recipe classes. (CNY-520)
    * The output of "cvc diff" and "cvc rdiff" can now be used as an
      input to patch when files are added between two versions. (CNY-424)
    * Use flags have been added for dom0 and domU.  They default to
      "sense prefernot".  The domU flag should be used to build
      binaries specific to Xen domU environments where special
      provisions are made for paravirtualization.  The dom0 flag
      should be used to build binaries specific to Xen dom0
      environments where special provisions are made for the
      hypervisor.  The existing "xen" flag should be used to build
      binaries specific to Xen which apply equally to Xen dom0 and
      domU environments.
    * Warning message for modes specified without an initial "0" have
      been improved to include the path that is affected. (CNY-530)

  o Server Changes:
    * Use the term Entitlement Class in all conary repository web interfaces
      replacing Entitlement Group.

  o Bugs Fixed:
    * The Conary Repository now returns an error to a client when
      committing duplicate troves that have an empty flavor. (CNY-476)
    * When checking out a source trove from a repository using
      "cvc checkout", the user is no longer warned about not being able
      to change the ownership of the files checked out.
    * A bug has been fixed in conary's determination of what troves
      had been updated locally.  This bug caused "conary updateall" to
      consider many x86 troves as needing to be updated separately
      instead of as a part of group-dist.  This could cause updateall
      failures. (CNY-497)
    * A bug that caused 'conary q tmpwatch:runtime --recurse' to traceback
      has been fixed (CNY-460)
    * Interactive mode now handles EOF by assuming it means 'no';
      thanks go to David Coulthart for the patch. (CNY-391)
    * Configuration settings in contexts can now be overridden from
      the command line. (CNY-22)
    * Redirect changesets now have primary troves, meaning they will
      display better when using "conary showchangeset". (CNY-450)
    * User's passwords are now masked when using "cvc context" (unless
      --show-passwords is specified). (CNY-471)
    * Removed excess output from commitaction which was caused by a
      change in option parsing code (CNY-405)

Changes in 1.0.18:
  o Client Changes:
    * Trying to shadow a cooked redirect now results in an error. (CNY-447)
    * A --keep-required option has been added to tell Conary to leave
      troves installed when removing them would break
      dependencies. This used to be the default behavior; Conary now
      issues a dependency error instead. (CNY-6)
    * "delete-entitlement" and "list-entitlements" options have been
      added to the "manageents" script.

  o Build Changes:
    * Python dependencies are now generated for .pyc files as well as
      for .py files. (CNY-459)

  o Server Changes:
    * Support for deleting entitlements, listing the entitlement
      groups a user can manage, and removing the ACL which lets a group
      manage an entitlement group has been added.
    * Entitlement management has been added to the Conary repository
      web interface. (CNY-483)

  o Bug Fixes:
    * The "list-groups" option to the "manageents" script has been
      corrected to list the groups the user can manage instead of the
      groups that user belongs to.

Changes in 1.0.17:
  o Client Changes:
    * Individual file removals performed by "conary remove" now create
      rollbacks. (CNY-7)
    * The repository mirroring client supports two new configuration
      options:
      - matchTroves is a regexp list that limits what troves will be
        mirrored based on the trove names;
      - recurseGroups takes a boolean value (True/False) which will
        cause the miror client to recurse through a groups and mirror
        everything that they include into the target repository.

  o Server Changes:
    * A single conary repository can host multiple serverNames. In the
      Conary repository's configuration file, the serverName directive
      can now specify a space separated list of valid server names
      which will be accepted and served from that repository. (CNY-16)

Changes in 1.0.16
  o Build Changes:
    * A check has been added to "cvc commit" that ensures a .recipe
      file exists in the CONARY state file.
    * Recipe classes can now set an "abstractBaseClass" class
      variable.  When set, Conary will not require a setup() method in
      the class.  This is used for creating superclass recipes where
      setup() methods are not needed.

  o Server Changes:
    * A new "entitlementCheckURL" configuration option has been added.
      This is a hook that allows external validation of entitlements.
    * The Conary Repository web interface look and feel has been
      updated.  The interface will look incorrect unless
      conary-web-common 1.0 or later is installed.

  o Bug Fixes:
    * When running "cvc log" on a newly created source component, cvc now
      errors gracefully instead of tracing back. (bz #863)
    * Conary now changes to the / directory before running tag
      scripts. (bz #1134)
    * "cvc co foo=invalidversionstring" now gives a more helpful error
      message. (bz #1037)
    * Cloning binary troves uphill now correctly checks for the source
      trove uphill.
    * A bug that would cause "conary migrate" to raise a KeyError when
      updating a group that referenced the same trove twice (through
      two subgroups) has been fixed.
    * A bug that caused miscalculations when determining whether a
      shadow has been modified has been fixed.
    * A number of bugs affecting resetting distributed changesets have
      been fixed.
    * A bug in the MySQL dbstore driver that caused the wrong
      character encoding to be used when switching databases has been
      fixed.
    * A bug where running updateall when one of the two groups that
      reference a trove has no update caused an erase of that trove to
      be requested has been fixed (CNY-748).

Changes in 1.0.15
  o Client Changes:
    * When writing files as non-root, Conary will no longer create
      files setuid or setgid unless the uid/gid creating the file
      matches the username/groupname in the package.
    * Conary now checks the rollback count argument for non-positive
      numbers and numbers greater then the number of rollbacks
      available. (bz #1072)
    * The entitlement parser has been reimplemented using expat
      instead of a hand-coded parser.  A correctly formatted
      entitlement file should now be enclosed in an
      <entitlement></entitlement> element.  Conary will continue to
      work with files that do not contain the toplevel <entitlement>
      element.

  o Build Changes:
    * Support has been added for recipe templates.  Now when running
      "cvc newpkg", cvc will automatically create a recipe from a
      template specified by the recipeTemplate configuration
      option. (bz #671, #1059)
    * Policy objects can now accept globs and brace expansions when
      specifying subtrees.
    * Cross-compile builds now provide CONFIG_SITE files to enable
      cross-compiling programs that require external site config
      files.  The default site config files are included.
    * The "cvc checkout" command can now check out multiple source
      troves in a single invocation.

  o Server Changes:
    * An "externalPasswordURL" configuration option has been added,
      which tells the server to call an external URL for password
      verification.  When this option is used, user passwords stored
      in the repository are ignored, and those passwords cannot be
      changed.
    * An authentication cache has been added, which is enabled by
      setting The authCacheTimeout configuration to the number of
      seconds the cache entry should be valid for.

  o Bug Fixes:
    * A bug that caused using groupName parameter with r.replace() to
      traceback has been fixed. (bz #1066)
    * Minimally corrupted/incorrect conary state files will no longer cause 
      conary to traceback. (bz #1107)
    * A bug that prevented upload progress from being displayed when
      using "cvc commit" has been fixed. (bz #969)

Changes in 1.0.14:
  o Client Changes:
    * Conary now creates shadows instead of branches when cooking onto
      a target label.  This means, for example, that local cooks will
      result in a shadow instead of a branch.
    * Conary now creates shadows on the local label when creating rollbacks
      instead of branches.
    * The branch command has been removed.  Any potential branch should be 
      done with a shadow instead.
    * The verify command now shows local changes on a local shadow instead
      of a local branch
    * Local changesets create diffs against a local shadow (instead of
      a branch) and --target for the commit command retargets to a shadow
    * User conaryrc entries are now searched from most specific target to
      least specific (bz #997)
    * A fresh install of a group will cause all of its contained components 
      to be installed or upgraded as well, without reference to what is 
      currently installed on your system -- no trove will be skipped because
      it is referenced by other troves on your system but not installed.
    * Changeset generation across distributed shadows now force file 
      information to be absolute instead of relative when the files are on
      different servers, eliminating server crosstalk on source checkin and
      when committing local changesets. (bz #1033)
    * Cvc merge now takes a revision, to allow you merge only up to a certain
      point instead of to head.

  o Server Changes:
    * Removed the ability for the server to log updates to its contents
      store (mirroring has made this capability obsolete)
    * logFile configuration directive now logs all XML calls
    * Split user management out from core authorization object
    * All user management calls are based on user and group names now
    * The user management web interface for the repository now allows
      the administrator to enable and disable mirroring for groups

  o Bug Fixes:
    * Conary will not traceback if you try to update to a trove with a name
      that matches a filesystem path that you don't have access to (bz #1010).
    * Conary will not raise an exception if a standard config file (~/.conaryrc,
      for example) exists but is not accessible.
    * cvc no longer allows . and .. to be added to source troves (bz #1014)
    * cvc remove handles removing directories (bz #1014)
    * conary rollback no longer tracebacks if you do not have write access to
      the conary database.
    * deeply shadowed versions would fail when performing some version 
      operations.  This caused, for example, local cooks of shadowed troves
      to fail.
    * using loadInstalled with a multiarch trove no longer tracebacks (bz #1039)
    * group recipes that include a trove explicitly byDefault False could result
      in a trove when cooked that had the components of that trove byDefault
      True.
    * Stop sending duplicate Host: headers, proxies (at least squid) mangle 
      these into one host header, causing failures when accessing rbuilder
      repositories that depend on that host header (bz #795)
    * The Symlink() build action should not enforce symlinks not
      dangling, and should instead rely solely on the DanglingSymlinks
      policy.
    * A bug that caused conary to treat a reference as an install when it
      should have been an update due to a miscalculation of what local updates
      had been made on the system has been fixed.

Changes in 1.0.13:
  o Client Changes:
    * A new "conary migrate" command for updating troves has been
      added.  "conary migrate" is useful for circumstances when you
      want to update the software state on a system to be synchronized
      with the default state of a group.  To do this, "conary migrate"
      calculates the changeset required to: 1) update the trove (if an
      update is available); 2) install any missing included troves; 3)
      synchronize included troves that have a mismatched version; 4)
      remove any referenced troves that are not installed by default.
    * The includeConfigFiles configuration directive now accepts http
      and https URLs.  This allows organizations to set up centralized
      site-wide conary configuration.
    * Conary now gives a more detailed error message when a changeset
      attempts to replace an empty directory with a file and
      --replace-files is not specified.

  o Build Changes:
    * The addSource source action will now replace existing files,
      rather than replacing their contents.  This implies that the
      mode of the existing file will not be inherited, and an
      existing read-only file will not prevent addSource from
      working.
    * The internal setModes policy now reports "suid/sgid" only for
      files that are setuid or setgid, rather than all files which
      have an explicitly set mode.  (bz #935)
    * TagSpec no longer will print out ignored TagSpec matches twice,
      once for tags specified in the recipe, and once for tags
      discovered in /etc/conary/tags/*.  (bz #902)
    * TagSpec will now summarize all its suggested additions to
      buildRequires in a single line.  (bz #868)
    * A new reportMissingBuildRequires policy has been added to summarize
      all suggested additions to buildRequires in a single line at the
      end of the entire build process, to make it easier to enhance the
      buildRequires list via cut-and-paste.  (bz #869)

  o Bug Fixes:
    * A bug that caused conary to traceback when a file on the file
      system is owned by unknown uid/gid has been fixed.  Conary will
      now print an error message instead.  (bz #977)
    * A bug that caused conary to traceback when an unknown Use flag
      was used when cooking has been fixed.  Previously, "cvc cook
      --flavor 'foobar'" would create a traceback.  Conary now says
      'Error setting build flag values: No Such Use Flag foobar'.
      (bz #982)
    * Pinned troves are now excluded from updateall operations.
      Previously conary would try to find updates for pinned troves.
    * Conary now handles applying rollbacks which include overlapping
      files correctly.  Previously --replace-files was required to
      apply these rollbacks.
    * the config file directive includeConfigFile is no longer case sensitive 
      (bz #995)

Changes in 1.0.12:
  o Client changes:
    * The rollback command now applies rollbacks up to and including
      the rollback number specified on the command line. It also
      allows the user to specify the number of rollbacks to apply
      (from the top of the stack) instead of which rollback to
      apply. (bz #884)
    * Previously, the code path for installing files as part of a new
      trove required an exception to be handled.  The code has been
      refactored to eliminate the exception in order to reduce install
      times.

  o Build Changes:
    * The cvc command now has a --show-buildreqs option that prints all
      build requirements.  The --no-deps argument for cvc has been
      aliased to --ignore-buildreqs for consistency.

  o Bug Fixes:
    * Installing into a relative root <e.g. --root foo> when running
      as root no longer generates a traceback. (bz #873)
    * Replaced files are now stored in rollbacks. (bz #915)
    * File conflicts are now also detected via the database, not just
      via real file conflicts in the filesystem.
    * A bug that resulted in multiple troves owning a file has been fixed.
    * Rollbacks of troves that were cooked locally will no longer
      raise a TroveIntegrityError.
    * The "conary remove" command no longer generates a traceback when
      the filename given cannot be unlinked. (bz #887)
    * The missing usage message displayed when "cvc" and "conary" are
      run with no command line arguments has been restored.
    * Rollbacks for initial contents files didn't work; applying
      rollbacks now ignores that flag to get the correct contents on
      disk. (bz #924)
    * The patch implementation now properly gives up on patch hunks
      which include changed lines-to-erase, which avoids erasing lines
      which did not appear in the origial version of the file. (bz
      #949)
    * Previously, when a normal error occurred while prepping sources
      for cooking (extracting sources from source archives, for
      example), conary would treat it as a major internal error.  Now
      the error message is simply printed to the screen instead.
    * A typo in a macro will now result in a more helpful error
      message.
    * A bug that caused a traceback when performing "conary rq" on an
      x86_64 box with a large installLabelPath where only an x86
      flavor of a trove was available on one label in the
      installLabelPath has been fixed (bz #961).
    * Conary no longer creates a rollback status file when one isn't
      needed.  This allows /var/lib/conarydb to be on read-only media
      and have queries continue to work/.
    * Reworked "conary remove" to improve error messages and fix
      problems with multiple files being specified, broken symlinks,
      and relative paths (bz #853, #854)
    * The mirror script's --test mode now works correctly instead of
      doing a single iteration and stopping.

Changes in 1.0.11:
  o Client Changes:
    * Conary will now allow generic options to be placed before the command
      you are giving to conary.  For example, 'conary --root=/foo query'
      will now work.
    * the remove command no longer removes file tags from files for no good 
      reason
    * rollbacks now restore files from other troves which are replaced as part
      of an update (thanks to, say, --replace-files or identical contents)
    * --replace-files now marks files as owned by the trove which used to
      claim them
    * You can now kill conary with SIGUSR1 to make conary enter a debugger
      when you Ctrl-C (or a SIGINT is raised)
    * --debug-all now enters a debugger in more situations, including option
      parsing fails, and when you hit Ctrl-C.
    * added ccs2tar, which will convert most absolute changesets (like those
      that cook produces) into tarballs
    * Troves now don't require dependencies that are provided by themselves.
      As troves are built with this new behavior, it should significantly speed
      up dependency resolution.
    * added a script to recalculate the sha1s on a server (after a label
      rename, for instance)
    * added a script to calculate an md5 password (for use in an info recipe,
      for example)

  o Build Changes:
    * Conary now supports a saltedPassword option to r.User in user info-
      packages.  Full use of this option will require that a new shadow package
      be installed.

  o Bug Fixes:
    * command-line configurations now override context settings

  o Build Changes:

Changes in 1.0.10:
  o Client Changes
    * Given a system based on rPath linux where you only installed
      !smp kernels, conary would eventually start installing smp
      kernels on your system, due to the way the update algorithm
      would determine whether you should install a newly available
      trove.  Conary now respects flavor affinity in this case and
      does not install the smp kernel.
    * Mirror configuration files can now specify uploadRateLimit and
      downloadRateLimit.
    * Updates utilizing changeset files are now split into multiple
      jobs properly, allowing changeset files which create users to
      work proprely.
    * "conary rollback" now displays progress information that matches
      the "conary update" progress information.
    * added --with-sources option for clone

  o Bug Fixes:
    * A bug that caused an assertion error when switching from an
      incomplete trove to a complete trove has been fixed.
    * A bug in perl dependencies that caused extra directories to be
      considered part of the dependency has been fixed.
    * A bug affecting updates where a pinned, partially installed
      package was supposed to be updated due to dependency resolution
      has been fixed.
    * A bug that prevented updates from working when part of a locally
      cooked package was replaced with a non-locally cooked component
      has been fixed.  The bug was introduced in Conary 1.0.8.
    * A bug that caused a segfault when providing an invalid type to
      StringStream has been fixed.
    * The troveInfo web page in the repository browser now displays
      useful error messages instead of traceback messages.  The
      troveInfo page also handles both frozen and non-frozen version
      strings.
    * A bug that caused conary to download unnecessary files when checking out
      shadow sources has been fixed.
    * A bug that caused "cvc rdiff" between versions of a trove that
      were on different hosts to fail has been fixed.
    * Fixed a bug when determining local file system changes involving a file 
      or directory with mtime 0.
    * The --signature-key option was restored

Changes in 1.0.9:
  o Client Changes:
    * A new dependency resolution method has been added which can be turned
      on by setting resolveLevel to 2 in your conarycfg:  If updating trove 'a'
      removes a dependency needed by trove 'b', attempt to update 'b' to
      solve the dependency issue.  This will allow 'conary update conary'
      to work as expected when you have conary-build installed, for example.
    * Switched to using more of optparse's capabilities, including --help
      messages.
    * One short option has been added, cvc -m for message.

  o Bug Fixes:
    * Recipes that use loadRecipe('foo') and rely on conary to look upstream
      to find their branch now work correctly when committing.
    * A bug affecting systems with multiple groups referencing the same troves,
      where the groups are out of sync, has been fixed.
    * the mirror client now correctly handles duplicate items returned in
      trove lists by older servers
    * A bug that caused the mirror client to loop indefinitely when
      doing a --full-trove-sync has been fixed
    * conary rq --trove-flags will now display redirect info even if you
      do not specify --troves (bug #877)
    * dep resolution now support --flavors --full-versions output (bug #751)
    * cvc merge no longer tracebacks if files were added on both upstream
      and on the shadow
    * admin web access for the server doesn't require write permission for
      operations which also require admin access (bug #833)
    * A bug that caused r.remove() in a group to fail if the trove being
      removed was recursively included from another group has been fixed.
    * Conary update tmpwatch -tmpwatch:debuginfo will now erase 
      tmpwatch:debuginfo.
    * An ordering bug that caused info packages to not be updated with their
      components has been fixed.
    * Updates will now happen in a more consistent order based on an
      alphabetic sort.
    * the repository server now handles database deadlocks when committing
       changesets
  o Server Changes:
    * getNewSigList and getNewTroveList could return troveLists with
      duplicate entries

  o Documentation Changes:
    * The inline documentation for recipes has been significantly
      improved and expanded, including many new usage examples.

Changes in 1.0.8
  o Client changes:
    * Conary will now replace symlinks and regular files as long as their
      contents agree (bug #626)

  o Bug Fixes:
    * An error in the method of determining what local changes have been 
      made has been fixed.

Changes in 1.0.7:
  o Client changes:
    * A better method of determining what local changes have been made to a
      local system has been implemented, improving conary's behavior when
      updating.

  o Bugfixes:
    * A bug that caused the user to be prompted for their OpenPGP
      passphrase when building on a target label that does not match
      any signatureKeyMap entry has been fixed.  Previously, if you
      had a signatureKeyMap entry for conary.example.com, and your
      buildLabel was set to conary.example.com@rpl:devel, you would be
      prompted to enter a passphrase even when cooking locally to the
      local@local:COOK label.
    * Dependency resolution will no longer cause a trove to switch
      branches.
    * If a component is kept when performing dependency resolution
      because it is still needed, it's package will be kept as well if
      possible.
    * "conary q --path" now expands symlinks found in the path to the
      file in question. (bug #855)
    * Committing a changeset that provided duplicate file streams for
      streams the server previously referenced from other servers no
      longer causes a traceback.
    * Conary's patch implementation how handles patches which are
      already applied. (bug #640)
    * A server error triggered when using long flavor strings in
      server queries has been fixed.

  o Build fixes:
    * Group cooking now produces output to make it easier to tell what
      is happening.  The --debug flag can be used to get a more
      detailed log of what troves are being included.

  o Server changes:
    * The server traceLog now logs more information about the
      repository calls


Changes in 1.0.6:
  o Repository changes:
    * The commitaction script now accepts the standard conary arguments
      --config and --config-file.

  o Bugfixes:
    * cvc merge on a non-shadow no longer returns a traceback (bz# 792),
      and cvc context foo does not return a traceback when context foo does
      not exist (bz #757)  Fixed by David Coulthart.
    * A bug that caused new OpenPGP keys to be skipped when troves
      were filtered out during mirroring has been fixed.
    * opening invalid changesets now gives a good error message instead of
      a traceback
    * removed obsolete changemail script
    * Exceptions which display fileId's display them as hex sha1s now
      instead of as python strings
    * A bug where including a redirect in a group that has autoResolve 
      caused conary to traceback has been fixed.
    * A bug that kept conary from prompting for your password when committing
      has been fixed.
    * A bug that randomized the order of the labels in the  installLabelPath 
      in some error messages has been fixed.

  o Build fixes:
    * The default ComponentSpec for :perl components now include files
      in site_perl as well as in vendor_perl.
    * Ruby uses /usr/share/ri for its documentation system, so all files
      in %(datadir)s/ri are now included in the default :doc ComponentSpec.

Changes in 1.0.5:
  o Performance improvements:
    * The use of copy.deepcopy() has been eliminated from the
      dependency code.  The new routines are up to 80% faster for
      operations like DependencySet.copy().
    * Removing files looks directly into the file stream of the file
      being removed when cleaning up config file contents rather than
      thawing the full file stream.
    * Getting a single trove from the database without files returned file
      information anyway
    * Trove.applyChangeSet() optionally skips merging file information
    * Cache troves on the update/erase path to avoid duplicate fetchs from
      the local database

  o Bugfixes
    * Installing from a changeset needlessly relied on troves from the 
      database having file information while processing redirects
    * Extraneous dependency cache checks have been removed from the
      addDep() path.
    * When removing files, conary now looks up the file flags directly
      in the file stream in order to clean up config file contents.
      Previously the entire file stream was thawed, which is much more
      resource intensive.

  o Build fixes:
    * r.addArchive() now supports rpms with bzip2-compressed payloads.

Changes in 1.0.4:
  o Performance improvements:
    * The speed of erasing troves with many dependencies has been
      significantly improved.
    * The join order of tables is forced through the use of
      STRAIGHT_JOIN in TroveStore.iterTroves() to work around some
      MySQL optimizer shortcomings.
    * An --analyze command line option has been added to the
      stand-alone server (server.py) to re-ANALYZE the SQL tables for
      MySQL and SQLite.  This can significantly improve repository
      performance in some cases.
    * The changes made to dependency string parsing were a loss in
      some cases due to inefficiency in PyArg_ParseTuple().
      Performance sensitive paths in misc.c now parse the arguments
      directly.

  o Bugfixes:
    * An Apache-based conary repository server no longer logs
      tracebacks in error_log when a client disconnects before all
      data is sent.
    * A bug that caused cross repository commits of changesets that involved
      a branched trove to fail in some cases has been fixed.
    * If an entitlement is used for repository access, it is now sent
      over HTTPS instead of HTTP by default.
    * The conary emerge command no longer attempts to write to the root
      user's conary log file.
    * conary showcs --all now shows not-by-default troves.
    * Previously, there was no way using showcs to display only the troves
      actually in a changeset - conary would by default access the repository
      to fill in any missing troves.  Now, you must specify the
      --recurse-repository option to cause conary to search the repository
      for missing troves.  The --trove-flags option will now display when a
      trove is missing in a changeset.
    * A bug that caused showcs --all to display file lists even when --ls
      was not specified has been fixed.
    * When mirroring, you are now allowed to commit a trove that does
      not have a SHA1 checksum set.  This is an accurate replication
      of the data coming from the source repository.
    * A bug affecting multiple uses of r.replace() in a group recipe has been
      fixed.
    * A bug that caused components not to be erased when their packages were 
      erased when a group referencing those packages was installed has been 
      fixed.

Changes in 1.0.3
  o Client changes:
    * Conary displays full paths when in the error message generated
      when it can't open a log file rather than leaving out the root 
      directory.

  o Performance improvements:
    * A find() class method has been added to StreamSet which enables
      member lookups without complete thawing.
    * The code path for committing filestreams to repositories now
      uses find() to minimize file stream thaws.
    * DBstore now supports precompiled SQL statements for SQLite.
    * Retrieving troves from the local system database no longer
      returns file information when file information is not requested.
    * Dependencies, dependency sets, StreamCollections, file
      dictionaries, and referenced file lists now use C parsing code
      for stream thawing.
    * Extraneous trove instantiations on the system update path have
      been eliminated.
    * Adding troves to the local database now uses temporary tables to
      batch the insertions.

  o Bugfixes:
    * A bug that caused a mismatch between file objects and fileIds
      when cloning a trove has been fixed.

Changes in 1.0.2:
  o Bugfixes:
    * A bug that caused redirects to fail to build when multiple
      flavors of a trove exist has been fixed.
    * A bug with cooking flavored redirects has been fixed.
    * The cvc command no longer enforces managed policy with --prep.
    * A bug that caused disttools based python packages to be built as
      .egg files has been fixed.  This bug was introduced in conary
      0.94.
    * A bug that prevented checking in a recipe that deleted policy
      has been fixed.
    * A bug that prevented entitlements from being recognized by an
      Apache conary repository server when no username and password
      were set for a server has been fixed.
    * A bug that prevented errors from being returned to the client
      if it attempts to add an invalid entitlement key or has
      insufficient permission to add the entitlement key has been
      fixed.  An InvalidEntitlement exception has been added.
    * A repository bug prevented the mirror client from obtaining a
      full list of new troves available for mirorring has been fixed.
    * A bug in cooking groups caused the groups resulting from an
      r.addAll() to not respect the original group's byDefault
      settings in some cases has been fixed.

Changes in 1.0.1:
  o Database schema migration
    * Over time, the Conary system database schema has undergone
      several revisions.  Conary has done incremental schema
      migrations to bring old databases in line with the new schema as
      much as possible, but some remnants of the old schema remain.
      When Conary 1.0.1 runs for the first time, the database will be
      reloaded with a fresh schema.  This corrects errors that can
      occur due to incorrect SQL data types in table definitions.  An
      old copy of the database will be saved as "conarydb-pre-schema-update".

Changes in 1.0:
  o Bugfixes
    * A bug that allowed a group to be installed before children of
      its children were installed has been fixed.  This ensures this
      if a an update is partially completed, it can be restarted from
      where it left off.
    * A bug in python dependencies that sometimes resulted in a plain 
      python: __init__ dependency has been fixed.
    * A bug that dropped additional r.UtilizeUser matches for a file after
      the first one has been fixed.
    * Accessing a repository with the wrong server name no longer
      results in an Internal Server Error.  The error is marshaled
      back to the client.

Changes in 0.97.1:
  o Bugfixes
    * A bug has been fixed that allowed the "incomplete" flag to be
      unset in the database when applying changesets of troves that
      have no "incomplete" flag.  This resulted in "StopIteration"
      exceptions when updating the trove.
    * A bug has been fixed in the code that selects the OpenPGP key
      to be used for signing changesets at cook time.

Changes in 0.97:
  o Client changes:
    * All troves that are committed to repository through commits,
      cooks, branches, shadows, and clones, now always have SHA1
      checksums calculated for them.
    * Trove objects now have a version number set in them.  The
      version number is increased when the data types in the Trove
      object are modified.  This is required to ensure that a Conary
      database or repository has the capability of storing all the
      information in a Trove.  All trove data must be present in order
      to re-calculate SHA1 checksums.  If a local system understands
      version 1 of the Trove object, and a repository server sends a
      changeset that contains a version 2 Trove, an "incomplete" flag
      will be set for trove's entry in the database.  When accessing
      that trove later for merging in an update, the client will go
      back and retrieve the pristine Trove data from the repository
      server so it will have all the data needed to preform three way
      merges and signature verification.

  o Repository changes:
    * Repositories will now reject commits whose troves do not have
      correct SHA1 checksums.

Changes in 0.96:
  o Client changes:
    * conary rq now does not use affinity by default, use --affinity to turn
      it on.  The rq --compatible-troves flag has disappeared.  Now 
      you can switch between displaying all troves that match your system 
      flavor and that match affinity flavor by switching between
      --available-troves with and without the --affinity flag.
    * conary q now displays installed, not by default troves by default,
      but skips missing troves.
    * Fixed an update bug where updating an x86 library on an x86_64 system
      would cause conary to switch other x86_64 components for that library
      to x86 versions.
    * update job output is compressed again
    * Fixed an update bug where if you had made a local change to foo, and then 
      updated a group that pointed to an earlier version of that trove,
      the trove could get downgraded

  o Other changes:
    * Mirroring now mirrors trove signature

Changes in 0.95:
  o Client changes:
    * The "conary verify" command now handles non-regular files with
      provides and requires (for example, symlinks to shared libraries
      that provide sonames).
    * The "conary showchangeset" command now takes --recurse and
      --no-recurse arguments.
    * All info-* packages are now updated in their own individual jobs;
      this is required for their dependencies to be reliable.
    * The conary syncchildren command now will install new packages
      when appropriate.

  o Repository changes:
    * Additional logging has been added to the repository server.
      Logging is controlled by the "traceLog" config file variable,
      which takes a logging level and log path as arguments.
    * Conary now detects MySQL Database Locked errors and will retry
      the operation a configurable number of times.  The "deadlockRetry"
      configuration variable controls the number of retries and
      defaults to 5.

  o Build changes:
    * Conary now uses site.py to find all possible correct elements of
      sys.path when generating python provides and requires.  Previously,
      new elements added via .pth files in the package being built would
      be ignored for that package.
    * The PythonSetup() build action now works properly with setup.py
      files that use "from setuptools import..." instead of "import
      setuptools".

  o Other changes:
    * The conarybugz.py script has been restored to functionality by
      moving to the conaryclient interface for accessing the
      repository.

Changes in 0.94:

  o Redirects no longer point to a specific trove; they now redirect
    to a branch. The client chooses the latest version on that branch
    which is compatible with the local system.

  o Bug Fixes
    * A bug in getNewTroveList() that could cause duplicate
      troves to be returned has been fixed.
    * A bug that caused a repository server running under Apache to
      fail with an Internal Server Error (500) when a client requested
      a changeset file that does not exist has been fixed.
    * Conary no longer displays an error when attempting to write to a
      broken pipe.  (bug #474)
    * Conary now respects branch affinity when moving from old-style
      groups to new-style groups.

  o Client changes:
    * The query/repquery/showcs command line options have been
      reworked.  See the conary man page for details.
    * When "cvc merge" is used to merge changes made on the parent
      branch with changes made on a shadow, conary now records the
      version from the parent branch that was used for the merge.
      This is required to allow conary to handle changing the upstream
      version on a shadow.  It is also useful for accounting
      purposes.  (bug #220)
    * "conary emerge" can now be performed on a recipe file.
      Previously you were required to emerge from a repository. (bug
      #526)
    * Progress is now displayed as conary applies a rollback. (bug #363)
    * Java, Perl, and Python dependencies are now enforced by default.

  o Build changes
    * PythonSetup() no longer passes the --single-version-externally-managed
      argument to setup.py when it uses distutils instead of setuptools.

Changes in 0.93:
  o Bug Fixes
    * A bug in the "conary verify" code sometimes resulted in an
      unhandled TroveIntegrity exception when local modifications were
      made on the system. (bug #507)
    * Usernames and passwords with RFC 2396 reserved characters (such
      as '/') are now handled properly. (bug #587)

  o Server changes
    * Standalone server reports warnings for unsupported configuration options
      instead of exiting with a traceback.
    * Compatibility for repositoryDir has been removed.
    * A bug caused queries for multiple flavors of the same trove
      to return incorrect results has been fixed.
    * Apache hooks now ignore IOErrors when writing changesets to the
      client.  These normally occur when the client closes the
      connection before all the data is sent.

  o Client changes
    * SHA1 checksums are now computed for source checkins and local
      change set commits.
    * Flavor affinity is now more relaxed when updating troves.  For
      example, if you have a trove with flavor that requires sse2 but
      your system flavor is ~!sse2, conary will only prefer troves
      with sse2 enabled instead of requiring it.

  o Build changes
    * PythonSetup() now correctly requires python-setuptools:python
      instead of python-setuptools:runtime.
    * Automatic python dependency provision now searches more directories
      to better support multilib python.
    * Conary now defaults to building in ~/conary/builds instead of
      /var/tmp/conary/builds, and caching in ~/conary/cache instead
      of /var/cache/conary.

Changes in 0.92:
  o Package Building Changes:
    * Conary policy has been split out into the conary-policy package.
      (Some policy was left in conary proper; it is needed for
      internal packaging work.)
    * Conary prints out the name of each policy as it runs, making it
      possible to see which policies take the most time.
    * BuildLog files no longer contain lines that end with \r.
    * A new 'emergeUser' config item has been added.  Conary will
      change to this user when emerging packages as root.
    * --no-deps is now accepted by 'conary emerge'.

  o Group Building Changes:
    * A bug has been fixed in dependency checking when using
      autoResolve where deleted weak troves would be included in
      autoResolve and depChecks.

  o Client changes:
    * Conary can now rate limit uploads and downloads.  The rate limit
      is controlled by the "uploadRateLimit" and "downloadRateLimit"
      configuration variables, which is expressed in bytes per second.
      Also, Conary displays the transfer rate when uploading and
      downloading.  Thanks to Pavel Volkovitskiy for these features.
    * The client didn't write config files for merged changesets in
      the right order, which could result in changesets which could
      not be committed to a repository.
    * Fixed a bug in the update code caused conary to behave
      incorrectly when updating groups.  Conary would install
      components of troves that were not installed.

  o General Bug Fixes
    * Conary did not include the trove sha1 in the troveinfo diff
      unconditionally.  This prevents clients from being able to
      update when a repository is forced to recalculate sha1
      signatures.

Changes in 0.91:
  o Bugfixes
    * A bug was fixed the code that freezes path hashes.  Previously,
      path hashes were not sorted in the frozen representation.  Code
      to fix the frozen path hashes in databases and repositories has
      beed added.
  o Build
    * added cleanAfterCook config that controls whether conary tries to
      clean up after a successful build

Changes in 0.90.0:
  o Code Structure/Architecture Changes:
    * Conary now has the concept of "weak references", where a weak reference
      allows conary to be able to recognize the relationship between a
      collection and the children of collections it contains.  This allows
      us to add several new features to conary, documented in Client and Build
      changes.
    * SQL operations have been migrated to the dbstore driver to allow
      for an easier switch of the database backends for the server side.
    * Various query and code structure optimizations have been
      implemented to allow running under MySQL and PostgreSQL.

  o Documentation Changes:
    * Added summaries about updateall in the conary man page and added
      information about the command-line options for conary rq.
    * Clarified behavior of "conary shadow --source-only" with respect to
      rPath bug #500.
    * Added synonyms for cvc and conary commands which have shortcuts
      (ex: checkout and co).
    * Added man page entry about cvc clone.

  o Package Building Changes:
    * Build logs now contain unexpanded macros, since not all macros
      may be defined when the build log is initially created.
    * The emerge command can now accept version strings.
    * The RemoveNonPackageFiles policy now removes fonts.cache*,
      fonts.dir, and fonts.scale files, since they are always
      handled by tag handlers.
    * The Make() build action can now take a makeName keyword argument
      for cases when the normal Make() handling is exactly right but
      a different make program is required (nmake, qmake, etc.).
    * The new PythonSetup() build action uses very recent versions
      of the python setuptools package to install python programs
      which have a setup.py that uses either the old disttools or
      new setuptools package.
    * fixed bug #bz470: loadInstalled('foo') will now work when you have
      installed a local cook of foo.

  o Group Building Changes:
    * add() now takes a "components" option.  r.add(<package>,
      components=['devel', 'runtime'])  will install <package>, but only the
      'runtime' and 'devel' components of <package> by default.
    * remove() can now 'remove' troves within child troves.
    * When a component is added, (either via r.add() or dep resolution)
      is automatically added as well (though not all its sibling components)
    * A new r.removeComponents(<complist>) command has been added.  It
      allows you to create a group where all devel components are
      byDefault False, for example: r.removeComponents(['devel',
      'devellib']).
    * The installPath used to build a group in is now stored in troveInfo.
    * r.addAll() now recurses through all the included groups
      and creates local versions of them as well by default.
    * A new r.replace(<name>, <newversion>, <newflavor>) command has
      been added.  It removes all versions of name from all groups in
      the recipe and replaces them with the version found by searching
      for newVersion, newFlavor.

  o Client Changes:
    * When committing source changes in interactive mode, conary will ask you
      you to confirm the commit.
    * A new configuration option, autoResolvePackages, tells conary to install
      the packages that include the components needed for dep resolution.
    * You can now install locally cooked groups.
    * If foo is a redirect to bar, and you run 'conary update foo' when
      foo is not installed on your system, conary will act as if you had
      typed 'conary update bar'.  Previously, it would act as if you had typed
      'conary update bar --no-recurse'.

  o Config Changes:
    * Conary config handling now supports comments at the end of config lines.
      # can be escaped by a \ to use a literal # in a configuration option.
    * Default macros used in cooking are now stored in /etc/conary/macros.
      The 'defaultMacros' parameter determines where cvc searches for macro
      definitions.
    * Conary configuration now searches for configuration files in 
      /etc/conary/conf.d/ after reading in /etc/conaryrc

  o Server Changes:
    * Creating changesets atomically moves complete changesets into place.
    * The contents store no longer reference counts entries.
    * Added support for trove marks to support mirroring.  A client
      can use a trove mark to ask the server for any trove that has
      been added since the last trove mark mirrored.
    * Added the hasTroves() interface to support mirroring.  This allows
      the mirror client to make sure that the target mirror does not
      already have a trove that is a candidate for mirroring from the
      source repository.
    * Added support for traceback emails from the repository server.
    * The repository contents store was reworked to avoid reading
      precompressed gzipped data twice (once to double check the uncompressed
      contents sha1 and once to copy the file in place).
    * We have changed the way schema creation and migration is handled
      in the repository code. For administrative and data safety reasons,
      schema upgrades and installs can be performed from now on only by
      running the standalone server (conary/server/server.py --migrate),
      thus avoiding race conditions previously created by having multiple
      Apache processes trying to deal with the SQL schema updates.

   o Command Changes
    * A new script that mirrors repositories has been added.  It is in
      the scripts/ directory in the source distribution of Conary.

Changes in 0.80.4:
  o Build Changes:
    * PackageRecipe has been changed to follow our change to split
      conary into three packages.
    * x86_64 packaging elimintated the conary:lib component to follow x86
      (those files now belong in conary-build:lib)

Changes in 0.80.3:
  o Client Changes:
    * The internal branch source and branch binary flags were changed
      to a bitmask.
    * The warning message printed when multiple branches match a cvc
      checkout command has been improved.
    * Only interactive mode can create binary shadows and branches, and
      a warning is displayed before they are created (since source branches
      are normally the right thing to use).

  o Build Changes:
    * Files in subdirectories named "tmp" are no longer automatically
      excluded from packaging, except for /tmp and /var/tmp.
    * DanglingSymlinks now traverses intermediate symlinks; a symlink
      to a symlink to a symlink will no longer confuse it.

Changes in 0.80.2:
  o Client Changes:
    * Bugs in "conary update foo=<old>--<new>" behavior have been
      fixed.
    * "cvc co foo=<label>" will now work even if you don't have a
      buildLabel set
    * "conary showcs" will now work more nicely with group changesets.
    * "conary showcs --all" no longer shows ids and sha1s.
    * We now never erase pinned items until they are explicitly unpinned.
    * "conary verify" and "conary q --diff" work again.
    * "conary q tmpwatch --components" will display the components
      installed for a package.
    * The pinTroves config item behavior has been fixed.  It now
      consistently pins all troves that match a pinTrove line.
    * When a trove is left on the system because of dependency resolution
      during an update, a warning message is printed.
    * Command line configuration, such as --config
      'buildLabel conary.rpath.com@rpl:devel', now overrides context
      configuration.

  o Server Changes:
    * The repository server now retries a request as an anonymous user
      if the provided user authentication information does not allow
      a client request to succeed.
    * When using "server.py --add-user" to add a user to a repository
      server, the user will only be given admin privileges if --admin
      is added to the command line.  Previously, all users added with
      server.py had admin privileges.  Additionally, if the username
      being added is "anonymous", write access is not granted.

  o Build Changes:
    * It is now possible for a recipe to request that specific
      individual requirements be removed from files using the
      exceptDeps keyword argument to r.Requires().  Previously
      you had to accept all the dependencies generated by r.Requires()
      or none of them.
    * r.Replace() now takes a lines=<regexp> argument, to match a line based
      on a regexp.
    * The EnforceJavaBuildRequirements policy has been added.  When
      you are packaging precompiled Java software where you have
      .class/.jar files but no .java files, you can use "del
      EnforceJavaBuildRequirements" to prevent this from policy from
      generating false positives.
    * The EnforceCILBuildRequirements policy has been added.
    * Enforce*BuildRequirements now warn when a package has requirements
      which they don't fulfill themselves and which are not fulfilled by
      the system database.  (for example, soname dependencies from linking
      against libraries that are not managed by Conary on the system.)
    * Automated Perl dependencies have been added, for both provides
      and requires.  They are not yet enforced, in order to give time
      to adapt while perl packages are being re-built.
    * The EnforcePerlBuildRequirements policy has been added.
      Failures found by this policy may be caused by packages on the
      system not having been rebuilt yet with Perl dependencies, but
      could also show bugs in the Perl dependency code.
    * Automated Python dependencies have been added, for both provides
      and requires.  Like Perl dependencies, they are not yet
      enforced.
    * The EnforcePythonBuildRequirements policy has been added, with
      the same caveats as EnforcePerlBuildRequirements.
    * Conary now writes more information about the build environment
      to the build log when cooking.
    * A bug that caused r.Requires('file:runtime') to create a file
      dependency on 'runtime' instead of trove dependency on
      'file:runtime' has been fixed.
    * Java dependencies now properly ignore array elements in all cases,
      removing false Java dependencies like "[[I" and "[[B".


Changes in 0.80.1:
  o Client Changes:
    * User names and passwords are no longer allowed in repository maps;
      "user" configuration entries must be used instead.
    * The clone command now allows you to clone a binary onto the same
      branch, without having to reclone the source.
    * The TroveInfo table on the client is getting corrupted with
      LoadedTrove and BuildReq entries for components.  These entries
      are only valid on packages.  Code was added to catch when this
      happens to aid debugging.  Additionally, Conary will
      automatically remove the invalid entries the first time 0.80.1
      is run.
    * Environment variables are expanded in paths in conary configuration files.
    * localcs now allows the version and flavor to be specified for a trove
    * conary scs --all now behaves the way it used to again
  o Build Changes:
    * Java dependency generation is now enabled; Java dependency enforcement
      is still disabled.
    * The skipMissingSubDir keyword argument now actually works correctly
      when the subdirectory is missing.
  o Common Changes:
    * Entitlement support has been added as an alternate method of
      authentication.

Changes in 0.80.0:
  o Client Changes:
    * The logic for defining updates across a hierarchy has been completely
      replaced. Instead of rigidly following the trove digraph, we flatten
      the update to choose how troves get updated, and walk the hierarchy
      to determine which updates to actually apply.
    * Dependency resolution could include troves which caused duplicate
      removals for the troves those included troves replace
    * Chroot handling was broken in 0.71.2 and prevented the user name
      lookup code for the chroot from exiting back out of the chroot
    * showchangeset on relative changesets now displays them as jobs.
    * query and queryrep now exclude components if they match their
      package name
    * Conary cleans up rollbacks when a changeset fails to apply.
      Previously, an invalid changeset was saved in the rollback
      stack, which made applying it impossible
    * Removed direct instantiation of NetworkRepositoryClient object; it
      should be created by calling ConaryClient
    * repositoryMap should not contain usernames and passwords now; user
      config file option should hold those instead (user *.rpath.org user pass)
    * If a user name is given without a password the password will be prompted
      for if the repository returns a permissions error
    * added --components parameter to q and rq to not hide components
    * conary update --full-versions --flavors now will work as expected
    * fixed a bug with conary erase foo=/branchname
    * When in multi-threaded mode, the download thread now checks to see
      if the update thread wants to exit.  This fixes many of the
      "timeout waiting for download thread to terminate" messages.
    * Fixed bug where conary erase foo --no-deps wouldn't erase a component
      of foo if it was required by something else
  o Build Changes:
    * Dependencies are now generated for Java .class and .jar files.
      They are not yet enforced, to give time to rebuild Java packages.
    * Java dependency generation has been turned off until 0.80.1 in
      order to wait until there is a deployed version of Conary with
      long dependency handling; some .jar files have so many
      dependencies that they overflowed dependency data structures.
    * CheckDesktopFiles now looks in /usr/share/icons for icons, and
      can find icon names without extensions specified.
    * Build actions which take a subDir keyword argument now also can
      take a skipMissingSubDir keyword argument which, if set to True,
      causes the build action to be skipped if the specified subdirectory
      does not exist.  By default, those build actions will now raise
      an error if the directory does not exist, rather than running in
      the wrong subdirectory as they did previously.
    * You can now cook a recipe that has a superclass that is defined
      locally but a has supersuperclass that is in the repository.  Similarly,
      if you have a superclass that is in the repository but a supersuperclass
      locally, conary will find that as well
    * r.Replace with parameters in the wrong order will now behave correctly
    * The automatic :config component for configuration files has been
      disabled because Conary does not handle files moving between
      troves, and config files were being re-initialized when packages
      were updated.
  o Code structure:
    * queryrep, query, showchangeset, and update --info all use the same
      code to determine how to display their data.  Display.py was changed
      to perform general display operations.
    * query.py added
    * added JobSource concept for searching and manipulating lists of jobs.
    * moved datastore.py into repository module
    * Stubs have been added for adding python and perl dependencies, and
      the stubs have been set to be initially ignored.
    * The internal structure for conary configuration objects has changed
    * A new DYNAMIC size has been added to the StreamSet object.  This will
      cause StreamSet to use either a short or long int to store the size
      of the frozen data that is included in a frozen StreamSet, depending
      on the size of the data being stored.

Changes in 0.71.2
  o Client Changes:
    * The update-conary option has been renamed updateconary per
      bugzilla #428
    * buildPath can be set in contexts
    * cvc co <foo> will work even if there are two foos on the same label with
      different branches.  In that case, it will warn about the older foo
      which it doesn't check out
    * Test mode didn't work for updates and erases which were split into
      multiple jobs
  o Build Changes:
    * Combined the EtcConfig and Config policies, and deprecated
      the EtcConfig policy.
    * All config files default to being put into a :config component.
      This is overridden by any ComponentSpec specifications in the recipe.
    * A use flag has been added for xen defaulting to 'sense prefernot'.  This
      flag should be used to specify flavors for xen domU builds where special
      provisions are made for paravirtualized domU.
    * Added new CheckDesktopFiles policy to catch some more common errors
      in .desktop files.  (For now, it looks for common cases of missing
      icons; more may be added over time.)
    * The Requires policy now interprets synthetic RPATH elements (passed in
      with the rpath= keyword argument) as shell-style globs that are
      interpreted relative first to the destdir and then to the system.

Changes in 0.71.1:
  o Server Changes
    * Added iterTroves() call which iterates over large numbers of troves
      much more efficiently than a single getTrove() call would.
    * Split out FileRetriever object to allow file information to be pulled
      from the repository inside of an iterTroves() loop
    * The web interface shows the troves contained in a group trove instead
      of trying to list all files in a group.
  o Client Changes
    * Config file options that take a path as a value now support ~ for
      home directory substitution
    * Trove.diff() returns a standard job list instead of the previous
      only-used-here format
    * /var/log/conary tracks all update, remove, rollback, and erase events
    * Progress output is simplified when stdout is not a tty (no line
      overwrites)
    * Tracebacks during logged commands get copied to the log
    * Code which checked to see if a shadow has been locally modified didn't
      work for shadows more than a single level deep
    * When you are installing from changesets using --from-files, other troves
      in the changesets can be used for dependency resolution
  o Build Changes (cvc)
    * Additional calls are emulated by the filename_wrapper for the
      r.Run calls.
  o Code Structure
    * Split build/recipe.py into several smaller files
    * Moved OpenPGP keyTable access up call stack so that it can now be
      accessed outside of kid templates.
    * Move epdb code into its own package

Changes in 0.71.0:
  o Code Structure
    * conary now imports all python modules from a toplevel "conary"
      module.  This prevents conary from polluting the module namespace.
  o Client Changes
    * Clone didn't handle shadow version numbers correctly (and could create
      inconsistent version numbers)

Changes in 0.70.5:
  o Client Changes
    * Files changing to config files across distributed repositories now works.
    * The update code uses more consistent use of trove sources, and only
      makes explicit calls to the repository if asked.  This should make it
      possible to create interesting update filters.
    * Clone updated sequences it was iterating over, which is generally
      a bad idea (and caused clone to commit inconsistent troves)
  o Build Changes (cvc)
    * Locally cooked filesets now include file contents, making the
      filesets installable.
    * Fileset cooks now retrieve all of the file objects in a single
      network request per repository.
    * The new NormalizeLibrarySymlinks policy runs the ldconfig program
      in all system library directories.  This ensures that all the
      same symlinks that ldconfig would create when the shlib tag handler
      runs are packaged.  It also warns if ldconfig finds missing files.
    * New argument to r.Run(): "wrapdir" keyword argument behaves much
      like "filewrap" but takes a string argument, which limits the scope of
      %(destdir)s relocation only to the directories under the specified
      wrapdir, which is interpreted relative to %(destdir)s.  Works best
      for applications that install under one single directory, such
      as /opt/<app>
    * Clone, branch, and shadow all take --info now instead of --test
    * ELF files that dlopen() libraries can now be provided with
      synthetic soname dependencies with
      r.Requires('soname: libfoo.so', '/path/to/file')
    * r.Requires now enforces that packages that require a file and
      include that required file must also explicitly provide it. (bz #148)
  o Server Changes
    * Packages added to the repository are checked to ensure the version and
      flavor of all referenced components are the same as for the package

Changes in 0.70.4:
  o Client Changes
    * The trove that satisfies a dependency that is broken by erase is
      now displayed in the "Troves being removed create unresolved
      dependencies" message.
    * Components are now displayed on the same line as their parent
      package in "conary update" output.
    * A new 'interactive' option has been added to conary configuration.
      When set to true, conary will display info about clone, branch,
      update, and erase operations, and then ask before proceding.
  o Build Changes (cvc)
    * The CompilePython action has been fixed to accept macros at the
      beginning of its arguments, fixing a bug new in Conary 0.70.3.
    * The Requires policy can now be given synthetic RPATH elements;
      this is useful when programs are only intended to be run under
      scripts that set LD_LIBRARY_PATH and so do not intrinsically have
      the information they need to find their libraries.
    * Added --test to clone, branch, and shadow commands
    * Clone now supports --skip-build-info for less rigid version checks
      on cloned troves
    * Fixed usage message to better reflect reality
    * Cloning to a branch which already has a version with a compatible
      flavor now works.
    * cpio archive files are now supported for r.addArchive()
  o Repository Changes
    * The repository now serves up stored OpenPGP keys as a "Limited
      Keyserver"; users can retrieve keys, but not search or browse them.
      The keys are available via /getOpenPGPKey?search=KEY_ID. This
      is meant only to allow conary to automatically retrieve OpenPGP
      keys used to sign packages.

Changes in 0.70.3:
  o Client Changes (conary)
    * Conary now works harder to avoid having separate erase/installs,
      instead preferring to link those up into one update when possible.
    * Conary configuration now supports contexts.  Contexts are defined in
      sections starting with a [<name>] line, and provide contextual
      configurations for certain variables, defined in the man page.  All
      configuration options after the [<name>] will be associated with that
      context, and will override the default configuration when that context
      is active.  The current context can be selected by using the --context
      parameter, or by setting the CONARY_CONTEXT environment variable.
    * 'conary config --show-contexts' will display the available contexts
  o Build Changes (cvc)
    * A local cook of a trove foo will ensure that the changeset created is
      installable on your local system, by making sure the version number
      created is unique.
    * The builddir is no longer allowed to appear in ELF RPATHs.
    * The build documentation strings have been significantly updated
      to document the fact that for most strings, a relative path
      is relative to the builddir, but an absolute path is relative
      to the destdir.
    * The ManualConfigure action now sets the standard Configure
      environment.
    * cvc will allow you to cook a trove locally even when you are unable
      to access the trove's source repository
  * Common Changes:
    * Version closeness was improperly measured for troves on different
      branches when then label structure was identical
  o Repository Changes
    * Repository now has a config flag called requireSigs. Setting it to
      True will force all troves to have valid package signatures.  Troves
      lacking this will be rejected.  Enabling this option prevents the
      generation of branches, shadows, or clones since these troves are not
      signed.  It is not recommended that this option be enabled until the
      infrastructure is in place to provide package signatures for all types
      of troves.

Changes in 0.70.2:
  o Client Changes (conary)
    * GnuPG compatible trust metrics for OpenPGP Keys now exists. This
      makes it possible for conary clients to refuse troves that
      aren't properly trusted. The metrics currently in place mimic
      gpg behavior.
    * Running "conary update" in a directory that does not exist no
      longer fails with an error (bugzilla #212).  Note that "cvc
      update" still requires that the current working directory exists
      of course.
    * HTTP error conditions are handled more gracefully when commiting
      a change set. (bugzilla #334)
    * conary more reliably sets a non-zero exit status when an error
      occurs. (bugzilla #312)
    * When performing an update of a group that adds a trove foo,
      search the system for a older version of foo to replace if the
      original update command found a replacement by searching the
      system.
    * New option, "conary update-conary" has been added in an attempt
      to provide a workaround for future drastic protocol revisions
      such as what happened for 0.70
    * Methods for parsing command line update request and changeset requests
      have been added to conaryclient.cmdline
    * A metric for the distance between arbitrary versions on different
      branches has been added, and the code which matches troves changes
      between collections uses this code to give well-defined matches
      for all cases.
    * Rollbacks are now listed with the most recent on top
    * Troves which a group operation tries to remove will be left behind
      if they satisfy dependencies for other troves
    * updateall command respects pins on top-level troves
    * Dependency resolution no longer blows away pinned troves
    * conary update now takes a changeSpec, allowing you to specify both
      the version to remove and the update version, like
      'conary update foo=2.0--3.0'

  o Build Changes (cvc)
    * cvc more reliably sets a non-zero exit status when an error
      occurs. (bugzilla #312)
    * Building groups w/ autoResolve displays the revision of the
      troves which are being included
    * The change to automatically split up hardlink groups into
      per-directory hardlink groups has been reverted.  Instead,
      Conary enforces that link groups do not cross directories, but
      provides an exception mechanism for the rare cases where it is
      appropriate to do so.  The old LinkCount policy was renamed
      LinkType, and the new policy enforcing link group directory
      counting is now called LinkCount.
    * The NormalizeCompression policy no longer causes an error if you
      have two files in the filesystem that differ only by the .gz or
      .bz2 extension.
    * The Provides policy will not longer automatically provide soname
      dependencies for executable files that provide sonames.  A few
      executables do provide sonames, and 0.70.1 provided them as
      harmless extraneous provisions.

   o Repository Changes
     * A new getConaryUrl() method has been implemented to support the
       "conary update-conary" feature
     * Exception handling has been re-worked.  All exception classes
       that are marshaled back to the client are now in the
       repository.errors module.  Some of the most commonly used
       exception classes have been included in their previous modules
       for compatibility until code can be modified to use the new
       repository.errors module.

Changes in 0.70.1:
  * Collection merging didn't handle (admittedly obscure) cases where
    a component on the local system was updated to a new version of a
    trove, and updating that package also tries to update to that version
    but using a different path
  * Redirects are allowed in group cooking as long as the target of the
    redirect is also specified in the group (this allows cleaner handling
    when trying to clean up after label multiplicity)
  * Shorten display for versions and flavors in internal debugging output.
    Make str() output for versions and flavors return formatted strings.
  * ELF files finding non-system libraries via an RPATH did not always
    have the path to the library encoded in their dependency requirement,
    depending on whether the package also included some other (unrelated)
    non-system library.  Futhermore, system paths encoded in an RPATH were
    incorrectly honored.  Both of these bugs have been fixed.
  * Ownership policy now uses macros in the user and group definitions.
  * Symbolic links to shared libraries can now provide path-encoded
    soname dependencies (only manually, never automatically).
  * Removed outdated code with convoluted code for preventing providing
    soname dependencies in some cases; that code has been functionally
    replaced by limiting automatic soname dependencies to system library
    directories.
  * Instead of complaining about hardlinks spanning directories, Conary
    simply creates one link group per directory per hardlinked file.
  * Fixed bug which made source commits fail on cloned source troves

Changes in 0.70.0:
  o The client and server protocol versions have been changed and
    the filecontainer version number updated.
    * Upgrading from previous versions of Conary to 0.70.0 will
      require downloading a old-format changeset file from
      ftp://download.rpath.com/pub/conary/
    * Adding path hash data to TroveInfo overflowed the amount of
      storage space available in a StreamSet when a trove contained
      several thousand files.  In order to accommodate larger data
      stored in StreamSets, we have changed the way data sizes are
      handled.
    * With the changes to StreamSet, LargeStreamSet is obsolete.
      Changeset files used to used LargeStreamSet to represent data.
      Since we now just use a StreamSet, the changeset file format
      changed.
    * Since this version of Conary is incompatible with previous
      versions, we took this opportunity to do database and repository
      migrations that will allow us to make significant code cleanups
      in the near future.

 o Other smaller changes
    * Conary now does the right thing if the same trove is listed
      twice in an update due to recursion (it checks for duplicate
      installs of the same trove).
    * A bug where None would show up in CONARY files when an
      autosource file changed contents but did not change names has
      been fixed.

Changes in 0.62.16:
  * The "conary update" and "conary erase" commands now display the actions
    they take as they run (similar to --info output).
  * The --info output for "conary erase" and "conary update" has been
    reworked to be more user-friendly.
  * Added new conaryrc option signatureKeyMap to choose which signature
    to use when signing based on the label.
  * Fixed a bug where conary would only sign the last trove listed,
    instead of signing all troves listed.
  * The ComponentRequires policy now makes :devellib components require
    :data components if they exist.
  * Don't check for bucket conflicts when resolving during group cooks - if we
    want to check for bucket conflicts in groups, it will be readded in a more
    general way.
  * Removed extra freezes and thaws of files for a 8% improvement in install
    time for absolute change sets (at the cost of some memory, but thanks
    to splitting transactions this should be a good trade off).
  * Added removeIfExist call to miscmodule for some peformance improvement.
  * ELF files that find non-system libraries via an RPATH now have the path
    to the library encoded in their dependency requirement, matching the
    path encoded in the dependency provision.  Before this, the RPATH
    was ignored and the path encoding was only guessed within one source
    package.
  * The LinkCount policy now enforces the requirement that hardlink groups
    contain only files in the same directory as each other; no hardlinks
    between files in different directories are allowed.
  * When updating a group across branches, if a subtrove within the update has
    already been manually moved to the new branch by the user, conary will
    recognize this and sync that trove with the group
  * A new "closed" configuration variable has been added to the
    apache-based networked repository server.  When set, the server
    will always raise a "RepositoryClosed" exception when a client
    attempts to access it.  The configuration variable is a string.
    The string will also be returned to the client.
  * Removed install buckets and replaced with comparisons of hashed path
    values to determine trove compatibility.
  * If a trove is included in an update twice, once directly, and once
    implicitly through recursion, ignore the recursive update.
  * More constraints added to the repository schema
  * Added hasTrove to Items table for faster trove names check

Changes in 0.62.15:
  * The MakeDevices() policy now accepts mode= as a named argument.
  * Added (undocumented) --debug (prints debugging output),
    switched old (undocumented) --debug to now be --debugger (starts debugger
    on initialization)
  * Added debug messages to conaryclient/update.py
  * Cloning to the the same branch works (providing a good way of
    reverting changes)
  * Cloning now updates buildRequirements and loadedTroves in troveInfo
    and enforces their consistency on the target branch
  * Cloning groups is now supported
  * Fix update case where a group update should cause conary to search the
    system for an older version of a trove to replace.
  * If you update a trove foo locally to a new version on the same branch, and
    then update the containing group to a new version on a different branch,
    conary will now update foo to the new branch as well.
  * fix error message when you try to pin as non-root

Changes in 0.62.14:
  * The threading changes in .13 caused some error information to be lost.
    Tracebacks have now been fixed, and the download thread checks much more
    often to see if it needs to exit.
  * Catch InstallBucketConflicts exception

Changes in 0.62.13:
  o Repository Server changes
    * The Schema creation SQL statements have been rewritten in a more
      standardized form. Some indexes have been redefined and a number
      of views have made their way into the default repository schema.
    * The new call troveNamesOnServer can be used now by the netclient
      code for a much faster retrieval of all trove names available on
      all labels on a given server. Server and client protocol numbers
      have changed.
    * The getTroveList() server side function got a rework that should
      result in about a 50% execution time speedup on most queries.
    * The Metadata SQL query has been reworked to join tables in a
      much better order, speeding up the getMetadata call on a
      repository with many versions much faster.

  o Client changes
    * Conary now compresses XML-RPC requests before sending them to
      the repository server.  In order to use compression, the remote
      server must be running Conary 0.62.13 or later.  If the server
      is running an older version, the client will fall back to
      sending uncompressed requests.
    * The database conversion in 0.62.12 did not correct all
      out-of-order file streams.  A new conversion function is in
      0.62.13 that will examine every file stream and ensure that it
      is stored correctly in the database.
    * Versions from the contrib.rpath.com repository are automatically
      rewritten to point to contrib.rpath.org.  NOTE: if you have a
      label from the contrib.rpath.com repository in your
      InstallLabelPath (such as contrib.rpath.com@rpl:devel), you will
      need to modify it to point to contrib.rpath.org.
    * Install bucket handling now works for collections which were not
      fully installed.
    * A bug where database was left locked on exception during install
      when the download thread was still executing has been fixed.
    * The conaryclient code has been split into pieces.
    * Switched rollbacks to local@local:ROLLBACK
    * The main thread no longer blocks forever when the download
      thread fails.
    * Matching referenced troves in collections is no longer dependent
      on sort order of internal dictionaries.

  o Common Repository and Client changes
    * When a changeset is applied to the local system or committed to
      a networked repository, the fileIds are recomputed from the file
      objects and verified.  This prevents corrupted or miscomputed
      changesets from being committed to the repository or applied to
      the local system.

  o Building/Branching changes
    * Many changes have been made to cloning, including sideways
      cloning (creating a clone at the same branch depth as the clone
      source), better cloning with multiple flavors, separate cloning
      of source and binaries, resilience against duplicate troves,
      proper use of existing fileIds during clones, simultaneous
      cloning of multiple troves, and better clonedFrom tracking.
    * The default optflags for x86 changed to remove -mcpu, as it is
      deprecated in gcc.

Changes in 0.62.12:
  * Conary will no longer create a "rootroot" group while installing
    users whose primary group is "root".  It will now call the
    appropriate tag handler for user/group modifications if the tag
    handler is installed.
  * EnforceConfigLogBuildRequirements no longer suggests recursive
    build requirements for packages in which the configure script
    checks to see if the package is already installed.
  * Installing new version of pinned troves leaves the pinned trove in
    place if the two troves have compatible install buckets
  * By default, when you shadow a binary trove, its source is shadowed with it.
  * Instead of a --sources option, cvc shadow and cvc branch now take
    --source-only and --binary-only options that allow you to control whether
    sources or binaries are shadowed.
  * Branch and shadow commands now take an unlimited number of troves
    to branch/shadow.
  * Files sharing versions but with different contents (thanks to flavors)
    got lost when switching from one flavor of a trove to another
  * troves can now be specified for rq, q, and update as <labelpart>/<version>,
    e.g., foo=:rpl1/1.0, or foo=contrib.rpath.com@/2.3-1-2
  * version.hasParent() handles more cases of shadows of shadows correctly.
  * cooking troves into the repository with --flavor <newflavor> now modifies
    the flavor before the recipe is even loaded, not when the recipe's setup
    function is called.
  * add a check to ensure RPATHs in cooked packages do not have %(destdir)s
    or /tmp or /var/tmp in them.
  * EnforceSonameBuildRequirements has been temporarily changed to produce
    warnings instead of errors.
  * Dependncies and flavors didn't order things properly in their frozen forms
  * StreamCollections are now properly ordered

Changes in 0.62.11:
  * InstallBucket policy now allows using macros in component names.
  * The --resume option now works correctly when conary has
    automatically discovered a non-standard path for the main build
    directory.
  * A soname dependency is again generated for libraries outside of
    library directories, but the pathname is now included in the
    dependency.  Within a package, all matching dependencies are
    modified to include the path.  This is useful for cases where
    an application packages private versions of libraries -- the
    dependencies still need to be there so that inter-component
    requirements are honored, but they must not perturb the rest
    of the system.
  * Recursive pinning now behaves itself
  * Switch group recipe syntax to use r.add() instead of r.addTrove,
    r.remove() instead of r.removeTrove(), and add a
    r.setDefaultGroup() command to set the default group.

Changes in 0.62.10:
  * EnforceSonameBuildRequirements enhanced to handle correctly cases
    where more than one trove can resolve a single soname dependency.
  * EnforceConfigLogBuildRequirements now can take exceptions, which
    can be specified either as a filename (such as /usr/bin/bison or
    %(bindir)s/bison) or as a required trove (such as bison:runtime).
  * The trove.Trove initializer no longer allows for a trove to be created
    with a name that has more than one ":" character in it.
  * EnforceSonameBuildRequirements now can take exceptions, which are
    specified as a required trove (such as libfoo:devel) to avoid adding
    to the list of requirements.
  * EnforceSonameBuildRequirements now produces errors for missing build
    requirements, and EnforceConfigLogBuildRequirements now demonstrates
    very few false positives, and so has been updated to warning instead
    of info.
  * Added a check to warn when a trove is installed multiple times from
    the same branch with incompatible install buckets (--no-conflict-check
    overrides this check)
  * Redirects can now redirect to nothing, which allows components to
    disappear gracefully on a redirection
  * A soname dependency is now provided only if the library is in a
    default library directory, or in a directory explicitly added with a
    SharedLibrary(subtrees='/path/to/dir/') call.

Changes in 0.62.9:
  * EnforceConfigLogBuildRequirements policy added.  It looks through
    all config.log files anywhere under the build directory for programs
    that configure has found, and ensures that the transitive closure
    of the build requirements contains each file listed.  (That is, if
    the file /usr/bin/perl has been found, and intltool:runtime is in
    the buildRequires list, and intltool:runtime requires perl, then the
    requirement is satisfied.)  This policy currently produces some false
    positives; the "greylist" that tries to remove false positives needs
    to be expanded.
  * The repository server now uses a repository instance specific key
    cache.  This fixes KeyNotFound errors seen when running multiple
    repositories on one server.

Changes in 0.62.8:
  * The bug, introduced in 0.62.7, that caused Conary to stop short of
    recursing to the innermost troves when handling erasures has been fixed.
  * EnforceSonameBuildRequirements enhanced to use the system database to
    find the right missing build requirements.
  * Make users and groups in a repository such that they may not differ only
    in case, i.e. if user foo exists, user Foo cannot be created.
  * files in /usr/%(lib)s/python/.* are no longer automatically given an
    architecture flavor - if there are architecture-specific files in those
    dirs, they should result in an arch-specific flavor through normal
    means.
  * By default, no OpenPGP signatures will be added to troves when
    doing commits unless a fingerprint is explicitly set in conaryrc.
    Previously, if a keyring existed, the first key found would be used.

Changes in 0.62.7:
  * Some unneeded parts of the sql query in _getTroveList have been removed,
    improving performance.
  * The performance of the default (and most used) case of the
    getAllTroveLeaves has been increased up by using a specialized
    query.
  * Exception handling in the repository when revoked or expired keys
    are used has been corrected.
  * Signature checking now correctly checks the timestamp of the signature
    against the expiration time (if any) of the key that signed it.  If
    the signature timestamp is later than the expiration timestamp,
    the signature is rejected.
  * Pass 'Database is locked' repository errors to the client as a
    RepositoryLocked exception notifying user that the server is busy.
  * The 'yuck' script is no longer installed.
  * ComponentRequires now makes :runtime, :lib, :devellib, and :devel
    components all require their matching :config component if the
    :config component exists.  The :config component is not automatically
    created, but when it exists, it's always going to be because it
    is required by multiple other components.

Changes in 0.62.6:
  * mergeCollections() didn't always handle referenced troves changing
    byDefault status
  * Various cleanups and simplifications have been made to the trove
    removal determination

Changes in 0.62.5:
  * Allow selection of individual troves from change set files via --from-file
  * Recursive queries on local database could get upset by a missing trove
  * Underlying dependency code returns version and flavor for troves with
    broken dependencies
  * Underlying dependency code returns information on what removed trove
    caused a broken dependency
  * Removed --no-deps-recurse option
  * Greatly simplify dependency resolution logic
  * The version portion of a Release (version-sourceCount-buildCount)
    is no longer required to begin with a digit.
  * The Release parsing code has been cleaned up to use consistent
    naming, API documentation, and parse error messages
  * An unhandled exception when signing a trove twice with the same key
    has been fixed.
  * Old (now invalid) changesets are now removed from the changeset
    cache when a digital signature is added to a trove.
  * A package is now counted as empty if it contains only files automatically
    found by the AutoDoc policy.
  * CPackageRecipe now requires elfutils:runtime for eu-strip; this is
    needed for the existing debugedit:runtime requirement to do useful
    work.
  * Removed DistroPackageRecipe and moved its buildRequires list to
    PackageRecipe.  Use clearBuildReqs() to remove any of the base
    requirements for a package.
  * Install buckets are respected during dependency resolution
  * Updated the troveNames() call to a faster query, which should bring
    the run time of the "conary rq" back to a more reasonable limit
  * Race conditions and robustness problems have been fixed in
    the changeset cache.

Changes in 0.62.4:
  * Many places where lots of individual db calls were done to collect
    file objects have been collapsed into batched calls (5-10% speedup
    on some operations)
  * Fixed PGP key submission to not use a hidden form element.
  * Changed PGP key submission to use an xmlrpc call instead of
    modifying the database directly.
  * Added methods to change PGP key/user associations, and thereby
    disable a key.
  * Added an index to dependency resolution for a massive improvement
    on local system dependency performance on large updates.
  * Added the ability to get troves without file lists from the local
    database and use that when getting troves through the changeset
    trove source.
  * Previously, dependency resolution could cause duplicate
    trovesource entries.  This no longer occurs.
  * :lib and :devellib automatically have lib=%(lib)s install buckets.
  * A user management bug in the repository has been fixed.
    Previously, if you deleted a group followed by the user with the
    same name of the group, an unhandled exception occurred.
  * Looking up changeset cache entries in the cache database no longer
    uses exception handling to determine when database entries are
    invalid or stale.
  * The EnforceSonameBuildRequirements policy now recognizes :devellib
    as well as :devel components in buildRequires.

Changes in 0.62.3:
  * Don't link troves to groups when the branch has changed
  * Link new troves to collections (and new collections to old troves) when
    a trove isn't installed but a suitable replacement (meaning on the same
    branch) is available
  * Installing changesets w/ not by default from files broke
  * Fix a bug in the kid template that prevented permissions (ACLs) from being
    deleted from a repository.

Changes in 0.62.2:
  * Further reworkings of update code to be fully based on job sets. The
    absolute flag now defines whether a trove is newly installed or if
    it should be an update from an existing trove (when possible). Network
    changesets and changesets from files are treated almost identically now.
  * Swapped lock terminology for pin
  * Changed table names in database schema to better match the repository
    schema

Changes in 0.62.1:
  * UtilizeGroup fixed
  * conary updateall fixed
  * Disable SHA-1 integrity checks when trove changesets don't include
    files in various places
  * conary now prevents you from cooking empty groups

Changes in 0.62.0:
  * Initial OpenPGP (RFC 2440) based signature support has been
    added. Conary reads public keys from ~/.gnupg/pubring.gpg and
    /etc/conary/pubring.pgp.  Conary reads private keys from
    ~/.gnupg/secring.pgp.  Setting the "signatureKey" configuration
    variable to a key ID will select which key to use from the
    keyring. If signatureKey is not set, and there is a valid private
    keyring, the first key on the keyring will automatically be used
    to sign changesets when committing them to the repository.
    "cvc sign" adds a signature to a trove that already exists in the
    repository.
  * Change set generation on the command line is more flexible. It can generate
    erasure changesets as well as relative to nothing changesets
  * When creating multiple groups from the same recipe using newGroup(),
    Conary now searches all subgroups when resolving dependencies within
    a parent group
  * Conary no longer resolves dependencies for troves with byDefault=False
    (such as :test and :debuginfo).  Conary will now resolve dependencies in
    those troves only if you set checkOnlyByDefaultDeps=False.  When creating
    subgroups using newGroup(), pass the checkOnlyByDefaultDeps flag as an
    argument to the newGroup() function.
  * excludeTroves now applies to troves which have been added to
    already installed collections

Changes in 0.61.12:
  * You can now search for troves by <trove>=<host>@
  * A bug when cooking groups with depCheck = True (introduced in 0.61.10)
    has been fixed.
  * A new r.ByDefault policy controls how components are included in their
    enclosing packages; the default is True except for :test and :debuginfo
    components that default to False.
  * Cloning across repositories works
  * A bug in 'conary update --info' output was fixed

Changes in 0.61.11:
  * A bug that caused a database deadlock when removing entries from the
    changeset cache in the repository server has been fixed.
  * Added RegularExpressionList in conarycfg
  * Added lockTroves configuration option for autolock
  * Recurisvely included troves could be removed incorrectly when those
    troves were already present

Changes in 0.61.10:
  * The conary update command now takes a --sync parameter, documented in
    'man conary'
  * Groups now allow you to create a reference to another cooked trove,
    and use that reference to add troves that are contained in that trove.
    For example, if you want to create a group-python based on the troves in
    an already cooked group-dist, you add a reference to the group-dist in
    group-python, and pass the group-dist reference in when you call
    addTroves.
  * Work has begun towards generalizing the concept of a trove source.
    A class SimpleTroveSource has been added that, when subclassed and given
    access to the troves, will allow you to call findTroves to search that
    source.  The same code is used in update code to unify updating from
    the repository and from changesets, and it is used to provide the search
    capabilities for the local database.
  * Conary now allows all files, not just regular files, to have
    dependencies.  This is necessary for user/group dependencies for
    non-regular files to work.  Packages built with 0.61.10 or later
    that have non-regular files with non-root user or group will not
    be readable by Conary versions 0.61.9 or earlier.
  * Shadowing now preserves the byDefault flag, and handles reshadowing
    collections gracefully now
  * Update preprocessing now works on absolute changesets instead of
    relative ones, providing massive cleanups. Code uses sets of jobs
    instead of changesets for job representation, allowing still more
    cleanups. Many bugs seem to have gone away.

Changes in 0.61.9:
  * Fix a bug added in 0.61.8 that breaks tag handlers

Changes in 0.61.8:
  * Fix a bug introduced in 0.61.7 that occurred when, in the repository,
    either the Users table or Groups table was empty when creating a new group.
  * Add --buildreqs, --flavors options to q and rq.
  * Primary troves should not have their trove change sets overridden by
    items recursively included (and fixed a pile of things this broke).
  * Locally stored change sets can't always get access to pristine files
    from the local filesystem; when it can't, make sure file sha1 checking
    doesn't get upset.
  * Unchanged troves in updated groups could be erased by items in the
    same group on a different branch.
  * The "conary q[uery]" command accepts a --diff option.  When --diff
    is used, the difference between installed and pristine troves is
    displayed.
  * An additional progress callback has been added to show when database
    transactions are committed

Changes in 0.61.7:
  * Several bugs related to updating two troves with the same name have been
    fixed - including branch affinity, flavor affinity, correct handling of
    already updated troves, and correct handling of empty flavors.
  * "conary emerge" as root (or as a user than can apply the changeset
    produced by the build) did not install anything but the toplevel
    package.  This bug has been fixed.
  * No longer hide descriptive TroveNotFound errors behind a generic
    NoNewTroves wrapper.
  * Group recipes can now request that dependencies be resolved and
    added to the group at cook time.  To automatically add required
    troves to a group add "autoResolve = True" to the recipe class.
    Optionally "autoResolveLabelPath" can be set to a list of labels
    to use during dependency resolution.
  * Locally stored rollbacks couldn't handle files changing types. As
    part of the fix, the generic file diff code is now used when creating
    changesets instead of having a special-case wrapper around it
    (fileChangeSet()).
  * The commitaction script and the changemail module did not necessarily
    show the full trailing version for branches and shadows.  (For example,
    /conary.rpath.com@rpl:devel/4.1.25-18/db41/19 showed up as "19"
    instead of "4.1.25-19".)
  * Add a --deps option for conary q.  Make that and conary rq --deps
    recurse over collections.
  * Warn about missing buildRequires entries both for soname dependencies
    and for TagSpecs applied via tag description files.
  * A bug in updating groups that switch the byDefault setting of troves
    has been fixed.
  * Add an updateThreshold config option to control the number of troves to
    include in a download.
  * Ordering didn't work for old packages depending on anything, or for
    dependencies whose provider moved between components.
  * The r.Ownership(), r.UtilizeUser(), and r.UtilizeGroup() now generate
    appropriate dependencies on info-* packages.
  * Updating packages and components installed multiple times could cause
    a component to be removed multiple times (which resulted in a traceback).
  * Fixed a bug that occurred when groups tied to a user were deleted
    without deleting the associated user, then subsequently adding a user
    with the same name.

Changes in 0.61.6:
  * InitialContents turns off EtcConfig, since a file cannot be both
    a config file and an InitialContents file.
  * Reworked repository change sets to directly reference files from the
    contents store.
  * The User() command now takes an optional supplemental= option,
    which provides a list of supplemental groups to which to add
    the user.  (SupplementalGroup() is for groups not associated
    with a user.)
  * The showcs command can now handle components that are referenced
    but not included in a changeset.
  * InfoUserRecipe and InfoGroupRecipe can now be built with buildlogging
    turned on.
  * Conary's internal handling for dyanamically finding new IDs for
    users and groups has been fixed.
  * "conary updateall" now accepts the --test flag.
  * Various fixes were made to the CIL dependency detection code.

Changes in 0.61.5:
  * Added basic clone capability (which only works cloning to parents
    branches and shadows, and on a single host).
  * Now handles degenerate case of packaging unreadable files.
  * A bug that caused conary to ask for the wrong fileId when constructing
    a changeset from multiple repositores has been fixed.
  * Conary now can add users and groups automatically at install time.  If
    there is no taghandler to add a user or a group, conary will add it
    internally as a bootstrapping measure; if there is a taghandler,
    conary will call that instead.  In order to ease transition, Conary
    does not yet create the dependencies on the info- packages; a future
    version of Conary will add those dependencies after the system user
    info- packages have been created.
  * rpm2cpio now handles rpm archives that use bzip2 to compress the
    cpio payload
  * Conary now creates dependencies (provides and requires) for CIL
    files, if mono's monodis is installed on the system or being built
    in the current package.
  * Troves moving between troves could cause conary to attempt double
    erasures
  * The networked repository handles cases where contents are not
    found in the contents store.  The exception is passed back to
    the client.
  * The networked repository handles cases where a file stream is not
    found when the client asks for file contents.  The exception is
    passwd back to the client.
  * An error that caused getPackageBranchPathIds() to return the
    oldest fileIds instead of the youngest fileIds has been corrected.
  * Reworked finding old versions of troves to avoid a single trove
    being removed multiple times

Changes in 0.61.4:
  * %(datadir)s/.../lib/ files will no longer show up in :lib - presumption
    being that anything under %(datadir)s really is arch independenct
  * Creating branches and shadows had a command line parsing bug
  * "cvc newpkg" takes --dir and now complains for unexpected arguments
    (which is used to just ignore)
  * when using flavor affinity for installed troves, merge subarchitecture
    flags
  * group handling didn't always preserve troves which were needed by a
    newly installed trove properly

Changes in 0.61.3:
  * Corrected a bug that snuck in 0.61.2 that caused a temporary SQL table
    to not be temporary, which makes multiple httpd processes fail with
    'database schema changed' errors.

Changes in 0.61.2:
  * Fix a bunch of typos in the authentication checking server side
  * Add permission editing capabilities to the server component and hooks
    in the netclient
  * Overhaul of ACL system so that uniqueness constraints on Troves and
    Labels can be enforced: we now use a special Trove and Label "0 | ALL"
    instead of Null
  * Dependency resolution enforces label ACLs.
  * Module arguments to commitaction are parsed according to shell
    quoting rules.
  * The changemail commitaction module now takes an optional '--from'
    argument.
  * added clearBuildReqs() - will clear all or some of superclass buildreqs
    when cooking.
  * The pickled version of Dependency objects changed, therefore the
    schema version of the changeset cache has been incremented.
  * When Configure() detects a failure and input or output is not a
    tty, all config.log files will be included in the output in order
    to ease debugging from captured log files.
  * Part of the infrastructure for adding users and groups has been added:
    it is possible to create info-<name>:{user,group} packages via
    UserInfoRecipe and GroupInfoRecipe classes.  The User(), Group(),
    and SupplementalGroup() policies are deprecated; those lines should
    move to their own recipes intact (the syntax remains the same).
    The install-time code does not yet install info-* packages first in
    their own transaction; when it does, the Ownership(), UtilizeUser(),
    and UtilizeGroup() policies will create dependencies on the
    appropriate info-* packages.
  * The networked repository server and client code has been changed
    to use the 'deflate' Content-encoding type instead of 'zlib',
    which makes the code RFC 2616 (HTTP 1.1) compliant.
  * A new function called hasUnresolvedSymbols() has been added to the
    elf module.  This could be useful for a contributor to implement a
    policy that checks to make sure that shared libraries do not have
    unresolved symbols.  Additional code could be written to check
    binaries too.
  * cvc checkout, update, and commit now show progress when communicating
    with the repository server
  * Progress is now displayed while downloading file contents from a
    repository (such as when assembling a changeset that is distributed
    across multiple repositories)

Changes in 0.61.1:
  * Cleaned up error message which results from Conary not being able to
    determine which trove to remove when a new one is installed
  * Dependency object use slots
  * Hash values for DependencySet, Version, and Branch objects are cached
  * UIDs and GIDs that cannot be mapped to symbolic names no
    longer cause the buildpackage code to traceback.  The ownerships
    from the filesystem were never used anyway, so it's safe to assume
    that all files are owned by root:root
  * Implemented proper updateall
  * Files in troves are downloadable from the repository browser.
  * Troves in the repository browser are separated by first letter
    instead of showing all troves in one page.

Changes in 0.61.0:
  * New functionality for maintaining user groups: renaming and updating
    members
  * Added repository interfaces for deleting users and groups
  * Added a repository iterator function to list the members of a group
  * The web interface to the Conary repository now has a repository
    contents browser, accessible either from the main page (if you are
    logged into the web interface), or from the /browse url. Example:
        http://conary.example.com/conary/browse
  * A bug preventing all access to the web interface if an anonymous
    user existed has been fixed.
  * "Large" updates are split into multiple pieces which are downloaded
     and installed independently of one another
  * Trove updates are tracked through collections
  * Group handling completely rewritten to function as a three way merge
    instead of a set of heuristics
  * Trove removal handles references troves which are referenced by multiple
    collections
  * Rollback format unified for local and nonlocal rollbacks
  * Dependency ordering forces collections to be installed after all of their
    referenced troves (allowing simple restarts)
  * Database migration removes stale versions
  * --replace-files marks the replaced versions of the files as no longer
    present
  * Troves store information about Install Buckets - not used yet.
    By specifying a component's install bin, which is a set of key-value
    pairs, you can describe whether two versions of a component are
    installable side-by-side.  If two versions of the component share the
    same keys for their install bins, but at least one different value, then
    the components are installable side-by-side.
  * Troves store information about troves loaded when building a recipe
  * Build Requirements are stored with the trove
  * Add isCollection() to TroveInfo
  * Changesets download while instals are going on
  * StreamSet.twm() respects ignoreUnknown now
  * Rollbacks of locally cooked and emerged troves works

Changes in 0.60.12:
  * Previously, if you ran "conary update foo", and foo requires a new
    version of bar, but updating to the new version of bar would break
    existing dependencies of other troves on the system, a very
    unuseful "Troves being removed create unresolved dependencies"
    message would be printed.  Conary now says that "Additional troves
    are needed" instead.  If --resolve is used, it will report the
    troves that have been added before displaying the dependency
    failures caused by erase.
  * Symlinks no longer confuse AutoDoc policy.
  * Autosource files which have changed confused cvc update
  * allow a \ at the end of a line in config files to do line continuations
  * several bugs in the multitag handler have been fixed

Changes in 0.60.11:
  * The '-f' flag was added to the arguments to gzip when
    recompressing compressed files
  * Added progress callbacks for uploading the changeset when cooking
  * Improved automatic mainDir detection for some corner cases.
  * Put development docs back in :devel component (they were
    inadvertantly removed from it by a previous fix).

Changes in 0.60.10:
  * BadFilenames policy absolutely prohibits filenames with newlines
    in them, no exceptions allowed.  Other similarly bad filenames may
    later be forbidden by this policy.
  * UTF8Filenames moved to packagepolicy, where it belongs, and it now
    raises an error instead of printing a warning.
  * Conary now enforces the rule that tag names must have no whitespace
    and must be all alphanumeric characters, -, or _.
  * Conary can now run a single instance of a single tag handler to
    process multiple tags.  The tag description files for each tag
    must point to the same tag handler, and must each specify the
    multitag datasource.  The data is passed to the tag handler on
    standard input using the protocol "tag list for file1\nfile1\n..."
  * Fixed ftp server busy detection when fetching files via URL.

Changes in 0.60.9:
  * The changemail script is replaced by a generic commitaction script
    that loads modules, and a changemail.py module is supplied.  There is
    a backward-compatible changemail script which calls commitaction
    with the changemail.py module.  --email and --*user options now are
    changemail module options, so the commitAction should be specified
    something like this:
    commitAction /.../conary/commitaction --repmap ... --module "/.../conary/changemail --user %(user)s --email foo@example.com --email bar@example.com"
    You can add your own modules and run them all from the same commitaction
    using multiple --module arguments to the commitaction script.
  * Conary can now almost always guess the correct name for the mainDir
    when it is not %(name)s-%(version)s, if the first addArchive()
    instance creates exactly one top-level subdirectory and no other
    top-level files of any sort, in which case it will use that name as
    the mainDir.

Changes in 0.60.8:
  * The changemail script is now actually packaged, in
    /usr/lib{,64}/python2.4/site-packages/conary/changemail
  * Build requirements for superclasses are automatically added to
    subclasses.
  * Build requirements now look at all labels in a version to see if they
    satisfy a build requirement.
  * The NormalizeManPages policy now automatically converts man pages
    encoded in iso-8859-1 to man pages encoded in utf-8.  Additionally,
    it runs faster and no longer calls sed.

Changes in 0.60.7:
  * The changemail script is now distributed with conary, and is called
    with a different calling convention; instead of being called once
    per trove with trove-specific command line options, it is called
    once per commit (of however many troves) and creates more readable
    summary email messages.  Remove --trove, --version, and --flavor
    arguments from your changemail invocations.  Added --user argument
    to changemail; specify in .cnr files as "--user %(user)s".  Or, to
    only print users for source or binary commits, use "--sourceuser
    %(user)s" or "--binaryuser %(user)s", respectively.
  * The cvc rdiff command now recognizes creating a shadow as such.
  * Build requirement tracking is now half-enabled; conary is now able
    to read "buildReqs" tags, but will not yet generate them.
  * Files in /tmp and /var/tmp, and all cvs temporary files, will no
    longer be packaged by default,
  * The addArchive(), addSource(), and addPatch() actions can now fetch
    via HTTPS as well as HTTP and FTP.
  * The repository now handles creating a changeset between two troves
    that both contain a version of a file that is stored on a different
    repository

Changes in 0.60.6:
  * Erasing emerged troves works properly
  * Calling Doc() no longer disables the AutoDoc() policy.
  * A more reliable method is used for finding the port of an
    Apache connection

Changes in 0.60.5:
  * 'conary emerge' works again
  * Distributed group changesets failed when remote troves disappeared
    from the group
  * build logs are now tagged with 'buildlog' tag
  * Conary now handles cases when a directory becomes a symlink when
    applying a changeset.  An error message is displayed which tells the
    user how to apply the update.

Changes in 0.60.4:
  * An error in the automatic database conversion of 0.60.2 systems
    has been corrected.

Changes in 0.60.3:
  * Reimplemented LargeStreamSet in C
  * Added StreamCollection
  * Policies now announce their names in their information, warning,
    debug, and error messages, making it easier to determine how to
    resolve problems.
  * The database conversion for to 0.60.2 didn't work well; a proper
    conversion is now in place

Changes in 0.60.2:
  * Added InitialContent flag
  * Fixed bug which caused servers to leak file descriptors when the sqldb
    was replaced
  * "repquery --deps" output fixed (broken in 0.60.1)
  * Added AutoDoc policy which finds common documentation files and puts
    them in %(thisdocdir)s automatically.
    AutoDoc is disabled by calling
    Doc without calling AutoDoc, which means that existing recipes that
    call Doc will not show changes.
  * getPackageBranchPathIds() now returns version and fileId as well,
    so that the IdGen class can determine if an older version number
    should be assigned to files.  getPackageBranchPathIds() is now the
    primary mechanism for populating the pathId dictionary.
  * The local label methods of the version object have been
    refactored. isLocal() is now onLocalLabel(), isEmerge() is now
    onEmergeLabel(), etc. isOnLocalHost() has been added as a method
    to easily determine if a version only exists in the database
  * Moved logic for explicitly creating a changeset from cscmd.py to the
    ConaryClient object
  * Added the (unused) ability to lock and unlock troves. Ignore this for now.
  * "query --info" behaves much more like "repquery --info" now
  * isSourceVersion() method has been to the Version object
  * most of the remaining erroneous references to "Package" have been
    changed to "Trove" throughout the code.  This includes method
    names such as getPrimaryPackageList() -> getPrimaryTroveList().  Some
    more commonly used methods were left as deprecated thunking methods
  * dependency resolution couldn't resolve a requirement w/o flags against
    a provides w/ flags

Changes in 0.60.1:
  * Support for legacy clients (protocol version 29) has been removed from
    the server
  * The server raises an server-side exception if any client with
    protocol less than 32
  * Updated the URL provided in a server-side client version mismatch
    exception
  * Server-side dependency suggestions return more choices, leaving it
    to the client to sort it all out
  * Client uses timestamps to determine which troves to install when their
    flavors score equally
  * Fixed build-side bug handling meta characters ([,*,etc) in file names
  * "cvc newpkg" now accepts pkgname=label syntax
  * files.contentsChanged() function updated to work with StreamSets
  * Basic local changeset creation, retargeting, and commits work
  * Permissions weren't merged for operations run as non-root users
  * The structure of the repository web interface has been redesigned
    and some authentication UI bugs have been fixed.
  * The repository web interface now requires the conary-web-common package
    to be installed.
  * Committing troves to the repository no longer recompresses non-config
    files
  * Timestamps are set on the server at commit time; the timestamps the
    client assigned is not used (this is to protect against clients with
    a bad idea of time; servers should be consistent, even if they're
    wrong, and as long as time doesn't go backwards on that server all is
    good)
  * Reworked troves to be representable as streams and implement *basic*
    signature capability
  * Local cook versions are now more sensible.

Changes in 0.60.0:
  * Changed changesets to compress individual files instead of the combined
    stream.
  * Cleaned up file content objects to no longer track file sizes.
  * Switched away from TupleStream to StreamSet both for better performance
    and for improved flexibility in the format (at the price of larger
    frozen streams).
  * Troves explicitly provide their own names.
  * Troves can now provide "capability flags", and trove requirements
    can now include references to the capability flags.
    r.ComponentProvides(('ASDF', 'FDSA')) will cause all components built
    from the current recipe to provide the 'ASDF' and 'FDSA' capability
    flags, and r.Requires('/path/to/file', 'foo:runtime(ASDF FDSA)')
    will make /path/to/file require the foo:runtime component built
    with the ASDF and FDSA capability flags.
  * Dependency components can contain : characters now.

Changes in 0.50.14:
  * Dependency checking now returns reordering information (which isn't
    used yet)
  * Allow groups to include other groups defined in the same recipe (but
    explicitly disallow cycles in groups)
  * Fixed bug in building multiple groups with a single recipe when some
    of the groups already exist, but others don't

Changes in 0.50.13:
  * Added automatic :data component for /usr/share, to which you should
    add any platform-independent files that are needed by :lib components
    but not in a libdir-derived path.  These might include configuration
    files and supporting data files needed by both library and runtime
    programs.
  * Added automatic intra-package inter-component dependencies; now within
    a single package, the :devel component will automatically require the
    :lib component if both components exist.  These dependency sets can be
    modified with the ComponentRequires policy.
  * The build/buildpackage.py file has variable and function names changed
    to better match our terminology for packages and components.
  * Change flavor specified in the conaryrc to a flavor path -- accept the
    flavor config parameter multiple times to create a flavor path
  * Added a "filewrap" argument to r.Run() that inserts an LD_PRELOAD
    wrapper that overrides some library funtions to look in %(destdir)s
    first before looking in the filesystem.  This is subject to change
    as we experiment with it!

Changes in 0.50.12:
  * Implemented --quiet for conary update changeset commands, and cvc cook.
    Also implemented the 'quiet' configuration value. This option suppresses
    progress indicators.
  * Split loadRecipe into loadInstalled and loadSuperClass, depending on the
    purpose of the recipe loading.  loadInstalled will examine the local
    system to look for a matching installed trove, and load that version,
    while loadSuperClass will not.
  * Logs of builds are now stored in cooked changesets in the :debuginfo
    component -- generally in
    /usr/src/debug/buildlogs/<name>-<version>-log.bz2, controlled by
    macros.buildlogpath
  * Added lib/logger.py
  * Fixed conarybugz.py to work with Conary's new site-packages location
  * Cleaned up yuck, rpm2cpio, and rpm2ccs scripts to use new "import conary"
    mechanism for finding conary.
  * Check sha1s for all files written into the repository or file system
  * conary scs --deps works again

Changes in 0.50.11:
  * Reworked file addition to local database a bit for better performance
  * Fixed sorting for --info
  * Don't make --info installs require a writeable database
  * Added an exception to group updating, restricting removal of existing
    troves to match the group's contents to troves on the same branch
  * Groups which had the same trove added (via a referenced trove) and
    removed (from the primary trove) got confused
  * conary showcs now takes trove version
  * conary showcs will display erased troves in changesets, and erased troves
    that are referenced but not within the changeset
  * conary changeset now support trove=<version>-- to create a changeset that
    erases the trove
  * Cache user id to name mapping
  * Improved the progress indicators for preparingUpdate and
    creatingDatabaseTransaction
  * Implemented progress indicator on source downloads
  * Fixed bug in update process which caused files to be incorrectly skipped

Changes in 0.50.10:
  * Added callback for creating database transaction, so that it does
    not look like we spend an inordinate amount of time executing tag
    pre scripts.
  * Added findtrove.py to the Makefile so that it is included in
    the distributed version of conary.
  * Added distcheck rule to Makefile to try and avoid missing files in the
    future

Changes in 0.50.9:
  * reimplemented StreamSet in C
  * moved findTroves out to findtrove.py, reworked it to be more modular
  * getSourceVersion now correctly handles branched binaries by looking
    up the branch to find the source component.
  * reimplemented StringStream in C
  * fixed bugs in --info

Changes in 0.50.8:
  * sort update --info alphabetically, display old versions, and display
    a letter summarizing the type of change
  * NormalizeInterpreterPaths() policy now looks in the package currently
    being built, as well as on the installed system, to determine how to
    resolve #!/usr/bin/env scripts.
  * groupName argument to addTrove() can now be a list of group names as
    well as a single group name.
  * --no-recurse works on the erase path
  * fix to walkTroveSet (which was horribly broken)
  * enable (optional) dependency checking when building groups
  * 'cvc cook' error output when there are unresolved build
    requirements is more user friendly
  * filesystem conflicts are handled properly when applying a rollback
  * updating a package to a version that comes from a different
    repository when that package had an uninstalled component works
    now.
  * conary now resides in /usr/$LIB/python$PYVERSION/site-packages/conary/
  * calling r.Replace on a non-regular file results in a warning instead
    of an unhandled exception
  * implemented basic callbacks for update, erase, and changesets

Changes in 0.50.7:
  * Added the XInetdService action to avoid having to include
    /etc/xinetd.d/ files separately, and to make xinetd.d files
    be consistent, making recipe-provided changes less likely to
    conflict with local configuration changes.
  * groups are no longer allowed to contain redirects
  * added setLabelPath to group recipe
  * Allow r.Provides("soname: libfoo.so(FLAGS)", "/some/file") (added
    the "(FLAGS)" part).
  * don't allow spaces and commas in revisions

Changes in 0.50.6:
  * conaryclient.updateChangeSet should have recursed by default
  * Metadata retrieval now works along distributed branches and shadows.
  * reworked troves being added to database to handle missing parts
    of packages and groups properly (and make things faster and more
    elegant)
  * merged update and erase code paths in conaryclient
  * update and erase now take +,- modifiers on trove names
  * added --info to see what an update or erase command will do
  * a single group recipe can now build multiple groups

Changes in 0.50.5:
  * Streams return their value through __call__ instead of value()
  * Reimplemented ShortStream and IntStream in C
  * conary config now takes --show-passwords option, and does not pretty
    print config file values when not printing to screen.  This means that
    conary config > <file> will result in a valid configuration file.
  * Updating groups didn't work when the group referenced troves as new
    which were already installed on the system
  * r.ComponentSpec('somecomponent', '.*') will no longer override the
    file specifications for packaging :debuginfo and :test components.
  * loadRecipe now takes a troveSpec as its first parameter, and uses that
    troveSpec to find the trove on the local system that matches the source
    component that is being loaded.  loadRecipe also automatically searches
    the labels that are parents of the current recipe, so if you shadow a
    recipe, any loadRecipe lines contained in that recipe should still do
    what you want.
  * merge didn't handle files converging
  * merge doesn't need to deal with autosource files
  * diffs between groups failed when members disappeared

Changes in 0.50.4:
  * Most rollback information is stored as a reference to a repository
    instead of storing full rollback data on the local system. The
    localRollbacks flag in conaryrc allows the old behavior to remain.
  * The CONARY state after a merge operation on a shadow now has the
    correct fileId for files that are not different than the parent
    version.
  * Added /usr/lib/conary/conarybugz.py to make it easy to automatically
    populate bugzilla databases from repositories.
  * Sped up Strip, NormalizeInitscriptLocation, NormalizePamConfig,
    TagDescription, and TagHandler policies by limiting them to
    only appropriate directories.
  * Fixed :debuginfo to work with binaries built from more than one
    source file, and made it less aggressive by only stripping debug
    information out to the :debuginfo files, which both makes stack
    traces better without :debuginfo installed and makes libraries
    stripped for :debuginfo more likely to work.
  * When existing fileId's had no streams but the streams are provided
    by a later commit, those streams weren't always merged properly if
    there were multiple files for that fileId
  * conary config output masks user/password info in repository maps
  * the config option useDir has been changed to useDirs, and archDir has been
    changed to archDirs, to allow for tiered use/arch flag definitions, and
    the tweaking of use and arch flag settings.  By default, useDirs and
    archDirs look in /etc/conary/<dir>, followed by /etc/conary/distro/<dir>,
    follwed by ~/.conary/<dir>, where dir is use or arch, depending on the
    context.
  * Arch files can now contain arbitrary macro definitions, and in the future
    will contain values for macros like %(lib)s, which is lib64
    on some platforms.
  * when using --keep-existing, the install label path and install flavor
    are used to determine which version to install instead of using affinity
    to install something close to what you already have.
  * a bug that prevented a changeset from applying to the system when
    the changeset removed a component from a package and the component
    is not installed on the system has been fixed.

Changes in 0.50.3:
  * database findTrove now has an interface that is much closer to the
    repository findTrove function -- this enables conary q to work like
    conary rq.
  * Group handling didn't work for multiple levels of group inclusion.
  * Database.hasTrove() no longer needs to instantiate troves.
  * Fixed overly-aggressive cleaning of the cache.
  * Added repository findTroves call to parallelize findTrove calls.
  * Added the NonMultilibDirectories policy to prevent 32-bit troves from
    utilizing lib64 directories.
  * the NormalizeInterpreterPath policy can now handle unwriteable files
  * fixed the network client code to return file contents properly when
    multiple file contents are requested from the server (bz#50)
  * rewrote Database.getTroveLatestVersion()
  * Added :debuginfo handling in Strip policy, which requires debugging
    to be turned on in optflags and elfutils's eu-strip and debugedit to
    be installed.  Like :test components, :debuginfo components are not
    installed by default.
  * File versions are now properly set to a branched version after a
    merge operation
  * cvc commit aborts again when the current versions of files are not
    the latest versions

Changes in 0.50.2:
  * Any %(lib)s-derived path (/%(lib)s, %(libdir)s, %(krbprefix)s/%(lib)s,
    or %(x11prefix)s/%(lib)s) will now cause the entire package and all
    components to be flavored with the base instruction set flavor, so
    that architecture-sensitive but non-code files in (say) /usr/lib64
    do not show up on 32-bit platforms.
  * Sped up dependency resolution on the client
  * The reworked getFileContents call now asks for contents from the
    correct server when contents from more than one server are requested

Changes in 0.50.1:
  * Add support for trove=<troveVersion> in rq, cvc co, and other places that
    use findTrove
  * Add conary q --info option to display flavors
  * changeset command uses system flavor if no flavor is specified, skips
    troves which are not included in packages and groups by default,
    takes a --no-recurse option, and filters based on the excludeTroves
    configuration setting
  * Added automatic :perl component that works like the :python component,
    and extended the multilib-friendly-or-architecture-neutral policy to
    work with perl as well as python.
  * client/server protocol negotiation is a whole lot smarter now
  * getChangeSet() results in a single URL rather than one per primary trove
  * group, fileset, and redirect recipes have macros that contain the
    buildlabel and buildbranch.
  * fixed a bug with merging absolute change sets which contain config files
  * redirections to troves w/ older versions already installed didn't work
  * the pathId generation code has changed.  For cooked troves, the
    pathId will be the same for any particular version of a path.
    Code must not depend on this behavior, however; it may change in the
    future.

Changes in 0.50.0:
  * Redirections work
  * Sped up group generation
  * Troves which reference other troves (groups and packages) can now specify
    whether a trove is installed by default or not. Packages now reference
    :test, but don't install it by default
  * Added optional 'recurse' parameter to netclient.createChangeSetFile
  * The first argument to the Requires and TagSpec commands can now have
    macros interpolated, as in r.Requires('%(bindir)s/foo', ...)
  * Groups can have requirements now
  * protocol-level getFileContents works on multiple files simultaneously
  * repository log had too many files added to it
  * set instruction set flavor for a cooked trove whenever any Arch flags are
    checked

Changes in 0.14.12:
  * The shadow command looks at buildLabel instead of following
    installLabelPath
  * In some cases, troves with an incompatible flavor were chosen when
    --resolve was used. The proper flavor is now used, or the
    dependency is reported as unsatisfiable.
  * Several more instances of %(lib)s were moved out of the default
    specification for generic components like :runtime and :devel for
    better multilib support.
  * Policy now helps ensure that :python components are either
    architecture-neutral or multilib-friendly.
  * Better error messages for "%(foo)/" (which should be "%(foo)s/")
  * Looking up files in the local database gave erroneous results in
    some cases (this was noticeably primarily when distributed change
    sets were being generated)

Changes in 0.14.11:
  * Local systems store config files in sql tables now.  Use
    /usr/share/conary/convertcontents to convert to the new data store.
    Note that this means that any *config file* managed by conary can be
    read through the main SQL database file in /var/lib/conarydb/conarydb.
  * Actually check build requirements before building, use --no-deps to
    ignore the check.
  * make conary q and conary update convert all flavors to  strong flavors
    for comparison; ~readline becomes readline, and ~!readline becomes
    !readline, so that conary q foo[readline] works as expected.
  * no default flavor is presumed for local operations (erase, q)
  * changed getPackageBranchPathIds to base64 encode the filename in
    order to ensure that the resulting XML-RPC will be UTF-8 clean.
  * localoutofdate renamed to "yuck", a man page added, and the script
    and man page are now installed on the system.
  * rename --use-macro and --use-flavor options for cook to --macro
    and --flavor
  * support new cook syntax: cvc cook <trove>[flavor] to set the troves flavor
    while cooking
  * fixed rq output when iterating over subtroves within a trove or group
  * TroveNotFound exceptions are handled gracefully in cvc.  'conary cook
    foo' will no longer traceback when foo:souce could not be found in
    the repository.
  * Unsynchronized updates work for packages and groups
  * The database is now opened with a 30 second timeout.  This should allow
    better concurrency.
  * added --exclude-troves and excludeTroves conaryrc entry
  * repository .cnr file's commitAction configuration item now has a
    flavor provided to it as %(flavor)s and the default changemail
    script uses it.
  * don't allow the same label to appear twice in sequence in a version

Changes in 0.14.10:
  * FlavorMap sense wasn't set right for base instruction set

Changes in 0.14.9:
  * Shadow Branch objects didn't return parent branches properly. This
    caused incorrect pathId's to show up on cook on shallow shadows.
  * Reworked the code which looks up pathIds to take advantage of a new
    server call (getPackageBranchPathIds) which is faster and looks on
    both the full branch and full parent branches.
  * The Apache repository server now allows mixed ssl and normal requests.
  * Added forceSSL option to apache repository server configuration.
  * The network client code now supports accessing servers over https.
  * Proper salts are used for user passwords.
  * The default value for macros.optflags is "-O2" again, instead of
    an empty string.
  * The http handler in the conary server now sends back proper error
    codes in the case of an authentication error.

Changes in 0.14.8:
  * Fixed bug where streams for commits on distributed branches didn't always
    get set properly
  * reworked findTrove() in repository to return (name, version, flavor)
    tuples instead of full troves
  * Split conary.1 into conary.1 and cvc.1
  * Allow cvc cook trove=<version>
  * remove --target-branch cook option
  * added default :devellib component for architecture-specific devel bits,
    made all files with an architecture-specific multilib path that are
    not in :devellib go into :lib instead of having many of them fall into
    :runtime

Changes in 0.14.7:
  * ELF libraries with sonames that have paths in them are now handled
    sanely, by removing the path (and complaining...)
  * split march into targetArch and unameArch -- requires a new distro-release
  * rework command line arguments to shadow and branch to match how versions
    are normally specified, and allow a flavor specificatoin
  * added --sources to branch and shadow commands

Changes in 0.14.6:
  * fix for generating changesets between repositories
  * policies that look at shared libraries are now multilib-aware,
    fixing shared library permissions and dependency provision
  * autosources didn't work when committing across a shadow

Changes in 0.14.5:
  * allow groups to contain troves with conflicting flavors
  * make repository-side change set caching less buggy
  * fix config files changing to symlinks
  * allow duplicate items to be specified for erase and update
  * changeset command allows flavors to be specified
  * repquery --info shows trove flavor
  * fixed bug with not matching base instruction set flavor

Changes in 0.14.4:
  * several bugs in the 'cvc update' code paths have been fixed
    - it no longer retrieves autosource sources
    - the CONARY file now gets populated entries for autosource files
    - the fileids in CONARY files are now correct after an update
  * several bugs in error handling have been fixed
  * several docstrings have been fixed
  * packagepolicy now automatically adds usermode:runtime requirement to files
    that are dangling symlinks to consolehelper
  * the templating engine for the web interface to the server has been
    changed to kid; kid and elementtree are now required to run a server.
  * the web interface now supports limited editing of ACLs
  * the server now only supports protocol version 26 (it was a mistake
    to leave in support for 24 and 25)
  * old code that supported ancient protocol versions has been
    removed from the server
  * recipes loaded from within recipes follow the label= argument if
    it is given

Changes in 0.14.3:
  * Fixed usage message to no longer print 1 at bottom; improved option
    handling error messages
  * Fixed versions when branching from a shadow
  * The lookaside cache now fetches from the repository into the right
    location and with the right permissions, and fetches manually-added
    as well as automatically-added sources.
  * In recipes, addSource can now take dest='/path/to/file'
  * Change %(servicedir)s location from /var to /srv

Changes in 0.14.2:
  * contents are now stored as diffs when either the new file or the
    old file is empty
  * diffs of numeric streams can now express a change to the value of
    None

Changes in 0.14.1:
  * fixed a typo in lookaside.py that prevented commits from working
  * added a descriptive exception message when fileids in your database
    do not match the fileids in the repository

Changes in 0.14.0
  * added ability for changesets to ignore unknown fields in some places
    (making changesets somewhat less brittle)
  * fixed bug in source handling with non-recipe files in the local directory
  * added framework for generic trove information
  * checkout no longer pulls all sources from the repository
  * used new trove info framework to store the source trove, build time,
    total file size, and version of conary used when building binary
    troves.
  * lib/elf.c no longer uses mmap to read elf files.  Some architectures
    may have elf structures on disk that are not naturally aligned, and
    using mmap to read them won't work.
  * the repository code now uses a 30 second timeout when attempting to
    access the database
  * Have architectures control their march values in the architecture
    config files.
  * add Arch.getCurrentArch() to get the major architecture that is in use
    during a build

Changes in 0.13.3
  * added ability for a contents log file (makes syncing much easier)
  * file tags weren't used on updates
  * "description update" tag action replaced with "handler update"
    (which gets called when either the tag description or the tag handler gets
    updated)
  * "description preremove" tag action replaced with "handler preremove"
  * sources get committed automatically

Changes in 0.13.2
  * reworked use.py code almost entirely.
  * added /etc/conary/arch directory to contain architecture definition files;
    changed /etc/conary/use files to contain more information about how
    flags are used when building.  Flag definitions are no longer in use.py.
  * fixed buildFlavor so that it affects cooking packages as well as
    determining troves to include when cooking a group
  * changed --noclean to --no-clean to be in line with the rest of the
    options; documented it
  * removed Use.foo and Flags.foo options from conary config files.  Macros.foo
    is still there.  Added --use-flavor option to cvc cook which takes a flavor
    and overrides the build flavor while cooking.
  * groups now take flavor strings to determine the flavor of a trove to
    include, not flag sets.
  * dependencies resolution is flavor sensitive now (and uses flavor
    affinity)
  * added trove version/release number to dependency messages
  * renamed classes and methods in versions.py to match current terminology

Changes in 0.13.1
  * repquery wasn't filtering by flavor properly (exposed by a bug fix
    in 0.13.0)

Changes in 0.13.0
  * removed importrpm.py
  * diffs between a file object that has a non-empty provides or requires
    to a file object that has an empty provides or requires are now properly
    generated and applied.
  * added checks to validate merged file objects against the fileIds
    in the changeset
  * implemented shadows
  * framework for redirects in place
  * removed (unused) parentId field from Branches repository table

Changes in 0.12.5
  * reworked dependency resolution a bit for a big speedup in the server
  * moved destdir to %(builddir)s/_ROOT_
  * made macros.destdir available during the unpacking of sources
  * source commands (r.addAction, etc.), if given absolute paths for
    their dir keywords, will perform their actions in the destdir instead
    of the builddir
  * most build commands (r.Make, r.Create, etc.), will work in either builddir
    or destdir, depending on whether they are given relative or absolute
    paths
  * add dir keyword for r.Run
  * include /usr/bin/rpm2cpio

Changes in 0.12.4
  * set more arch flags for x86 and x86_64
  * troves can have multiple instruction set flavors now
  * flipped around use: and is: sections of flavor strings
  * Version and Branch object completely separated

Changes in 0.12.3
  * conary verify updated to new API so that it works again
  * conary q (with no arguments) works again

Changes in 0.12.2
  * added getTroveVersionsByBranch
  * make better use of _mergeQueryResults
  * moved version affinity into findTrove from ConaryClient
  * fixed branch affinity so that it's actually branch affinity instead of
    label affinity
  * rdiff changes for 0.12.0 broke negative numbers for oldVersion
  * rdiff diff'd based on label instead of branch
  * update has flavor affinity now
  * flavors can now be specified on the command line for update, erase
    repquery, and query
  * unspecified flavor flags got scores of zero, which was wrong
  * added python code for flavor scoring (useful for the client)
  * repository queries didn't work properly when looking for multiple flavors
    of a single version
  * fix for updating multiple flavors of a single version of a trove
    simultaneously
  * reworked getTroveVersionList and getAllTroveVersions for per-trove
    flavor filtering

Changes in 0.12.1
  * repquery and query always showed dependency information
  * getTroveLeavesByBranch did extra demarshalling of the flavor
  * repquery didn't deal with nonexistant troves well
  * dependency failures on erase didn't reassemble dependency flags properly
  * fixed bug in dependency sets creation which caused dependency flags
    to get mangled
  * added a check to prevent mangled flags from getting committed

Changes in 0.12.0
  * document config command, and display supplied macro/use/arch information
    in output
  * repository acl's work for almost everything
  * anonymous access must be explicitly enabled by creating an acl for
    user 'anonymous' with password 'anonymous'
  * server side flavor scoring used
  * queries reworked for flavor matching

Changes in 0.11.10.1
  * move to python2.4
  * repository caching (which isn't used yet) didn't track the recurse flag

Changes in 0.11.10
  * changed flavor tracking when loadRecipe() is used to only track
    flavors in loaded recipes that are superclasses of the recipe
    class in the loading recipe.  (e.g. loading python.recipe to get
    the distribution python version will not add all of the python
    recipe's flavor information to the loading recipe class, as long
    as the loading recipe does not subclass the Python class.)
  * add conary verify command for comparing the local system's state to
    the state it was in at install time
  * when a trove is installed for the first time, it comes from a single
    repository
  * didn't handle file types changing on update
  * fixed problem assigning depNums
  * components disappearing from troves caused problems in relative changesets
  * files moving from removed troves in changesets caused update to fail

Changes in 0.11.9
  * change the order of permissions setting (chmod after chown)
    because some versions of the Linux kernel remove setuid/gid bits
    when setting ownership to root

Changes in 0.11.8
  * work around a python bug w/ fdopen() resetting file permissions
  * r.Replace() as an alternative to r.Run("sed -i '...' file")
  * Policy enforcing UTF-8 filenames
  * r.macros.tagdatadir as a standard place to put data just for taghandlers

Changes in 0.11.7
  * changed server.py to take extra config files via --config-file instead
    of as an extra argument
  * extra config files (specified with --config-file) were ignored if they
    didn't exist; issue an error message now
  * Added r.ConsoleHelper() for recipes
  * PAM configuration files shouldn't have paths to modules by default,
    so we remove what used to be the standard path
  * changed repository user authentication to use user groups (currently
    one per user)
  * added password salt
  * restructured repository a bit
  * removed lots of unused code from FilesystemRepository

Changes in 0.11.6
  * branches are created as changesets now instead of as a protocol call
  * merged authdb into primary repository
  * fix for rdiff (broken by flavor rework in 0.11.5)

Changes in 0.11.5
  * Internals reworked to eliminate flavor of None in favor of empty flavor
  * Added (currently unused) code to parse command line flavor specifications
  * static libraries (.a files) get proper flavors now
  * Handle attempts to update already installed troves from absolute
    change sets

Changes in 0.11.4
  * all components built from a single recipe share a common flavor
  * loadRecipe's label= keyword argument can actually take a label
    as well as a hostname

Changes in 0.11.3:
  * optimized a sqlite update statement to use indexed columns
  * added --test to update and erase
  * dependency check didn't handle new components providing the same
    items as old components (broken by 0.11.1 performance enhancements)

Changes in 0.11.2:
  * standalone server was broken by --add-user changes in 0.11.1
  * dependency check no longer allows packages being removed to cause
    dependency failures
  * changed how dependencies are frozen to make the order deterministic
    (so fileId's don't change around)
  * added a database version to the database schema

Changes in 0.11.1:
  * erasing troves enforces dependencies -- this requires a database
    conversion (run the conary-add-filedeps script which fixed the
    conversion to 0.11.0 after updating conary)
  * reworked dependency queries to take advantage of indices for much
    better performance
  * add --add-user to server.py for creating the authdb

Changes in 0.11.0:
  * massive rework of fileId mechanism to allow better flavor support
  * added columns to dependency tables to allow erase dependency checks
    (which are not yet implemented)
  * enabled trove requirements
  * added cvcdesc and the 'describe' command to cvc to generate
    and use metadata XML files.
  * getMetadata follows the branch structure up until it finds metadata
    for the trove.
  * changed getFileContents() to not need trove name or trove version
  * byte-compiled emacs lisp files are transient, like python
    byte-compiled files
  * addSource recipe action now can take a mode= keyword argument
  * cook now enforces having no dash characters in version numbers
  * files are explicitly disallowed from depending on groups, packages,
    or filesets; the only trove dependency that a file or component
    can have is on a component.  Only filesets can depend on filesets.

Changes in 0.10.11:
  * reworked how absolute change sets get converted to relative change
    sets for better efficiency
  * chained dependency resolution caused duplicate troves in the final
    changeset (and a lot of extra work)
  * added --config to stand alone repository
  * source flag wasn't set properly for newly added non-text files
  * flavor information is now printed by "conary query" when multiple
    flavors of the same version of a trove are installed
  * "conary repquery --all" flavor output formatting has been improved

Changes in 0.10.10:
  * changesets get downloaded into a single (meta) file instead of lots
    of separate files
  * fix several bugs in the freshmeat record parsing
  * add a freshmeat project page URL to the metadata by default
  * add a "source" item to metadata
  * the server implementation of troveNames() was horrible
  * enabled file dependencies

Changes in 0.10.9:
  * fixed some authorization issues with the xml-rpc repository interface
  * the web management interface for the repository works now; see
    http://wiki.specifix.com/ConaryConversion for information on how
    to convert existing authdb's to support this
  * fixed a bug with distributed branches
  * users can change their passwords through the repository's web api
  * improved logic apachehooks use to find top level URL
  * fixed bug in server side repository resolution

Changes in 0.10.8:
  * changed iterAllTroves() to troveNames(), which searches a single
    label instead of the whole repository
  * reworked http authentication and CGI request handling and added the
    beginning of a web interface to the repository for user administration
    and metadata management.

Changes in 0.10.7:
  * dependency sql code reworked to use temporary tables
  * new macro called "servicedir" that defines the location for
    service data (%(servicedir)s{ftp,http,etc})
  * added busy wait to sqlite3 python binding when executing SQL
    statements on a busy database

Changes in 0.10.6:
  * Lots of bug fixes for distributed branching
  * Some code rearrangement
  * The start of metadata support code is now included

Changes in 0.10.5:
  * The local database is used for fetching file information (but not
    contents), reducing network traffic when creating change sets
    across repositories.
  * Update works on troves which were locally cooked or emerged
  * Internal changes to move toward getFileContents() working in batches
    rather then on individual files. For now this prevents the repository
    from copying files between the content store and /tmp to serve them.
  * Arch flags are now included in flavors
  * Emerge follows the installLabelPath instead of the buildLabel
  * The extended debugger has been extensively modified
  * Conary can handle filenames with '%' in them
  * The showcs command has been significantly updated, and the updates
    are documented in the conary.1 manpage
  * New syntax for flags distinguishes requirements from "optimized for";
    see http://wiki.specifix.com/FlavorRankSpec

Changes in 0.10.4:
  * Bug fixes for updating from absolute change sets (which basically
    just didn't work for troves which contained config files)
  * Bug fixes for distributed branching
  * The database is used for fetching trove information (but not yet
    file information) when the client constructs change sets across
    distributed branches
  * various other bug fixes

Changes in 0.10.3:
  * this version introduces changes to the network protocol for
    obtaining file contents and changeset generation. The client
    protocol version number has increased, so version 0.10.3 can only
    communicate with servers running the server from 0.10.3. The
    server remains backward compatible with older clients.
  * a warning message is now displayed when the user attempts to
    create a branch that already exists on a trove.
  * the correct trove names are displayed when automatically resolving
    dependencies
  * packages no longer get the union of all the dependency information
    of the components they contain.  This information would have to be
    recalculated if a user installed a package then removed a
    component afterward.
  * a package policy check was added to reject any world-writable
    executable file.
  * r.TagSpec('tagname', exceptions='filter') now overrides a match by
    another r.TagSpec('tagname', 'filter')
  * more changes to metadata interface
  * various other bug fixes and improvements

Changes in 0.10.2:
  * the repository code is now included in the main conary source
    archive
  * "conary showchangeset" produces a more user-friendly output
  * large responses from the repository server are now compressed
  * the protocol for getFileContents() changed to take a fileId
    instead of the file's path.  The repository code can still handle
    old requests, but the client code now requires the latest
    repository code.
  * bug fixes

Changes in 0.10.1:
  * when applying a changeset, dependency failures are resolved by
    querying servers in the installLabelPath
  * troves that satisfy a dependency can automatically be added to a
    transaction.  This behavior is controlled by the "autoResolve"
    variable in conaryrc or the "--resolve" command line option to
    "conary update"
  * dependency resolution is calculated recursively.  To limit the
    recursion depth to check only first order dependencies, a
    "--no-deps-recurse" option has been added to "conary update"
  * "conary repquery" now takes a "--deps" argument, which prints the
    Requires and Provides information for the trove that is being
    queried.
  * changes have been made to the build side of Conary to facilitate
    building recipes that use cross compilers
  * symlinks now get the appropriate ownership set when they are
    restored
  * groups can now specify which flavor of a trove to include
  * repository queries that don't need file information no longer ask
    the repository for files.
  * various bug fixes and cleanups

Changes in 0.10.0:
  * dependency checking is now performed before changesets are
    applied.  This uses new tables in the local system's database.
    If you are using a database created by a version of Conary older
    than 0.10.0, it must be converted before it can be used.  See:
      http://wiki.specifix.com/ConaryConversion
    for details
  * Shared library dependency information in changesets is now stored
    in a different format.  This means that repositories that use old
    versions of Conary will be unable to give valid changesets to
    Conary 0.10.0 or later.  Therefore, the protocol version number has
    been increased.
  * --no-deps argument added
  * "cvc co" is now a synonym for "cvc checkout"

Changes in 0.9.6:
  * dependency enforcement infrastructure has been added (the code is
    currently disabled)
  * bug fixes
    * applying a changeset that un-hardlinks files now works
    * conary rq [trove] --info now works
    * running "conary update [trove]" when more than one flavor of
      [trove] exists no longer tracebacks.  It installs both flavors
      of the trove (which is not always the desired behavior - this
      will be addressed later)
    * only files with execute permissions are checked for
      #!interpreter.
    * "conary rq [trove] --ls" no longer tracebacks when [trove]
      exists in more than one repository
    * various code cleanups

Changes in 0.9.5:
  * new methods for specifying dependency information in recipes have
    been added
  * #! interpreters get added as dependencies
  * local flag overrides now work
  * cvc cook --resume can be used multiple times
  * conary invokes gpg with --no-options to avoid creating or using
    ~/.gnupg

Changes in 0.9.4:
  * fixes to cvc annotate
  * flavors and dependency generation code has been refactored to be
    policy based
  * better error handling when invalid changeset files are given to
    conary
  * minor code cleanups

Changes in 0.9.3:
  * New "cvc annotate" feature
  * Man page updates
  * Changesets which remove a file and replace it now apply correctly.
  * "cvc update" no longer complains and fails to update the CONARY
    state file properly  when ownerships differ
  * FileId generation now looks for previous versions of all the
    packages that have just been created, not just the name of the
    recipe.
  * Cooking as root is no longer allowed
  * Miscellaneous bug fixes.

Changes in 0.9.2:
 * Bug fixes:
   * Applying changesets that have more than one hard link groups
     sharing the same contents sha1 works now.
 * Build changes:
   * Recipes can now create new top level packages.

Changes in 0.9.1:
 * Bug fixes:
   * Applying a changeset that has a flavor which is a superset of the
     previous version's flavor now works.
   * Parsing optional arguments to command line parameters that appear as
     the last thing on the command line works
 * Build changes:
   * Package policy now checks to ensure that files in /etc/cron.*/*
     are executable
 * Update changes:
   * Conary no longer complains if a transient file has been modified
     on disk but no longer exists in a new version of a component.
 * Miscellaneous changes:
   * Version 1 on-disk changeset file support has been removed.

Changes in 0.9.0:
 * protocol versioning is much more granular now allowing for backwards
   compatible versions of functions
 * changeset command now generates changesets for multiple troves spread
   across multiple repositories
 * change sets are transferred as a set of independent change sets now
   (laying the groundwork for repository change set caching, with which
   this version will work just fine)

Changes in 0.8.3:
 * Man page updates.
 * The "conary query" command now accepts multiple arguments for
   troves and paths
 * Fixed "conary erase" command which was broken in 0.8.2

Changes in 0.8.2:
 * You can now install multiple troves at once (even a combination of
   changeset files and troves from repositories), and the entire
   action is recorded in a single rollback (this required a change in
   command-line arguments for updating troves).
 * The beginnings of support for searching multiple repositories
 * Miscellaneous code cleanup and bug fixes.

Changes in 0.8.1:
 * The source code has been re-arranged for easier maintenance, and
   conary has been split into two programs: conary and cvc.
 * Better error messages and debugging tracebacks

Changes in 0.8.0:
 * A new changeset format supports hard links but requires staged update.
 * The new changeset format also collapses duplicate contents even
   when hardlinks are not used.
 * By default, rc?.d/{K,S}* symlinks are no longer packaged. The
   chkconfig program is relied on to create them at package
   install/update time. Init scripts are explicitly required to
   support the chkconfig protocol by default
 * Improved error messages
 * Several bug fixes.

Changes in 0.7.7:
 * Extended debugger saves and emails
 * Tracebacks now include arguments and locals
 * More size optimizations were made when applying changesets
 * Applying absolute changesets when a trove is already installed is
   now much more efficient than it was
 * Self-referential symlinks raise a packaging exception.
 * Several bugs fixes.

Changes in 0.7.6:
 * Installation
   * Hardlink handling
   * enhanced debugging capabilities (including saving a debugging
     state file to enable remote debugging)

   * using binary file ids and iterators for significant memory savings
   * and runtime support for the x86.x86_64 sub-architecture
 * Cooking
   * more robust handling of the --resume option
   * policy normalization of where app-defaults files go.

Changes in 0.7.5:
 * Hard links are implemented (but not yet enabled, in order to
   preserve changeset compatibility for now).
 * Several bugs have been fixed for installing and cooking.

Changes in 0.7.4:
 * Fileids are now stored and transmitted in binary rather than
   encoded.
 * Better handling of multiple versions of packages/troves installed
   at the same time
 * Missing file handling improvements
 * Recipe inheritance is now possible between repositories
 * Enhanced Interrupted builds
 * The dynamic tag protocol was slightly modified
 * Added Arch.x86.amd64 and Arch.x86.em64t
 * several bugs fixes

Changes in 0.7.0:
 * sqlite3 is used for the database
 * better handling of multiple packages with the same name installed at once.

Changes in 0.6.6:
 * repository protocol update
 * changeset format update
 * added the ability to resume halted local builds
 * added the ability to easily package build-time tests to run at
   install time to qualify new/changed environments
 * better handling of packaged .pyc/.pyo files
 * better shared library handling
 * improved inline documentation
 * optimizations for both space and time
 * numerous bugfixes<|MERGE_RESOLUTION|>--- conflicted
+++ resolved
@@ -22,15 +22,11 @@
       only by mtime. (CNY-1114)
     * The mirror script now correctly handles the cases where
       the PathIdConflict erros are raised by certain source repositories
-<<<<<<< HEAD
       during mirroring (CNY-426)
     * The mirror script now can correctly mirror removed troves when a
       removed and regular versions appear in the same mirror chunk.
-=======
-      during mirroring. (CNY-426)
     * Perl dependency strings containing double colons are now properly
       accepted on the command line. (CNY-1132)
->>>>>>> 4516235f
 
   o Internal changes:
     * Conary now supports being built against an internal copy of the
