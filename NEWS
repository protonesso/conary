--- conflicted
+++ resolved
@@ -53,10 +53,7 @@
     * Malformed regular expressions passed as exceptDeps arguments to
       the r.Requires policy are now reported gracefully. (CNY-942)
     * A list of GNOME mirrors has been added to the default mirrors. 
-<<<<<<< HEAD
     * Implemented cvc --log-file with support for stdin. (CNY-937)
-=======
-    * Implemented cvc --logfile with support for stdin. (CNY-937)
     * The default ComponentSpec information is now loaded from
       files in the /etc/conary/components/ directory tree, and the
       defaults can now be overridden on a per-distribution basis in
@@ -68,7 +65,6 @@
       make it easier to override them.  This configuration can be
       disabled by setting the configComponent configuration item
       to False. (CNY-172)
->>>>>>> 5ea7cb99
 
   o Bugfixes:
     * Files added in both the repository and locally with cvc now give an
