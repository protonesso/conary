--- conflicted
+++ resolved
@@ -1,16 +1,11 @@
-<<<<<<< HEAD
-Changes in 1.1.14:
-  o Client changes;
-=======
 Changes in @NEW@:
   o Client Changes:
     * On the update path, errors and warnings are now handled by callbacks.
       This allows applications using the Conary API to capture and process
       them as appropriate. (CNY-1184)
 
-Changes in 1.0.41:
+Changes in 1.1.14:
   o Client Changes:
->>>>>>> cf24e545
     * Tag handler output is now redirected to a callback. The command line
       callback places "[ tag ]" in front of the output from each tag handler
       to help with debugging. (CNY-906)
