Changes in @NEW@:
  o Build Changes:
    * An xml formatted log has been added to :debuginfo. This is in
      addition to the human readable log. The xml log contains the same
      information as the human readable log, plus additional contextual
      information useful for formatting the log data. (CNY-2487)
    * A new selective logging facility for policy to use to inspect
      build output has been added. (CNY-2622)
    * The ability to pass multiple URLs to addArchive has been added.
      Conary will try to download the source from each URL, in order,
      until it succeeds. (CNY-2505)

  o Bug Fixes:
    * Rollbacks could restore files from local rollbacks by overwriting
      existing contents rather than replacing the file. In addition,
      the operation was not journaled properly. (CNY-2596)
    * A bug in finding the sources required to build all the packages for
      a group that omitted replace() packages has been fixed.  This mainly
      affected rmake builds of group recipes. (CNY-2605)
<<<<<<< HEAD
    * A bug that caused a local cook (e.g., "cvc cook pkg.recipe") to
      fail at "Copying forward metadata to newly built items..." when
      the Conary repository for that recipe is not available has been
      fixed. (CNY-2640)
=======
    * When using PostgreSQL as a repository backend, some queries
      could be executed with poor execution plans (CNY-2639)

  o Client changes
    * More of the update logic is now protected by the filesystem journal,
      and the journal now cleans up rollback state on failure (CNY-2592)
>>>>>>> 94d478e3

Changes in 1.2.20:
  o Bug Fixes:
    * A bug that occasionally caused a thread deadlock when multiple
      threads access the local system Conary database concurrently has
      been fixed. (CNY-2586)
    * Checking out sources unpacks duplicate binary files (CNY-2543)
    * Derived packages use the revision which was shadowed from to find
      the version to derive from instead of the latest on the branch
      (CNY-2577)
    * A bug that occurred when rMake recursed through a group recipe
      that made use of the replace command has been fixed. (CNY-2606)

Changes in 1.2.19:
  o Client Changes:
    * A close() method has been added to UpdateJob objects. It is
      recommended to call the method explicitly instead of relying
      on the object to be collected when going out of scope.
      (CNY-2489)

  o Build Changes:
    * Conary now has support for group policies. Policies deriving from
      GroupEnforcementPolicy and ImageGroupEnforcementPolicy will be
      run on groups at the end of the cook process. (CNY-2378)
    * ImageGroup is now an attribute tracked in a group's troveInfo.
      This attribute is set for groups meant to define a complete,
      functional system, and implies that ImageGroupEnforcementPolicy
      group policies have been run for that group, recursively.
      (CNY-2520)
    * The VersionConflicts group policy has been added. This group
      policy enforces that two different versions of a trove will not
      be accidentally included in one install image. (CNY-2371)
    * TroveFilters now exist. Trove filters allow a packager to
      reference particular troves within a group for group policy
      inclusions/exceptions. (CNY-2477)
    * The Conary policy to fix trailing newlines in config files has
      been corrected to handle non-writable config files. (CNY-2559)
    * The "cvc derive" command now creates a reference directory
      named _OLD_ROOT_ alongside _ROOT_ when the --extract argument
      is provided. (CNY-2530)
    * A new group recipe command, startGroup, has been added, which
      calls createGroup, addNewGroup and setDefaultGroup in one step.
      (CNY-2197)
    * The addCvsSnapshot source action no longer caches the HEAD of
      the repository, since cvs export will not use it. (CNY-2568)
    * Macros from config files and from the command line are now
      available to group recipes. (CNY-2574)
    * Binary packages built from superclass recipes will be unflavored,
      regardless of any flavor-related references in a recipe.
      (CNY-2576)

  o Bug Fixes:
    * Conary no longer loses ownership of changed files when updating
      multiple flavors of the same version of the same package at the same
      time. (CNY-2553)
    * If Conary is running on kernels which, under certain circumstances,
      return EINVAL when calling poll(), the lazy file cache will only
      count the file descriptors it has open itself. (CNY-2571)
    * Job invocation information no longer uses null characters,
      which are not allowed in an XML document. (CNY-2580)
    * Updating files which point to other files (due to a PTR in the
      changeset) previously failed when those other files were not
      being installed at the same time (due to a "conary remove"
      on those files, for example). (CNY-2595)
    * Filtering all java dependencies no longer produces a stack
      trace. (CNY-2594)

Changes in 1.2.18:
  o Build Changes:
    * Handling pkg-config dependencies has been moved to conary-policy.
      (CNP-93)

  o Bug Fixes:
    * When resuming the update after the execution of a critical update,
      Conary will now use the original file replacement flags. This
      corrects file conflict errors in a migrate when a critical update
      was present. (CNY-2513)
    * The lazy file cache was using /proc/self/fd as a method of
      determining the number of open file descriptors for the current
      process. However, under certain circumstances the directory is not
      readable. The lazy file cache now uses a poll(2)-based technique.
      (CNY-2536)

Changes in 1.2.17:
  o Build Changes:
    * Java dependencies for classes that are not dependency-complete
      are now automatically disabled. To re-enable them, the missing
      dependencies should be added as buildRequires. (CNY-2175)

  o Bug Fixes:
    * A minor bug in the display of the password prompt has been fixed.
      (CNY-2497)
    * Slow SQL queries used to remove unused entries from the
      TroveFiles table and TroveTroves table have been rewritten to
      make some queries faster with repositories implemented with a
      sqlite database. (CNY-2515)
    * When using the tagScript argument with the client's applyUpdateJob
      call, the paths to group scripts to be executed are stored relative
      to the root of the installation, instead of absolute. The tag
      script is always supposed to be executed under chroot. (CNY-2523)

  o Other changes:
    * The file EULA_Conary.txt has been added to clarify that Conary
      is available under two licenses, and to state the conditions
      under which the two licenses apply.

Changes in 1.2.16:
  o Client Changes:
    * The rollback API now raises a RollbackError instead of returning
      non-zero on errors. (CNY-1643)

  o Build Changes:
    * When file conflicts occur while cooking groups, the deps that
      caused a package to be pulled in are listed. (CNY-2308)
    * Config policy will automatically append a newline to non-binary files.
      Files that are marked as Config and appear to be binary will
      continue to trigger an error as they have previously. (CNY-2422)
    * Perl requirements that are not present on the system or provided by
      the package being built are dropped. (CNY-2180)
    * Two expansion functions have been introduced to package recipes:
      r.glob and r.regexp. These functions return an object that can be
      substituted for any API parameter that calls for a string based
      regexp or glob. (CNY-2222)
    * Group recipe actions like "r.addAll" and "r.addCopy" now record
      the version of the group that is being copied from into the newly
      created group. (CNY-2359)
    * Add code to display new-style metadata through rq, q, and showchangeset,
      as well as propagate that metadata via cooking, promoting, shadowing,
      and committing source packages.  Entering this metadata must still 
      be done through scripts.  (CNY-1808)
    * Added a hook that allows build requirements to be overridden by
      rMake. (CNY-2427)
    * Build actions that don't match anything (r.Move, r.Copy etc) will
      now log exactly what they were trying to do. (CNY-2216)

  o Bug Fixes:
    * Conary no longer tracebacks when building a package that contains 
      a pkgconfig reference to a file in the current package that is in a
      symlinked directory. (CNY-2455)
    * The order in which configuration files are read when a glob was
      passed to includeConfigFile is now deterministic. (CNY-2483)

Changes in 1.2.15:
  o Bug Fixes:
    * Moving an unmodified shadow to tip via cvc promote no longer causes
      an error. (CNY-2441)
    * Recipes using addSvnSnapshot no longer modify the conary
      configuration object's tmpDir setting (CNY-2401)
    * Fixed a rare bug in which dependency resolution would fail when
      a dependency that used to be provided by one installed package
      is now provided by two new packages. (CNY-2459)

  o Client Changes:
    * Conary will now use the proxy settings stored in its local
      configuration when loading remote configuration files. (CNY-2363)

  o Build Changes:
    * Policies that move files in destdir now track path changes they
      make so that files will end up in the correct package or component
      after being moved, when "package=" or "component=" has been used
      in a build action. (CNY-1679)

Changes in 1.2.14:
  o Client Changes:
    * The /etc/ld.so.conf.d/*.conf handling added to Conary 1.2.13
      introduced a bug that could erase necessary entries from
      ld.so.conf in some circumstances.  This bug has been
      resolved. (CNY-2440)

Changes in 1.2.13:
  o Client Changes:
    * Conary will not downgrade packages if no version is specified by
      the user, but, due to an out of date mirror or other reasons, the
      update available for a package is older than the currently
      installed package. (CNY-2402)
    * Conary now recognizes /etc/ld.so.conf.d/*.conf files, adding an
      include line to /etc/ld.so.conf if they exist, and does not add
      new duplicate entries to /etc/ld.so.conf for directories already
      specified in /etc/ld.so.conf.d/*.conf files. (CNY-2432)

  o Build Changes:
    * Superclasses are now loaded from the filesystem. Superclasses
      can now be cooked. Doing so will make a changeset that installs
      the recipe itself on the filesystem. (CNY-983)
    * When building packages, Conary now reads /etc/ld.so.conf.d/*.conf
      files to determine whether to include the path in the dependency.
      (CNY-2433)

Changes in 1.2.12:
  o Client Changes:
    * A getDatabase() method has been added to the ConaryClient class.
      This method returns the local system database object. Code that
      needs to query the local system database should use this method
      to obtain the database object. (CNY-2316)

  o Build Changes:
    * Spaces in URLs are now automatically escaped. (CNY-2389)
    * The Requires() policy now inspects Lib: and Lib.private:
      pkg-config keywords in .pc files to find library files, and
      where it finds them, it adds appropriate Conary trove
      requirements to the .pc files. (CNY-2370)

  o Bug Fixes:
    * The PackageSpec documentation incorrectly stated that you could
      pass both package and component information to it; this has
      been corrected to properly redirect to ComponentSpec for this
      usage. (CNY-2387)
    * An update bug that could result in a trove integrity error has
      been fixed. The issue would occur when updating packages where,
      for some files, the only changes are to file versions. (CNY-2403)

Changes in 1.2.11:
  o Client Changes:
    * The error message printed when Conary encounters an unhandled
      exception has been changed to reflect the fact that the common
      case is merely poor handling of the error condition, rather than
      another bug.  It has also been reformatted to display better in
      rITS. (CNY-2265)
    * The "conary-debug" script that collects information to help
      debug a crash has been enhanced to include the recently-added
      manifest file. (CNY-2338)

  o Build Changes:
    * PythonSetup synopsis now mentions the setupName keyword
      argument. (CNY-2360)
    * The conary.1 manual page now documents the purpose of the
      /etc/conary/components directory. (CNY-2361)
    * The clearBuildReqs() function now has a synonym called
      clearBuildRequires() and the clearCrossReqs() function now has a
      synonym called clearCrossRequires().  The old function names
      will be deprecated in the future. (CNY-834)

  o Bug Fixes:
    * When building groups, r.addCopy() now respects the groupName
      flag. (CNY-2345)
    * The searchPath parameter in group methods now works when it
      contains packages (before it worked only with labels). (CNY-2372)
    * A bug that was preventing users with colons in their passwords
      to use the web interface has been fixed. (CNY-2374)
    * Attempting to add entitlements for unknown entitlement classes
      now raises an UnknownEntitlementGroup exception. (CNY-2377)
    * Committing source packages that use shell-style brace and
      glob expansion in addPatch() can now be committed to a
      repository. (CNY-1152)

Changes in 1.2.10:
  o Client Changes:
    * The "conary verify" command no longer complains about files which
      have been removed with "conary remove". (CNY-950)
    * Local rollbacks for removals now store the original contents for
      modified config files. (CNY-2350)
    * Permission errors now list both the URL and the repository
      hostname. (CNY-2211)

  o Server Changes:
    * A new boolean server configuration option, serializeCommits,
      has been added to explicitly limit contention in certain cases.
      Successfully enabling it requires a minor schema update. (CNY-2285)
    * Servers in maintenance mode no longer return Internal Server
      Errors to GET requests from clients. (CNY-2229)

  o Build Changes:
    * The addPatch() source action honors shell-style brace and glob
      expansion when sourceDir is defined. (CNY-1152)
    * A new command, "cvc explain", has been added. "cvc explain"
      displays the documentation for recipe methods.  For example,
      "cvc explain addSource" shows the on-line documentation for the
      addSource() source action. (CNY-2242)
    * The command line interface to cvc derive (added in Conary 1.2.8)
      has been changed.  It now derives onto your buildLabel by default,
      with a --target option to derive onto a different label.
      The cvc derive interface is subject to further change.

  o Bug Fixes:
    * A bug that caused an exception when inspecting ELF files with a
      standalone ABI has been fixed. (CNY-2333)
    * A bug that caused updates with group scripts to fail when run
      with the '--root' option with a trailing slash in the path has
      been fixed. (CNY-2348)
    * An issue related to file placeholders potentially being lost while
      rewriting rollback changesets has been fixed.

Changes in 1.2.9:
  o Documentation Changes:
    * The documentation strings for the update code have been revised
      to include the most common exceptions raised as part of
      prepareChangeSet and updateChangeSet. (CNY-1732)

  o Build Changes:
    * File level requirements provided by the same file are dropped.
      (CNY-2177)
    * Java dependencies that do not start with a valid TLD are now
      excluded. (CNY-2176)
    * The exceptDeps keyword parameter is now allowed for r.Provides(),
      analogously to r.Requires(). (CNY-1485)
    * The new sourceDir keyword parameter is now available for
      r.addSource(), r.addPatch(), and r.addArchive() to specify that
      the source is found within the maindir. (CNY-1439)
    * LD_LIBRARY_PATH is now set when calling bootstrapped python, in
      order to load the correct python libraries. (CNY-2319)
    * The :config component is built by file location, rather than
      from files marked as config files by the Config policy.
      This means that the configComponent configuration item no
      longer operates. (CNY-2256)

  o Client Changes:
    * A keepRequired config option has been added. This has the same
      effect as always setting the --keep-required flag on update.
      (CNY-569)
    * The error message for erased dependencies is now more explicit
      about what happened to the package that is no longer providing
      dependencies, and where the package with the missing dependencies
      came from. (CNY-2248)
    * We now record the current state of the database to a flat file
      after updates as an extreme recovery mechanism.  (CNY-1801)

  o Bug Fixes:
    * The "logcat" script no longer errors out if the log file is empty
      or contains None for entitlements. (CNY-2252)
    * Repositories running under Apache are now correctly displaying
      the real error when trying to generate the verbose traceback
      emails. (CNY-2320)
    * An update job that includes a critical update and an update to a
      group that includes a pre-update script will no longer run the
      script twice. (CNY-2325)
    * A bug that could cause incorrect SQLite database error messages
      has been fixed. (CNY-1840)

Changes in 1.2.8:
  o Client Changes:
    * Added the cvc derive command. (CNY-2237)
    * A new method, conary.conaryclient.getClient(), has been added to
      allow the creation of a conaryclient with configuration to match
      that would be used with a conary command line client. (CNY-1745)
    * Unhandled exceptions that are raised inside a progress callback
      no longer terminate the update process.  A warning is emitted
      and the update continues. (CNY-2304)

  o Internal Changes:
    * The Conary library now has a parallel implementation to gpg
      for the trust algorithm. (CNY-1988)

  o Bug Fixes:
    * A problem occurring when updating troves sharing a large
      number of identical files has been fixed. (CNY-2273)
    * Repository traceback emails are now more verbose. (CNY-2287)
    * Methods starting with two underscore characters are considered
      internal and are no longer passed to the XML-RPC library for
      marshaling. (CNY-2289)
    * It is now possible to clone a group that contains references to
      both a cloned package and the version that the cloned package
      originated from. (CNY-2302)
    * When data from stdin is provided to a taghandler, but the
      taghandler is missing or fails to read some or all of the data,
      it will no longer result in a database locked error. (CNY-2257)
    * Conary no longer exits with an unhandled exception if /tmp does
      not exist when attempting to run a trove script (e.g., group
      pre/post scripts). (CNY-2303)

Changes in 1.2.7:
  o Build Changes:
    * The cvc command now prints out the most recent log message from
      the underlying source code control system when creating new
      snapshot archives. (CNY-1778)
    * Conary now has support for cmake, using the r.CMake() build
      action in recipes. (CNY-1321)

  o Bug Fixes:
    * Fixed a traceback that would occur when a component doesn't exist
      even though its containing package does. (CNY-2213)
    * Cloning with --default-only no longer removes references to
      components of packages that are not being cloned. (CNY-2226)
    * A bug that prevented "cvc cook" from being able to look up path
      IDs if a component of the package being built was missing from
      the repository has been fixed. (CNY-2250)
    * PGP keys using unknown string-to-key specifiers (as generated by
      "gpg --export-secret-subkeys" for the corresponding secret key)
      are no longer producing an error when iterating through the
      keyring. (CNY-2258)
    * Embedded signatures in secret subkeys now use the public key's
      cryptographic key, which does not require a passphrase to
      be decoded. (CNY-2224)

Changes in 1.2.6:
  o Build Changes:
    * When cooking packages or groups, conary now displays the methods
      that are called. It also displays the methods that are unused,
      making it easier to see if a function from a superclass has been
      left out. (CNY-2193)

  o Bug Fixes:
    * Use of macros in the r.Link() build action worked only in limited
      cases. (CNY-2209)

  o Client Changes:
    * Mirror mode now includes full file streams in changesets, instead
      of differential streams. (CNY-2210)

Changes in 1.2.5:
  o Client Changes:
    * The OpenPGP implementation now merges PGP keys properly.
      (CNY-1987)
    * The OpenPGP implementation is capable of generating trust
      signatures. (CNY-1990)
    * A bug which could cause troves containing *identical* files to
      become corruped in a system database has been fixed. Note that
      repository databases were not affected. (CNY-2191)

  o Build Changes:
    * MakeDirs now handles trailing '/' characters in directory names.
      (CNY-1526)
    * Using the new provideGroup keyword argument to the r.User()
      method in a UserGroupRecipe, you can now specify that the user's
      primary group needs to be already on the system, rather than be
      added while creating the user. (CNY-2096)

  o Bug Fixes:
    * A bug that resulted in a KeyError when removing a trove from a
      group that has 3 levels of subgroups has been fixed. (CNY-1372)
    * A bug that could result in a decremented source count when
      promoting a package to a sibling of a parent branch has been
      fixed. (CNY-2108)
    * A problem resulting in derived packages corrupting files with the
      same content was fixed. (CNY-2157)
    * A bug that caused internal server errors when retrieving
      changesets that contained compressed file data over 4 GiB in size
      has been fixed. (CNY-2170, CNY-2173)
    * HTTP error codes generated by HTTP proxies are now properly
      interpreted by Conary clients. (CNY-2181)
    * When talking to a repository, Conary proxies will now
      automatically switch the protocol to HTTPS whenever authentication
      information is injected on behalf of the client. (CNY-2184)
    * addSvnSnapshot no longer generates conflicts in the paths for
      temporary checkouts. (CNY-2196)

Changes in 1.2.4:
  o Bug Fixes:
    * A file that was mistakenly ommitted from packaging has been
      added to the build. (CNY-2155)

Changes in 1.2.3:
  o Build Changes:
    * The addSvnSnapshot() source action now has the ability to add
      specific SVN revisions via the 'revision' argument. (CNY-2156)
  o Bug Fixes:
    * An update failure that would occur when two versions of a package
      have been installed, one local, one from a repository, has been
      fixed. (CNY-2127)
    * A regression introduced in 1.2.1 affecting patch files that apply
      multiple changes to the same file has been fixed. (CNY-2142)
    * Group scripts now have file descriptor 0 (stdin) connected to
      /dev/null. Previously, stdin was closed, a potential problem
      for scripts that open file descriptors and then disconnect from
      the terminal. (CNY-2143)

  o Client Changes:
    * Added listkeys, addkey, and getkey commands to cvc for basic
      command line PGP key management. (CNY-2150)

Changes in 1.2.2:
  o Build Changes:
    * Python and Ruby dependencies with lib-specific flags now cause
      the package to be architecture-flavored. (CNY-2110)
    * Groups using setSearchPath now prefer packages on the labels and
      troves listed explicitly in the searchPath over other labels,
      even if the label is specified in the add() command. For example,
      if your searchPath includes foo=conary.rpath.com@rpl:1/1-1-1, then
      r.add('foo', 'conary.rpath.com@rpl:1') in a group recipe will now
      find version 1-1-1 over later versions. Before, it would find the
      latest version in the repository if you specified the label in the
      r.add() command. (CNY-1993)

  o Client Changes:
    * The conary command line now accepts 'rb' as an alias for
      'rollback'.
    * The output of 'rblist' now combines packages and their components
      in a single line (similar to the output of 'update'). (CNY-2134)

  o Bug Fixes:
    * When parsing the GPG keyring, PGP version 2 keys are now ignored.
      (CNY-2115)
    * Direct key signatures for PGP keys are now accepted. (CNY-2120)
    * Source control recipe actions such as addMercurialSnapshot()
      no longer produce directory names that can collide with
      a trove with the same name on a different label, producing
      a snapshot of a different source control repository. (CNY-2124)
    * Tag scripts are now closing file descriptors larger than 2
      before calling a function from the exec family. (CNY-2114)
    * A bug in determining the correct version for packages when
      multiple branches of that package exist on the same label has
      been fixed. (CNY-2128)
    * Multiple entitlements to the same host name are now properly
      handled. (CNY-2105)
    * The URL sent back to the client when connecting through an
      HTTP proxy is now correctly computed by repositories. (CNY-2117)
    * setSearchPath now searches the leaves for every source in the
      search path before falling back and searching the rest of the
      repository. Before, it would search the leaves for each label,
      then the rest of the labels, and finally groups. (CNY-2131)

Changes in 1.2.1:
  o Build Changes:
    * The addGitSnapshot() source action is now available. (CNY-1965)
    * Cooking derived packages no longer warns about their
      experimental state. (CNY-2092)
    * loadInstalled does not search the local database for a matching
      package on checkin, but instead searches the repository. This
      makes it easier to develop packages that are correct, with the
      potential of not building on the current machine. (CNY-2027)

  o Client Changes:
    * The Conary client is now less aggressive in sending keepalive
      packets with long-running requests. (CNY-2104)
    * Promote and clone callbacks are more verbose. (CNY-2063)

  o Bug Fixes:
    * Schema migration for the Latest table now correctly handles
      branches that end in redirects. (CNY-2081)
    * Adding a large number of user maps is now more efficient
      if the new addServerGlobs method is used. (CNY-2083)
    * Redirects between branches on the same label, which were
      necessary before Conary 1.2.0, are again handled correctly.
      (CNY-2103)
    * The 'conary updateall' command again properly handles the
      --replace-files command-line argument. (CNY-2112)
    * Patches are no longer partially applied when building. A
      partially applying patch results now in a failure. (CNY-2017)
    * A bug which caused Conary to incorrectly determine the flags
      for python dependencies on 64-bit systems has been fixed.
      (CNY-2091)
    * Ruby dependencies now function properly in a bootstrap build
      of the ruby package. (CNY-2109)

Changes in 1.2.0:
  o Build Changes:
    * A bug which caused Conary to compute python dependencies
      incorrectly when using an external version of python (such
      as when building python itself) has been fixed. (CNY-2087)

Changes in 1.1.96:
  o Server Changes
    * External entitlement servers can now specify per-entitlement
      timeouts and automatic retry values (CNY-2060)

  o Client Changes:
    * Update journal did not have an entry for hard links which were
      made to targets which already existed on the system, causing
      system corruption if the journal had to be rolled back. (CNY-1671)
    * The critical update information now includes enough data to
      re-create the original update job. (CNY-1608)
    * Unknown trove info types in the database are properly stored in
      extracted trove info. (CNY-2059)
    * diff and patch now support files without trailing newlines.
      (CNY-1979)

  o Build Changes:
    * More paths (/usr/lib/.*-sharp.*/) have been added to :cil
      components. (CNY-2080)
    * Path ID lookups now ignore permission errors; in such a case, a
      new path ID is computed. (CNY-1911)
    * Conary now handles python files that specify a python interpreter
      that is not available on the system or in the builddir.  It will
      print a warning and not attempt to compute dependency information
      for those files. (CNY-2050)
    * loadSuperClass and loadInstalled now print out name, version
      flavor of the package that was used when loading. (CNY-1967)

  o Bug Fixes:
    * When running in threaded mode, don't install signal handlers,
      since that is not supported. (CNY-2040)
    * URLs returned by prepareChangeSet, getChangeSet, and
      getFileContents are all based on the URL the client used to call
      the repository instead of built internally by the repository.
      (CNY-2034)
    * An issue that was preventing the repository server, under certain
      circumstances, to determine the proper URL to use has been fixed.
      (CNY-2056, CNY-2058)
    * A regression from Conary 1.1.34 related to self-signature
      verification on private PGP keys has been fixed. (CNY-2047)
    * An issue related to Conary proxies running in non-SSL mode,
      talking to SSL-enabled repository servers has been fixed.
      (CNY-2067)
    * Related to CNY-2034, Conary proxies are now properly computing
      the return URL. (CNY-2069)
    * The client is now properly computing the downloaded file's
      digest if a size limit was specified. (CNY-2072)
    * A regression from Conary 1.1.94 that caused some local cooks to
      fail to be installable due to incorrect primary trove information
      has been fixed (CNY-2078)

  o Other Changes
    * InodeStreams and FileStreams now preserve unknown elements,
      allowing future additions to those without breaking fileId
      computation. (CNY-1971)

Changes in 1.1.95:
  o Server Changes
    * A bug which triggered an exception while migrating postgresql
      repositories has been fixed. (CNY-1912)
    * The getNewTroveInfo call works faster for mirror operations.
      (CNY-2006)
    * An issue that prevented the server from responding with the
      proper error message when in maintenance mode has been fixed.
      (CNY-2005)
    * An issue that was affecting cooking performance when looking
      up path IDs has been fixed. (CNY-1996)

  o Client Changes:
    * A bug which prevented the mirror client from using hidden commits
      when mirroring to a single target has been fixed. (CNY-1981)
    * Clone/promote no longer complains when a buildreq is not also
      being cloned to the new location. (CNY-1844)
    * Turned off flavorPreferences for 1.2 release, as they are not
      quite ready. (CNY-2023)

  o Bug Fixes:
    * Bootstrapping python can now find system conary when using the
      bootstrapped python to determine python dependencies. (CNY-2001)
    * A bug in findTroves when using partial labels, introduced as
      part of 1.1.90, has been fixed. (CNY-2011)
    * cvc operations no longer trace back when the current working
      directory can no longer be accessed. (CNY-2014)
    * Redirects to nothing are now displayed when using --trove-flags.
      (CNY-2025)
    * Stack frames now wrap long lines to make them easier to read.
      (CNY-2016)
    * Comparison of VersionSequence objects is now more robust.
      (CNY-2020)
    * Autosourced files added to both a shadow and its parent now merge
      properly. (CNY-1856)

Changes in 1.1.94:
  o Bug Fixes:
    * Python extension modules installed at the top level of the Python
      search path no longer produce a traceback when computing
      dependencies. (CNY-1995)

Changes in 1.1.93:
  o Build Changes:
    * Filesets now accept macros. (CNY-148)
    * crossRequires are now ignored when not cross compiling. (CNY-1950)
    * Malformed .jar files are now ignored when computing Java
      dependencies. Previously, Conary exited with an error while
      attempting to process them. (CNY-1983)
    * Conary dependencies are no longer attempted when cross-compiling,
      and when bootstrapping python, modules are now sought in system
      python directories as well as in the destdir. (CNY-1986)
    * Python extension modules (.so files) now expose the proper
      dependencies by providing, for example, itertools (the true
      name) as well as itertoolsmodule (as it has previously), but
      requiring the shorter name if it is available on the system.
      (CNY-1077)

  o Client Changes:
    * The cvc promote and clone commands are now more efficient and do
      not download unnecessary packages. This also makes it possible
      to clone packages where access to some of the included troves
      is unavailable at the time of the promote or clone operation.
      (CNY-1913)
    * A bug which prevented the mirror client from using hidden commits
      when mirroring to a single target has been fixed. (CNY-1981)
    * Filesets are now cloneable. (CNY-1297)

  o Server Changes
    * A bug which triggered an exception while migrating postgresql
      repositories has been fixed. (CNY-1912)

  o Bug Fixes:
    * The clone and promote commands now work when cloning over removed
      packages. (CNY-1955)
    * searchPath will now provide only the best flavor match when
      matching against groups with more than one version of a package
      available. Previously, it would return all matches. (CNY-1881)

Changes in 1.1.92:
  o Bug Fixes:
    * ccs2tar correctly handles changesets with duplicate contents and
      hard links. (CNY-1953)
    * An error in the way attributes of ServerProxy classes get
      marshaled has been fixed. (CNY-1956)
    * If local flags (e.g. kernel.smp) are defined in /etc/conary/use,
      cooking no longer produces a traceback. (CNY-1963)
    * The last trove source in a trove source stack is now properly
      passed flavor information. (CNY-1969)
    * Derived packages properly handle files that were not flavored due
      to an exception in the upstream packages. (CNY-1954)
    * The transport layer is automatically encoding non-ASCII strings
      into XMLRPC Binary objects. (CNY-1932)
    * An error that was causing warnings to be printed while cooking
      groups has been fixed. (CNY-1957)

  o Server Changes
    * A bug which triggered an exception while migrating postgresql
      repositories has been fixed. (CNY-1912)

  o Build Changes:
    * Mono (CIL) files are now placed in :cil components by default.
      (CNY-1821)

  o Other Changes
    * The transport layer is using BoundedStringIO objects for
      compression, decompression and XMLRPC encoding/decoding, to
      avoid excessive memory consumption. (CNY-1968)

Changes in 1.1.91:
  o Client Changes:
    * A new configuration option, "flavorPreferences", has been added.
      The client uses this list of flavors in trove selection.
      (CNY-1710)
    * Large files are now compressed on disk instead of in memory when
      creating rollbacks. (CNY-1896)
    * The Conary client API is now more careful with releasing open
      file descriptors. (CNY-1834)
    * The "migrate" mode has changed to overwrite changes made to
      files that are not yet owned by Conary, but already exist on the
      system, as well managed, non-configuration files that have
      changed. (CNY-1868)
    * When signals are received during updates, the journal is now
      rolled back before conary terminates. (CNY-1393)
    * A 'cvc checkout' of multiple projects uses far fewer repository
      calls now, and uses a single changeset.
    * The 'cvc update' and 'cvc diff' commands now accept a source
      version argument without a source count. (CNY-1921)

  o Server Changes:
    * Setting "forceSSL" once again requires a HTTPS connection be
      used when authentication data is passed to an Apache based
      Conary Repository. (CNY-1880)
    * A bug that caused incorrect values for sourceItemId and
      clonedFromId to be used when groups and components were
      committed as part of one changeset has been fixed. (CNY-1903)
    * A bug that caused the Latest table to be rebuilt incorrectly
      when migrating to schema version 15.0 has been fixed.
      (CNY-1909)

  o Build Changes:
    * Redirects will now be followed in group recipes. Previously,
      including redirects would result in an error. (CNY-1693)
    * Derived recipes can now be based on troves which have files
      that have the same content (SHA1) as each other but are
      members of different link groups (are not intended to be
      installed as hard links to each other). (CNY-1733)
    * Derived packages now work properly if the troves they are based
      on contain dangling symlinks. (CNY-1914)
    * Symbolic links that have not changed in a derived package are
      now correctly ignored by policies that are not interested in
      unmodified files. (CNY-1879)
    * The build flavor string used for building a trove is now stored
      as part of that trove's troveInfo field. (CNY-1678)
    * Looking up path IDs now stops when all files have been found,
      instead of always walking the shadow hierarchy. (CNY-1911)
    * multilib cooks set only Arch.x86_64. (CNY-1711)

  o Bug Fixes:
    * The new OpenPGP parsing code now accepts Version 3 keys and
      signatures, without verifying them. (CNY-1931)
    * A file descriptor leak in the getFileContents method has been
      fixed.
    * If ignoreErrors is set for a configuration file, that setting is
      now honored for contexts as well.
    * Troves with large numbers of identical files now erase faster,
      thanks to a SQL fix in sqldb.iterFiles. (CNY-1937)
    * Python dependency determination now properly ignores filenames
      like "python.so" when looking for version flags. (CNY-1940)
    * Conary now correctly avoids assuming that standard I/O files
      are objects with fileno() methods. Previously, calling
      Conary interfaces with non-file objects associated with
      standard input, output, or error could trace back. (CNY-1946)
    * The --buildreqs option for 'conary q' now functions when
      multiple build requirements have the same name.
    * An issue related to the flavor preferences list not being
      properly populated when a group was cooked has been fixed.
      (CNY-1951)

  o Other Changes:
    * Conary tracebacks now report values for each variable in the
      local namespace in each frame. (CNY-1922)
    * select() calls have been replaced with poll() for higher
      efficiency. (CNY-1933)

Changes in 1.1.35:
  o Client Changes:
    * Unknown trove info types in the database are stored in extracted
      trove info properly (CNY-2059)
    * diff and patch now support files without trailing newlines (CNY-1979)

Changes in 1.1.34:
  o Build Changes:
    * The default settings from r.add() will now override the default
      settings from an r.addAll() (CNY-1882)
    * Looking up path IDs is now stop when all files have been found,
      instead of always walking the shadow hierarchy. (CNY-1911)

  o Bug Fixes:
    * A bug that caused an error message in the rPath Appliance
      Platform Agent (rAPA) when using an entitlement generator has
      been fixed. (CNY-1946)

Changes in 1.1.33:
  o Build Changes:
    * The addArchive() source action now handles xpi archives. (CNY-1793)
    * Unknown flags are now ignored when calling loadRecipe with a
      flavor, instead of printing a traceback.

  o Update Changes:
    * Updates to groups are now allowed to be merged with other groups
      in update jobs, reducing the number of jobs that are used for
      updates.

  o Client Changes:
    * Cloning now always increments group version counts, mimicing
      the behavior of group cooking. (CNY-1724)
    * When promoting, --all-flavors is now on by default.  However, if
      a flavor to promote or clone is specified, promotes will be
      limited by that flavor. (CNY-1535)
    * Several commands, such as promote, update and rq, now take an
      --exact-flavors flag.  If specified, the flavors for each trove
      must match exactly - no system flavor or heuristic is used to
      find the trove you want. (CNY-1829)
    * If there is a problem with domain name resolution, conary will
      retry 5 times. However, if the connection fails after those
      attempts, future connection requests will now fail after one try.
      (CNY-1814)

  o Bug Fixes:
    * The SQLite "ANALYZE" command is no longer run on local SQLite
      databases. Any data stored by the "ANALYZE" command will be
      removed from the local database unless it is being accessed
      read-only. Database performance is poor on databases with
      "ANALYZE" data in them. (CNY-778)
    * Some bugs related to installing relative changesets were fixed.
      These bugs would manifest themselves by making relative changesets
      not installable when the network was down. (CNY-1814)

Changes in 1.1.32:
  o Client Changes:
    * A getDownloadSizes() method has been added to the ConaryClient
      object to determine the over-the-wire transfer size of the jobs
      in an UpdateJob object.  Call requires a single repository be
      the source of the entire update. (CNY-1757)
    * cvc reports a more accurate error message when the CONARY file in
      the current directory is not a regular file

  o Server Changes:
    * A "infoOnly" parameter to has been added to the getChangeSet()
      repository method in protocol version 51. (CNY-1757)
    * The list of repository methods is now automatically generated
      instead of statically listed. (CNY-1781)
  
  o Bug Fixes:
    * The addSvnSnapshot() source action now uses the lookaside directory
      for generating the snapshot, instead of using the remote repository.
      (CNY-1777)
    * A bug that prevented unused entries in the Versions table of the
      system Conary database from being cleaned up after erasures has
      been fixed.
    * A bug that caused changes in the byDefault status of a trove to
      be omitted from local rollbacks has been fixed. (CNY-1796)

Changes in 1.1.31.4:
  o Server changes:
    * Setting "forceSSL" once again requires a HTTPS connection be
      used when authentication data is passed to an Apache based
      Conary Repository. (CNY-1880)
    * A bug that caused incorrect values for sourceItemId and
      clonedFromId to be used when groups and components were
      committed as part of one changeset has been fixed. (CNY-1903)
    * A bug that caused the Latest table to be rebuilt incorrectly
      when migrating to schema version 15.0 has been fixed.
      (CNY-1909)

  o Client changes:
    * Large files are now compressed on disk instead of in memory when
      creating rollbacks. (CNY-1896)

Changes in 1.1.90:
  o Major Changes:
    * Label multiplicity, in which a trove on the same label
      appearing on multiple branches was understood as meaning that
      all the trove can be installed at once, is being generally
      deprecated.  Instead, a newer trove on a different branch that
      ends with the same label as an older trove will be considered
      together with and generally preferred to the older trove.
      Branch affinity, in which Conary keeps packages from the same
      branch during an update, is therefore replaced with label
      affinity, in which Conary keeps packages from the same label
      during an update.  Many of the individual changes in this
      version are parts of implementing this general change in
      behavior.

  o Client Changes:
    * Added getTroveLatestByLabel as a client-side call.
    * Label lookups pick the latest version which matches instead of
      the latest version on each branch.
    * Replaced branch affinity with label affinity.
    * getAllTroveLeavesByLabel() filters results by server names to
      eliminate spurious results from repositories which host multiple
      server names. (CNY-1771)
    * The cvc and conary commands now ignore broken pipes on standard
      output instead of producing a traceback. (CNY-1853)
    * Redirects follow the label of the branch they were built with
      instead of the branch itself.
    * Building redirects to a branch is now deprecated; redirects should
      point to labels instead. (CNY-1857)
    * The --replace-files option has been split into
      --replace-managed-files, --replace-unmanaged-files,
      --replace-modified-files, and --replace-config-files. The original
      option is still accepted, and is equivalent to specifying all four
      of the new options simultaneously (CNY-1270)
    * When updating, conary will never automatically drop an architecture
      from an installed trove (unless you specify the flavor to update to 
      explicitly).  (CNY-1714)
    * Dependency resolution now allows updates to go across branches if the
      branches are on the same label.
    * Dependency resolution now follows the same "never drop an architecture"
      rule as other update code. (CNY-1713).
    * Added --show-files parameter to "conary config" to display where
      configuration items came from.
    * Newly installed transient files now silently replace files which are
      otherwise unowned. (CNY-1841)

  o Build Changes:
    * The cvc update command can now update multiple directories
      simultaneously.
    * Java files are now put in a :java component by default. (CNY-527)
    * Python dependencies now include flags designating the major version
      of python involved, as well as a flag distinguishing the target
      architecture library directory (normally "lib" or "lib64") to
      enhance update reliability.  When building a bootstrap python
      or using a different python executable than Conary is running
      with, Conary will use an external python process to determine
      python dependencies. (CNY-1517)
    * Ruby dependencies are now generated, and Ruby modules are placed
      in a :ruby component by default.  Flags are included in the
      dependencies similar to the Python flags, except that they are
      not conditional. (CNY-612)
    * Ensure that two binaries with the same source count but different
      build counts end up with the same build count after cloning. (CNY-1871)

  o Scripts Changes:
    * Repository database migration scripts have been integrated into a 
      common unit.

  o Bug Fixes:
    * Fix a bug in commit code that made r.macros.buildlabel unusable because
      you could not commit recipes that used it.  (CNY-1752)
    * An internal class, _AbstractPackageRecipe, has been renamed to
      AbstractPackageRecipe, in order to allow the inclusion of its
      methods in its subclasses' documentation pages.  The old name is
      still available for compatibility with older modules.  (CNY-1848)
    * Multiple entitlements can be stored for a single hostname or glob
      (previously only the last hostname for a particular hostname/glob
      would be used). (CNY-1825)
    * Cloning the source component for filesets is now allowed.
    * includeConfigFile now sorts files that are matched in globs
    * The default settings from r.add() will now override the default
      settings from an r.addAll() (CNY-1882)
    * Cloning no longer downloads components that won't be cloned (CNY-1891)

  o Other changes:
    * The showchangeset script now displays information on redirect
      troves.

Changes in 1.1.31.3:
  o Server changes:
    * Added EntitlementTimeout exception to notify clients that an
      entitlement has timed out from the authentication cache (CNY-1862)
    * Added remote_ip to user and entitlement based external authentication
      checks (CNY-1864)
    * Fixed bug in proxy which prevented remote_ip from being passed to
      internal repository

  o Client changes:
    * Reread entitlements from disk when EntitlementTimeout is received
      (CNY-1862)

  o Other changes:
    * Logcat now works for calls which passed lists of entitlements

Changes in 1.1.31.2:
  o Proxy changes:
    * Proxy can now inject entitlements and user authentication on behalf
      of clients (CNY-1836)

Changes in 1.1.31.1:
  o Bug Fix:
    * Proxies used wrong getChangeSet call for old protocol versions (CNY-1803)

Changes in 1.1.31:
  o Bug Fix:
    * A bug that caused an Internal Server Error when a Conary proxy
      attempted to convert a changeset for an older client when the
      upstream Conary repository was not running 1.1.29 or later has
      been fixed. (CNY-1792)

Changes in 1.1.30:
  o Bug Fixes:
    * The version cache for upstream servers in the Conary proxy
      incorrectly included user information in the URL, causing
      KeyErrors when users were switched to anonymous. (CNY-1787)
    * An issue related to the formatting of repository map entries
      has been fixed. (CNY-1788)
    * The Conary proxy no longer supports protocol version 41
      (and hasn't for a few releases).
    * An issue that was affecting the performance of the getChangeSet
      API call on Conary proxies running in an apache environment
      has been fixed.

Changes in 1.1.29:
  o Client Changes:
    * In conaryrc files, repositoryMap entries can now use wildcards
      for the server name.
    * Multiple entitlements can now be sent to each server.
    * Server names in entitlements may include wildcards.
    * Entitlements may be placed in conaryrc files now using
      'entitlement server entitlement'. "conary config" displays
      entitlement information.
    * A bug that limited a single MetadataItem to less than 64 KiB has
      been fixed.  Conary 1.1.29 will produce metadata that will not
      be visible to older clients.  Likewise, metadata produced by
      older clients will not be visible to Conary 1.1.29 and later
      clients. (CNY-1746)
    * Metadata items can now store strings with NUL characters in
      them. (CNY-1750)
    * The client API will now raise an InsufficientPermission error
      instead of an OpenError when the client's entitlements are
      not allowing access. (CNY-1738)

  o Build Changes:
    * Refreshed autosource files are now displayed by 'cvc revert' and
      'cvc diff'. (CNY-1647)
    * Support for the Bazaar revision control system has been added via
      r.addBzrSnapshot(). (requires bzr >= 0.16).

  o Server Changes:
    * (Nearly) all repository operations are now performed using the
      permissions of the anonymous user in addition to the permission
      set for any user authentication information which is present.
    * Path names in the entitlementsDirectory no longer have any
      meaning. All entitlements are read, and the serverName in the
      XML for the entitlement is used to determine which server to
      send the entitlement too.
    * Entitlement classes are no longer used as part of authentication;
      they may still be specified, but repositories now look up the
      class(es) for an entitlement based on the key.

  o Internal Changes:
    * The restart information, necessary for Conary to resume execution
      after a critical update is applied, now includes the original
      command line. The way this information is stored is incompatible
      with very old versions of Conary.  Downgrading from Conary
      version 1.1.29 (or newer) to version 1.1.11 (or older) is known
      to fail. (CNY-1758)

  o Bug Fixes:
    * 'conary rblist' no longer produces a stack trace if the
      installLabelPath configuration option is not set. (CNY-1731)
    * A bug that caused an "Error parsing label" error message when
      invoking "cvc commit" on a group recipe that used
      r.setSearchPath(str(r.labelPath[0]), ...) has been
      fixed. (CNY-1740)
    * Proxy errors are now reported in the client, for easier
      debugging. (CNY-1313)
    * A bug that caused an "Unknown error downloading changeset" error
      when applying an update job that contained two different
      versions of the same trove has been fixed. (CNY-1742)
    * Adding redirects which pointed to otherwise-unused branches
      corrupted the database by creating a branch without corresponding
      label information.
    * When critical updates are present in an update job that has
      previously downloaded all the changesets, Conary will no longer
      unnecessarily re-download the troves. (CNY-1763)
    * TroveChangeSet.isRollbackFence() now returns the correct answer
      if the trove changeset does not contain absolute trove
      info. (CNY-1762)
    * A bug related to entitlement directories containing unreadable
      files has been fixed. (CNY-1765)
    * A bug that prevented epydoc from producing documentation on
      the Conary code has been fixed. (CNY-1772)
    * Conary will temporarily fall back to reading unsigned group
      script information from changeset files that are created by
      Conary < 1.1.24.  Once rBuilder creates changesets with a newer
      version of Conary, this change will be reverted. (CNY-1762)
    * Changeset files are now written as absolute paths in the
      changeset index file. (CNY-1776)
    * Entitlement configuratioon lines continue to accept an entitlement
      class for backwards compatibility purposes. (CNY-1786)

Changes in 1.1.28:
  o Documentation Changes:
    * Incorrect references to createGroup have been fixed. (CNY-1700)

  o Build Changes:
    * Files added with in the repository and locally no longer cause
      'cvc update' to fail as long as the files have the same fileId.
      (CNY-1428)
    * r.Link allows full paths to be specified for the target of the
      link as long as the directory matches the source of the link.
      (CNY-751)
    * "cvc mv" has been added as a synonym for "cvc rename".
    * r.addCvsSnapshot() now works correctly with anonymous,
      pserver-based, servers. Previously, cvs checkout would fail due
      to strange characters being in the destination directory.
    * r.add*Snapshot() will now raise errors if the shell commands they
      are executing fail for any reason

  o Bug Fixes:
    * An index has been added to improve the performance of various
      file stream related queries in a Conary repository. (CNY-1704)
    * Directories in binary directories are no longer (incorrectly)
      provided. (CNY-1721)
    * "conary update" now works with read-only changesets. (CNY-1681)
    * the setTroveInfo call refuses to update missing troves (CNY-1741)

  o Server Changes:
    * getChangeSet call now returns supplemental information
      (trovesNeeded, filesNeeded, and removedTroves) for each individual
      job separately, instead of combining them for the entire job list.
    * proxy now combines all upstream changeset requests into a single
      job request for servers running this version or later. (CNY-1716)
    * mirrorMode wasn't passed through to changeset fingerprint calls
      from the caching code.

Changes in 1.1.27:
  o New Features:
    * All group cooks for one source must be done as a large cvc cook
      action instead of one-by-one. (CNY-1303)
    * Group flavors are much shorter if you turn on the config item
      "shortenGroupFlavors".  Some flags, like
      vmware and xen and architecture flags, are always included in a
      group flavor. (CNY-1641)
    * The Conary client is now able to access the network using
      authenticated HTTP proxies. (CNY-1687)

  o Build Changes:
    * A new recipe method, r.MakeFIFO(), is available which will create
      a named pipe at a specified location. (CNY-1597).

  o Internal Changes:
    * Flags for update jobs changed from a bitmask to a class.
    * Removed vestigial support for file label priority paths.

  o Bug fixes:
    * Patch code no longer fails when trailing context is missing at
      the end of the file. (CNY-1638)
    * Files with no permissions set (chmod 0) confused Conary due to
      improper checks for None. (CNY-1678)
    * Errors in the changeset downloading code are no longer ignored
      by the client. (CNY-1682)
    * An error in the resumption of a build has been fixed. (CNY-1684)
    * The introduction of mirrorMode during changeset cration (CNY-1570)
      caused the generation of empty diffs in some cases. mirrorMode now
      includes full contents for all files instead of generating diffs
      (CNY-1699)
    * If you're promoting two flavors of the same version of the same trove,
      they will now always have the same version on the target branch.
      (CNY-1692)

Changes in 1.1.26:
  o New Features:
    * The listcachedir script has been added to help with maintenance
      tasks for the repository changeset cache. (CNY-1469)
    * Conary proxies are now adding an HTTP Via: header. (CNY-1604)

  o Internal Changes:
    * Creating changesets supports a 'mirrorMode', which includes file
      contents of files if their version has changed (even if the sha1
      of those contents are the same). Mirroring uses this to ensure
      complete contents. (CNY-1570)

  o Client Changes:
    * A potential race condition where an update could change the state
      of the Conary database while the rollback code is executing has
      been fixed. Note that as part of the fix for CNY-1591, the update
      and rollback operations cannot commit at the same time; the fix
      further ensures long-running operations detect the state change.
      (CNY-1624)

  o Bug fixes:
    * Manipulating source components now works better when a source
      component has been marked removed.
    * A problem related to the way shim clients use the ServerProxy
      object has been fixed. (CNY-1668)

Changes in 1.1.25:
  o New Feature:
    * Conary now supports a "searchPath" configuration option, which
      operates like the installLabelPath configuration option but can
      contain both packages and labels.  For example:
      "searchPath group-os contrib.rpath.org@rpl:1" can be used to
      configure conary to first install the version of a package
      referenced in group-os, then to fall back to installing from
      contrib.rpath.org@rpl:1. (CNY-1571)

  o Build Changes:
    * GroupRecipe.add*Script now accepts a path to the script as the
      initial parameter.
    * r.addArchive() now supports a preserveOwnership parameter.  When
      set to True, owners and groups from cpio, rpm, and tar archives
      are used as the owners and groups in the final package.
      (CNY-927)
    * A new "cvc revert" command has been added that reverts any local
      changes made in the current directory. (CNY-1222)
    * GroupRecipe.addCopy() copies compatibility classes and group
      scripts onto to groups.  New copyScripts and
      copyCompatibilityScripts options to GroupRecipe.addCopy() and
      GroupRecipe.addAll() can be used to change this
      behavior. (CNY-1642)
    * A new build r.IncludeLicense() action has been added. This build
      action will take either a directory structure of licenses or a
      single license file, normalize its contents, and place it in a
      directory in /usr/share/known-licenses, which will be used at a
      later date by conary-policy.  This method is only useful for
      organizations maintaining a set of packages as part of a Linux
      OS platform.

  o Client Changes:
    * An explicit commit lock is now used to prevent overlapping
      updates and rollbacks.  (CNY-1591)
    * The conaryclient module now exposes ChangeSetFromFile to
      instantiate ReadOnlyChangeSet objects from .ccs
      files. (CNY-1578)
    * "conary q --debug --info" now also displays information about
      where a trove was cloned from if it exists.
    * Redirects with multiple targets can now be built and installed.
      (CNY-1554)
    * Conary repositories now support creating changesets that contain
      files whose compressed contents are greater than or equal to 4
      GiB in size.  Old versions of Conary that attempt to access a
      changeset that contains a compressed file larger than 4 GiB in
      size will report a error of "assert(subMagic == SUBFILE_MAGIC)".
      Previously, an overflow error occurred. (CNY-1572)

  o Internal Changes:
    * Conary clients can now request a specific changeset format
      version from a Conary repository.  This feature requires Conary
      protocol version 48.  This allows one to use new Conary clients
      to generate changesets understood by older clients. (CNY-1544)
    * Internal recipe source management moved into the generic
      Recipe() class from PackageRecipeClass().

  o Server Changes:
    * Standalone Conary repositories or proxies can be run in SSL mode
      if m2crypto is installed and the configuration options "useSSL",
      "sslCert", and "sslKey" are properly set. (CNY-1649)

  o Bug Fixes:
    * A bug that sometimes caused "user/group does not exist - using
      root" messages to be displayed when running "cvc update" created
      new files has been fixed. (CNY-763)
    * The flavor of a derived package (which is an experimental
      feature) built from unflavored package is now properly set to
      unflavored. (CNY-1506)
    * Macros in arguments to the version control system recipe class
      commands are now properly expanded. (CNY-1614)
    * The Conary client will now bypass proxies running on remote
      machines with repositories running on localhost. (CNY-1621)
    * "cvc promote" no longer displays some warnings that were rarely
      helpful unless invoked with the --debug argument. (CNY-1581)
    * A bug that caused the storage of unneeded "unknown" entries in
      the TroveInfo table has been fixed. (CNY-1613)
    * A regression in "cvc annotate" that would produce a traceback
      for not finding a SequenceMatcher class in fixeddifflib was
      fixed.  (CNY-1625)
    * Build commands that invoke shell commands now perform shell
      quoting properly.  Thanks to Pavel Volkovitskiy for finding the
      bugs and submitting the patch. (CNY-1627)
    * Mirroring using group recursion has been fixed. (CNY-1629)
    * Mirroring using group recursion no longer creates
      cross-repository relative changesets. (CNY-1640)
    * r.Install will now replace files which are read-only. (CNY-1634)
    * A bug that caused an unhandled exception when creating a local
      rollback for a trove that had missing troveinfo has been fixed.
    * Attempting to run "cvc merge" in a directory which was not
      already at the tip of a shadow no longer causes a confusing
      error message.  Previously the message was "working directory is
      already based on head of branch"; now the message is "working
      directory is not at the tip of the shadow".
    * cvc commands which need to instantiate the recipe object (merge,
      refresh, and commit) no longer fail if unknown use flags are
      used by the recipe.
    * Running the command to mark a trove as removed from the
      repository on a trove that has already been marked as removed no
      longer results in an error. (CNY-1654)
    * "conary rdiff" now works properly when multiple flavors of the
      same trove are present in the same group. (CNY-1605)
    * "conary rdiff" no longer produces an error if the same file is
      present on different labels. (CNY-1623)
    * A bug that caused inconsistent behavior when troves are pinned
      has been fixed.  Previously, if an update operation would change
      the version of a pinned trove to a version included in a group
      that is installed on the system, the pin would not
      hold. (CNY-1652)
    * A bug that caused an unhandled exception in the Conary update
      code when shared contents to a file in a link group are
      duplicated in the changeset due to distributed contents has been
      fixed.

Changes in 1.1.24.1:
  o Release Correction
    * The source archive for 1.1.24 was not built from the tag for
      1.1.24 in the Mercurial repository.  1.1.24.1 is built from the
      1.1.24 tag.

Changes in 1.1.24:
  o New Feature:
    * Conary 1.1.24 introduces the framework needed to implement a new
      metadata design for Conary.  The new metadata feature allows
      various information such as description to be set for a trove.
      New XML-RPC interfaces, getNewTroveInfo() and setTroveInfo(),
      have been added to facilitate mirroring metadata.
      addMetadataItems() has been added to allow metadata to be added
      to a trove after it has been built. (CNY-1577)

  o Client Changes:
    * The Conary client now distinguishes between an upstream Conary
      proxy and a plain HTTP proxy. This is so we can properly handle
      SSL traffic through an HTTP proxy using the CONNECT HTTP method.
      As such, there is now a "conaryProxy" configuration variable, in
      addition to the "proxy" variable. (CNY-1550)
    * The "proxy" (and newly introduced "conaryProxy") variables can
      be turned off by setting them to "None". (CNY-1378)
    * Clients requesting the inclusion of configuration files residing
      on the network now upload their version. This opens up the
      possibility for the server to serve different configuration
      files to different client generations. (CNY-1588)
    * Configuration variables "localRollbacks" and "pinTroves" get
      used as defaults when applying an update job; they can be
      explicitly overridden. (CNY-1583)

  o Bug Fixes:
    * A bug in the way the proxy configuration variable is set has
      been fixed. (CNY-1586)
    * A bug that caused a traceback when rolling back group updates
      from rollback changesets created when the "localRollback"
      configuration option was set has been fixed. (CNY-1590)
    * A bug that caused a traceback when applying a local rollback
      changeset with a locally modified file has been fixed.  Conary
      needed to create the directory that the locally modified file
      resides in first. (CNY-1444)
    * Applying rollbacks could attempt to invalidate the rollback stack,
      which would cause corruption of the rollback stack (CNY-1587)

Changes in 1.1.23:
  o Client Changes:
    * A new command, "conary rdiff", has been added. This allows one
      to inspect the differences between any two troves with the same
      name. (CNY-855)

  o Build Changes:
    * Conary recipes can now directly reference source code through
      version control systems.  The new r.addMercurialSnapshot(),
      r.addCvsSnapshot(), and r.addSvnSnapshot() source actions check
      out repositories and create snapshots.  They are integrated with
      the "cvc refresh" command for fetching more recent source code
      from version control repositories. (CNY-1)
    * The r.replace() function in group recipes now supports the
      searchPath parameter. (CNY-1574)

  o Bug Fixes:
    * A corner case affecting server-side matching of troves against
      negative flavors has been fixed. (CNY-641)
    * A bug in the StreamSet thaw code that prevented frozen StreamSet
      objects with a tag value greater than 128 from being thawed
      properly has been fixed.
    * A bug has been fixed that prevented creating a diff of a Trove
      object that contained troveInfo with unknown data. (CNY-1569)
    * A bug in the logic used by Conary to determine whether or not
      the rollback stack should be invalidated based on group update
      scripts has been fixed. (CNY-1564)
    * A bug that caused an unhandled exception in a Conary proxy when
      it attempted to create a changeset from a pre-Conary-1.1.x
      server has been fixed.
    * Small race condition in populating the cache for both
      repositories and proxies has been fixed (CNY-1576)

Changes in 1.1.22:
  o Major Changes:
    * Group troves can now declare an (integer) compatibility class
      which is used to automatically invalidate rollbacks (existing
      groups are considered to be in compatibility class zero). When a
      group is upgraded to a new group which has a different
      compatibility class, the rollback stack is invalidated unless
      the group also contains postRollback script which can rollback
      to the version being updated. Postrollback scripts can now be
      defined with a list of compatibility versions they are able to
      roll back to. Old invalidateRollback parameter for some group
      scripts is no longer supported.

  o Client Changes:
    * To take advantage of Conary's ability to apply the critical
      update set and restart before applying the rest of the updates,
      three new API calls have been added: newUpdateJob,
      prepareUpdateJob and applyUpdateJob. (CNY-1454)
    * A new argument, --no-restart, has been added to conary. This has
      to be used in conjunction with --root and allows one to skip the
      restarts after applying critical updates when installing in a
      chroot. (CNY-1458)
    * Proxy configuration parameter is now of the form 'proxy protocol
      url' (i.e. 'proxy http http://proxy.some.com'), and allows
      separate proxies to be configured for http and https. If old
      'proxy url' form is used, separate proxies are configured for
      http and https rather than a single proxy being using for both
      protocols. Users who need the old behavior should set explicit
      configure the same proxy for both protocols.

    * Conary no longer runs group scripts when "--just-db" is
      specified on the command line.
    * The conary.conaryclient.mirror.mirrorRepository() function now
      accepts a list of target repositories.

  o Build Changes:
    * Conary has tools in place through a new cross flag and a new
      "target" flavor to support better defining of cross compiling
      builds.  (CNY-1003)
    * Configuration files are again allowed to have executable bits
      set, but configuration files with executable bits set are not
      included in the :config component even if the :config component
      is being created. (CNY-1260, CNY-1540)

  o Proxy Changes:
    * A proxy can now be configured to use an http proxy for all
      outgoing requests. The 'proxy' configuration item is supported
      in a manner identical to the client.
    * The (unused) ability for a standalone server to act as both a
      proxy and a standalone server has been removed; this removes the
      standalone proxies dependence on the X-Conary-Servername header.

  o Internal Changes:
    * The createTrigger() method of dbstore drivers no longer accepts
      the "pinned" keyword parameter.
    * SeekableNestedFile and FileContainer objects no longer depend on
      the file pointer for reads; pread() is used everywhere.  This
      allows the underlying file descriptors to be shared between
      objects or between threads.
    * Repository schema now understands the concept of minor and major
      schema revisions. (CNY-811)

  o Bug Fixes:
    * A bug in proxy code that caused conary to use https through a
      proxy when http was desired has been fixed. (CNY-1530)
    * A bug in clone/promote relating to cloning when there are
      flavors on the clone label that are superset of the current
      flavor, but the current flavor doesn't exist has been
      fixed. (RMK-415)
    * A race condition related to the multithreaded Conary client,
      where one thread could modify an unprotected variable assumed
      immutable by a different thread has been fixed. (CNY-1450)
    * If the database is locked, Conary will no longer display a stack
      trace, but an error message. (CNY-1292)
    * The Conary library now uses a built-in difflib if the system's
      difflib is not patched for recursion. (CNY-1377)
    * Mirroring troves marked as removed from repositories running on
      MySQL has been fixed. (CNY-1193)
    * Repository cooks now sets the subprocess' stdin to /dev/null to
      avoid hanging while waiting from stdin. (CNY-783)
    * Trove.verifyDigests() no longer fails erroneously if a signature
      version 0 digest has not been calculated and set in
      troveInfo. (CNY-1552)
    * A bug in changeset reset() which affected reusing changesets in
      merges has been fixed. (CNY-1534)
    * A bug in changeset based trove sources where the underlying
      changesets never got reset has been fixed. (CNY-1534)

Changes in 1.1.21:
  o Repository Changes:
    * A "hidden" keyword argument has been added to the
      commitChangeSet() and hasTroves() method.  This allows mirror
      users to commit troves which will never be displayed to users.
      The presentHiddenTroves() call makes all hidden troves
      visible.  The XML-RPC protocol version is now 46.

  o Internal Changes:
    * StreamSet operations in C now use a common StreamSet_GetSSD()
      function which creates the _streamDict object if it does not yet
      exist.  This fixes crashes in rare cases where a
      StreamSet.find() class method is used before any instances of
      that StreamSet have been created. (CNY-1524)
    * Numeric StreamSet types can now have values set to None (which
      indicates that there is no value set at all).  Additionally, if
      passed an empty string to the thaw() method, the value is set to
      None. (CNY-1366)

  o Bug Fixes:
    * A bug in commitChangeSet() which returned a "file not found"
      error when the user had insufficient permission for the commit
      operation has been fixed.
    * A bug that caused Conary to raise an unhandled exception when
      updating a trove that has missing TroveInfo data in the local
      database.  When new types are added to TroveInfo, older versions
      of Conary omit the new data from the database.  Once a version
      of Conary is used that understands the new data types, the
      missing data is restored to the previously incomplete trove.
    * Handling user permissions when committing under certain 
      circumstances against a Conary 1.1.20 was fixed. (CNY-1488)

Changes in 1.1.20:
  o Major Changes:
    * Groups can now include scripts which are automatically run
      before an install, after an install, after an update, and after
      a rollback.  Documentation on how to add these scripts to groups
      will be posted to wiki.rpath.com shortly.  Unlike tag handlers,
      these scripts are not inherently reversible; therefore if a post
      update script is executed, the rollback stack will be reset.  The
      rollback information is still stored in the rollback directory,
      but the "conary rollback" and "conary rblist" commands will no
      longer be able to access the previous rollbacks.

      Only Conary repositories running version 1.1.20 or later can
      store these scripts.  If the repository is not running the
      minimum required version, a "changeset being committed needs a
      newer repository server" error will be produced.

      If an older version of Conary downloads a group that has a
      script associated with it, the scripts will be silently ignored.
      Future versions of Conary may add a "Requires: trove:
      conary(group-scripts)" dependency to groups that have scripts
      associated with them. (CNY-1461)

    * Support for versioned trove signatures has been added. (CNY-1477)
    * Version 1 signatures have been added which use a SHA256 digest
      that includes the frozen form of unknown troveInfo
      segments. (CNY-1186)
    * Unknown troveInfo segments are stored in both the repository and
      local database and restored properly. (CNY-1186)

  o Client Changes:
    * Hashes of the directories in which a trove places files are now
      computed and stored in troveInfo. (CNY-857)
    * A --file-flavors option has been added to "conary query/q",
      "conary repquery/rq", and "conary showcs/scs". (CNY-1507)
    * The ability to promote using branches and to promote to siblings
      of parents has been added.  For example, you can now promote
      from /A//B to /C without first cloning uphill to A. (CNY-1513)

  o Build Changes:
    * When Conary calls an external program (python, perl, monodis) to
      determine file dependencies and that program is not a part of
      the package being built, it will warn if that external program
      is not provided by a component in build requirements. (CNY-1492)

  o Internal Changes:
    * The conary.lib.elf module can now be built against libelf
      version 0.8.0 or later as well as the libelf implementation
      provided by elfutils.  libelf can be downloaded from
      http://www.mr511.de/software/ (CNY-1501)
    * The Conary client API has a new method disconnectRepos() that
      allows one to cut access to the networked repositories.  A
      RepositoryError exception is raised if network access is
      attempted. (CNY-1474)

  o Bug Fixes:
    * StreamSet objects didn't work with inheritance because the C
      implementation treated an internal variable as inheritable when
      it should have been treated as a class variable.
    * Attempting to create a shadowed Version object that reference a
      label that is already uphill are now issues a proper error
      message. (CNY-847)
    * Running the "conary rblist" command as non-root now produces a
      proper error message. (CNY-1453)
    * Badly-formatted parentVersion strings in derived packages
      (experimental) no longer cause a stacktrace.
    * Previous versions of Conary would fail to find the UID or GID of
      a newly created user if "--root" was specified on the command
      line and C library components had not yet been installed.
      Conary would erroneously fall back to using UID 0 or GID 0
      (root) instead.  (CNY-1515)
    * A traceback that occurred when a lookaside repository cache has
      not been defined when initializing a derived package recipe
      object has been fixed. (CNY-1509)
    * The Conary network repository client no longer attempts to use a
      proxy if the repository is residing on the local machine.
    * A bug in the freezing of update jobs has been fixed. (CNY-1521)
    * r.addPatch()'s optional argument "extraArgs" will now do the right
      thing if passed a single string instead of a tuple or list.

Changes in 1.1.19:
  o Client Changes:
    * A new "cvc promote" command has been added. "cvc promote" is a
      special type of cloning based on group structure.  For more
      information on promote, see the JIRA issue until documentation
      on the wiki is updated.  (CNY-1304)
    * An "--all-flavors" option has been added to "cvc promote" which
      promotes all flavors of the latest version of the listed
      troves. (CNY-1440)
    * A programmatic interface for performing partial clones, where
      only some components out of a package are cloned based on
      byDefault settings, has been added. (CNY-1389)
    * Conary changesets can now deal with changesets that contain
      package components that share identical file contents, pathId,
      and fileId combinations. (CNY-1253)
    * The "proxy" configuration parameter will now work for standard
      http proxies such as Squid.  Previously the "proxy"
      configuration parameter could only specify a Conary repository
      proxy.  Environments that require all HTTP and HTTPS traffic
      pass through a proxy must continue to use they "http_proxy"
      environment variable, as the "proxy" configuration variable is
      only used for Conary repository calls.  Source downloads in cvc,
      for example, will only use the http_proxy environment variable.
    * Due to limitations in Apache 2.0, the Conary client will now use
      HTTP/1.1 "chunked" Transfer-encoding when committing changesets
      larger than 2 GiB.
    * An "applyRollback()" method has been added to the ConaryClient
      class. (CNY-1455)

  o Server Changes:
    * The repository cache has been completely reworked. This fixes
      problems with authorization and the cache, and has the side
      benefit of unifying the proxy code for the repository and the
      proxy. The cacheDB repository configuration parameter is
      obsolete and will cause a warning on startup. changesetCacheDir
      should now be used instead, and tmpwatch should be configured to
      clean up both the changesetCacheDir and tmpDir
      directories. (CNY-1387)
    * The repository now properly commits changesets where multiple
      troves reference the same (pathId,fileId) key. (CNY-1414)
    * The standalone server can now decode "Transfer-encoding:
      chunked" PUT requests from clients.
    * Apache based repository servers now send changeset file contents
      using the "req.write()" method instead of the "req.sendfile()"
      method when file contents are larger than 2 GiB.  This works
      around limitations in Apache 2.0.
    * The list of sizes returned by the getChangeSet() and
      getFileContents() repository methods are now returned as a list
      of strings instead of a list of integers.  XML-RPC integers can
      only hold values less than 2147483648 (a signed integer).
    * A Conary repository will now raise an exception if a client
      requests a changeset that is larger than 2 GiB in total size or
      file contents larger than 2 GiB in size and does not support the
      new version 44 protocol required to work around this limitation.

  o Build Changes:
    * A "vmware" flavor has been added to the default set of flavors.
      A trove with a vmware flavor should be intended to run as a
      VMware guest. (CNY-1421)
    * If there's a conflict when loading installed troves, the latest
      trove will be picked.
    * The loadInstalled() recipe function will now search the
      installLabelPath for troves to load when it cannot find them any
      other way.
    * A "overrideLoad" keyword parameter has been added to the
      loadInstalled() and loadSuperClass() recipe functions.  This can
      be used to override the default search mechanism.

  o Bug Fixes:
    * Local flags are now cleared after each group cook, meaning that
      multipass group cooks will have the correct local
      flavor. (CNY-1400)
    * Dependency resolution in group cooks now also take advantage of
      the group cache. (CNY-1386)
    * Changesets for source troves with missing files (because the
      file is missing from the upstream server or the upstream server
      is unavailable) are now properly written to changeset
      files. (CNY-1415)
    * Derived packages, which are still experimental, now correctly
      handle multiple architectures built from the same
      source. (CNY-1423)
    * The loadInstalled() recipe function now always works even if you
      have multiple versions of a package installed from multiple
      branches.
    * Trove names are now checked for legal characters. (CNY-1358)
    * A minor bug related to file uploads on the error codepath was
      fixed.  (CNY-1442)
    * A bug in "cvc promote" that caused it to fail when the source
      components added due to --with-sources were in conflict.  This
      could happen, for example, when different flavors of a binary
      were cooked from different source versions and all flavors to be
      cloned to the new label at the same time (CNY-1443)
    * A bug in the CfgQuotedLineList class' display function has been
      fixed.
    * Flavored items in a job list are now correctly frozen when
      writing out an update job. (CNY-1479)
    * A default UpdateCallback() is set if an update callback hasn't
      been specified when invoking the applyUpdate() method of
      ConaryClient. (CNY-1497)
    * "cvc cook --macros" works as expected now, by defining a macro (as
      passed in on the command line with --macro) per line. (CNY-1062)
    * Committing to a Conary repository when using a standard HTTP
      proxy functions properly.  A change in 1.1.18 introduced this
      incompatibility.
    * The redirect build code has been refactored.  Bugs related to
      building flavored redirects have been fixed. (CNY-727)

Changes in 1.1.18:
  o Major Changes:
    * Changesets are now indexed by a pathId,fileId combination instead of
      just by pathId. This should eliminate the vast majority of conflicts
      when creating groups containing multiple flavors of the same trove.
      Old clients will be served old-format changesets by the repository,
      and new clients continue to support old format changesets. Old and
      new format changes can be merged into a single changeset (CNY-1314).

  o Client Changes:
    * The conary rblist --flavors command now properly displays trove
      flavors. (CNY-1255)
    * When resolving dependencies while updating, conary will now search 
      the latest versions of packages for every label in your installLabelPath
      first before searching the histories of those labels.  This should make
      sure that conary prefers installing maintained troves over unmaintained 
      ones. (CNY-1312)
    * The Conary client API now has a new call, iterRollbacksList(), iterating
      over the rollback name and object. (CNY-1390)
    * Added the --just-db argument to the conary rollback command. (CNY-1398)

  o Build Changes:
    * A list of rPath mirrors for source components has been added.
    * Group recipes now support a setSearchPath method.  This provides a way
      to tell groups how to find and resolve packages by specifying a list
      containing either packages or labels. (CNY-1316)
    * The group addAll command supports "flatten" - a way to cause all troves
      in all subgroups to be included directly in the top level group - 
      flattening any structure created by intermediate groups.
    * Groups now allow you to use the commands "removeTrovesAlsoInGroup"
      and "removeTrovesAlsoInNewGroup".  These commands subtract out the
      troves included within the specified group from the currently
      active group. (CNY-1380)
    * Checking dependencies is now faster when building groups.
    * When resolving dependencies in groups, conary will now search the
      latest trove in every label in your label/search path before
      searching back in the history of that label. (CNY-1312)
    * Added moveComponents and copyComponents to group syntax. (CNY-1231)
    * Derived packages (experimental) can now change files between
      Config, InitialContents, and Transient, and can set new files
      to be any of those types.  They can call UtilizeUser and
      UtilizeGroup.  They can create new tag handlers and tag
      description files (but not make a file from the parent no longer
      be a tag handler or tag description, except by removing the file
      entirely), and add new tags to new and pre-existing files when
      TagSpec is called (but not remove existing tags from files). (CNY-1283)
    * Derived packages (experimental) can now run nearly all build and
      source actions. (CNY-1284)
    * Derived packages (experimental) now inherit byDefault settings from
      the parent (CNY-1401), but can override them in the child (CNY-1283).
    * Derived packages (experimental) now handle multiple binary packages
      built from a single source package, including overriding binary
      package name assignment in the derived package. (CNY-1399)

  o Server Changes:
    * Two new calls have been added to the server API -
      getTroveReferences and getTroveDescendants. (CNY-1349)
    * The proxy server proxies "put" calls now.
    * Cleaned up string compression code in changeset merging.

  o Bug Fixes:
    * Fixed a bug where an invalid flavor at the command line would result
      in a traceback. (CNY-1070)
    * Added an exception to allow redirect recipe names to have any format -
      including those usually reserved for group- and info- packages.
    * Removed a harmful assert that kept trove source stacks from working w/o
      installLabelPaths in some cases. (CNY-1351)
    * The cfg.root item is always stored internally as an absolute path,
      even if it is specified as a relative path. (CNY-1276)
    * cvc now properly cleans up 000-permission files from the old build 
      directory. (CNY-1359)

  o Internal Changes:
    * Changesets in an update job can be downloaded in a step separate from
      the installation. Additionally, update jobs can be frozen and reapplied
      later. (CNY-1300)
    * UpdateJob objects are now versioned for a specific state of the Conary
      database, and can be applied only if the state of the database has not
      changed. (CNY-1300)
    * Public keys can now be retrieved from a directory, with each key stored
      in a separate file. (CNY-1299)
    * Troves now track their direct parent they were cloned from, instead of
      the source-of-all-clones. (CNY-1294)

Changes in 1.1.17:
  o New Feature:
    * A caching proxy has been implemented for Conary.  A proxy server
      caches changesets as clients request them.  This can
      dramatically improve the performance of Conary when a subsequent
      request is made for the same changeset.

      The server is implemented using the existing standalone and
      Apache-based Conary repository server modules. Two new Conary
      repository configuration variables, "proxyDB" and
      "proxyContentsDir" have been created to define the proxy
      database and contents store.

      To configure the Conary client to use a proxy, a new "proxy"
      configuration variable has been added to the conaryrc file.
      Generic HTTP proxies should still be configured using the
      "http_proxy" environment variable.

      In order to facilitate authentication and proxy cache
      invalidation features, new Conary repository methods have been
      introduced.  This means that the Conary proxy requires that
      repositories it connects to run Conary version 1.1.17 or later.
      The Conary proxy is considered experimental.  Therefore future
      versions of Conary may not be able to communicate with the proxy
      as implemented in Conary 1.1.17.

  o Client Changes:
    * Filesystem permissions on rollback data restrict access to the
      owner of the database (normally root). (CNY-1289)
    * The Conary client now sends data across an idle connection to a
      Conary repository.  This will keep the connection alive when the
      repository is behind a firewall or proxy that has short timeouts
      for idle connections. (CNY-1045)
    * The error message produced by Conary when a progress callback
      method raises an unhandled exception has been improved.

  o Build Changes:
    * cvc cook --show-buildreqs works properly now.  Thanks to Pavel
      Volkovitskiy for reporting the issue and providing the
      patch. (CNY-1196)
    * The flags for other packages that are specified in the build
      flavor are now available when cooking as a part of the
      PackageFlags object.  For example, if you wish to check to see
      if kernel.pae is set, you can add "if PackageFlags.kernel.pae:".
      Note that such checks do not affect the final flavor of your
      build, and should be used with care. (CNY-1201)
    * Component and package selection by manifest, as with the
      "package=" option, could fail when large numbers of files were
      found; this bug has been resolved. (CNY-1339)
    * You can now add a labelPath to a group r.add() line by
      specifying a labelPath keyword argument.  For example:
         r.add('conary', labelPath=['conary-unstable.rpath.org@rpl:1',
                                    'conary.rpath.com@rpl:1'])
    * Repeated shadow merges now fail with an error suggesting a
      commit.  Previously, the merge operation would be attempted
      again. (CNY-1278)

  o Server Changes:
    * Conary repositories no longer allow users or groups to be
      created with names that include characters other than those
      defined in the Portable Filename Character Set.
    * Server side functions that work on large datasets (getTroveSigs
      and setTroveSigs) are now using batched SQL operations for faster
      throughput. (CNY-1118, CNY-1243)
    * The code that commits groups to the repository has been reworked
      to significantly reduce the number of SQL queries executed.
      (CNY-1273)
    * Including a symbolic link in the path to the temporary now
      returns an error immediately at startup. (CNY-958)
    * Errors opening a to-be-committed changeset now have the internal
      exception logged and CommitError returned to the client (CNY-1182)
    * Cached Changesets are now versioned depending on the client's
      version.  This allows for the same changeset to be cached for
      different client generations. (CNY-1203)

  o Internal Changes:
    * A StringStream can now be set from a Unicode object.  The
      StringStream stores the UTF-8 encoding of the Unicode
      object. (CNY-366)
    * The ByteStream and LongLongStream classes have been
      reimplemented in C.  Modifications have been made to the
      NumericStream types implemented in C so that they can be used as
      base classes in Python.
    * PathID lookups are now done by file prefix and file ID. This
      allows for identifying files in different package flavors or in
      versions older than the latest one. (CNY-1203)
    * StreamSet objects can now preserve unknown elements of the stream
      instead of silently skipping them. Those elements are retained for
      freeze(), letting the older stream object exactly replicate the
      frozen stream of the newer object. Unknown elements are preserved
      through merges into old object as long as the old object has not
      been locally modified.

  o Bug Fixes:
    * Conary now displays a useful error message when it is unable to
      parse a "user" line in a configuration line.  Previously Conary
      would raise an unhandled exception. (CNY-1267)
    * Mirror configurations no longer use /etc/conary/entitlements/ as
      the default location to read entitlements used to mirror.
      Normally the entitlements used to mirror are different than the
      entitlements required to update the system.  Therefore they
      should not be used when attempting to access source or target
      repositories when mirroring. (CNY-1239)
    * "cvc emerge" now displays error messages when the underlying
      cook process results in an exception.  Previously, an unhandled
      exception message was generated. (CNY-995)
    * Derived packages now support setuid and setgid files. (CNY-1281)
    * You can no longer accidentally include a group in itself by
      using addAll. (CNY-1123, CNY-1124)
    * An error message is produced when troves could not be found
      during "conary migrate" in the same manner they are alerted
      during a "conary update".  Previously these errors were
      masked. (CNY-1171)
    * A bug that caused update failures when a changeset held file
      contents that were both InitialContents and a normal file has
      been fixed. (CNY-1084)
    * Filesets now honor buildFlavor. (CNY-1127)
    * The TroveSource class tried to raise a DuplicateTrove exception,
      which doesn't exist. It now raises InternalConaryError instead.
      (CNY-1197)
    * A proper error is now produced when Conary is unable to create
      the directory for the local database due to a permission
      failure. (CNY-953)
    * Group recipes could sometimes include a trove for dependency
      resolution but not move to include the package directly in the
      group that is doing dependency resolution.  Now the package and
      component both are always included immediately in the group that
      is resolving dependencies. (CNY-1305)
    * A "no new troves available" error message is now given when
      there are no new versions to migrate to (CNY-1246)
    * Attempting to clone without name or contact information set now
      gives a proper error message. (CNY-1315)
    * The client code no longer exits with a sys.exit(0) if one of the
      callbacks fails. (CNY-1271)
    * When multiple labels of a trove exist in a group and that group is 
      being searched for that trove, conary will no longer arbitrarily pick
      one of the labels to return.
    * A bug in the default update callback class that causes a hang
      when unhandled exceptions occur has been fixed.
    * Cloning a trove multiple times that was already cloned no longer
      increments the source count. (CNY-1335)
    * The Conary network client erroneously specified the latest
      protocol version it knew about when calling a server, even if
      the server couldn't understand that version. (CNY-1345)

Changes in 1.1.16:
  o Server Changes:
    * The repository now returns recursive changesets with special
      "removed" trove changesets if a trove is missing or has been
      removed.  This allows the client to determine if it has the
      needed troves to perform an update.  Previously, the repository
      would raise an exception, which prevented updates from mirrors
      with byDefault=False troves (such as :debuginfo) excluded.
    * A getTroveInfo() method has been added to the Conary repository
      server.
    * Repository changeset cache database operations are now retried
      before giving up (CNY-1143)

  o Client Changes:
    * A new "isMissing" trove flag has been added.  This flag is set
      by a Conary repository when a Trove is missing.  This allows the
      client to display an appropriate message when it attempts to
      update from an incomplete mirror.
    * Including a configuration file from an unreachable URL will now
      reasonably time out instead of hanging for 3 minutes (the default TCP
      connection timeout). (CNY-1161)
    * Conary will now correctly erase a trove whose files have changed owners
      or groups to values not mapped to users or groups on the current system.
      (CNY-1071)
    * Conary will now display files that are transient as transient when
      --tags is used.
    * Support for the new getTroveInfo() method has been added to the
      Conary repository client.

  o Build changes:
    * The "cvc cook" command will now log a message when deleting old
      build trees to make way for an upcoming build.
    * The "cvc refresh" command will now print a warning instead of
      failing with an error when an attempt to refresh a
      non-autosourced file is made. (CNY-1160)
    * The BuildPackageRecipe class now requires file:runtime, which is
      needed to run many configure scripts. (CNY-1259)
    * Configuration files are now automatically added to :config
      components only if they do not have any executable bits
      set. (CNY-1260)

  o Bug Fixes:
    * Conary 1.1.14 and 1.1.15 failed to update when encountering the
      multitag protocol; this regression is resolved. (CNY-1257)
    * The logparse module now correctly parses python tracebacks in
      conary log files. (CNY-1258)

Changes in 1.1.15:
  o Client Changes:
    * On the update path, errors and warnings are now handled by callbacks.
      This allows applications using the Conary API to capture and process
      them as appropriate. (CNY-1184)

  o Bug Fixes:
    * "conary erase --help" now displays options as "Erase Options"
      instead of "Update Options". (CNY-1090)

  o Build Changes:
    * Change in assembling recipe namespace changed how unknown recipe
      attributes were handled (they appeared as None instead of raising
      an Attribute Error).
    * Packaged directories are no longer included in :lib components
      because doing so can create multilib failures.  (CNY-1199)

Changes in 1.1.14:
  o Client Changes:
    * Tag handler output is now redirected to a callback. The command line
      callback places "[ tag ]" in front of the output from each tag handler
      to help with debugging. (CNY-906)
    * All filesystem operations are journaled now to allow recovery if an
      unexpected failure occurs. "conary revert" has been added to recover
      from cases where the journal is left behind unexpectedly. (CNY-1010)

  o Build Changes:
    * cvc will no longer fail if the EDITOR environment variable points
      to an invalid editor. (CNY-688)
    * Redirects now build erase redirects for package components which
      existed in the past but have disappeared on head. (CNY-453)
    * The TagSpec policy now checks the transitive closure of build
      requirements when determining whether the build requirements
      are sufficient to ensure that a needed tag description will
      be installed. (CNY-1109)
    * Repositories can now be made read-only to allow for maintenance.
      (CNY-659)
    * PIE executables, which appear to be shared libraries in binary
      directories, will no longer export soname dependencies. (CNY-1128)
    * ELF files in %(testdir)s and %(debuglibdir)s will no longer export
      soname provides.  (CNY-1138, CNY-1139)
    * cvc is now able to check out source troves that have been shadowed from
      a branch that no longer contains the files. (CNY-462)
    * The Install recipe class now has the ability to copy symbolic links.
      (CNY-288)
    * The output produced by cvc when attempting to find the
      appropriate patch level when applying a patch has been
      improved. (CNY-588)
    * When cooking (either from a recipe or from the repository),
      cvc will always use the (auto)source files from the repository,
      instead of re-downloading them. This allows for rebuilds from
      recipes even if the upstream source is no longer available,
      without using the cvc cook --prep command first to cache the
      repository copies. (Auto)sources can still be re-downloaded
      using cvc refresh. (CNY-31)
    * The ordering for the rules used to determine which component a
      file should be in was reversed when a file was under /usr/share
      but had /lib/ somewhere in the path name. (CNY-1155)
    * The cvc add command will now refuse to add symbolic links that
      are absolute, dangling, pointing to files outside of the current
      directory or pointing to files that are not tracked by Conary.
      (CNY-468)
    * Use objects now record which file on system define them. (CNY-1179)
    * ExcludeDirectories built-in policy will now remove the empty
      directories it has excluded from the _ROOT_ in order to prevent
      later policies from thinking they are going to be on the target
      system. (CNY-1195)

  o Internal changes:
    * Conary now supports being built against an internal copy of the
      sqlite3 library for cases when the system sqlite3 is not the
      optimal version for Conary.
    * The repository schema's string types are no longer restricted to
      arbitrary sizes for backends that support indexing larger strings
      than MySQL's InnoDB storage engine. (CNY-1054)

  o Bug Fixes:
    * The SQL query that implements the getTrovesByPath() repository
      method has been reworked to avoid slow queries under
      MySQL. (CNY-1178)
    * Builds that resulted in changesets containing the same file
      in different locations would fail to commit if the files differed
      only by mtime. (CNY-1114)
    * The mirror script now correctly handles the cases where
      the PathIdConflict errors are raised by certain source repositories
      during mirroring. (CNY-426)
    * The mirror script now can correctly mirror removed troves when a
      removed and regular versions appear in the same mirror chunk.
    * Perl dependency strings containing double colons are now properly
      accepted on the command line. (CNY-1132)
    * The cvc stat command now correctly displays the usage information
      when extra arguments are specified. (CNY-1126)
    * The conary update --apply-critical command will now behave correctly
      if the update job contains linked troves (besides the conary package
      which is the source of critical updates). Linked troves are troves
      with overlapping paths.  (CNY-1115)
    * A GET request to the "changeset" URL of a repository server that
      does not supply any arguments no longer results in an Internal
      Server Error.  The repository can be configured to send email to
      an email address with debugging information. (CNY-1142)
    * When checking to make sure that the URL used to upload a
      changeset matches the repository base URL, both URLs are now
      normalized before the comparison is made. (CNY-1140)
    * The conary.lib.logparse module now provides the correct date
      strings for each logged event.
    * The Conary command line argument parser checks for the --help
      option earlier.  This corrects some instances where commands
      like "conary rq --help" would not display help. (CNY-1153)
    * The conary [command] --help --verbose command now correctly
      displays verbose option help.
    * Conary no longer fails with an unhandled exception when the 
      local database is locked.  A useful error message is now
      produced. (CNY-1175)
    * The cvc annotate command now attributes the correct name to the
      person who committed the initial revision of a file. (CNY-1066)
    * Conary will give a better error message if you try to run the
      conary emerge command without conary-build installed. (CNY-995)

Changes in 1.1.13:
  o Build Changes:
    * All files in "binary directories" now provide their path as a
      file: dependency. This allows more flexibility for files that
      have requirements such as "file: /usr/bin/cp". (CNY-930)
    * A addRemoveRedirect() method has been added to the
      RedirectRecipe class to allow redirecting packages to nothing
      (which causes them to be erased on update). The client code has
      been updated to remove package components properly for this
      case.  (CNY-764)

  o Bug Fixes:
    * Config files, though added to the :config component by default
      (CNY-172), can now be appropriately overridden by
      ComponentSpec. (CNY-1107)
    * ELF files that have no DT_NEEDED or DT_SONAME entries no longer
      cause Conary to trace back attempting to discover the ELF
      ABI. (CNY-1072)
    * Conary will no longer attempt to update troves in the namespace
      "local" when using updateall.
    * Redirect recipes which contain conflicting redirects now give an
      error message instead of a traceback. (CNY-449)
    * The previous fix for CNY-699 wrongly encoded the soname rather
      than the filename in provisions for symbolic links to shared
      libraries when the shared library had a soname.  Additionally,
      symlinks from directories not in the system shared library path
      to ELF shared libraries in directories in the shared library
      path wrongly caused internal dependencies to have the full path
      to the symlink encoded in the shared library requirement.  These
      bugs have been resolved. (CNY-1088)

Changes in 1.1.12:
  o Client Changes:
    * A signature callback has been added, which allows one to catch
      the troves with bad signatures and react appropriately (display
      an error message, lower trust level, etc). (CNY-1008)
    * The conary.lib.logparse module has been added to provide
      parsed access to conary log files. (CNY-1075)

  o Build Changes:
    * "cvc cook" is now more efficient in looking up files that are
      part of the built troves (CNY-1008).
    * A "commitRelativeChangeset" configuration variable has been
      added to control whether Conary creates relative or absolute
      changesets when cooking.  It defaults to True, but can be
      changed to False to cause Conary to cook and commit absolute
      changesets. (CNY-912)
    * A list of X.org mirrors has been added to the default mirrors.
    * "cvc diff" now returns an return code of 2 on error, 1 if there
      are differences, and 0 if there are no differences. (CNY-938)
    * An "addResolveSource" method has been added to GroupRecipe.
      This will change how dependency resolution is done when building
      a group.  Instead of searching the label path defined in the
      group for solutions, the resolve source will be searched
      instead. This allows you to resolve dependencies against a
      particular version of a group. (CNY-1061)
    * Cloning multiple flavors of the same package in a single step is
      now possible. (CNY-1080)
    * Perl dependencies now include provides for .ph files, as well as
      .pl and .pm files, found in the perl @INC path. (CNY-1083)

  o Bug Fixes
    * The previous fix for CNY-699 introduced two errors in handling
      shared library dependencies that were not in shared library
      paths and thus need to have their paths encoded.  These bugs
      have been resolved. (CNY-1088)
    * The build time in the troveInfo page of the repository browser
      is now displayed properly as "(unknown)" if a trove has no build
      time set. (CNY-990)
    * dbsh now properly loads the schema when one of the .show
      commands is executed. (CNY-1064)
    * The Conary client version is saved before the re-execution of
      conary that follows the application of a critical
      update. (CNY-1034)
    * A condition that was causing sys.exit() to not terminate the
      server process when running in coverage mode has been
      fixed. (CNY-1038)
    * If a configuration value is a list and has a non-empty default,
      appending values to that default does not reset that list to
      empty (Conary itself never triggers this case, but rMake does
      with defaultBuildReqs). (CNY-1078)
    * FileContainers don't store the path of the filecontainer in the
      gzip header for contents which are being transparently compressed
      by the object
    * Creating referential changesets obtained the path of files in the
      data store multiple times. When one content store in a round-robin
      content store configuration is corrupt, that would lead to inconsistent
      changesets. Instead, we will include those corrupt contents in
      a valid changeset and let the install content validation catch the
      problem.

Changes in 1.1.11:
  o Client Changes:
    * "conary help [command]" now displays the usage message for
      the command.
    * The --help options will now display a smaller number of flags by
      default, and more when the --verbose flag is added.
    * A getUpdateItemList() method has been added to the ConaryClient
      class.  It returns a list of top level troves on the local
      system. (CNY-1025)
    * "conary rq package:source --tags" will now show an "autosource"
      tag on autosourced files.
    * Conary now correctly uses "KB/s" instead of "Kb/s" when
      displaying transfer rates. (CNY-330)
    * conary rblist is now more readable, and supports --labels and
      --full-versions. (CNY-410)

  o Build Changes:
    * When using "cvc refresh" to refresh autosourced files, the
      refresh flag is now reset after the commit.  Previously, the
      file would continue to be refreshed on subsequent commits.
    * When using "cvc commit", cvc no longer downloads autosourced
      files which haven't changed (CNY-611, CNY-463)
    * Files that were previously marked as autosource files can now be
      made a regular file by calling "cvc add".
    * When using "cvc remove" to remove a file from the local checkout
      directory and the file is still specified in the recipe file as
      being automatically downloaded, the file will now be switched to
      an autosource file (preserving the pathId).
    * The autosource state is now stored explicitly in CONARY files.
    * CONARY files now use textual identifiers for flags instead of
      digits.
    * "cvc refresh" no longer downloads all autosource files.  Only
      the file(s) specified are downloaded.
    * Files removed with "cvc remove" are no longer erroneously
      re-added when committing changes to the repository.  This used
      to happen when the file was in the previous version of the
      source component and also present in the lookaside
      cache. (CNY-601)
    * Conary now produces a warning instead of an error when an
      unknown use flag is specified in the buildFlavor configuration
      variable.  It will still produce an error if the unknown use
      flag is accessed in the recipe.
    * Package builds now create relative changesets for components instead
      of absolute changesets, reducing the size of the upload to the
      repository (CNY-912)
    * The download code in cvc now accepts cookies.  This is required
      to download files from Colabnet sites. (CNY-321)
    * The download code in cvc can now handle basic HTTP
      authentication. (CNY-981)
    * Shared libraries and symlinks to shared libraries provide their
      filenames as soname dependency provisions, as well as DT_SONAME
      records listed within the shared library, if any. (CNY-699)
    * Malformed regular expressions passed as exceptDeps arguments to
      the r.Requires policy are now reported gracefully. (CNY-942)
    * A list of GNOME mirrors has been added to the default mirrors.
    * Commit log messages may now be provided with the "cvc --log-file"
      command, with support for standard input using the filename "-".
      (CNY-937)
    * The default ComponentSpec information is now loaded from
      files in the /etc/conary/components/ directory tree, and the
      defaults can now be overridden on a per-distribution basis in
      the /etc/conary/distro/components/ directory tree. (CNY-317)
    * Freeform documentation from /usr/share/doc is now included
      in the new ":supdoc" component instead of the ":doc" component
      by default. (CNY-883)
    * Configuration files are now put into a ":config" component to
      make it easier to override them.  This configuration can be
      disabled by setting the configComponent configuration item
      to False. (CNY-172)
    * Empty directories that have owner or group information explicitly
      set are now included in packages by default. (CNY-724)

  o Bugfixes:
    * Files added in both the repository and locally with cvc now give
      an error message on update rather than corrupting the CONARY
      file (CNY-1024)
    * Adding a file locally and then merging that file from upstream
      now causes an error as expected (it would traceback
      before). (CNY-1021)
    * Cooking a group recipe that defines an empty groups with
      resolveDependencies set no longer results in a traceback.
      Conary will display an error message as expected. (CNY-1030)
    * Specifying a bad protocol in a repositoryMap entry (a protocol
      other than http or https) no longer causes an unhandled
      exception. (CNY-932)
    * When migrating, conary now utilizes update mode with all updates
      explicitly specified when re-executing after critical updates.
      Previously, the migration failed if a critical update was
      applied. (CNY-980)
    * Infinite loops are now detected when including configuration
      files. (CNY-914)
    * Temporary files created when critical updates are applied are
      now cleaned up. (CNY-1012)
    * Conary repositories now detect when changesets that are being
      committed are missing files. (CNY-749)
    * Conary now prints an error message when trying to write a
      changeset file to a location that cannot be written (directory,
      read-only file etc.). (CNY-903)

Changes in 1.1.10:
  o Bugfixes:
    * A warning message produced when attempting to retrieve a OpenPGP
      key has been fixed.  The warning was introduced in CNY-589.

Changes in 1.1.9:
  o Client Changes:
    * The usage message displayed when running "conary" or "cvc" has
      been simplified and improved. (CNY-560)
    * When choosing how to match up troves with the same name, conary now
      takes paths into account, if there's a choice to make between matching
      up two old troves that are otherwise equivalent with a new trove, conary
      will choose the one that shares paths with the new trove. (CNY-819)
    * Conary will now allow "conary migrate --info" and "conary migrate
      --interactive" without displaying usage information. (CNY-985)
    * Conary now only warns about being able to execute gpg if a
      signature trust threshold has been set. (CNY-589)
    * Fixed cvcdesc after the refactoring of configuration options. (CNY-984)

  o Server Changes:
    * PostgreSQL support has been finalized and some SQL queries have
      been updated in the repository code for PostgreSQL
      compatibility.  PostgreSQL will be officially supported in a
      future release of Conary.
    * The repository browser is now viewable by Internet Explorer.

  o Build Changes:
    * cvc now allows files to be switched from autosource to normal
      and from normal to autosourced. (CNY-946)
    * Recipes will now automatically inherit a major_version macro,
      which is defined to be the first two decimal-seperated parts of
      the upstream version, combined with a decimal. For example, a
      version string of 2.16.1.3 would have a major_version of
      2.16. (CNY-629)
    * A list of KDE mirrors has been added to the default mirror
      configuration. (CNY-895)
    * If a group is cooked twice at the same command line, for example
      "cvc cook group-dist[ssl] group-dist[!ssl]", then conary will
      cache the trove found during the first group cook and use it for
      subsequent group cooks. (CNY-818)
    * Unpacking a tarball now preserved permissions only when
      unpacking into the root proxy, not unpacking sources into the
      build directory. (CNY-998)

  o Code Cleanups
    * The command line options common between cvc and conary are now
      defined in one place.
    * The code to add options to the command line parser for an option
      has been refactored to remove duplication.

  o Bug Fixes:
    * A bug that caused an Internal Server Error when marking a group
      :source component as removed in a repository has been fixed.
    * A bug that caused group cook with a replace or remove with a
      flavor and no matching trove to emit a traceback instead of a
      warning has been fixed. (CNY-977)
    * A bug that caused an unhandled exception when two packages with
      the same name require a trove that was being erased has been
      fixed.
    * Timeouts that occur when attempting to read the XML-RPC request
      from a client are now logged and return an exception (instead of
      causing a unhandled exception in the server).

Changes in 1.1.8:
  o Bug Fixes:
    * The fix for CNY-926, which allows a ShimNetClient to create
      changes directly from an in-process Conary Repository, did not
      properly merge changesets when multiple servers were involved.
    * The r.setByDefault() method in group recipes was broken in
      1.0.34.  It would cause a traceback.  This has been fixed.

Changes in 1.1.7:
  o Client Changes:
    * You can now delete troves, update from changeset files, and
      update with a full version specified without an installLabelPath
      set. (CNY-281)
    * "conary rm" has been added as an alias for the "conary remove"
      command. (CNY-952)
    * Conary now produces an error message when an invalid context is
      specified. (CNY-890)
    * User settings in a context will override but not remove user
      settings from the main conary configuration file. (CNY-972)

  o Build (cvc) Changes:
    * "cvc cook --prep" now warns about missing dependencies instead
      of raising an error.  "cvc cook --download" does not warn or
      error. (CNY-787)
    * In a group recipe, if you use r.remove() to remove a component
      from a package in a group (which marks the component
      byDefault=False), and the package no longer contains any
      byDefault=True components, the package itself will also be made
      byDefault=False. This avoids installing packages with no
      components on the system. (CNY-774)
    * Previously, Java files that have no discoverable provided or
      required interfaces (for example, due to EAR dependencies)
      caused a traceback.  Conary now handles this case correctly and
      does not traceback.
    * Merging when the current version is already based on the parent
      version now gives an error message instead of writing out an
      incorrect CONARY file (CNY-968)

  o Bug Fixes:
    * Erases of critical troves is no longer considered a reason to
      restart Conary.
    * A bug triggered when a critical update of a trove depended on an
      erase has been fixed.
    * A bug that caused changesets to be invalidated from the
      changeset cache when signatures were not modified by
      setTroveSigs() has been fixed.
    * A bug that caused an Internal Server Error (ISE) when attempting
      to browse the files in a shadowed component via the Conary
      repository browser has been fixed. (CNY-926)
    * A bug introduced 1.0.32 that affected the ability to update two
      troves due to the same broken dependency when using
      "resolveLevel 2" has been fixed.  This bug affected the ability
      to simply run "conary update conary" when conary-build and
      conary-repository will both installed. (CNY-949)
    * Conary will now display config lines that are equivalent to the
      default configuration value but are set explicitly by the
      user. (CNY-959)
    * Specifying "includeConfigFile" within a context will now include
      the file also within that context. (CNY-622)
    * A memory leak in conary.lib.misc.depSplit() has been fixed.
    * The client no longer loops forever trying to create
      cross-repository relative changesets when the trove is missing
      from one of the repositories. (CNY-948)
    * Repositories no longer return empty troves when
      createChangeSet() is called on troves which are referenced
      within the repository but present on a remote repository.
      (CNY-948)
    * Repository queries no longer return matches for troves which are
      referenced by groups but are not present in the
      repository. (CNY-947)
    * Specifying a root (through conaryrc configuration or the
      "--root" command line parameter) that is not a directory no
      longer results in an unhandled exception. (CNY-814)
    * Renaming and changing a source file no longer results in
      tracebacks on "cvc update" and "cvc merge" (CNY-944, CNY-967)

Changes in 1.1.6:
  o Client Changes:
    * The "cvc" and "conary" command line programs have new command
      line argument aliases.  They accept "-r" as an alias for
      "--root" and "-c" as an alias for "--config".  Commands that
      accept "--info" now accept "-i" as an alias.
    * Contexts can now override any configuration option. (CNY-812)
    * The meaning of the "--components" command line option has
      changed to be more intuitive.  For example, "conary q
      --components" will show all the components for all packages,
      indented as expected. (CNY-822)

  o Build (cvc) Changes:
    * "cvc commit -m'commit message'" is now accepted.  Previously, a
      space was required between the -m and the message.
    * Permissions are now preserved by tar when extracting a tar
      archive added with r.addArchive().
    * The Requires policy now parses pkg-config files more reliably.
    * "cvc cook" now has a "--download" option, which fetches the
      applicable sources from upstream or from the repository and then
      stops. (CNY-837)
    * If cooking a group results in conflicts, the error message will now
      show you the reason why the troves in conflict were included in the
      group. (CNY-876)
    * A new r.addCopy() command is now available to group recipes.  It
      performs the actions required to create a new group, add all of
      the troves from a different group, and add the new group to the
      current group. (CNY-360)
    * In a group recipe, if r.replace() or r.remove() does nothing, a
      warning message is given unless the keyword allowNoMatches is
      used. (CNY-931)
    * In a group recipe, if r.replace() would match against a package
      included inside another group that you are not building, conary
      will warn that replace cannot possibly do anything and will
      suggest using r.addCopy() to resolve the problem. (CNY-360)
    * The Autoconf() build action now enforces buildRequirements of
      automake:runtime and autoconf:runtime if used. (CNY-672)
    * All build actions that enforce buildRequires additions now report
      them through the reportMissingBuildRequires summary policy.

  o Optimizations:
    * Retrieving a large number of troves without files from the local
      database has been sped up by 30%. (CNY-907)
    * On one test machine: "conary q --troves" is 2 times
      faster. "conary q", "conary q --deps" and "conary q --info" are
      30% faster.  "conary q --troves --recurse" is 4-6 times faster.

  o Bug Fixes:
    * r.Replace() no longer fails when a glob matches a dangling
      symlink.  It now reports that no action is taking on the
      dangling symlink due to it being a non-regular file.  This is
      the same behavior as running r.Replace() on non-dangling
      symlinks.

Changes in 1.1.5:
  o Optimizations
    * Duplicate trove instantiations have been removed. Build requires are
      no longer thawed out of abstract change sets, and methods were added
      to get dependency and path hash information directly from trove
      change set objects. These changes combined for a 50% speedup on
      update --info of a large group into an empty root and saved a few
      megs of memory as well (CNY-892)
    * The changes in the previous version of Conary in how XML-RPC
      responses are decompressed actually made Conary slower.  These
      changes have been reverted.

  o Build (cvc) Changes:
    * The Requires() policy now reads pkg-config files and converts the
      "Requires:" lines in them into trove dependencies, removing the
      need to specify those dependencies manually. (CNY-896)
    * Files in /etc/conary/macros.d/ are now loaded in sorted order
      after initial macros are read from /etc/conary/macros. (CNY-878)

  o Bug Fixes:
    * Conary now runs tagscripts correctly when passed a relative root 
      parameter (CNY-416).
    * cvc log now works when there are multiple branches matching for the
      same trove on the same label.
    * Fixed resolveLevel 2 so that it does not try to update packages that
      are already a part of the update. (CNY-886, CNY-780)
    * Fixed resolveLevel 2 so that it does not repeatedly try to perform 
      the same update. (CNY-887)
    * cvc cook | less now leaves less in control of the terminal. (CNY-802)
    * The download thread terminating during an update is now a fatal
      error.
    * The web interface to a conary repository will now print an error
      message instead of a traceback when adding an entitlement class
      with access to a group that does not exist.
    * Parent troves in repository changeset caches are now invalidated
      when a member trove is invalidated (CNY-746)
    * cvc cook group now limits the number of path conflicts displayed for 
      one trove to 10. (CNY-910)
    * Conary update now respects local changes when a group update occurs
      along with the update of the switched trove.  For example, switch
      foo to be installed from another branch instead of the default, 
      and then update foo and its containing group at the same time would
      cause conary to try to reinstall the original foo (resulting in path
      conflicts). (CNY-915)
    * loadRecipe now selects the most recent of two recipes available
      in the case where there are multiple choices due to label
      multiplicity. (CNY-918)

Changes in 1.1.4:
  o Client Changes:
    * Conary now restarts itself after updating critical conary
      components (currently, that consists of conary).  Hooks have
      been added for other components using the conary api to specify
      other troves as critical.  Also, hooks have been added for other
      components to specify a trove to update last. (CNY-805, CNY-808)
    * Conary now warns the user when they will be causing label
      conflicts - that is when an operation would cause two different
      branches of development for a single trove to end up with the
      same trailing label.  Since most conary operations are label
      based, such label conflicts can be confusing to work with and
      are almost never desireable - except in those few cases where
      they are necessary.  (CNY-796)
    * The conary repository client now retries when a DNS lookup of a
      server hostname fails with a "temporary failure in name
      resolution" error.

  o Optimizations
    * The getFileContents() and getFileVersions() server side calls
      have been optimized for faster execution.
    * The SQL query in getTroveList() has been sped up by a 3-5x factor.
    * dbstore now has support for executemany()
    * Inserts into local database now use executemany().

  o Server Changes
    * Several SQL queries have been updated for PostgreSQL compatibility

  o Build (cvc) Changes:
    * The "cvc add" command no longer assumes files it doesn't know to
      be binary are text files; there are lists for both binary and
      text types, and files which are added which aren't in either
      list need to be added with "--text" or "--binary". (CNY-838)
    * A "cvc set" command has been added to change files between
      binary and text mode for files in source components.
    * The "cvc diff" command no longer tries to display the contents
      of autosource files. (CNY-866)
    * The "cvc annotate" command no longer displays pathIds in the
      error message for the specified path not being included in the
      source trove.  It displays the path name instead.
    * The "cvc annotate" command now gives an error when it is run on
      a binary file.
    * A "cvc refresh" command has been added.  It allows you to
      request that cvc fetch new upstream versions of files referenced
      by URL.  Thanks to Pavel Volkovitskiy for the initial
      implementation of this feature. (CNY-743)
    * The "cvc newpkg" command and the PackageSpec policy now disallow
      certain potentially confusing characters in trove
      names. (CNY-842)
    * The PythonSetup() build action has been modified to be more
      consistent with other build actions. The "setupName" paramater
      has been added, which can specify a command to run (defaults to
      "setup.py"). The first argument, similar to Configure(), passes
      arguments to the command being specified by setupName. (CNY-355)
    * The "cvc commit" command now recognizes .html, .css, .kid, and .cfg
      as extensions that identify text files. (CNY-891)
    * The PythonSetup build action has been modified to make it
      clearer what its "dir" and "rootDir" options specify. (CNY-328)

  o Bug Fixes:
    * Conary commands no longer perform an unnecessary database check
      on the local system. (CNY-571)
    * A bug that could allow conary to consider a no-op update as an
      install (and could result in tracebacks in some situations) has
      been fixed. (CNY-845)
    * If you've made a local modification to a package and then try to
      downgrade it later, Conary will now downgrade included
      components as well. (CNY-836)
    * The error message produced by "cvc cook" when a source component
      exists on multiple branches with the same trailing label has
      been improved. (CNY-714)
    * Error handling when manipulating entitlements via XML-RPC has
      been improved. (CNY-692)
    * The usage message displayed when running "conary changeset" has
      been corrected. (CNY-864)
    * Conary no longer tracebacks when a disconnected cook tries to
      load a superclass.  Conary also gives better messages when the
      loaded recipe has a traceback.  Thanks to David Coulthart for
      the core of this patch. (CNY-518, CNY-713)
    * A bug in soname dependency scoring has been fixed.  Dependency
      scoring when multiple sonames were being scored would simply use
      the value of the last soname, instead of the cumulative score.
      Note that the dependencies that did not match at all would still
      return as not matching, so this bug only affected Conary's
      ability to select the best match.
    * A bug in architecture dependency scoring has been fixed.
      Matching architectures are now counted as having a positive
      value, so that when performing dependency resolution on an
      x86_64 machine, troves that have flavor "is: x86_64 x86" will be
      preferred to those with flavor "is: x86".
    * The PythonSetup command ignored any C compiler macros that had
      been set.  The template has been changed to use them in the same
      way that Configure() uses them; as environment variables.
    * The warning message produced when r.Replace() refuses to modify
      a non-regular file now includes the path, as intended.
      (CNY-844)
    * A traceback that occurred when a resolveLevel 2 update resulted
      in a component being erased has been fixed. (CNY-879)
    * Conary now works around a possible threading deadlock when
      exceptions are raised in Threading.join().  The bug is in the
      standard Python threading library, and is fixed in 2.4.3.
      Conary will use a workaround when running under older versions
      of Python. (CNY-795)
    * Checks have been added to the XML-RPC transport system to see if
      an abort has been requested while waiting for a response from
      the server.  This allows the main thread to terminate the
      changeset download thread if it is waiting for an XML-RPC
      response from the server.  (CNY-795)
    * A bug in Conary's handling of an unusual case when multiple
      files being installed share the same content, and one of the
      files has been erased locally has been fixed.
    * A traceback that occurred when a manually removed file switches
      packages during an update has been fixed. (CNY-869)
    * When you remove a file and replace it with a directory, Conary
      now treats it as a removal. (CNY-872)
    * Conary's OpenPGP implementation now dynamically uses RIPEMD if
      it is available from PyCrpyto.  Some PyCrypto builds don't
      include RIPEMD hash support. (CNY-868)
    * A bug that allowed merging changesets with conflicting file
      contents for configuration files with the same pathId has been
      fixed.  Applying the resulting merged changeset caused
      IntegrityErrors.  (CNY-888)

  o Optimizations
    * The getFileContents and getFileVersions server side calls have
      been optimized for faster execution
    * The SQL query in getTroveList has been sped up by a 3-5x factor.
    * dbstore now has support for executemany()
    * Inserts into local database now use executemany().

  o Server Changes
    * Several SQL queries have been updated for PostgreSQL compatibility

Changes in 1.1.3:
  o System Update Changes:
    These changes make Conary much more robust when applying updates
    that move files from one package to another.

    * Components that modify the same files are now required to be in
      the same update job.  For example, if a file moves from
      component a:runtime to component b:runtime, the erase of
      component a:runtime and the install of component b:runtime will
      occur at the same time. (CNY-758).
    * Files moving between components as part of a single job are now
      treated as file updates instead of separate add/remove events.
      (CNY-750, CNY-786, CNY-359)

  o Client Changes:
    * The source component is now displayed in "conary rq --info"
      output.
    * Entitlements can now be passed into ConaryClient and
      NetworkRepositoryClient objects directly. (CNY-640)
    * Exceptions raised in callback functions are now issued as
      warnings and the current job is finished before
      existing. KeyboardInterrupts and SystemExits are handled
      immediately. (CNY-806)
    * The "--debug" command line flag now provides information that is
      useful to the end-user during the update process.  The
      "--debug=all" flag will provide output that is useful to conary
      developers.
    * The output of "--debug" has been modified when performing
      dependency resolution.  The output should be more helpful to end
      users.  Also rearranged the output given when dependencies
      fail. (CNY-779)
    * Config files and diffs are no longer cached in ram during installs;
      they are now reread from the changeset whenever they are needed
      (CNY-821)
    * Binary conflicts no longer cause a traceback in cvc update
      (CNY-644,CNY-785)

  o Optimizations
    On a test system, "conary updateall --info" is around 24% faster
    than previous versions of Conary.

    * The SQL query used to retrieve troves from the local database
      has been optimized.  The new code is nearly four times faster
      for operations like "conary q group-dist --info".
    * The SQL query in getTroveContainers() used to determine the
      parent package(s) and groups(s) of a set of troves as recorded
      in the local database has been optimized.  The new code is
      almost 95 times faster. (0.2 seconds versus 19 seconds)
    * The code in getCompleteTroveSet() that creates Version and
      Flavor objects from entries in the database now caches the
      created object.  This is approximately a 4.5 times speed
      up. (2.10 seconds versus 9.4 seconds)
    * The code in iterUpdateContainerInfo has had similar version
      and flavor caching optimizations that make the code about 
      2.5 times faster (from 10 seconds to 4 seconds).

  o Server Changes:
    The Conary repository server now sends a InvalidClientVersion
    exception when a conary 1.0.x client attempts to manipulate an
    entitlement through addEntitlement() or deleteEntitlement().

  o Build (cvc) Changes:
    * "cvc merge" and "cvc update" are now more verbose when
      patching. (CNY-406)
    * "cvc clone" now requires that you specify a message when cloning
      source components unless you specify --message.  It also gives
      more output about what it is doing (CNY-766, CNY-430).
    * "cvc clone" now has a --test parameter that runs through all
      steps of cloning without performing the clone.  --info is now
      more lightweight - it no longer downloads all of the file
      contents that would be cloned.
    * "cvc clone" now has a --full-recurse parameter that controls how
      recursion is performed.  Cloning a group no longer recurses by
      default.  The only way that a recursive group clone could
      succeed is if all troves in the group came from the same branch.
      This is almost never the case.
    * The "cvc cook" command now prints the flavor being built,
      as well as the version. (CNY-817)
    * The command line argument parsing in "cvc" has been modified.
      To use the "--resume" command line argument to specify that you
      wish to resume at a particular location, you must use
      "--resume=<loc>".  "--resume <loc>" will not work anymore.  This
      removes an ambiguity in how we parse optional parameters in
      Conary.
    * The PythonSetup build action no longer provides the older
      --single-version-externally-managed argument, and instead
      provides the --prefix, --install-purelib, --install-platlib,
      and --install-data arguments, which can be overridden with the
      purelib, platlib, and data keyword arguments, respectively.  This
      allows it to work correctly with a greater number of packages.
      It also provides the option of providing a "purePython=False"
      argument for python packages that mix architecture-specific
      and architecture-neutral files, and tries to automatically
      discover cases when it should be provided. (CNY-809)
    * Python dependencies were previously incorrectly calculated
      for certain module path elements added in some Python C
      code (for example, contents of the lib-dynload directory);
      these errors are now resolved by using external python
      to find system path elements. (CNY-813)
    * /etc/conary/mirrors/gnu has been added to enable mirror://
      references to the GNU mirror system.
    * The GNU mirror list was then significantly expanded and
      re-sorted.  (CNY-824)
    * /etc/conary/mirrors/cpan has been added to enable mirror://
      references to the Comprehensive Perl Archive network mirror
      system.
    * In group recipes, the methods r.add(), r.addAll(), and
      r.addNewGroup() have been modified to accept the use= parameter,
      which defaults to True (CNY-830).

  o Bug Fixes:
    * A bug that caused a traceback in the web interface when a
      non-admin user attempts to manage their entitlement classes has
      been fixed. (CNY-798)
    * "conary rq" (with no arguments) no longer hides troves if the
      flavor that matches the system flavor is not built for the
      latest version. (CNY-784)
    * "cvc cook" now displays the correct label of the thing it is
      building, even when it is not the build label.
    * Running "cvc update" in a directory that has been created with
      "cvc newpkg" but has not yet been committed to the repository
      will now fail with an appropriate error message instead of
      displaying a traceback. (CNY-715)
    * Conary can now apply updates that change a file that is not a
      directory to a directory.
    * Currently version objects are cached to optimize Conary.
      Unfortunately, version objects are mutable objects.  That means
      that if two different pieces of code are given the same version
      object, modifications made by one part of the code could affect
      the other inadvertently.  A warning message has been added to
      the version object when setting or resetting timestamps to make
      developers aware of the problem.  Developers should copy the
      version object before calling setTimeStamps(),
      resetTimeStamps(), incrementSourceCount(), or
      incrementBuildCount() on it.  When creating a version object
      from a string and time stamp set, use the timeStamps= keyword
      argument to versions.VersionFromString() to avoid the copy.  In
      a later version of Conary, version objects will be immutable.
      New methods will be introduced that return new modified objects.
    * Conary no longer hangs waiting for the download thread when an error
      occured in the download thread which caused it to terminate.
    * "conary migrate" now returns an error much earlier if you are
      not using interactive mode. (CNY-826)
    * Files removed from troves (most often by --replace-files) are now
      properly skipped on updates to that trove when the file didn't change
      between versions. (CNY-828)
    * includeConfigFile now gives a much better error message when it
      cannot include a config file. (CNY-618)

Changes in 1.1.2:
  o Bug Fixes:
    * Conary now removes sources from the lookaside before unpacking SRPMs to
      ensure that the source referenced from the SRPM is actually contained in
      the SRPM. (CNY-771)
    * Errors found in the recipe while checking in will now display file name
      and line number information along with the error found.
    * The trove browser no longer shows duplicate entries for multihomed
      repositories.
    * A bug that kept sqlite-based 64-bit mirrors from being used as a source 
      for further mirrors has been fixed.

  o Build Changes:
    * Conary no longer prints policy error messages three times; it
      now prints each error immediately when it is found, and then
      summarizes all policy errors once (instead of twice) at the
      end of the build process. (CNY-776)

Changes in 1.1.1:
  o Client Changes:
    * Migrate no longer replaces by default as if --replace-files was
      specified. (CNY-769)

  o Server Changes:
    * The log retrieval function now returns a HTTP_NOT_IMPLEMENTED
      (501) instead of a HTTP_NOT_FOUND (404) if the logFile
      directive is not configured.

  o Build Changes:
    * Conary now recognizes that pkgconfig finds its files in
      /usr/share/pkgconfig as well as /usr/lib*/pkgconfig. (CNY-754)
    * /etc/conary/mirrors/cran has been added to enable mirror://
      references to the Comprehensive R Archive Network. (CNY-761)

  o Bug Fixes:
    * Conary now resets the timeStamps in all cases when
      getSourceVersion is called (CNY-708).
    * SQLite ANALYZE locks the database after it is run, causing
      updates to fail.
    * A bug that caused lists such as installLabelPath in
      configuration files to be parsed incorrectly when more than one
      space was between list elements has been fixed
    * A bug that caused Locally changed files to no be marked properly
      in rollbacks that were stored locally (including rollbacks for
      locally built troves) has been fixed. (CNY-645)
    * A bug that could cause "cvc cook" to create groups that include
      components needed to resolve dependencies that are already
      included not-by-default has been fixed.
    * A bug that caused a traceback message when adding a user through
      the web interface has been fixed.

Changes in 1.1.0:
  o 1.1 Release Overview

    Conary 1.1.0 is the first version in the 1.1 series.  New
    functionality has been added to Conary that required modifications
    to the repository database schema and XML-RPC protocol.  A Conary
    1.1.x-compatible client is required to access many of the new
    features.  The XML-RPC interface includes version information so
    that old clients continue to work with new servers, and new
    clients continue to work with old servers.

    New Features:
      * Conary can now remove packages and components from a
        repository server.  This is a privileged operation and should
        not normally be used.  Only users with a special "can remove"
        ACL can remove from the repository.  As removing something
        from a Conary repository is an act of last resort and modifies
        repository internals, the command line option will not appear
        in the reference documentation.  rPath will assist users that
        need more information.
      * Conary can now query the repository by path.  Use
        "conary repquery --path /path/to/find" to find components that
        include a particular path.
      * Several enhancements were added to the entitlement management
        facilities in a Conary repository.
      * Conary can now redirect a group.

  Detailed changes follow:

  o Server Changes:
    * Entitlement keys were artificially limited to 63 characters in
      length.  This restriction has been raised to the max length
      permitted in the database column (255).
    * Entitlement classes can now provide access to multiple access
      groups (and updated the web UI to support that) (CNY-600)
    * addEntitlement() and deleteEntitlement() repository calls replaced
      by addEntitlements and deleteEntitlements calls.  These calls
      operate on more than one entitlement simultaneously.
    * Added getTroveLeavesByPath() and getTroveVersionsByPath(). (for
      CNY-74)
    * Conary now checks to ensure you have write access to all the
      things the client is trying to commit before you send them
      across the wire. (CNY-616)
    * deleteAcl() and listAcls() methods have been added to
      ConaryClient.

  o Client Changes:
    * "conary rq" now supports "--path", which allows you to search
      for troves in the repository by path. (CNY-74)
    * "conary rq" now has a "--show-removed" option that allows you to
      see removed trove markers.  A [Removed] flag will be displayed
      when the --trove-flags option is added.

  o Bug Fixes:
    * Conary now resets the timeStamps in all cases when
      getSourceVersion is called (CNY-708).
    * SQLite ANALYZE locks the database after it is run, causing
      updates to fail.
    * A bug that caused lists such as installLabelPath in
      configuration files to be parsed incorrectly when more than one
      space was between list elements has been fixed
    * A bug that caused Locally changed files to no be marked properly
      in rollbacks that were stored locally (including rollbacks for
      locally built troves) has been fixed. (CNY-645)
    * A bug that could cause "cvc cook" to create groups that include
      components needed to resolve dependencies that are already
      included not-by-default has been fixed.

Changes in 1.0.27:
  o Client Changes:
    * A "files preupdate" tag script method has been Implemented which
      gets run before tagged files are installed or changed. (CNY-636)
    * A bug that could cause "--replace-files" to remove ownership
      from every file in a trove has been fixed. (CNY-733)

    * Multiple bugs where using "--replace-files" could result in the
      new file having no owner have been fixed. (CNY-733)
    * The logcat script now supports revision 1 log entries.
    * The logcat script is now installed to /usr/share/conary/logcat

  o Build Changes:
    * Improved handling of the "package=" keyword argument for build
      actions.  In particular, made it available to all build actions,
      removed double-applying macros to the package specification,
      and fixed failure in cases like "MakeInstall(dir=doesnotexist,
      skipMissingDir=True, package=...)". (CNY-737, CNY-738)
    * The lookaside cache now looks in the repository for local sources
      when doing a repository cook. (CNY-744)
    * The mirror:// pseudo-URL handling now detects bad mirrors that
      provide an HTML document instead of the real archive when a
      full archive name is provided; previously, it did so only when
      guessing an archive name.  Thanks to Pavel Volkovitskiy for this
      fix. (CNY-745)
    * The Flavor policy has been slightly optimized for speed.

  o Server Changes:
    * ACL patterns now match to the end of the trove name instead of
      partial strings (CNY-719)

  o Bug Fixes:
    * The Conary repository server now invalidates changeset cache
      entries when adding a digital signature to a previously mirrored
      trove.
    * A bug that caused the mirror code to traceback when no callback
      function was provided to it has been fixed. (CNY-728)
    * Rolling back changes when the current trove has gone missing from
      the server now causes the client to generate the changeset to apply
      based on the trove stored in the local database (CNY-693)

Changes in 1.0.26:
  o Build Changes:
    * When cooking a group, adding "--debug" to the "cvc cook" command
      line now displays detailed information about why a component is
      being included to solve a dependency. (CNY-711)
    * The mirror:// functionality introduced in Conary 1.0.25 had two
      small bugs, one of which prevented mirror:// pseudo-URLs from
      working.  These bugs are now fixed, thanks to Pavel
      Volkovitskiy. (CNY-704)
    * The "cvc cook" command now announces which label it is building
      at the beginning of the cook, making it easier to catch mistakes
      early. Thanks to Pavel Volkovitskiy for this fix. (CNY-615)
    * The source actions (addSource, addArchive, etc.) can now take
      a "package=" argument like the build actions do.  Thanks to
      Pavel Volkovitskiy for contributing this capability.  (CNY-665)
    * The "preMake" option had a bad test for the ';' character; this
      test has been fixed and extended to include && and ||.
      thanks to Pavel Volkovitskiy for this fix. (CNY-580)
    * Many actions had a variety of options (dir=, subdir=, and
      subDir=) for specifying which directory to affect.  These have
      been converted to all prefer "dir=", though compatibility
      with older recipes is retained by continuing to allow the
      subDir= and subdir= options in cases where they have been
      allowed in the past. Thanks to Pavel Volkovitskiy for this
      enhancement. (CNY-668)

Changes in 1.0.26:
  o Server Changes:
    * The Conary web interface now provides a method to rely solely on
      a remote repository server to do authentication checks. (CNY-705)
    * The ACL checks on file contents and file object methods have
      been improved. (CNY-700)
    * Assertions have been added to prevent redirect entries from
      being added to normal troves.
    * An assertion has been added to ensure that redirects specify a
      branch, not a version.
    * The server returns a new FileStreamsMissing exception when the
      client requests file streams with getFileVersion or
      getFileVersions and the requested file stream is not present in
      the repository database. (CNY-721)
    * getFileVersions() now raises FileStreamMissing when it is given
      invalid request.
    * getFileContents() now raises a new FileHasNoContents exception
      when contents are requested for a file type which has no
      contents (such as a symlink).

  o Bug Fixes:
    * A bug that could cause "conary updateall" to attempt to erase
      the same trove twice due to a local update has been fixed.
      (CNY-603)
    * Attempts to target a clone to a version are now caught.  Only
      branches are valid clone targets. (CNY-709)
    * A bug that caused Trove() equality checks to fail when comparing
      redirects has been fixed.
    * A bug that caused the flavor of a redirect to be store
      improperly in the repository database has been fixed.
    * The resha1 script now properly skips troves which aren't present
      in the repository.
    * Conary 1.0.24 incorporated a fix for CNY-684 to correct behavior
      when storing src.rpm files rather than their contents.  The fix
      worked for local builds but not for commits to repositories.
      Conary 1.0.26 includes a fix that corrects the behavior when
      committing to a repository as well. (CNY-684)
    * A bug that prevented flavored redirects from being loaded from
      the repository database has been fixed.
    * "Conary migrate" now will follow redirects. (CNY-722)

Changes in 1.0.25:
  o Build Changes:
    * The addArchive() source action will search for reasonably-named
      archive files based on the name and version if given a URL ending
      with a "/" character. Thanks to Pavel Volkovitskiy for the
      initial implementation. (CNY-671)
    * All source actions, when given a URL that starts with "mirror://",
      will search a set of mirrors based on files in the mirrorDirs
      configuration entry, with default files provided in the
      /etc/conary/mirrors/ directory. Thanks to Pavel Volkovitskiy for
      the initial implementation. (CNY-171)
    * Symbolic links are now allowed to provide a soname even if they
      reference an ELF file only indirectly through other symbolic
      links.  Previously, a symbolic link could only provide a soname
      if it directly referenced an ELF file. (CNY-696)

  o Bug Fixes:
    * A bug that caused unhandled exceptions when downloading the file
      contents needed for a distributed changeset in threaded mode has
      been fixed. This bug was introduced in 1.0.24. (CNY-701)

Changes in 1.0.24:
  o Server Changes:
    * The server binary access log can now be downloaded by an
      administrator by visiting the http://servername/conary/log
      URL. Once the log is accessed it is rotated automatically by the
      repository server. Subsequent accesses to the log URL will only
      yield log entries added since the last access. (CNY-638)
    * The Users and Groups tab in the web management UI is no longer
      highlighted when administrators change their passwords.

  o Client Changes:
    * A --what-provides option has been added to "conary query" and
      "conary repquery".
    * A bug that installed extra components of a package that is being
      installed instead of updated due to the existing package being
      pinned has been fixed. (CNY-682)

  o Build Changes:
    * When pulling files out of a src.rpm file, Conary now stores the
      src.rpm file itself in the repository rather than the files
      pulled from it. (CNY-684)
    * Mono dependency version mappings are now discovered in CIL policy
      .config files. (CNY-686)
    * The internal util.literalRegex() function has been replaced by
      use of re.escape(). (CNY-634)

  o Bug Fixes:
    * The Conary Repository web interface no longer returns a
      HTTP_FORBIDDEN (403) when a bad password is given by the user.
      This allows the user to re-try authentication.
    * The --signatures and --buildreqs flags now work with "conary
      showcs".  (CNY-642)
    * A bug in the NetworkRepositoryClient default pwPrompt mechanism
      has been fixed.
    * Error messages when entitlements fail to load have been
      improved. (CNY-662)
    * The repository client no longer caches repository access info
      when the attempt to access was unsuccessful. (CNY-673, affects
      CNY-578)
    * A bug that caused x86 flavored troves from being updated
      properly when using "conary updateall" on an x86_64 system has
      been fixed. (CNY-628)
    * A bug that caused migrate behavior to not respect pins when the
      pinned troves were set to be erased (CNY-680).
    * Calling r.ComponentSpec(':foo') works again; it is exactly
      equivalent to r.ComponentSpec('foo'). (CNY-637)
    * Calling r.Move() with only one argument now fails explicitly
      rather than silently doing nothing. (CNY-614)

Changes in 1.0.23:
  o API Additions:
    * The interface to create, list and delete access groups and
      modify the users therein through is now exposed though
      ConaryClient.
    * The interface to delete entitlement groups is now exposed
      through ConaryClient.

  o Client Changes:
    * "conary updateall" now accepts the --keep-required command line
      argument.
    * the mirror script now provides download/commit feedback using
      display callbacks like other conary commands
    * the excludeTroves config option will now keep fresh installs from
      happening when an update job is split due to a pinned trove.

  o Server Changes:
    * The repository database migration code now reports an error when
      trying to migrate old-style redirects.  The code to perform the
      migration is incomplete and creates invalid new-style
      redirects.  If you have a repository with old-style redirects,
      contact rPath for assistance with your migration. (CNY-590)

  o Bug Fixes:
    * Subdirectories within source components are now better supported.
      Specifically, different subdirectories with the same filename will
      now work. (CNY-617)
    * The util.literalRegex() function now escapes parenthesis characters.
      (CNY-630)
    * Manifest files now handle file names containing "%" characters.
      Fix from Pavel Volkovitskiy. (CNY-627)
    * Fixed a bug in migrate that caused its behavior to shift when migrating 
      to the same version that is currently installed.
    * Fixed a bug in the logcat script that caused the entitlement field to
      display the user information instead. (CNY-629)

  o Build Changes:
    * The r.addArchive() source action can now unpack Rock Ridge and
      Joliet ISO images, with some limitations. (CNY-625)

Changes in 1.0.22:
  o Client Changes:
    * Conary now has hooks for allowing you to be prompted for both name
      and password when necessary.
    * Conary will no longer report a traceback when trying to perform 
      dependency resolution against repositories that are not available.
      Instead, it will print out a warning. (CNY-578)

  o Build Changes:
    * It is now possible to set environment variables to use within
      Conary builds from within conary configuration files, using the
      new "environment" configuration item.  Thanks to Pavel
      Volkovitskiy for implementing this feature. (CNY-592)
    * In previous versions of Conary, calls to r.PackageSpec() would
      improperly override previous calls to r.ComponentSpec(); now
      the ordering is preserved.  Thanks to Pavel Volkovitskiy for 
      this fix. (CNY-613)

  o Bug Fixes:
    * A bug that would allow recursively generated changesets to
      potentially have missing redirect flags has been fixed.
    * A bug in redirect handling when the branch changed but the trove
      name didn't has been fixed - conary will do a better job of
      determining what jobs to perform in this situation. (CNY-599, CNY-602)
    * Errors relating to PGP now just display the error instead of causing 
      conary to traceback. (CNY-591)
    * Conary sync on a locally cooked trove will no longer traceback (CNY-568)
    * --from-file and sync now work together.
    * An AssertionError that was occasionally reached by incorrect repository
      setups is now a ConaryInternalError
    * A bug when updating to a locally cooked trove when the user had 
      manually removed files has been fixed. (CNY-604)
    * CONARY files that are not accessible will no longer cause conary to
      traceback when trying to read context from them. (CNY-456)
    * signatureKeyMap configuration entries are now checked to ensure
      they are valid. (CNY-531)

Changes in 1.0.21:
  o Client Changes:
    * The "conary migrate" command has changed behavior significantly
      in order to make it more useful for updating a system to exactly
      match a different group.  However, this change makes it much
      less useful for updating normal systems.  "conary migrate"
      should not be used without first reading the man page
      description of its behavior.  The old migrate behavior is now
      available by using "conary sync --full".  "conary syncchildren"
      has been renamed to "conary sync", and its behavior has also
      been modified slightly as a result.  The old behavior is
      available by using "conary sync --current". Please read the man
      page for a full description of the "sync" command as well.  (CNY-477)

  o Build Changes:
    * A "package" keyword parameter has been added to build actions,
      which specifies the package and/or component to which to assign
      the files that are added (not modified or deleted) by that build
      action.  For example, r.MakeInstall(package="foo") will place
      all the new files installed by the MakeInstall action into the
      "foo" package.  Thanks to Pavel Volkovitskiy for contributing
      this capability.  (CNY-562)
    * A "httpHeaders" keyword parameter has been added to the
      r.addArchive(), r.addPatch(), and r.addSource() source actions
      so that headers can be added to the HTTP request.

  o Bug Fixes:
    * The r.addPatch() build action no longer depends on nohup to
      create a file in the current directory (a bug introduced in
      conary 1.0.19). (CNY-575)
    * Commits with missing files no longer traceback. (CNY-455)
    * A bug that caused "#!/usr/bin/env /bin/bash" to not be
      normalized to /bin/bash by the NormalizeInterpreterPaths policy
      has been fixed.
    * A bug that prevented Conary from being able to download files
      that contain '&' or ';' characters has been fixed.  This allows
      Conary to download sources from cgi-bin URLs.
    * "cvc merge" no longer fails to merge changes from the parent
      branch when the shadowed version doesn't exist on the parent
      branch.

Changes in 1.0.20:
  o Build Changes:
    * "jvmdir", "javadir", "javadocdir", and "thisjavadocdir" have
       been added to the default set of macros.
    * A r.JavaDoc() build action has been added.  It funtions
      exactly like the "r.Doc()" build action, except it coppies into
      "%(thisjavadocdir)s".
    * When the r.addArchive() source action attempts to guess the main
      directory in which to build, it now recognizes when when sources
      have been added in an order that defeats its algorithm and provides
      a helpful error message. (CNY-557)

  o Client Changes:
    * A --tag-script parameter has been added to the rollback
      command. (CNY-519)

  o Bug Fixes:
    * A bug in clone behavior that caused Conary to try to clone
      excessive troves has been fixed.  If you were cloning uphill
      from branch /a/b to /a, and a buildreq was satisfied by a trove
      on /a//c, Conary would try to clone the buildreq to /a as well.
      (CNY-499)
    * A bug in the "r.Ant()" and "r.JavaCompile()" build actions which
      caused the CLASSPATH variable to get mangled has been fixed.
    * A bug in 'r.ClassPath()' that caused a traceback has been fixed.
    * A bug that caused the "change password" tab to be displayed when
      browsing the repository via the web as an anonymous user has
      been fixed.
    * The web service code no longer permits the anonymous user to
      view the "change password" (/conary/chPassForm) form.
    * The r.addPatch() source action no longer hangs when presented
      with large patches, which fixes a bug introduced in Conary
      1.0.19.

Changes in 1.0.19:
  o API Change:
    * In order to fully represent empty flavors in Conary, a new Flavor
      object class has been added.  Previously, DependencySet objects
      were used to store flavor information.  Unfortunately it was not
      possible to distinguish "empty flavor" from "flavor not specified".
      When dealing with thawing frozen flavors, use ThawFlavor() instead
      of ThawDependencySet().  When testing to see if a flavor is empty,
      use the isEmpty() method of the flavor object.

  o Client Changes:
    * The default resolveLevel setting is now 2, this means that
      conary will try to update troves that would otherwise cause an
      update to fail.  See the conary man page for more details.
    * Multiple bugs have been fixed in interactive prompting for user
      passwords (CNY-466):
      - Password prompts are based on the server name portion of the
        label being accessed, not the actual hostname of the server
        (these are often different when repositoryMaps are used).
      - When no password callback is available, the operation will
        fail with an open error (which is identical to what would
        happen if no user name was present) instead of giving a
        traceback.
      - The download thread uses the passwords which the original
        thread obtained from the user.
      - The download thread is able to prompt for passwords from the
        user if distributed changesets require access to additional
        repositories.

  o Build Changes:
    * "r.Ant()", "r.JavaCompile()", and "r.ClassPath()" build actions
      have been added to support building java with conary.
    * "r.addPatch()" will now determine the patchlevel without users
      needing to add level= in the r.addPatch() call. The level
      parameter is still honored, but should not be needed.
    * "cvc cook --show-buildreqs" now displays build requirements
      inherited from parent recipe classes. (CNY-520)
    * The output of "cvc diff" and "cvc rdiff" can now be used as an
      input to patch when files are added between two versions. (CNY-424)
    * Use flags have been added for dom0 and domU.  They default to
      "sense prefernot".  The domU flag should be used to build
      binaries specific to Xen domU environments where special
      provisions are made for paravirtualization.  The dom0 flag
      should be used to build binaries specific to Xen dom0
      environments where special provisions are made for the
      hypervisor.  The existing "xen" flag should be used to build
      binaries specific to Xen which apply equally to Xen dom0 and
      domU environments.
    * Warning message for modes specified without an initial "0" have
      been improved to include the path that is affected. (CNY-530)

  o Server Changes:
    * Use the term Entitlement Class in all conary repository web interfaces
      replacing Entitlement Group.

  o Bugs Fixed:
    * The Conary Repository now returns an error to a client when
      committing duplicate troves that have an empty flavor. (CNY-476)
    * When checking out a source trove from a repository using
      "cvc checkout", the user is no longer warned about not being able
      to change the ownership of the files checked out.
    * A bug has been fixed in conary's determination of what troves
      had been updated locally.  This bug caused "conary updateall" to
      consider many x86 troves as needing to be updated separately
      instead of as a part of group-dist.  This could cause updateall
      failures. (CNY-497)
    * A bug that caused 'conary q tmpwatch:runtime --recurse' to traceback
      has been fixed (CNY-460)
    * Interactive mode now handles EOF by assuming it means 'no';
      thanks go to David Coulthart for the patch. (CNY-391)
    * Configuration settings in contexts can now be overridden from
      the command line. (CNY-22)
    * Redirect changesets now have primary troves, meaning they will
      display better when using "conary showchangeset". (CNY-450)
    * User's passwords are now masked when using "cvc context" (unless
      --show-passwords is specified). (CNY-471)
    * Removed excess output from commitaction which was caused by a
      change in option parsing code (CNY-405)

Changes in 1.0.18:
  o Client Changes:
    * Trying to shadow a cooked redirect now results in an error. (CNY-447)
    * A --keep-required option has been added to tell Conary to leave
      troves installed when removing them would break
      dependencies. This used to be the default behavior; Conary now
      issues a dependency error instead. (CNY-6)
    * "delete-entitlement" and "list-entitlements" options have been
      added to the "manageents" script.

  o Build Changes:
    * Python dependencies are now generated for .pyc files as well as
      for .py files. (CNY-459)

  o Server Changes:
    * Support for deleting entitlements, listing the entitlement
      groups a user can manage, and removing the ACL which lets a group
      manage an entitlement group has been added.
    * Entitlement management has been added to the Conary repository
      web interface. (CNY-483)

  o Bug Fixes:
    * The "list-groups" option to the "manageents" script has been
      corrected to list the groups the user can manage instead of the
      groups that user belongs to.

Changes in 1.0.17:
  o Client Changes:
    * Individual file removals performed by "conary remove" now create
      rollbacks. (CNY-7)
    * The repository mirroring client supports two new configuration
      options:
      - matchTroves is a regexp list that limits what troves will be
        mirrored based on the trove names;
      - recurseGroups takes a boolean value (True/False) which will
        cause the miror client to recurse through a groups and mirror
        everything that they include into the target repository.

  o Server Changes:
    * A single conary repository can host multiple serverNames. In the
      Conary repository's configuration file, the serverName directive
      can now specify a space separated list of valid server names
      which will be accepted and served from that repository. (CNY-16)

Changes in 1.0.16
  o Build Changes:
    * A check has been added to "cvc commit" that ensures a .recipe
      file exists in the CONARY state file.
    * Recipe classes can now set an "abstractBaseClass" class
      variable.  When set, Conary will not require a setup() method in
      the class.  This is used for creating superclass recipes where
      setup() methods are not needed.

  o Server Changes:
    * A new "entitlementCheckURL" configuration option has been added.
      This is a hook that allows external validation of entitlements.
    * The Conary Repository web interface look and feel has been
      updated.  The interface will look incorrect unless
      conary-web-common 1.0 or later is installed.

  o Bug Fixes:
    * When running "cvc log" on a newly created source component, cvc now
      errors gracefully instead of tracing back. (bz #863)
    * Conary now changes to the / directory before running tag
      scripts. (bz #1134)
    * "cvc co foo=invalidversionstring" now gives a more helpful error
      message. (bz #1037)
    * Cloning binary troves uphill now correctly checks for the source
      trove uphill.
    * A bug that would cause "conary migrate" to raise a KeyError when
      updating a group that referenced the same trove twice (through
      two subgroups) has been fixed.
    * A bug that caused miscalculations when determining whether a
      shadow has been modified has been fixed.
    * A number of bugs affecting resetting distributed changesets have
      been fixed.
    * A bug in the MySQL dbstore driver that caused the wrong
      character encoding to be used when switching databases has been
      fixed.
    * A bug where running updateall when one of the two groups that
      reference a trove has no update caused an erase of that trove to
      be requested has been fixed (CNY-748).

Changes in 1.0.15
  o Client Changes:
    * When writing files as non-root, Conary will no longer create
      files setuid or setgid unless the uid/gid creating the file
      matches the username/groupname in the package.
    * Conary now checks the rollback count argument for non-positive
      numbers and numbers greater then the number of rollbacks
      available. (bz #1072)
    * The entitlement parser has been reimplemented using expat
      instead of a hand-coded parser.  A correctly formatted
      entitlement file should now be enclosed in an
      <entitlement></entitlement> element.  Conary will continue to
      work with files that do not contain the toplevel <entitlement>
      element.

  o Build Changes:
    * Support has been added for recipe templates.  Now when running
      "cvc newpkg", cvc will automatically create a recipe from a
      template specified by the recipeTemplate configuration
      option. (bz #671, #1059)
    * Policy objects can now accept globs and brace expansions when
      specifying subtrees.
    * Cross-compile builds now provide CONFIG_SITE files to enable
      cross-compiling programs that require external site config
      files.  The default site config files are included.
    * The "cvc checkout" command can now check out multiple source
      troves in a single invocation.

  o Server Changes:
    * An "externalPasswordURL" configuration option has been added,
      which tells the server to call an external URL for password
      verification.  When this option is used, user passwords stored
      in the repository are ignored, and those passwords cannot be
      changed.
    * An authentication cache has been added, which is enabled by
      setting The authCacheTimeout configuration to the number of
      seconds the cache entry should be valid for.

  o Bug Fixes:
    * A bug that caused using groupName parameter with r.replace() to
      traceback has been fixed. (bz #1066)
    * Minimally corrupted/incorrect conary state files will no longer cause 
      conary to traceback. (bz #1107)
    * A bug that prevented upload progress from being displayed when
      using "cvc commit" has been fixed. (bz #969)

Changes in 1.0.14:
  o Client Changes:
    * Conary now creates shadows instead of branches when cooking onto
      a target label.  This means, for example, that local cooks will
      result in a shadow instead of a branch.
    * Conary now creates shadows on the local label when creating rollbacks
      instead of branches.
    * The branch command has been removed.  Any potential branch should be 
      done with a shadow instead.
    * The verify command now shows local changes on a local shadow instead
      of a local branch
    * Local changesets create diffs against a local shadow (instead of
      a branch) and --target for the commit command retargets to a shadow
    * User conaryrc entries are now searched from most specific target to
      least specific (bz #997)
    * A fresh install of a group will cause all of its contained components 
      to be installed or upgraded as well, without reference to what is 
      currently installed on your system -- no trove will be skipped because
      it is referenced by other troves on your system but not installed.
    * Changeset generation across distributed shadows now force file 
      information to be absolute instead of relative when the files are on
      different servers, eliminating server crosstalk on source checkin and
      when committing local changesets. (bz #1033)
    * Cvc merge now takes a revision, to allow you merge only up to a certain
      point instead of to head.

  o Server Changes:
    * Removed the ability for the server to log updates to its contents
      store (mirroring has made this capability obsolete)
    * logFile configuration directive now logs all XML calls
    * Split user management out from core authorization object
    * All user management calls are based on user and group names now
    * The user management web interface for the repository now allows
      the administrator to enable and disable mirroring for groups

  o Bug Fixes:
    * Conary will not traceback if you try to update to a trove with a name
      that matches a filesystem path that you don't have access to (bz #1010).
    * Conary will not raise an exception if a standard config file (~/.conaryrc,
      for example) exists but is not accessible.
    * cvc no longer allows . and .. to be added to source troves (bz #1014)
    * cvc remove handles removing directories (bz #1014)
    * conary rollback no longer tracebacks if you do not have write access to
      the conary database.
    * deeply shadowed versions would fail when performing some version 
      operations.  This caused, for example, local cooks of shadowed troves
      to fail.
    * using loadInstalled with a multiarch trove no longer tracebacks (bz #1039)
    * group recipes that include a trove explicitly byDefault False could result
      in a trove when cooked that had the components of that trove byDefault
      True.
    * Stop sending duplicate Host: headers, proxies (at least squid) mangle 
      these into one host header, causing failures when accessing rbuilder
      repositories that depend on that host header (bz #795)
    * The Symlink() build action should not enforce symlinks not
      dangling, and should instead rely solely on the DanglingSymlinks
      policy.
    * A bug that caused conary to treat a reference as an install when it
      should have been an update due to a miscalculation of what local updates
      had been made on the system has been fixed.

Changes in 1.0.13:
  o Client Changes:
    * A new "conary migrate" command for updating troves has been
      added.  "conary migrate" is useful for circumstances when you
      want to update the software state on a system to be synchronized
      with the default state of a group.  To do this, "conary migrate"
      calculates the changeset required to: 1) update the trove (if an
      update is available); 2) install any missing included troves; 3)
      synchronize included troves that have a mismatched version; 4)
      remove any referenced troves that are not installed by default.
    * The includeConfigFiles configuration directive now accepts http
      and https URLs.  This allows organizations to set up centralized
      site-wide conary configuration.
    * Conary now gives a more detailed error message when a changeset
      attempts to replace an empty directory with a file and
      --replace-files is not specified.

  o Build Changes:
    * The addSource source action will now replace existing files,
      rather than replacing their contents.  This implies that the
      mode of the existing file will not be inherited, and an
      existing read-only file will not prevent addSource from
      working.
    * The internal setModes policy now reports "suid/sgid" only for
      files that are setuid or setgid, rather than all files which
      have an explicitly set mode.  (bz #935)
    * TagSpec no longer will print out ignored TagSpec matches twice,
      once for tags specified in the recipe, and once for tags
      discovered in /etc/conary/tags/*.  (bz #902)
    * TagSpec will now summarize all its suggested additions to
      buildRequires in a single line.  (bz #868)
    * A new reportMissingBuildRequires policy has been added to summarize
      all suggested additions to buildRequires in a single line at the
      end of the entire build process, to make it easier to enhance the
      buildRequires list via cut-and-paste.  (bz #869)

  o Bug Fixes:
    * A bug that caused conary to traceback when a file on the file
      system is owned by unknown uid/gid has been fixed.  Conary will
      now print an error message instead.  (bz #977)
    * A bug that caused conary to traceback when an unknown Use flag
      was used when cooking has been fixed.  Previously, "cvc cook
      --flavor 'foobar'" would create a traceback.  Conary now says
      'Error setting build flag values: No Such Use Flag foobar'.
      (bz #982)
    * Pinned troves are now excluded from updateall operations.
      Previously conary would try to find updates for pinned troves.
    * Conary now handles applying rollbacks which include overlapping
      files correctly.  Previously --replace-files was required to
      apply these rollbacks.
    * the config file directive includeConfigFile is no longer case sensitive 
      (bz #995)

Changes in 1.0.12:
  o Client changes:
    * The rollback command now applies rollbacks up to and including
      the rollback number specified on the command line. It also
      allows the user to specify the number of rollbacks to apply
      (from the top of the stack) instead of which rollback to
      apply. (bz #884)
    * Previously, the code path for installing files as part of a new
      trove required an exception to be handled.  The code has been
      refactored to eliminate the exception in order to reduce install
      times.

  o Build Changes:
    * The cvc command now has a --show-buildreqs option that prints all
      build requirements.  The --no-deps argument for cvc has been
      aliased to --ignore-buildreqs for consistency.

  o Bug Fixes:
    * Installing into a relative root <e.g. --root foo> when running
      as root no longer generates a traceback. (bz #873)
    * Replaced files are now stored in rollbacks. (bz #915)
    * File conflicts are now also detected via the database, not just
      via real file conflicts in the filesystem.
    * A bug that resulted in multiple troves owning a file has been fixed.
    * Rollbacks of troves that were cooked locally will no longer
      raise a TroveIntegrityError.
    * The "conary remove" command no longer generates a traceback when
      the filename given cannot be unlinked. (bz #887)
    * The missing usage message displayed when "cvc" and "conary" are
      run with no command line arguments has been restored.
    * Rollbacks for initial contents files didn't work; applying
      rollbacks now ignores that flag to get the correct contents on
      disk. (bz #924)
    * The patch implementation now properly gives up on patch hunks
      which include changed lines-to-erase, which avoids erasing lines
      which did not appear in the origial version of the file. (bz
      #949)
    * Previously, when a normal error occurred while prepping sources
      for cooking (extracting sources from source archives, for
      example), conary would treat it as a major internal error.  Now
      the error message is simply printed to the screen instead.
    * A typo in a macro will now result in a more helpful error
      message.
    * A bug that caused a traceback when performing "conary rq" on an
      x86_64 box with a large installLabelPath where only an x86
      flavor of a trove was available on one label in the
      installLabelPath has been fixed (bz #961).
    * Conary no longer creates a rollback status file when one isn't
      needed.  This allows /var/lib/conarydb to be on read-only media
      and have queries continue to work/.
    * Reworked "conary remove" to improve error messages and fix
      problems with multiple files being specified, broken symlinks,
      and relative paths (bz #853, #854)
    * The mirror script's --test mode now works correctly instead of
      doing a single iteration and stopping.

Changes in 1.0.11:
  o Client Changes:
    * Conary will now allow generic options to be placed before the command
      you are giving to conary.  For example, 'conary --root=/foo query'
      will now work.
    * the remove command no longer removes file tags from files for no good 
      reason
    * rollbacks now restore files from other troves which are replaced as part
      of an update (thanks to, say, --replace-files or identical contents)
    * --replace-files now marks files as owned by the trove which used to
      claim them
    * You can now kill conary with SIGUSR1 to make conary enter a debugger
      when you Ctrl-C (or a SIGINT is raised)
    * --debug-all now enters a debugger in more situations, including option
      parsing fails, and when you hit Ctrl-C.
    * added ccs2tar, which will convert most absolute changesets (like those
      that cook produces) into tarballs
    * Troves now don't require dependencies that are provided by themselves.
      As troves are built with this new behavior, it should significantly speed
      up dependency resolution.
    * added a script to recalculate the sha1s on a server (after a label
      rename, for instance)
    * added a script to calculate an md5 password (for use in an info recipe,
      for example)

  o Build Changes:
    * Conary now supports a saltedPassword option to r.User in user info-
      packages.  Full use of this option will require that a new shadow package
      be installed.

  o Bug Fixes:
    * command-line configurations now override context settings

  o Build Changes:

Changes in 1.0.10:
  o Client Changes
    * Given a system based on rPath linux where you only installed
      !smp kernels, conary would eventually start installing smp
      kernels on your system, due to the way the update algorithm
      would determine whether you should install a newly available
      trove.  Conary now respects flavor affinity in this case and
      does not install the smp kernel.
    * Mirror configuration files can now specify uploadRateLimit and
      downloadRateLimit.
    * Updates utilizing changeset files are now split into multiple
      jobs properly, allowing changeset files which create users to
      work proprely.
    * "conary rollback" now displays progress information that matches
      the "conary update" progress information.
    * added --with-sources option for clone

  o Bug Fixes:
    * A bug that caused an assertion error when switching from an
      incomplete trove to a complete trove has been fixed.
    * A bug in perl dependencies that caused extra directories to be
      considered part of the dependency has been fixed.
    * A bug affecting updates where a pinned, partially installed
      package was supposed to be updated due to dependency resolution
      has been fixed.
    * A bug that prevented updates from working when part of a locally
      cooked package was replaced with a non-locally cooked component
      has been fixed.  The bug was introduced in Conary 1.0.8.
    * A bug that caused a segfault when providing an invalid type to
      StringStream has been fixed.
    * The troveInfo web page in the repository browser now displays
      useful error messages instead of traceback messages.  The
      troveInfo page also handles both frozen and non-frozen version
      strings.
    * A bug that caused conary to download unnecessary files when checking out
      shadow sources has been fixed.
    * A bug that caused "cvc rdiff" between versions of a trove that
      were on different hosts to fail has been fixed.
    * Fixed a bug when determining local file system changes involving a file 
      or directory with mtime 0.
    * The --signature-key option was restored

Changes in 1.0.9:
  o Client Changes:
    * A new dependency resolution method has been added which can be turned
      on by setting resolveLevel to 2 in your conarycfg:  If updating trove 'a'
      removes a dependency needed by trove 'b', attempt to update 'b' to
      solve the dependency issue.  This will allow 'conary update conary'
      to work as expected when you have conary-build installed, for example.
    * Switched to using more of optparse's capabilities, including --help
      messages.
    * One short option has been added, cvc -m for message.

  o Bug Fixes:
    * Recipes that use loadRecipe('foo') and rely on conary to look upstream
      to find their branch now work correctly when committing.
    * A bug affecting systems with multiple groups referencing the same troves,
      where the groups are out of sync, has been fixed.
    * the mirror client now correctly handles duplicate items returned in
      trove lists by older servers
    * A bug that caused the mirror client to loop indefinitely when
      doing a --full-trove-sync has been fixed
    * conary rq --trove-flags will now display redirect info even if you
      do not specify --troves (bug #877)
    * dep resolution now support --flavors --full-versions output (bug #751)
    * cvc merge no longer tracebacks if files were added on both upstream
      and on the shadow
    * admin web access for the server doesn't require write permission for
      operations which also require admin access (bug #833)
    * A bug that caused r.remove() in a group to fail if the trove being
      removed was recursively included from another group has been fixed.
    * Conary update tmpwatch -tmpwatch:debuginfo will now erase 
      tmpwatch:debuginfo.
    * An ordering bug that caused info packages to not be updated with their
      components has been fixed.
    * Updates will now happen in a more consistent order based on an
      alphabetic sort.
    * the repository server now handles database deadlocks when committing
       changesets
  o Server Changes:
    * getNewSigList and getNewTroveList could return troveLists with
      duplicate entries

  o Documentation Changes:
    * The inline documentation for recipes has been significantly
      improved and expanded, including many new usage examples.

Changes in 1.0.8
  o Client changes:
    * Conary will now replace symlinks and regular files as long as their
      contents agree (bug #626)

  o Bug Fixes:
    * An error in the method of determining what local changes have been 
      made has been fixed.

Changes in 1.0.7:
  o Client changes:
    * A better method of determining what local changes have been made to a
      local system has been implemented, improving conary's behavior when
      updating.

  o Bugfixes:
    * A bug that caused the user to be prompted for their OpenPGP
      passphrase when building on a target label that does not match
      any signatureKeyMap entry has been fixed.  Previously, if you
      had a signatureKeyMap entry for conary.example.com, and your
      buildLabel was set to conary.example.com@rpl:devel, you would be
      prompted to enter a passphrase even when cooking locally to the
      local@local:COOK label.
    * Dependency resolution will no longer cause a trove to switch
      branches.
    * If a component is kept when performing dependency resolution
      because it is still needed, it's package will be kept as well if
      possible.
    * "conary q --path" now expands symlinks found in the path to the
      file in question. (bug #855)
    * Committing a changeset that provided duplicate file streams for
      streams the server previously referenced from other servers no
      longer causes a traceback.
    * Conary's patch implementation how handles patches which are
      already applied. (bug #640)
    * A server error triggered when using long flavor strings in
      server queries has been fixed.

  o Build fixes:
    * Group cooking now produces output to make it easier to tell what
      is happening.  The --debug flag can be used to get a more
      detailed log of what troves are being included.

  o Server changes:
    * The server traceLog now logs more information about the
      repository calls


Changes in 1.0.6:
  o Repository changes:
    * The commitaction script now accepts the standard conary arguments
      --config and --config-file.

  o Bugfixes:
    * cvc merge on a non-shadow no longer returns a traceback (bz# 792),
      and cvc context foo does not return a traceback when context foo does
      not exist (bz #757)  Fixed by David Coulthart.
    * A bug that caused new OpenPGP keys to be skipped when troves
      were filtered out during mirroring has been fixed.
    * opening invalid changesets now gives a good error message instead of
      a traceback
    * removed obsolete changemail script
    * Exceptions which display fileId's display them as hex sha1s now
      instead of as python strings
    * A bug where including a redirect in a group that has autoResolve 
      caused conary to traceback has been fixed.
    * A bug that kept conary from prompting for your password when committing
      has been fixed.
    * A bug that randomized the order of the labels in the  installLabelPath 
      in some error messages has been fixed.

  o Build fixes:
    * The default ComponentSpec for :perl components now include files
      in site_perl as well as in vendor_perl.
    * Ruby uses /usr/share/ri for its documentation system, so all files
      in %(datadir)s/ri are now included in the default :doc ComponentSpec.

Changes in 1.0.5:
  o Performance improvements:
    * The use of copy.deepcopy() has been eliminated from the
      dependency code.  The new routines are up to 80% faster for
      operations like DependencySet.copy().
    * Removing files looks directly into the file stream of the file
      being removed when cleaning up config file contents rather than
      thawing the full file stream.
    * Getting a single trove from the database without files returned file
      information anyway
    * Trove.applyChangeSet() optionally skips merging file information
    * Cache troves on the update/erase path to avoid duplicate fetchs from
      the local database

  o Bugfixes
    * Installing from a changeset needlessly relied on troves from the 
      database having file information while processing redirects
    * Extraneous dependency cache checks have been removed from the
      addDep() path.
    * When removing files, conary now looks up the file flags directly
      in the file stream in order to clean up config file contents.
      Previously the entire file stream was thawed, which is much more
      resource intensive.

  o Build fixes:
    * r.addArchive() now supports rpms with bzip2-compressed payloads.

Changes in 1.0.4:
  o Performance improvements:
    * The speed of erasing troves with many dependencies has been
      significantly improved.
    * The join order of tables is forced through the use of
      STRAIGHT_JOIN in TroveStore.iterTroves() to work around some
      MySQL optimizer shortcomings.
    * An --analyze command line option has been added to the
      stand-alone server (server.py) to re-ANALYZE the SQL tables for
      MySQL and SQLite.  This can significantly improve repository
      performance in some cases.
    * The changes made to dependency string parsing were a loss in
      some cases due to inefficiency in PyArg_ParseTuple().
      Performance sensitive paths in misc.c now parse the arguments
      directly.

  o Bugfixes:
    * An Apache-based conary repository server no longer logs
      tracebacks in error_log when a client disconnects before all
      data is sent.
    * A bug that caused cross repository commits of changesets that involved
      a branched trove to fail in some cases has been fixed.
    * If an entitlement is used for repository access, it is now sent
      over HTTPS instead of HTTP by default.
    * The conary emerge command no longer attempts to write to the root
      user's conary log file.
    * conary showcs --all now shows not-by-default troves.
    * Previously, there was no way using showcs to display only the troves
      actually in a changeset - conary would by default access the repository
      to fill in any missing troves.  Now, you must specify the
      --recurse-repository option to cause conary to search the repository
      for missing troves.  The --trove-flags option will now display when a
      trove is missing in a changeset.
    * A bug that caused showcs --all to display file lists even when --ls
      was not specified has been fixed.
    * When mirroring, you are now allowed to commit a trove that does
      not have a SHA1 checksum set.  This is an accurate replication
      of the data coming from the source repository.
    * A bug affecting multiple uses of r.replace() in a group recipe has been
      fixed.
    * A bug that caused components not to be erased when their packages were 
      erased when a group referencing those packages was installed has been 
      fixed.

Changes in 1.0.3
  o Client changes:
    * Conary displays full paths when in the error message generated
      when it can't open a log file rather than leaving out the root 
      directory.

  o Performance improvements:
    * A find() class method has been added to StreamSet which enables
      member lookups without complete thawing.
    * The code path for committing filestreams to repositories now
      uses find() to minimize file stream thaws.
    * DBstore now supports precompiled SQL statements for SQLite.
    * Retrieving troves from the local system database no longer
      returns file information when file information is not requested.
    * Dependencies, dependency sets, StreamCollections, file
      dictionaries, and referenced file lists now use C parsing code
      for stream thawing.
    * Extraneous trove instantiations on the system update path have
      been eliminated.
    * Adding troves to the local database now uses temporary tables to
      batch the insertions.

  o Bugfixes:
    * A bug that caused a mismatch between file objects and fileIds
      when cloning a trove has been fixed.

Changes in 1.0.2:
  o Bugfixes:
    * A bug that caused redirects to fail to build when multiple
      flavors of a trove exist has been fixed.
    * A bug with cooking flavored redirects has been fixed.
    * The cvc command no longer enforces managed policy with --prep.
    * A bug that caused disttools based python packages to be built as
      .egg files has been fixed.  This bug was introduced in conary
      0.94.
    * A bug that prevented checking in a recipe that deleted policy
      has been fixed.
    * A bug that prevented entitlements from being recognized by an
      Apache conary repository server when no username and password
      were set for a server has been fixed.
    * A bug that prevented errors from being returned to the client
      if it attempts to add an invalid entitlement key or has
      insufficient permission to add the entitlement key has been
      fixed.  An InvalidEntitlement exception has been added.
    * A repository bug prevented the mirror client from obtaining a
      full list of new troves available for mirorring has been fixed.
    * A bug in cooking groups caused the groups resulting from an
      r.addAll() to not respect the original group's byDefault
      settings in some cases has been fixed.

Changes in 1.0.1:
  o Database schema migration
    * Over time, the Conary system database schema has undergone
      several revisions.  Conary has done incremental schema
      migrations to bring old databases in line with the new schema as
      much as possible, but some remnants of the old schema remain.
      When Conary 1.0.1 runs for the first time, the database will be
      reloaded with a fresh schema.  This corrects errors that can
      occur due to incorrect SQL data types in table definitions.  An
      old copy of the database will be saved as "conarydb-pre-schema-update".

Changes in 1.0:
  o Bugfixes
    * A bug that allowed a group to be installed before children of
      its children were installed has been fixed.  This ensures this
      if a an update is partially completed, it can be restarted from
      where it left off.
    * A bug in python dependencies that sometimes resulted in a plain 
      python: __init__ dependency has been fixed.
    * A bug that dropped additional r.UtilizeUser matches for a file after
      the first one has been fixed.
    * Accessing a repository with the wrong server name no longer
      results in an Internal Server Error.  The error is marshaled
      back to the client.

Changes in 0.97.1:
  o Bugfixes
    * A bug has been fixed that allowed the "incomplete" flag to be
      unset in the database when applying changesets of troves that
      have no "incomplete" flag.  This resulted in "StopIteration"
      exceptions when updating the trove.
    * A bug has been fixed in the code that selects the OpenPGP key
      to be used for signing changesets at cook time.

Changes in 0.97:
  o Client changes:
    * All troves that are committed to repository through commits,
      cooks, branches, shadows, and clones, now always have SHA1
      checksums calculated for them.
    * Trove objects now have a version number set in them.  The
      version number is increased when the data types in the Trove
      object are modified.  This is required to ensure that a Conary
      database or repository has the capability of storing all the
      information in a Trove.  All trove data must be present in order
      to re-calculate SHA1 checksums.  If a local system understands
      version 1 of the Trove object, and a repository server sends a
      changeset that contains a version 2 Trove, an "incomplete" flag
      will be set for trove's entry in the database.  When accessing
      that trove later for merging in an update, the client will go
      back and retrieve the pristine Trove data from the repository
      server so it will have all the data needed to preform three way
      merges and signature verification.

  o Repository changes:
    * Repositories will now reject commits whose troves do not have
      correct SHA1 checksums.

Changes in 0.96:
  o Client changes:
    * conary rq now does not use affinity by default, use --affinity to turn
      it on.  The rq --compatible-troves flag has disappeared.  Now 
      you can switch between displaying all troves that match your system 
      flavor and that match affinity flavor by switching between
      --available-troves with and without the --affinity flag.
    * conary q now displays installed, not by default troves by default,
      but skips missing troves.
    * Fixed an update bug where updating an x86 library on an x86_64 system
      would cause conary to switch other x86_64 components for that library
      to x86 versions.
    * update job output is compressed again
    * Fixed an update bug where if you had made a local change to foo, and then 
      updated a group that pointed to an earlier version of that trove,
      the trove could get downgraded

  o Other changes:
    * Mirroring now mirrors trove signature

Changes in 0.95:
  o Client changes:
    * The "conary verify" command now handles non-regular files with
      provides and requires (for example, symlinks to shared libraries
      that provide sonames).
    * The "conary showchangeset" command now takes --recurse and
      --no-recurse arguments.
    * All info-* packages are now updated in their own individual jobs;
      this is required for their dependencies to be reliable.
    * The conary syncchildren command now will install new packages
      when appropriate.

  o Repository changes:
    * Additional logging has been added to the repository server.
      Logging is controlled by the "traceLog" config file variable,
      which takes a logging level and log path as arguments.
    * Conary now detects MySQL Database Locked errors and will retry
      the operation a configurable number of times.  The "deadlockRetry"
      configuration variable controls the number of retries and
      defaults to 5.

  o Build changes:
    * Conary now uses site.py to find all possible correct elements of
      sys.path when generating python provides and requires.  Previously,
      new elements added via .pth files in the package being built would
      be ignored for that package.
    * The PythonSetup() build action now works properly with setup.py
      files that use "from setuptools import..." instead of "import
      setuptools".

  o Other changes:
    * The conarybugz.py script has been restored to functionality by
      moving to the conaryclient interface for accessing the
      repository.

Changes in 0.94:

  o Redirects no longer point to a specific trove; they now redirect
    to a branch. The client chooses the latest version on that branch
    which is compatible with the local system.

  o Bug Fixes
    * A bug in getNewTroveList() that could cause duplicate
      troves to be returned has been fixed.
    * A bug that caused a repository server running under Apache to
      fail with an Internal Server Error (500) when a client requested
      a changeset file that does not exist has been fixed.
    * Conary no longer displays an error when attempting to write to a
      broken pipe.  (bug #474)
    * Conary now respects branch affinity when moving from old-style
      groups to new-style groups.

  o Client changes:
    * The query/repquery/showcs command line options have been
      reworked.  See the conary man page for details.
    * When "cvc merge" is used to merge changes made on the parent
      branch with changes made on a shadow, conary now records the
      version from the parent branch that was used for the merge.
      This is required to allow conary to handle changing the upstream
      version on a shadow.  It is also useful for accounting
      purposes.  (bug #220)
    * "conary emerge" can now be performed on a recipe file.
      Previously you were required to emerge from a repository. (bug
      #526)
    * Progress is now displayed as conary applies a rollback. (bug #363)
    * Java, Perl, and Python dependencies are now enforced by default.

  o Build changes
    * PythonSetup() no longer passes the --single-version-externally-managed
      argument to setup.py when it uses distutils instead of setuptools.

Changes in 0.93:
  o Bug Fixes
    * A bug in the "conary verify" code sometimes resulted in an
      unhandled TroveIntegrity exception when local modifications were
      made on the system. (bug #507)
    * Usernames and passwords with RFC 2396 reserved characters (such
      as '/') are now handled properly. (bug #587)

  o Server changes
    * Standalone server reports warnings for unsupported configuration options
      instead of exiting with a traceback.
    * Compatibility for repositoryDir has been removed.
    * A bug caused queries for multiple flavors of the same trove
      to return incorrect results has been fixed.
    * Apache hooks now ignore IOErrors when writing changesets to the
      client.  These normally occur when the client closes the
      connection before all the data is sent.

  o Client changes
    * SHA1 checksums are now computed for source checkins and local
      change set commits.
    * Flavor affinity is now more relaxed when updating troves.  For
      example, if you have a trove with flavor that requires sse2 but
      your system flavor is ~!sse2, conary will only prefer troves
      with sse2 enabled instead of requiring it.

  o Build changes
    * PythonSetup() now correctly requires python-setuptools:python
      instead of python-setuptools:runtime.
    * Automatic python dependency provision now searches more directories
      to better support multilib python.
    * Conary now defaults to building in ~/conary/builds instead of
      /var/tmp/conary/builds, and caching in ~/conary/cache instead
      of /var/cache/conary.

Changes in 0.92:
  o Package Building Changes:
    * Conary policy has been split out into the conary-policy package.
      (Some policy was left in conary proper; it is needed for
      internal packaging work.)
    * Conary prints out the name of each policy as it runs, making it
      possible to see which policies take the most time.
    * BuildLog files no longer contain lines that end with \r.
    * A new 'emergeUser' config item has been added.  Conary will
      change to this user when emerging packages as root.
    * --no-deps is now accepted by 'conary emerge'.

  o Group Building Changes:
    * A bug has been fixed in dependency checking when using
      autoResolve where deleted weak troves would be included in
      autoResolve and depChecks.

  o Client changes:
    * Conary can now rate limit uploads and downloads.  The rate limit
      is controlled by the "uploadRateLimit" and "downloadRateLimit"
      configuration variables, which is expressed in bytes per second.
      Also, Conary displays the transfer rate when uploading and
      downloading.  Thanks to Pavel Volkovitskiy for these features.
    * The client didn't write config files for merged changesets in
      the right order, which could result in changesets which could
      not be committed to a repository.
    * Fixed a bug in the update code caused conary to behave
      incorrectly when updating groups.  Conary would install
      components of troves that were not installed.

  o General Bug Fixes
    * Conary did not include the trove sha1 in the troveinfo diff
      unconditionally.  This prevents clients from being able to
      update when a repository is forced to recalculate sha1
      signatures.

Changes in 0.91:
  o Bugfixes
    * A bug was fixed the code that freezes path hashes.  Previously,
      path hashes were not sorted in the frozen representation.  Code
      to fix the frozen path hashes in databases and repositories has
      beed added.
  o Build
    * added cleanAfterCook config that controls whether conary tries to
      clean up after a successful build

Changes in 0.90.0:
  o Code Structure/Architecture Changes:
    * Conary now has the concept of "weak references", where a weak reference
      allows conary to be able to recognize the relationship between a
      collection and the children of collections it contains.  This allows
      us to add several new features to conary, documented in Client and Build
      changes.
    * SQL operations have been migrated to the dbstore driver to allow
      for an easier switch of the database backends for the server side.
    * Various query and code structure optimizations have been
      implemented to allow running under MySQL and PostgreSQL.

  o Documentation Changes:
    * Added summaries about updateall in the conary man page and added
      information about the command-line options for conary rq.
    * Clarified behavior of "conary shadow --source-only" with respect to
      rPath bug #500.
    * Added synonyms for cvc and conary commands which have shortcuts
      (ex: checkout and co).
    * Added man page entry about cvc clone.

  o Package Building Changes:
    * Build logs now contain unexpanded macros, since not all macros
      may be defined when the build log is initially created.
    * The emerge command can now accept version strings.
    * The RemoveNonPackageFiles policy now removes fonts.cache*,
      fonts.dir, and fonts.scale files, since they are always
      handled by tag handlers.
    * The Make() build action can now take a makeName keyword argument
      for cases when the normal Make() handling is exactly right but
      a different make program is required (nmake, qmake, etc.).
    * The new PythonSetup() build action uses very recent versions
      of the python setuptools package to install python programs
      which have a setup.py that uses either the old disttools or
      new setuptools package.
    * fixed bug #bz470: loadInstalled('foo') will now work when you have
      installed a local cook of foo.

  o Group Building Changes:
    * add() now takes a "components" option.  r.add(<package>,
      components=['devel', 'runtime'])  will install <package>, but only the
      'runtime' and 'devel' components of <package> by default.
    * remove() can now 'remove' troves within child troves.
    * When a component is added, (either via r.add() or dep resolution)
      is automatically added as well (though not all its sibling components)
    * A new r.removeComponents(<complist>) command has been added.  It
      allows you to create a group where all devel components are
      byDefault False, for example: r.removeComponents(['devel',
      'devellib']).
    * The installPath used to build a group in is now stored in troveInfo.
    * r.addAll() now recurses through all the included groups
      and creates local versions of them as well by default.
    * A new r.replace(<name>, <newversion>, <newflavor>) command has
      been added.  It removes all versions of name from all groups in
      the recipe and replaces them with the version found by searching
      for newVersion, newFlavor.

  o Client Changes:
    * When committing source changes in interactive mode, conary will ask you
      you to confirm the commit.
    * A new configuration option, autoResolvePackages, tells conary to install
      the packages that include the components needed for dep resolution.
    * You can now install locally cooked groups.
    * If foo is a redirect to bar, and you run 'conary update foo' when
      foo is not installed on your system, conary will act as if you had
      typed 'conary update bar'.  Previously, it would act as if you had typed
      'conary update bar --no-recurse'.

  o Config Changes:
    * Conary config handling now supports comments at the end of config lines.
      # can be escaped by a \ to use a literal # in a configuration option.
    * Default macros used in cooking are now stored in /etc/conary/macros.
      The 'defaultMacros' parameter determines where cvc searches for macro
      definitions.
    * Conary configuration now searches for configuration files in 
      /etc/conary/conf.d/ after reading in /etc/conaryrc

  o Server Changes:
    * Creating changesets atomically moves complete changesets into place.
    * The contents store no longer reference counts entries.
    * Added support for trove marks to support mirroring.  A client
      can use a trove mark to ask the server for any trove that has
      been added since the last trove mark mirrored.
    * Added the hasTroves() interface to support mirroring.  This allows
      the mirror client to make sure that the target mirror does not
      already have a trove that is a candidate for mirroring from the
      source repository.
    * Added support for traceback emails from the repository server.
    * The repository contents store was reworked to avoid reading
      precompressed gzipped data twice (once to double check the uncompressed
      contents sha1 and once to copy the file in place).
    * We have changed the way schema creation and migration is handled
      in the repository code. For administrative and data safety reasons,
      schema upgrades and installs can be performed from now on only by
      running the standalone server (conary/server/server.py --migrate),
      thus avoiding race conditions previously created by having multiple
      Apache processes trying to deal with the SQL schema updates.

   o Command Changes
    * A new script that mirrors repositories has been added.  It is in
      the scripts/ directory in the source distribution of Conary.

Changes in 0.80.4:
  o Build Changes:
    * PackageRecipe has been changed to follow our change to split
      conary into three packages.
    * x86_64 packaging elimintated the conary:lib component to follow x86
      (those files now belong in conary-build:lib)

Changes in 0.80.3:
  o Client Changes:
    * The internal branch source and branch binary flags were changed
      to a bitmask.
    * The warning message printed when multiple branches match a cvc
      checkout command has been improved.
    * Only interactive mode can create binary shadows and branches, and
      a warning is displayed before they are created (since source branches
      are normally the right thing to use).

  o Build Changes:
    * Files in subdirectories named "tmp" are no longer automatically
      excluded from packaging, except for /tmp and /var/tmp.
    * DanglingSymlinks now traverses intermediate symlinks; a symlink
      to a symlink to a symlink will no longer confuse it.

Changes in 0.80.2:
  o Client Changes:
    * Bugs in "conary update foo=<old>--<new>" behavior have been
      fixed.
    * "cvc co foo=<label>" will now work even if you don't have a
      buildLabel set
    * "conary showcs" will now work more nicely with group changesets.
    * "conary showcs --all" no longer shows ids and sha1s.
    * We now never erase pinned items until they are explicitly unpinned.
    * "conary verify" and "conary q --diff" work again.
    * "conary q tmpwatch --components" will display the components
      installed for a package.
    * The pinTroves config item behavior has been fixed.  It now
      consistently pins all troves that match a pinTrove line.
    * When a trove is left on the system because of dependency resolution
      during an update, a warning message is printed.
    * Command line configuration, such as --config
      'buildLabel conary.rpath.com@rpl:devel', now overrides context
      configuration.

  o Server Changes:
    * The repository server now retries a request as an anonymous user
      if the provided user authentication information does not allow
      a client request to succeed.
    * When using "server.py --add-user" to add a user to a repository
      server, the user will only be given admin privileges if --admin
      is added to the command line.  Previously, all users added with
      server.py had admin privileges.  Additionally, if the username
      being added is "anonymous", write access is not granted.

  o Build Changes:
    * It is now possible for a recipe to request that specific
      individual requirements be removed from files using the
      exceptDeps keyword argument to r.Requires().  Previously
      you had to accept all the dependencies generated by r.Requires()
      or none of them.
    * r.Replace() now takes a lines=<regexp> argument, to match a line based
      on a regexp.
    * The EnforceJavaBuildRequirements policy has been added.  When
      you are packaging precompiled Java software where you have
      .class/.jar files but no .java files, you can use "del
      EnforceJavaBuildRequirements" to prevent this from policy from
      generating false positives.
    * The EnforceCILBuildRequirements policy has been added.
    * Enforce*BuildRequirements now warn when a package has requirements
      which they don't fulfill themselves and which are not fulfilled by
      the system database.  (for example, soname dependencies from linking
      against libraries that are not managed by Conary on the system.)
    * Automated Perl dependencies have been added, for both provides
      and requires.  They are not yet enforced, in order to give time
      to adapt while perl packages are being re-built.
    * The EnforcePerlBuildRequirements policy has been added.
      Failures found by this policy may be caused by packages on the
      system not having been rebuilt yet with Perl dependencies, but
      could also show bugs in the Perl dependency code.
    * Automated Python dependencies have been added, for both provides
      and requires.  Like Perl dependencies, they are not yet
      enforced.
    * The EnforcePythonBuildRequirements policy has been added, with
      the same caveats as EnforcePerlBuildRequirements.
    * Conary now writes more information about the build environment
      to the build log when cooking.
    * A bug that caused r.Requires('file:runtime') to create a file
      dependency on 'runtime' instead of trove dependency on
      'file:runtime' has been fixed.
    * Java dependencies now properly ignore array elements in all cases,
      removing false Java dependencies like "[[I" and "[[B".


Changes in 0.80.1:
  o Client Changes:
    * User names and passwords are no longer allowed in repository maps;
      "user" configuration entries must be used instead.
    * The clone command now allows you to clone a binary onto the same
      branch, without having to reclone the source.
    * The TroveInfo table on the client is getting corrupted with
      LoadedTrove and BuildReq entries for components.  These entries
      are only valid on packages.  Code was added to catch when this
      happens to aid debugging.  Additionally, Conary will
      automatically remove the invalid entries the first time 0.80.1
      is run.
    * Environment variables are expanded in paths in conary configuration files.
    * localcs now allows the version and flavor to be specified for a trove
    * conary scs --all now behaves the way it used to again
  o Build Changes:
    * Java dependency generation is now enabled; Java dependency enforcement
      is still disabled.
    * The skipMissingSubDir keyword argument now actually works correctly
      when the subdirectory is missing.
  o Common Changes:
    * Entitlement support has been added as an alternate method of
      authentication.

Changes in 0.80.0:
  o Client Changes:
    * The logic for defining updates across a hierarchy has been completely
      replaced. Instead of rigidly following the trove digraph, we flatten
      the update to choose how troves get updated, and walk the hierarchy
      to determine which updates to actually apply.
    * Dependency resolution could include troves which caused duplicate
      removals for the troves those included troves replace
    * Chroot handling was broken in 0.71.2 and prevented the user name
      lookup code for the chroot from exiting back out of the chroot
    * showchangeset on relative changesets now displays them as jobs.
    * query and queryrep now exclude components if they match their
      package name
    * Conary cleans up rollbacks when a changeset fails to apply.
      Previously, an invalid changeset was saved in the rollback
      stack, which made applying it impossible
    * Removed direct instantiation of NetworkRepositoryClient object; it
      should be created by calling ConaryClient
    * repositoryMap should not contain usernames and passwords now; user
      config file option should hold those instead (user *.rpath.org user pass)
    * If a user name is given without a password the password will be prompted
      for if the repository returns a permissions error
    * added --components parameter to q and rq to not hide components
    * conary update --full-versions --flavors now will work as expected
    * fixed a bug with conary erase foo=/branchname
    * When in multi-threaded mode, the download thread now checks to see
      if the update thread wants to exit.  This fixes many of the
      "timeout waiting for download thread to terminate" messages.
    * Fixed bug where conary erase foo --no-deps wouldn't erase a component
      of foo if it was required by something else
  o Build Changes:
    * Dependencies are now generated for Java .class and .jar files.
      They are not yet enforced, to give time to rebuild Java packages.
    * Java dependency generation has been turned off until 0.80.1 in
      order to wait until there is a deployed version of Conary with
      long dependency handling; some .jar files have so many
      dependencies that they overflowed dependency data structures.
    * CheckDesktopFiles now looks in /usr/share/icons for icons, and
      can find icon names without extensions specified.
    * Build actions which take a subDir keyword argument now also can
      take a skipMissingSubDir keyword argument which, if set to True,
      causes the build action to be skipped if the specified subdirectory
      does not exist.  By default, those build actions will now raise
      an error if the directory does not exist, rather than running in
      the wrong subdirectory as they did previously.
    * You can now cook a recipe that has a superclass that is defined
      locally but a has supersuperclass that is in the repository.  Similarly,
      if you have a superclass that is in the repository but a supersuperclass
      locally, conary will find that as well
    * r.Replace with parameters in the wrong order will now behave correctly
    * The automatic :config component for configuration files has been
      disabled because Conary does not handle files moving between
      troves, and config files were being re-initialized when packages
      were updated.
  o Code structure:
    * queryrep, query, showchangeset, and update --info all use the same
      code to determine how to display their data.  Display.py was changed
      to perform general display operations.
    * query.py added
    * added JobSource concept for searching and manipulating lists of jobs.
    * moved datastore.py into repository module
    * Stubs have been added for adding python and perl dependencies, and
      the stubs have been set to be initially ignored.
    * The internal structure for conary configuration objects has changed
    * A new DYNAMIC size has been added to the StreamSet object.  This will
      cause StreamSet to use either a short or long int to store the size
      of the frozen data that is included in a frozen StreamSet, depending
      on the size of the data being stored.

Changes in 0.71.2
  o Client Changes:
    * The update-conary option has been renamed updateconary per
      bugzilla #428
    * buildPath can be set in contexts
    * cvc co <foo> will work even if there are two foos on the same label with
      different branches.  In that case, it will warn about the older foo
      which it doesn't check out
    * Test mode didn't work for updates and erases which were split into
      multiple jobs
  o Build Changes:
    * Combined the EtcConfig and Config policies, and deprecated
      the EtcConfig policy.
    * All config files default to being put into a :config component.
      This is overridden by any ComponentSpec specifications in the recipe.
    * A use flag has been added for xen defaulting to 'sense prefernot'.  This
      flag should be used to specify flavors for xen domU builds where special
      provisions are made for paravirtualized domU.
    * Added new CheckDesktopFiles policy to catch some more common errors
      in .desktop files.  (For now, it looks for common cases of missing
      icons; more may be added over time.)
    * The Requires policy now interprets synthetic RPATH elements (passed in
      with the rpath= keyword argument) as shell-style globs that are
      interpreted relative first to the destdir and then to the system.

Changes in 0.71.1:
  o Server Changes
    * Added iterTroves() call which iterates over large numbers of troves
      much more efficiently than a single getTrove() call would.
    * Split out FileRetriever object to allow file information to be pulled
      from the repository inside of an iterTroves() loop
    * The web interface shows the troves contained in a group trove instead
      of trying to list all files in a group.
  o Client Changes
    * Config file options that take a path as a value now support ~ for
      home directory substitution
    * Trove.diff() returns a standard job list instead of the previous
      only-used-here format
    * /var/log/conary tracks all update, remove, rollback, and erase events
    * Progress output is simplified when stdout is not a tty (no line
      overwrites)
    * Tracebacks during logged commands get copied to the log
    * Code which checked to see if a shadow has been locally modified didn't
      work for shadows more than a single level deep
    * When you are installing from changesets using --from-files, other troves
      in the changesets can be used for dependency resolution
  o Build Changes (cvc)
    * Additional calls are emulated by the filename_wrapper for the
      r.Run calls.
  o Code Structure
    * Split build/recipe.py into several smaller files
    * Moved OpenPGP keyTable access up call stack so that it can now be
      accessed outside of kid templates.
    * Move epdb code into its own package

Changes in 0.71.0:
  o Code Structure
    * conary now imports all python modules from a toplevel "conary"
      module.  This prevents conary from polluting the module namespace.
  o Client Changes
    * Clone didn't handle shadow version numbers correctly (and could create
      inconsistent version numbers)

Changes in 0.70.5:
  o Client Changes
    * Files changing to config files across distributed repositories now works.
    * The update code uses more consistent use of trove sources, and only
      makes explicit calls to the repository if asked.  This should make it
      possible to create interesting update filters.
    * Clone updated sequences it was iterating over, which is generally
      a bad idea (and caused clone to commit inconsistent troves)
  o Build Changes (cvc)
    * Locally cooked filesets now include file contents, making the
      filesets installable.
    * Fileset cooks now retrieve all of the file objects in a single
      network request per repository.
    * The new NormalizeLibrarySymlinks policy runs the ldconfig program
      in all system library directories.  This ensures that all the
      same symlinks that ldconfig would create when the shlib tag handler
      runs are packaged.  It also warns if ldconfig finds missing files.
    * New argument to r.Run(): "wrapdir" keyword argument behaves much
      like "filewrap" but takes a string argument, which limits the scope of
      %(destdir)s relocation only to the directories under the specified
      wrapdir, which is interpreted relative to %(destdir)s.  Works best
      for applications that install under one single directory, such
      as /opt/<app>
    * Clone, branch, and shadow all take --info now instead of --test
    * ELF files that dlopen() libraries can now be provided with
      synthetic soname dependencies with
      r.Requires('soname: libfoo.so', '/path/to/file')
    * r.Requires now enforces that packages that require a file and
      include that required file must also explicitly provide it. (bz #148)
  o Server Changes
    * Packages added to the repository are checked to ensure the version and
      flavor of all referenced components are the same as for the package

Changes in 0.70.4:
  o Client Changes
    * The trove that satisfies a dependency that is broken by erase is
      now displayed in the "Troves being removed create unresolved
      dependencies" message.
    * Components are now displayed on the same line as their parent
      package in "conary update" output.
    * A new 'interactive' option has been added to conary configuration.
      When set to true, conary will display info about clone, branch,
      update, and erase operations, and then ask before proceding.
  o Build Changes (cvc)
    * The CompilePython action has been fixed to accept macros at the
      beginning of its arguments, fixing a bug new in Conary 0.70.3.
    * The Requires policy can now be given synthetic RPATH elements;
      this is useful when programs are only intended to be run under
      scripts that set LD_LIBRARY_PATH and so do not intrinsically have
      the information they need to find their libraries.
    * Added --test to clone, branch, and shadow commands
    * Clone now supports --skip-build-info for less rigid version checks
      on cloned troves
    * Fixed usage message to better reflect reality
    * Cloning to a branch which already has a version with a compatible
      flavor now works.
    * cpio archive files are now supported for r.addArchive()
  o Repository Changes
    * The repository now serves up stored OpenPGP keys as a "Limited
      Keyserver"; users can retrieve keys, but not search or browse them.
      The keys are available via /getOpenPGPKey?search=KEY_ID. This
      is meant only to allow conary to automatically retrieve OpenPGP
      keys used to sign packages.

Changes in 0.70.3:
  o Client Changes (conary)
    * Conary now works harder to avoid having separate erase/installs,
      instead preferring to link those up into one update when possible.
    * Conary configuration now supports contexts.  Contexts are defined in
      sections starting with a [<name>] line, and provide contextual
      configurations for certain variables, defined in the man page.  All
      configuration options after the [<name>] will be associated with that
      context, and will override the default configuration when that context
      is active.  The current context can be selected by using the --context
      parameter, or by setting the CONARY_CONTEXT environment variable.
    * 'conary config --show-contexts' will display the available contexts
  o Build Changes (cvc)
    * A local cook of a trove foo will ensure that the changeset created is
      installable on your local system, by making sure the version number
      created is unique.
    * The builddir is no longer allowed to appear in ELF RPATHs.
    * The build documentation strings have been significantly updated
      to document the fact that for most strings, a relative path
      is relative to the builddir, but an absolute path is relative
      to the destdir.
    * The ManualConfigure action now sets the standard Configure
      environment.
    * cvc will allow you to cook a trove locally even when you are unable
      to access the trove's source repository
  * Common Changes:
    * Version closeness was improperly measured for troves on different
      branches when then label structure was identical
  o Repository Changes
    * Repository now has a config flag called requireSigs. Setting it to
      True will force all troves to have valid package signatures.  Troves
      lacking this will be rejected.  Enabling this option prevents the
      generation of branches, shadows, or clones since these troves are not
      signed.  It is not recommended that this option be enabled until the
      infrastructure is in place to provide package signatures for all types
      of troves.

Changes in 0.70.2:
  o Client Changes (conary)
    * GnuPG compatible trust metrics for OpenPGP Keys now exists. This
      makes it possible for conary clients to refuse troves that
      aren't properly trusted. The metrics currently in place mimic
      gpg behavior.
    * Running "conary update" in a directory that does not exist no
      longer fails with an error (bugzilla #212).  Note that "cvc
      update" still requires that the current working directory exists
      of course.
    * HTTP error conditions are handled more gracefully when commiting
      a change set. (bugzilla #334)
    * conary more reliably sets a non-zero exit status when an error
      occurs. (bugzilla #312)
    * When performing an update of a group that adds a trove foo,
      search the system for a older version of foo to replace if the
      original update command found a replacement by searching the
      system.
    * New option, "conary update-conary" has been added in an attempt
      to provide a workaround for future drastic protocol revisions
      such as what happened for 0.70
    * Methods for parsing command line update request and changeset requests
      have been added to conaryclient.cmdline
    * A metric for the distance between arbitrary versions on different
      branches has been added, and the code which matches troves changes
      between collections uses this code to give well-defined matches
      for all cases.
    * Rollbacks are now listed with the most recent on top
    * Troves which a group operation tries to remove will be left behind
      if they satisfy dependencies for other troves
    * updateall command respects pins on top-level troves
    * Dependency resolution no longer blows away pinned troves
    * conary update now takes a changeSpec, allowing you to specify both
      the version to remove and the update version, like
      'conary update foo=2.0--3.0'

  o Build Changes (cvc)
    * cvc more reliably sets a non-zero exit status when an error
      occurs. (bugzilla #312)
    * Building groups w/ autoResolve displays the revision of the
      troves which are being included
    * The change to automatically split up hardlink groups into
      per-directory hardlink groups has been reverted.  Instead,
      Conary enforces that link groups do not cross directories, but
      provides an exception mechanism for the rare cases where it is
      appropriate to do so.  The old LinkCount policy was renamed
      LinkType, and the new policy enforcing link group directory
      counting is now called LinkCount.
    * The NormalizeCompression policy no longer causes an error if you
      have two files in the filesystem that differ only by the .gz or
      .bz2 extension.
    * The Provides policy will not longer automatically provide soname
      dependencies for executable files that provide sonames.  A few
      executables do provide sonames, and 0.70.1 provided them as
      harmless extraneous provisions.

   o Repository Changes
     * A new getConaryUrl() method has been implemented to support the
       "conary update-conary" feature
     * Exception handling has been re-worked.  All exception classes
       that are marshaled back to the client are now in the
       repository.errors module.  Some of the most commonly used
       exception classes have been included in their previous modules
       for compatibility until code can be modified to use the new
       repository.errors module.

Changes in 0.70.1:
  * Collection merging didn't handle (admittedly obscure) cases where
    a component on the local system was updated to a new version of a
    trove, and updating that package also tries to update to that version
    but using a different path
  * Redirects are allowed in group cooking as long as the target of the
    redirect is also specified in the group (this allows cleaner handling
    when trying to clean up after label multiplicity)
  * Shorten display for versions and flavors in internal debugging output.
    Make str() output for versions and flavors return formatted strings.
  * ELF files finding non-system libraries via an RPATH did not always
    have the path to the library encoded in their dependency requirement,
    depending on whether the package also included some other (unrelated)
    non-system library.  Futhermore, system paths encoded in an RPATH were
    incorrectly honored.  Both of these bugs have been fixed.
  * Ownership policy now uses macros in the user and group definitions.
  * Symbolic links to shared libraries can now provide path-encoded
    soname dependencies (only manually, never automatically).
  * Removed outdated code with convoluted code for preventing providing
    soname dependencies in some cases; that code has been functionally
    replaced by limiting automatic soname dependencies to system library
    directories.
  * Instead of complaining about hardlinks spanning directories, Conary
    simply creates one link group per directory per hardlinked file.
  * Fixed bug which made source commits fail on cloned source troves

Changes in 0.70.0:
  o The client and server protocol versions have been changed and
    the filecontainer version number updated.
    * Upgrading from previous versions of Conary to 0.70.0 will
      require downloading a old-format changeset file from
      ftp://download.rpath.com/pub/conary/
    * Adding path hash data to TroveInfo overflowed the amount of
      storage space available in a StreamSet when a trove contained
      several thousand files.  In order to accommodate larger data
      stored in StreamSets, we have changed the way data sizes are
      handled.
    * With the changes to StreamSet, LargeStreamSet is obsolete.
      Changeset files used to used LargeStreamSet to represent data.
      Since we now just use a StreamSet, the changeset file format
      changed.
    * Since this version of Conary is incompatible with previous
      versions, we took this opportunity to do database and repository
      migrations that will allow us to make significant code cleanups
      in the near future.

 o Other smaller changes
    * Conary now does the right thing if the same trove is listed
      twice in an update due to recursion (it checks for duplicate
      installs of the same trove).
    * A bug where None would show up in CONARY files when an
      autosource file changed contents but did not change names has
      been fixed.

Changes in 0.62.16:
  * The "conary update" and "conary erase" commands now display the actions
    they take as they run (similar to --info output).
  * The --info output for "conary erase" and "conary update" has been
    reworked to be more user-friendly.
  * Added new conaryrc option signatureKeyMap to choose which signature
    to use when signing based on the label.
  * Fixed a bug where conary would only sign the last trove listed,
    instead of signing all troves listed.
  * The ComponentRequires policy now makes :devellib components require
    :data components if they exist.
  * Don't check for bucket conflicts when resolving during group cooks - if we
    want to check for bucket conflicts in groups, it will be readded in a more
    general way.
  * Removed extra freezes and thaws of files for a 8% improvement in install
    time for absolute change sets (at the cost of some memory, but thanks
    to splitting transactions this should be a good trade off).
  * Added removeIfExist call to miscmodule for some peformance improvement.
  * ELF files that find non-system libraries via an RPATH now have the path
    to the library encoded in their dependency requirement, matching the
    path encoded in the dependency provision.  Before this, the RPATH
    was ignored and the path encoding was only guessed within one source
    package.
  * The LinkCount policy now enforces the requirement that hardlink groups
    contain only files in the same directory as each other; no hardlinks
    between files in different directories are allowed.
  * When updating a group across branches, if a subtrove within the update has
    already been manually moved to the new branch by the user, conary will
    recognize this and sync that trove with the group
  * A new "closed" configuration variable has been added to the
    apache-based networked repository server.  When set, the server
    will always raise a "RepositoryClosed" exception when a client
    attempts to access it.  The configuration variable is a string.
    The string will also be returned to the client.
  * Removed install buckets and replaced with comparisons of hashed path
    values to determine trove compatibility.
  * If a trove is included in an update twice, once directly, and once
    implicitly through recursion, ignore the recursive update.
  * More constraints added to the repository schema
  * Added hasTrove to Items table for faster trove names check

Changes in 0.62.15:
  * The MakeDevices() policy now accepts mode= as a named argument.
  * Added (undocumented) --debug (prints debugging output),
    switched old (undocumented) --debug to now be --debugger (starts debugger
    on initialization)
  * Added debug messages to conaryclient/update.py
  * Cloning to the the same branch works (providing a good way of
    reverting changes)
  * Cloning now updates buildRequirements and loadedTroves in troveInfo
    and enforces their consistency on the target branch
  * Cloning groups is now supported
  * Fix update case where a group update should cause conary to search the
    system for an older version of a trove to replace.
  * If you update a trove foo locally to a new version on the same branch, and
    then update the containing group to a new version on a different branch,
    conary will now update foo to the new branch as well.
  * fix error message when you try to pin as non-root

Changes in 0.62.14:
  * The threading changes in .13 caused some error information to be lost.
    Tracebacks have now been fixed, and the download thread checks much more
    often to see if it needs to exit.
  * Catch InstallBucketConflicts exception

Changes in 0.62.13:
  o Repository Server changes
    * The Schema creation SQL statements have been rewritten in a more
      standardized form. Some indexes have been redefined and a number
      of views have made their way into the default repository schema.
    * The new call troveNamesOnServer can be used now by the netclient
      code for a much faster retrieval of all trove names available on
      all labels on a given server. Server and client protocol numbers
      have changed.
    * The getTroveList() server side function got a rework that should
      result in about a 50% execution time speedup on most queries.
    * The Metadata SQL query has been reworked to join tables in a
      much better order, speeding up the getMetadata call on a
      repository with many versions much faster.

  o Client changes
    * Conary now compresses XML-RPC requests before sending them to
      the repository server.  In order to use compression, the remote
      server must be running Conary 0.62.13 or later.  If the server
      is running an older version, the client will fall back to
      sending uncompressed requests.
    * The database conversion in 0.62.12 did not correct all
      out-of-order file streams.  A new conversion function is in
      0.62.13 that will examine every file stream and ensure that it
      is stored correctly in the database.
    * Versions from the contrib.rpath.com repository are automatically
      rewritten to point to contrib.rpath.org.  NOTE: if you have a
      label from the contrib.rpath.com repository in your
      InstallLabelPath (such as contrib.rpath.com@rpl:devel), you will
      need to modify it to point to contrib.rpath.org.
    * Install bucket handling now works for collections which were not
      fully installed.
    * A bug where database was left locked on exception during install
      when the download thread was still executing has been fixed.
    * The conaryclient code has been split into pieces.
    * Switched rollbacks to local@local:ROLLBACK
    * The main thread no longer blocks forever when the download
      thread fails.
    * Matching referenced troves in collections is no longer dependent
      on sort order of internal dictionaries.

  o Common Repository and Client changes
    * When a changeset is applied to the local system or committed to
      a networked repository, the fileIds are recomputed from the file
      objects and verified.  This prevents corrupted or miscomputed
      changesets from being committed to the repository or applied to
      the local system.

  o Building/Branching changes
    * Many changes have been made to cloning, including sideways
      cloning (creating a clone at the same branch depth as the clone
      source), better cloning with multiple flavors, separate cloning
      of source and binaries, resilience against duplicate troves,
      proper use of existing fileIds during clones, simultaneous
      cloning of multiple troves, and better clonedFrom tracking.
    * The default optflags for x86 changed to remove -mcpu, as it is
      deprecated in gcc.

Changes in 0.62.12:
  * Conary will no longer create a "rootroot" group while installing
    users whose primary group is "root".  It will now call the
    appropriate tag handler for user/group modifications if the tag
    handler is installed.
  * EnforceConfigLogBuildRequirements no longer suggests recursive
    build requirements for packages in which the configure script
    checks to see if the package is already installed.
  * Installing new version of pinned troves leaves the pinned trove in
    place if the two troves have compatible install buckets
  * By default, when you shadow a binary trove, its source is shadowed with it.
  * Instead of a --sources option, cvc shadow and cvc branch now take
    --source-only and --binary-only options that allow you to control whether
    sources or binaries are shadowed.
  * Branch and shadow commands now take an unlimited number of troves
    to branch/shadow.
  * Files sharing versions but with different contents (thanks to flavors)
    got lost when switching from one flavor of a trove to another
  * troves can now be specified for rq, q, and update as <labelpart>/<version>,
    e.g., foo=:rpl1/1.0, or foo=contrib.rpath.com@/2.3-1-2
  * version.hasParent() handles more cases of shadows of shadows correctly.
  * cooking troves into the repository with --flavor <newflavor> now modifies
    the flavor before the recipe is even loaded, not when the recipe's setup
    function is called.
  * add a check to ensure RPATHs in cooked packages do not have %(destdir)s
    or /tmp or /var/tmp in them.
  * EnforceSonameBuildRequirements has been temporarily changed to produce
    warnings instead of errors.
  * Dependncies and flavors didn't order things properly in their frozen forms
  * StreamCollections are now properly ordered

Changes in 0.62.11:
  * InstallBucket policy now allows using macros in component names.
  * The --resume option now works correctly when conary has
    automatically discovered a non-standard path for the main build
    directory.
  * A soname dependency is again generated for libraries outside of
    library directories, but the pathname is now included in the
    dependency.  Within a package, all matching dependencies are
    modified to include the path.  This is useful for cases where
    an application packages private versions of libraries -- the
    dependencies still need to be there so that inter-component
    requirements are honored, but they must not perturb the rest
    of the system.
  * Recursive pinning now behaves itself
  * Switch group recipe syntax to use r.add() instead of r.addTrove,
    r.remove() instead of r.removeTrove(), and add a
    r.setDefaultGroup() command to set the default group.

Changes in 0.62.10:
  * EnforceSonameBuildRequirements enhanced to handle correctly cases
    where more than one trove can resolve a single soname dependency.
  * EnforceConfigLogBuildRequirements now can take exceptions, which
    can be specified either as a filename (such as /usr/bin/bison or
    %(bindir)s/bison) or as a required trove (such as bison:runtime).
  * The trove.Trove initializer no longer allows for a trove to be created
    with a name that has more than one ":" character in it.
  * EnforceSonameBuildRequirements now can take exceptions, which are
    specified as a required trove (such as libfoo:devel) to avoid adding
    to the list of requirements.
  * EnforceSonameBuildRequirements now produces errors for missing build
    requirements, and EnforceConfigLogBuildRequirements now demonstrates
    very few false positives, and so has been updated to warning instead
    of info.
  * Added a check to warn when a trove is installed multiple times from
    the same branch with incompatible install buckets (--no-conflict-check
    overrides this check)
  * Redirects can now redirect to nothing, which allows components to
    disappear gracefully on a redirection
  * A soname dependency is now provided only if the library is in a
    default library directory, or in a directory explicitly added with a
    SharedLibrary(subtrees='/path/to/dir/') call.

Changes in 0.62.9:
  * EnforceConfigLogBuildRequirements policy added.  It looks through
    all config.log files anywhere under the build directory for programs
    that configure has found, and ensures that the transitive closure
    of the build requirements contains each file listed.  (That is, if
    the file /usr/bin/perl has been found, and intltool:runtime is in
    the buildRequires list, and intltool:runtime requires perl, then the
    requirement is satisfied.)  This policy currently produces some false
    positives; the "greylist" that tries to remove false positives needs
    to be expanded.
  * The repository server now uses a repository instance specific key
    cache.  This fixes KeyNotFound errors seen when running multiple
    repositories on one server.

Changes in 0.62.8:
  * The bug, introduced in 0.62.7, that caused Conary to stop short of
    recursing to the innermost troves when handling erasures has been fixed.
  * EnforceSonameBuildRequirements enhanced to use the system database to
    find the right missing build requirements.
  * Make users and groups in a repository such that they may not differ only
    in case, i.e. if user foo exists, user Foo cannot be created.
  * files in /usr/%(lib)s/python/.* are no longer automatically given an
    architecture flavor - if there are architecture-specific files in those
    dirs, they should result in an arch-specific flavor through normal
    means.
  * By default, no OpenPGP signatures will be added to troves when
    doing commits unless a fingerprint is explicitly set in conaryrc.
    Previously, if a keyring existed, the first key found would be used.

Changes in 0.62.7:
  * Some unneeded parts of the sql query in _getTroveList have been removed,
    improving performance.
  * The performance of the default (and most used) case of the
    getAllTroveLeaves has been increased up by using a specialized
    query.
  * Exception handling in the repository when revoked or expired keys
    are used has been corrected.
  * Signature checking now correctly checks the timestamp of the signature
    against the expiration time (if any) of the key that signed it.  If
    the signature timestamp is later than the expiration timestamp,
    the signature is rejected.
  * Pass 'Database is locked' repository errors to the client as a
    RepositoryLocked exception notifying user that the server is busy.
  * The 'yuck' script is no longer installed.
  * ComponentRequires now makes :runtime, :lib, :devellib, and :devel
    components all require their matching :config component if the
    :config component exists.  The :config component is not automatically
    created, but when it exists, it's always going to be because it
    is required by multiple other components.

Changes in 0.62.6:
  * mergeCollections() didn't always handle referenced troves changing
    byDefault status
  * Various cleanups and simplifications have been made to the trove
    removal determination

Changes in 0.62.5:
  * Allow selection of individual troves from change set files via --from-file
  * Recursive queries on local database could get upset by a missing trove
  * Underlying dependency code returns version and flavor for troves with
    broken dependencies
  * Underlying dependency code returns information on what removed trove
    caused a broken dependency
  * Removed --no-deps-recurse option
  * Greatly simplify dependency resolution logic
  * The version portion of a Release (version-sourceCount-buildCount)
    is no longer required to begin with a digit.
  * The Release parsing code has been cleaned up to use consistent
    naming, API documentation, and parse error messages
  * An unhandled exception when signing a trove twice with the same key
    has been fixed.
  * Old (now invalid) changesets are now removed from the changeset
    cache when a digital signature is added to a trove.
  * A package is now counted as empty if it contains only files automatically
    found by the AutoDoc policy.
  * CPackageRecipe now requires elfutils:runtime for eu-strip; this is
    needed for the existing debugedit:runtime requirement to do useful
    work.
  * Removed DistroPackageRecipe and moved its buildRequires list to
    PackageRecipe.  Use clearBuildReqs() to remove any of the base
    requirements for a package.
  * Install buckets are respected during dependency resolution
  * Updated the troveNames() call to a faster query, which should bring
    the run time of the "conary rq" back to a more reasonable limit
  * Race conditions and robustness problems have been fixed in
    the changeset cache.

Changes in 0.62.4:
  * Many places where lots of individual db calls were done to collect
    file objects have been collapsed into batched calls (5-10% speedup
    on some operations)
  * Fixed PGP key submission to not use a hidden form element.
  * Changed PGP key submission to use an xmlrpc call instead of
    modifying the database directly.
  * Added methods to change PGP key/user associations, and thereby
    disable a key.
  * Added an index to dependency resolution for a massive improvement
    on local system dependency performance on large updates.
  * Added the ability to get troves without file lists from the local
    database and use that when getting troves through the changeset
    trove source.
  * Previously, dependency resolution could cause duplicate
    trovesource entries.  This no longer occurs.
  * :lib and :devellib automatically have lib=%(lib)s install buckets.
  * A user management bug in the repository has been fixed.
    Previously, if you deleted a group followed by the user with the
    same name of the group, an unhandled exception occurred.
  * Looking up changeset cache entries in the cache database no longer
    uses exception handling to determine when database entries are
    invalid or stale.
  * The EnforceSonameBuildRequirements policy now recognizes :devellib
    as well as :devel components in buildRequires.

Changes in 0.62.3:
  * Don't link troves to groups when the branch has changed
  * Link new troves to collections (and new collections to old troves) when
    a trove isn't installed but a suitable replacement (meaning on the same
    branch) is available
  * Installing changesets w/ not by default from files broke
  * Fix a bug in the kid template that prevented permissions (ACLs) from being
    deleted from a repository.

Changes in 0.62.2:
  * Further reworkings of update code to be fully based on job sets. The
    absolute flag now defines whether a trove is newly installed or if
    it should be an update from an existing trove (when possible). Network
    changesets and changesets from files are treated almost identically now.
  * Swapped lock terminology for pin
  * Changed table names in database schema to better match the repository
    schema

Changes in 0.62.1:
  * UtilizeGroup fixed
  * conary updateall fixed
  * Disable SHA-1 integrity checks when trove changesets don't include
    files in various places
  * conary now prevents you from cooking empty groups

Changes in 0.62.0:
  * Initial OpenPGP (RFC 2440) based signature support has been
    added. Conary reads public keys from ~/.gnupg/pubring.gpg and
    /etc/conary/pubring.pgp.  Conary reads private keys from
    ~/.gnupg/secring.pgp.  Setting the "signatureKey" configuration
    variable to a key ID will select which key to use from the
    keyring. If signatureKey is not set, and there is a valid private
    keyring, the first key on the keyring will automatically be used
    to sign changesets when committing them to the repository.
    "cvc sign" adds a signature to a trove that already exists in the
    repository.
  * Change set generation on the command line is more flexible. It can generate
    erasure changesets as well as relative to nothing changesets
  * When creating multiple groups from the same recipe using newGroup(),
    Conary now searches all subgroups when resolving dependencies within
    a parent group
  * Conary no longer resolves dependencies for troves with byDefault=False
    (such as :test and :debuginfo).  Conary will now resolve dependencies in
    those troves only if you set checkOnlyByDefaultDeps=False.  When creating
    subgroups using newGroup(), pass the checkOnlyByDefaultDeps flag as an
    argument to the newGroup() function.
  * excludeTroves now applies to troves which have been added to
    already installed collections

Changes in 0.61.12:
  * You can now search for troves by <trove>=<host>@
  * A bug when cooking groups with depCheck = True (introduced in 0.61.10)
    has been fixed.
  * A new r.ByDefault policy controls how components are included in their
    enclosing packages; the default is True except for :test and :debuginfo
    components that default to False.
  * Cloning across repositories works
  * A bug in 'conary update --info' output was fixed

Changes in 0.61.11:
  * A bug that caused a database deadlock when removing entries from the
    changeset cache in the repository server has been fixed.
  * Added RegularExpressionList in conarycfg
  * Added lockTroves configuration option for autolock
  * Recurisvely included troves could be removed incorrectly when those
    troves were already present

Changes in 0.61.10:
  * The conary update command now takes a --sync parameter, documented in
    'man conary'
  * Groups now allow you to create a reference to another cooked trove,
    and use that reference to add troves that are contained in that trove.
    For example, if you want to create a group-python based on the troves in
    an already cooked group-dist, you add a reference to the group-dist in
    group-python, and pass the group-dist reference in when you call
    addTroves.
  * Work has begun towards generalizing the concept of a trove source.
    A class SimpleTroveSource has been added that, when subclassed and given
    access to the troves, will allow you to call findTroves to search that
    source.  The same code is used in update code to unify updating from
    the repository and from changesets, and it is used to provide the search
    capabilities for the local database.
  * Conary now allows all files, not just regular files, to have
    dependencies.  This is necessary for user/group dependencies for
    non-regular files to work.  Packages built with 0.61.10 or later
    that have non-regular files with non-root user or group will not
    be readable by Conary versions 0.61.9 or earlier.
  * Shadowing now preserves the byDefault flag, and handles reshadowing
    collections gracefully now
  * Update preprocessing now works on absolute changesets instead of
    relative ones, providing massive cleanups. Code uses sets of jobs
    instead of changesets for job representation, allowing still more
    cleanups. Many bugs seem to have gone away.

Changes in 0.61.9:
  * Fix a bug added in 0.61.8 that breaks tag handlers

Changes in 0.61.8:
  * Fix a bug introduced in 0.61.7 that occurred when, in the repository,
    either the Users table or Groups table was empty when creating a new group.
  * Add --buildreqs, --flavors options to q and rq.
  * Primary troves should not have their trove change sets overridden by
    items recursively included (and fixed a pile of things this broke).
  * Locally stored change sets can't always get access to pristine files
    from the local filesystem; when it can't, make sure file sha1 checking
    doesn't get upset.
  * Unchanged troves in updated groups could be erased by items in the
    same group on a different branch.
  * The "conary q[uery]" command accepts a --diff option.  When --diff
    is used, the difference between installed and pristine troves is
    displayed.
  * An additional progress callback has been added to show when database
    transactions are committed

Changes in 0.61.7:
  * Several bugs related to updating two troves with the same name have been
    fixed - including branch affinity, flavor affinity, correct handling of
    already updated troves, and correct handling of empty flavors.
  * "conary emerge" as root (or as a user than can apply the changeset
    produced by the build) did not install anything but the toplevel
    package.  This bug has been fixed.
  * No longer hide descriptive TroveNotFound errors behind a generic
    NoNewTroves wrapper.
  * Group recipes can now request that dependencies be resolved and
    added to the group at cook time.  To automatically add required
    troves to a group add "autoResolve = True" to the recipe class.
    Optionally "autoResolveLabelPath" can be set to a list of labels
    to use during dependency resolution.
  * Locally stored rollbacks couldn't handle files changing types. As
    part of the fix, the generic file diff code is now used when creating
    changesets instead of having a special-case wrapper around it
    (fileChangeSet()).
  * The commitaction script and the changemail module did not necessarily
    show the full trailing version for branches and shadows.  (For example,
    /conary.rpath.com@rpl:devel/4.1.25-18/db41/19 showed up as "19"
    instead of "4.1.25-19".)
  * Add a --deps option for conary q.  Make that and conary rq --deps
    recurse over collections.
  * Warn about missing buildRequires entries both for soname dependencies
    and for TagSpecs applied via tag description files.
  * A bug in updating groups that switch the byDefault setting of troves
    has been fixed.
  * Add an updateThreshold config option to control the number of troves to
    include in a download.
  * Ordering didn't work for old packages depending on anything, or for
    dependencies whose provider moved between components.
  * The r.Ownership(), r.UtilizeUser(), and r.UtilizeGroup() now generate
    appropriate dependencies on info-* packages.
  * Updating packages and components installed multiple times could cause
    a component to be removed multiple times (which resulted in a traceback).
  * Fixed a bug that occurred when groups tied to a user were deleted
    without deleting the associated user, then subsequently adding a user
    with the same name.

Changes in 0.61.6:
  * InitialContents turns off EtcConfig, since a file cannot be both
    a config file and an InitialContents file.
  * Reworked repository change sets to directly reference files from the
    contents store.
  * The User() command now takes an optional supplemental= option,
    which provides a list of supplemental groups to which to add
    the user.  (SupplementalGroup() is for groups not associated
    with a user.)
  * The showcs command can now handle components that are referenced
    but not included in a changeset.
  * InfoUserRecipe and InfoGroupRecipe can now be built with buildlogging
    turned on.
  * Conary's internal handling for dyanamically finding new IDs for
    users and groups has been fixed.
  * "conary updateall" now accepts the --test flag.
  * Various fixes were made to the CIL dependency detection code.

Changes in 0.61.5:
  * Added basic clone capability (which only works cloning to parents
    branches and shadows, and on a single host).
  * Now handles degenerate case of packaging unreadable files.
  * A bug that caused conary to ask for the wrong fileId when constructing
    a changeset from multiple repositores has been fixed.
  * Conary now can add users and groups automatically at install time.  If
    there is no taghandler to add a user or a group, conary will add it
    internally as a bootstrapping measure; if there is a taghandler,
    conary will call that instead.  In order to ease transition, Conary
    does not yet create the dependencies on the info- packages; a future
    version of Conary will add those dependencies after the system user
    info- packages have been created.
  * rpm2cpio now handles rpm archives that use bzip2 to compress the
    cpio payload
  * Conary now creates dependencies (provides and requires) for CIL
    files, if mono's monodis is installed on the system or being built
    in the current package.
  * Troves moving between troves could cause conary to attempt double
    erasures
  * The networked repository handles cases where contents are not
    found in the contents store.  The exception is passed back to
    the client.
  * The networked repository handles cases where a file stream is not
    found when the client asks for file contents.  The exception is
    passwd back to the client.
  * An error that caused getPackageBranchPathIds() to return the
    oldest fileIds instead of the youngest fileIds has been corrected.
  * Reworked finding old versions of troves to avoid a single trove
    being removed multiple times

Changes in 0.61.4:
  * %(datadir)s/.../lib/ files will no longer show up in :lib - presumption
    being that anything under %(datadir)s really is arch independenct
  * Creating branches and shadows had a command line parsing bug
  * "cvc newpkg" takes --dir and now complains for unexpected arguments
    (which is used to just ignore)
  * when using flavor affinity for installed troves, merge subarchitecture
    flags
  * group handling didn't always preserve troves which were needed by a
    newly installed trove properly

Changes in 0.61.3:
  * Corrected a bug that snuck in 0.61.2 that caused a temporary SQL table
    to not be temporary, which makes multiple httpd processes fail with
    'database schema changed' errors.

Changes in 0.61.2:
  * Fix a bunch of typos in the authentication checking server side
  * Add permission editing capabilities to the server component and hooks
    in the netclient
  * Overhaul of ACL system so that uniqueness constraints on Troves and
    Labels can be enforced: we now use a special Trove and Label "0 | ALL"
    instead of Null
  * Dependency resolution enforces label ACLs.
  * Module arguments to commitaction are parsed according to shell
    quoting rules.
  * The changemail commitaction module now takes an optional '--from'
    argument.
  * added clearBuildReqs() - will clear all or some of superclass buildreqs
    when cooking.
  * The pickled version of Dependency objects changed, therefore the
    schema version of the changeset cache has been incremented.
  * When Configure() detects a failure and input or output is not a
    tty, all config.log files will be included in the output in order
    to ease debugging from captured log files.
  * Part of the infrastructure for adding users and groups has been added:
    it is possible to create info-<name>:{user,group} packages via
    UserInfoRecipe and GroupInfoRecipe classes.  The User(), Group(),
    and SupplementalGroup() policies are deprecated; those lines should
    move to their own recipes intact (the syntax remains the same).
    The install-time code does not yet install info-* packages first in
    their own transaction; when it does, the Ownership(), UtilizeUser(),
    and UtilizeGroup() policies will create dependencies on the
    appropriate info-* packages.
  * The networked repository server and client code has been changed
    to use the 'deflate' Content-encoding type instead of 'zlib',
    which makes the code RFC 2616 (HTTP 1.1) compliant.
  * A new function called hasUnresolvedSymbols() has been added to the
    elf module.  This could be useful for a contributor to implement a
    policy that checks to make sure that shared libraries do not have
    unresolved symbols.  Additional code could be written to check
    binaries too.
  * cvc checkout, update, and commit now show progress when communicating
    with the repository server
  * Progress is now displayed while downloading file contents from a
    repository (such as when assembling a changeset that is distributed
    across multiple repositories)

Changes in 0.61.1:
  * Cleaned up error message which results from Conary not being able to
    determine which trove to remove when a new one is installed
  * Dependency object use slots
  * Hash values for DependencySet, Version, and Branch objects are cached
  * UIDs and GIDs that cannot be mapped to symbolic names no
    longer cause the buildpackage code to traceback.  The ownerships
    from the filesystem were never used anyway, so it's safe to assume
    that all files are owned by root:root
  * Implemented proper updateall
  * Files in troves are downloadable from the repository browser.
  * Troves in the repository browser are separated by first letter
    instead of showing all troves in one page.

Changes in 0.61.0:
  * New functionality for maintaining user groups: renaming and updating
    members
  * Added repository interfaces for deleting users and groups
  * Added a repository iterator function to list the members of a group
  * The web interface to the Conary repository now has a repository
    contents browser, accessible either from the main page (if you are
    logged into the web interface), or from the /browse url. Example:
        http://conary.example.com/conary/browse
  * A bug preventing all access to the web interface if an anonymous
    user existed has been fixed.
  * "Large" updates are split into multiple pieces which are downloaded
     and installed independently of one another
  * Trove updates are tracked through collections
  * Group handling completely rewritten to function as a three way merge
    instead of a set of heuristics
  * Trove removal handles references troves which are referenced by multiple
    collections
  * Rollback format unified for local and nonlocal rollbacks
  * Dependency ordering forces collections to be installed after all of their
    referenced troves (allowing simple restarts)
  * Database migration removes stale versions
  * --replace-files marks the replaced versions of the files as no longer
    present
  * Troves store information about Install Buckets - not used yet.
    By specifying a component's install bin, which is a set of key-value
    pairs, you can describe whether two versions of a component are
    installable side-by-side.  If two versions of the component share the
    same keys for their install bins, but at least one different value, then
    the components are installable side-by-side.
  * Troves store information about troves loaded when building a recipe
  * Build Requirements are stored with the trove
  * Add isCollection() to TroveInfo
  * Changesets download while instals are going on
  * StreamSet.twm() respects ignoreUnknown now
  * Rollbacks of locally cooked and emerged troves works

Changes in 0.60.12:
  * Previously, if you ran "conary update foo", and foo requires a new
    version of bar, but updating to the new version of bar would break
    existing dependencies of other troves on the system, a very
    unuseful "Troves being removed create unresolved dependencies"
    message would be printed.  Conary now says that "Additional troves
    are needed" instead.  If --resolve is used, it will report the
    troves that have been added before displaying the dependency
    failures caused by erase.
  * Symlinks no longer confuse AutoDoc policy.
  * Autosource files which have changed confused cvc update
  * allow a \ at the end of a line in config files to do line continuations
  * several bugs in the multitag handler have been fixed

Changes in 0.60.11:
  * The '-f' flag was added to the arguments to gzip when
    recompressing compressed files
  * Added progress callbacks for uploading the changeset when cooking
  * Improved automatic mainDir detection for some corner cases.
  * Put development docs back in :devel component (they were
    inadvertantly removed from it by a previous fix).

Changes in 0.60.10:
  * BadFilenames policy absolutely prohibits filenames with newlines
    in them, no exceptions allowed.  Other similarly bad filenames may
    later be forbidden by this policy.
  * UTF8Filenames moved to packagepolicy, where it belongs, and it now
    raises an error instead of printing a warning.
  * Conary now enforces the rule that tag names must have no whitespace
    and must be all alphanumeric characters, -, or _.
  * Conary can now run a single instance of a single tag handler to
    process multiple tags.  The tag description files for each tag
    must point to the same tag handler, and must each specify the
    multitag datasource.  The data is passed to the tag handler on
    standard input using the protocol "tag list for file1\nfile1\n..."
  * Fixed ftp server busy detection when fetching files via URL.

Changes in 0.60.9:
  * The changemail script is replaced by a generic commitaction script
    that loads modules, and a changemail.py module is supplied.  There is
    a backward-compatible changemail script which calls commitaction
    with the changemail.py module.  --email and --*user options now are
    changemail module options, so the commitAction should be specified
    something like this:
    commitAction /.../conary/commitaction --repmap ... --module "/.../conary/changemail --user %(user)s --email foo@example.com --email bar@example.com"
    You can add your own modules and run them all from the same commitaction
    using multiple --module arguments to the commitaction script.
  * Conary can now almost always guess the correct name for the mainDir
    when it is not %(name)s-%(version)s, if the first addArchive()
    instance creates exactly one top-level subdirectory and no other
    top-level files of any sort, in which case it will use that name as
    the mainDir.

Changes in 0.60.8:
  * The changemail script is now actually packaged, in
    /usr/lib{,64}/python2.4/site-packages/conary/changemail
  * Build requirements for superclasses are automatically added to
    subclasses.
  * Build requirements now look at all labels in a version to see if they
    satisfy a build requirement.
  * The NormalizeManPages policy now automatically converts man pages
    encoded in iso-8859-1 to man pages encoded in utf-8.  Additionally,
    it runs faster and no longer calls sed.

Changes in 0.60.7:
  * The changemail script is now distributed with conary, and is called
    with a different calling convention; instead of being called once
    per trove with trove-specific command line options, it is called
    once per commit (of however many troves) and creates more readable
    summary email messages.  Remove --trove, --version, and --flavor
    arguments from your changemail invocations.  Added --user argument
    to changemail; specify in .cnr files as "--user %(user)s".  Or, to
    only print users for source or binary commits, use "--sourceuser
    %(user)s" or "--binaryuser %(user)s", respectively.
  * The cvc rdiff command now recognizes creating a shadow as such.
  * Build requirement tracking is now half-enabled; conary is now able
    to read "buildReqs" tags, but will not yet generate them.
  * Files in /tmp and /var/tmp, and all cvs temporary files, will no
    longer be packaged by default,
  * The addArchive(), addSource(), and addPatch() actions can now fetch
    via HTTPS as well as HTTP and FTP.
  * The repository now handles creating a changeset between two troves
    that both contain a version of a file that is stored on a different
    repository

Changes in 0.60.6:
  * Erasing emerged troves works properly
  * Calling Doc() no longer disables the AutoDoc() policy.
  * A more reliable method is used for finding the port of an
    Apache connection

Changes in 0.60.5:
  * 'conary emerge' works again
  * Distributed group changesets failed when remote troves disappeared
    from the group
  * build logs are now tagged with 'buildlog' tag
  * Conary now handles cases when a directory becomes a symlink when
    applying a changeset.  An error message is displayed which tells the
    user how to apply the update.

Changes in 0.60.4:
  * An error in the automatic database conversion of 0.60.2 systems
    has been corrected.

Changes in 0.60.3:
  * Reimplemented LargeStreamSet in C
  * Added StreamCollection
  * Policies now announce their names in their information, warning,
    debug, and error messages, making it easier to determine how to
    resolve problems.
  * The database conversion for to 0.60.2 didn't work well; a proper
    conversion is now in place

Changes in 0.60.2:
  * Added InitialContent flag
  * Fixed bug which caused servers to leak file descriptors when the sqldb
    was replaced
  * "repquery --deps" output fixed (broken in 0.60.1)
  * Added AutoDoc policy which finds common documentation files and puts
    them in %(thisdocdir)s automatically.
    AutoDoc is disabled by calling
    Doc without calling AutoDoc, which means that existing recipes that
    call Doc will not show changes.
  * getPackageBranchPathIds() now returns version and fileId as well,
    so that the IdGen class can determine if an older version number
    should be assigned to files.  getPackageBranchPathIds() is now the
    primary mechanism for populating the pathId dictionary.
  * The local label methods of the version object have been
    refactored. isLocal() is now onLocalLabel(), isEmerge() is now
    onEmergeLabel(), etc. isOnLocalHost() has been added as a method
    to easily determine if a version only exists in the database
  * Moved logic for explicitly creating a changeset from cscmd.py to the
    ConaryClient object
  * Added the (unused) ability to lock and unlock troves. Ignore this for now.
  * "query --info" behaves much more like "repquery --info" now
  * isSourceVersion() method has been to the Version object
  * most of the remaining erroneous references to "Package" have been
    changed to "Trove" throughout the code.  This includes method
    names such as getPrimaryPackageList() -> getPrimaryTroveList().  Some
    more commonly used methods were left as deprecated thunking methods
  * dependency resolution couldn't resolve a requirement w/o flags against
    a provides w/ flags

Changes in 0.60.1:
  * Support for legacy clients (protocol version 29) has been removed from
    the server
  * The server raises an server-side exception if any client with
    protocol less than 32
  * Updated the URL provided in a server-side client version mismatch
    exception
  * Server-side dependency suggestions return more choices, leaving it
    to the client to sort it all out
  * Client uses timestamps to determine which troves to install when their
    flavors score equally
  * Fixed build-side bug handling meta characters ([,*,etc) in file names
  * "cvc newpkg" now accepts pkgname=label syntax
  * files.contentsChanged() function updated to work with StreamSets
  * Basic local changeset creation, retargeting, and commits work
  * Permissions weren't merged for operations run as non-root users
  * The structure of the repository web interface has been redesigned
    and some authentication UI bugs have been fixed.
  * The repository web interface now requires the conary-web-common package
    to be installed.
  * Committing troves to the repository no longer recompresses non-config
    files
  * Timestamps are set on the server at commit time; the timestamps the
    client assigned is not used (this is to protect against clients with
    a bad idea of time; servers should be consistent, even if they're
    wrong, and as long as time doesn't go backwards on that server all is
    good)
  * Reworked troves to be representable as streams and implement *basic*
    signature capability
  * Local cook versions are now more sensible.

Changes in 0.60.0:
  * Changed changesets to compress individual files instead of the combined
    stream.
  * Cleaned up file content objects to no longer track file sizes.
  * Switched away from TupleStream to StreamSet both for better performance
    and for improved flexibility in the format (at the price of larger
    frozen streams).
  * Troves explicitly provide their own names.
  * Troves can now provide "capability flags", and trove requirements
    can now include references to the capability flags.
    r.ComponentProvides(('ASDF', 'FDSA')) will cause all components built
    from the current recipe to provide the 'ASDF' and 'FDSA' capability
    flags, and r.Requires('/path/to/file', 'foo:runtime(ASDF FDSA)')
    will make /path/to/file require the foo:runtime component built
    with the ASDF and FDSA capability flags.
  * Dependency components can contain : characters now.

Changes in 0.50.14:
  * Dependency checking now returns reordering information (which isn't
    used yet)
  * Allow groups to include other groups defined in the same recipe (but
    explicitly disallow cycles in groups)
  * Fixed bug in building multiple groups with a single recipe when some
    of the groups already exist, but others don't

Changes in 0.50.13:
  * Added automatic :data component for /usr/share, to which you should
    add any platform-independent files that are needed by :lib components
    but not in a libdir-derived path.  These might include configuration
    files and supporting data files needed by both library and runtime
    programs.
  * Added automatic intra-package inter-component dependencies; now within
    a single package, the :devel component will automatically require the
    :lib component if both components exist.  These dependency sets can be
    modified with the ComponentRequires policy.
  * The build/buildpackage.py file has variable and function names changed
    to better match our terminology for packages and components.
  * Change flavor specified in the conaryrc to a flavor path -- accept the
    flavor config parameter multiple times to create a flavor path
  * Added a "filewrap" argument to r.Run() that inserts an LD_PRELOAD
    wrapper that overrides some library funtions to look in %(destdir)s
    first before looking in the filesystem.  This is subject to change
    as we experiment with it!

Changes in 0.50.12:
  * Implemented --quiet for conary update changeset commands, and cvc cook.
    Also implemented the 'quiet' configuration value. This option suppresses
    progress indicators.
  * Split loadRecipe into loadInstalled and loadSuperClass, depending on the
    purpose of the recipe loading.  loadInstalled will examine the local
    system to look for a matching installed trove, and load that version,
    while loadSuperClass will not.
  * Logs of builds are now stored in cooked changesets in the :debuginfo
    component -- generally in
    /usr/src/debug/buildlogs/<name>-<version>-log.bz2, controlled by
    macros.buildlogpath
  * Added lib/logger.py
  * Fixed conarybugz.py to work with Conary's new site-packages location
  * Cleaned up yuck, rpm2cpio, and rpm2ccs scripts to use new "import conary"
    mechanism for finding conary.
  * Check sha1s for all files written into the repository or file system
  * conary scs --deps works again

Changes in 0.50.11:
  * Reworked file addition to local database a bit for better performance
  * Fixed sorting for --info
  * Don't make --info installs require a writeable database
  * Added an exception to group updating, restricting removal of existing
    troves to match the group's contents to troves on the same branch
  * Groups which had the same trove added (via a referenced trove) and
    removed (from the primary trove) got confused
  * conary showcs now takes trove version
  * conary showcs will display erased troves in changesets, and erased troves
    that are referenced but not within the changeset
  * conary changeset now support trove=<version>-- to create a changeset that
    erases the trove
  * Cache user id to name mapping
  * Improved the progress indicators for preparingUpdate and
    creatingDatabaseTransaction
  * Implemented progress indicator on source downloads
  * Fixed bug in update process which caused files to be incorrectly skipped

Changes in 0.50.10:
  * Added callback for creating database transaction, so that it does
    not look like we spend an inordinate amount of time executing tag
    pre scripts.
  * Added findtrove.py to the Makefile so that it is included in
    the distributed version of conary.
  * Added distcheck rule to Makefile to try and avoid missing files in the
    future

Changes in 0.50.9:
  * reimplemented StreamSet in C
  * moved findTroves out to findtrove.py, reworked it to be more modular
  * getSourceVersion now correctly handles branched binaries by looking
    up the branch to find the source component.
  * reimplemented StringStream in C
  * fixed bugs in --info

Changes in 0.50.8:
  * sort update --info alphabetically, display old versions, and display
    a letter summarizing the type of change
  * NormalizeInterpreterPaths() policy now looks in the package currently
    being built, as well as on the installed system, to determine how to
    resolve #!/usr/bin/env scripts.
  * groupName argument to addTrove() can now be a list of group names as
    well as a single group name.
  * --no-recurse works on the erase path
  * fix to walkTroveSet (which was horribly broken)
  * enable (optional) dependency checking when building groups
  * 'cvc cook' error output when there are unresolved build
    requirements is more user friendly
  * filesystem conflicts are handled properly when applying a rollback
  * updating a package to a version that comes from a different
    repository when that package had an uninstalled component works
    now.
  * conary now resides in /usr/$LIB/python$PYVERSION/site-packages/conary/
  * calling r.Replace on a non-regular file results in a warning instead
    of an unhandled exception
  * implemented basic callbacks for update, erase, and changesets

Changes in 0.50.7:
  * Added the XInetdService action to avoid having to include
    /etc/xinetd.d/ files separately, and to make xinetd.d files
    be consistent, making recipe-provided changes less likely to
    conflict with local configuration changes.
  * groups are no longer allowed to contain redirects
  * added setLabelPath to group recipe
  * Allow r.Provides("soname: libfoo.so(FLAGS)", "/some/file") (added
    the "(FLAGS)" part).
  * don't allow spaces and commas in revisions

Changes in 0.50.6:
  * conaryclient.updateChangeSet should have recursed by default
  * Metadata retrieval now works along distributed branches and shadows.
  * reworked troves being added to database to handle missing parts
    of packages and groups properly (and make things faster and more
    elegant)
  * merged update and erase code paths in conaryclient
  * update and erase now take +,- modifiers on trove names
  * added --info to see what an update or erase command will do
  * a single group recipe can now build multiple groups

Changes in 0.50.5:
  * Streams return their value through __call__ instead of value()
  * Reimplemented ShortStream and IntStream in C
  * conary config now takes --show-passwords option, and does not pretty
    print config file values when not printing to screen.  This means that
    conary config > <file> will result in a valid configuration file.
  * Updating groups didn't work when the group referenced troves as new
    which were already installed on the system
  * r.ComponentSpec('somecomponent', '.*') will no longer override the
    file specifications for packaging :debuginfo and :test components.
  * loadRecipe now takes a troveSpec as its first parameter, and uses that
    troveSpec to find the trove on the local system that matches the source
    component that is being loaded.  loadRecipe also automatically searches
    the labels that are parents of the current recipe, so if you shadow a
    recipe, any loadRecipe lines contained in that recipe should still do
    what you want.
  * merge didn't handle files converging
  * merge doesn't need to deal with autosource files
  * diffs between groups failed when members disappeared

Changes in 0.50.4:
  * Most rollback information is stored as a reference to a repository
    instead of storing full rollback data on the local system. The
    localRollbacks flag in conaryrc allows the old behavior to remain.
  * The CONARY state after a merge operation on a shadow now has the
    correct fileId for files that are not different than the parent
    version.
  * Added /usr/lib/conary/conarybugz.py to make it easy to automatically
    populate bugzilla databases from repositories.
  * Sped up Strip, NormalizeInitscriptLocation, NormalizePamConfig,
    TagDescription, and TagHandler policies by limiting them to
    only appropriate directories.
  * Fixed :debuginfo to work with binaries built from more than one
    source file, and made it less aggressive by only stripping debug
    information out to the :debuginfo files, which both makes stack
    traces better without :debuginfo installed and makes libraries
    stripped for :debuginfo more likely to work.
  * When existing fileId's had no streams but the streams are provided
    by a later commit, those streams weren't always merged properly if
    there were multiple files for that fileId
  * conary config output masks user/password info in repository maps
  * the config option useDir has been changed to useDirs, and archDir has been
    changed to archDirs, to allow for tiered use/arch flag definitions, and
    the tweaking of use and arch flag settings.  By default, useDirs and
    archDirs look in /etc/conary/<dir>, followed by /etc/conary/distro/<dir>,
    follwed by ~/.conary/<dir>, where dir is use or arch, depending on the
    context.
  * Arch files can now contain arbitrary macro definitions, and in the future
    will contain values for macros like %(lib)s, which is lib64
    on some platforms.
  * when using --keep-existing, the install label path and install flavor
    are used to determine which version to install instead of using affinity
    to install something close to what you already have.
  * a bug that prevented a changeset from applying to the system when
    the changeset removed a component from a package and the component
    is not installed on the system has been fixed.

Changes in 0.50.3:
  * database findTrove now has an interface that is much closer to the
    repository findTrove function -- this enables conary q to work like
    conary rq.
  * Group handling didn't work for multiple levels of group inclusion.
  * Database.hasTrove() no longer needs to instantiate troves.
  * Fixed overly-aggressive cleaning of the cache.
  * Added repository findTroves call to parallelize findTrove calls.
  * Added the NonMultilibDirectories policy to prevent 32-bit troves from
    utilizing lib64 directories.
  * the NormalizeInterpreterPath policy can now handle unwriteable files
  * fixed the network client code to return file contents properly when
    multiple file contents are requested from the server (bz#50)
  * rewrote Database.getTroveLatestVersion()
  * Added :debuginfo handling in Strip policy, which requires debugging
    to be turned on in optflags and elfutils's eu-strip and debugedit to
    be installed.  Like :test components, :debuginfo components are not
    installed by default.
  * File versions are now properly set to a branched version after a
    merge operation
  * cvc commit aborts again when the current versions of files are not
    the latest versions

Changes in 0.50.2:
  * Any %(lib)s-derived path (/%(lib)s, %(libdir)s, %(krbprefix)s/%(lib)s,
    or %(x11prefix)s/%(lib)s) will now cause the entire package and all
    components to be flavored with the base instruction set flavor, so
    that architecture-sensitive but non-code files in (say) /usr/lib64
    do not show up on 32-bit platforms.
  * Sped up dependency resolution on the client
  * The reworked getFileContents call now asks for contents from the
    correct server when contents from more than one server are requested

Changes in 0.50.1:
  * Add support for trove=<troveVersion> in rq, cvc co, and other places that
    use findTrove
  * Add conary q --info option to display flavors
  * changeset command uses system flavor if no flavor is specified, skips
    troves which are not included in packages and groups by default,
    takes a --no-recurse option, and filters based on the excludeTroves
    configuration setting
  * Added automatic :perl component that works like the :python component,
    and extended the multilib-friendly-or-architecture-neutral policy to
    work with perl as well as python.
  * client/server protocol negotiation is a whole lot smarter now
  * getChangeSet() results in a single URL rather than one per primary trove
  * group, fileset, and redirect recipes have macros that contain the
    buildlabel and buildbranch.
  * fixed a bug with merging absolute change sets which contain config files
  * redirections to troves w/ older versions already installed didn't work
  * the pathId generation code has changed.  For cooked troves, the
    pathId will be the same for any particular version of a path.
    Code must not depend on this behavior, however; it may change in the
    future.

Changes in 0.50.0:
  * Redirections work
  * Sped up group generation
  * Troves which reference other troves (groups and packages) can now specify
    whether a trove is installed by default or not. Packages now reference
    :test, but don't install it by default
  * Added optional 'recurse' parameter to netclient.createChangeSetFile
  * The first argument to the Requires and TagSpec commands can now have
    macros interpolated, as in r.Requires('%(bindir)s/foo', ...)
  * Groups can have requirements now
  * protocol-level getFileContents works on multiple files simultaneously
  * repository log had too many files added to it
  * set instruction set flavor for a cooked trove whenever any Arch flags are
    checked

Changes in 0.14.12:
  * The shadow command looks at buildLabel instead of following
    installLabelPath
  * In some cases, troves with an incompatible flavor were chosen when
    --resolve was used. The proper flavor is now used, or the
    dependency is reported as unsatisfiable.
  * Several more instances of %(lib)s were moved out of the default
    specification for generic components like :runtime and :devel for
    better multilib support.
  * Policy now helps ensure that :python components are either
    architecture-neutral or multilib-friendly.
  * Better error messages for "%(foo)/" (which should be "%(foo)s/")
  * Looking up files in the local database gave erroneous results in
    some cases (this was noticeably primarily when distributed change
    sets were being generated)

Changes in 0.14.11:
  * Local systems store config files in sql tables now.  Use
    /usr/share/conary/convertcontents to convert to the new data store.
    Note that this means that any *config file* managed by conary can be
    read through the main SQL database file in /var/lib/conarydb/conarydb.
  * Actually check build requirements before building, use --no-deps to
    ignore the check.
  * make conary q and conary update convert all flavors to  strong flavors
    for comparison; ~readline becomes readline, and ~!readline becomes
    !readline, so that conary q foo[readline] works as expected.
  * no default flavor is presumed for local operations (erase, q)
  * changed getPackageBranchPathIds to base64 encode the filename in
    order to ensure that the resulting XML-RPC will be UTF-8 clean.
  * localoutofdate renamed to "yuck", a man page added, and the script
    and man page are now installed on the system.
  * rename --use-macro and --use-flavor options for cook to --macro
    and --flavor
  * support new cook syntax: cvc cook <trove>[flavor] to set the troves flavor
    while cooking
  * fixed rq output when iterating over subtroves within a trove or group
  * TroveNotFound exceptions are handled gracefully in cvc.  'conary cook
    foo' will no longer traceback when foo:souce could not be found in
    the repository.
  * Unsynchronized updates work for packages and groups
  * The database is now opened with a 30 second timeout.  This should allow
    better concurrency.
  * added --exclude-troves and excludeTroves conaryrc entry
  * repository .cnr file's commitAction configuration item now has a
    flavor provided to it as %(flavor)s and the default changemail
    script uses it.
  * don't allow the same label to appear twice in sequence in a version

Changes in 0.14.10:
  * FlavorMap sense wasn't set right for base instruction set

Changes in 0.14.9:
  * Shadow Branch objects didn't return parent branches properly. This
    caused incorrect pathId's to show up on cook on shallow shadows.
  * Reworked the code which looks up pathIds to take advantage of a new
    server call (getPackageBranchPathIds) which is faster and looks on
    both the full branch and full parent branches.
  * The Apache repository server now allows mixed ssl and normal requests.
  * Added forceSSL option to apache repository server configuration.
  * The network client code now supports accessing servers over https.
  * Proper salts are used for user passwords.
  * The default value for macros.optflags is "-O2" again, instead of
    an empty string.
  * The http handler in the conary server now sends back proper error
    codes in the case of an authentication error.

Changes in 0.14.8:
  * Fixed bug where streams for commits on distributed branches didn't always
    get set properly
  * reworked findTrove() in repository to return (name, version, flavor)
    tuples instead of full troves
  * Split conary.1 into conary.1 and cvc.1
  * Allow cvc cook trove=<version>
  * remove --target-branch cook option
  * added default :devellib component for architecture-specific devel bits,
    made all files with an architecture-specific multilib path that are
    not in :devellib go into :lib instead of having many of them fall into
    :runtime

Changes in 0.14.7:
  * ELF libraries with sonames that have paths in them are now handled
    sanely, by removing the path (and complaining...)
  * split march into targetArch and unameArch -- requires a new distro-release
  * rework command line arguments to shadow and branch to match how versions
    are normally specified, and allow a flavor specificatoin
  * added --sources to branch and shadow commands

Changes in 0.14.6:
  * fix for generating changesets between repositories
  * policies that look at shared libraries are now multilib-aware,
    fixing shared library permissions and dependency provision
  * autosources didn't work when committing across a shadow

Changes in 0.14.5:
  * allow groups to contain troves with conflicting flavors
  * make repository-side change set caching less buggy
  * fix config files changing to symlinks
  * allow duplicate items to be specified for erase and update
  * changeset command allows flavors to be specified
  * repquery --info shows trove flavor
  * fixed bug with not matching base instruction set flavor

Changes in 0.14.4:
  * several bugs in the 'cvc update' code paths have been fixed
    - it no longer retrieves autosource sources
    - the CONARY file now gets populated entries for autosource files
    - the fileids in CONARY files are now correct after an update
  * several bugs in error handling have been fixed
  * several docstrings have been fixed
  * packagepolicy now automatically adds usermode:runtime requirement to files
    that are dangling symlinks to consolehelper
  * the templating engine for the web interface to the server has been
    changed to kid; kid and elementtree are now required to run a server.
  * the web interface now supports limited editing of ACLs
  * the server now only supports protocol version 26 (it was a mistake
    to leave in support for 24 and 25)
  * old code that supported ancient protocol versions has been
    removed from the server
  * recipes loaded from within recipes follow the label= argument if
    it is given

Changes in 0.14.3:
  * Fixed usage message to no longer print 1 at bottom; improved option
    handling error messages
  * Fixed versions when branching from a shadow
  * The lookaside cache now fetches from the repository into the right
    location and with the right permissions, and fetches manually-added
    as well as automatically-added sources.
  * In recipes, addSource can now take dest='/path/to/file'
  * Change %(servicedir)s location from /var to /srv

Changes in 0.14.2:
  * contents are now stored as diffs when either the new file or the
    old file is empty
  * diffs of numeric streams can now express a change to the value of
    None

Changes in 0.14.1:
  * fixed a typo in lookaside.py that prevented commits from working
  * added a descriptive exception message when fileids in your database
    do not match the fileids in the repository

Changes in 0.14.0
  * added ability for changesets to ignore unknown fields in some places
    (making changesets somewhat less brittle)
  * fixed bug in source handling with non-recipe files in the local directory
  * added framework for generic trove information
  * checkout no longer pulls all sources from the repository
  * used new trove info framework to store the source trove, build time,
    total file size, and version of conary used when building binary
    troves.
  * lib/elf.c no longer uses mmap to read elf files.  Some architectures
    may have elf structures on disk that are not naturally aligned, and
    using mmap to read them won't work.
  * the repository code now uses a 30 second timeout when attempting to
    access the database
  * Have architectures control their march values in the architecture
    config files.
  * add Arch.getCurrentArch() to get the major architecture that is in use
    during a build

Changes in 0.13.3
  * added ability for a contents log file (makes syncing much easier)
  * file tags weren't used on updates
  * "description update" tag action replaced with "handler update"
    (which gets called when either the tag description or the tag handler gets
    updated)
  * "description preremove" tag action replaced with "handler preremove"
  * sources get committed automatically

Changes in 0.13.2
  * reworked use.py code almost entirely.
  * added /etc/conary/arch directory to contain architecture definition files;
    changed /etc/conary/use files to contain more information about how
    flags are used when building.  Flag definitions are no longer in use.py.
  * fixed buildFlavor so that it affects cooking packages as well as
    determining troves to include when cooking a group
  * changed --noclean to --no-clean to be in line with the rest of the
    options; documented it
  * removed Use.foo and Flags.foo options from conary config files.  Macros.foo
    is still there.  Added --use-flavor option to cvc cook which takes a flavor
    and overrides the build flavor while cooking.
  * groups now take flavor strings to determine the flavor of a trove to
    include, not flag sets.
  * dependencies resolution is flavor sensitive now (and uses flavor
    affinity)
  * added trove version/release number to dependency messages
  * renamed classes and methods in versions.py to match current terminology

Changes in 0.13.1
  * repquery wasn't filtering by flavor properly (exposed by a bug fix
    in 0.13.0)

Changes in 0.13.0
  * removed importrpm.py
  * diffs between a file object that has a non-empty provides or requires
    to a file object that has an empty provides or requires are now properly
    generated and applied.
  * added checks to validate merged file objects against the fileIds
    in the changeset
  * implemented shadows
  * framework for redirects in place
  * removed (unused) parentId field from Branches repository table

Changes in 0.12.5
  * reworked dependency resolution a bit for a big speedup in the server
  * moved destdir to %(builddir)s/_ROOT_
  * made macros.destdir available during the unpacking of sources
  * source commands (r.addAction, etc.), if given absolute paths for
    their dir keywords, will perform their actions in the destdir instead
    of the builddir
  * most build commands (r.Make, r.Create, etc.), will work in either builddir
    or destdir, depending on whether they are given relative or absolute
    paths
  * add dir keyword for r.Run
  * include /usr/bin/rpm2cpio

Changes in 0.12.4
  * set more arch flags for x86 and x86_64
  * troves can have multiple instruction set flavors now
  * flipped around use: and is: sections of flavor strings
  * Version and Branch object completely separated

Changes in 0.12.3
  * conary verify updated to new API so that it works again
  * conary q (with no arguments) works again

Changes in 0.12.2
  * added getTroveVersionsByBranch
  * make better use of _mergeQueryResults
  * moved version affinity into findTrove from ConaryClient
  * fixed branch affinity so that it's actually branch affinity instead of
    label affinity
  * rdiff changes for 0.12.0 broke negative numbers for oldVersion
  * rdiff diff'd based on label instead of branch
  * update has flavor affinity now
  * flavors can now be specified on the command line for update, erase
    repquery, and query
  * unspecified flavor flags got scores of zero, which was wrong
  * added python code for flavor scoring (useful for the client)
  * repository queries didn't work properly when looking for multiple flavors
    of a single version
  * fix for updating multiple flavors of a single version of a trove
    simultaneously
  * reworked getTroveVersionList and getAllTroveVersions for per-trove
    flavor filtering

Changes in 0.12.1
  * repquery and query always showed dependency information
  * getTroveLeavesByBranch did extra demarshalling of the flavor
  * repquery didn't deal with nonexistant troves well
  * dependency failures on erase didn't reassemble dependency flags properly
  * fixed bug in dependency sets creation which caused dependency flags
    to get mangled
  * added a check to prevent mangled flags from getting committed

Changes in 0.12.0
  * document config command, and display supplied macro/use/arch information
    in output
  * repository acl's work for almost everything
  * anonymous access must be explicitly enabled by creating an acl for
    user 'anonymous' with password 'anonymous'
  * server side flavor scoring used
  * queries reworked for flavor matching

Changes in 0.11.10.1
  * move to python2.4
  * repository caching (which isn't used yet) didn't track the recurse flag

Changes in 0.11.10
  * changed flavor tracking when loadRecipe() is used to only track
    flavors in loaded recipes that are superclasses of the recipe
    class in the loading recipe.  (e.g. loading python.recipe to get
    the distribution python version will not add all of the python
    recipe's flavor information to the loading recipe class, as long
    as the loading recipe does not subclass the Python class.)
  * add conary verify command for comparing the local system's state to
    the state it was in at install time
  * when a trove is installed for the first time, it comes from a single
    repository
  * didn't handle file types changing on update
  * fixed problem assigning depNums
  * components disappearing from troves caused problems in relative changesets
  * files moving from removed troves in changesets caused update to fail

Changes in 0.11.9
  * change the order of permissions setting (chmod after chown)
    because some versions of the Linux kernel remove setuid/gid bits
    when setting ownership to root

Changes in 0.11.8
  * work around a python bug w/ fdopen() resetting file permissions
  * r.Replace() as an alternative to r.Run("sed -i '...' file")
  * Policy enforcing UTF-8 filenames
  * r.macros.tagdatadir as a standard place to put data just for taghandlers

Changes in 0.11.7
  * changed server.py to take extra config files via --config-file instead
    of as an extra argument
  * extra config files (specified with --config-file) were ignored if they
    didn't exist; issue an error message now
  * Added r.ConsoleHelper() for recipes
  * PAM configuration files shouldn't have paths to modules by default,
    so we remove what used to be the standard path
  * changed repository user authentication to use user groups (currently
    one per user)
  * added password salt
  * restructured repository a bit
  * removed lots of unused code from FilesystemRepository

Changes in 0.11.6
  * branches are created as changesets now instead of as a protocol call
  * merged authdb into primary repository
  * fix for rdiff (broken by flavor rework in 0.11.5)

Changes in 0.11.5
  * Internals reworked to eliminate flavor of None in favor of empty flavor
  * Added (currently unused) code to parse command line flavor specifications
  * static libraries (.a files) get proper flavors now
  * Handle attempts to update already installed troves from absolute
    change sets

Changes in 0.11.4
  * all components built from a single recipe share a common flavor
  * loadRecipe's label= keyword argument can actually take a label
    as well as a hostname

Changes in 0.11.3:
  * optimized a sqlite update statement to use indexed columns
  * added --test to update and erase
  * dependency check didn't handle new components providing the same
    items as old components (broken by 0.11.1 performance enhancements)

Changes in 0.11.2:
  * standalone server was broken by --add-user changes in 0.11.1
  * dependency check no longer allows packages being removed to cause
    dependency failures
  * changed how dependencies are frozen to make the order deterministic
    (so fileId's don't change around)
  * added a database version to the database schema

Changes in 0.11.1:
  * erasing troves enforces dependencies -- this requires a database
    conversion (run the conary-add-filedeps script which fixed the
    conversion to 0.11.0 after updating conary)
  * reworked dependency queries to take advantage of indices for much
    better performance
  * add --add-user to server.py for creating the authdb

Changes in 0.11.0:
  * massive rework of fileId mechanism to allow better flavor support
  * added columns to dependency tables to allow erase dependency checks
    (which are not yet implemented)
  * enabled trove requirements
  * added cvcdesc and the 'describe' command to cvc to generate
    and use metadata XML files.
  * getMetadata follows the branch structure up until it finds metadata
    for the trove.
  * changed getFileContents() to not need trove name or trove version
  * byte-compiled emacs lisp files are transient, like python
    byte-compiled files
  * addSource recipe action now can take a mode= keyword argument
  * cook now enforces having no dash characters in version numbers
  * files are explicitly disallowed from depending on groups, packages,
    or filesets; the only trove dependency that a file or component
    can have is on a component.  Only filesets can depend on filesets.

Changes in 0.10.11:
  * reworked how absolute change sets get converted to relative change
    sets for better efficiency
  * chained dependency resolution caused duplicate troves in the final
    changeset (and a lot of extra work)
  * added --config to stand alone repository
  * source flag wasn't set properly for newly added non-text files
  * flavor information is now printed by "conary query" when multiple
    flavors of the same version of a trove are installed
  * "conary repquery --all" flavor output formatting has been improved

Changes in 0.10.10:
  * changesets get downloaded into a single (meta) file instead of lots
    of separate files
  * fix several bugs in the freshmeat record parsing
  * add a freshmeat project page URL to the metadata by default
  * add a "source" item to metadata
  * the server implementation of troveNames() was horrible
  * enabled file dependencies

Changes in 0.10.9:
  * fixed some authorization issues with the xml-rpc repository interface
  * the web management interface for the repository works now; see
    http://wiki.specifix.com/ConaryConversion for information on how
    to convert existing authdb's to support this
  * fixed a bug with distributed branches
  * users can change their passwords through the repository's web api
  * improved logic apachehooks use to find top level URL
  * fixed bug in server side repository resolution

Changes in 0.10.8:
  * changed iterAllTroves() to troveNames(), which searches a single
    label instead of the whole repository
  * reworked http authentication and CGI request handling and added the
    beginning of a web interface to the repository for user administration
    and metadata management.

Changes in 0.10.7:
  * dependency sql code reworked to use temporary tables
  * new macro called "servicedir" that defines the location for
    service data (%(servicedir)s{ftp,http,etc})
  * added busy wait to sqlite3 python binding when executing SQL
    statements on a busy database

Changes in 0.10.6:
  * Lots of bug fixes for distributed branching
  * Some code rearrangement
  * The start of metadata support code is now included

Changes in 0.10.5:
  * The local database is used for fetching file information (but not
    contents), reducing network traffic when creating change sets
    across repositories.
  * Update works on troves which were locally cooked or emerged
  * Internal changes to move toward getFileContents() working in batches
    rather then on individual files. For now this prevents the repository
    from copying files between the content store and /tmp to serve them.
  * Arch flags are now included in flavors
  * Emerge follows the installLabelPath instead of the buildLabel
  * The extended debugger has been extensively modified
  * Conary can handle filenames with '%' in them
  * The showcs command has been significantly updated, and the updates
    are documented in the conary.1 manpage
  * New syntax for flags distinguishes requirements from "optimized for";
    see http://wiki.specifix.com/FlavorRankSpec

Changes in 0.10.4:
  * Bug fixes for updating from absolute change sets (which basically
    just didn't work for troves which contained config files)
  * Bug fixes for distributed branching
  * The database is used for fetching trove information (but not yet
    file information) when the client constructs change sets across
    distributed branches
  * various other bug fixes

Changes in 0.10.3:
  * this version introduces changes to the network protocol for
    obtaining file contents and changeset generation. The client
    protocol version number has increased, so version 0.10.3 can only
    communicate with servers running the server from 0.10.3. The
    server remains backward compatible with older clients.
  * a warning message is now displayed when the user attempts to
    create a branch that already exists on a trove.
  * the correct trove names are displayed when automatically resolving
    dependencies
  * packages no longer get the union of all the dependency information
    of the components they contain.  This information would have to be
    recalculated if a user installed a package then removed a
    component afterward.
  * a package policy check was added to reject any world-writable
    executable file.
  * r.TagSpec('tagname', exceptions='filter') now overrides a match by
    another r.TagSpec('tagname', 'filter')
  * more changes to metadata interface
  * various other bug fixes and improvements

Changes in 0.10.2:
  * the repository code is now included in the main conary source
    archive
  * "conary showchangeset" produces a more user-friendly output
  * large responses from the repository server are now compressed
  * the protocol for getFileContents() changed to take a fileId
    instead of the file's path.  The repository code can still handle
    old requests, but the client code now requires the latest
    repository code.
  * bug fixes

Changes in 0.10.1:
  * when applying a changeset, dependency failures are resolved by
    querying servers in the installLabelPath
  * troves that satisfy a dependency can automatically be added to a
    transaction.  This behavior is controlled by the "autoResolve"
    variable in conaryrc or the "--resolve" command line option to
    "conary update"
  * dependency resolution is calculated recursively.  To limit the
    recursion depth to check only first order dependencies, a
    "--no-deps-recurse" option has been added to "conary update"
  * "conary repquery" now takes a "--deps" argument, which prints the
    Requires and Provides information for the trove that is being
    queried.
  * changes have been made to the build side of Conary to facilitate
    building recipes that use cross compilers
  * symlinks now get the appropriate ownership set when they are
    restored
  * groups can now specify which flavor of a trove to include
  * repository queries that don't need file information no longer ask
    the repository for files.
  * various bug fixes and cleanups

Changes in 0.10.0:
  * dependency checking is now performed before changesets are
    applied.  This uses new tables in the local system's database.
    If you are using a database created by a version of Conary older
    than 0.10.0, it must be converted before it can be used.  See:
      http://wiki.specifix.com/ConaryConversion
    for details
  * Shared library dependency information in changesets is now stored
    in a different format.  This means that repositories that use old
    versions of Conary will be unable to give valid changesets to
    Conary 0.10.0 or later.  Therefore, the protocol version number has
    been increased.
  * --no-deps argument added
  * "cvc co" is now a synonym for "cvc checkout"

Changes in 0.9.6:
  * dependency enforcement infrastructure has been added (the code is
    currently disabled)
  * bug fixes
    * applying a changeset that un-hardlinks files now works
    * conary rq [trove] --info now works
    * running "conary update [trove]" when more than one flavor of
      [trove] exists no longer tracebacks.  It installs both flavors
      of the trove (which is not always the desired behavior - this
      will be addressed later)
    * only files with execute permissions are checked for
      #!interpreter.
    * "conary rq [trove] --ls" no longer tracebacks when [trove]
      exists in more than one repository
    * various code cleanups

Changes in 0.9.5:
  * new methods for specifying dependency information in recipes have
    been added
  * #! interpreters get added as dependencies
  * local flag overrides now work
  * cvc cook --resume can be used multiple times
  * conary invokes gpg with --no-options to avoid creating or using
    ~/.gnupg

Changes in 0.9.4:
  * fixes to cvc annotate
  * flavors and dependency generation code has been refactored to be
    policy based
  * better error handling when invalid changeset files are given to
    conary
  * minor code cleanups

Changes in 0.9.3:
  * New "cvc annotate" feature
  * Man page updates
  * Changesets which remove a file and replace it now apply correctly.
  * "cvc update" no longer complains and fails to update the CONARY
    state file properly  when ownerships differ
  * FileId generation now looks for previous versions of all the
    packages that have just been created, not just the name of the
    recipe.
  * Cooking as root is no longer allowed
  * Miscellaneous bug fixes.

Changes in 0.9.2:
 * Bug fixes:
   * Applying changesets that have more than one hard link groups
     sharing the same contents sha1 works now.
 * Build changes:
   * Recipes can now create new top level packages.

Changes in 0.9.1:
 * Bug fixes:
   * Applying a changeset that has a flavor which is a superset of the
     previous version's flavor now works.
   * Parsing optional arguments to command line parameters that appear as
     the last thing on the command line works
 * Build changes:
   * Package policy now checks to ensure that files in /etc/cron.*/*
     are executable
 * Update changes:
   * Conary no longer complains if a transient file has been modified
     on disk but no longer exists in a new version of a component.
 * Miscellaneous changes:
   * Version 1 on-disk changeset file support has been removed.

Changes in 0.9.0:
 * protocol versioning is much more granular now allowing for backwards
   compatible versions of functions
 * changeset command now generates changesets for multiple troves spread
   across multiple repositories
 * change sets are transferred as a set of independent change sets now
   (laying the groundwork for repository change set caching, with which
   this version will work just fine)

Changes in 0.8.3:
 * Man page updates.
 * The "conary query" command now accepts multiple arguments for
   troves and paths
 * Fixed "conary erase" command which was broken in 0.8.2

Changes in 0.8.2:
 * You can now install multiple troves at once (even a combination of
   changeset files and troves from repositories), and the entire
   action is recorded in a single rollback (this required a change in
   command-line arguments for updating troves).
 * The beginnings of support for searching multiple repositories
 * Miscellaneous code cleanup and bug fixes.

Changes in 0.8.1:
 * The source code has been re-arranged for easier maintenance, and
   conary has been split into two programs: conary and cvc.
 * Better error messages and debugging tracebacks

Changes in 0.8.0:
 * A new changeset format supports hard links but requires staged update.
 * The new changeset format also collapses duplicate contents even
   when hardlinks are not used.
 * By default, rc?.d/{K,S}* symlinks are no longer packaged. The
   chkconfig program is relied on to create them at package
   install/update time. Init scripts are explicitly required to
   support the chkconfig protocol by default
 * Improved error messages
 * Several bug fixes.

Changes in 0.7.7:
 * Extended debugger saves and emails
 * Tracebacks now include arguments and locals
 * More size optimizations were made when applying changesets
 * Applying absolute changesets when a trove is already installed is
   now much more efficient than it was
 * Self-referential symlinks raise a packaging exception.
 * Several bugs fixes.

Changes in 0.7.6:
 * Installation
   * Hardlink handling
   * enhanced debugging capabilities (including saving a debugging
     state file to enable remote debugging)

   * using binary file ids and iterators for significant memory savings
   * and runtime support for the x86.x86_64 sub-architecture
 * Cooking
   * more robust handling of the --resume option
   * policy normalization of where app-defaults files go.

Changes in 0.7.5:
 * Hard links are implemented (but not yet enabled, in order to
   preserve changeset compatibility for now).
 * Several bugs have been fixed for installing and cooking.

Changes in 0.7.4:
 * Fileids are now stored and transmitted in binary rather than
   encoded.
 * Better handling of multiple versions of packages/troves installed
   at the same time
 * Missing file handling improvements
 * Recipe inheritance is now possible between repositories
 * Enhanced Interrupted builds
 * The dynamic tag protocol was slightly modified
 * Added Arch.x86.amd64 and Arch.x86.em64t
 * several bugs fixes

Changes in 0.7.0:
 * sqlite3 is used for the database
 * better handling of multiple packages with the same name installed at once.

Changes in 0.6.6:
 * repository protocol update
 * changeset format update
 * added the ability to resume halted local builds
 * added the ability to easily package build-time tests to run at
   install time to qualify new/changed environments
 * better handling of packaged .pyc/.pyo files
 * better shared library handling
 * improved inline documentation
 * optimizations for both space and time
 * numerous bugfixes<|MERGE_RESOLUTION|>--- conflicted
+++ resolved
@@ -17,19 +17,16 @@
     * A bug in finding the sources required to build all the packages for
       a group that omitted replace() packages has been fixed.  This mainly
       affected rmake builds of group recipes. (CNY-2605)
-<<<<<<< HEAD
+    * When using PostgreSQL as a repository backend, some queries
+      could be executed with poor execution plans (CNY-2639)
     * A bug that caused a local cook (e.g., "cvc cook pkg.recipe") to
       fail at "Copying forward metadata to newly built items..." when
       the Conary repository for that recipe is not available has been
       fixed. (CNY-2640)
-=======
-    * When using PostgreSQL as a repository backend, some queries
-      could be executed with poor execution plans (CNY-2639)
 
   o Client changes
     * More of the update logic is now protected by the filesystem journal,
       and the journal now cleans up rollback state on failure (CNY-2592)
->>>>>>> 94d478e3
 
 Changes in 1.2.20:
   o Bug Fixes:
