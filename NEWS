--- conflicted
+++ resolved
@@ -8,6 +8,10 @@
       (CNY-2127)
     * A regression introduced in 1.2.1 affecting patch files that apply
       multiple changes to the same file has been fixed.  (CNY-2141)
+    * Group scripts now have file descriptor 0 (stdin) connected to
+      /dev/null. Previously, stdin was closed, a potential problem
+      for scripts that open file descriptors and then disconnect from
+      the terminal. (CNY-2143)
 
 Changes in 1.2.2:
   o Build Changes:
@@ -28,18 +32,6 @@
     * The output of 'rblist' now combines packages and their components
       in a single line (similar to the output of 'update'). (CNY-2134)
 
-<<<<<<< HEAD
-=======
-  o Bug Fixes:
-    * Tag scripts are now closing file descriptors larger than stderr
-      before calling exec(). (CNY-2114)
-    * Group scripts now have file descriptor 0 (stdin) connected to
-      /dev/null. Previously, stdin was closed, a potential problem
-      for scripts that open file descriptors and then disconnect from
-      the terminal. (CNY-2143)
-
-Changes in 1.1.31.9:
->>>>>>> 1abdca91
   o Bug Fixes:
     * When parsing the GPG keyring, PGP version 2 keys are now ignored.
       (CNY-2115)
