Changes in @NEW@:
  o Client Changes:
    * Conary now creates shadows instead of branches when cooking onto
      a target label.  This means, for example, that local cooks will
      result in a shadow instead of a branch.
    * Conary now creates shadows on the local label when creating rollbacks
      instead of branches.
    * The branch command has been removed.  Any potential branch should be 
      done with a shadow instead.
    * The verify command now shows local changes on a local shadow instead
      of a local branch
    * Local changesets create diffs against a local shadow (instead of
      a branch) and --target for the commit command retargets to a shadow
    * User conaryrc entries are now searched from most specific target to
      least specific (bz #997)
    * A fresh install of a group will cause all of its contained components 
      to be installed or upgraded as well, without reference to what is 
      currently installed on your system -- no trove will be skipped because
      it is referenced by other troves on your system but not installed.

  o Server Changes:
    * Removed the ability for the server to log updates to its contents
      store (mirroring has made this capability obsolete)
    * logFile configuration directive now logs all XML calls

  o Bug Fixes:
    * Conary will not traceback if you try to update to a trove with a name
      that matches a filesystem path that you don't have access to (bz #1010).
    * Conary will not raise an exception if a standard config file (~/.conaryrc,
      for example) exists but is not accessible.
    * cvc no longer allows . and .. to be added to source troves (bz #1014)
    * cvc remove handles removing directories (bz #1014)
    * conary rollback no longer tracebacks if you do not have write access to
      the conary database.
<<<<<<< HEAD
    * using loadInstalled with a multiarch trove no longer tracebacks (bz #1039)
=======
    * deeply shadowed versions would fail when performing some version 
      operations.  This caused, for example, local cooks of shadowed troves
      to fail.
>>>>>>> 03754c5f

Changes in 1.0.13:
  o Client Changes:
    * A new "conary migrate" command for updating troves has been
      added.  "conary migrate" is useful for circumstances when you
      want to update the software state on a system to be synchronized
      with the default state of a group.  To do this, "conary migrate"
      calculates the changeset required to: 1) update the trove (if an
      update is available); 2) install any missing included troves; 3)
      synchronize included troves that have a mismatched version; 4)
      remove any referenced troves that are not installed by default.
    * The includeConfigFiles configuration directive now accepts http
      and https URLs.  This allows organizations to set up centralized
      site-wide conary configuration.
    * Conary now gives a more detailed error message when a changeset
      attempts to replace an empty directory with a file and
      --replace-files is not specified.

  o Build Changes:
    * The addSource source action will now replace existing files,
      rather than replacing their contents.  This implies that the
      mode of the existing file will not be inherited, and an
      existing read-only file will not prevent addSource from
      working.
    * The internal setModes policy now reports "suid/sgid" only for
      files that are setuid or setgid, rather than all files which
      have an explicitly set mode.  (bz #935)
    * TagSpec no longer will print out ignored TagSpec matches twice,
      once for tags specified in the recipe, and once for tags
      discovered in /etc/conary/tags/*.  (bz #902)
    * TagSpec will now summarize all its suggested additions to
      buildRequires in a single line.  (bz #868)
    * A new reportMissingBuildRequires policy has been added to summarize
      all suggested additions to buildRequires in a single line at the
      end of the entire build process, to make it easier to enhance the
      buildRequires list via cut-and-paste.  (bz #869)

  o Bug Fixes:
    * A bug that caused conary to traceback when a file on the file
      system is owned by unknown uid/gid has been fixed.  Conary will
      now print an error message instead.  (bz #977)
    * A bug that caused conary to traceback when an unknown Use flag
      was used when cooking has been fixed.  Previously, "cvc cook
      --flavor 'foobar'" would create a traceback.  Conary now says
      'Error setting build flag values: No Such Use Flag foobar'.
      (bz #982)
    * Pinned troves are now excluded from updateall operations.
      Previously conary would try to find updates for pinned troves.
    * Conary now handles applying rollbacks which include overlapping
      files correctly.  Previously --replace-files was required to
      apply these rollbacks.
    * the config file directive includeConfigFile is no longer case sensitive 
      (bz #995)

Changes in 1.0.12:
  o Client changes:
    * The rollback command now applies rollbacks up to and including
      the rollback number specified on the command line. It also
      allows the user to specify the number of rollbacks to apply
      (from the top of the stack) instead of which rollback to
      apply. (bz #884)
    * Previously, the code path for installing files as part of a new
      trove required an exception to be handled.  The code has been
      refactored to eliminate the exception in order to reduce install
      times.

  o Build Changes:
    * The cvc command now has a --show-buildreqs option that prints all
      build requirements.  The --no-deps argument for cvc has been
      aliased to --ignore-buildreqs for consistency.

  o Bug Fixes:
    * Installing into a relative root <e.g. --root foo> when running
      as root no longer generates a traceback. (bz #873)
    * Replaced files are now stored in rollbacks. (bz #915)
    * File conflicts are now also detected via the database, not just
      via real file conflicts in the filesystem.
    * A bug that resulted in multiple troves owning a file has been fixed.
    * Rollbacks of troves that were cooked locally will no longer
      raise a TroveIntegrityError.
    * The "conary remove" command no longer generates a traceback when
      the filename given cannot be unlinked. (bz #887)
    * The missing usage message displayed when "cvc" and "conary" are
      run with no command line arguments has been restored.
    * Rollbacks for initial contents files didn't work; applying
      rollbacks now ignores that flag to get the correct contents on
      disk. (bz #924)
    * The patch implementation now properly gives up on patch hunks
      which include changed lines-to-erase, which avoids erasing lines
      which did not appear in the origial version of the file. (bz
      #949)
    * Previously, when a normal error occurred while prepping sources
      for cooking (extracting sources from source archives, for
      example), conary would treat it as a major internal error.  Now
      the error message is simply printed to the screen instead.
    * A typo in a macro will now result in a more helpful error
      message.
    * A bug that caused a traceback when performing "conary rq" on an
      x86_64 box with a large installLabelPath where only an x86
      flavor of a trove was available on one label in the
      installLabelPath has been fixed (bz #961).
    * Conary no longer creates a rollback status file when one isn't
      needed.  This allows /var/lib/conarydb to be on read-only media
      and have queries continue to work/.
    * Reworked "conary remove" to improve error messages and fix
      problems with multiple files being specified, broken symlinks,
      and relative paths (bz #853, #854)
    * The mirror script's --test mode now works correctly instead of
      doing a single iteration and stopping.

Changes in 1.0.11:
  o Client Changes:
    * Conary will now allow generic options to be placed before the command
      you are giving to conary.  For example, 'conary --root=/foo query'
      will now work.
    * the remove command no longer removes file tags from files for no good 
      reason
    * rollbacks now restore files from other troves which are replaced as part
      of an update (thanks to, say, --replace-files or identical contents)
    * --replace-files now marks files as owned by the trove which used to
      claim them
    * You can now kill conary with SIGUSR1 to make conary enter a debugger
      when you Ctrl-C (or a SIGINT is raised)
    * --debug-all now enters a debugger in more situations, including option
      parsing fails, and when you hit Ctrl-C.
    * added ccs2tar, which will convert most absolute changesets (like those
      that cook produces) into tarballs
    * Troves now don't require dependencies that are provided by themselves.
      As troves are built with this new behavior, it should significantly speed
      up dependency resolution.
    * added a script to recalculate the sha1s on a server (after a label
      rename, for instance)
    * added a script to calculate an md5 password (for use in an info recipe,
      for example)

  o Build Changes:
    * Conary now supports a saltedPassword option to r.User in user info-
      packages.  Full use of this option will require that a new shadow package
      be installed.

  o Bug Fixes:
    * command-line configurations now override context settings

  o Build Changes:

Changes in 1.0.10:
  o Client Changes
    * Given a system based on rPath linux where you only installed
      !smp kernels, conary would eventually start installing smp
      kernels on your system, due to the way the update algorithm
      would determine whether you should install a newly available
      trove.  Conary now respects flavor affinity in this case and
      does not install the smp kernel.
    * Mirror configuration files can now specify uploadRateLimit and
      downloadRateLimit.
    * Updates utilizing changeset files are now split into multiple
      jobs properly, allowing changeset files which create users to
      work proprely.
    * "conary rollback" now displays progress information that matches
      the "conary update" progress information.
    * added --with-sources option for clone

  o Bug Fixes:
    * A bug that caused an assertion error when switching from an
      incomplete trove to a complete trove has been fixed.
    * A bug in perl dependencies that caused extra directories to be
      considered part of the dependency has been fixed.
    * A bug affecting updates where a pinned, partially installed
      package was supposed to be updated due to dependency resolution
      has been fixed.
    * A bug that prevented updates from working when part of a locally
      cooked package was replaced with a non-locally cooked component
      has been fixed.  The bug was introduced in Conary 1.0.8.
    * A bug that caused a segfault when providing an invalid type to
      StringStream has been fixed.
    * The troveInfo web page in the repository browser now displays
      useful error messages instead of traceback messages.  The
      troveInfo page also handles both frozen and non-frozen version
      strings.
    * A bug that caused conary to download unnecessary files when checking out
      shadow sources has been fixed.
    * A bug that caused "cvc rdiff" between versions of a trove that
      were on different hosts to fail has been fixed.
    * Fixed a bug when determining local file system changes involving a file 
      or directory with mtime 0.
    * The --signature-key option was restored

Changes in 1.0.9:
  o Client Changes:
    * A new dependency resolution method has been added which can be turned
      on by setting resolveLevel to 2 in your conarycfg:  If updating trove 'a'
      removes a dependency needed by trove 'b', attempt to update 'b' to
      solve the dependency issue.  This will allow 'conary update conary'
      to work as expected when you have conary-build installed, for example.
    * Switched to using more of optparse's capabilities, including --help
      messages.
    * One short option has been added, cvc -m for message.

  o Bug Fixes:
    * Recipes that use loadRecipe('foo') and rely on conary to look upstream
      to find their branch now work correctly when committing.
    * A bug affecting systems with multiple groups referencing the same troves,
      where the groups are out of sync, has been fixed.
    * the mirror client now correctly handles duplicate items returned in
      trove lists by older servers
    * A bug that caused the mirror client to loop indefinitely when
      doing a --full-trove-sync has been fixed
    * conary rq --trove-flags will now display redirect info even if you
      do not specify --troves (bug #877)
    * dep resolution now support --flavors --full-versions output (bug #751)
    * cvc merge no longer tracebacks if files were added on both upstream
      and on the shadow
    * admin web access for the server doesn't require write permission for
      operations which also require admin access (bug #833)
    * A bug that caused r.remove() in a group to fail if the trove being
      removed was recursively included from another group has been fixed.
    * Conary update tmpwatch -tmpwatch:debuginfo will now erase 
      tmpwatch:debuginfo.
    * An ordering bug that caused info packages to not be updated with their
      components has been fixed.
    * Updates will now happen in a more consistent order based on an
      alphabetic sort.
    * the repository server now handles database deadlocks when committing
       changesets
  o Server Changes:
    * getNewSigList and getNewTroveList could return troveLists with
      duplicate entries

  o Documentation Changes:
    * The inline documentation for recipes has been significantly
      improved and expanded, including many new usage examples.

Changes in 1.0.8
  o Client changes:
    * Conary will now replace symlinks and regular files as long as their
      contents agree (bug #626)

  o Bug Fixes:
    * An error in the method of determining what local changes have been 
      made has been fixed.

Changes in 1.0.7:
  o Client changes:
    * A better method of determining what local changes have been made to a
      local system has been implemented, improving conary's behavior when
      updating.

  o Bugfixes:
    * A bug that caused the user to be prompted for their OpenPGP
      passphrase when building on a target label that does not match
      any signatureKeyMap entry has been fixed.  Previously, if you
      had a signatureKeyMap entry for conary.example.com, and your
      buildLabel was set to conary.example.com@rpl:devel, you would be
      prompted to enter a passphrase even when cooking locally to the
      local@local:COOK label.
    * Dependency resolution will no longer cause a trove to switch
      branches.
    * If a component is kept when performing dependency resolution
      because it is still needed, it's package will be kept as well if
      possible.
    * "conary q --path" now expands symlinks found in the path to the
      file in question. (bug #855)
    * Committing a changeset that provided duplicate file streams for
      streams the server previously referenced from other servers no
      longer causes a traceback.
    * Conary's patch implementation how handles patches which are
      already applied. (bug #640)
    * A server error triggered when using long flavor strings in
      server queries has been fixed.

  o Build fixes:
    * Group cooking now produces output to make it easier to tell what
      is happening.  The --debug flag can be used to get a more
      detailed log of what troves are being included.

  o Server changes:
    * The server traceLog now logs more information about the
      repository calls


Changes in 1.0.6:
  o Repository changes:
    * The commitaction script now accepts the standard conary arguments
      --config and --config-file.

  o Bugfixes:
    * cvc merge on a non-shadow no longer returns a traceback (bz# 792),
      and cvc context foo does not return a traceback when context foo does
      not exist (bz #757)  Fixed by David Coulthart.
    * A bug that caused new OpenPGP keys to be skipped when troves
      were filtered out during mirroring has been fixed.
    * opening invalid changesets now gives a good error message instead of
      a traceback
    * removed obsolete changemail script
    * Exceptions which display fileId's display them as hex sha1s now
      instead of as python strings
    * A bug where including a redirect in a group that has autoResolve 
      caused conary to traceback has been fixed.
    * A bug that kept conary from prompting for your password when committing
      has been fixed.
    * A bug that randomized the order of the labels in the  installLabelPath 
      in some error messages has been fixed.

  o Build fixes:
    * The default ComponentSpec for :perl components now include files
      in site_perl as well as in vendor_perl.
    * Ruby uses /usr/share/ri for its documentation system, so all files
      in %(datadir)s/ri are now included in the default :doc ComponentSpec.

Changes in 1.0.5:
  o Performance improvements:
    * The use of copy.deepcopy() has been eliminated from the
      dependency code.  The new routines are up to 80% faster for
      operations like DependencySet.copy().
    * Removing files looks directly into the file stream of the file
      being removed when cleaning up config file contents rather than
      thawing the full file stream.
    * Getting a single trove from the database without files returned file
      information anyway
    * Trove.applyChangeSet() optionally skips merging file information
    * Cache troves on the update/erase path to avoid duplicate fetchs from
      the local database

  o Bugfixes
    * Installing from a changeset needlessly relied on troves from the 
      database having file information while processing redirects
    * Extraneous dependency cache checks have been removed from the
      addDep() path.
    * When removing files, conary now looks up the file flags directly
      in the file stream in order to clean up config file contents.
      Previously the entire file stream was thawed, which is much more
      resource intensive.

  o Build fixes:
    * r.addArchive() now supports rpms with bzip2-compressed payloads.

Changes in 1.0.4:
  o Performance improvements:
    * The speed of erasing troves with many dependencies has been
      significantly improved.
    * The join order of tables is forced through the use of
      STRAIGHT_JOIN in TroveStore.iterTroves() to work around some
      MySQL optimizer shortcomings.
    * An --analyze command line option has been added to the
      stand-alone server (server.py) to re-ANALYZE the SQL tables for
      MySQL and SQLite.  This can significantly improve repository
      performance in some cases.
    * The changes made to dependency string parsing were a loss in
      some cases due to inefficiency in PyArg_ParseTuple().
      Performance sensitive paths in misc.c now parse the arguments
      directly.

  o Bugfixes:
    * An Apache-based conary repository server no longer logs
      tracebacks in error_log when a client disconnects before all
      data is sent.
    * A bug that caused cross repository commits of changesets that involved
      a branched trove to fail in some cases has been fixed.
    * If an entitlement is used for repository access, it is now sent
      over HTTPS instead of HTTP by default.
    * The conary emerge command no longer attempts to write to the root
      user's conary log file.
    * conary showcs --all now shows not-by-default troves.
    * Previously, there was no way using showcs to display only the troves
      actually in a changeset - conary would by default access the repository
      to fill in any missing troves.  Now, you must specify the
      --recurse-repository option to cause conary to search the repository
      for missing troves.  The --trove-flags option will now display when a
      trove is missing in a changeset.
    * A bug that caused showcs --all to display file lists even when --ls
      was not specified has been fixed.
    * When mirroring, you are now allowed to commit a trove that does
      not have a SHA1 checksum set.  This is an accurate replication
      of the data coming from the source repository.
    * A bug affecting multiple uses of r.replace() in a group recipe has been
      fixed.
    * A bug that caused components not to be erased when their packages were 
      erased when a group referencing those packages was installed has been 
      fixed.

Changes in 1.0.3
  o Client changes:
    * Conary displays full paths when in the error message generated
      when it can't open a log file rather than leaving out the root 
      directory.

  o Performance improvements:
    * A find() class method has been added to StreamSet which enables
      member lookups without complete thawing.
    * The code path for committing filestreams to repositories now
      uses find() to minimize file stream thaws.
    * DBstore now supports precompiled SQL statements for SQLite.
    * Retrieving troves from the local system database no longer
      returns file information when file information is not requested.
    * Dependencies, dependency sets, StreamCollections, file
      dictionaries, and referenced file lists now use C parsing code
      for stream thawing.
    * Extraneous trove instantiations on the system update path have
      been eliminated.
    * Adding troves to the local database now uses temporary tables to
      batch the insertions.

  o Bugfixes:
    * A bug that caused a mismatch between file objects and fileIds
      when cloning a trove has been fixed.

Changes in 1.0.2:
  o Bugfixes:
    * A bug that caused redirects to fail to build when multiple
      flavors of a trove exist has been fixed.
    * A bug with cooking flavored redirects has been fixed.
    * The cvc command no longer enforces managed policy with --prep.
    * A bug that caused disttools based python packages to be built as
      .egg files has been fixed.  This bug was introduced in conary
      0.94.
    * A bug that prevented checking in a recipe that deleted policy
      has been fixed.
    * A bug that prevented entitlements from being recognized by an
      Apache conary repository server when no username and password
      were set for a server has been fixed.
    * A bug that prevented errors from being returned to the client
      if it attempts to add an invalid entitlement key or has
      insufficient permission to add the entitlement key has been
      fixed.  An InvalidEntitlement exception has been added.
    * A repository bug prevented the mirror client from obtaining a
      full list of new troves available for mirorring has been fixed.
    * A bug in cooking groups caused the groups resulting from an
      r.addAll() to not respect the original group's byDefault
      settings in some cases has been fixed.

Changes in 1.0.1:
  o Database schema migration
    * Over time, the Conary system database schema has undergone
      several revisions.  Conary has done incremental schema
      migrations to bring old databases in line with the new schema as
      much as possible, but some remnants of the old schema remain.
      When Conary 1.0.1 runs for the first time, the database will be
      reloaded with a fresh schema.  This corrects errors that can
      occur due to incorrect SQL data types in table definitions.  An
      old copy of the database will be saved as "conarydb-pre-schema-update".

Changes in 1.0:
  o Bugfixes
    * A bug that allowed a group to be installed before children of
      its children were installed has been fixed.  This ensures this
      if a an update is partially completed, it can be restarted from
      where it left off.
    * A bug in python dependencies that sometimes resulted in a plain 
      python: __init__ dependency has been fixed.
    * A bug that dropped additional r.UtilizeUser matches for a file after
      the first one has been fixed.
    * Accessing a repository with the wrong server name no longer
      results in an Internal Server Error.  The error is marshaled
      back to the client.

Changes in 0.97.1:
  o Bugfixes
    * A bug has been fixed that allowed the "incomplete" flag to be
      unset in the database when applying changesets of troves that
      have no "incomplete" flag.  This resulted in "StopIteration"
      exceptions when updating the trove.
    * A bug has been fixed in the code that selects the OpenPGP key
      to be used for signing changesets at cook time.

Changes in 0.97:
  o Client changes:
    * All troves that are committed to repository through commits,
      cooks, branches, shadows, and clones, now always have SHA1
      checksums calculated for them.
    * Trove objects now have a version number set in them.  The
      version number is increased when the data types in the Trove
      object are modified.  This is required to ensure that a Conary
      database or repository has the capability of storing all the
      information in a Trove.  All trove data must be present in order
      to re-calculate SHA1 checksums.  If a local system understands
      version 1 of the Trove object, and a repository server sends a
      changeset that contains a version 2 Trove, an "incomplete" flag
      will be set for trove's entry in the database.  When accessing
      that trove later for merging in an update, the client will go
      back and retrieve the pristine Trove data from the repository
      server so it will have all the data needed to preform three way
      merges and signature verification.

  o Repository changes:
    * Repositories will now reject commits whose troves do not have
      correct SHA1 checksums.

Changes in 0.96:
  o Client changes:
    * conary rq now does not use affinity by default, use --affinity to turn
      it on.  The rq --compatible-troves flag has disappeared.  Now 
      you can switch between displaying all troves that match your system 
      flavor and that match affinity flavor by switching between
      --available-troves with and without the --affinity flag.
    * conary q now displays installed, not by default troves by default,
      but skips missing troves.
    * Fixed an update bug where updating an x86 library on an x86_64 system
      would cause conary to switch other x86_64 components for that library
      to x86 versions.
    * update job output is compressed again
    * Fixed an update bug where if you had made a local change to foo, and then 
      updated a group that pointed to an earlier version of that trove,
      the trove could get downgraded

  o Other changes:
    * Mirroring now mirrors trove signature

Changes in 0.95:
  o Client changes:
    * The "conary verify" command now handles non-regular files with
      provides and requires (for example, symlinks to shared libraries
      that provide sonames).
    * The "conary showchangeset" command now takes --recurse and
      --no-recurse arguments.
    * All info-* packages are now updated in their own individual jobs;
      this is required for their dependencies to be reliable.
    * The conary syncchildren command now will install new packages
      when appropriate.

  o Repository changes:
    * Additional logging has been added to the repository server.
      Logging is controlled by the "traceLog" config file variable,
      which takes a logging level and log path as arguments.
    * Conary now detects MySQL Database Locked errors and will retry
      the operation a configurable number of times.  The "deadlockRetry"
      configuration variable controls the number of retries and
      defaults to 5.

  o Build changes:
    * Conary now uses site.py to find all possible correct elements of
      sys.path when generating python provides and requires.  Previously,
      new elements added via .pth files in the package being built would
      be ignored for that package.
    * The PythonSetup() build action now works properly with setup.py
      files that use "from setuptools import..." instead of "import
      setuptools".

  o Other changes:
    * The conarybugz.py script has been restored to functionality by
      moving to the conaryclient interface for accessing the
      repository.

Changes in 0.94:

  o Redirects no longer point to a specific trove; they now redirect
    to a branch. The client chooses the latest version on that branch
    which is compatible with the local system.

  o Bug Fixes
    * A bug in getNewTroveList() that could cause duplicate
      troves to be returned has been fixed.
    * A bug that caused a repository server running under Apache to
      fail with an Internal Server Error (500) when a client requested
      a changeset file that does not exist has been fixed.
    * Conary no longer displays an error when attempting to write to a
      broken pipe.  (bug #474)
    * Conary now respects branch affinity when moving from old-style
      groups to new-style groups.

  o Client changes:
    * The query/repquery/showcs command line options have been
      reworked.  See the conary man page for details.
    * When "cvc merge" is used to merge changes made on the parent
      branch with changes made on a shadow, conary now records the
      version from the parent branch that was used for the merge.
      This is required to allow conary to handle changing the upstream
      version on a shadow.  It is also useful for accounting
      purposes.  (bug #220)
    * "conary emerge" can now be performed on a recipe file.
      Previously you were required to emerge from a repository. (bug
      #526)
    * Progress is now displayed as conary applies a rollback. (bug #363)
    * Java, Perl, and Python dependencies are now enforced by default.

  o Build changes
    * PythonSetup() no longer passes the --single-version-externally-managed
      argument to setup.py when it uses distutils instead of setuptools.

Changes in 0.93:
  o Bug Fixes
    * A bug in the "conary verify" code sometimes resulted in an
      unhandled TroveIntegrity exception when local modifications were
      made on the system. (bug #507)
    * Usernames and passwords with RFC 2396 reserved characters (such
      as '/') are now handled properly. (bug #587)

  o Server changes
    * Standalone server reports warnings for unsupported configuration options
      instead of exiting with a traceback.
    * Compatibility for repositoryDir has been removed.
    * A bug caused queries for multiple flavors of the same trove
      to return incorrect results has been fixed.
    * Apache hooks now ignore IOErrors when writing changesets to the
      client.  These normally occur when the client closes the
      connection before all the data is sent.

  o Client changes
    * SHA1 checksums are now computed for source checkins and local
      change set commits.
    * Flavor affinity is now more relaxed when updating troves.  For
      example, if you have a trove with flavor that requires sse2 but
      your system flavor is ~!sse2, conary will only prefer troves
      with sse2 enabled instead of requiring it.

  o Build changes
    * PythonSetup() now correctly requires python-setuptools:python
      instead of python-setuptools:runtime.
    * Automatic python dependency provision now searches more directories
      to better support multilib python.
    * Conary now defaults to building in ~/conary/builds instead of
      /var/tmp/conary/builds, and caching in ~/conary/cache instead
      of /var/cache/conary.

Changes in 0.92:
  o Package Building Changes:
    * Conary policy has been split out into the conary-policy package.
      (Some policy was left in conary proper; it is needed for
      internal packaging work.)
    * Conary prints out the name of each policy as it runs, making it
      possible to see which policies take the most time.
    * BuildLog files no longer contain lines that end with \r.
    * A new 'emergeUser' config item has been added.  Conary will
      change to this user when emerging packages as root.
    * --no-deps is now accepted by 'conary emerge'.

  o Group Building Changes:
    * A bug has been fixed in dependency checking when using
      autoResolve where deleted weak troves would be included in
      autoResolve and depChecks.

  o Client changes:
    * Conary can now rate limit uploads and downloads.  The rate limit
      is controlled by the "uploadRateLimit" and "downloadRateLimit"
      configuration variables, which is expressed in bytes per second.
      Also, Conary displays the transfer rate when uploading and
      downloading.  Thanks to Pavel Volkovitskiy for these features.
    * The client didn't write config files for merged changesets in
      the right order, which could result in changesets which could
      not be committed to a repository.
    * Fixed a bug in the update code caused conary to behave
      incorrectly when updating groups.  Conary would install
      components of troves that were not installed.

  o General Bug Fixes
    * Conary did not include the trove sha1 in the troveinfo diff
      unconditionally.  This prevents clients from being able to
      update when a repository is forced to recalculate sha1
      signatures.

Changes in 0.91:
  o Bugfixes
    * A bug was fixed the code that freezes path hashes.  Previously,
      path hashes were not sorted in the frozen representation.  Code
      to fix the frozen path hashes in databases and repositories has
      beed added.
  o Build
    * added cleanAfterCook config that controls whether conary tries to
      clean up after a successful build

Changes in 0.90.0:
  o Code Structure/Architecture Changes:
    * Conary now has the concept of "weak references", where a weak reference
      allows conary to be able to recognize the relationship between a
      collection and the children of collections it contains.  This allows
      us to add several new features to conary, documented in Client and Build
      changes.
    * SQL operations have been migrated to the dbstore driver to allow
      for an easier switch of the database backends for the server side.
    * Various query and code structure optimizations have been
      implemented to allow running under MySQL and PostgreSQL.

  o Documentation Changes:
    * Added summaries about updateall in the conary man page and added
      information about the command-line options for conary rq.
    * Clarified behavior of "conary shadow --source-only" with respect to
      rPath bug #500.
    * Added synonyms for cvc and conary commands which have shortcuts
      (ex: checkout and co).
    * Added man page entry about cvc clone.

  o Package Building Changes:
    * Build logs now contain unexpanded macros, since not all macros
      may be defined when the build log is initially created.
    * The emerge command can now accept version strings.
    * The RemoveNonPackageFiles policy now removes fonts.cache*,
      fonts.dir, and fonts.scale files, since they are always
      handled by tag handlers.
    * The Make() build action can now take a makeName keyword argument
      for cases when the normal Make() handling is exactly right but
      a different make program is required (nmake, qmake, etc.).
    * The new PythonSetup() build action uses very recent versions
      of the python setuptools package to install python programs
      which have a setup.py that uses either the old disttools or
      new setuptools package.
    * fixed bug #bz470: loadInstalled('foo') will now work when you have
      installed a local cook of foo.

  o Group Building Changes:
    * add() now takes a "components" option.  r.add(<package>,
      components=['devel', 'runtime'])  will install <package>, but only the
      'runtime' and 'devel' components of <package> by default.
    * remove() can now 'remove' troves within child troves.
    * When a component is added, (either via r.add() or dep resolution)
      is automatically added as well (though not all its sibling components)
    * A new r.removeComponents(<complist>) command has been added.  It
      allows you to create a group where all devel components are
      byDefault False, for example: r.removeComponents(['devel',
      'devellib']).
    * The installPath used to build a group in is now stored in troveInfo.
    * r.addAll() now recurses through all the included groups
      and creates local versions of them as well by default.
    * A new r.replace(<name>, <newversion>, <newflavor>) command has
      been added.  It removes all versions of name from all groups in
      the recipe and replaces them with the version found by searching
      for newVersion, newFlavor.

  o Client Changes:
    * When committing source changes in interactive mode, conary will ask you
      you to confirm the commit.
    * A new configuration option, autoResolvePackages, tells conary to install
      the packages that include the components needed for dep resolution.
    * You can now install locally cooked groups.
    * If foo is a redirect to bar, and you run 'conary update foo' when
      foo is not installed on your system, conary will act as if you had
      typed 'conary update bar'.  Previously, it would act as if you had typed
      'conary update bar --no-recurse'.

  o Config Changes:
    * Conary config handling now supports comments at the end of config lines.
      # can be escaped by a \ to use a literal # in a configuration option.
    * Default macros used in cooking are now stored in /etc/conary/macros.
      The 'defaultMacros' parameter determines where cvc searches for macro
      definitions.
    * Conary configuration now searches for configuration files in 
      /etc/conary/conf.d/ after reading in /etc/conaryrc

  o Server Changes:
    * Creating changesets atomically moves complete changesets into place.
    * The contents store no longer reference counts entries.
    * Added support for trove marks to support mirroring.  A client
      can use a trove mark to ask the server for any trove that has
      been added since the last trove mark mirrored.
    * Added the hasTroves() interface to support mirroring.  This allows
      the mirror client to make sure that the target mirror does not
      already have a trove that is a candidate for mirroring from the
      source repository.
    * Added support for traceback emails from the repository server.
    * The repository contents store was reworked to avoid reading
      precompressed gzipped data twice (once to double check the uncompressed
      contents sha1 and once to copy the file in place).
    * We have changed the way schema creation and migration is handled
      in the repository code. For administrative and data safety reasons,
      schema upgrades and installs can be performed from now on only by
      running the standalone server (conary/server/server.py --migrate),
      thus avoiding race conditions previously created by having multiple
      Apache processes trying to deal with the SQL schema updates.

   o Command Changes
    * A new script that mirrors repositories has been added.  It is in
      the scripts/ directory in the source distribution of Conary.

Changes in 0.80.4:
  o Build Changes:
    * PackageRecipe has been changed to follow our change to split
      conary into three packages.
    * x86_64 packaging elimintated the conary:lib component to follow x86
      (those files now belong in conary-build:lib)

Changes in 0.80.3:
  o Client Changes:
    * The internal branch source and branch binary flags were changed
      to a bitmask.
    * The warning message printed when multiple branches match a cvc
      checkout command has been improved.
    * Only interactive mode can create binary shadows and branches, and
      a warning is displayed before they are created (since source branches
      are normally the right thing to use).

  o Build Changes:
    * Files in subdirectories named "tmp" are no longer automatically
      excluded from packaging, except for /tmp and /var/tmp.
    * DanglingSymlinks now traverses intermediate symlinks; a symlink
      to a symlink to a symlink will no longer confuse it.

Changes in 0.80.2:
  o Client Changes:
    * Bugs in "conary update foo=<old>--<new>" behavior have been
      fixed.
    * "cvc co foo=<label>" will now work even if you don't have a
      buildLabel set
    * "conary showcs" will now work more nicely with group changesets.
    * "conary showcs --all" no longer shows ids and sha1s.
    * We now never erase pinned items until they are explicitly unpinned.
    * "conary verify" and "conary q --diff" work again.
    * "conary q tmpwatch --components" will display the components
      installed for a package.
    * The pinTroves config item behavior has been fixed.  It now
      consistently pins all troves that match a pinTrove line.
    * When a trove is left on the system because of dependency resolution
      during an update, a warning message is printed.
    * Command line configuration, such as --config
      'buildLabel conary.rpath.com@rpl:devel', now overrides context
      configuration.

  o Server Changes:
    * The repository server now retries a request as an anonymous user
      if the provided user authentication information does not allow
      a client request to succeed.
    * When using "server.py --add-user" to add a user to a repository
      server, the user will only be given admin privileges if --admin
      is added to the command line.  Previously, all users added with
      server.py had admin privileges.  Additionally, if the username
      being added is "anonymous", write access is not granted.

  o Build Changes:
    * It is now possible for a recipe to request that specific
      individual requirements be removed from files using the
      exceptDeps keyword argument to r.Requires().  Previously
      you had to accept all the dependencies generated by r.Requires()
      or none of them.
    * r.Replace() now takes a lines=<regexp> argument, to match a line based
      on a regexp.
    * The EnforceJavaBuildRequirements policy has been added.  When
      you are packaging precompiled Java software where you have
      .class/.jar files but no .java files, you can use "del
      EnforceJavaBuildRequirements" to prevent this from policy from
      generating false positives.
    * The EnforceCILBuildRequirements policy has been added.
    * Enforce*BuildRequirements now warn when a package has requirements
      which they don't fulfill themselves and which are not fulfilled by
      the system database.  (for example, soname dependencies from linking
      against libraries that are not managed by Conary on the system.)
    * Automated Perl dependencies have been added, for both provides
      and requires.  They are not yet enforced, in order to give time
      to adapt while perl packages are being re-built.
    * The EnforcePerlBuildRequirements policy has been added.
      Failures found by this policy may be caused by packages on the
      system not having been rebuilt yet with Perl dependencies, but
      could also show bugs in the Perl dependency code.
    * Automated Python dependencies have been added, for both provides
      and requires.  Like Perl dependencies, they are not yet
      enforced.
    * The EnforcePythonBuildRequirements policy has been added, with
      the same caveats as EnforcePerlBuildRequirements.
    * Conary now writes more information about the build environment
      to the build log when cooking.
    * A bug that caused r.Requires('file:runtime') to create a file
      dependency on 'runtime' instead of trove dependency on
      'file:runtime' has been fixed.
    * Java dependencies now properly ignore array elements in all cases,
      removing false Java dependencies like "[[I" and "[[B".


Changes in 0.80.1:
  o Client Changes:
    * User names and passwords are no longer allowed in repository maps;
      "user" configuration entries must be used instead.
    * The clone command now allows you to clone a binary onto the same
      branch, without having to reclone the source.
    * The TroveInfo table on the client is getting corrupted with
      LoadedTrove and BuildReq entries for components.  These entries
      are only valid on packages.  Code was added to catch when this
      happens to aid debugging.  Additionally, Conary will
      automatically remove the invalid entries the first time 0.80.1
      is run.
    * Environment variables are expanded in paths in conary configuration files.
    * localcs now allows the version and flavor to be specified for a trove
    * conary scs --all now behaves the way it used to again
  o Build Changes:
    * Java dependency generation is now enabled; Java dependency enforcement
      is still disabled.
    * The skipMissingSubDir keyword argument now actually works correctly
      when the subdirectory is missing.
  o Common Changes:
    * Entitlement support has been added as an alternate method of
      authentication.

Changes in 0.80.0:
  o Client Changes:
    * The logic for defining updates across a hierarchy has been completely
      replaced. Instead of rigidly following the trove digraph, we flatten
      the update to choose how troves get updated, and walk the hierarchy
      to determine which updates to actually apply.
    * Dependency resolution could include troves which caused duplicate
      removals for the troves those included troves replace
    * Chroot handling was broken in 0.71.2 and prevented the user name
      lookup code for the chroot from exiting back out of the chroot
    * showchangeset on relative changesets now displays them as jobs.
    * query and queryrep now exclude components if they match their
      package name
    * Conary cleans up rollbacks when a changeset fails to apply.
      Previously, an invalid changeset was saved in the rollback
      stack, which made applying it impossible
    * Removed direct instantiation of NetworkRepositoryClient object; it
      should be created by calling ConaryClient
    * repositoryMap should not contain usernames and passwords now; user
      config file option should hold those instead (user *.rpath.org user pass)
    * If a user name is given without a password the password will be prompted
      for if the repository returns a permissions error
    * added --components parameter to q and rq to not hide components
    * conary update --full-versions --flavors now will work as expected
    * fixed a bug with conary erase foo=/branchname
    * When in multi-threaded mode, the download thread now checks to see
      if the update thread wants to exit.  This fixes many of the
      "timeout waiting for download thread to terminate" messages.
    * Fixed bug where conary erase foo --no-deps wouldn't erase a component
      of foo if it was required by something else
  o Build Changes:
    * Dependencies are now generated for Java .class and .jar files.
      They are not yet enforced, to give time to rebuild Java packages.
    * Java dependency generation has been turned off until 0.80.1 in
      order to wait until there is a deployed version of Conary with
      long dependency handling; some .jar files have so many
      dependencies that they overflowed dependency data structures.
    * CheckDesktopFiles now looks in /usr/share/icons for icons, and
      can find icon names without extensions specified.
    * Build actions which take a subDir keyword argument now also can
      take a skipMissingSubDir keyword argument which, if set to True,
      causes the build action to be skipped if the specified subdirectory
      does not exist.  By default, those build actions will now raise
      an error if the directory does not exist, rather than running in
      the wrong subdirectory as they did previously.
    * You can now cook a recipe that has a superclass that is defined
      locally but a has supersuperclass that is in the repository.  Similarly,
      if you have a superclass that is in the repository but a supersuperclass
      locally, conary will find that as well
    * r.Replace with parameters in the wrong order will now behave correctly
    * The automatic :config component for configuration files has been
      disabled because Conary does not handle files moving between
      troves, and config files were being re-initialized when packages
      were updated.
  o Code structure:
    * queryrep, query, showchangeset, and update --info all use the same
      code to determine how to display their data.  Display.py was changed
      to perform general display operations.
    * query.py added
    * added JobSource concept for searching and manipulating lists of jobs.
    * moved datastore.py into repository module
    * Stubs have been added for adding python and perl dependencies, and
      the stubs have been set to be initially ignored.
    * The internal structure for conary configuration objects has changed
    * A new DYNAMIC size has been added to the StreamSet object.  This will
      cause StreamSet to use either a short or long int to store the size
      of the frozen data that is included in a frozen StreamSet, depending
      on the size of the data being stored.

Changes in 0.71.2
  o Client Changes:
    * The update-conary option has been renamed updateconary per
      bugzilla #428
    * buildPath can be set in contexts
    * cvc co <foo> will work even if there are two foos on the same label with
      different branches.  In that case, it will warn about the older foo
      which it doesn't check out
    * Test mode didn't work for updates and erases which were split into
      multiple jobs
  o Build Changes:
    * Combined the EtcConfig and Config policies, and deprecated
      the EtcConfig policy.
    * All config files default to being put into a :config component.
      This is overridden by any ComponentSpec specifications in the recipe.
    * A use flag has been added for xen defaulting to 'sense prefernot'.  This
      flag should be used to specify flavors for xen domU builds where special
      provisions are made for paravirtualized domU.
    * Added new CheckDesktopFiles policy to catch some more common errors
      in .desktop files.  (For now, it looks for common cases of missing
      icons; more may be added over time.)
    * The Requires policy now interprets synthetic RPATH elements (passed in
      with the rpath= keyword argument) as shell-style globs that are
      interpreted relative first to the destdir and then to the system.

Changes in 0.71.1:
  o Server Changes
    * Added iterTroves() call which iterates over large numbers of troves
      much more efficiently than a single getTrove() call would.
    * Split out FileRetriever object to allow file information to be pulled
      from the repository inside of an iterTroves() loop
    * The web interface shows the troves contained in a group trove instead
      of trying to list all files in a group.
  o Client Changes
    * Config file options that take a path as a value now support ~ for
      home directory substitution
    * Trove.diff() returns a standard job list instead of the previous
      only-used-here format
    * /var/log/conary tracks all update, remove, rollback, and erase events
    * Progress output is simplified when stdout is not a tty (no line
      overwrites)
    * Tracebacks during logged commands get copied to the log
    * Code which checked to see if a shadow has been locally modified didn't
      work for shadows more than a single level deep
    * When you are installing from changesets using --from-files, other troves
      in the changesets can be used for dependency resolution
  o Build Changes (cvc)
    * Additional calls are emulated by the filename_wrapper for the
      r.Run calls.
  o Code Structure
    * Split build/recipe.py into several smaller files
    * Moved OpenPGP keyTable access up call stack so that it can now be
      accessed outside of kid templates.
    * Move epdb code into its own package

Changes in 0.71.0:
  o Code Structure
    * conary now imports all python modules from a toplevel "conary"
      module.  This prevents conary from polluting the module namespace.
  o Client Changes
    * Clone didn't handle shadow version numbers correctly (and could create
      inconsistent version numbers)

Changes in 0.70.5:
  o Client Changes
    * Files changing to config files across distributed repositories now works.
    * The update code uses more consistent use of trove sources, and only
      makes explicit calls to the repository if asked.  This should make it
      possible to create interesting update filters.
    * Clone updated sequences it was iterating over, which is generally
      a bad idea (and caused clone to commit inconsistent troves)
  o Build Changes (cvc)
    * Locally cooked filesets now include file contents, making the
      filesets installable.
    * Fileset cooks now retrieve all of the file objects in a single
      network request per repository.
    * The new NormalizeLibrarySymlinks policy runs the ldconfig program
      in all system library directories.  This ensures that all the
      same symlinks that ldconfig would create when the shlib tag handler
      runs are packaged.  It also warns if ldconfig finds missing files.
    * New argument to r.Run(): "wrapdir" keyword argument behaves much
      like "filewrap" but takes a string argument, which limits the scope of
      %(destdir)s relocation only to the directories under the specified
      wrapdir, which is interpreted relative to %(destdir)s.  Works best
      for applications that install under one single directory, such
      as /opt/<app>
    * Clone, branch, and shadow all take --info now instead of --test
    * ELF files that dlopen() libraries can now be provided with
      synthetic soname dependencies with
      r.Requires('soname: libfoo.so', '/path/to/file')
    * r.Requires now enforces that packages that require a file and
      include that required file must also explicitly provide it. (bz #148)
  o Server Changes
    * Packages added to the repository are checked to ensure the version and
      flavor of all referenced components are the same as for the package

Changes in 0.70.4:
  o Client Changes
    * The trove that satisfies a dependency that is broken by erase is
      now displayed in the "Troves being removed create unresolved
      dependencies" message.
    * Components are now displayed on the same line as their parent
      package in "conary update" output.
    * A new 'interactive' option has been added to conary configuration.
      When set to true, conary will display info about clone, branch,
      update, and erase operations, and then ask before proceding.
  o Build Changes (cvc)
    * The CompilePython action has been fixed to accept macros at the
      beginning of its arguments, fixing a bug new in Conary 0.70.3.
    * The Requires policy can now be given synthetic RPATH elements;
      this is useful when programs are only intended to be run under
      scripts that set LD_LIBRARY_PATH and so do not intrinsically have
      the information they need to find their libraries.
    * Added --test to clone, branch, and shadow commands
    * Clone now supports --skip-build-info for less rigid version checks
      on cloned troves
    * Fixed usage message to better reflect reality
    * Cloning to a branch which already has a version with a compatible
      flavor now works.
    * cpio archive files are now supported for r.addArchive()
  o Repository Changes
    * The repository now serves up stored OpenPGP keys as a "Limited
      Keyserver"; users can retrieve keys, but not search or browse them.
      The keys are available via /getOpenPGPKey?search=KEY_ID. This
      is meant only to allow conary to automatically retrieve OpenPGP
      keys used to sign packages.

Changes in 0.70.3:
  o Client Changes (conary)
    * Conary now works harder to avoid having separate erase/installs,
      instead preferring to link those up into one update when possible.
    * Conary configuration now supports contexts.  Contexts are defined in
      sections starting with a [<name>] line, and provide contextual
      configurations for certain variables, defined in the man page.  All
      configuration options after the [<name>] will be associated with that
      context, and will override the default configuration when that context
      is active.  The current context can be selected by using the --context
      parameter, or by setting the CONARY_CONTEXT environment variable.
    * 'conary config --show-contexts' will display the available contexts
  o Build Changes (cvc)
    * A local cook of a trove foo will ensure that the changeset created is
      installable on your local system, by making sure the version number
      created is unique.
    * The builddir is no longer allowed to appear in ELF RPATHs.
    * The build documentation strings have been significantly updated
      to document the fact that for most strings, a relative path
      is relative to the builddir, but an absolute path is relative
      to the destdir.
    * The ManualConfigure action now sets the standard Configure
      environment.
    * cvc will allow you to cook a trove locally even when you are unable
      to access the trove's source repository
  * Common Changes:
    * Version closeness was improperly measured for troves on different
      branches when then label structure was identical
  o Repository Changes
    * Repository now has a config flag called requireSigs. Setting it to
      True will force all troves to have valid package signatures.  Troves
      lacking this will be rejected.  Enabling this option prevents the
      generation of branches, shadows, or clones since these troves are not
      signed.  It is not recommended that this option be enabled until the
      infrastructure is in place to provide package signatures for all types
      of troves.

Changes in 0.70.2:
  o Client Changes (conary)
    * GnuPG compatible trust metrics for OpenPGP Keys now exists. This
      makes it possible for conary clients to refuse troves that
      aren't properly trusted. The metrics currently in place mimic
      gpg behavior.
    * Running "conary update" in a directory that does not exist no
      longer fails with an error (bugzilla #212).  Note that "cvc
      update" still requires that the current working directory exists
      of course.
    * HTTP error conditions are handled more gracefully when commiting
      a change set. (bugzilla #334)
    * conary more reliably sets a non-zero exit status when an error
      occurs. (bugzilla #312)
    * When performing an update of a group that adds a trove foo,
      search the system for a older version of foo to replace if the
      original update command found a replacement by searching the
      system.
    * New option, "conary update-conary" has been added in an attempt
      to provide a workaround for future drastic protocol revisions
      such as what happened for 0.70
    * Methods for parsing command line update request and changeset requests
      have been added to conaryclient.cmdline
    * A metric for the distance between arbitrary versions on different
      branches has been added, and the code which matches troves changes
      between collections uses this code to give well-defined matches
      for all cases.
    * Rollbacks are now listed with the most recent on top
    * Troves which a group operation tries to remove will be left behind
      if they satisfy dependencies for other troves
    * updateall command respects pins on top-level troves
    * Dependency resolution no longer blows away pinned troves
    * conary update now takes a changeSpec, allowing you to specify both
      the version to remove and the update version, like
      'conary update foo=2.0--3.0'

  o Build Changes (cvc)
    * cvc more reliably sets a non-zero exit status when an error
      occurs. (bugzilla #312)
    * Building groups w/ autoResolve displays the revision of the
      troves which are being included
    * The change to automatically split up hardlink groups into
      per-directory hardlink groups has been reverted.  Instead,
      Conary enforces that link groups do not cross directories, but
      provides an exception mechanism for the rare cases where it is
      appropriate to do so.  The old LinkCount policy was renamed
      LinkType, and the new policy enforcing link group directory
      counting is now called LinkCount.
    * The NormalizeCompression policy no longer causes an error if you
      have two files in the filesystem that differ only by the .gz or
      .bz2 extension.
    * The Provides policy will not longer automatically provide soname
      dependencies for executable files that provide sonames.  A few
      executables do provide sonames, and 0.70.1 provided them as
      harmless extraneous provisions.

   o Repository Changes
     * A new getConaryUrl() method has been implemented to support the
       "conary update-conary" feature
     * Exception handling has been re-worked.  All exception classes
       that are marshaled back to the client are now in the
       repository.errors module.  Some of the most commonly used
       exception classes have been included in their previous modules
       for compatibility until code can be modified to use the new
       repository.errors module.

Changes in 0.70.1:
  * Collection merging didn't handle (admittedly obscure) cases where
    a component on the local system was updated to a new version of a
    trove, and updating that package also tries to update to that version
    but using a different path
  * Redirects are allowed in group cooking as long as the target of the
    redirect is also specified in the group (this allows cleaner handling
    when trying to clean up after label multiplicity)
  * Shorten display for versions and flavors in internal debugging output.
    Make str() output for versions and flavors return formatted strings.
  * ELF files finding non-system libraries via an RPATH did not always
    have the path to the library encoded in their dependency requirement,
    depending on whether the package also included some other (unrelated)
    non-system library.  Futhermore, system paths encoded in an RPATH were
    incorrectly honored.  Both of these bugs have been fixed.
  * Ownership policy now uses macros in the user and group definitions.
  * Symbolic links to shared libraries can now provide path-encoded
    soname dependencies (only manually, never automatically).
  * Removed outdated code with convoluted code for preventing providing
    soname dependencies in some cases; that code has been functionally
    replaced by limiting automatic soname dependencies to system library
    directories.
  * Instead of complaining about hardlinks spanning directories, Conary
    simply creates one link group per directory per hardlinked file.
  * Fixed bug which made source commits fail on cloned source troves

Changes in 0.70.0:
  o The client and server protocol versions have been changed and
    the filecontainer version number updated.
    * Upgrading from previous versions of Conary to 0.70.0 will
      require downloading a old-format changeset file from
      ftp://download.rpath.com/pub/conary/
    * Adding path hash data to TroveInfo overflowed the amount of
      storage space available in a StreamSet when a trove contained
      several thousand files.  In order to accommodate larger data
      stored in StreamSets, we have changed the way data sizes are
      handled.
    * With the changes to StreamSet, LargeStreamSet is obsolete.
      Changeset files used to used LargeStreamSet to represent data.
      Since we now just use a StreamSet, the changeset file format
      changed.
    * Since this version of Conary is incompatible with previous
      versions, we took this opportunity to do database and repository
      migrations that will allow us to make significant code cleanups
      in the near future.

 o Other smaller changes
    * Conary now does the right thing if the same trove is listed
      twice in an update due to recursion (it checks for duplicate
      installs of the same trove).
    * A bug where None would show up in CONARY files when an
      autosource file changed contents but did not change names has
      been fixed.

Changes in 0.62.16:
  * The "conary update" and "conary erase" commands now display the actions
    they take as they run (similar to --info output).
  * The --info output for "conary erase" and "conary update" has been
    reworked to be more user-friendly.
  * Added new conaryrc option signatureKeyMap to choose which signature
    to use when signing based on the label.
  * Fixed a bug where conary would only sign the last trove listed,
    instead of signing all troves listed.
  * The ComponentRequires policy now makes :devellib components require
    :data components if they exist.
  * Don't check for bucket conflicts when resolving during group cooks - if we
    want to check for bucket conflicts in groups, it will be readded in a more
    general way.
  * Removed extra freezes and thaws of files for a 8% improvement in install
    time for absolute change sets (at the cost of some memory, but thanks
    to splitting transactions this should be a good trade off).
  * Added removeIfExist call to miscmodule for some peformance improvement.
  * ELF files that find non-system libraries via an RPATH now have the path
    to the library encoded in their dependency requirement, matching the
    path encoded in the dependency provision.  Before this, the RPATH
    was ignored and the path encoding was only guessed within one source
    package.
  * The LinkCount policy now enforces the requirement that hardlink groups
    contain only files in the same directory as each other; no hardlinks
    between files in different directories are allowed.
  * When updating a group across branches, if a subtrove within the update has
    already been manually moved to the new branch by the user, conary will
    recognize this and sync that trove with the group
  * A new "closed" configuration variable has been added to the
    apache-based networked repository server.  When set, the server
    will always raise a "RepositoryClosed" exception when a client
    attempts to access it.  The configuration variable is a string.
    The string will also be returned to the client.
  * Removed install buckets and replaced with comparisons of hashed path
    values to determine trove compatibility.
  * If a trove is included in an update twice, once directly, and once
    implicitly through recursion, ignore the recursive update.
  * More constraints added to the repository schema
  * Added hasTrove to Items table for faster trove names check

Changes in 0.62.15:
  * The MakeDevices() policy now accepts mode= as a named argument.
  * Added (undocumented) --debug (prints debugging output),
    switched old (undocumented) --debug to now be --debugger (starts debugger
    on initialization)
  * Added debug messages to conaryclient/update.py
  * Cloning to the the same branch works (providing a good way of
    reverting changes)
  * Cloning now updates buildRequirements and loadedTroves in troveInfo
    and enforces their consistency on the target branch
  * Cloning groups is now supported
  * Fix update case where a group update should cause conary to search the
    system for an older version of a trove to replace.
  * If you update a trove foo locally to a new version on the same branch, and
    then update the containing group to a new version on a different branch,
    conary will now update foo to the new branch as well.
  * fix error message when you try to pin as non-root

Changes in 0.62.14:
  * The threading changes in .13 caused some error information to be lost.
    Tracebacks have now been fixed, and the download thread checks much more
    often to see if it needs to exit.
  * Catch InstallBucketConflicts exception

Changes in 0.62.13:
  o Repository Server changes
    * The Schema creation SQL statements have been rewritten in a more
      standardized form. Some indexes have been redefined and a number
      of views have made their way into the default repository schema.
    * The new call troveNamesOnServer can be used now by the netclient
      code for a much faster retrieval of all trove names available on
      all labels on a given server. Server and client protocol numbers
      have changed.
    * The getTroveList() server side function got a rework that should
      result in about a 50% execution time speedup on most queries.
    * The Metadata SQL query has been reworked to join tables in a
      much better order, speeding up the getMetadata call on a
      repository with many versions much faster.

  o Client changes
    * Conary now compresses XML-RPC requests before sending them to
      the repository server.  In order to use compression, the remote
      server must be running Conary 0.62.13 or later.  If the server
      is running an older version, the client will fall back to
      sending uncompressed requests.
    * The database conversion in 0.62.12 did not correct all
      out-of-order file streams.  A new conversion function is in
      0.62.13 that will examine every file stream and ensure that it
      is stored correctly in the database.
    * Versions from the contrib.rpath.com repository are automatically
      rewritten to point to contrib.rpath.org.  NOTE: if you have a
      label from the contrib.rpath.com repository in your
      InstallLabelPath (such as contrib.rpath.com@rpl:devel), you will
      need to modify it to point to contrib.rpath.org.
    * Install bucket handling now works for collections which were not
      fully installed.
    * A bug where database was left locked on exception during install
      when the download thread was still executing has been fixed.
    * The conaryclient code has been split into pieces.
    * Switched rollbacks to local@local:ROLLBACK
    * The main thread no longer blocks forever when the download
      thread fails.
    * Matching referenced troves in collections is no longer dependent
      on sort order of internal dictionaries.

  o Common Repository and Client changes
    * When a changeset is applied to the local system or committed to
      a networked repository, the fileIds are recomputed from the file
      objects and verified.  This prevents corrupted or miscomputed
      changesets from being committed to the repository or applied to
      the local system.

  o Building/Branching changes
    * Many changes have been made to cloning, including sideways
      cloning (creating a clone at the same branch depth as the clone
      source), better cloning with multiple flavors, separate cloning
      of source and binaries, resilience against duplicate troves,
      proper use of existing fileIds during clones, simultaneous
      cloning of multiple troves, and better clonedFrom tracking.
    * The default optflags for x86 changed to remove -mcpu, as it is
      deprecated in gcc.

Changes in 0.62.12:
  * Conary will no longer create a "rootroot" group while installing
    users whose primary group is "root".  It will now call the
    appropriate tag handler for user/group modifications if the tag
    handler is installed.
  * EnforceConfigLogBuildRequirements no longer suggests recursive
    build requirements for packages in which the configure script
    checks to see if the package is already installed.
  * Installing new version of pinned troves leaves the pinned trove in
    place if the two troves have compatible install buckets
  * By default, when you shadow a binary trove, its source is shadowed with it.
  * Instead of a --sources option, cvc shadow and cvc branch now take
    --source-only and --binary-only options that allow you to control whether
    sources or binaries are shadowed.
  * Branch and shadow commands now take an unlimited number of troves
    to branch/shadow.
  * Files sharing versions but with different contents (thanks to flavors)
    got lost when switching from one flavor of a trove to another
  * troves can now be specified for rq, q, and update as <labelpart>/<version>,
    e.g., foo=:rpl1/1.0, or foo=contrib.rpath.com@/2.3-1-2
  * version.hasParent() handles more cases of shadows of shadows correctly.
  * cooking troves into the repository with --flavor <newflavor> now modifies
    the flavor before the recipe is even loaded, not when the recipe's setup
    function is called.
  * add a check to ensure RPATHs in cooked packages do not have %(destdir)s
    or /tmp or /var/tmp in them.
  * EnforceSonameBuildRequirements has been temporarily changed to produce
    warnings instead of errors.
  * Dependncies and flavors didn't order things properly in their frozen forms
  * StreamCollections are now properly ordered

Changes in 0.62.11:
  * InstallBucket policy now allows using macros in component names.
  * The --resume option now works correctly when conary has
    automatically discovered a non-standard path for the main build
    directory.
  * A soname dependency is again generated for libraries outside of
    library directories, but the pathname is now included in the
    dependency.  Within a package, all matching dependencies are
    modified to include the path.  This is useful for cases where
    an application packages private versions of libraries -- the
    dependencies still need to be there so that inter-component
    requirements are honored, but they must not perturb the rest
    of the system.
  * Recursive pinning now behaves itself
  * Switch group recipe syntax to use r.add() instead of r.addTrove,
    r.remove() instead of r.removeTrove(), and add a
    r.setDefaultGroup() command to set the default group.

Changes in 0.62.10:
  * EnforceSonameBuildRequirements enhanced to handle correctly cases
    where more than one trove can resolve a single soname dependency.
  * EnforceConfigLogBuildRequirements now can take exceptions, which
    can be specified either as a filename (such as /usr/bin/bison or
    %(bindir)s/bison) or as a required trove (such as bison:runtime).
  * The trove.Trove initializer no longer allows for a trove to be created
    with a name that has more than one ":" character in it.
  * EnforceSonameBuildRequirements now can take exceptions, which are
    specified as a required trove (such as libfoo:devel) to avoid adding
    to the list of requirements.
  * EnforceSonameBuildRequirements now produces errors for missing build
    requirements, and EnforceConfigLogBuildRequirements now demonstrates
    very few false positives, and so has been updated to warning instead
    of info.
  * Added a check to warn when a trove is installed multiple times from
    the same branch with incompatible install buckets (--no-conflict-check
    overrides this check)
  * Redirects can now redirect to nothing, which allows components to
    disappear gracefully on a redirection
  * A soname dependency is now provided only if the library is in a
    default library directory, or in a directory explicitly added with a
    SharedLibrary(subtrees='/path/to/dir/') call.

Changes in 0.62.9:
  * EnforceConfigLogBuildRequirements policy added.  It looks through
    all config.log files anywhere under the build directory for programs
    that configure has found, and ensures that the transitive closure
    of the build requirements contains each file listed.  (That is, if
    the file /usr/bin/perl has been found, and intltool:runtime is in
    the buildRequires list, and intltool:runtime requires perl, then the
    requirement is satisfied.)  This policy currently produces some false
    positives; the "greylist" that tries to remove false positives needs
    to be expanded.
  * The repository server now uses a repository instance specific key
    cache.  This fixes KeyNotFound errors seen when running multiple
    repositories on one server.

Changes in 0.62.8:
  * The bug, introduced in 0.62.7, that caused Conary to stop short of
    recursing to the innermost troves when handling erasures has been fixed.
  * EnforceSonameBuildRequirements enhanced to use the system database to
    find the right missing build requirements.
  * Make users and groups in a repository such that they may not differ only
    in case, i.e. if user foo exists, user Foo cannot be created.
  * files in /usr/%(lib)s/python/.* are no longer automatically given an
    architecture flavor - if there are architecture-specific files in those
    dirs, they should result in an arch-specific flavor through normal
    means.
  * By default, no OpenPGP signatures will be added to troves when
    doing commits unless a fingerprint is explicitly set in conaryrc.
    Previously, if a keyring existed, the first key found would be used.

Changes in 0.62.7:
  * Some unneeded parts of the sql query in _getTroveList have been removed,
    improving performance.
  * The performance of the default (and most used) case of the
    getAllTroveLeaves has been increased up by using a specialized
    query.
  * Exception handling in the repository when revoked or expired keys
    are used has been corrected.
  * Signature checking now correctly checks the timestamp of the signature
    against the expiration time (if any) of the key that signed it.  If
    the signature timestamp is later than the expiration timestamp,
    the signature is rejected.
  * Pass 'Database is locked' repository errors to the client as a
    RepositoryLocked exception notifying user that the server is busy.
  * The 'yuck' script is no longer installed.
  * ComponentRequires now makes :runtime, :lib, :devellib, and :devel
    components all require their matching :config component if the
    :config component exists.  The :config component is not automatically
    created, but when it exists, it's always going to be because it
    is required by multiple other components.

Changes in 0.62.6:
  * mergeCollections() didn't always handle referenced troves changing
    byDefault status
  * Various cleanups and simplifications have been made to the trove
    removal determination

Changes in 0.62.5:
  * Allow selection of individual troves from change set files via --from-file
  * Recursive queries on local database could get upset by a missing trove
  * Underlying dependency code returns version and flavor for troves with
    broken dependencies
  * Underlying dependency code returns information on what removed trove
    caused a broken dependency
  * Removed --no-deps-recurse option
  * Greatly simplify dependency resolution logic
  * The version portion of a Release (version-sourceCount-buildCount)
    is no longer required to begin with a digit.
  * The Release parsing code has been cleaned up to use consistent
    naming, API documentation, and parse error messages
  * An unhandled exception when signing a trove twice with the same key
    has been fixed.
  * Old (now invalid) changesets are now removed from the changeset
    cache when a digital signature is added to a trove.
  * A package is now counted as empty if it contains only files automatically
    found by the AutoDoc policy.
  * CPackageRecipe now requires elfutils:runtime for eu-strip; this is
    needed for the existing debugedit:runtime requirement to do useful
    work.
  * Removed DistroPackageRecipe and moved its buildRequires list to
    PackageRecipe.  Use clearBuildReqs() to remove any of the base
    requirements for a package.
  * Install buckets are respected during dependency resolution
  * Updated the troveNames() call to a faster query, which should bring
    the run time of the "conary rq" back to a more reasonable limit
  * Race conditions and robustness problems have been fixed in
    the changeset cache.

Changes in 0.62.4:
  * Many places where lots of individual db calls were done to collect
    file objects have been collapsed into batched calls (5-10% speedup
    on some operations)
  * Fixed PGP key submission to not use a hidden form element.
  * Changed PGP key submission to use an xmlrpc call instead of
    modifying the database directly.
  * Added methods to change PGP key/user associations, and thereby
    disable a key.
  * Added an index to dependency resolution for a massive improvement
    on local system dependency performance on large updates.
  * Added the ability to get troves without file lists from the local
    database and use that when getting troves through the changeset
    trove source.
  * Previously, dependency resolution could cause duplicate
    trovesource entries.  This no longer occurs.
  * :lib and :devellib automatically have lib=%(lib)s install buckets.
  * A user management bug in the repository has been fixed.
    Previously, if you deleted a group followed by the user with the
    same name of the group, an unhandled exception occurred.
  * Looking up changeset cache entries in the cache database no longer
    uses exception handling to determine when database entries are
    invalid or stale.
  * The EnforceSonameBuildRequirements policy now recognizes :devellib
    as well as :devel components in buildRequires.

Changes in 0.62.3:
  * Don't link troves to groups when the branch has changed
  * Link new troves to collections (and new collections to old troves) when
    a trove isn't installed but a suitable replacement (meaning on the same
    branch) is available
  * Installing changesets w/ not by default from files broke
  * Fix a bug in the kid template that prevented permissions (ACLs) from being
    deleted from a repository.

Changes in 0.62.2:
  * Further reworkings of update code to be fully based on job sets. The
    absolute flag now defines whether a trove is newly installed or if
    it should be an update from an existing trove (when possible). Network
    changesets and changesets from files are treated almost identically now.
  * Swapped lock terminology for pin
  * Changed table names in database schema to better match the repository
    schema

Changes in 0.62.1:
  * UtilizeGroup fixed
  * conary updateall fixed
  * Disable SHA-1 integrity checks when trove changesets don't include
    files in various places
  * conary now prevents you from cooking empty groups

Changes in 0.62.0:
  * Initial OpenPGP (RFC 2440) based signature support has been
    added. Conary reads public keys from ~/.gnupg/pubring.gpg and
    /etc/conary/pubring.pgp.  Conary reads private keys from
    ~/.gnupg/secring.pgp.  Setting the "signatureKey" configuration
    variable to a key ID will select which key to use from the
    keyring. If signatureKey is not set, and there is a valid private
    keyring, the first key on the keyring will automatically be used
    to sign changesets when committing them to the repository.
    "cvc sign" adds a signature to a trove that already exists in the
    repository.
  * Change set generation on the command line is more flexible. It can generate
    erasure changesets as well as relative to nothing changesets
  * When creating multiple groups from the same recipe using newGroup(),
    Conary now searches all subgroups when resolving dependencies within
    a parent group
  * Conary no longer resolves dependencies for troves with byDefault=False
    (such as :test and :debuginfo).  Conary will now resolve dependencies in
    those troves only if you set checkOnlyByDefaultDeps=False.  When creating
    subgroups using newGroup(), pass the checkOnlyByDefaultDeps flag as an
    argument to the newGroup() function.
  * excludeTroves now applies to troves which have been added to
    already installed collections

Changes in 0.61.12:
  * You can now search for troves by <trove>=<host>@
  * A bug when cooking groups with depCheck = True (introduced in 0.61.10)
    has been fixed.
  * A new r.ByDefault policy controls how components are included in their
    enclosing packages; the default is True except for :test and :debuginfo
    components that default to False.
  * Cloning across repositories works
  * A bug in 'conary update --info' output was fixed

Changes in 0.61.11:
  * A bug that caused a database deadlock when removing entries from the
    changeset cache in the repository server has been fixed.
  * Added RegularExpressionList in conarycfg
  * Added lockTroves configuration option for autolock
  * Recurisvely included troves could be removed incorrectly when those
    troves were already present

Changes in 0.61.10:
  * The conary update command now takes a --sync parameter, documented in
    'man conary'
  * Groups now allow you to create a reference to another cooked trove,
    and use that reference to add troves that are contained in that trove.
    For example, if you want to create a group-python based on the troves in
    an already cooked group-dist, you add a reference to the group-dist in
    group-python, and pass the group-dist reference in when you call
    addTroves.
  * Work has begun towards generalizing the concept of a trove source.
    A class SimpleTroveSource has been added that, when subclassed and given
    access to the troves, will allow you to call findTroves to search that
    source.  The same code is used in update code to unify updating from
    the repository and from changesets, and it is used to provide the search
    capabilities for the local database.
  * Conary now allows all files, not just regular files, to have
    dependencies.  This is necessary for user/group dependencies for
    non-regular files to work.  Packages built with 0.61.10 or later
    that have non-regular files with non-root user or group will not
    be readable by Conary versions 0.61.9 or earlier.
  * Shadowing now preserves the byDefault flag, and handles reshadowing
    collections gracefully now
  * Update preprocessing now works on absolute changesets instead of
    relative ones, providing massive cleanups. Code uses sets of jobs
    instead of changesets for job representation, allowing still more
    cleanups. Many bugs seem to have gone away.

Changes in 0.61.9:
  * Fix a bug added in 0.61.8 that breaks tag handlers

Changes in 0.61.8:
  * Fix a bug introduced in 0.61.7 that occurred when, in the repository,
    either the Users table or Groups table was empty when creating a new group.
  * Add --buildreqs, --flavors options to q and rq.
  * Primary troves should not have their trove change sets overridden by
    items recursively included (and fixed a pile of things this broke).
  * Locally stored change sets can't always get access to pristine files
    from the local filesystem; when it can't, make sure file sha1 checking
    doesn't get upset.
  * Unchanged troves in updated groups could be erased by items in the
    same group on a different branch.
  * The "conary q[uery]" command accepts a --diff option.  When --diff
    is used, the difference between installed and pristine troves is
    displayed.
  * An additional progress callback has been added to show when database
    transactions are committed

Changes in 0.61.7:
  * Several bugs related to updating two troves with the same name have been
    fixed - including branch affinity, flavor affinity, correct handling of
    already updated troves, and correct handling of empty flavors.
  * "conary emerge" as root (or as a user than can apply the changeset
    produced by the build) did not install anything but the toplevel
    package.  This bug has been fixed.
  * No longer hide descriptive TroveNotFound errors behind a generic
    NoNewTroves wrapper.
  * Group recipes can now request that dependencies be resolved and
    added to the group at cook time.  To automatically add required
    troves to a group add "autoResolve = True" to the recipe class.
    Optionally "autoResolveLabelPath" can be set to a list of labels
    to use during dependency resolution.
  * Locally stored rollbacks couldn't handle files changing types. As
    part of the fix, the generic file diff code is now used when creating
    changesets instead of having a special-case wrapper around it
    (fileChangeSet()).
  * The commitaction script and the changemail module did not necessarily
    show the full trailing version for branches and shadows.  (For example,
    /conary.rpath.com@rpl:devel/4.1.25-18/db41/19 showed up as "19"
    instead of "4.1.25-19".)
  * Add a --deps option for conary q.  Make that and conary rq --deps
    recurse over collections.
  * Warn about missing buildRequires entries both for soname dependencies
    and for TagSpecs applied via tag description files.
  * A bug in updating groups that switch the byDefault setting of troves
    has been fixed.
  * Add an updateThreshold config option to control the number of troves to
    include in a download.
  * Ordering didn't work for old packages depending on anything, or for
    dependencies whose provider moved between components.
  * The r.Ownership(), r.UtilizeUser(), and r.UtilizeGroup() now generate
    appropriate dependencies on info-* packages.
  * Updating packages and components installed multiple times could cause
    a component to be removed multiple times (which resulted in a traceback).
  * Fixed a bug that occurred when groups tied to a user were deleted
    without deleting the associated user, then subsequently adding a user
    with the same name.

Changes in 0.61.6:
  * InitialContents turns off EtcConfig, since a file cannot be both
    a config file and an InitialContents file.
  * Reworked repository change sets to directly reference files from the
    contents store.
  * The User() command now takes an optional supplemental= option,
    which provides a list of supplemental groups to which to add
    the user.  (SupplementalGroup() is for groups not associated
    with a user.)
  * The showcs command can now handle components that are referenced
    but not included in a changeset.
  * InfoUserRecipe and InfoGroupRecipe can now be built with buildlogging
    turned on.
  * Conary's internal handling for dyanamically finding new IDs for
    users and groups has been fixed.
  * "conary updateall" now accepts the --test flag.
  * Various fixes were made to the CIL dependency detection code.

Changes in 0.61.5:
  * Added basic clone capability (which only works cloning to parents
    branches and shadows, and on a single host).
  * Now handles degenerate case of packaging unreadable files.
  * A bug that caused conary to ask for the wrong fileId when constructing
    a changeset from multiple repositores has been fixed.
  * Conary now can add users and groups automatically at install time.  If
    there is no taghandler to add a user or a group, conary will add it
    internally as a bootstrapping measure; if there is a taghandler,
    conary will call that instead.  In order to ease transition, Conary
    does not yet create the dependencies on the info- packages; a future
    version of Conary will add those dependencies after the system user
    info- packages have been created.
  * rpm2cpio now handles rpm archives that use bzip2 to compress the
    cpio payload
  * Conary now creates dependencies (provides and requires) for CIL
    files, if mono's monodis is installed on the system or being built
    in the current package.
  * Troves moving between troves could cause conary to attempt double
    erasures
  * The networked repository handles cases where contents are not
    found in the contents store.  The exception is passed back to
    the client.
  * The networked repository handles cases where a file stream is not
    found when the client asks for file contents.  The exception is
    passwd back to the client.
  * An error that caused getPackageBranchPathIds() to return the
    oldest fileIds instead of the youngest fileIds has been corrected.
  * Reworked finding old versions of troves to avoid a single trove
    being removed multiple times

Changes in 0.61.4:
  * %(datadir)s/.../lib/ files will no longer show up in :lib - presumption
    being that anything under %(datadir)s really is arch independenct
  * Creating branches and shadows had a command line parsing bug
  * "cvc newpkg" takes --dir and now complains for unexpected arguments
    (which is used to just ignore)
  * when using flavor affinity for installed troves, merge subarchitecture
    flags
  * group handling didn't always preserve troves which were needed by a
    newly installed trove properly

Changes in 0.61.3:
  * Corrected a bug that snuck in 0.61.2 that caused a temporary SQL table
    to not be temporary, which makes multiple httpd processes fail with
    'database schema changed' errors.

Changes in 0.61.2:
  * Fix a bunch of typos in the authentication checking server side
  * Add permission editing capabilities to the server component and hooks
    in the netclient
  * Overhaul of ACL system so that uniqueness constraints on Troves and
    Labels can be enforced: we now use a special Trove and Label "0 | ALL"
    instead of Null
  * Dependency resolution enforces label ACLs.
  * Module arguments to commitaction are parsed according to shell
    quoting rules.
  * The changemail commitaction module now takes an optional '--from'
    argument.
  * added clearBuildReqs() - will clear all or some of superclass buildreqs
    when cooking.
  * The pickled version of Dependency objects changed, therefore the
    schema version of the changeset cache has been incremented.
  * When Configure() detects a failure and input or output is not a
    tty, all config.log files will be included in the output in order
    to ease debugging from captured log files.
  * Part of the infrastructure for adding users and groups has been added:
    it is possible to create info-<name>:{user,group} packages via
    UserInfoRecipe and GroupInfoRecipe classes.  The User(), Group(),
    and SupplementalGroup() policies are deprecated; those lines should
    move to their own recipes intact (the syntax remains the same).
    The install-time code does not yet install info-* packages first in
    their own transaction; when it does, the Ownership(), UtilizeUser(),
    and UtilizeGroup() policies will create dependencies on the
    appropriate info-* packages.
  * The networked repository server and client code has been changed
    to use the 'deflate' Content-encoding type instead of 'zlib',
    which makes the code RFC 2616 (HTTP 1.1) compliant.
  * A new function called hasUnresolvedSymbols() has been added to the
    elf module.  This could be useful for a contributor to implement a
    policy that checks to make sure that shared libraries do not have
    unresolved symbols.  Additional code could be written to check
    binaries too.
  * cvc checkout, update, and commit now show progress when communicating
    with the repository server
  * Progress is now displayed while downloading file contents from a
    repository (such as when assembling a changeset that is distributed
    across multiple repositories)

Changes in 0.61.1:
  * Cleaned up error message which results from Conary not being able to
    determine which trove to remove when a new one is installed
  * Dependency object use slots
  * Hash values for DependencySet, Version, and Branch objects are cached
  * UIDs and GIDs that cannot be mapped to symbolic names no
    longer cause the buildpackage code to traceback.  The ownerships
    from the filesystem were never used anyway, so it's safe to assume
    that all files are owned by root:root
  * Implemented proper updateall
  * Files in troves are downloadable from the repository browser.
  * Troves in the repository browser are separated by first letter
    instead of showing all troves in one page.

Changes in 0.61.0:
  * New functionality for maintaining user groups: renaming and updating
    members
  * Added repository interfaces for deleting users and groups
  * Added a repository iterator function to list the members of a group
  * The web interface to the Conary repository now has a repository
    contents browser, accessible either from the main page (if you are
    logged into the web interface), or from the /browse url. Example:
        http://conary.example.com/conary/browse
  * A bug preventing all access to the web interface if an anonymous
    user existed has been fixed.
  * "Large" updates are split into multiple pieces which are downloaded
     and installed independently of one another
  * Trove updates are tracked through collections
  * Group handling completely rewritten to function as a three way merge
    instead of a set of heuristics
  * Trove removal handles references troves which are referenced by multiple
    collections
  * Rollback format unified for local and nonlocal rollbacks
  * Dependency ordering forces collections to be installed after all of their
    referenced troves (allowing simple restarts)
  * Database migration removes stale versions
  * --replace-files marks the replaced versions of the files as no longer
    present
  * Troves store information about Install Buckets - not used yet.
    By specifying a component's install bin, which is a set of key-value
    pairs, you can describe whether two versions of a component are
    installable side-by-side.  If two versions of the component share the
    same keys for their install bins, but at least one different value, then
    the components are installable side-by-side.
  * Troves store information about troves loaded when building a recipe
  * Build Requirements are stored with the trove
  * Add isCollection() to TroveInfo
  * Changesets download while instals are going on
  * StreamSet.twm() respects ignoreUnknown now
  * Rollbacks of locally cooked and emerged troves works

Changes in 0.60.12:
  * Previously, if you ran "conary update foo", and foo requires a new
    version of bar, but updating to the new version of bar would break
    existing dependencies of other troves on the system, a very
    unuseful "Troves being removed create unresolved dependencies"
    message would be printed.  Conary now says that "Additional troves
    are needed" instead.  If --resolve is used, it will report the
    troves that have been added before displaying the dependency
    failures caused by erase.
  * Symlinks no longer confuse AutoDoc policy.
  * Autosource files which have changed confused cvc update
  * allow a \ at the end of a line in config files to do line continuations
  * several bugs in the multitag handler have been fixed

Changes in 0.60.11:
  * The '-f' flag was added to the arguments to gzip when
    recompressing compressed files
  * Added progress callbacks for uploading the changeset when cooking
  * Improved automatic mainDir detection for some corner cases.
  * Put development docs back in :devel component (they were
    inadvertantly removed from it by a previous fix).

Changes in 0.60.10:
  * BadFilenames policy absolutely prohibits filenames with newlines
    in them, no exceptions allowed.  Other similarly bad filenames may
    later be forbidden by this policy.
  * UTF8Filenames moved to packagepolicy, where it belongs, and it now
    raises an error instead of printing a warning.
  * Conary now enforces the rule that tag names must have no whitespace
    and must be all alphanumeric characters, -, or _.
  * Conary can now run a single instance of a single tag handler to
    process multiple tags.  The tag description files for each tag
    must point to the same tag handler, and must each specify the
    multitag datasource.  The data is passed to the tag handler on
    standard input using the protocol "tag list for file1\nfile1\n..."
  * Fixed ftp server busy detection when fetching files via URL.

Changes in 0.60.9:
  * The changemail script is replaced by a generic commitaction script
    that loads modules, and a changemail.py module is supplied.  There is
    a backward-compatible changemail script which calls commitaction
    with the changemail.py module.  --email and --*user options now are
    changemail module options, so the commitAction should be specified
    something like this:
    commitAction /.../conary/commitaction --repmap ... --module "/.../conary/changemail --user %(user)s --email foo@example.com --email bar@example.com"
    You can add your own modules and run them all from the same commitaction
    using multiple --module arguments to the commitaction script.
  * Conary can now almost always guess the correct name for the mainDir
    when it is not %(name)s-%(version)s, if the first addArchive()
    instance creates exactly one top-level subdirectory and no other
    top-level files of any sort, in which case it will use that name as
    the mainDir.

Changes in 0.60.8:
  * The changemail script is now actually packaged, in
    /usr/lib{,64}/python2.4/site-packages/conary/changemail
  * Build requirements for superclasses are automatically added to
    subclasses.
  * Build requirements now look at all labels in a version to see if they
    satisfy a build requirement.
  * The NormalizeManPages policy now automatically converts man pages
    encoded in iso-8859-1 to man pages encoded in utf-8.  Additionally,
    it runs faster and no longer calls sed.

Changes in 0.60.7:
  * The changemail script is now distributed with conary, and is called
    with a different calling convention; instead of being called once
    per trove with trove-specific command line options, it is called
    once per commit (of however many troves) and creates more readable
    summary email messages.  Remove --trove, --version, and --flavor
    arguments from your changemail invocations.  Added --user argument
    to changemail; specify in .cnr files as "--user %(user)s".  Or, to
    only print users for source or binary commits, use "--sourceuser
    %(user)s" or "--binaryuser %(user)s", respectively.
  * The cvc rdiff command now recognizes creating a shadow as such.
  * Build requirement tracking is now half-enabled; conary is now able
    to read "buildReqs" tags, but will not yet generate them.
  * Files in /tmp and /var/tmp, and all cvs temporary files, will no
    longer be packaged by default,
  * The addArchive(), addSource(), and addPatch() actions can now fetch
    via HTTPS as well as HTTP and FTP.
  * The repository now handles creating a changeset between two troves
    that both contain a version of a file that is stored on a different
    repository

Changes in 0.60.6:
  * Erasing emerged troves works properly
  * Calling Doc() no longer disables the AutoDoc() policy.
  * A more reliable method is used for finding the port of an
    Apache connection

Changes in 0.60.5:
  * 'conary emerge' works again
  * Distributed group changesets failed when remote troves disappeared
    from the group
  * build logs are now tagged with 'buildlog' tag
  * Conary now handles cases when a directory becomes a symlink when
    applying a changeset.  An error message is displayed which tells the
    user how to apply the update.

Changes in 0.60.4:
  * An error in the automatic database conversion of 0.60.2 systems
    has been corrected.

Changes in 0.60.3:
  * Reimplemented LargeStreamSet in C
  * Added StreamCollection
  * Policies now announce their names in their information, warning,
    debug, and error messages, making it easier to determine how to
    resolve problems.
  * The database conversion for to 0.60.2 didn't work well; a proper
    conversion is now in place

Changes in 0.60.2:
  * Added InitialContent flag
  * Fixed bug which caused servers to leak file descriptors when the sqldb
    was replaced
  * "repquery --deps" output fixed (broken in 0.60.1)
  * Added AutoDoc policy which finds common documentation files and puts
    them in %(thisdocdir)s automatically.
    AutoDoc is disabled by calling
    Doc without calling AutoDoc, which means that existing recipes that
    call Doc will not show changes.
  * getPackageBranchPathIds() now returns version and fileId as well,
    so that the IdGen class can determine if an older version number
    should be assigned to files.  getPackageBranchPathIds() is now the
    primary mechanism for populating the pathId dictionary.
  * The local label methods of the version object have been
    refactored. isLocal() is now onLocalLabel(), isEmerge() is now
    onEmergeLabel(), etc. isOnLocalHost() has been added as a method
    to easily determine if a version only exists in the database
  * Moved logic for explicitly creating a changeset from cscmd.py to the
    ConaryClient object
  * Added the (unused) ability to lock and unlock troves. Ignore this for now.
  * "query --info" behaves much more like "repquery --info" now
  * isSourceVersion() method has been to the Version object
  * most of the remaining erroneous references to "Package" have been
    changed to "Trove" throughout the code.  This includes method
    names such as getPrimaryPackageList() -> getPrimaryTroveList().  Some
    more commonly used methods were left as deprecated thunking methods
  * dependency resolution couldn't resolve a requirement w/o flags against
    a provides w/ flags

Changes in 0.60.1:
  * Support for legacy clients (protocol version 29) has been removed from
    the server
  * The server raises an server-side exception if any client with
    protocol less than 32
  * Updated the URL provided in a server-side client version mismatch
    exception
  * Server-side dependency suggestions return more choices, leaving it
    to the client to sort it all out
  * Client uses timestamps to determine which troves to install when their
    flavors score equally
  * Fixed build-side bug handling meta characters ([,*,etc) in file names
  * "cvc newpkg" now accepts pkgname=label syntax
  * files.contentsChanged() function updated to work with StreamSets
  * Basic local changeset creation, retargeting, and commits work
  * Permissions weren't merged for operations run as non-root users
  * The structure of the repository web interface has been redesigned
    and some authentication UI bugs have been fixed.
  * The repository web interface now requires the conary-web-common package
    to be installed.
  * Committing troves to the repository no longer recompresses non-config
    files
  * Timestamps are set on the server at commit time; the timestamps the
    client assigned is not used (this is to protect against clients with
    a bad idea of time; servers should be consistent, even if they're
    wrong, and as long as time doesn't go backwards on that server all is
    good)
  * Reworked troves to be representable as streams and implement *basic*
    signature capability
  * Local cook versions are now more sensible.

Changes in 0.60.0:
  * Changed changesets to compress individual files instead of the combined
    stream.
  * Cleaned up file content objects to no longer track file sizes.
  * Switched away from TupleStream to StreamSet both for better performance
    and for improved flexibility in the format (at the price of larger
    frozen streams).
  * Troves explicitly provide their own names.
  * Troves can now provide "capability flags", and trove requirements
    can now include references to the capability flags.
    r.ComponentProvides(('ASDF', 'FDSA')) will cause all components built
    from the current recipe to provide the 'ASDF' and 'FDSA' capability
    flags, and r.Requires('/path/to/file', 'foo:runtime(ASDF FDSA)')
    will make /path/to/file require the foo:runtime component built
    with the ASDF and FDSA capability flags.
  * Dependency components can contain : characters now.

Changes in 0.50.14:
  * Dependency checking now returns reordering information (which isn't
    used yet)
  * Allow groups to include other groups defined in the same recipe (but
    explicitly disallow cycles in groups)
  * Fixed bug in building multiple groups with a single recipe when some
    of the groups already exist, but others don't

Changes in 0.50.13:
  * Added automatic :data component for /usr/share, to which you should
    add any platform-independent files that are needed by :lib components
    but not in a libdir-derived path.  These might include configuration
    files and supporting data files needed by both library and runtime
    programs.
  * Added automatic intra-package inter-component dependencies; now within
    a single package, the :devel component will automatically require the
    :lib component if both components exist.  These dependency sets can be
    modified with the ComponentRequires policy.
  * The build/buildpackage.py file has variable and function names changed
    to better match our terminology for packages and components.
  * Change flavor specified in the conaryrc to a flavor path -- accept the
    flavor config parameter multiple times to create a flavor path
  * Added a "filewrap" argument to r.Run() that inserts an LD_PRELOAD
    wrapper that overrides some library funtions to look in %(destdir)s
    first before looking in the filesystem.  This is subject to change
    as we experiment with it!

Changes in 0.50.12:
  * Implemented --quiet for conary update changeset commands, and cvc cook.
    Also implemented the 'quiet' configuration value. This option suppresses
    progress indicators.
  * Split loadRecipe into loadInstalled and loadSuperClass, depending on the
    purpose of the recipe loading.  loadInstalled will examine the local
    system to look for a matching installed trove, and load that version,
    while loadSuperClass will not.
  * Logs of builds are now stored in cooked changesets in the :debuginfo
    component -- generally in
    /usr/src/debug/buildlogs/<name>-<version>-log.bz2, controlled by
    macros.buildlogpath
  * Added lib/logger.py
  * Fixed conarybugz.py to work with Conary's new site-packages location
  * Cleaned up yuck, rpm2cpio, and rpm2ccs scripts to use new "import conary"
    mechanism for finding conary.
  * Check sha1s for all files written into the repository or file system
  * conary scs --deps works again

Changes in 0.50.11:
  * Reworked file addition to local database a bit for better performance
  * Fixed sorting for --info
  * Don't make --info installs require a writeable database
  * Added an exception to group updating, restricting removal of existing
    troves to match the group's contents to troves on the same branch
  * Groups which had the same trove added (via a referenced trove) and
    removed (from the primary trove) got confused
  * conary showcs now takes trove version
  * conary showcs will display erased troves in changesets, and erased troves
    that are referenced but not within the changeset
  * conary changeset now support trove=<version>-- to create a changeset that
    erases the trove
  * Cache user id to name mapping
  * Improved the progress indicators for preparingUpdate and
    creatingDatabaseTransaction
  * Implemented progress indicator on source downloads
  * Fixed bug in update process which caused files to be incorrectly skipped

Changes in 0.50.10:
  * Added callback for creating database transaction, so that it does
    not look like we spend an inordinate amount of time executing tag
    pre scripts.
  * Added findtrove.py to the Makefile so that it is included in
    the distributed version of conary.
  * Added distcheck rule to Makefile to try and avoid missing files in the
    future

Changes in 0.50.9:
  * reimplemented StreamSet in C
  * moved findTroves out to findtrove.py, reworked it to be more modular
  * getSourceVersion now correctly handles branched binaries by looking
    up the branch to find the source component.
  * reimplemented StringStream in C
  * fixed bugs in --info

Changes in 0.50.8:
  * sort update --info alphabetically, display old versions, and display
    a letter summarizing the type of change
  * NormalizeInterpreterPaths() policy now looks in the package currently
    being built, as well as on the installed system, to determine how to
    resolve #!/usr/bin/env scripts.
  * groupName argument to addTrove() can now be a list of group names as
    well as a single group name.
  * --no-recurse works on the erase path
  * fix to walkTroveSet (which was horribly broken)
  * enable (optional) dependency checking when building groups
  * 'cvc cook' error output when there are unresolved build
    requirements is more user friendly
  * filesystem conflicts are handled properly when applying a rollback
  * updating a package to a version that comes from a different
    repository when that package had an uninstalled component works
    now.
  * conary now resides in /usr/$LIB/python$PYVERSION/site-packages/conary/
  * calling r.Replace on a non-regular file results in a warning instead
    of an unhandled exception
  * implemented basic callbacks for update, erase, and changesets

Changes in 0.50.7:
  * Added the XInetdService action to avoid having to include
    /etc/xinetd.d/ files separately, and to make xinetd.d files
    be consistent, making recipe-provided changes less likely to
    conflict with local configuration changes.
  * groups are no longer allowed to contain redirects
  * added setLabelPath to group recipe
  * Allow r.Provides("soname: libfoo.so(FLAGS)", "/some/file") (added
    the "(FLAGS)" part).
  * don't allow spaces and commas in revisions

Changes in 0.50.6:
  * conaryclient.updateChangeSet should have recursed by default
  * Metadata retrieval now works along distributed branches and shadows.
  * reworked troves being added to database to handle missing parts
    of packages and groups properly (and make things faster and more
    elegant)
  * merged update and erase code paths in conaryclient
  * update and erase now take +,- modifiers on trove names
  * added --info to see what an update or erase command will do
  * a single group recipe can now build multiple groups

Changes in 0.50.5:
  * Streams return their value through __call__ instead of value()
  * Reimplemented ShortStream and IntStream in C
  * conary config now takes --show-passwords option, and does not pretty
    print config file values when not printing to screen.  This means that
    conary config > <file> will result in a valid configuration file.
  * Updating groups didn't work when the group referenced troves as new
    which were already installed on the system
  * r.ComponentSpec('somecomponent', '.*') will no longer override the
    file specifications for packaging :debuginfo and :test components.
  * loadRecipe now takes a troveSpec as its first parameter, and uses that
    troveSpec to find the trove on the local system that matches the source
    component that is being loaded.  loadRecipe also automatically searches
    the labels that are parents of the current recipe, so if you shadow a
    recipe, any loadRecipe lines contained in that recipe should still do
    what you want.
  * merge didn't handle files converging
  * merge doesn't need to deal with autosource files
  * diffs between groups failed when members disappeared

Changes in 0.50.4:
  * Most rollback information is stored as a reference to a repository
    instead of storing full rollback data on the local system. The
    localRollbacks flag in conaryrc allows the old behavior to remain.
  * The CONARY state after a merge operation on a shadow now has the
    correct fileId for files that are not different than the parent
    version.
  * Added /usr/lib/conary/conarybugz.py to make it easy to automatically
    populate bugzilla databases from repositories.
  * Sped up Strip, NormalizeInitscriptLocation, NormalizePamConfig,
    TagDescription, and TagHandler policies by limiting them to
    only appropriate directories.
  * Fixed :debuginfo to work with binaries built from more than one
    source file, and made it less aggressive by only stripping debug
    information out to the :debuginfo files, which both makes stack
    traces better without :debuginfo installed and makes libraries
    stripped for :debuginfo more likely to work.
  * When existing fileId's had no streams but the streams are provided
    by a later commit, those streams weren't always merged properly if
    there were multiple files for that fileId
  * conary config output masks user/password info in repository maps
  * the config option useDir has been changed to useDirs, and archDir has been
    changed to archDirs, to allow for tiered use/arch flag definitions, and
    the tweaking of use and arch flag settings.  By default, useDirs and
    archDirs look in /etc/conary/<dir>, followed by /etc/conary/distro/<dir>,
    follwed by ~/.conary/<dir>, where dir is use or arch, depending on the
    context.
  * Arch files can now contain arbitrary macro definitions, and in the future
    will contain values for macros like %(lib)s, which is lib64
    on some platforms.
  * when using --keep-existing, the install label path and install flavor
    are used to determine which version to install instead of using affinity
    to install something close to what you already have.
  * a bug that prevented a changeset from applying to the system when
    the changeset removed a component from a package and the component
    is not installed on the system has been fixed.

Changes in 0.50.3:
  * database findTrove now has an interface that is much closer to the
    repository findTrove function -- this enables conary q to work like
    conary rq.
  * Group handling didn't work for multiple levels of group inclusion.
  * Database.hasTrove() no longer needs to instantiate troves.
  * Fixed overly-aggressive cleaning of the cache.
  * Added repository findTroves call to parallelize findTrove calls.
  * Added the NonMultilibDirectories policy to prevent 32-bit troves from
    utilizing lib64 directories.
  * the NormalizeInterpreterPath policy can now handle unwriteable files
  * fixed the network client code to return file contents properly when
    multiple file contents are requested from the server (bz#50)
  * rewrote Database.getTroveLatestVersion()
  * Added :debuginfo handling in Strip policy, which requires debugging
    to be turned on in optflags and elfutils's eu-strip and debugedit to
    be installed.  Like :test components, :debuginfo components are not
    installed by default.
  * File versions are now properly set to a branched version after a
    merge operation
  * cvc commit aborts again when the current versions of files are not
    the latest versions

Changes in 0.50.2:
  * Any %(lib)s-derived path (/%(lib)s, %(libdir)s, %(krbprefix)s/%(lib)s,
    or %(x11prefix)s/%(lib)s) will now cause the entire package and all
    components to be flavored with the base instruction set flavor, so
    that architecture-sensitive but non-code files in (say) /usr/lib64
    do not show up on 32-bit platforms.
  * Sped up dependency resolution on the client
  * The reworked getFileContents call now asks for contents from the
    correct server when contents from more than one server are requested

Changes in 0.50.1:
  * Add support for trove=<troveVersion> in rq, cvc co, and other places that
    use findTrove
  * Add conary q --info option to display flavors
  * changeset command uses system flavor if no flavor is specified, skips
    troves which are not included in packages and groups by default,
    takes a --no-recurse option, and filters based on the excludeTroves
    configuration setting
  * Added automatic :perl component that works like the :python component,
    and extended the multilib-friendly-or-architecture-neutral policy to
    work with perl as well as python.
  * client/server protocol negotiation is a whole lot smarter now
  * getChangeSet() results in a single URL rather than one per primary trove
  * group, fileset, and redirect recipes have macros that contain the
    buildlabel and buildbranch.
  * fixed a bug with merging absolute change sets which contain config files
  * redirections to troves w/ older versions already installed didn't work
  * the pathId generation code has changed.  For cooked troves, the
    pathId will be the same for any particular version of a path.
    Code must not depend on this behavior, however; it may change in the
    future.

Changes in 0.50.0:
  * Redirections work
  * Sped up group generation
  * Troves which reference other troves (groups and packages) can now specify
    whether a trove is installed by default or not. Packages now reference
    :test, but don't install it by default
  * Added optional 'recurse' parameter to netclient.createChangeSetFile
  * The first argument to the Requires and TagSpec commands can now have
    macros interpolated, as in r.Requires('%(bindir)s/foo', ...)
  * Groups can have requirements now
  * protocol-level getFileContents works on multiple files simultaneously
  * repository log had too many files added to it
  * set instruction set flavor for a cooked trove whenever any Arch flags are
    checked

Changes in 0.14.12:
  * The shadow command looks at buildLabel instead of following
    installLabelPath
  * In some cases, troves with an incompatible flavor were chosen when
    --resolve was used. The proper flavor is now used, or the
    dependency is reported as unsatisfiable.
  * Several more instances of %(lib)s were moved out of the default
    specification for generic components like :runtime and :devel for
    better multilib support.
  * Policy now helps ensure that :python components are either
    architecture-neutral or multilib-friendly.
  * Better error messages for "%(foo)/" (which should be "%(foo)s/")
  * Looking up files in the local database gave erroneous results in
    some cases (this was noticeably primarily when distributed change
    sets were being generated)

Changes in 0.14.11:
  * Local systems store config files in sql tables now.  Use
    /usr/share/conary/convertcontents to convert to the new data store.
    Note that this means that any *config file* managed by conary can be
    read through the main SQL database file in /var/lib/conarydb/conarydb.
  * Actually check build requirements before building, use --no-deps to
    ignore the check.
  * make conary q and conary update convert all flavors to  strong flavors
    for comparison; ~readline becomes readline, and ~!readline becomes
    !readline, so that conary q foo[readline] works as expected.
  * no default flavor is presumed for local operations (erase, q)
  * changed getPackageBranchPathIds to base64 encode the filename in
    order to ensure that the resulting XML-RPC will be UTF-8 clean.
  * localoutofdate renamed to "yuck", a man page added, and the script
    and man page are now installed on the system.
  * rename --use-macro and --use-flavor options for cook to --macro
    and --flavor
  * support new cook syntax: cvc cook <trove>[flavor] to set the troves flavor
    while cooking
  * fixed rq output when iterating over subtroves within a trove or group
  * TroveNotFound exceptions are handled gracefully in cvc.  'conary cook
    foo' will no longer traceback when foo:souce could not be found in
    the repository.
  * Unsynchronized updates work for packages and groups
  * The database is now opened with a 30 second timeout.  This should allow
    better concurrency.
  * added --exclude-troves and excludeTroves conaryrc entry
  * repository .cnr file's commitAction configuration item now has a
    flavor provided to it as %(flavor)s and the default changemail
    script uses it.
  * don't allow the same label to appear twice in sequence in a version

Changes in 0.14.10:
  * FlavorMap sense wasn't set right for base instruction set

Changes in 0.14.9:
  * Shadow Branch objects didn't return parent branches properly. This
    caused incorrect pathId's to show up on cook on shallow shadows.
  * Reworked the code which looks up pathIds to take advantage of a new
    server call (getPackageBranchPathIds) which is faster and looks on
    both the full branch and full parent branches.
  * The Apache repository server now allows mixed ssl and normal requests.
  * Added forceSSL option to apache repository server configuration.
  * The network client code now supports accessing servers over https.
  * Proper salts are used for user passwords.
  * The default value for macros.optflags is "-O2" again, instead of
    an empty string.
  * The http handler in the conary server now sends back proper error
    codes in the case of an authentication error.

Changes in 0.14.8:
  * Fixed bug where streams for commits on distributed branches didn't always
    get set properly
  * reworked findTrove() in repository to return (name, version, flavor)
    tuples instead of full troves
  * Split conary.1 into conary.1 and cvc.1
  * Allow cvc cook trove=<version>
  * remove --target-branch cook option
  * added default :devellib component for architecture-specific devel bits,
    made all files with an architecture-specific multilib path that are
    not in :devellib go into :lib instead of having many of them fall into
    :runtime

Changes in 0.14.7:
  * ELF libraries with sonames that have paths in them are now handled
    sanely, by removing the path (and complaining...)
  * split march into targetArch and unameArch -- requires a new distro-release
  * rework command line arguments to shadow and branch to match how versions
    are normally specified, and allow a flavor specificatoin
  * added --sources to branch and shadow commands

Changes in 0.14.6:
  * fix for generating changesets between repositories
  * policies that look at shared libraries are now multilib-aware,
    fixing shared library permissions and dependency provision
  * autosources didn't work when committing across a shadow

Changes in 0.14.5:
  * allow groups to contain troves with conflicting flavors
  * make repository-side change set caching less buggy
  * fix config files changing to symlinks
  * allow duplicate items to be specified for erase and update
  * changeset command allows flavors to be specified
  * repquery --info shows trove flavor
  * fixed bug with not matching base instruction set flavor

Changes in 0.14.4:
  * several bugs in the 'cvc update' code paths have been fixed
    - it no longer retrieves autosource sources
    - the CONARY file now gets populated entries for autosource files
    - the fileids in CONARY files are now correct after an update
  * several bugs in error handling have been fixed
  * several docstrings have been fixed
  * packagepolicy now automatically adds usermode:runtime requirement to files
    that are dangling symlinks to consolehelper
  * the templating engine for the web interface to the server has been
    changed to kid; kid and elementtree are now required to run a server.
  * the web interface now supports limited editing of ACLs
  * the server now only supports protocol version 26 (it was a mistake
    to leave in support for 24 and 25)
  * old code that supported ancient protocol versions has been
    removed from the server
  * recipes loaded from within recipes follow the label= argument if
    it is given

Changes in 0.14.3:
  * Fixed usage message to no longer print 1 at bottom; improved option
    handling error messages
  * Fixed versions when branching from a shadow
  * The lookaside cache now fetches from the repository into the right
    location and with the right permissions, and fetches manually-added
    as well as automatically-added sources.
  * In recipes, addSource can now take dest='/path/to/file'
  * Change %(servicedir)s location from /var to /srv

Changes in 0.14.2:
  * contents are now stored as diffs when either the new file or the
    old file is empty
  * diffs of numeric streams can now express a change to the value of
    None

Changes in 0.14.1:
  * fixed a typo in lookaside.py that prevented commits from working
  * added a descriptive exception message when fileids in your database
    do not match the fileids in the repository

Changes in 0.14.0
  * added ability for changesets to ignore unknown fields in some places
    (making changesets somewhat less brittle)
  * fixed bug in source handling with non-recipe files in the local directory
  * added framework for generic trove information
  * checkout no longer pulls all sources from the repository
  * used new trove info framework to store the source trove, build time,
    total file size, and version of conary used when building binary
    troves.
  * lib/elf.c no longer uses mmap to read elf files.  Some architectures
    may have elf structures on disk that are not naturally aligned, and
    using mmap to read them won't work.
  * the repository code now uses a 30 second timeout when attempting to
    access the database
  * Have architectures control their march values in the architecture
    config files.
  * add Arch.getCurrentArch() to get the major architecture that is in use
    during a build

Changes in 0.13.3
  * added ability for a contents log file (makes syncing much easier)
  * file tags weren't used on updates
  * "description update" tag action replaced with "handler update"
    (which gets called when either the tag description or the tag handler gets
    updated)
  * "description preremove" tag action replaced with "handler preremove"
  * sources get committed automatically

Changes in 0.13.2
  * reworked use.py code almost entirely.
  * added /etc/conary/arch directory to contain architecture definition files;
    changed /etc/conary/use files to contain more information about how
    flags are used when building.  Flag definitions are no longer in use.py.
  * fixed buildFlavor so that it affects cooking packages as well as
    determining troves to include when cooking a group
  * changed --noclean to --no-clean to be in line with the rest of the
    options; documented it
  * removed Use.foo and Flags.foo options from conary config files.  Macros.foo
    is still there.  Added --use-flavor option to cvc cook which takes a flavor
    and overrides the build flavor while cooking.
  * groups now take flavor strings to determine the flavor of a trove to
    include, not flag sets.
  * dependencies resolution is flavor sensitive now (and uses flavor
    affinity)
  * added trove version/release number to dependency messages
  * renamed classes and methods in versions.py to match current terminology

Changes in 0.13.1
  * repquery wasn't filtering by flavor properly (exposed by a bug fix
    in 0.13.0)

Changes in 0.13.0
  * removed importrpm.py
  * diffs between a file object that has a non-empty provides or requires
    to a file object that has an empty provides or requires are now properly
    generated and applied.
  * added checks to validate merged file objects against the fileIds
    in the changeset
  * implemented shadows
  * framework for redirects in place
  * removed (unused) parentId field from Branches repository table

Changes in 0.12.5
  * reworked dependency resolution a bit for a big speedup in the server
  * moved destdir to %(builddir)s/_ROOT_
  * made macros.destdir available during the unpacking of sources
  * source commands (r.addAction, etc.), if given absolute paths for
    their dir keywords, will perform their actions in the destdir instead
    of the builddir
  * most build commands (r.Make, r.Create, etc.), will work in either builddir
    or destdir, depending on whether they are given relative or absolute
    paths
  * add dir keyword for r.Run
  * include /usr/bin/rpm2cpio

Changes in 0.12.4
  * set more arch flags for x86 and x86_64
  * troves can have multiple instruction set flavors now
  * flipped around use: and is: sections of flavor strings
  * Version and Branch object completely separated

Changes in 0.12.3
  * conary verify updated to new API so that it works again
  * conary q (with no arguments) works again

Changes in 0.12.2
  * added getTroveVersionsByBranch
  * make better use of _mergeQueryResults
  * moved version affinity into findTrove from ConaryClient
  * fixed branch affinity so that it's actually branch affinity instead of
    label affinity
  * rdiff changes for 0.12.0 broke negative numbers for oldVersion
  * rdiff diff'd based on label instead of branch
  * update has flavor affinity now
  * flavors can now be specified on the command line for update, erase
    repquery, and query
  * unspecified flavor flags got scores of zero, which was wrong
  * added python code for flavor scoring (useful for the client)
  * repository queries didn't work properly when looking for multiple flavors
    of a single version
  * fix for updating multiple flavors of a single version of a trove
    simultaneously
  * reworked getTroveVersionList and getAllTroveVersions for per-trove
    flavor filtering

Changes in 0.12.1
  * repquery and query always showed dependency information
  * getTroveLeavesByBranch did extra demarshalling of the flavor
  * repquery didn't deal with nonexistant troves well
  * dependency failures on erase didn't reassemble dependency flags properly
  * fixed bug in dependency sets creation which caused dependency flags
    to get mangled
  * added a check to prevent mangled flags from getting committed

Changes in 0.12.0
  * document config command, and display supplied macro/use/arch information
    in output
  * repository acl's work for almost everything
  * anonymous access must be explicitly enabled by creating an acl for
    user 'anonymous' with password 'anonymous'
  * server side flavor scoring used
  * queries reworked for flavor matching

Changes in 0.11.10.1
  * move to python2.4
  * repository caching (which isn't used yet) didn't track the recurse flag

Changes in 0.11.10
  * changed flavor tracking when loadRecipe() is used to only track
    flavors in loaded recipes that are superclasses of the recipe
    class in the loading recipe.  (e.g. loading python.recipe to get
    the distribution python version will not add all of the python
    recipe's flavor information to the loading recipe class, as long
    as the loading recipe does not subclass the Python class.)
  * add conary verify command for comparing the local system's state to
    the state it was in at install time
  * when a trove is installed for the first time, it comes from a single
    repository
  * didn't handle file types changing on update
  * fixed problem assigning depNums
  * components disappearing from troves caused problems in relative changesets
  * files moving from removed troves in changesets caused update to fail

Changes in 0.11.9
  * change the order of permissions setting (chmod after chown)
    because some versions of the Linux kernel remove setuid/gid bits
    when setting ownership to root

Changes in 0.11.8
  * work around a python bug w/ fdopen() resetting file permissions
  * r.Replace() as an alternative to r.Run("sed -i '...' file")
  * Policy enforcing UTF-8 filenames
  * r.macros.tagdatadir as a standard place to put data just for taghandlers

Changes in 0.11.7
  * changed server.py to take extra config files via --config-file instead
    of as an extra argument
  * extra config files (specified with --config-file) were ignored if they
    didn't exist; issue an error message now
  * Added r.ConsoleHelper() for recipes
  * PAM configuration files shouldn't have paths to modules by default,
    so we remove what used to be the standard path
  * changed repository user authentication to use user groups (currently
    one per user)
  * added password salt
  * restructured repository a bit
  * removed lots of unused code from FilesystemRepository

Changes in 0.11.6
  * branches are created as changesets now instead of as a protocol call
  * merged authdb into primary repository
  * fix for rdiff (broken by flavor rework in 0.11.5)

Changes in 0.11.5
  * Internals reworked to eliminate flavor of None in favor of empty flavor
  * Added (currently unused) code to parse command line flavor specifications
  * static libraries (.a files) get proper flavors now
  * Handle attempts to update already installed troves from absolute
    change sets

Changes in 0.11.4
  * all components built from a single recipe share a common flavor
  * loadRecipe's label= keyword argument can actually take a label
    as well as a hostname

Changes in 0.11.3:
  * optimized a sqlite update statement to use indexed columns
  * added --test to update and erase
  * dependency check didn't handle new components providing the same
    items as old components (broken by 0.11.1 performance enhancements)

Changes in 0.11.2:
  * standalone server was broken by --add-user changes in 0.11.1
  * dependency check no longer allows packages being removed to cause
    dependency failures
  * changed how dependencies are frozen to make the order deterministic
    (so fileId's don't change around)
  * added a database version to the database schema

Changes in 0.11.1:
  * erasing troves enforces dependencies -- this requires a database
    conversion (run the conary-add-filedeps script which fixed the
    conversion to 0.11.0 after updating conary)
  * reworked dependency queries to take advantage of indices for much
    better performance
  * add --add-user to server.py for creating the authdb

Changes in 0.11.0:
  * massive rework of fileId mechanism to allow better flavor support
  * added columns to dependency tables to allow erase dependency checks
    (which are not yet implemented)
  * enabled trove requirements
  * added cvcdesc and the 'describe' command to cvc to generate
    and use metadata XML files.
  * getMetadata follows the branch structure up until it finds metadata
    for the trove.
  * changed getFileContents() to not need trove name or trove version
  * byte-compiled emacs lisp files are transient, like python
    byte-compiled files
  * addSource recipe action now can take a mode= keyword argument
  * cook now enforces having no dash characters in version numbers
  * files are explicitly disallowed from depending on groups, packages,
    or filesets; the only trove dependency that a file or component
    can have is on a component.  Only filesets can depend on filesets.

Changes in 0.10.11:
  * reworked how absolute change sets get converted to relative change
    sets for better efficiency
  * chained dependency resolution caused duplicate troves in the final
    changeset (and a lot of extra work)
  * added --config to stand alone repository
  * source flag wasn't set properly for newly added non-text files
  * flavor information is now printed by "conary query" when multiple
    flavors of the same version of a trove are installed
  * "conary repquery --all" flavor output formatting has been improved

Changes in 0.10.10:
  * changesets get downloaded into a single (meta) file instead of lots
    of separate files
  * fix several bugs in the freshmeat record parsing
  * add a freshmeat project page URL to the metadata by default
  * add a "source" item to metadata
  * the server implementation of troveNames() was horrible
  * enabled file dependencies

Changes in 0.10.9:
  * fixed some authorization issues with the xml-rpc repository interface
  * the web management interface for the repository works now; see
    http://wiki.specifix.com/ConaryConversion for information on how
    to convert existing authdb's to support this
  * fixed a bug with distributed branches
  * users can change their passwords through the repository's web api
  * improved logic apachehooks use to find top level URL
  * fixed bug in server side repository resolution

Changes in 0.10.8:
  * changed iterAllTroves() to troveNames(), which searches a single
    label instead of the whole repository
  * reworked http authentication and CGI request handling and added the
    beginning of a web interface to the repository for user administration
    and metadata management.

Changes in 0.10.7:
  * dependency sql code reworked to use temporary tables
  * new macro called "servicedir" that defines the location for
    service data (%(servicedir)s{ftp,http,etc})
  * added busy wait to sqlite3 python binding when executing SQL
    statements on a busy database

Changes in 0.10.6:
  * Lots of bug fixes for distributed branching
  * Some code rearrangement
  * The start of metadata support code is now included

Changes in 0.10.5:
  * The local database is used for fetching file information (but not
    contents), reducing network traffic when creating change sets
    across repositories.
  * Update works on troves which were locally cooked or emerged
  * Internal changes to move toward getFileContents() working in batches
    rather then on individual files. For now this prevents the repository
    from copying files between the content store and /tmp to serve them.
  * Arch flags are now included in flavors
  * Emerge follows the installLabelPath instead of the buildLabel
  * The extended debugger has been extensively modified
  * Conary can handle filenames with '%' in them
  * The showcs command has been significantly updated, and the updates
    are documented in the conary.1 manpage
  * New syntax for flags distinguishes requirements from "optimized for";
    see http://wiki.specifix.com/FlavorRankSpec

Changes in 0.10.4:
  * Bug fixes for updating from absolute change sets (which basically
    just didn't work for troves which contained config files)
  * Bug fixes for distributed branching
  * The database is used for fetching trove information (but not yet
    file information) when the client constructs change sets across
    distributed branches
  * various other bug fixes

Changes in 0.10.3:
  * this version introduces changes to the network protocol for
    obtaining file contents and changeset generation. The client
    protocol version number has increased, so version 0.10.3 can only
    communicate with servers running the server from 0.10.3. The
    server remains backward compatible with older clients.
  * a warning message is now displayed when the user attempts to
    create a branch that already exists on a trove.
  * the correct trove names are displayed when automatically resolving
    dependencies
  * packages no longer get the union of all the dependency information
    of the components they contain.  This information would have to be
    recalculated if a user installed a package then removed a
    component afterward.
  * a package policy check was added to reject any world-writable
    executable file.
  * r.TagSpec('tagname', exceptions='filter') now overrides a match by
    another r.TagSpec('tagname', 'filter')
  * more changes to metadata interface
  * various other bug fixes and improvements

Changes in 0.10.2:
  * the repository code is now included in the main conary source
    archive
  * "conary showchangeset" produces a more user-friendly output
  * large responses from the repository server are now compressed
  * the protocol for getFileContents() changed to take a fileId
    instead of the file's path.  The repository code can still handle
    old requests, but the client code now requires the latest
    repository code.
  * bug fixes

Changes in 0.10.1:
  * when applying a changeset, dependency failures are resolved by
    querying servers in the installLabelPath
  * troves that satisfy a dependency can automatically be added to a
    transaction.  This behavior is controlled by the "autoResolve"
    variable in conaryrc or the "--resolve" command line option to
    "conary update"
  * dependency resolution is calculated recursively.  To limit the
    recursion depth to check only first order dependencies, a
    "--no-deps-recurse" option has been added to "conary update"
  * "conary repquery" now takes a "--deps" argument, which prints the
    Requires and Provides information for the trove that is being
    queried.
  * changes have been made to the build side of Conary to facilitate
    building recipes that use cross compilers
  * symlinks now get the appropriate ownership set when they are
    restored
  * groups can now specify which flavor of a trove to include
  * repository queries that don't need file information no longer ask
    the repository for files.
  * various bug fixes and cleanups

Changes in 0.10.0:
  * dependency checking is now performed before changesets are
    applied.  This uses new tables in the local system's database.
    If you are using a database created by a version of Conary older
    than 0.10.0, it must be converted before it can be used.  See:
      http://wiki.specifix.com/ConaryConversion
    for details
  * Shared library dependency information in changesets is now stored
    in a different format.  This means that repositories that use old
    versions of Conary will be unable to give valid changesets to
    Conary 0.10.0 or later.  Therefore, the protocol version number has
    been increased.
  * --no-deps argument added
  * "cvc co" is now a synonym for "cvc checkout"

Changes in 0.9.6:
  * dependency enforcement infrastructure has been added (the code is
    currently disabled)
  * bug fixes
    * applying a changeset that un-hardlinks files now works
    * conary rq [trove] --info now works
    * running "conary update [trove]" when more than one flavor of
      [trove] exists no longer tracebacks.  It installs both flavors
      of the trove (which is not always the desired behavior - this
      will be addressed later)
    * only files with execute permissions are checked for
      #!interpreter.
    * "conary rq [trove] --ls" no longer tracebacks when [trove]
      exists in more than one repository
    * various code cleanups

Changes in 0.9.5:
  * new methods for specifying dependency information in recipes have
    been added
  * #! interpreters get added as dependencies
  * local flag overrides now work
  * cvc cook --resume can be used multiple times
  * conary invokes gpg with --no-options to avoid creating or using
    ~/.gnupg

Changes in 0.9.4:
  * fixes to cvc annotate
  * flavors and dependency generation code has been refactored to be
    policy based
  * better error handling when invalid changeset files are given to
    conary
  * minor code cleanups

Changes in 0.9.3:
  * New "cvc annotate" feature
  * Man page updates
  * Changesets which remove a file and replace it now apply correctly.
  * "cvc update" no longer complains and fails to update the CONARY
    state file properly  when ownerships differ
  * FileId generation now looks for previous versions of all the
    packages that have just been created, not just the name of the
    recipe.
  * Cooking as root is no longer allowed
  * Miscellaneous bug fixes.

Changes in 0.9.2:
 * Bug fixes:
   * Applying changesets that have more than one hard link groups
     sharing the same contents sha1 works now.
 * Build changes:
   * Recipes can now create new top level packages.

Changes in 0.9.1:
 * Bug fixes:
   * Applying a changeset that has a flavor which is a superset of the
     previous version's flavor now works.
   * Parsing optional arguments to command line parameters that appear as
     the last thing on the command line works
 * Build changes:
   * Package policy now checks to ensure that files in /etc/cron.*/*
     are executable
 * Update changes:
   * Conary no longer complains if a transient file has been modified
     on disk but no longer exists in a new version of a component.
 * Miscellaneous changes:
   * Version 1 on-disk changeset file support has been removed.

Changes in 0.9.0:
 * protocol versioning is much more granular now allowing for backwards
   compatible versions of functions
 * changeset command now generates changesets for multiple troves spread
   across multiple repositories
 * change sets are transferred as a set of independent change sets now
   (laying the groundwork for repository change set caching, with which
   this version will work just fine)

Changes in 0.8.3:
 * Man page updates.
 * The "conary query" command now accepts multiple arguments for
   troves and paths
 * Fixed "conary erase" command which was broken in 0.8.2

Changes in 0.8.2:
 * You can now install multiple troves at once (even a combination of
   changeset files and troves from repositories), and the entire
   action is recorded in a single rollback (this required a change in
   command-line arguments for updating troves).
 * The beginnings of support for searching multiple repositories
 * Miscellaneous code cleanup and bug fixes.

Changes in 0.8.1:
 * The source code has been re-arranged for easier maintenance, and
   conary has been split into two programs: conary and cvc.
 * Better error messages and debugging tracebacks

Changes in 0.8.0:
 * A new changeset format supports hard links but requires staged update.
 * The new changeset format also collapses duplicate contents even
   when hardlinks are not used.
 * By default, rc?.d/{K,S}* symlinks are no longer packaged. The
   chkconfig program is relied on to create them at package
   install/update time. Init scripts are explicitly required to
   support the chkconfig protocol by default
 * Improved error messages
 * Several bug fixes.

Changes in 0.7.7:
 * Extended debugger saves and emails
 * Tracebacks now include arguments and locals
 * More size optimizations were made when applying changesets
 * Applying absolute changesets when a trove is already installed is
   now much more efficient than it was
 * Self-referential symlinks raise a packaging exception.
 * Several bugs fixes.

Changes in 0.7.6:
 * Installation
   * Hardlink handling
   * enhanced debugging capabilities (including saving a debugging
     state file to enable remote debugging)

   * using binary file ids and iterators for significant memory savings
   * and runtime support for the x86.x86_64 sub-architecture
 * Cooking
   * more robust handling of the --resume option
   * policy normalization of where app-defaults files go.

Changes in 0.7.5:
 * Hard links are implemented (but not yet enabled, in order to
   preserve changeset compatibility for now).
 * Several bugs have been fixed for installing and cooking.

Changes in 0.7.4:
 * Fileids are now stored and transmitted in binary rather than
   encoded.
 * Better handling of multiple versions of packages/troves installed
   at the same time
 * Missing file handling improvements
 * Recipe inheritance is now possible between repositories
 * Enhanced Interrupted builds
 * The dynamic tag protocol was slightly modified
 * Added Arch.x86.amd64 and Arch.x86.em64t
 * several bugs fixes

Changes in 0.7.0:
 * sqlite3 is used for the database
 * better handling of multiple packages with the same name installed at once.

Changes in 0.6.6:
 * repository protocol update
 * changeset format update
 * added the ability to resume halted local builds
 * added the ability to easily package build-time tests to run at
   install time to qualify new/changed environments
 * better handling of packaged .pyc/.pyo files
 * better shared library handling
 * improved inline documentation
 * optimizations for both space and time
 * numerous bugfixes<|MERGE_RESOLUTION|>--- conflicted
+++ resolved
@@ -32,13 +32,10 @@
     * cvc remove handles removing directories (bz #1014)
     * conary rollback no longer tracebacks if you do not have write access to
       the conary database.
-<<<<<<< HEAD
-    * using loadInstalled with a multiarch trove no longer tracebacks (bz #1039)
-=======
     * deeply shadowed versions would fail when performing some version 
       operations.  This caused, for example, local cooks of shadowed troves
       to fail.
->>>>>>> 03754c5f
+    * using loadInstalled with a multiarch trove no longer tracebacks (bz #1039)
 
 Changes in 1.0.13:
   o Client Changes:
