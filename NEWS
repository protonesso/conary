Changes in @NEW@:
  o Client Changes:
    * Added the "cvc set" command to change files between binary and
      text mode for files in source components.
    * "cvc add" no longer assumes files it doesn't know to be binary
      are text files; there are lists for both binary and text types,
      and files which are added which aren't in either list need
      to be added with "--text" or "--binary". (CNY-838)
    * The conary repository client now retries when a DNS lookup of a
      server hostname fails with a "temporary failure in name
      resolution" error.
<<<<<<< HEAD
    * "cvc annotate" no longer displays pathIds in the error message for the
      specified path not being included in the source trove
    * "cvc annotate" now gives an error when it is run on a binary file
=======
    * Conary now restarts itself after updating critical conary components
      (currently, that consists of conary).  Hooks have been added for
      other components using the conary api to specify other troves as
      critical.  Also, hooks have been added for other components to specify
      a trove to update last (CNY-805, CNY-808).
>>>>>>> a1020757

  o Bug Fixes:
    * Conary commands do not perform an unnecessary database checks on the 
      local system. (CNY-571)

Changes in 1.0.30:
  o System Update Changes:
    These changes make Conary much more robust when applying updates
    that move files from one package to another.

    * Components that modify the same files are now required to be in
      the same update job.  For example, if a file moves from
      component a:runtime to component b:runtime, the erase of
      component a:runtime and the install of component b:runtime will
      occur at the same time. (CNY-758).
    * Files moving between components as part of a single job are now
      treated as file updates instead of separate add/remove events.
      (CNY-750, CNY-786, CNY-359)

  o Client Changes:
    * The source component is now displayed in "conary rq --info"
      output.
    * Entitlements can now be passed into ConaryClient and
      NetworkRepositoryClient objects directly. (CNY-640)
    * Exceptions raised in callback functions are now issued as
      warnings and the current job is finished before
      existing. KeyboardInterrupts and SystemExits are handled
      immediately. (CNY-806)
    * The "--debug" command line flag now provides information that is
      useful to the end-user during the update process.  The
      "--debug=all" flag will provide output that is useful to conary
      developers.
    * The output of "--debug" has been modified when performing
      dependency resolution.  The output should be more helpful to end
      users.  Also rearranged the output given when dependencies
      fail. (CNY-779)
    * Config files and diffs are no longer cached in ram during installs;
      they are now reread from the changeset whenever they are needed
      (CNY-821)
    * Binary conflicts no longer cause a traceback in cvc update
      (CNY-644,CNY-785)

  o Optimizations
    On a test system, "conary updateall --info" is around 24% faster
    than previous versions of Conary.

    * The SQL query used to retrieve troves from the local database
      has been optimized.  The new code is nearly four times faster
      for operations like "conary q group-dist --info".
    * The SQL query in getTroveContainers() used to determine the
      parent package(s) and groups(s) of a set of troves as recorded
      in the local database has been optimized.  The new code is
      almost 95 times faster. (0.2 seconds versus 19 seconds)
    * The code in getCompleteTroveSet() that creates Version and
      Flavor objects from entries in the database now caches the
      created object.  This is approximately a 4.5 times speed
      up. (2.10 seconds versus 9.4 seconds)
    * The code in iterUpdateContainerInfo has had similar version
      and flavor caching optimizations that make the code about 
      2.5 times faster (from 10 seconds to 4 seconds).

  o Build (cvc) Changes:
    * "cvc merge" and "cvc update" are now more verbose when
      patching. (CNY-406)
    * "cvc clone" now requires that you specify a message when cloning
      source components unless you specify --message.  It also gives
      more output about what it is doing (CNY-766, CNY-430).
    * "cvc clone" now has a --test parameter that runs through all
      steps of cloning without performing the clone.  --info is now
      more lightweight - it no longer downloads all of the file
      contents that would be cloned.
    * "cvc clone" now has a --full-recurse parameter that controls how
      recursion is performed.  Cloning a group no longer recurses by
      default.  The only way that a recursive group clone could
      succeed is if all troves in the group came from the same branch.
      This is almost never the case.
    * The "cvc cook" command now prints the flavor being built,
      as well as the version. (CNY-817)
    * The command line argument parsing in "cvc" has been modified.
      To use the "--resume" command line argument to specify that you
      wish to resume at a particular location, you must use
      "--resume=<loc>".  "--resume <loc>" will not work anymore.  This
      removes an ambiguity in how we parse optional parameters in
      Conary.
    * The PythonSetup build action no longer provides the older
      --single-version-externally-managed argument, and instead
      provides the --prefix, --install-purelib, --install-platlib,
      and --install-data arguments, which can be overridden with the
      purelib, platlib, and data keyword arguments, respectively.  This
      allows it to work correctly with a greater number of packages.
      It also provides the option of providing a "purePython=False"
      argument for python packages that mix architecture-specific
      and architecture-neutral files, and tries to automatically
      discover cases when it should be provided. (CNY-809)
    * Python dependencies were previously incorrectly calculated
      for certain module path elements added in some Python C
      code (for example, contents of the lib-dynload directory);
      these errors are now resolved by using external python
      to find system path elements. (CNY-813)
    * /etc/conary/mirrors/gnu has been added to enable mirror://
      references to the GNU mirror system.
    * The GNU mirror list was then significantly expanded and
      re-sorted.  (CNY-824)
    * /etc/conary/mirrors/cpan has been added to enable mirror://
      references to the Comprehensive Perl Archive network mirror
      system.
    * In group recipes, the methods r.add(), r.addAll(), and
      r.addNewGroup() have been modified to accept the use= parameter,
      which defaults to True (CNY-830).

  o Bug Fixes:
    * "conary rq" (with no arguments) no longer hides troves if the
      flavor that matches the system flavor is not built for the
      latest version. (CNY-784)
    * "cvc cook" now displays the correct label of the thing it is
      building, even when it is not the build label.
    * Running "cvc update" in a directory that has been created with
      "cvc newpkg" but has not yet been committed to the repository
      will now fail with an appropriate error message instead of
      displaying a traceback. (CNY-715)
    * Conary can now apply updates that change a file that is not a
      directory to a directory.
    * Currently version objects are cached to optimize Conary.
      Unfortunately, version objects are mutable objects.  That means
      that if two different pieces of code are given the same version
      object, modifications made by one part of the code could affect
      the other inadvertently.  A warning message has been added to
      the version object when setting or resetting timestamps to make
      developers aware of the problem.  Developers should copy the
      version object before calling setTimeStamps(),
      resetTimeStamps(), incrementSourceCount(), or
      incrementBuildCount() on it.  When creating a version object
      from a string and time stamp set, use the timeStamps= keyword
      argument to versions.VersionFromString() to avoid the copy.  In
      a later version of Conary, version objects will be immutable.
      New methods will be introduced that return new modified objects.
    * Conary no longer hangs waiting for the download thread when an error
      occured in the download thread which caused it to terminate.
    * "conary migrate" now returns an error much earlier if you are
      not using interactive mode. (CNY-826)
    * Files removed from troves (most often by --replace-files) are now
      properly skipped on updates to that trove when the file didn't change
      between versions. (CNY-828)
    * includeConfigFile now gives a much better error message when it
      cannot include a config file. (CNY-618)

Changes in 1.0.29:
  o Bug Fixes:
    * Conary now removes sources from the lookaside before unpacking SRPMs to
      ensure that the source referenced from the SRPM is actually contained in
      the SRPM. (CNY-771)
    * Errors found in the recipe while checking in will now display file name
      and line number information along with the error found.
    * The trove browser no longer shows duplicate entries for multihomed
      repositories.
    * A bug that kept sqlite-based 64-bit mirrors from being used as a source 
      for further mirrors has been fixed.

  o Build Changes:
    * Conary no longer prints policy error messages three times; it
      now prints each error immediately when it is found, and then
      summarizes all policy errors once (instead of twice) at the
      end of the build process. (CNY-776)

Changes in 1.0.28:
  o Client Changes:
    * Migrate no longer replaces by default as if --replace-files was
      specified. (CNY-769)

  o Server Changes:
    * The log retrieval function now returns a HTTP_NOT_IMPLEMENTED
      (501) instead of a HTTP_NOT_FOUND (404) if the logFile
      directive is not configured.

  o Build Changes:
    * Conary now recognizes that pkgconfig finds its files in
      /usr/share/pkgconfig as well as /usr/lib*/pkgconfig. (CNY-754)
    * /etc/conary/mirrors/cran has been added to enable mirror://
      references to the Comprehensive R Archive Network. (CNY-761)

  o Bug Fixes:
    * Conary now resets the timeStamps in all cases when
      getSourceVersion is called (CNY-708).
    * SQLite ANALYZE locks the database after it is run, causing
      updates to fail.
    * A bug that caused lists such as installLabelPath in
      configuration files to be parsed incorrectly when more than one
      space was between list elements has been fixed
    * A bug that caused Locally changed files to no be marked properly
      in rollbacks that were stored locally (including rollbacks for
      locally built troves) has been fixed. (CNY-645)
    * A bug that could cause "cvc cook" to create groups that include
      components needed to resolve dependencies that are already
      included not-by-default has been fixed.

Changes in 1.0.27:
  o Client Changes:
    * A "files preupdate" tag script method has been Implemented which
      gets run before tagged files are installed or changed. (CNY-636)
    * A bug that could cause "--replace-files" to remove ownership
      from every file in a trove has been fixed. (CNY-733)

    * Multiple bugs where using "--replace-files" could result in the
      new file having no owner have been fixed. (CNY-733)
    * The logcat script now supports revision 1 log entries.
    * The logcat script is now installed to /usr/share/conary/logcat

  o Build Changes:
    * Improved handling of the "package=" keyword argument for build
      actions.  In particular, made it available to all build actions,
      removed double-applying macros to the package specification,
      and fixed failure in cases like "MakeInstall(dir=doesnotexist,
      skipMissingDir=True, package=...)". (CNY-737, CNY-738)
    * The lookaside cache now looks in the repository for local sources
      when doing a repository cook. (CNY-744)
    * The mirror:// pseudo-URL handling now detects bad mirrors that
      provide an HTML document instead of the real archive when a
      full archive name is provided; previously, it did so only when
      guessing an archive name.  Thanks to Pavel Volkovitskiy for this
      fix. (CNY-745)
    * The Flavor policy has been slightly optimized for speed.

  o Server Changes:
    * ACL patterns now match to the end of the trove name instead of
      partial strings (CNY-719)

  o Bug Fixes:
    * The Conary repository server now invalidates changeset cache
      entries when adding a digital signature to a previously mirrored
      trove.
    * A bug that caused the mirror code to traceback when no callback
      function was provided to it has been fixed. (CNY-728)
    * Rolling back changes when the current trove has gone missing from
      the server now causes the client to generate the changeset to apply
      based on the trove stored in the local database (CNY-693)

Changes in 1.0.26:
  o Build Changes:
    * When cooking a group, adding "--debug" to the "cvc cook" command
      line now displays detailed information about why a component is
      being included to solve a dependency. (CNY-711)
    * The mirror:// functionality introduced in Conary 1.0.25 had two
      small bugs, one of which prevented mirror:// pseudo-URLs from
      working.  These bugs are now fixed, thanks to Pavel
      Volkovitskiy. (CNY-704)
    * The "cvc cook" command now announces which label it is building
      at the beginning of the cook, making it easier to catch mistakes
      early. Thanks to Pavel Volkovitskiy for this fix. (CNY-615)
    * The source actions (addSource, addArchive, etc.) can now take
      a "package=" argument like the build actions do.  Thanks to
      Pavel Volkovitskiy for contributing this capability.  (CNY-665)
    * The "preMake" option had a bad test for the ';' character; this
      test has been fixed and extended to include && and ||.
      thanks to Pavel Volkovitskiy for this fix. (CNY-580)
    * Many actions had a variety of options (dir=, subdir=, and
      subDir=) for specifying which directory to affect.  These have
      been converted to all prefer "dir=", though compatibility
      with older recipes is retained by continuing to allow the
      subDir= and subdir= options in cases where they have been
      allowed in the past. Thanks to Pavel Volkovitskiy for this
      enhancement. (CNY-668)

  o Server Changes:
    * The Conary web interface now provides a method to rely solely on
      a remote repository server to do authentication checks. (CNY-705)
    * The ACL checks on file contents and file object methods have
      been improved. (CNY-700)
    * Assertions have been added to prevent redirect entries from
      being added to normal troves.
    * An assertion has been added to ensure that redirects specify a
      branch, not a version.
    * The server returns a new FileStreamsMissing exception when the
      client requests file streams with getFileVersion or
      getFileVersions and the requested file stream is not present in
      the repository database. (CNY-721)
    * getFileVersions() now raises FileStreamMissing when it is given
      invalid request.
    * getFileContents() now raises a new FileHasNoContents exception
      when contents are requested for a file type which has no
      contents (such as a symlink).

  o Bug Fixes:
    * A bug that could cause "conary updateall" to attempt to erase
      the same trove twice due to a local update has been fixed.
      (CNY-603)
    * Attempts to target a clone to a version are now caught.  Only
      branches are valid clone targets. (CNY-709)
    * A bug that caused Trove() equality checks to fail when comparing
      redirects has been fixed.
    * A bug that caused the flavor of a redirect to be store
      improperly in the repository database has been fixed.
    * The resha1 script now properly skips troves which aren't present
      in the repository.
    * Conary 1.0.24 incorporated a fix for CNY-684 to correct behavior
      when storing src.rpm files rather than their contents.  The fix
      worked for local builds but not for commits to repositories.
      Conary 1.0.26 includes a fix that corrects the behavior when
      committing to a repository as well. (CNY-684)
    * A bug that prevented flavored redirects from being loaded from
      the repository database has been fixed.
    * "Conary migrate" now will follow redirects. (CNY-722)

Changes in 1.0.25:
  o Build Changes:
    * The addArchive() source action will search for reasonably-named
      archive files based on the name and version if given a URL ending
      with a "/" character. Thanks to Pavel Volkovitskiy for the
      initial implementation. (CNY-671)
    * All source actions, when given a URL that starts with "mirror://",
      will search a set of mirrors based on files in the mirrorDirs
      configuration entry, with default files provided in the
      /etc/conary/mirrors/ directory. Thanks to Pavel Volkovitskiy for
      the initial implementation. (CNY-171)
    * Symbolic links are now allowed to provide a soname even if they
      reference an ELF file only indirectly through other symbolic
      links.  Previously, a symbolic link could only provide a soname
      if it directly referenced an ELF file. (CNY-696)

  o Bug Fixes:
    * A bug that caused unhandled exceptions when downloading the file
      contents needed for a distributed changeset in threaded mode has
      been fixed. This bug was introduced in 1.0.24. (CNY-701)

Changes in 1.0.24:
  o Server Changes:
    * The server binary access log can now be downloaded by an
      administrator by visiting the http://servername/conary/log
      URL. Once the log is accessed it is rotated automatically by the
      repository server. Subsequent accesses to the log URL will only
      yield log entries added since the last access. (CNY-638)
    * The Users and Groups tab in the web management UI is no longer
      highlighted when administrators change their passwords.

  o Client Changes:
    * A --what-provides option has been added to "conary query" and
      "conary repquery".
    * A bug that installed extra components of a package that is being
      installed instead of updated due to the existing package being
      pinned has been fixed. (CNY-682)

  o Build Changes:
    * When pulling files out of a src.rpm file, Conary now stores the
      src.rpm file itself in the repository rather than the files
      pulled from it. (CNY-684)
    * Mono dependency version mappings are now discovered in CIL policy
      .config files. (CNY-686)
    * The internal util.literalRegex() function has been replaced by
      use of re.escape(). (CNY-634)

  o Bug Fixes:
    * The Conary Repository web interface no longer returns a
      HTTP_FORBIDDEN (403) when a bad password is given by the user.
      This allows the user to re-try authentication.
    * The --signatures and --buildreqs flags now work with "conary
      showcs".  (CNY-642)
    * A bug in the NetworkRepositoryClient default pwPrompt mechanism
      has been fixed.
    * Error messages when entitlements fail to load have been
      improved. (CNY-662)
    * The repository client no longer caches repository access info
      when the attempt to access was unsuccessful. (CNY-673, affects
      CNY-578)
    * A bug that caused x86 flavored troves from being updated
      properly when using "conary updateall" on an x86_64 system has
      been fixed. (CNY-628)
    * A bug that caused migrate behavior to not respect pins when the
      pinned troves were set to be erased (CNY-680).
    * Calling r.ComponentSpec(':foo') works again; it is exactly
      equivalent to r.ComponentSpec('foo'). (CNY-637)
    * Calling r.Move() with only one argument now fails explicitly
      rather than silently doing nothing. (CNY-614)

Changes in 1.0.23:
  o API Additions:
    * The interface to create, list and delete access groups and
      modify the users therein through is now exposed though
      ConaryClient.
    * The interface to delete entitlement groups is now exposed
      through ConaryClient.

  o Client Changes:
    * "conary updateall" now accepts the --keep-required command line
      argument.
    * the mirror script now provides download/commit feedback using
      display callbacks like other conary commands
    * the excludeTroves config option will now keep fresh installs from
      happening when an update job is split due to a pinned trove.

  o Server Changes:
    * The repository database migration code now reports an error when
      trying to migrate old-style redirects.  The code to perform the
      migration is incomplete and creates invalid new-style
      redirects.  If you have a repository with old-style redirects,
      contact rPath for assistance with your migration. (CNY-590)

  o Bug Fixes:
    * Subdirectories within source components are now better supported.
      Specifically, different subdirectories with the same filename will
      now work. (CNY-617)
    * The util.literalRegex() function now escapes parenthesis characters.
      (CNY-630)
    * Manifest files now handle file names containing "%" characters.
      Fix from Pavel Volkovitskiy. (CNY-627)
    * Fixed a bug in migrate that caused its behavior to shift when migrating 
      to the same version that is currently installed.
    * Fixed a bug in the logcat script that caused the entitlement field to
      display the user information instead. (CNY-629)

  o Build Changes:
    * The r.addArchive() source action can now unpack Rock Ridge and
      Joliet ISO images, with some limitations. (CNY-625)

Changes in 1.0.22:
  o Client Changes:
    * Conary now has hooks for allowing you to be prompted for both name
      and password when necessary.
    * Conary will no longer report a traceback when trying to perform 
      dependency resolution against repositories that are not available.
      Instead, it will print out a warning. (CNY-578)

  o Build Changes:
    * It is now possible to set environment variables to use within
      Conary builds from within conary configuration files, using the
      new "environment" configuration item.  Thanks to Pavel
      Volkovitskiy for implementing this feature. (CNY-592)
    * In previous versions of Conary, calls to r.PackageSpec() would
      improperly override previous calls to r.ComponentSpec(); now
      the ordering is preserved.  Thanks to Pavel Volkovitskiy for 
      this fix. (CNY-613)

  o Bug Fixes:
    * A bug that would allow recursively generated changesets to
      potentially have missing redirect flags has been fixed.
    * A bug in redirect handling when the branch changed but the trove
      name didn't has been fixed - conary will do a better job of
      determining what jobs to perform in this situation. (CNY-599, CNY-602)
    * Errors relating to PGP now just display the error instead of causing 
      conary to traceback. (CNY-591)
    * Conary sync on a locally cooked trove will no longer traceback (CNY-568)
    * --from-file and sync now work together.
    * An AssertionError that was occasionally reached by incorrect repository
      setups is now a ConaryInternalError
    * A bug when updating to a locally cooked trove when the user had 
      manually removed files has been fixed. (CNY-604)
    * CONARY files that are not accessible will no longer cause conary to
      traceback when trying to read context from them. (CNY-456)
    * signatureKeyMap configuration entries are now checked to ensure
      they are valid. (CNY-531)

Changes in 1.0.21:
  o Client Changes:
    * The "conary migrate" command has changed behavior significantly
      in order to make it more useful for updating a system to exactly
      match a different group.  However, this change makes it much
      less useful for updating normal systems.  "conary migrate"
      should not be used without first reading the man page
      description of its behavior.  The old migrate behavior is now
      available by using "conary sync --full".  "conary syncchildren"
      has been renamed to "conary sync", and its behavior has also
      been modified slightly as a result.  The old behavior is
      available by using "conary sync --current". Please read the man
      page for a full description of the "sync" command as well.  (CNY-477)

  o Build Changes:
    * A "package" keyword parameter has been added to build actions,
      which specifies the package and/or component to which to assign
      the files that are added (not modified or deleted) by that build
      action.  For example, r.MakeInstall(package="foo") will place
      all the new files installed by the MakeInstall action into the
      "foo" package.  Thanks to Pavel Volkovitskiy for contributing
      this capability.  (CNY-562)
    * A "httpHeaders" keyword parameter has been added to the
      r.addArchive(), r.addPatch(), and r.addSource() source actions
      so that headers can be added to the HTTP request.

  o Bug Fixes:
    * The r.addPatch() build action no longer depends on nohup to
      create a file in the current directory (a bug introduced in
      conary 1.0.19). (CNY-575)
    * Commits with missing files no longer traceback. (CNY-455)
    * A bug that caused "#!/usr/bin/env /bin/bash" to not be
      normalized to /bin/bash by the NormalizeInterpreterPaths policy
      has been fixed.
    * A bug that prevented Conary from being able to download files
      that contain '&' or ';' characters has been fixed.  This allows
      Conary to download sources from cgi-bin URLs.
    * "cvc merge" no longer fails to merge changes from the parent
      branch when the shadowed version doesn't exist on the parent
      branch.

Changes in 1.0.20:
  o Build Changes:
    * "jvmdir", "javadir", "javadocdir", and "thisjavadocdir" have
       been added to the default set of macros.
    * A r.JavaDoc() build action has been added.  It funtions
      exactly like the "r.Doc()" build action, except it coppies into
      "%(thisjavadocdir)s".
    * When the r.addArchive() source action attempts to guess the main
      directory in which to build, it now recognizes when when sources
      have been added in an order that defeats its algorithm and provides
      a helpful error message. (CNY-557)

  o Client Changes:
    * A --tag-script parameter has been added to the rollback
      command. (CNY-519)

  o Bug Fixes:
    * A bug in clone behavior that caused Conary to try to clone
      excessive troves has been fixed.  If you were cloning uphill
      from branch /a/b to /a, and a buildreq was satisfied by a trove
      on /a//c, Conary would try to clone the buildreq to /a as well.
      (CNY-499)
    * A bug in the "r.Ant()" and "r.JavaCompile()" build actions which
      caused the CLASSPATH variable to get mangled has been fixed.
    * A bug in 'r.ClassPath()' that caused a traceback has been fixed.
    * A bug that caused the "change password" tab to be displayed when
      browsing the repository via the web as an anonymous user has
      been fixed.
    * The web service code no longer permits the anonymous user to
      view the "change password" (/conary/chPassForm) form.
    * The r.addPatch() source action no longer hangs when presented
      with large patches, which fixes a bug introduced in Conary
      1.0.19.

Changes in 1.0.19:
  o API Change:
    * In order to fully represent empty flavors in Conary, a new Flavor
      object class has been added.  Previously, DependencySet objects
      were used to store flavor information.  Unfortunately it was not
      possible to distinguish "empty flavor" from "flavor not specified".
      When dealing with thawing frozen flavors, use ThawFlavor() instead
      of ThawDependencySet().  When testing to see if a flavor is empty,
      use the isEmpty() method of the flavor object.

  o Client Changes:
    * The default resolveLevel setting is now 2, this means that
      conary will try to update troves that would otherwise cause an
      update to fail.  See the conary man page for more details.
    * Multiple bugs have been fixed in interactive prompting for user
      passwords (CNY-466):
      - Password prompts are based on the server name portion of the
        label being accessed, not the actual hostname of the server
        (these are often different when repositoryMaps are used).
      - When no password callback is available, the operation will
        fail with an open error (which is identical to what would
        happen if no user name was present) instead of giving a
        traceback.
      - The download thread uses the passwords which the original
        thread obtained from the user.
      - The download thread is able to prompt for passwords from the
        user if distributed changesets require access to additional
        repositories.

  o Build Changes:
    * "r.Ant()", "r.JavaCompile()", and "r.ClassPath()" build actions
      have been added to support building java with conary.
    * "r.addPatch()" will now determine the patchlevel without users
      needing to add level= in the r.addPatch() call. The level
      parameter is still honored, but should not be needed.
    * "cvc cook --show-buildreqs" now displays build requirements
      inherited from parent recipe classes. (CNY-520)
    * The output of "cvc diff" and "cvc rdiff" can now be used as an
      input to patch when files are added between two versions. (CNY-424)
    * Use flags have been added for dom0 and domU.  They default to
      "sense prefernot".  The domU flag should be used to build
      binaries specific to Xen domU environments where special
      provisions are made for paravirtualization.  The dom0 flag
      should be used to build binaries specific to Xen dom0
      environments where special provisions are made for the
      hypervisor.  The existing "xen" flag should be used to build
      binaries specific to Xen which apply equally to Xen dom0 and
      domU environments.
    * Warning message for modes specified without an initial "0" have
      been improved to include the path that is affected. (CNY-530)

  o Server Changes:
    * Use the term Entitlement Class in all conary repository web interfaces
      replacing Entitlement Group.

  o Bugs Fixed:
    * The Conary Repository now returns an error to a client when
      committing duplicate troves that have an empty flavor. (CNY-476)
    * When checking out a source trove from a repository using
      "cvc checkout", the user is no longer warned about not being able
      to change the ownership of the files checked out.
    * A bug has been fixed in conary's determination of what troves
      had been updated locally.  This bug caused "conary updateall" to
      consider many x86 troves as needing to be updated separately
      instead of as a part of group-dist.  This could cause updateall
      failures. (CNY-497)
    * A bug that caused 'conary q tmpwatch:runtime --recurse' to traceback
      has been fixed (CNY-460)
    * Interactive mode now handles EOF by assuming it means 'no';
      thanks go to David Coulthart for the patch. (CNY-391)
    * Configuration settings in contexts can now be overridden from
      the command line. (CNY-22)
    * Redirect changesets now have primary troves, meaning they will
      display better when using "conary showchangeset". (CNY-450)
    * User's passwords are now masked when using "cvc context" (unless
      --show-passwords is specified). (CNY-471)
    * Removed excess output from commitaction which was caused by a
      change in option parsing code (CNY-405)

Changes in 1.0.18:
  o Client Changes:
    * Trying to shadow a cooked redirect now results in an error. (CNY-447)
    * A --keep-required option has been added to tell Conary to leave
      troves installed when removing them would break
      dependencies. This used to be the default behavior; Conary now
      issues a dependency error instead. (CNY-6)
    * "delete-entitlement" and "list-entitlements" options have been
      added to the "manageents" script.

  o Build Changes:
    * Python dependencies are now generated for .pyc files as well as
      for .py files. (CNY-459)

  o Server Changes:
    * Support for deleting entitlements, listing the entitlement
      groups a user can manage, and removing the ACL which lets a group
      manage an entitlement group has been added.
    * Entitlement management has been added to the Conary repository
      web interface. (CNY-483)

  o Bug Fixes:
    * The "list-groups" option to the "manageents" script has been
      corrected to list the groups the user can manage instead of the
      groups that user belongs to.

Changes in 1.0.17:
  o Client Changes:
    * Individual file removals performed by "conary remove" now create
      rollbacks. (CNY-7)
    * The repository mirroring client supports two new configuration
      options:
      - matchTroves is a regexp list that limits what troves will be
        mirrored based on the trove names;
      - recurseGroups takes a boolean value (True/False) which will
        cause the miror client to recurse through a groups and mirror
        everything that they include into the target repository.

  o Server Changes:
    * A single conary repository can host multiple serverNames. In the
      Conary repository's configuration file, the serverName directive
      can now specify a space separated list of valid server names
      which will be accepted and served from that repository. (CNY-16)

Changes in 1.0.16
  o Build Changes:
    * A check has been added to "cvc commit" that ensures a .recipe
      file exists in the CONARY state file.
    * Recipe classes can now set an "abstractBaseClass" class
      variable.  When set, Conary will not require a setup() method in
      the class.  This is used for creating superclass recipes where
      setup() methods are not needed.

  o Server Changes:
    * A new "entitlementCheckURL" configuration option has been added.
      This is a hook that allows external validation of entitlements.
    * The Conary Repository web interface look and feel has been
      updated.  The interface will look incorrect unless
      conary-web-common 1.0 or later is installed.

  o Bug Fixes:
    * When running "cvc log" on a newly created source component, cvc now
      errors gracefully instead of tracing back. (bz #863)
    * Conary now changes to the / directory before running tag
      scripts. (bz #1134)
    * "cvc co foo=invalidversionstring" now gives a more helpful error
      message. (bz #1037)
    * Cloning binary troves uphill now correctly checks for the source
      trove uphill.
    * A bug that would cause "conary migrate" to raise a KeyError when
      updating a group that referenced the same trove twice (through
      two subgroups) has been fixed.
    * A bug that caused miscalculations when determining whether a
      shadow has been modified has been fixed.
    * A number of bugs affecting resetting distributed changesets have
      been fixed.
    * A bug in the MySQL dbstore driver that caused the wrong
      character encoding to be used when switching databases has been
      fixed.
    * A bug where running updateall when one of the two groups that
      reference a trove has no update caused an erase of that trove to
      be requested has been fixed (CNY-748).

Changes in 1.0.15
  o Client Changes:
    * When writing files as non-root, Conary will no longer create
      files setuid or setgid unless the uid/gid creating the file
      matches the username/groupname in the package.
    * Conary now checks the rollback count argument for non-positive
      numbers and numbers greater then the number of rollbacks
      available. (bz #1072)
    * The entitlement parser has been reimplemented using expat
      instead of a hand-coded parser.  A correctly formatted
      entitlement file should now be enclosed in an
      <entitlement></entitlement> element.  Conary will continue to
      work with files that do not contain the toplevel <entitlement>
      element.

  o Build Changes:
    * Support has been added for recipe templates.  Now when running
      "cvc newpkg", cvc will automatically create a recipe from a
      template specified by the recipeTemplate configuration
      option. (bz #671, #1059)
    * Policy objects can now accept globs and brace expansions when
      specifying subtrees.
    * Cross-compile builds now provide CONFIG_SITE files to enable
      cross-compiling programs that require external site config
      files.  The default site config files are included.
    * The "cvc checkout" command can now check out multiple source
      troves in a single invocation.

  o Server Changes:
    * An "externalPasswordURL" configuration option has been added,
      which tells the server to call an external URL for password
      verification.  When this option is used, user passwords stored
      in the repository are ignored, and those passwords cannot be
      changed.
    * An authentication cache has been added, which is enabled by
      setting The authCacheTimeout configuration to the number of
      seconds the cache entry should be valid for.

  o Bug Fixes:
    * A bug that caused using groupName parameter with r.replace() to
      traceback has been fixed. (bz #1066)
    * Minimally corrupted/incorrect conary state files will no longer cause 
      conary to traceback. (bz #1107)
    * A bug that prevented upload progress from being displayed when
      using "cvc commit" has been fixed. (bz #969)

Changes in 1.0.14:
  o Client Changes:
    * Conary now creates shadows instead of branches when cooking onto
      a target label.  This means, for example, that local cooks will
      result in a shadow instead of a branch.
    * Conary now creates shadows on the local label when creating rollbacks
      instead of branches.
    * The branch command has been removed.  Any potential branch should be 
      done with a shadow instead.
    * The verify command now shows local changes on a local shadow instead
      of a local branch
    * Local changesets create diffs against a local shadow (instead of
      a branch) and --target for the commit command retargets to a shadow
    * User conaryrc entries are now searched from most specific target to
      least specific (bz #997)
    * A fresh install of a group will cause all of its contained components 
      to be installed or upgraded as well, without reference to what is 
      currently installed on your system -- no trove will be skipped because
      it is referenced by other troves on your system but not installed.
    * Changeset generation across distributed shadows now force file 
      information to be absolute instead of relative when the files are on
      different servers, eliminating server crosstalk on source checkin and
      when committing local changesets. (bz #1033)
    * Cvc merge now takes a revision, to allow you merge only up to a certain
      point instead of to head.

  o Server Changes:
    * Removed the ability for the server to log updates to its contents
      store (mirroring has made this capability obsolete)
    * logFile configuration directive now logs all XML calls
    * Split user management out from core authorization object
    * All user management calls are based on user and group names now
    * The user management web interface for the repository now allows
      the administrator to enable and disable mirroring for groups

  o Bug Fixes:
    * Conary will not traceback if you try to update to a trove with a name
      that matches a filesystem path that you don't have access to (bz #1010).
    * Conary will not raise an exception if a standard config file (~/.conaryrc,
      for example) exists but is not accessible.
    * cvc no longer allows . and .. to be added to source troves (bz #1014)
    * cvc remove handles removing directories (bz #1014)
    * conary rollback no longer tracebacks if you do not have write access to
      the conary database.
    * deeply shadowed versions would fail when performing some version 
      operations.  This caused, for example, local cooks of shadowed troves
      to fail.
    * using loadInstalled with a multiarch trove no longer tracebacks (bz #1039)
    * group recipes that include a trove explicitly byDefault False could result
      in a trove when cooked that had the components of that trove byDefault
      True.
    * Stop sending duplicate Host: headers, proxies (at least squid) mangle 
      these into one host header, causing failures when accessing rbuilder
      repositories that depend on that host header (bz #795)
    * The Symlink() build action should not enforce symlinks not
      dangling, and should instead rely solely on the DanglingSymlinks
      policy.
    * A bug that caused conary to treat a reference as an install when it
      should have been an update due to a miscalculation of what local updates
      had been made on the system has been fixed.

Changes in 1.0.13:
  o Client Changes:
    * A new "conary migrate" command for updating troves has been
      added.  "conary migrate" is useful for circumstances when you
      want to update the software state on a system to be synchronized
      with the default state of a group.  To do this, "conary migrate"
      calculates the changeset required to: 1) update the trove (if an
      update is available); 2) install any missing included troves; 3)
      synchronize included troves that have a mismatched version; 4)
      remove any referenced troves that are not installed by default.
    * The includeConfigFiles configuration directive now accepts http
      and https URLs.  This allows organizations to set up centralized
      site-wide conary configuration.
    * Conary now gives a more detailed error message when a changeset
      attempts to replace an empty directory with a file and
      --replace-files is not specified.

  o Build Changes:
    * The addSource source action will now replace existing files,
      rather than replacing their contents.  This implies that the
      mode of the existing file will not be inherited, and an
      existing read-only file will not prevent addSource from
      working.
    * The internal setModes policy now reports "suid/sgid" only for
      files that are setuid or setgid, rather than all files which
      have an explicitly set mode.  (bz #935)
    * TagSpec no longer will print out ignored TagSpec matches twice,
      once for tags specified in the recipe, and once for tags
      discovered in /etc/conary/tags/*.  (bz #902)
    * TagSpec will now summarize all its suggested additions to
      buildRequires in a single line.  (bz #868)
    * A new reportMissingBuildRequires policy has been added to summarize
      all suggested additions to buildRequires in a single line at the
      end of the entire build process, to make it easier to enhance the
      buildRequires list via cut-and-paste.  (bz #869)

  o Bug Fixes:
    * A bug that caused conary to traceback when a file on the file
      system is owned by unknown uid/gid has been fixed.  Conary will
      now print an error message instead.  (bz #977)
    * A bug that caused conary to traceback when an unknown Use flag
      was used when cooking has been fixed.  Previously, "cvc cook
      --flavor 'foobar'" would create a traceback.  Conary now says
      'Error setting build flag values: No Such Use Flag foobar'.
      (bz #982)
    * Pinned troves are now excluded from updateall operations.
      Previously conary would try to find updates for pinned troves.
    * Conary now handles applying rollbacks which include overlapping
      files correctly.  Previously --replace-files was required to
      apply these rollbacks.
    * the config file directive includeConfigFile is no longer case sensitive 
      (bz #995)

Changes in 1.0.12:
  o Client changes:
    * The rollback command now applies rollbacks up to and including
      the rollback number specified on the command line. It also
      allows the user to specify the number of rollbacks to apply
      (from the top of the stack) instead of which rollback to
      apply. (bz #884)
    * Previously, the code path for installing files as part of a new
      trove required an exception to be handled.  The code has been
      refactored to eliminate the exception in order to reduce install
      times.

  o Build Changes:
    * The cvc command now has a --show-buildreqs option that prints all
      build requirements.  The --no-deps argument for cvc has been
      aliased to --ignore-buildreqs for consistency.

  o Bug Fixes:
    * Installing into a relative root <e.g. --root foo> when running
      as root no longer generates a traceback. (bz #873)
    * Replaced files are now stored in rollbacks. (bz #915)
    * File conflicts are now also detected via the database, not just
      via real file conflicts in the filesystem.
    * A bug that resulted in multiple troves owning a file has been fixed.
    * Rollbacks of troves that were cooked locally will no longer
      raise a TroveIntegrityError.
    * The "conary remove" command no longer generates a traceback when
      the filename given cannot be unlinked. (bz #887)
    * The missing usage message displayed when "cvc" and "conary" are
      run with no command line arguments has been restored.
    * Rollbacks for initial contents files didn't work; applying
      rollbacks now ignores that flag to get the correct contents on
      disk. (bz #924)
    * The patch implementation now properly gives up on patch hunks
      which include changed lines-to-erase, which avoids erasing lines
      which did not appear in the origial version of the file. (bz
      #949)
    * Previously, when a normal error occurred while prepping sources
      for cooking (extracting sources from source archives, for
      example), conary would treat it as a major internal error.  Now
      the error message is simply printed to the screen instead.
    * A typo in a macro will now result in a more helpful error
      message.
    * A bug that caused a traceback when performing "conary rq" on an
      x86_64 box with a large installLabelPath where only an x86
      flavor of a trove was available on one label in the
      installLabelPath has been fixed (bz #961).
    * Conary no longer creates a rollback status file when one isn't
      needed.  This allows /var/lib/conarydb to be on read-only media
      and have queries continue to work/.
    * Reworked "conary remove" to improve error messages and fix
      problems with multiple files being specified, broken symlinks,
      and relative paths (bz #853, #854)
    * The mirror script's --test mode now works correctly instead of
      doing a single iteration and stopping.

Changes in 1.0.11:
  o Client Changes:
    * Conary will now allow generic options to be placed before the command
      you are giving to conary.  For example, 'conary --root=/foo query'
      will now work.
    * the remove command no longer removes file tags from files for no good 
      reason
    * rollbacks now restore files from other troves which are replaced as part
      of an update (thanks to, say, --replace-files or identical contents)
    * --replace-files now marks files as owned by the trove which used to
      claim them
    * You can now kill conary with SIGUSR1 to make conary enter a debugger
      when you Ctrl-C (or a SIGINT is raised)
    * --debug-all now enters a debugger in more situations, including option
      parsing fails, and when you hit Ctrl-C.
    * added ccs2tar, which will convert most absolute changesets (like those
      that cook produces) into tarballs
    * Troves now don't require dependencies that are provided by themselves.
      As troves are built with this new behavior, it should significantly speed
      up dependency resolution.
    * added a script to recalculate the sha1s on a server (after a label
      rename, for instance)
    * added a script to calculate an md5 password (for use in an info recipe,
      for example)

  o Build Changes:
    * Conary now supports a saltedPassword option to r.User in user info-
      packages.  Full use of this option will require that a new shadow package
      be installed.

  o Bug Fixes:
    * command-line configurations now override context settings

  o Build Changes:

Changes in 1.0.10:
  o Client Changes
    * Given a system based on rPath linux where you only installed
      !smp kernels, conary would eventually start installing smp
      kernels on your system, due to the way the update algorithm
      would determine whether you should install a newly available
      trove.  Conary now respects flavor affinity in this case and
      does not install the smp kernel.
    * Mirror configuration files can now specify uploadRateLimit and
      downloadRateLimit.
    * Updates utilizing changeset files are now split into multiple
      jobs properly, allowing changeset files which create users to
      work proprely.
    * "conary rollback" now displays progress information that matches
      the "conary update" progress information.
    * added --with-sources option for clone

  o Bug Fixes:
    * A bug that caused an assertion error when switching from an
      incomplete trove to a complete trove has been fixed.
    * A bug in perl dependencies that caused extra directories to be
      considered part of the dependency has been fixed.
    * A bug affecting updates where a pinned, partially installed
      package was supposed to be updated due to dependency resolution
      has been fixed.
    * A bug that prevented updates from working when part of a locally
      cooked package was replaced with a non-locally cooked component
      has been fixed.  The bug was introduced in Conary 1.0.8.
    * A bug that caused a segfault when providing an invalid type to
      StringStream has been fixed.
    * The troveInfo web page in the repository browser now displays
      useful error messages instead of traceback messages.  The
      troveInfo page also handles both frozen and non-frozen version
      strings.
    * A bug that caused conary to download unnecessary files when checking out
      shadow sources has been fixed.
    * A bug that caused "cvc rdiff" between versions of a trove that
      were on different hosts to fail has been fixed.
    * Fixed a bug when determining local file system changes involving a file 
      or directory with mtime 0.
    * The --signature-key option was restored

Changes in 1.0.9:
  o Client Changes:
    * A new dependency resolution method has been added which can be turned
      on by setting resolveLevel to 2 in your conarycfg:  If updating trove 'a'
      removes a dependency needed by trove 'b', attempt to update 'b' to
      solve the dependency issue.  This will allow 'conary update conary'
      to work as expected when you have conary-build installed, for example.
    * Switched to using more of optparse's capabilities, including --help
      messages.
    * One short option has been added, cvc -m for message.

  o Bug Fixes:
    * Recipes that use loadRecipe('foo') and rely on conary to look upstream
      to find their branch now work correctly when committing.
    * A bug affecting systems with multiple groups referencing the same troves,
      where the groups are out of sync, has been fixed.
    * the mirror client now correctly handles duplicate items returned in
      trove lists by older servers
    * A bug that caused the mirror client to loop indefinitely when
      doing a --full-trove-sync has been fixed
    * conary rq --trove-flags will now display redirect info even if you
      do not specify --troves (bug #877)
    * dep resolution now support --flavors --full-versions output (bug #751)
    * cvc merge no longer tracebacks if files were added on both upstream
      and on the shadow
    * admin web access for the server doesn't require write permission for
      operations which also require admin access (bug #833)
    * A bug that caused r.remove() in a group to fail if the trove being
      removed was recursively included from another group has been fixed.
    * Conary update tmpwatch -tmpwatch:debuginfo will now erase 
      tmpwatch:debuginfo.
    * An ordering bug that caused info packages to not be updated with their
      components has been fixed.
    * Updates will now happen in a more consistent order based on an
      alphabetic sort.
    * the repository server now handles database deadlocks when committing
       changesets
  o Server Changes:
    * getNewSigList and getNewTroveList could return troveLists with
      duplicate entries

  o Documentation Changes:
    * The inline documentation for recipes has been significantly
      improved and expanded, including many new usage examples.

Changes in 1.0.8
  o Client changes:
    * Conary will now replace symlinks and regular files as long as their
      contents agree (bug #626)

  o Bug Fixes:
    * An error in the method of determining what local changes have been 
      made has been fixed.

Changes in 1.0.7:
  o Client changes:
    * A better method of determining what local changes have been made to a
      local system has been implemented, improving conary's behavior when
      updating.

  o Bugfixes:
    * A bug that caused the user to be prompted for their OpenPGP
      passphrase when building on a target label that does not match
      any signatureKeyMap entry has been fixed.  Previously, if you
      had a signatureKeyMap entry for conary.example.com, and your
      buildLabel was set to conary.example.com@rpl:devel, you would be
      prompted to enter a passphrase even when cooking locally to the
      local@local:COOK label.
    * Dependency resolution will no longer cause a trove to switch
      branches.
    * If a component is kept when performing dependency resolution
      because it is still needed, it's package will be kept as well if
      possible.
    * "conary q --path" now expands symlinks found in the path to the
      file in question. (bug #855)
    * Committing a changeset that provided duplicate file streams for
      streams the server previously referenced from other servers no
      longer causes a traceback.
    * Conary's patch implementation how handles patches which are
      already applied. (bug #640)
    * A server error triggered when using long flavor strings in
      server queries has been fixed.

  o Build fixes:
    * Group cooking now produces output to make it easier to tell what
      is happening.  The --debug flag can be used to get a more
      detailed log of what troves are being included.

  o Server changes:
    * The server traceLog now logs more information about the
      repository calls


Changes in 1.0.6:
  o Repository changes:
    * The commitaction script now accepts the standard conary arguments
      --config and --config-file.

  o Bugfixes:
    * cvc merge on a non-shadow no longer returns a traceback (bz# 792),
      and cvc context foo does not return a traceback when context foo does
      not exist (bz #757)  Fixed by David Coulthart.
    * A bug that caused new OpenPGP keys to be skipped when troves
      were filtered out during mirroring has been fixed.
    * opening invalid changesets now gives a good error message instead of
      a traceback
    * removed obsolete changemail script
    * Exceptions which display fileId's display them as hex sha1s now
      instead of as python strings
    * A bug where including a redirect in a group that has autoResolve 
      caused conary to traceback has been fixed.
    * A bug that kept conary from prompting for your password when committing
      has been fixed.
    * A bug that randomized the order of the labels in the  installLabelPath 
      in some error messages has been fixed.

  o Build fixes:
    * The default ComponentSpec for :perl components now include files
      in site_perl as well as in vendor_perl.
    * Ruby uses /usr/share/ri for its documentation system, so all files
      in %(datadir)s/ri are now included in the default :doc ComponentSpec.

Changes in 1.0.5:
  o Performance improvements:
    * The use of copy.deepcopy() has been eliminated from the
      dependency code.  The new routines are up to 80% faster for
      operations like DependencySet.copy().
    * Removing files looks directly into the file stream of the file
      being removed when cleaning up config file contents rather than
      thawing the full file stream.
    * Getting a single trove from the database without files returned file
      information anyway
    * Trove.applyChangeSet() optionally skips merging file information
    * Cache troves on the update/erase path to avoid duplicate fetchs from
      the local database

  o Bugfixes
    * Installing from a changeset needlessly relied on troves from the 
      database having file information while processing redirects
    * Extraneous dependency cache checks have been removed from the
      addDep() path.
    * When removing files, conary now looks up the file flags directly
      in the file stream in order to clean up config file contents.
      Previously the entire file stream was thawed, which is much more
      resource intensive.

  o Build fixes:
    * r.addArchive() now supports rpms with bzip2-compressed payloads.

Changes in 1.0.4:
  o Performance improvements:
    * The speed of erasing troves with many dependencies has been
      significantly improved.
    * The join order of tables is forced through the use of
      STRAIGHT_JOIN in TroveStore.iterTroves() to work around some
      MySQL optimizer shortcomings.
    * An --analyze command line option has been added to the
      stand-alone server (server.py) to re-ANALYZE the SQL tables for
      MySQL and SQLite.  This can significantly improve repository
      performance in some cases.
    * The changes made to dependency string parsing were a loss in
      some cases due to inefficiency in PyArg_ParseTuple().
      Performance sensitive paths in misc.c now parse the arguments
      directly.

  o Bugfixes:
    * An Apache-based conary repository server no longer logs
      tracebacks in error_log when a client disconnects before all
      data is sent.
    * A bug that caused cross repository commits of changesets that involved
      a branched trove to fail in some cases has been fixed.
    * If an entitlement is used for repository access, it is now sent
      over HTTPS instead of HTTP by default.
    * The conary emerge command no longer attempts to write to the root
      user's conary log file.
    * conary showcs --all now shows not-by-default troves.
    * Previously, there was no way using showcs to display only the troves
      actually in a changeset - conary would by default access the repository
      to fill in any missing troves.  Now, you must specify the
      --recurse-repository option to cause conary to search the repository
      for missing troves.  The --trove-flags option will now display when a
      trove is missing in a changeset.
    * A bug that caused showcs --all to display file lists even when --ls
      was not specified has been fixed.
    * When mirroring, you are now allowed to commit a trove that does
      not have a SHA1 checksum set.  This is an accurate replication
      of the data coming from the source repository.
    * A bug affecting multiple uses of r.replace() in a group recipe has been
      fixed.
    * A bug that caused components not to be erased when their packages were 
      erased when a group referencing those packages was installed has been 
      fixed.

Changes in 1.0.3
  o Client changes:
    * Conary displays full paths when in the error message generated
      when it can't open a log file rather than leaving out the root 
      directory.

  o Performance improvements:
    * A find() class method has been added to StreamSet which enables
      member lookups without complete thawing.
    * The code path for committing filestreams to repositories now
      uses find() to minimize file stream thaws.
    * DBstore now supports precompiled SQL statements for SQLite.
    * Retrieving troves from the local system database no longer
      returns file information when file information is not requested.
    * Dependencies, dependency sets, StreamCollections, file
      dictionaries, and referenced file lists now use C parsing code
      for stream thawing.
    * Extraneous trove instantiations on the system update path have
      been eliminated.
    * Adding troves to the local database now uses temporary tables to
      batch the insertions.

  o Bugfixes:
    * A bug that caused a mismatch between file objects and fileIds
      when cloning a trove has been fixed.

Changes in 1.0.2:
  o Bugfixes:
    * A bug that caused redirects to fail to build when multiple
      flavors of a trove exist has been fixed.
    * A bug with cooking flavored redirects has been fixed.
    * The cvc command no longer enforces managed policy with --prep.
    * A bug that caused disttools based python packages to be built as
      .egg files has been fixed.  This bug was introduced in conary
      0.94.
    * A bug that prevented checking in a recipe that deleted policy
      has been fixed.
    * A bug that prevented entitlements from being recognized by an
      Apache conary repository server when no username and password
      were set for a server has been fixed.
    * A bug that prevented errors from being returned to the client
      if it attempts to add an invalid entitlement key or has
      insufficient permission to add the entitlement key has been
      fixed.  An InvalidEntitlement exception has been added.
    * A repository bug prevented the mirror client from obtaining a
      full list of new troves available for mirorring has been fixed.
    * A bug in cooking groups caused the groups resulting from an
      r.addAll() to not respect the original group's byDefault
      settings in some cases has been fixed.

Changes in 1.0.1:
  o Database schema migration
    * Over time, the Conary system database schema has undergone
      several revisions.  Conary has done incremental schema
      migrations to bring old databases in line with the new schema as
      much as possible, but some remnants of the old schema remain.
      When Conary 1.0.1 runs for the first time, the database will be
      reloaded with a fresh schema.  This corrects errors that can
      occur due to incorrect SQL data types in table definitions.  An
      old copy of the database will be saved as "conarydb-pre-schema-update".

Changes in 1.0:
  o Bugfixes
    * A bug that allowed a group to be installed before children of
      its children were installed has been fixed.  This ensures this
      if a an update is partially completed, it can be restarted from
      where it left off.
    * A bug in python dependencies that sometimes resulted in a plain 
      python: __init__ dependency has been fixed.
    * A bug that dropped additional r.UtilizeUser matches for a file after
      the first one has been fixed.
    * Accessing a repository with the wrong server name no longer
      results in an Internal Server Error.  The error is marshaled
      back to the client.

Changes in 0.97.1:
  o Bugfixes
    * A bug has been fixed that allowed the "incomplete" flag to be
      unset in the database when applying changesets of troves that
      have no "incomplete" flag.  This resulted in "StopIteration"
      exceptions when updating the trove.
    * A bug has been fixed in the code that selects the OpenPGP key
      to be used for signing changesets at cook time.

Changes in 0.97:
  o Client changes:
    * All troves that are committed to repository through commits,
      cooks, branches, shadows, and clones, now always have SHA1
      checksums calculated for them.
    * Trove objects now have a version number set in them.  The
      version number is increased when the data types in the Trove
      object are modified.  This is required to ensure that a Conary
      database or repository has the capability of storing all the
      information in a Trove.  All trove data must be present in order
      to re-calculate SHA1 checksums.  If a local system understands
      version 1 of the Trove object, and a repository server sends a
      changeset that contains a version 2 Trove, an "incomplete" flag
      will be set for trove's entry in the database.  When accessing
      that trove later for merging in an update, the client will go
      back and retrieve the pristine Trove data from the repository
      server so it will have all the data needed to preform three way
      merges and signature verification.

  o Repository changes:
    * Repositories will now reject commits whose troves do not have
      correct SHA1 checksums.

Changes in 0.96:
  o Client changes:
    * conary rq now does not use affinity by default, use --affinity to turn
      it on.  The rq --compatible-troves flag has disappeared.  Now 
      you can switch between displaying all troves that match your system 
      flavor and that match affinity flavor by switching between
      --available-troves with and without the --affinity flag.
    * conary q now displays installed, not by default troves by default,
      but skips missing troves.
    * Fixed an update bug where updating an x86 library on an x86_64 system
      would cause conary to switch other x86_64 components for that library
      to x86 versions.
    * update job output is compressed again
    * Fixed an update bug where if you had made a local change to foo, and then 
      updated a group that pointed to an earlier version of that trove,
      the trove could get downgraded

  o Other changes:
    * Mirroring now mirrors trove signature

Changes in 0.95:
  o Client changes:
    * The "conary verify" command now handles non-regular files with
      provides and requires (for example, symlinks to shared libraries
      that provide sonames).
    * The "conary showchangeset" command now takes --recurse and
      --no-recurse arguments.
    * All info-* packages are now updated in their own individual jobs;
      this is required for their dependencies to be reliable.
    * The conary syncchildren command now will install new packages
      when appropriate.

  o Repository changes:
    * Additional logging has been added to the repository server.
      Logging is controlled by the "traceLog" config file variable,
      which takes a logging level and log path as arguments.
    * Conary now detects MySQL Database Locked errors and will retry
      the operation a configurable number of times.  The "deadlockRetry"
      configuration variable controls the number of retries and
      defaults to 5.

  o Build changes:
    * Conary now uses site.py to find all possible correct elements of
      sys.path when generating python provides and requires.  Previously,
      new elements added via .pth files in the package being built would
      be ignored for that package.
    * The PythonSetup() build action now works properly with setup.py
      files that use "from setuptools import..." instead of "import
      setuptools".

  o Other changes:
    * The conarybugz.py script has been restored to functionality by
      moving to the conaryclient interface for accessing the
      repository.

Changes in 0.94:

  o Redirects no longer point to a specific trove; they now redirect
    to a branch. The client chooses the latest version on that branch
    which is compatible with the local system.

  o Bug Fixes
    * A bug in getNewTroveList() that could cause duplicate
      troves to be returned has been fixed.
    * A bug that caused a repository server running under Apache to
      fail with an Internal Server Error (500) when a client requested
      a changeset file that does not exist has been fixed.
    * Conary no longer displays an error when attempting to write to a
      broken pipe.  (bug #474)
    * Conary now respects branch affinity when moving from old-style
      groups to new-style groups.

  o Client changes:
    * The query/repquery/showcs command line options have been
      reworked.  See the conary man page for details.
    * When "cvc merge" is used to merge changes made on the parent
      branch with changes made on a shadow, conary now records the
      version from the parent branch that was used for the merge.
      This is required to allow conary to handle changing the upstream
      version on a shadow.  It is also useful for accounting
      purposes.  (bug #220)
    * "conary emerge" can now be performed on a recipe file.
      Previously you were required to emerge from a repository. (bug
      #526)
    * Progress is now displayed as conary applies a rollback. (bug #363)
    * Java, Perl, and Python dependencies are now enforced by default.

  o Build changes
    * PythonSetup() no longer passes the --single-version-externally-managed
      argument to setup.py when it uses distutils instead of setuptools.

Changes in 0.93:
  o Bug Fixes
    * A bug in the "conary verify" code sometimes resulted in an
      unhandled TroveIntegrity exception when local modifications were
      made on the system. (bug #507)
    * Usernames and passwords with RFC 2396 reserved characters (such
      as '/') are now handled properly. (bug #587)

  o Server changes
    * Standalone server reports warnings for unsupported configuration options
      instead of exiting with a traceback.
    * Compatibility for repositoryDir has been removed.
    * A bug caused queries for multiple flavors of the same trove
      to return incorrect results has been fixed.
    * Apache hooks now ignore IOErrors when writing changesets to the
      client.  These normally occur when the client closes the
      connection before all the data is sent.

  o Client changes
    * SHA1 checksums are now computed for source checkins and local
      change set commits.
    * Flavor affinity is now more relaxed when updating troves.  For
      example, if you have a trove with flavor that requires sse2 but
      your system flavor is ~!sse2, conary will only prefer troves
      with sse2 enabled instead of requiring it.

  o Build changes
    * PythonSetup() now correctly requires python-setuptools:python
      instead of python-setuptools:runtime.
    * Automatic python dependency provision now searches more directories
      to better support multilib python.
    * Conary now defaults to building in ~/conary/builds instead of
      /var/tmp/conary/builds, and caching in ~/conary/cache instead
      of /var/cache/conary.

Changes in 0.92:
  o Package Building Changes:
    * Conary policy has been split out into the conary-policy package.
      (Some policy was left in conary proper; it is needed for
      internal packaging work.)
    * Conary prints out the name of each policy as it runs, making it
      possible to see which policies take the most time.
    * BuildLog files no longer contain lines that end with \r.
    * A new 'emergeUser' config item has been added.  Conary will
      change to this user when emerging packages as root.
    * --no-deps is now accepted by 'conary emerge'.

  o Group Building Changes:
    * A bug has been fixed in dependency checking when using
      autoResolve where deleted weak troves would be included in
      autoResolve and depChecks.

  o Client changes:
    * Conary can now rate limit uploads and downloads.  The rate limit
      is controlled by the "uploadRateLimit" and "downloadRateLimit"
      configuration variables, which is expressed in bytes per second.
      Also, Conary displays the transfer rate when uploading and
      downloading.  Thanks to Pavel Volkovitskiy for these features.
    * The client didn't write config files for merged changesets in
      the right order, which could result in changesets which could
      not be committed to a repository.
    * Fixed a bug in the update code caused conary to behave
      incorrectly when updating groups.  Conary would install
      components of troves that were not installed.

  o General Bug Fixes
    * Conary did not include the trove sha1 in the troveinfo diff
      unconditionally.  This prevents clients from being able to
      update when a repository is forced to recalculate sha1
      signatures.

Changes in 0.91:
  o Bugfixes
    * A bug was fixed the code that freezes path hashes.  Previously,
      path hashes were not sorted in the frozen representation.  Code
      to fix the frozen path hashes in databases and repositories has
      beed added.
  o Build
    * added cleanAfterCook config that controls whether conary tries to
      clean up after a successful build

Changes in 0.90.0:
  o Code Structure/Architecture Changes:
    * Conary now has the concept of "weak references", where a weak reference
      allows conary to be able to recognize the relationship between a
      collection and the children of collections it contains.  This allows
      us to add several new features to conary, documented in Client and Build
      changes.
    * SQL operations have been migrated to the dbstore driver to allow
      for an easier switch of the database backends for the server side.
    * Various query and code structure optimizations have been
      implemented to allow running under MySQL and PostgreSQL.

  o Documentation Changes:
    * Added summaries about updateall in the conary man page and added
      information about the command-line options for conary rq.
    * Clarified behavior of "conary shadow --source-only" with respect to
      rPath bug #500.
    * Added synonyms for cvc and conary commands which have shortcuts
      (ex: checkout and co).
    * Added man page entry about cvc clone.

  o Package Building Changes:
    * Build logs now contain unexpanded macros, since not all macros
      may be defined when the build log is initially created.
    * The emerge command can now accept version strings.
    * The RemoveNonPackageFiles policy now removes fonts.cache*,
      fonts.dir, and fonts.scale files, since they are always
      handled by tag handlers.
    * The Make() build action can now take a makeName keyword argument
      for cases when the normal Make() handling is exactly right but
      a different make program is required (nmake, qmake, etc.).
    * The new PythonSetup() build action uses very recent versions
      of the python setuptools package to install python programs
      which have a setup.py that uses either the old disttools or
      new setuptools package.
    * fixed bug #bz470: loadInstalled('foo') will now work when you have
      installed a local cook of foo.

  o Group Building Changes:
    * add() now takes a "components" option.  r.add(<package>,
      components=['devel', 'runtime'])  will install <package>, but only the
      'runtime' and 'devel' components of <package> by default.
    * remove() can now 'remove' troves within child troves.
    * When a component is added, (either via r.add() or dep resolution)
      is automatically added as well (though not all its sibling components)
    * A new r.removeComponents(<complist>) command has been added.  It
      allows you to create a group where all devel components are
      byDefault False, for example: r.removeComponents(['devel',
      'devellib']).
    * The installPath used to build a group in is now stored in troveInfo.
    * r.addAll() now recurses through all the included groups
      and creates local versions of them as well by default.
    * A new r.replace(<name>, <newversion>, <newflavor>) command has
      been added.  It removes all versions of name from all groups in
      the recipe and replaces them with the version found by searching
      for newVersion, newFlavor.

  o Client Changes:
    * When committing source changes in interactive mode, conary will ask you
      you to confirm the commit.
    * A new configuration option, autoResolvePackages, tells conary to install
      the packages that include the components needed for dep resolution.
    * You can now install locally cooked groups.
    * If foo is a redirect to bar, and you run 'conary update foo' when
      foo is not installed on your system, conary will act as if you had
      typed 'conary update bar'.  Previously, it would act as if you had typed
      'conary update bar --no-recurse'.

  o Config Changes:
    * Conary config handling now supports comments at the end of config lines.
      # can be escaped by a \ to use a literal # in a configuration option.
    * Default macros used in cooking are now stored in /etc/conary/macros.
      The 'defaultMacros' parameter determines where cvc searches for macro
      definitions.
    * Conary configuration now searches for configuration files in 
      /etc/conary/conf.d/ after reading in /etc/conaryrc

  o Server Changes:
    * Creating changesets atomically moves complete changesets into place.
    * The contents store no longer reference counts entries.
    * Added support for trove marks to support mirroring.  A client
      can use a trove mark to ask the server for any trove that has
      been added since the last trove mark mirrored.
    * Added the hasTroves() interface to support mirroring.  This allows
      the mirror client to make sure that the target mirror does not
      already have a trove that is a candidate for mirroring from the
      source repository.
    * Added support for traceback emails from the repository server.
    * The repository contents store was reworked to avoid reading
      precompressed gzipped data twice (once to double check the uncompressed
      contents sha1 and once to copy the file in place).
    * We have changed the way schema creation and migration is handled
      in the repository code. For administrative and data safety reasons,
      schema upgrades and installs can be performed from now on only by
      running the standalone server (conary/server/server.py --migrate),
      thus avoiding race conditions previously created by having multiple
      Apache processes trying to deal with the SQL schema updates.

   o Command Changes
    * A new script that mirrors repositories has been added.  It is in
      the scripts/ directory in the source distribution of Conary.

Changes in 0.80.4:
  o Build Changes:
    * PackageRecipe has been changed to follow our change to split
      conary into three packages.
    * x86_64 packaging elimintated the conary:lib component to follow x86
      (those files now belong in conary-build:lib)

Changes in 0.80.3:
  o Client Changes:
    * The internal branch source and branch binary flags were changed
      to a bitmask.
    * The warning message printed when multiple branches match a cvc
      checkout command has been improved.
    * Only interactive mode can create binary shadows and branches, and
      a warning is displayed before they are created (since source branches
      are normally the right thing to use).

  o Build Changes:
    * Files in subdirectories named "tmp" are no longer automatically
      excluded from packaging, except for /tmp and /var/tmp.
    * DanglingSymlinks now traverses intermediate symlinks; a symlink
      to a symlink to a symlink will no longer confuse it.

Changes in 0.80.2:
  o Client Changes:
    * Bugs in "conary update foo=<old>--<new>" behavior have been
      fixed.
    * "cvc co foo=<label>" will now work even if you don't have a
      buildLabel set
    * "conary showcs" will now work more nicely with group changesets.
    * "conary showcs --all" no longer shows ids and sha1s.
    * We now never erase pinned items until they are explicitly unpinned.
    * "conary verify" and "conary q --diff" work again.
    * "conary q tmpwatch --components" will display the components
      installed for a package.
    * The pinTroves config item behavior has been fixed.  It now
      consistently pins all troves that match a pinTrove line.
    * When a trove is left on the system because of dependency resolution
      during an update, a warning message is printed.
    * Command line configuration, such as --config
      'buildLabel conary.rpath.com@rpl:devel', now overrides context
      configuration.

  o Server Changes:
    * The repository server now retries a request as an anonymous user
      if the provided user authentication information does not allow
      a client request to succeed.
    * When using "server.py --add-user" to add a user to a repository
      server, the user will only be given admin privileges if --admin
      is added to the command line.  Previously, all users added with
      server.py had admin privileges.  Additionally, if the username
      being added is "anonymous", write access is not granted.

  o Build Changes:
    * It is now possible for a recipe to request that specific
      individual requirements be removed from files using the
      exceptDeps keyword argument to r.Requires().  Previously
      you had to accept all the dependencies generated by r.Requires()
      or none of them.
    * r.Replace() now takes a lines=<regexp> argument, to match a line based
      on a regexp.
    * The EnforceJavaBuildRequirements policy has been added.  When
      you are packaging precompiled Java software where you have
      .class/.jar files but no .java files, you can use "del
      EnforceJavaBuildRequirements" to prevent this from policy from
      generating false positives.
    * The EnforceCILBuildRequirements policy has been added.
    * Enforce*BuildRequirements now warn when a package has requirements
      which they don't fulfill themselves and which are not fulfilled by
      the system database.  (for example, soname dependencies from linking
      against libraries that are not managed by Conary on the system.)
    * Automated Perl dependencies have been added, for both provides
      and requires.  They are not yet enforced, in order to give time
      to adapt while perl packages are being re-built.
    * The EnforcePerlBuildRequirements policy has been added.
      Failures found by this policy may be caused by packages on the
      system not having been rebuilt yet with Perl dependencies, but
      could also show bugs in the Perl dependency code.
    * Automated Python dependencies have been added, for both provides
      and requires.  Like Perl dependencies, they are not yet
      enforced.
    * The EnforcePythonBuildRequirements policy has been added, with
      the same caveats as EnforcePerlBuildRequirements.
    * Conary now writes more information about the build environment
      to the build log when cooking.
    * A bug that caused r.Requires('file:runtime') to create a file
      dependency on 'runtime' instead of trove dependency on
      'file:runtime' has been fixed.
    * Java dependencies now properly ignore array elements in all cases,
      removing false Java dependencies like "[[I" and "[[B".


Changes in 0.80.1:
  o Client Changes:
    * User names and passwords are no longer allowed in repository maps;
      "user" configuration entries must be used instead.
    * The clone command now allows you to clone a binary onto the same
      branch, without having to reclone the source.
    * The TroveInfo table on the client is getting corrupted with
      LoadedTrove and BuildReq entries for components.  These entries
      are only valid on packages.  Code was added to catch when this
      happens to aid debugging.  Additionally, Conary will
      automatically remove the invalid entries the first time 0.80.1
      is run.
    * Environment variables are expanded in paths in conary configuration files.
    * localcs now allows the version and flavor to be specified for a trove
    * conary scs --all now behaves the way it used to again
  o Build Changes:
    * Java dependency generation is now enabled; Java dependency enforcement
      is still disabled.
    * The skipMissingSubDir keyword argument now actually works correctly
      when the subdirectory is missing.
  o Common Changes:
    * Entitlement support has been added as an alternate method of
      authentication.

Changes in 0.80.0:
  o Client Changes:
    * The logic for defining updates across a hierarchy has been completely
      replaced. Instead of rigidly following the trove digraph, we flatten
      the update to choose how troves get updated, and walk the hierarchy
      to determine which updates to actually apply.
    * Dependency resolution could include troves which caused duplicate
      removals for the troves those included troves replace
    * Chroot handling was broken in 0.71.2 and prevented the user name
      lookup code for the chroot from exiting back out of the chroot
    * showchangeset on relative changesets now displays them as jobs.
    * query and queryrep now exclude components if they match their
      package name
    * Conary cleans up rollbacks when a changeset fails to apply.
      Previously, an invalid changeset was saved in the rollback
      stack, which made applying it impossible
    * Removed direct instantiation of NetworkRepositoryClient object; it
      should be created by calling ConaryClient
    * repositoryMap should not contain usernames and passwords now; user
      config file option should hold those instead (user *.rpath.org user pass)
    * If a user name is given without a password the password will be prompted
      for if the repository returns a permissions error
    * added --components parameter to q and rq to not hide components
    * conary update --full-versions --flavors now will work as expected
    * fixed a bug with conary erase foo=/branchname
    * When in multi-threaded mode, the download thread now checks to see
      if the update thread wants to exit.  This fixes many of the
      "timeout waiting for download thread to terminate" messages.
    * Fixed bug where conary erase foo --no-deps wouldn't erase a component
      of foo if it was required by something else
  o Build Changes:
    * Dependencies are now generated for Java .class and .jar files.
      They are not yet enforced, to give time to rebuild Java packages.
    * Java dependency generation has been turned off until 0.80.1 in
      order to wait until there is a deployed version of Conary with
      long dependency handling; some .jar files have so many
      dependencies that they overflowed dependency data structures.
    * CheckDesktopFiles now looks in /usr/share/icons for icons, and
      can find icon names without extensions specified.
    * Build actions which take a subDir keyword argument now also can
      take a skipMissingSubDir keyword argument which, if set to True,
      causes the build action to be skipped if the specified subdirectory
      does not exist.  By default, those build actions will now raise
      an error if the directory does not exist, rather than running in
      the wrong subdirectory as they did previously.
    * You can now cook a recipe that has a superclass that is defined
      locally but a has supersuperclass that is in the repository.  Similarly,
      if you have a superclass that is in the repository but a supersuperclass
      locally, conary will find that as well
    * r.Replace with parameters in the wrong order will now behave correctly
    * The automatic :config component for configuration files has been
      disabled because Conary does not handle files moving between
      troves, and config files were being re-initialized when packages
      were updated.
  o Code structure:
    * queryrep, query, showchangeset, and update --info all use the same
      code to determine how to display their data.  Display.py was changed
      to perform general display operations.
    * query.py added
    * added JobSource concept for searching and manipulating lists of jobs.
    * moved datastore.py into repository module
    * Stubs have been added for adding python and perl dependencies, and
      the stubs have been set to be initially ignored.
    * The internal structure for conary configuration objects has changed
    * A new DYNAMIC size has been added to the StreamSet object.  This will
      cause StreamSet to use either a short or long int to store the size
      of the frozen data that is included in a frozen StreamSet, depending
      on the size of the data being stored.

Changes in 0.71.2
  o Client Changes:
    * The update-conary option has been renamed updateconary per
      bugzilla #428
    * buildPath can be set in contexts
    * cvc co <foo> will work even if there are two foos on the same label with
      different branches.  In that case, it will warn about the older foo
      which it doesn't check out
    * Test mode didn't work for updates and erases which were split into
      multiple jobs
  o Build Changes:
    * Combined the EtcConfig and Config policies, and deprecated
      the EtcConfig policy.
    * All config files default to being put into a :config component.
      This is overridden by any ComponentSpec specifications in the recipe.
    * A use flag has been added for xen defaulting to 'sense prefernot'.  This
      flag should be used to specify flavors for xen domU builds where special
      provisions are made for paravirtualized domU.
    * Added new CheckDesktopFiles policy to catch some more common errors
      in .desktop files.  (For now, it looks for common cases of missing
      icons; more may be added over time.)
    * The Requires policy now interprets synthetic RPATH elements (passed in
      with the rpath= keyword argument) as shell-style globs that are
      interpreted relative first to the destdir and then to the system.

Changes in 0.71.1:
  o Server Changes
    * Added iterTroves() call which iterates over large numbers of troves
      much more efficiently than a single getTrove() call would.
    * Split out FileRetriever object to allow file information to be pulled
      from the repository inside of an iterTroves() loop
    * The web interface shows the troves contained in a group trove instead
      of trying to list all files in a group.
  o Client Changes
    * Config file options that take a path as a value now support ~ for
      home directory substitution
    * Trove.diff() returns a standard job list instead of the previous
      only-used-here format
    * /var/log/conary tracks all update, remove, rollback, and erase events
    * Progress output is simplified when stdout is not a tty (no line
      overwrites)
    * Tracebacks during logged commands get copied to the log
    * Code which checked to see if a shadow has been locally modified didn't
      work for shadows more than a single level deep
    * When you are installing from changesets using --from-files, other troves
      in the changesets can be used for dependency resolution
  o Build Changes (cvc)
    * Additional calls are emulated by the filename_wrapper for the
      r.Run calls.
  o Code Structure
    * Split build/recipe.py into several smaller files
    * Moved OpenPGP keyTable access up call stack so that it can now be
      accessed outside of kid templates.
    * Move epdb code into its own package

Changes in 0.71.0:
  o Code Structure
    * conary now imports all python modules from a toplevel "conary"
      module.  This prevents conary from polluting the module namespace.
  o Client Changes
    * Clone didn't handle shadow version numbers correctly (and could create
      inconsistent version numbers)

Changes in 0.70.5:
  o Client Changes
    * Files changing to config files across distributed repositories now works.
    * The update code uses more consistent use of trove sources, and only
      makes explicit calls to the repository if asked.  This should make it
      possible to create interesting update filters.
    * Clone updated sequences it was iterating over, which is generally
      a bad idea (and caused clone to commit inconsistent troves)
  o Build Changes (cvc)
    * Locally cooked filesets now include file contents, making the
      filesets installable.
    * Fileset cooks now retrieve all of the file objects in a single
      network request per repository.
    * The new NormalizeLibrarySymlinks policy runs the ldconfig program
      in all system library directories.  This ensures that all the
      same symlinks that ldconfig would create when the shlib tag handler
      runs are packaged.  It also warns if ldconfig finds missing files.
    * New argument to r.Run(): "wrapdir" keyword argument behaves much
      like "filewrap" but takes a string argument, which limits the scope of
      %(destdir)s relocation only to the directories under the specified
      wrapdir, which is interpreted relative to %(destdir)s.  Works best
      for applications that install under one single directory, such
      as /opt/<app>
    * Clone, branch, and shadow all take --info now instead of --test
    * ELF files that dlopen() libraries can now be provided with
      synthetic soname dependencies with
      r.Requires('soname: libfoo.so', '/path/to/file')
    * r.Requires now enforces that packages that require a file and
      include that required file must also explicitly provide it. (bz #148)
  o Server Changes
    * Packages added to the repository are checked to ensure the version and
      flavor of all referenced components are the same as for the package

Changes in 0.70.4:
  o Client Changes
    * The trove that satisfies a dependency that is broken by erase is
      now displayed in the "Troves being removed create unresolved
      dependencies" message.
    * Components are now displayed on the same line as their parent
      package in "conary update" output.
    * A new 'interactive' option has been added to conary configuration.
      When set to true, conary will display info about clone, branch,
      update, and erase operations, and then ask before proceding.
  o Build Changes (cvc)
    * The CompilePython action has been fixed to accept macros at the
      beginning of its arguments, fixing a bug new in Conary 0.70.3.
    * The Requires policy can now be given synthetic RPATH elements;
      this is useful when programs are only intended to be run under
      scripts that set LD_LIBRARY_PATH and so do not intrinsically have
      the information they need to find their libraries.
    * Added --test to clone, branch, and shadow commands
    * Clone now supports --skip-build-info for less rigid version checks
      on cloned troves
    * Fixed usage message to better reflect reality
    * Cloning to a branch which already has a version with a compatible
      flavor now works.
    * cpio archive files are now supported for r.addArchive()
  o Repository Changes
    * The repository now serves up stored OpenPGP keys as a "Limited
      Keyserver"; users can retrieve keys, but not search or browse them.
      The keys are available via /getOpenPGPKey?search=KEY_ID. This
      is meant only to allow conary to automatically retrieve OpenPGP
      keys used to sign packages.

Changes in 0.70.3:
  o Client Changes (conary)
    * Conary now works harder to avoid having separate erase/installs,
      instead preferring to link those up into one update when possible.
    * Conary configuration now supports contexts.  Contexts are defined in
      sections starting with a [<name>] line, and provide contextual
      configurations for certain variables, defined in the man page.  All
      configuration options after the [<name>] will be associated with that
      context, and will override the default configuration when that context
      is active.  The current context can be selected by using the --context
      parameter, or by setting the CONARY_CONTEXT environment variable.
    * 'conary config --show-contexts' will display the available contexts
  o Build Changes (cvc)
    * A local cook of a trove foo will ensure that the changeset created is
      installable on your local system, by making sure the version number
      created is unique.
    * The builddir is no longer allowed to appear in ELF RPATHs.
    * The build documentation strings have been significantly updated
      to document the fact that for most strings, a relative path
      is relative to the builddir, but an absolute path is relative
      to the destdir.
    * The ManualConfigure action now sets the standard Configure
      environment.
    * cvc will allow you to cook a trove locally even when you are unable
      to access the trove's source repository
  * Common Changes:
    * Version closeness was improperly measured for troves on different
      branches when then label structure was identical
  o Repository Changes
    * Repository now has a config flag called requireSigs. Setting it to
      True will force all troves to have valid package signatures.  Troves
      lacking this will be rejected.  Enabling this option prevents the
      generation of branches, shadows, or clones since these troves are not
      signed.  It is not recommended that this option be enabled until the
      infrastructure is in place to provide package signatures for all types
      of troves.

Changes in 0.70.2:
  o Client Changes (conary)
    * GnuPG compatible trust metrics for OpenPGP Keys now exists. This
      makes it possible for conary clients to refuse troves that
      aren't properly trusted. The metrics currently in place mimic
      gpg behavior.
    * Running "conary update" in a directory that does not exist no
      longer fails with an error (bugzilla #212).  Note that "cvc
      update" still requires that the current working directory exists
      of course.
    * HTTP error conditions are handled more gracefully when commiting
      a change set. (bugzilla #334)
    * conary more reliably sets a non-zero exit status when an error
      occurs. (bugzilla #312)
    * When performing an update of a group that adds a trove foo,
      search the system for a older version of foo to replace if the
      original update command found a replacement by searching the
      system.
    * New option, "conary update-conary" has been added in an attempt
      to provide a workaround for future drastic protocol revisions
      such as what happened for 0.70
    * Methods for parsing command line update request and changeset requests
      have been added to conaryclient.cmdline
    * A metric for the distance between arbitrary versions on different
      branches has been added, and the code which matches troves changes
      between collections uses this code to give well-defined matches
      for all cases.
    * Rollbacks are now listed with the most recent on top
    * Troves which a group operation tries to remove will be left behind
      if they satisfy dependencies for other troves
    * updateall command respects pins on top-level troves
    * Dependency resolution no longer blows away pinned troves
    * conary update now takes a changeSpec, allowing you to specify both
      the version to remove and the update version, like
      'conary update foo=2.0--3.0'

  o Build Changes (cvc)
    * cvc more reliably sets a non-zero exit status when an error
      occurs. (bugzilla #312)
    * Building groups w/ autoResolve displays the revision of the
      troves which are being included
    * The change to automatically split up hardlink groups into
      per-directory hardlink groups has been reverted.  Instead,
      Conary enforces that link groups do not cross directories, but
      provides an exception mechanism for the rare cases where it is
      appropriate to do so.  The old LinkCount policy was renamed
      LinkType, and the new policy enforcing link group directory
      counting is now called LinkCount.
    * The NormalizeCompression policy no longer causes an error if you
      have two files in the filesystem that differ only by the .gz or
      .bz2 extension.
    * The Provides policy will not longer automatically provide soname
      dependencies for executable files that provide sonames.  A few
      executables do provide sonames, and 0.70.1 provided them as
      harmless extraneous provisions.

   o Repository Changes
     * A new getConaryUrl() method has been implemented to support the
       "conary update-conary" feature
     * Exception handling has been re-worked.  All exception classes
       that are marshaled back to the client are now in the
       repository.errors module.  Some of the most commonly used
       exception classes have been included in their previous modules
       for compatibility until code can be modified to use the new
       repository.errors module.

Changes in 0.70.1:
  * Collection merging didn't handle (admittedly obscure) cases where
    a component on the local system was updated to a new version of a
    trove, and updating that package also tries to update to that version
    but using a different path
  * Redirects are allowed in group cooking as long as the target of the
    redirect is also specified in the group (this allows cleaner handling
    when trying to clean up after label multiplicity)
  * Shorten display for versions and flavors in internal debugging output.
    Make str() output for versions and flavors return formatted strings.
  * ELF files finding non-system libraries via an RPATH did not always
    have the path to the library encoded in their dependency requirement,
    depending on whether the package also included some other (unrelated)
    non-system library.  Futhermore, system paths encoded in an RPATH were
    incorrectly honored.  Both of these bugs have been fixed.
  * Ownership policy now uses macros in the user and group definitions.
  * Symbolic links to shared libraries can now provide path-encoded
    soname dependencies (only manually, never automatically).
  * Removed outdated code with convoluted code for preventing providing
    soname dependencies in some cases; that code has been functionally
    replaced by limiting automatic soname dependencies to system library
    directories.
  * Instead of complaining about hardlinks spanning directories, Conary
    simply creates one link group per directory per hardlinked file.
  * Fixed bug which made source commits fail on cloned source troves

Changes in 0.70.0:
  o The client and server protocol versions have been changed and
    the filecontainer version number updated.
    * Upgrading from previous versions of Conary to 0.70.0 will
      require downloading a old-format changeset file from
      ftp://download.rpath.com/pub/conary/
    * Adding path hash data to TroveInfo overflowed the amount of
      storage space available in a StreamSet when a trove contained
      several thousand files.  In order to accommodate larger data
      stored in StreamSets, we have changed the way data sizes are
      handled.
    * With the changes to StreamSet, LargeStreamSet is obsolete.
      Changeset files used to used LargeStreamSet to represent data.
      Since we now just use a StreamSet, the changeset file format
      changed.
    * Since this version of Conary is incompatible with previous
      versions, we took this opportunity to do database and repository
      migrations that will allow us to make significant code cleanups
      in the near future.

 o Other smaller changes
    * Conary now does the right thing if the same trove is listed
      twice in an update due to recursion (it checks for duplicate
      installs of the same trove).
    * A bug where None would show up in CONARY files when an
      autosource file changed contents but did not change names has
      been fixed.

Changes in 0.62.16:
  * The "conary update" and "conary erase" commands now display the actions
    they take as they run (similar to --info output).
  * The --info output for "conary erase" and "conary update" has been
    reworked to be more user-friendly.
  * Added new conaryrc option signatureKeyMap to choose which signature
    to use when signing based on the label.
  * Fixed a bug where conary would only sign the last trove listed,
    instead of signing all troves listed.
  * The ComponentRequires policy now makes :devellib components require
    :data components if they exist.
  * Don't check for bucket conflicts when resolving during group cooks - if we
    want to check for bucket conflicts in groups, it will be readded in a more
    general way.
  * Removed extra freezes and thaws of files for a 8% improvement in install
    time for absolute change sets (at the cost of some memory, but thanks
    to splitting transactions this should be a good trade off).
  * Added removeIfExist call to miscmodule for some peformance improvement.
  * ELF files that find non-system libraries via an RPATH now have the path
    to the library encoded in their dependency requirement, matching the
    path encoded in the dependency provision.  Before this, the RPATH
    was ignored and the path encoding was only guessed within one source
    package.
  * The LinkCount policy now enforces the requirement that hardlink groups
    contain only files in the same directory as each other; no hardlinks
    between files in different directories are allowed.
  * When updating a group across branches, if a subtrove within the update has
    already been manually moved to the new branch by the user, conary will
    recognize this and sync that trove with the group
  * A new "closed" configuration variable has been added to the
    apache-based networked repository server.  When set, the server
    will always raise a "RepositoryClosed" exception when a client
    attempts to access it.  The configuration variable is a string.
    The string will also be returned to the client.
  * Removed install buckets and replaced with comparisons of hashed path
    values to determine trove compatibility.
  * If a trove is included in an update twice, once directly, and once
    implicitly through recursion, ignore the recursive update.
  * More constraints added to the repository schema
  * Added hasTrove to Items table for faster trove names check

Changes in 0.62.15:
  * The MakeDevices() policy now accepts mode= as a named argument.
  * Added (undocumented) --debug (prints debugging output),
    switched old (undocumented) --debug to now be --debugger (starts debugger
    on initialization)
  * Added debug messages to conaryclient/update.py
  * Cloning to the the same branch works (providing a good way of
    reverting changes)
  * Cloning now updates buildRequirements and loadedTroves in troveInfo
    and enforces their consistency on the target branch
  * Cloning groups is now supported
  * Fix update case where a group update should cause conary to search the
    system for an older version of a trove to replace.
  * If you update a trove foo locally to a new version on the same branch, and
    then update the containing group to a new version on a different branch,
    conary will now update foo to the new branch as well.
  * fix error message when you try to pin as non-root

Changes in 0.62.14:
  * The threading changes in .13 caused some error information to be lost.
    Tracebacks have now been fixed, and the download thread checks much more
    often to see if it needs to exit.
  * Catch InstallBucketConflicts exception

Changes in 0.62.13:
  o Repository Server changes
    * The Schema creation SQL statements have been rewritten in a more
      standardized form. Some indexes have been redefined and a number
      of views have made their way into the default repository schema.
    * The new call troveNamesOnServer can be used now by the netclient
      code for a much faster retrieval of all trove names available on
      all labels on a given server. Server and client protocol numbers
      have changed.
    * The getTroveList() server side function got a rework that should
      result in about a 50% execution time speedup on most queries.
    * The Metadata SQL query has been reworked to join tables in a
      much better order, speeding up the getMetadata call on a
      repository with many versions much faster.

  o Client changes
    * Conary now compresses XML-RPC requests before sending them to
      the repository server.  In order to use compression, the remote
      server must be running Conary 0.62.13 or later.  If the server
      is running an older version, the client will fall back to
      sending uncompressed requests.
    * The database conversion in 0.62.12 did not correct all
      out-of-order file streams.  A new conversion function is in
      0.62.13 that will examine every file stream and ensure that it
      is stored correctly in the database.
    * Versions from the contrib.rpath.com repository are automatically
      rewritten to point to contrib.rpath.org.  NOTE: if you have a
      label from the contrib.rpath.com repository in your
      InstallLabelPath (such as contrib.rpath.com@rpl:devel), you will
      need to modify it to point to contrib.rpath.org.
    * Install bucket handling now works for collections which were not
      fully installed.
    * A bug where database was left locked on exception during install
      when the download thread was still executing has been fixed.
    * The conaryclient code has been split into pieces.
    * Switched rollbacks to local@local:ROLLBACK
    * The main thread no longer blocks forever when the download
      thread fails.
    * Matching referenced troves in collections is no longer dependent
      on sort order of internal dictionaries.

  o Common Repository and Client changes
    * When a changeset is applied to the local system or committed to
      a networked repository, the fileIds are recomputed from the file
      objects and verified.  This prevents corrupted or miscomputed
      changesets from being committed to the repository or applied to
      the local system.

  o Building/Branching changes
    * Many changes have been made to cloning, including sideways
      cloning (creating a clone at the same branch depth as the clone
      source), better cloning with multiple flavors, separate cloning
      of source and binaries, resilience against duplicate troves,
      proper use of existing fileIds during clones, simultaneous
      cloning of multiple troves, and better clonedFrom tracking.
    * The default optflags for x86 changed to remove -mcpu, as it is
      deprecated in gcc.

Changes in 0.62.12:
  * Conary will no longer create a "rootroot" group while installing
    users whose primary group is "root".  It will now call the
    appropriate tag handler for user/group modifications if the tag
    handler is installed.
  * EnforceConfigLogBuildRequirements no longer suggests recursive
    build requirements for packages in which the configure script
    checks to see if the package is already installed.
  * Installing new version of pinned troves leaves the pinned trove in
    place if the two troves have compatible install buckets
  * By default, when you shadow a binary trove, its source is shadowed with it.
  * Instead of a --sources option, cvc shadow and cvc branch now take
    --source-only and --binary-only options that allow you to control whether
    sources or binaries are shadowed.
  * Branch and shadow commands now take an unlimited number of troves
    to branch/shadow.
  * Files sharing versions but with different contents (thanks to flavors)
    got lost when switching from one flavor of a trove to another
  * troves can now be specified for rq, q, and update as <labelpart>/<version>,
    e.g., foo=:rpl1/1.0, or foo=contrib.rpath.com@/2.3-1-2
  * version.hasParent() handles more cases of shadows of shadows correctly.
  * cooking troves into the repository with --flavor <newflavor> now modifies
    the flavor before the recipe is even loaded, not when the recipe's setup
    function is called.
  * add a check to ensure RPATHs in cooked packages do not have %(destdir)s
    or /tmp or /var/tmp in them.
  * EnforceSonameBuildRequirements has been temporarily changed to produce
    warnings instead of errors.
  * Dependncies and flavors didn't order things properly in their frozen forms
  * StreamCollections are now properly ordered

Changes in 0.62.11:
  * InstallBucket policy now allows using macros in component names.
  * The --resume option now works correctly when conary has
    automatically discovered a non-standard path for the main build
    directory.
  * A soname dependency is again generated for libraries outside of
    library directories, but the pathname is now included in the
    dependency.  Within a package, all matching dependencies are
    modified to include the path.  This is useful for cases where
    an application packages private versions of libraries -- the
    dependencies still need to be there so that inter-component
    requirements are honored, but they must not perturb the rest
    of the system.
  * Recursive pinning now behaves itself
  * Switch group recipe syntax to use r.add() instead of r.addTrove,
    r.remove() instead of r.removeTrove(), and add a
    r.setDefaultGroup() command to set the default group.

Changes in 0.62.10:
  * EnforceSonameBuildRequirements enhanced to handle correctly cases
    where more than one trove can resolve a single soname dependency.
  * EnforceConfigLogBuildRequirements now can take exceptions, which
    can be specified either as a filename (such as /usr/bin/bison or
    %(bindir)s/bison) or as a required trove (such as bison:runtime).
  * The trove.Trove initializer no longer allows for a trove to be created
    with a name that has more than one ":" character in it.
  * EnforceSonameBuildRequirements now can take exceptions, which are
    specified as a required trove (such as libfoo:devel) to avoid adding
    to the list of requirements.
  * EnforceSonameBuildRequirements now produces errors for missing build
    requirements, and EnforceConfigLogBuildRequirements now demonstrates
    very few false positives, and so has been updated to warning instead
    of info.
  * Added a check to warn when a trove is installed multiple times from
    the same branch with incompatible install buckets (--no-conflict-check
    overrides this check)
  * Redirects can now redirect to nothing, which allows components to
    disappear gracefully on a redirection
  * A soname dependency is now provided only if the library is in a
    default library directory, or in a directory explicitly added with a
    SharedLibrary(subtrees='/path/to/dir/') call.

Changes in 0.62.9:
  * EnforceConfigLogBuildRequirements policy added.  It looks through
    all config.log files anywhere under the build directory for programs
    that configure has found, and ensures that the transitive closure
    of the build requirements contains each file listed.  (That is, if
    the file /usr/bin/perl has been found, and intltool:runtime is in
    the buildRequires list, and intltool:runtime requires perl, then the
    requirement is satisfied.)  This policy currently produces some false
    positives; the "greylist" that tries to remove false positives needs
    to be expanded.
  * The repository server now uses a repository instance specific key
    cache.  This fixes KeyNotFound errors seen when running multiple
    repositories on one server.

Changes in 0.62.8:
  * The bug, introduced in 0.62.7, that caused Conary to stop short of
    recursing to the innermost troves when handling erasures has been fixed.
  * EnforceSonameBuildRequirements enhanced to use the system database to
    find the right missing build requirements.
  * Make users and groups in a repository such that they may not differ only
    in case, i.e. if user foo exists, user Foo cannot be created.
  * files in /usr/%(lib)s/python/.* are no longer automatically given an
    architecture flavor - if there are architecture-specific files in those
    dirs, they should result in an arch-specific flavor through normal
    means.
  * By default, no OpenPGP signatures will be added to troves when
    doing commits unless a fingerprint is explicitly set in conaryrc.
    Previously, if a keyring existed, the first key found would be used.

Changes in 0.62.7:
  * Some unneeded parts of the sql query in _getTroveList have been removed,
    improving performance.
  * The performance of the default (and most used) case of the
    getAllTroveLeaves has been increased up by using a specialized
    query.
  * Exception handling in the repository when revoked or expired keys
    are used has been corrected.
  * Signature checking now correctly checks the timestamp of the signature
    against the expiration time (if any) of the key that signed it.  If
    the signature timestamp is later than the expiration timestamp,
    the signature is rejected.
  * Pass 'Database is locked' repository errors to the client as a
    RepositoryLocked exception notifying user that the server is busy.
  * The 'yuck' script is no longer installed.
  * ComponentRequires now makes :runtime, :lib, :devellib, and :devel
    components all require their matching :config component if the
    :config component exists.  The :config component is not automatically
    created, but when it exists, it's always going to be because it
    is required by multiple other components.

Changes in 0.62.6:
  * mergeCollections() didn't always handle referenced troves changing
    byDefault status
  * Various cleanups and simplifications have been made to the trove
    removal determination

Changes in 0.62.5:
  * Allow selection of individual troves from change set files via --from-file
  * Recursive queries on local database could get upset by a missing trove
  * Underlying dependency code returns version and flavor for troves with
    broken dependencies
  * Underlying dependency code returns information on what removed trove
    caused a broken dependency
  * Removed --no-deps-recurse option
  * Greatly simplify dependency resolution logic
  * The version portion of a Release (version-sourceCount-buildCount)
    is no longer required to begin with a digit.
  * The Release parsing code has been cleaned up to use consistent
    naming, API documentation, and parse error messages
  * An unhandled exception when signing a trove twice with the same key
    has been fixed.
  * Old (now invalid) changesets are now removed from the changeset
    cache when a digital signature is added to a trove.
  * A package is now counted as empty if it contains only files automatically
    found by the AutoDoc policy.
  * CPackageRecipe now requires elfutils:runtime for eu-strip; this is
    needed for the existing debugedit:runtime requirement to do useful
    work.
  * Removed DistroPackageRecipe and moved its buildRequires list to
    PackageRecipe.  Use clearBuildReqs() to remove any of the base
    requirements for a package.
  * Install buckets are respected during dependency resolution
  * Updated the troveNames() call to a faster query, which should bring
    the run time of the "conary rq" back to a more reasonable limit
  * Race conditions and robustness problems have been fixed in
    the changeset cache.

Changes in 0.62.4:
  * Many places where lots of individual db calls were done to collect
    file objects have been collapsed into batched calls (5-10% speedup
    on some operations)
  * Fixed PGP key submission to not use a hidden form element.
  * Changed PGP key submission to use an xmlrpc call instead of
    modifying the database directly.
  * Added methods to change PGP key/user associations, and thereby
    disable a key.
  * Added an index to dependency resolution for a massive improvement
    on local system dependency performance on large updates.
  * Added the ability to get troves without file lists from the local
    database and use that when getting troves through the changeset
    trove source.
  * Previously, dependency resolution could cause duplicate
    trovesource entries.  This no longer occurs.
  * :lib and :devellib automatically have lib=%(lib)s install buckets.
  * A user management bug in the repository has been fixed.
    Previously, if you deleted a group followed by the user with the
    same name of the group, an unhandled exception occurred.
  * Looking up changeset cache entries in the cache database no longer
    uses exception handling to determine when database entries are
    invalid or stale.
  * The EnforceSonameBuildRequirements policy now recognizes :devellib
    as well as :devel components in buildRequires.

Changes in 0.62.3:
  * Don't link troves to groups when the branch has changed
  * Link new troves to collections (and new collections to old troves) when
    a trove isn't installed but a suitable replacement (meaning on the same
    branch) is available
  * Installing changesets w/ not by default from files broke
  * Fix a bug in the kid template that prevented permissions (ACLs) from being
    deleted from a repository.

Changes in 0.62.2:
  * Further reworkings of update code to be fully based on job sets. The
    absolute flag now defines whether a trove is newly installed or if
    it should be an update from an existing trove (when possible). Network
    changesets and changesets from files are treated almost identically now.
  * Swapped lock terminology for pin
  * Changed table names in database schema to better match the repository
    schema

Changes in 0.62.1:
  * UtilizeGroup fixed
  * conary updateall fixed
  * Disable SHA-1 integrity checks when trove changesets don't include
    files in various places
  * conary now prevents you from cooking empty groups

Changes in 0.62.0:
  * Initial OpenPGP (RFC 2440) based signature support has been
    added. Conary reads public keys from ~/.gnupg/pubring.gpg and
    /etc/conary/pubring.pgp.  Conary reads private keys from
    ~/.gnupg/secring.pgp.  Setting the "signatureKey" configuration
    variable to a key ID will select which key to use from the
    keyring. If signatureKey is not set, and there is a valid private
    keyring, the first key on the keyring will automatically be used
    to sign changesets when committing them to the repository.
    "cvc sign" adds a signature to a trove that already exists in the
    repository.
  * Change set generation on the command line is more flexible. It can generate
    erasure changesets as well as relative to nothing changesets
  * When creating multiple groups from the same recipe using newGroup(),
    Conary now searches all subgroups when resolving dependencies within
    a parent group
  * Conary no longer resolves dependencies for troves with byDefault=False
    (such as :test and :debuginfo).  Conary will now resolve dependencies in
    those troves only if you set checkOnlyByDefaultDeps=False.  When creating
    subgroups using newGroup(), pass the checkOnlyByDefaultDeps flag as an
    argument to the newGroup() function.
  * excludeTroves now applies to troves which have been added to
    already installed collections

Changes in 0.61.12:
  * You can now search for troves by <trove>=<host>@
  * A bug when cooking groups with depCheck = True (introduced in 0.61.10)
    has been fixed.
  * A new r.ByDefault policy controls how components are included in their
    enclosing packages; the default is True except for :test and :debuginfo
    components that default to False.
  * Cloning across repositories works
  * A bug in 'conary update --info' output was fixed

Changes in 0.61.11:
  * A bug that caused a database deadlock when removing entries from the
    changeset cache in the repository server has been fixed.
  * Added RegularExpressionList in conarycfg
  * Added lockTroves configuration option for autolock
  * Recurisvely included troves could be removed incorrectly when those
    troves were already present

Changes in 0.61.10:
  * The conary update command now takes a --sync parameter, documented in
    'man conary'
  * Groups now allow you to create a reference to another cooked trove,
    and use that reference to add troves that are contained in that trove.
    For example, if you want to create a group-python based on the troves in
    an already cooked group-dist, you add a reference to the group-dist in
    group-python, and pass the group-dist reference in when you call
    addTroves.
  * Work has begun towards generalizing the concept of a trove source.
    A class SimpleTroveSource has been added that, when subclassed and given
    access to the troves, will allow you to call findTroves to search that
    source.  The same code is used in update code to unify updating from
    the repository and from changesets, and it is used to provide the search
    capabilities for the local database.
  * Conary now allows all files, not just regular files, to have
    dependencies.  This is necessary for user/group dependencies for
    non-regular files to work.  Packages built with 0.61.10 or later
    that have non-regular files with non-root user or group will not
    be readable by Conary versions 0.61.9 or earlier.
  * Shadowing now preserves the byDefault flag, and handles reshadowing
    collections gracefully now
  * Update preprocessing now works on absolute changesets instead of
    relative ones, providing massive cleanups. Code uses sets of jobs
    instead of changesets for job representation, allowing still more
    cleanups. Many bugs seem to have gone away.

Changes in 0.61.9:
  * Fix a bug added in 0.61.8 that breaks tag handlers

Changes in 0.61.8:
  * Fix a bug introduced in 0.61.7 that occurred when, in the repository,
    either the Users table or Groups table was empty when creating a new group.
  * Add --buildreqs, --flavors options to q and rq.
  * Primary troves should not have their trove change sets overridden by
    items recursively included (and fixed a pile of things this broke).
  * Locally stored change sets can't always get access to pristine files
    from the local filesystem; when it can't, make sure file sha1 checking
    doesn't get upset.
  * Unchanged troves in updated groups could be erased by items in the
    same group on a different branch.
  * The "conary q[uery]" command accepts a --diff option.  When --diff
    is used, the difference between installed and pristine troves is
    displayed.
  * An additional progress callback has been added to show when database
    transactions are committed

Changes in 0.61.7:
  * Several bugs related to updating two troves with the same name have been
    fixed - including branch affinity, flavor affinity, correct handling of
    already updated troves, and correct handling of empty flavors.
  * "conary emerge" as root (or as a user than can apply the changeset
    produced by the build) did not install anything but the toplevel
    package.  This bug has been fixed.
  * No longer hide descriptive TroveNotFound errors behind a generic
    NoNewTroves wrapper.
  * Group recipes can now request that dependencies be resolved and
    added to the group at cook time.  To automatically add required
    troves to a group add "autoResolve = True" to the recipe class.
    Optionally "autoResolveLabelPath" can be set to a list of labels
    to use during dependency resolution.
  * Locally stored rollbacks couldn't handle files changing types. As
    part of the fix, the generic file diff code is now used when creating
    changesets instead of having a special-case wrapper around it
    (fileChangeSet()).
  * The commitaction script and the changemail module did not necessarily
    show the full trailing version for branches and shadows.  (For example,
    /conary.rpath.com@rpl:devel/4.1.25-18/db41/19 showed up as "19"
    instead of "4.1.25-19".)
  * Add a --deps option for conary q.  Make that and conary rq --deps
    recurse over collections.
  * Warn about missing buildRequires entries both for soname dependencies
    and for TagSpecs applied via tag description files.
  * A bug in updating groups that switch the byDefault setting of troves
    has been fixed.
  * Add an updateThreshold config option to control the number of troves to
    include in a download.
  * Ordering didn't work for old packages depending on anything, or for
    dependencies whose provider moved between components.
  * The r.Ownership(), r.UtilizeUser(), and r.UtilizeGroup() now generate
    appropriate dependencies on info-* packages.
  * Updating packages and components installed multiple times could cause
    a component to be removed multiple times (which resulted in a traceback).
  * Fixed a bug that occurred when groups tied to a user were deleted
    without deleting the associated user, then subsequently adding a user
    with the same name.

Changes in 0.61.6:
  * InitialContents turns off EtcConfig, since a file cannot be both
    a config file and an InitialContents file.
  * Reworked repository change sets to directly reference files from the
    contents store.
  * The User() command now takes an optional supplemental= option,
    which provides a list of supplemental groups to which to add
    the user.  (SupplementalGroup() is for groups not associated
    with a user.)
  * The showcs command can now handle components that are referenced
    but not included in a changeset.
  * InfoUserRecipe and InfoGroupRecipe can now be built with buildlogging
    turned on.
  * Conary's internal handling for dyanamically finding new IDs for
    users and groups has been fixed.
  * "conary updateall" now accepts the --test flag.
  * Various fixes were made to the CIL dependency detection code.

Changes in 0.61.5:
  * Added basic clone capability (which only works cloning to parents
    branches and shadows, and on a single host).
  * Now handles degenerate case of packaging unreadable files.
  * A bug that caused conary to ask for the wrong fileId when constructing
    a changeset from multiple repositores has been fixed.
  * Conary now can add users and groups automatically at install time.  If
    there is no taghandler to add a user or a group, conary will add it
    internally as a bootstrapping measure; if there is a taghandler,
    conary will call that instead.  In order to ease transition, Conary
    does not yet create the dependencies on the info- packages; a future
    version of Conary will add those dependencies after the system user
    info- packages have been created.
  * rpm2cpio now handles rpm archives that use bzip2 to compress the
    cpio payload
  * Conary now creates dependencies (provides and requires) for CIL
    files, if mono's monodis is installed on the system or being built
    in the current package.
  * Troves moving between troves could cause conary to attempt double
    erasures
  * The networked repository handles cases where contents are not
    found in the contents store.  The exception is passed back to
    the client.
  * The networked repository handles cases where a file stream is not
    found when the client asks for file contents.  The exception is
    passwd back to the client.
  * An error that caused getPackageBranchPathIds() to return the
    oldest fileIds instead of the youngest fileIds has been corrected.
  * Reworked finding old versions of troves to avoid a single trove
    being removed multiple times

Changes in 0.61.4:
  * %(datadir)s/.../lib/ files will no longer show up in :lib - presumption
    being that anything under %(datadir)s really is arch independenct
  * Creating branches and shadows had a command line parsing bug
  * "cvc newpkg" takes --dir and now complains for unexpected arguments
    (which is used to just ignore)
  * when using flavor affinity for installed troves, merge subarchitecture
    flags
  * group handling didn't always preserve troves which were needed by a
    newly installed trove properly

Changes in 0.61.3:
  * Corrected a bug that snuck in 0.61.2 that caused a temporary SQL table
    to not be temporary, which makes multiple httpd processes fail with
    'database schema changed' errors.

Changes in 0.61.2:
  * Fix a bunch of typos in the authentication checking server side
  * Add permission editing capabilities to the server component and hooks
    in the netclient
  * Overhaul of ACL system so that uniqueness constraints on Troves and
    Labels can be enforced: we now use a special Trove and Label "0 | ALL"
    instead of Null
  * Dependency resolution enforces label ACLs.
  * Module arguments to commitaction are parsed according to shell
    quoting rules.
  * The changemail commitaction module now takes an optional '--from'
    argument.
  * added clearBuildReqs() - will clear all or some of superclass buildreqs
    when cooking.
  * The pickled version of Dependency objects changed, therefore the
    schema version of the changeset cache has been incremented.
  * When Configure() detects a failure and input or output is not a
    tty, all config.log files will be included in the output in order
    to ease debugging from captured log files.
  * Part of the infrastructure for adding users and groups has been added:
    it is possible to create info-<name>:{user,group} packages via
    UserInfoRecipe and GroupInfoRecipe classes.  The User(), Group(),
    and SupplementalGroup() policies are deprecated; those lines should
    move to their own recipes intact (the syntax remains the same).
    The install-time code does not yet install info-* packages first in
    their own transaction; when it does, the Ownership(), UtilizeUser(),
    and UtilizeGroup() policies will create dependencies on the
    appropriate info-* packages.
  * The networked repository server and client code has been changed
    to use the 'deflate' Content-encoding type instead of 'zlib',
    which makes the code RFC 2616 (HTTP 1.1) compliant.
  * A new function called hasUnresolvedSymbols() has been added to the
    elf module.  This could be useful for a contributor to implement a
    policy that checks to make sure that shared libraries do not have
    unresolved symbols.  Additional code could be written to check
    binaries too.
  * cvc checkout, update, and commit now show progress when communicating
    with the repository server
  * Progress is now displayed while downloading file contents from a
    repository (such as when assembling a changeset that is distributed
    across multiple repositories)

Changes in 0.61.1:
  * Cleaned up error message which results from Conary not being able to
    determine which trove to remove when a new one is installed
  * Dependency object use slots
  * Hash values for DependencySet, Version, and Branch objects are cached
  * UIDs and GIDs that cannot be mapped to symbolic names no
    longer cause the buildpackage code to traceback.  The ownerships
    from the filesystem were never used anyway, so it's safe to assume
    that all files are owned by root:root
  * Implemented proper updateall
  * Files in troves are downloadable from the repository browser.
  * Troves in the repository browser are separated by first letter
    instead of showing all troves in one page.

Changes in 0.61.0:
  * New functionality for maintaining user groups: renaming and updating
    members
  * Added repository interfaces for deleting users and groups
  * Added a repository iterator function to list the members of a group
  * The web interface to the Conary repository now has a repository
    contents browser, accessible either from the main page (if you are
    logged into the web interface), or from the /browse url. Example:
        http://conary.example.com/conary/browse
  * A bug preventing all access to the web interface if an anonymous
    user existed has been fixed.
  * "Large" updates are split into multiple pieces which are downloaded
     and installed independently of one another
  * Trove updates are tracked through collections
  * Group handling completely rewritten to function as a three way merge
    instead of a set of heuristics
  * Trove removal handles references troves which are referenced by multiple
    collections
  * Rollback format unified for local and nonlocal rollbacks
  * Dependency ordering forces collections to be installed after all of their
    referenced troves (allowing simple restarts)
  * Database migration removes stale versions
  * --replace-files marks the replaced versions of the files as no longer
    present
  * Troves store information about Install Buckets - not used yet.
    By specifying a component's install bin, which is a set of key-value
    pairs, you can describe whether two versions of a component are
    installable side-by-side.  If two versions of the component share the
    same keys for their install bins, but at least one different value, then
    the components are installable side-by-side.
  * Troves store information about troves loaded when building a recipe
  * Build Requirements are stored with the trove
  * Add isCollection() to TroveInfo
  * Changesets download while instals are going on
  * StreamSet.twm() respects ignoreUnknown now
  * Rollbacks of locally cooked and emerged troves works

Changes in 0.60.12:
  * Previously, if you ran "conary update foo", and foo requires a new
    version of bar, but updating to the new version of bar would break
    existing dependencies of other troves on the system, a very
    unuseful "Troves being removed create unresolved dependencies"
    message would be printed.  Conary now says that "Additional troves
    are needed" instead.  If --resolve is used, it will report the
    troves that have been added before displaying the dependency
    failures caused by erase.
  * Symlinks no longer confuse AutoDoc policy.
  * Autosource files which have changed confused cvc update
  * allow a \ at the end of a line in config files to do line continuations
  * several bugs in the multitag handler have been fixed

Changes in 0.60.11:
  * The '-f' flag was added to the arguments to gzip when
    recompressing compressed files
  * Added progress callbacks for uploading the changeset when cooking
  * Improved automatic mainDir detection for some corner cases.
  * Put development docs back in :devel component (they were
    inadvertantly removed from it by a previous fix).

Changes in 0.60.10:
  * BadFilenames policy absolutely prohibits filenames with newlines
    in them, no exceptions allowed.  Other similarly bad filenames may
    later be forbidden by this policy.
  * UTF8Filenames moved to packagepolicy, where it belongs, and it now
    raises an error instead of printing a warning.
  * Conary now enforces the rule that tag names must have no whitespace
    and must be all alphanumeric characters, -, or _.
  * Conary can now run a single instance of a single tag handler to
    process multiple tags.  The tag description files for each tag
    must point to the same tag handler, and must each specify the
    multitag datasource.  The data is passed to the tag handler on
    standard input using the protocol "tag list for file1\nfile1\n..."
  * Fixed ftp server busy detection when fetching files via URL.

Changes in 0.60.9:
  * The changemail script is replaced by a generic commitaction script
    that loads modules, and a changemail.py module is supplied.  There is
    a backward-compatible changemail script which calls commitaction
    with the changemail.py module.  --email and --*user options now are
    changemail module options, so the commitAction should be specified
    something like this:
    commitAction /.../conary/commitaction --repmap ... --module "/.../conary/changemail --user %(user)s --email foo@example.com --email bar@example.com"
    You can add your own modules and run them all from the same commitaction
    using multiple --module arguments to the commitaction script.
  * Conary can now almost always guess the correct name for the mainDir
    when it is not %(name)s-%(version)s, if the first addArchive()
    instance creates exactly one top-level subdirectory and no other
    top-level files of any sort, in which case it will use that name as
    the mainDir.

Changes in 0.60.8:
  * The changemail script is now actually packaged, in
    /usr/lib{,64}/python2.4/site-packages/conary/changemail
  * Build requirements for superclasses are automatically added to
    subclasses.
  * Build requirements now look at all labels in a version to see if they
    satisfy a build requirement.
  * The NormalizeManPages policy now automatically converts man pages
    encoded in iso-8859-1 to man pages encoded in utf-8.  Additionally,
    it runs faster and no longer calls sed.

Changes in 0.60.7:
  * The changemail script is now distributed with conary, and is called
    with a different calling convention; instead of being called once
    per trove with trove-specific command line options, it is called
    once per commit (of however many troves) and creates more readable
    summary email messages.  Remove --trove, --version, and --flavor
    arguments from your changemail invocations.  Added --user argument
    to changemail; specify in .cnr files as "--user %(user)s".  Or, to
    only print users for source or binary commits, use "--sourceuser
    %(user)s" or "--binaryuser %(user)s", respectively.
  * The cvc rdiff command now recognizes creating a shadow as such.
  * Build requirement tracking is now half-enabled; conary is now able
    to read "buildReqs" tags, but will not yet generate them.
  * Files in /tmp and /var/tmp, and all cvs temporary files, will no
    longer be packaged by default,
  * The addArchive(), addSource(), and addPatch() actions can now fetch
    via HTTPS as well as HTTP and FTP.
  * The repository now handles creating a changeset between two troves
    that both contain a version of a file that is stored on a different
    repository

Changes in 0.60.6:
  * Erasing emerged troves works properly
  * Calling Doc() no longer disables the AutoDoc() policy.
  * A more reliable method is used for finding the port of an
    Apache connection

Changes in 0.60.5:
  * 'conary emerge' works again
  * Distributed group changesets failed when remote troves disappeared
    from the group
  * build logs are now tagged with 'buildlog' tag
  * Conary now handles cases when a directory becomes a symlink when
    applying a changeset.  An error message is displayed which tells the
    user how to apply the update.

Changes in 0.60.4:
  * An error in the automatic database conversion of 0.60.2 systems
    has been corrected.

Changes in 0.60.3:
  * Reimplemented LargeStreamSet in C
  * Added StreamCollection
  * Policies now announce their names in their information, warning,
    debug, and error messages, making it easier to determine how to
    resolve problems.
  * The database conversion for to 0.60.2 didn't work well; a proper
    conversion is now in place

Changes in 0.60.2:
  * Added InitialContent flag
  * Fixed bug which caused servers to leak file descriptors when the sqldb
    was replaced
  * "repquery --deps" output fixed (broken in 0.60.1)
  * Added AutoDoc policy which finds common documentation files and puts
    them in %(thisdocdir)s automatically.
    AutoDoc is disabled by calling
    Doc without calling AutoDoc, which means that existing recipes that
    call Doc will not show changes.
  * getPackageBranchPathIds() now returns version and fileId as well,
    so that the IdGen class can determine if an older version number
    should be assigned to files.  getPackageBranchPathIds() is now the
    primary mechanism for populating the pathId dictionary.
  * The local label methods of the version object have been
    refactored. isLocal() is now onLocalLabel(), isEmerge() is now
    onEmergeLabel(), etc. isOnLocalHost() has been added as a method
    to easily determine if a version only exists in the database
  * Moved logic for explicitly creating a changeset from cscmd.py to the
    ConaryClient object
  * Added the (unused) ability to lock and unlock troves. Ignore this for now.
  * "query --info" behaves much more like "repquery --info" now
  * isSourceVersion() method has been to the Version object
  * most of the remaining erroneous references to "Package" have been
    changed to "Trove" throughout the code.  This includes method
    names such as getPrimaryPackageList() -> getPrimaryTroveList().  Some
    more commonly used methods were left as deprecated thunking methods
  * dependency resolution couldn't resolve a requirement w/o flags against
    a provides w/ flags

Changes in 0.60.1:
  * Support for legacy clients (protocol version 29) has been removed from
    the server
  * The server raises an server-side exception if any client with
    protocol less than 32
  * Updated the URL provided in a server-side client version mismatch
    exception
  * Server-side dependency suggestions return more choices, leaving it
    to the client to sort it all out
  * Client uses timestamps to determine which troves to install when their
    flavors score equally
  * Fixed build-side bug handling meta characters ([,*,etc) in file names
  * "cvc newpkg" now accepts pkgname=label syntax
  * files.contentsChanged() function updated to work with StreamSets
  * Basic local changeset creation, retargeting, and commits work
  * Permissions weren't merged for operations run as non-root users
  * The structure of the repository web interface has been redesigned
    and some authentication UI bugs have been fixed.
  * The repository web interface now requires the conary-web-common package
    to be installed.
  * Committing troves to the repository no longer recompresses non-config
    files
  * Timestamps are set on the server at commit time; the timestamps the
    client assigned is not used (this is to protect against clients with
    a bad idea of time; servers should be consistent, even if they're
    wrong, and as long as time doesn't go backwards on that server all is
    good)
  * Reworked troves to be representable as streams and implement *basic*
    signature capability
  * Local cook versions are now more sensible.

Changes in 0.60.0:
  * Changed changesets to compress individual files instead of the combined
    stream.
  * Cleaned up file content objects to no longer track file sizes.
  * Switched away from TupleStream to StreamSet both for better performance
    and for improved flexibility in the format (at the price of larger
    frozen streams).
  * Troves explicitly provide their own names.
  * Troves can now provide "capability flags", and trove requirements
    can now include references to the capability flags.
    r.ComponentProvides(('ASDF', 'FDSA')) will cause all components built
    from the current recipe to provide the 'ASDF' and 'FDSA' capability
    flags, and r.Requires('/path/to/file', 'foo:runtime(ASDF FDSA)')
    will make /path/to/file require the foo:runtime component built
    with the ASDF and FDSA capability flags.
  * Dependency components can contain : characters now.

Changes in 0.50.14:
  * Dependency checking now returns reordering information (which isn't
    used yet)
  * Allow groups to include other groups defined in the same recipe (but
    explicitly disallow cycles in groups)
  * Fixed bug in building multiple groups with a single recipe when some
    of the groups already exist, but others don't

Changes in 0.50.13:
  * Added automatic :data component for /usr/share, to which you should
    add any platform-independent files that are needed by :lib components
    but not in a libdir-derived path.  These might include configuration
    files and supporting data files needed by both library and runtime
    programs.
  * Added automatic intra-package inter-component dependencies; now within
    a single package, the :devel component will automatically require the
    :lib component if both components exist.  These dependency sets can be
    modified with the ComponentRequires policy.
  * The build/buildpackage.py file has variable and function names changed
    to better match our terminology for packages and components.
  * Change flavor specified in the conaryrc to a flavor path -- accept the
    flavor config parameter multiple times to create a flavor path
  * Added a "filewrap" argument to r.Run() that inserts an LD_PRELOAD
    wrapper that overrides some library funtions to look in %(destdir)s
    first before looking in the filesystem.  This is subject to change
    as we experiment with it!

Changes in 0.50.12:
  * Implemented --quiet for conary update changeset commands, and cvc cook.
    Also implemented the 'quiet' configuration value. This option suppresses
    progress indicators.
  * Split loadRecipe into loadInstalled and loadSuperClass, depending on the
    purpose of the recipe loading.  loadInstalled will examine the local
    system to look for a matching installed trove, and load that version,
    while loadSuperClass will not.
  * Logs of builds are now stored in cooked changesets in the :debuginfo
    component -- generally in
    /usr/src/debug/buildlogs/<name>-<version>-log.bz2, controlled by
    macros.buildlogpath
  * Added lib/logger.py
  * Fixed conarybugz.py to work with Conary's new site-packages location
  * Cleaned up yuck, rpm2cpio, and rpm2ccs scripts to use new "import conary"
    mechanism for finding conary.
  * Check sha1s for all files written into the repository or file system
  * conary scs --deps works again

Changes in 0.50.11:
  * Reworked file addition to local database a bit for better performance
  * Fixed sorting for --info
  * Don't make --info installs require a writeable database
  * Added an exception to group updating, restricting removal of existing
    troves to match the group's contents to troves on the same branch
  * Groups which had the same trove added (via a referenced trove) and
    removed (from the primary trove) got confused
  * conary showcs now takes trove version
  * conary showcs will display erased troves in changesets, and erased troves
    that are referenced but not within the changeset
  * conary changeset now support trove=<version>-- to create a changeset that
    erases the trove
  * Cache user id to name mapping
  * Improved the progress indicators for preparingUpdate and
    creatingDatabaseTransaction
  * Implemented progress indicator on source downloads
  * Fixed bug in update process which caused files to be incorrectly skipped

Changes in 0.50.10:
  * Added callback for creating database transaction, so that it does
    not look like we spend an inordinate amount of time executing tag
    pre scripts.
  * Added findtrove.py to the Makefile so that it is included in
    the distributed version of conary.
  * Added distcheck rule to Makefile to try and avoid missing files in the
    future

Changes in 0.50.9:
  * reimplemented StreamSet in C
  * moved findTroves out to findtrove.py, reworked it to be more modular
  * getSourceVersion now correctly handles branched binaries by looking
    up the branch to find the source component.
  * reimplemented StringStream in C
  * fixed bugs in --info

Changes in 0.50.8:
  * sort update --info alphabetically, display old versions, and display
    a letter summarizing the type of change
  * NormalizeInterpreterPaths() policy now looks in the package currently
    being built, as well as on the installed system, to determine how to
    resolve #!/usr/bin/env scripts.
  * groupName argument to addTrove() can now be a list of group names as
    well as a single group name.
  * --no-recurse works on the erase path
  * fix to walkTroveSet (which was horribly broken)
  * enable (optional) dependency checking when building groups
  * 'cvc cook' error output when there are unresolved build
    requirements is more user friendly
  * filesystem conflicts are handled properly when applying a rollback
  * updating a package to a version that comes from a different
    repository when that package had an uninstalled component works
    now.
  * conary now resides in /usr/$LIB/python$PYVERSION/site-packages/conary/
  * calling r.Replace on a non-regular file results in a warning instead
    of an unhandled exception
  * implemented basic callbacks for update, erase, and changesets

Changes in 0.50.7:
  * Added the XInetdService action to avoid having to include
    /etc/xinetd.d/ files separately, and to make xinetd.d files
    be consistent, making recipe-provided changes less likely to
    conflict with local configuration changes.
  * groups are no longer allowed to contain redirects
  * added setLabelPath to group recipe
  * Allow r.Provides("soname: libfoo.so(FLAGS)", "/some/file") (added
    the "(FLAGS)" part).
  * don't allow spaces and commas in revisions

Changes in 0.50.6:
  * conaryclient.updateChangeSet should have recursed by default
  * Metadata retrieval now works along distributed branches and shadows.
  * reworked troves being added to database to handle missing parts
    of packages and groups properly (and make things faster and more
    elegant)
  * merged update and erase code paths in conaryclient
  * update and erase now take +,- modifiers on trove names
  * added --info to see what an update or erase command will do
  * a single group recipe can now build multiple groups

Changes in 0.50.5:
  * Streams return their value through __call__ instead of value()
  * Reimplemented ShortStream and IntStream in C
  * conary config now takes --show-passwords option, and does not pretty
    print config file values when not printing to screen.  This means that
    conary config > <file> will result in a valid configuration file.
  * Updating groups didn't work when the group referenced troves as new
    which were already installed on the system
  * r.ComponentSpec('somecomponent', '.*') will no longer override the
    file specifications for packaging :debuginfo and :test components.
  * loadRecipe now takes a troveSpec as its first parameter, and uses that
    troveSpec to find the trove on the local system that matches the source
    component that is being loaded.  loadRecipe also automatically searches
    the labels that are parents of the current recipe, so if you shadow a
    recipe, any loadRecipe lines contained in that recipe should still do
    what you want.
  * merge didn't handle files converging
  * merge doesn't need to deal with autosource files
  * diffs between groups failed when members disappeared

Changes in 0.50.4:
  * Most rollback information is stored as a reference to a repository
    instead of storing full rollback data on the local system. The
    localRollbacks flag in conaryrc allows the old behavior to remain.
  * The CONARY state after a merge operation on a shadow now has the
    correct fileId for files that are not different than the parent
    version.
  * Added /usr/lib/conary/conarybugz.py to make it easy to automatically
    populate bugzilla databases from repositories.
  * Sped up Strip, NormalizeInitscriptLocation, NormalizePamConfig,
    TagDescription, and TagHandler policies by limiting them to
    only appropriate directories.
  * Fixed :debuginfo to work with binaries built from more than one
    source file, and made it less aggressive by only stripping debug
    information out to the :debuginfo files, which both makes stack
    traces better without :debuginfo installed and makes libraries
    stripped for :debuginfo more likely to work.
  * When existing fileId's had no streams but the streams are provided
    by a later commit, those streams weren't always merged properly if
    there were multiple files for that fileId
  * conary config output masks user/password info in repository maps
  * the config option useDir has been changed to useDirs, and archDir has been
    changed to archDirs, to allow for tiered use/arch flag definitions, and
    the tweaking of use and arch flag settings.  By default, useDirs and
    archDirs look in /etc/conary/<dir>, followed by /etc/conary/distro/<dir>,
    follwed by ~/.conary/<dir>, where dir is use or arch, depending on the
    context.
  * Arch files can now contain arbitrary macro definitions, and in the future
    will contain values for macros like %(lib)s, which is lib64
    on some platforms.
  * when using --keep-existing, the install label path and install flavor
    are used to determine which version to install instead of using affinity
    to install something close to what you already have.
  * a bug that prevented a changeset from applying to the system when
    the changeset removed a component from a package and the component
    is not installed on the system has been fixed.

Changes in 0.50.3:
  * database findTrove now has an interface that is much closer to the
    repository findTrove function -- this enables conary q to work like
    conary rq.
  * Group handling didn't work for multiple levels of group inclusion.
  * Database.hasTrove() no longer needs to instantiate troves.
  * Fixed overly-aggressive cleaning of the cache.
  * Added repository findTroves call to parallelize findTrove calls.
  * Added the NonMultilibDirectories policy to prevent 32-bit troves from
    utilizing lib64 directories.
  * the NormalizeInterpreterPath policy can now handle unwriteable files
  * fixed the network client code to return file contents properly when
    multiple file contents are requested from the server (bz#50)
  * rewrote Database.getTroveLatestVersion()
  * Added :debuginfo handling in Strip policy, which requires debugging
    to be turned on in optflags and elfutils's eu-strip and debugedit to
    be installed.  Like :test components, :debuginfo components are not
    installed by default.
  * File versions are now properly set to a branched version after a
    merge operation
  * cvc commit aborts again when the current versions of files are not
    the latest versions

Changes in 0.50.2:
  * Any %(lib)s-derived path (/%(lib)s, %(libdir)s, %(krbprefix)s/%(lib)s,
    or %(x11prefix)s/%(lib)s) will now cause the entire package and all
    components to be flavored with the base instruction set flavor, so
    that architecture-sensitive but non-code files in (say) /usr/lib64
    do not show up on 32-bit platforms.
  * Sped up dependency resolution on the client
  * The reworked getFileContents call now asks for contents from the
    correct server when contents from more than one server are requested

Changes in 0.50.1:
  * Add support for trove=<troveVersion> in rq, cvc co, and other places that
    use findTrove
  * Add conary q --info option to display flavors
  * changeset command uses system flavor if no flavor is specified, skips
    troves which are not included in packages and groups by default,
    takes a --no-recurse option, and filters based on the excludeTroves
    configuration setting
  * Added automatic :perl component that works like the :python component,
    and extended the multilib-friendly-or-architecture-neutral policy to
    work with perl as well as python.
  * client/server protocol negotiation is a whole lot smarter now
  * getChangeSet() results in a single URL rather than one per primary trove
  * group, fileset, and redirect recipes have macros that contain the
    buildlabel and buildbranch.
  * fixed a bug with merging absolute change sets which contain config files
  * redirections to troves w/ older versions already installed didn't work
  * the pathId generation code has changed.  For cooked troves, the
    pathId will be the same for any particular version of a path.
    Code must not depend on this behavior, however; it may change in the
    future.

Changes in 0.50.0:
  * Redirections work
  * Sped up group generation
  * Troves which reference other troves (groups and packages) can now specify
    whether a trove is installed by default or not. Packages now reference
    :test, but don't install it by default
  * Added optional 'recurse' parameter to netclient.createChangeSetFile
  * The first argument to the Requires and TagSpec commands can now have
    macros interpolated, as in r.Requires('%(bindir)s/foo', ...)
  * Groups can have requirements now
  * protocol-level getFileContents works on multiple files simultaneously
  * repository log had too many files added to it
  * set instruction set flavor for a cooked trove whenever any Arch flags are
    checked

Changes in 0.14.12:
  * The shadow command looks at buildLabel instead of following
    installLabelPath
  * In some cases, troves with an incompatible flavor were chosen when
    --resolve was used. The proper flavor is now used, or the
    dependency is reported as unsatisfiable.
  * Several more instances of %(lib)s were moved out of the default
    specification for generic components like :runtime and :devel for
    better multilib support.
  * Policy now helps ensure that :python components are either
    architecture-neutral or multilib-friendly.
  * Better error messages for "%(foo)/" (which should be "%(foo)s/")
  * Looking up files in the local database gave erroneous results in
    some cases (this was noticeably primarily when distributed change
    sets were being generated)

Changes in 0.14.11:
  * Local systems store config files in sql tables now.  Use
    /usr/share/conary/convertcontents to convert to the new data store.
    Note that this means that any *config file* managed by conary can be
    read through the main SQL database file in /var/lib/conarydb/conarydb.
  * Actually check build requirements before building, use --no-deps to
    ignore the check.
  * make conary q and conary update convert all flavors to  strong flavors
    for comparison; ~readline becomes readline, and ~!readline becomes
    !readline, so that conary q foo[readline] works as expected.
  * no default flavor is presumed for local operations (erase, q)
  * changed getPackageBranchPathIds to base64 encode the filename in
    order to ensure that the resulting XML-RPC will be UTF-8 clean.
  * localoutofdate renamed to "yuck", a man page added, and the script
    and man page are now installed on the system.
  * rename --use-macro and --use-flavor options for cook to --macro
    and --flavor
  * support new cook syntax: cvc cook <trove>[flavor] to set the troves flavor
    while cooking
  * fixed rq output when iterating over subtroves within a trove or group
  * TroveNotFound exceptions are handled gracefully in cvc.  'conary cook
    foo' will no longer traceback when foo:souce could not be found in
    the repository.
  * Unsynchronized updates work for packages and groups
  * The database is now opened with a 30 second timeout.  This should allow
    better concurrency.
  * added --exclude-troves and excludeTroves conaryrc entry
  * repository .cnr file's commitAction configuration item now has a
    flavor provided to it as %(flavor)s and the default changemail
    script uses it.
  * don't allow the same label to appear twice in sequence in a version

Changes in 0.14.10:
  * FlavorMap sense wasn't set right for base instruction set

Changes in 0.14.9:
  * Shadow Branch objects didn't return parent branches properly. This
    caused incorrect pathId's to show up on cook on shallow shadows.
  * Reworked the code which looks up pathIds to take advantage of a new
    server call (getPackageBranchPathIds) which is faster and looks on
    both the full branch and full parent branches.
  * The Apache repository server now allows mixed ssl and normal requests.
  * Added forceSSL option to apache repository server configuration.
  * The network client code now supports accessing servers over https.
  * Proper salts are used for user passwords.
  * The default value for macros.optflags is "-O2" again, instead of
    an empty string.
  * The http handler in the conary server now sends back proper error
    codes in the case of an authentication error.

Changes in 0.14.8:
  * Fixed bug where streams for commits on distributed branches didn't always
    get set properly
  * reworked findTrove() in repository to return (name, version, flavor)
    tuples instead of full troves
  * Split conary.1 into conary.1 and cvc.1
  * Allow cvc cook trove=<version>
  * remove --target-branch cook option
  * added default :devellib component for architecture-specific devel bits,
    made all files with an architecture-specific multilib path that are
    not in :devellib go into :lib instead of having many of them fall into
    :runtime

Changes in 0.14.7:
  * ELF libraries with sonames that have paths in them are now handled
    sanely, by removing the path (and complaining...)
  * split march into targetArch and unameArch -- requires a new distro-release
  * rework command line arguments to shadow and branch to match how versions
    are normally specified, and allow a flavor specificatoin
  * added --sources to branch and shadow commands

Changes in 0.14.6:
  * fix for generating changesets between repositories
  * policies that look at shared libraries are now multilib-aware,
    fixing shared library permissions and dependency provision
  * autosources didn't work when committing across a shadow

Changes in 0.14.5:
  * allow groups to contain troves with conflicting flavors
  * make repository-side change set caching less buggy
  * fix config files changing to symlinks
  * allow duplicate items to be specified for erase and update
  * changeset command allows flavors to be specified
  * repquery --info shows trove flavor
  * fixed bug with not matching base instruction set flavor

Changes in 0.14.4:
  * several bugs in the 'cvc update' code paths have been fixed
    - it no longer retrieves autosource sources
    - the CONARY file now gets populated entries for autosource files
    - the fileids in CONARY files are now correct after an update
  * several bugs in error handling have been fixed
  * several docstrings have been fixed
  * packagepolicy now automatically adds usermode:runtime requirement to files
    that are dangling symlinks to consolehelper
  * the templating engine for the web interface to the server has been
    changed to kid; kid and elementtree are now required to run a server.
  * the web interface now supports limited editing of ACLs
  * the server now only supports protocol version 26 (it was a mistake
    to leave in support for 24 and 25)
  * old code that supported ancient protocol versions has been
    removed from the server
  * recipes loaded from within recipes follow the label= argument if
    it is given

Changes in 0.14.3:
  * Fixed usage message to no longer print 1 at bottom; improved option
    handling error messages
  * Fixed versions when branching from a shadow
  * The lookaside cache now fetches from the repository into the right
    location and with the right permissions, and fetches manually-added
    as well as automatically-added sources.
  * In recipes, addSource can now take dest='/path/to/file'
  * Change %(servicedir)s location from /var to /srv

Changes in 0.14.2:
  * contents are now stored as diffs when either the new file or the
    old file is empty
  * diffs of numeric streams can now express a change to the value of
    None

Changes in 0.14.1:
  * fixed a typo in lookaside.py that prevented commits from working
  * added a descriptive exception message when fileids in your database
    do not match the fileids in the repository

Changes in 0.14.0
  * added ability for changesets to ignore unknown fields in some places
    (making changesets somewhat less brittle)
  * fixed bug in source handling with non-recipe files in the local directory
  * added framework for generic trove information
  * checkout no longer pulls all sources from the repository
  * used new trove info framework to store the source trove, build time,
    total file size, and version of conary used when building binary
    troves.
  * lib/elf.c no longer uses mmap to read elf files.  Some architectures
    may have elf structures on disk that are not naturally aligned, and
    using mmap to read them won't work.
  * the repository code now uses a 30 second timeout when attempting to
    access the database
  * Have architectures control their march values in the architecture
    config files.
  * add Arch.getCurrentArch() to get the major architecture that is in use
    during a build

Changes in 0.13.3
  * added ability for a contents log file (makes syncing much easier)
  * file tags weren't used on updates
  * "description update" tag action replaced with "handler update"
    (which gets called when either the tag description or the tag handler gets
    updated)
  * "description preremove" tag action replaced with "handler preremove"
  * sources get committed automatically

Changes in 0.13.2
  * reworked use.py code almost entirely.
  * added /etc/conary/arch directory to contain architecture definition files;
    changed /etc/conary/use files to contain more information about how
    flags are used when building.  Flag definitions are no longer in use.py.
  * fixed buildFlavor so that it affects cooking packages as well as
    determining troves to include when cooking a group
  * changed --noclean to --no-clean to be in line with the rest of the
    options; documented it
  * removed Use.foo and Flags.foo options from conary config files.  Macros.foo
    is still there.  Added --use-flavor option to cvc cook which takes a flavor
    and overrides the build flavor while cooking.
  * groups now take flavor strings to determine the flavor of a trove to
    include, not flag sets.
  * dependencies resolution is flavor sensitive now (and uses flavor
    affinity)
  * added trove version/release number to dependency messages
  * renamed classes and methods in versions.py to match current terminology

Changes in 0.13.1
  * repquery wasn't filtering by flavor properly (exposed by a bug fix
    in 0.13.0)

Changes in 0.13.0
  * removed importrpm.py
  * diffs between a file object that has a non-empty provides or requires
    to a file object that has an empty provides or requires are now properly
    generated and applied.
  * added checks to validate merged file objects against the fileIds
    in the changeset
  * implemented shadows
  * framework for redirects in place
  * removed (unused) parentId field from Branches repository table

Changes in 0.12.5
  * reworked dependency resolution a bit for a big speedup in the server
  * moved destdir to %(builddir)s/_ROOT_
  * made macros.destdir available during the unpacking of sources
  * source commands (r.addAction, etc.), if given absolute paths for
    their dir keywords, will perform their actions in the destdir instead
    of the builddir
  * most build commands (r.Make, r.Create, etc.), will work in either builddir
    or destdir, depending on whether they are given relative or absolute
    paths
  * add dir keyword for r.Run
  * include /usr/bin/rpm2cpio

Changes in 0.12.4
  * set more arch flags for x86 and x86_64
  * troves can have multiple instruction set flavors now
  * flipped around use: and is: sections of flavor strings
  * Version and Branch object completely separated

Changes in 0.12.3
  * conary verify updated to new API so that it works again
  * conary q (with no arguments) works again

Changes in 0.12.2
  * added getTroveVersionsByBranch
  * make better use of _mergeQueryResults
  * moved version affinity into findTrove from ConaryClient
  * fixed branch affinity so that it's actually branch affinity instead of
    label affinity
  * rdiff changes for 0.12.0 broke negative numbers for oldVersion
  * rdiff diff'd based on label instead of branch
  * update has flavor affinity now
  * flavors can now be specified on the command line for update, erase
    repquery, and query
  * unspecified flavor flags got scores of zero, which was wrong
  * added python code for flavor scoring (useful for the client)
  * repository queries didn't work properly when looking for multiple flavors
    of a single version
  * fix for updating multiple flavors of a single version of a trove
    simultaneously
  * reworked getTroveVersionList and getAllTroveVersions for per-trove
    flavor filtering

Changes in 0.12.1
  * repquery and query always showed dependency information
  * getTroveLeavesByBranch did extra demarshalling of the flavor
  * repquery didn't deal with nonexistant troves well
  * dependency failures on erase didn't reassemble dependency flags properly
  * fixed bug in dependency sets creation which caused dependency flags
    to get mangled
  * added a check to prevent mangled flags from getting committed

Changes in 0.12.0
  * document config command, and display supplied macro/use/arch information
    in output
  * repository acl's work for almost everything
  * anonymous access must be explicitly enabled by creating an acl for
    user 'anonymous' with password 'anonymous'
  * server side flavor scoring used
  * queries reworked for flavor matching

Changes in 0.11.10.1
  * move to python2.4
  * repository caching (which isn't used yet) didn't track the recurse flag

Changes in 0.11.10
  * changed flavor tracking when loadRecipe() is used to only track
    flavors in loaded recipes that are superclasses of the recipe
    class in the loading recipe.  (e.g. loading python.recipe to get
    the distribution python version will not add all of the python
    recipe's flavor information to the loading recipe class, as long
    as the loading recipe does not subclass the Python class.)
  * add conary verify command for comparing the local system's state to
    the state it was in at install time
  * when a trove is installed for the first time, it comes from a single
    repository
  * didn't handle file types changing on update
  * fixed problem assigning depNums
  * components disappearing from troves caused problems in relative changesets
  * files moving from removed troves in changesets caused update to fail

Changes in 0.11.9
  * change the order of permissions setting (chmod after chown)
    because some versions of the Linux kernel remove setuid/gid bits
    when setting ownership to root

Changes in 0.11.8
  * work around a python bug w/ fdopen() resetting file permissions
  * r.Replace() as an alternative to r.Run("sed -i '...' file")
  * Policy enforcing UTF-8 filenames
  * r.macros.tagdatadir as a standard place to put data just for taghandlers

Changes in 0.11.7
  * changed server.py to take extra config files via --config-file instead
    of as an extra argument
  * extra config files (specified with --config-file) were ignored if they
    didn't exist; issue an error message now
  * Added r.ConsoleHelper() for recipes
  * PAM configuration files shouldn't have paths to modules by default,
    so we remove what used to be the standard path
  * changed repository user authentication to use user groups (currently
    one per user)
  * added password salt
  * restructured repository a bit
  * removed lots of unused code from FilesystemRepository

Changes in 0.11.6
  * branches are created as changesets now instead of as a protocol call
  * merged authdb into primary repository
  * fix for rdiff (broken by flavor rework in 0.11.5)

Changes in 0.11.5
  * Internals reworked to eliminate flavor of None in favor of empty flavor
  * Added (currently unused) code to parse command line flavor specifications
  * static libraries (.a files) get proper flavors now
  * Handle attempts to update already installed troves from absolute
    change sets

Changes in 0.11.4
  * all components built from a single recipe share a common flavor
  * loadRecipe's label= keyword argument can actually take a label
    as well as a hostname

Changes in 0.11.3:
  * optimized a sqlite update statement to use indexed columns
  * added --test to update and erase
  * dependency check didn't handle new components providing the same
    items as old components (broken by 0.11.1 performance enhancements)

Changes in 0.11.2:
  * standalone server was broken by --add-user changes in 0.11.1
  * dependency check no longer allows packages being removed to cause
    dependency failures
  * changed how dependencies are frozen to make the order deterministic
    (so fileId's don't change around)
  * added a database version to the database schema

Changes in 0.11.1:
  * erasing troves enforces dependencies -- this requires a database
    conversion (run the conary-add-filedeps script which fixed the
    conversion to 0.11.0 after updating conary)
  * reworked dependency queries to take advantage of indices for much
    better performance
  * add --add-user to server.py for creating the authdb

Changes in 0.11.0:
  * massive rework of fileId mechanism to allow better flavor support
  * added columns to dependency tables to allow erase dependency checks
    (which are not yet implemented)
  * enabled trove requirements
  * added cvcdesc and the 'describe' command to cvc to generate
    and use metadata XML files.
  * getMetadata follows the branch structure up until it finds metadata
    for the trove.
  * changed getFileContents() to not need trove name or trove version
  * byte-compiled emacs lisp files are transient, like python
    byte-compiled files
  * addSource recipe action now can take a mode= keyword argument
  * cook now enforces having no dash characters in version numbers
  * files are explicitly disallowed from depending on groups, packages,
    or filesets; the only trove dependency that a file or component
    can have is on a component.  Only filesets can depend on filesets.

Changes in 0.10.11:
  * reworked how absolute change sets get converted to relative change
    sets for better efficiency
  * chained dependency resolution caused duplicate troves in the final
    changeset (and a lot of extra work)
  * added --config to stand alone repository
  * source flag wasn't set properly for newly added non-text files
  * flavor information is now printed by "conary query" when multiple
    flavors of the same version of a trove are installed
  * "conary repquery --all" flavor output formatting has been improved

Changes in 0.10.10:
  * changesets get downloaded into a single (meta) file instead of lots
    of separate files
  * fix several bugs in the freshmeat record parsing
  * add a freshmeat project page URL to the metadata by default
  * add a "source" item to metadata
  * the server implementation of troveNames() was horrible
  * enabled file dependencies

Changes in 0.10.9:
  * fixed some authorization issues with the xml-rpc repository interface
  * the web management interface for the repository works now; see
    http://wiki.specifix.com/ConaryConversion for information on how
    to convert existing authdb's to support this
  * fixed a bug with distributed branches
  * users can change their passwords through the repository's web api
  * improved logic apachehooks use to find top level URL
  * fixed bug in server side repository resolution

Changes in 0.10.8:
  * changed iterAllTroves() to troveNames(), which searches a single
    label instead of the whole repository
  * reworked http authentication and CGI request handling and added the
    beginning of a web interface to the repository for user administration
    and metadata management.

Changes in 0.10.7:
  * dependency sql code reworked to use temporary tables
  * new macro called "servicedir" that defines the location for
    service data (%(servicedir)s{ftp,http,etc})
  * added busy wait to sqlite3 python binding when executing SQL
    statements on a busy database

Changes in 0.10.6:
  * Lots of bug fixes for distributed branching
  * Some code rearrangement
  * The start of metadata support code is now included

Changes in 0.10.5:
  * The local database is used for fetching file information (but not
    contents), reducing network traffic when creating change sets
    across repositories.
  * Update works on troves which were locally cooked or emerged
  * Internal changes to move toward getFileContents() working in batches
    rather then on individual files. For now this prevents the repository
    from copying files between the content store and /tmp to serve them.
  * Arch flags are now included in flavors
  * Emerge follows the installLabelPath instead of the buildLabel
  * The extended debugger has been extensively modified
  * Conary can handle filenames with '%' in them
  * The showcs command has been significantly updated, and the updates
    are documented in the conary.1 manpage
  * New syntax for flags distinguishes requirements from "optimized for";
    see http://wiki.specifix.com/FlavorRankSpec

Changes in 0.10.4:
  * Bug fixes for updating from absolute change sets (which basically
    just didn't work for troves which contained config files)
  * Bug fixes for distributed branching
  * The database is used for fetching trove information (but not yet
    file information) when the client constructs change sets across
    distributed branches
  * various other bug fixes

Changes in 0.10.3:
  * this version introduces changes to the network protocol for
    obtaining file contents and changeset generation. The client
    protocol version number has increased, so version 0.10.3 can only
    communicate with servers running the server from 0.10.3. The
    server remains backward compatible with older clients.
  * a warning message is now displayed when the user attempts to
    create a branch that already exists on a trove.
  * the correct trove names are displayed when automatically resolving
    dependencies
  * packages no longer get the union of all the dependency information
    of the components they contain.  This information would have to be
    recalculated if a user installed a package then removed a
    component afterward.
  * a package policy check was added to reject any world-writable
    executable file.
  * r.TagSpec('tagname', exceptions='filter') now overrides a match by
    another r.TagSpec('tagname', 'filter')
  * more changes to metadata interface
  * various other bug fixes and improvements

Changes in 0.10.2:
  * the repository code is now included in the main conary source
    archive
  * "conary showchangeset" produces a more user-friendly output
  * large responses from the repository server are now compressed
  * the protocol for getFileContents() changed to take a fileId
    instead of the file's path.  The repository code can still handle
    old requests, but the client code now requires the latest
    repository code.
  * bug fixes

Changes in 0.10.1:
  * when applying a changeset, dependency failures are resolved by
    querying servers in the installLabelPath
  * troves that satisfy a dependency can automatically be added to a
    transaction.  This behavior is controlled by the "autoResolve"
    variable in conaryrc or the "--resolve" command line option to
    "conary update"
  * dependency resolution is calculated recursively.  To limit the
    recursion depth to check only first order dependencies, a
    "--no-deps-recurse" option has been added to "conary update"
  * "conary repquery" now takes a "--deps" argument, which prints the
    Requires and Provides information for the trove that is being
    queried.
  * changes have been made to the build side of Conary to facilitate
    building recipes that use cross compilers
  * symlinks now get the appropriate ownership set when they are
    restored
  * groups can now specify which flavor of a trove to include
  * repository queries that don't need file information no longer ask
    the repository for files.
  * various bug fixes and cleanups

Changes in 0.10.0:
  * dependency checking is now performed before changesets are
    applied.  This uses new tables in the local system's database.
    If you are using a database created by a version of Conary older
    than 0.10.0, it must be converted before it can be used.  See:
      http://wiki.specifix.com/ConaryConversion
    for details
  * Shared library dependency information in changesets is now stored
    in a different format.  This means that repositories that use old
    versions of Conary will be unable to give valid changesets to
    Conary 0.10.0 or later.  Therefore, the protocol version number has
    been increased.
  * --no-deps argument added
  * "cvc co" is now a synonym for "cvc checkout"

Changes in 0.9.6:
  * dependency enforcement infrastructure has been added (the code is
    currently disabled)
  * bug fixes
    * applying a changeset that un-hardlinks files now works
    * conary rq [trove] --info now works
    * running "conary update [trove]" when more than one flavor of
      [trove] exists no longer tracebacks.  It installs both flavors
      of the trove (which is not always the desired behavior - this
      will be addressed later)
    * only files with execute permissions are checked for
      #!interpreter.
    * "conary rq [trove] --ls" no longer tracebacks when [trove]
      exists in more than one repository
    * various code cleanups

Changes in 0.9.5:
  * new methods for specifying dependency information in recipes have
    been added
  * #! interpreters get added as dependencies
  * local flag overrides now work
  * cvc cook --resume can be used multiple times
  * conary invokes gpg with --no-options to avoid creating or using
    ~/.gnupg

Changes in 0.9.4:
  * fixes to cvc annotate
  * flavors and dependency generation code has been refactored to be
    policy based
  * better error handling when invalid changeset files are given to
    conary
  * minor code cleanups

Changes in 0.9.3:
  * New "cvc annotate" feature
  * Man page updates
  * Changesets which remove a file and replace it now apply correctly.
  * "cvc update" no longer complains and fails to update the CONARY
    state file properly  when ownerships differ
  * FileId generation now looks for previous versions of all the
    packages that have just been created, not just the name of the
    recipe.
  * Cooking as root is no longer allowed
  * Miscellaneous bug fixes.

Changes in 0.9.2:
 * Bug fixes:
   * Applying changesets that have more than one hard link groups
     sharing the same contents sha1 works now.
 * Build changes:
   * Recipes can now create new top level packages.

Changes in 0.9.1:
 * Bug fixes:
   * Applying a changeset that has a flavor which is a superset of the
     previous version's flavor now works.
   * Parsing optional arguments to command line parameters that appear as
     the last thing on the command line works
 * Build changes:
   * Package policy now checks to ensure that files in /etc/cron.*/*
     are executable
 * Update changes:
   * Conary no longer complains if a transient file has been modified
     on disk but no longer exists in a new version of a component.
 * Miscellaneous changes:
   * Version 1 on-disk changeset file support has been removed.

Changes in 0.9.0:
 * protocol versioning is much more granular now allowing for backwards
   compatible versions of functions
 * changeset command now generates changesets for multiple troves spread
   across multiple repositories
 * change sets are transferred as a set of independent change sets now
   (laying the groundwork for repository change set caching, with which
   this version will work just fine)

Changes in 0.8.3:
 * Man page updates.
 * The "conary query" command now accepts multiple arguments for
   troves and paths
 * Fixed "conary erase" command which was broken in 0.8.2

Changes in 0.8.2:
 * You can now install multiple troves at once (even a combination of
   changeset files and troves from repositories), and the entire
   action is recorded in a single rollback (this required a change in
   command-line arguments for updating troves).
 * The beginnings of support for searching multiple repositories
 * Miscellaneous code cleanup and bug fixes.

Changes in 0.8.1:
 * The source code has been re-arranged for easier maintenance, and
   conary has been split into two programs: conary and cvc.
 * Better error messages and debugging tracebacks

Changes in 0.8.0:
 * A new changeset format supports hard links but requires staged update.
 * The new changeset format also collapses duplicate contents even
   when hardlinks are not used.
 * By default, rc?.d/{K,S}* symlinks are no longer packaged. The
   chkconfig program is relied on to create them at package
   install/update time. Init scripts are explicitly required to
   support the chkconfig protocol by default
 * Improved error messages
 * Several bug fixes.

Changes in 0.7.7:
 * Extended debugger saves and emails
 * Tracebacks now include arguments and locals
 * More size optimizations were made when applying changesets
 * Applying absolute changesets when a trove is already installed is
   now much more efficient than it was
 * Self-referential symlinks raise a packaging exception.
 * Several bugs fixes.

Changes in 0.7.6:
 * Installation
   * Hardlink handling
   * enhanced debugging capabilities (including saving a debugging
     state file to enable remote debugging)

   * using binary file ids and iterators for significant memory savings
   * and runtime support for the x86.x86_64 sub-architecture
 * Cooking
   * more robust handling of the --resume option
   * policy normalization of where app-defaults files go.

Changes in 0.7.5:
 * Hard links are implemented (but not yet enabled, in order to
   preserve changeset compatibility for now).
 * Several bugs have been fixed for installing and cooking.

Changes in 0.7.4:
 * Fileids are now stored and transmitted in binary rather than
   encoded.
 * Better handling of multiple versions of packages/troves installed
   at the same time
 * Missing file handling improvements
 * Recipe inheritance is now possible between repositories
 * Enhanced Interrupted builds
 * The dynamic tag protocol was slightly modified
 * Added Arch.x86.amd64 and Arch.x86.em64t
 * several bugs fixes

Changes in 0.7.0:
 * sqlite3 is used for the database
 * better handling of multiple packages with the same name installed at once.

Changes in 0.6.6:
 * repository protocol update
 * changeset format update
 * added the ability to resume halted local builds
 * added the ability to easily package build-time tests to run at
   install time to qualify new/changed environments
 * better handling of packaged .pyc/.pyo files
 * better shared library handling
 * improved inline documentation
 * optimizations for both space and time
 * numerous bugfixes<|MERGE_RESOLUTION|>--- conflicted
+++ resolved
@@ -9,17 +9,14 @@
     * The conary repository client now retries when a DNS lookup of a
       server hostname fails with a "temporary failure in name
       resolution" error.
-<<<<<<< HEAD
     * "cvc annotate" no longer displays pathIds in the error message for the
       specified path not being included in the source trove
     * "cvc annotate" now gives an error when it is run on a binary file
-=======
     * Conary now restarts itself after updating critical conary components
       (currently, that consists of conary).  Hooks have been added for
       other components using the conary api to specify other troves as
       critical.  Also, hooks have been added for other components to specify
       a trove to update last (CNY-805, CNY-808).
->>>>>>> a1020757
 
   o Bug Fixes:
     * Conary commands do not perform an unnecessary database checks on the 
