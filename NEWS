Changes in @NEW@:
<<<<<<< HEAD
=======
  o Build Changes:
    * Handling pkg-config dependencies has been moved to conary-policy.
      (CNP-93)

  o Bug Fixes:
    * When using the tagScript argument with the client's applyUpdateJob
      call, the paths to group scripts to be executed are stored relative
      to the root of the installation, instead of absolute. The tag
      script is always supposed to be executed under chroot. (CNY-2523)
>>>>>>> 636986ae
    * When resuming the update after the execution of a critical update,
      Conary will now use the original file replacement flags. This
      corrects file conflict errors in a migrate when a critical update
      was present. (CNY-2513)
    * The lazy file cache was using /proc/self/fd as a method of
      determining the number of open file descriptors for the current
      process. However, under certain circumstances the directory is not
      readable. The lazy file cache now uses a poll(2)-based technique.
      (CNY-2536)

Changes in 1.2.17:
  o Build Changes:
    * Java dependencies for classes that are not dependency-complete
      are now automatically disabled. To re-enable them, the missing
      dependencies should be added as buildRequires. (CNY-2175)

  o Bug Fixes:
    * A minor bug in the display of the password prompt has been fixed.
      (CNY-2497)
    * Slow SQL queries used to remove unused entries from the
      TroveFiles table and TroveTroves table have been rewritten to
      make some queries faster with repositories implemented with a
      sqlite database. (CNY-2515)
    * When using the tagScript argument with the client's applyUpdateJob
      call, the paths to group scripts to be executed are stored relative
      to the root of the installation, instead of absolute. The tag
      script is always supposed to be executed under chroot. (CNY-2523)

  o Other changes:
    * The file EULA_Conary.txt has been added to clarify that Conary
      is available under two licenses, and to state the conditions
      under which the two licenses apply.

Changes in 1.2.16:
  o Client Changes:
    * The rollback API now raises a RollbackError instead of returning
      non-zero on errors. (CNY-1643)

  o Build Changes:
    * When file conflicts occur while cooking groups, the deps that
      caused a package to be pulled in are listed. (CNY-2308)
    * Config policy will automatically append a newline to non-binary files.
      Files that are marked as Config and appear to be binary will
      continue to trigger an error as they have previously. (CNY-2422)
    * Perl requirements that are not present on the system or provided by
      the package being built are dropped. (CNY-2180)
    * Two expansion functions have been introduced to package recipes:
      r.glob and r.regexp. These functions return an object that can be
      substituted for any API parameter that calls for a string based
      regexp or glob. (CNY-2222)
    * Group recipe actions like "r.addAll" and "r.addCopy" now record
      the version of the group that is being copied from into the newly
      created group. (CNY-2359)
    * Add code to display new-style metadata through rq, q, and showchangeset,
      as well as propagate that metadata via cooking, promoting, shadowing,
      and committing source packages.  Entering this metadata must still 
      be done through scripts.  (CNY-1808)
    * Added a hook that allows build requirements to be overridden by
      rMake. (CNY-2427)
    * Build actions that don't match anything (r.Move, r.Copy etc) will
      now log exactly what they were trying to do. (CNY-2216)

  o Bug Fixes:
    * Conary no longer tracebacks when building a package that contains 
      a pkgconfig reference to a file in the current package that is in a
      symlinked directory. (CNY-2455)
    * The order in which configuration files are read when a glob was
      passed to includeConfigFile is now deterministic. (CNY-2483)

Changes in 1.2.15:
  o Bug Fixes:
    * Moving an unmodified shadow to tip via cvc promote no longer causes
      an error. (CNY-2441)
    * Recipes using addSvnSnapshot no longer modify the conary
      configuration object's tmpDir setting (CNY-2401)
    * Fixed a rare bug in which dependency resolution would fail when
      a dependency that used to be provided by one installed package
      is now provided by two new packages. (CNY-2459)

  o Client Changes:
    * Conary will now use the proxy settings stored in its local
      configuration when loading remote configuration files. (CNY-2363)

  o Build Changes:
    * Policies that move files in destdir now track path changes they
      make so that files will end up in the correct package or component
      after being moved, when "package=" or "component=" has been used
      in a build action. (CNY-1679)

Changes in 1.2.14:
  o Client Changes:
    * The /etc/ld.so.conf.d/*.conf handling added to Conary 1.2.13
      introduced a bug that could erase necessary entries from
      ld.so.conf in some circumstances.  This bug has been
      resolved. (CNY-2440)

Changes in 1.2.13:
  o Client Changes:
    * Conary will not downgrade packages if no version is specified by
      the user, but, due to an out of date mirror or other reasons, the
      update available for a package is older than the currently
      installed package. (CNY-2402)
    * Conary now recognizes /etc/ld.so.conf.d/*.conf files, adding an
      include line to /etc/ld.so.conf if they exist, and does not add
      new duplicate entries to /etc/ld.so.conf for directories already
      specified in /etc/ld.so.conf.d/*.conf files. (CNY-2432)

  o Build Changes:
    * Superclasses are now loaded from the filesystem. Superclasses
      can now be cooked. Doing so will make a changeset that installs
      the recipe itself on the filesystem. (CNY-983)
    * When building packages, Conary now reads /etc/ld.so.conf.d/*.conf
      files to determine whether to include the path in the dependency.
      (CNY-2433)

Changes in 1.2.12:
  o Client Changes:
    * A getDatabase() method has been added to the ConaryClient class.
      This method returns the local system database object. Code that
      needs to query the local system database should use this method
      to obtain the database object. (CNY-2316)

  o Build Changes:
    * Spaces in URLs are now automatically escaped. (CNY-2389)
    * The Requires() policy now inspects Lib: and Lib.private:
      pkg-config keywords in .pc files to find library files, and
      where it finds them, it adds appropriate Conary trove
      requirements to the .pc files. (CNY-2370)

  o Bug Fixes:
    * The PackageSpec documentation incorrectly stated that you could
      pass both package and component information to it; this has
      been corrected to properly redirect to ComponentSpec for this
      usage. (CNY-2387)
    * An update bug that could result in a trove integrity error has
      been fixed. The issue would occur when updating packages where,
      for some files, the only changes are to file versions. (CNY-2403)

Changes in 1.2.11:
  o Client Changes:
    * The error message printed when Conary encounters an unhandled
      exception has been changed to reflect the fact that the common
      case is merely poor handling of the error condition, rather than
      another bug.  It has also been reformatted to display better in
      rITS. (CNY-2265)
    * The "conary-debug" script that collects information to help
      debug a crash has been enhanced to include the recently-added
      manifest file. (CNY-2338)

  o Build Changes:
    * PythonSetup synopsis now mentions the setupName keyword
      argument. (CNY-2360)
    * The conary.1 manual page now documents the purpose of the
      /etc/conary/components directory. (CNY-2361)
    * The clearBuildReqs() function now has a synonym called
      clearBuildRequires() and the clearCrossReqs() function now has a
      synonym called clearCrossRequires().  The old function names
      will be deprecated in the future. (CNY-834)

  o Bug Fixes:
    * When building groups, r.addCopy() now respects the groupName
      flag. (CNY-2345)
    * The searchPath parameter in group methods now works when it
      contains packages (before it worked only with labels). (CNY-2372)
    * A bug that was preventing users with colons in their passwords
      to use the web interface has been fixed. (CNY-2374)
    * Attempting to add entitlements for unknown entitlement classes
      now raises an UnknownEntitlementGroup exception. (CNY-2377)
    * Committing source packages that use shell-style brace and
      glob expansion in addPatch() can now be committed to a
      repository. (CNY-1152)

Changes in 1.2.10:
  o Client Changes:
    * The "conary verify" command no longer complains about files which
      have been removed with "conary remove". (CNY-950)
    * Local rollbacks for removals now store the original contents for
      modified config files. (CNY-2350)
    * Permission errors now list both the URL and the repository
      hostname. (CNY-2211)

  o Server Changes:
    * A new boolean server configuration option, serializeCommits,
      has been added to explicitly limit contention in certain cases.
      Successfully enabling it requires a minor schema update. (CNY-2285)
    * Servers in maintenance mode no longer return Internal Server
      Errors to GET requests from clients. (CNY-2229)

  o Build Changes:
    * The addPatch() source action honors shell-style brace and glob
      expansion when sourceDir is defined. (CNY-1152)
    * A new command, "cvc explain", has been added. "cvc explain"
      displays the documentation for recipe methods.  For example,
      "cvc explain addSource" shows the on-line documentation for the
      addSource() source action. (CNY-2242)
    * The command line interface to cvc derive (added in Conary 1.2.8)
      has been changed.  It now derives onto your buildLabel by default,
      with a --target option to derive onto a different label.
      The cvc derive interface is subject to further change.

  o Bug Fixes:
    * A bug that caused an exception when inspecting ELF files with a
      standalone ABI has been fixed. (CNY-2333)
    * A bug that caused updates with group scripts to fail when run
      with the '--root' option with a trailing slash in the path has
      been fixed. (CNY-2348)
    * An issue related to file placeholders potentially being lost while
      rewriting rollback changesets has been fixed.

Changes in 1.2.9:
  o Documentation Changes:
    * The documentation strings for the update code have been revised
      to include the most common exceptions raised as part of
      prepareChangeSet and updateChangeSet. (CNY-1732)

  o Build Changes:
    * File level requirements provided by the same file are dropped.
      (CNY-2177)
    * Java dependencies that do not start with a valid TLD are now
      excluded. (CNY-2176)
    * The exceptDeps keyword parameter is now allowed for r.Provides(),
      analogously to r.Requires(). (CNY-1485)
    * The new sourceDir keyword parameter is now available for
      r.addSource(), r.addPatch(), and r.addArchive() to specify that
      the source is found within the maindir. (CNY-1439)
    * LD_LIBRARY_PATH is now set when calling bootstrapped python, in
      order to load the correct python libraries. (CNY-2319)
    * The :config component is built by file location, rather than
      from files marked as config files by the Config policy.
      This means that the configComponent configuration item no
      longer operates. (CNY-2256)

  o Client Changes:
    * A keepRequired config option has been added. This has the same
      effect as always setting the --keep-required flag on update.
      (CNY-569)
    * The error message for erased dependencies is now more explicit
      about what happened to the package that is no longer providing
      dependencies, and where the package with the missing dependencies
      came from. (CNY-2248)
    * We now record the current state of the database to a flat file
      after updates as an extreme recovery mechanism.  (CNY-1801)

  o Bug Fixes:
    * The "logcat" script no longer errors out if the log file is empty
      or contains None for entitlements. (CNY-2252)
    * Repositories running under Apache are now correctly displaying
      the real error when trying to generate the verbose traceback
      emails. (CNY-2320)
    * An update job that includes a critical update and an update to a
      group that includes a pre-update script will no longer run the
      script twice. (CNY-2325)
    * A bug that could cause incorrect SQLite database error messages
      has been fixed. (CNY-1840)

Changes in 1.2.8:
  o Client Changes:
    * Added the cvc derive command. (CNY-2237)
    * A new method, conary.conaryclient.getClient(), has been added to
      allow the creation of a conaryclient with configuration to match
      that would be used with a conary command line client. (CNY-1745)
    * Unhandled exceptions that are raised inside a progress callback
      no longer terminate the update process.  A warning is emitted
      and the update continues. (CNY-2304)

  o Internal Changes:
    * The Conary library now has a parallel implementation to gpg
      for the trust algorithm. (CNY-1988)

  o Bug Fixes:
    * A problem occurring when updating troves sharing a large
      number of identical files has been fixed. (CNY-2273)
    * Repository traceback emails are now more verbose. (CNY-2287)
    * Methods starting with two underscore characters are considered
      internal and are no longer passed to the XML-RPC library for
      marshaling. (CNY-2289)
    * It is now possible to clone a group that contains references to
      both a cloned package and the version that the cloned package
      originated from. (CNY-2302)
    * When data from stdin is provided to a taghandler, but the
      taghandler is missing or fails to read some or all of the data,
      it will no longer result in a database locked error. (CNY-2257)
    * Conary no longer exits with an unhandled exception if /tmp does
      not exist when attempting to run a trove script (e.g., group
      pre/post scripts). (CNY-2303)

Changes in 1.2.7:
  o Build Changes:
    * The cvc command now prints out the most recent log message from
      the underlying source code control system when creating new
      snapshot archives. (CNY-1778)
    * Conary now has support for cmake, using the r.CMake() build
      action in recipes. (CNY-1321)

  o Bug Fixes:
    * Fixed a traceback that would occur when a component doesn't exist
      even though its containing package does. (CNY-2213)
    * Cloning with --default-only no longer removes references to
      components of packages that are not being cloned. (CNY-2226)
    * A bug that prevented "cvc cook" from being able to look up path
      IDs if a component of the package being built was missing from
      the repository has been fixed. (CNY-2250)
    * PGP keys using unknown string-to-key specifiers (as generated by
      "gpg --export-secret-subkeys" for the corresponding secret key)
      are no longer producing an error when iterating through the
      keyring. (CNY-2258)
    * Embedded signatures in secret subkeys now use the public key's
      cryptographic key, which does not require a passphrase to
      be decoded. (CNY-2224)

Changes in 1.2.6:
  o Build Changes:
    * When cooking packages or groups, conary now displays the methods
      that are called. It also displays the methods that are unused,
      making it easier to see if a function from a superclass has been
      left out. (CNY-2193)

  o Bug Fixes:
    * Use of macros in the r.Link() build action worked only in limited
      cases. (CNY-2209)

  o Client Changes:
    * Mirror mode now includes full file streams in changesets, instead
      of differential streams. (CNY-2210)

Changes in 1.2.5:
  o Client Changes:
    * The OpenPGP implementation now merges PGP keys properly.
      (CNY-1987)
    * The OpenPGP implementation is capable of generating trust
      signatures. (CNY-1990)
    * A bug which could cause troves containing *identical* files to
      become corruped in a system database has been fixed. Note that
      repository databases were not affected. (CNY-2191)

  o Build Changes:
    * MakeDirs now handles trailing '/' characters in directory names.
      (CNY-1526)
    * Using the new provideGroup keyword argument to the r.User()
      method in a UserGroupRecipe, you can now specify that the user's
      primary group needs to be already on the system, rather than be
      added while creating the user. (CNY-2096)

  o Bug Fixes:
    * A bug that resulted in a KeyError when removing a trove from a
      group that has 3 levels of subgroups has been fixed. (CNY-1372)
    * A bug that could result in a decremented source count when
      promoting a package to a sibling of a parent branch has been
      fixed. (CNY-2108)
    * A problem resulting in derived packages corrupting files with the
      same content was fixed. (CNY-2157)
    * A bug that caused internal server errors when retrieving
      changesets that contained compressed file data over 4 GiB in size
      has been fixed. (CNY-2170, CNY-2173)
    * HTTP error codes generated by HTTP proxies are now properly
      interpreted by Conary clients. (CNY-2181)
    * When talking to a repository, Conary proxies will now
      automatically switch the protocol to HTTPS whenever authentication
      information is injected on behalf of the client. (CNY-2184)
    * addSvnSnapshot no longer generates conflicts in the paths for
      temporary checkouts. (CNY-2196)

Changes in 1.2.4:
  o Bug Fixes:
    * A file that was mistakenly ommitted from packaging has been
      added to the build. (CNY-2155)

Changes in 1.2.3:
  o Build Changes:
    * The addSvnSnapshot() source action now has the ability to add
      specific SVN revisions via the 'revision' argument. (CNY-2156)
  o Bug Fixes:
    * An update failure that would occur when two versions of a package
      have been installed, one local, one from a repository, has been
      fixed. (CNY-2127)
    * A regression introduced in 1.2.1 affecting patch files that apply
      multiple changes to the same file has been fixed. (CNY-2142)
    * Group scripts now have file descriptor 0 (stdin) connected to
      /dev/null. Previously, stdin was closed, a potential problem
      for scripts that open file descriptors and then disconnect from
      the terminal. (CNY-2143)

  o Client Changes:
    * Added listkeys, addkey, and getkey commands to cvc for basic
      command line PGP key management. (CNY-2150)

Changes in 1.2.2:
  o Build Changes:
    * Python and Ruby dependencies with lib-specific flags now cause
      the package to be architecture-flavored. (CNY-2110)
    * Groups using setSearchPath now prefer packages on the labels and
      troves listed explicitly in the searchPath over other labels,
      even if the label is specified in the add() command. For example,
      if your searchPath includes foo=conary.rpath.com@rpl:1/1-1-1, then
      r.add('foo', 'conary.rpath.com@rpl:1') in a group recipe will now
      find version 1-1-1 over later versions. Before, it would find the
      latest version in the repository if you specified the label in the
      r.add() command. (CNY-1993)

  o Client Changes:
    * The conary command line now accepts 'rb' as an alias for
      'rollback'.
    * The output of 'rblist' now combines packages and their components
      in a single line (similar to the output of 'update'). (CNY-2134)

  o Bug Fixes:
    * When parsing the GPG keyring, PGP version 2 keys are now ignored.
      (CNY-2115)
    * Direct key signatures for PGP keys are now accepted. (CNY-2120)
    * Source control recipe actions such as addMercurialSnapshot()
      no longer produce directory names that can collide with
      a trove with the same name on a different label, producing
      a snapshot of a different source control repository. (CNY-2124)
    * Tag scripts are now closing file descriptors larger than 2
      before calling a function from the exec family. (CNY-2114)
    * A bug in determining the correct version for packages when
      multiple branches of that package exist on the same label has
      been fixed. (CNY-2128)
    * Multiple entitlements to the same host name are now properly
      handled. (CNY-2105)
    * The URL sent back to the client when connecting through an
      HTTP proxy is now correctly computed by repositories. (CNY-2117)
    * setSearchPath now searches the leaves for every source in the
      search path before falling back and searching the rest of the
      repository. Before, it would search the leaves for each label,
      then the rest of the labels, and finally groups. (CNY-2131)

Changes in 1.2.1:
  o Build Changes:
    * The addGitSnapshot() source action is now available. (CNY-1965)
    * Cooking derived packages no longer warns about their
      experimental state. (CNY-2092)
    * loadInstalled does not search the local database for a matching
      package on checkin, but instead searches the repository. This
      makes it easier to develop packages that are correct, with the
      potential of not building on the current machine. (CNY-2027)

  o Client Changes:
    * The Conary client is now less aggressive in sending keepalive
      packets with long-running requests. (CNY-2104)
    * Promote and clone callbacks are more verbose. (CNY-2063)

  o Bug Fixes:
    * Schema migration for the Latest table now correctly handles
      branches that end in redirects. (CNY-2081)
    * Adding a large number of user maps is now more efficient
      if the new addServerGlobs method is used. (CNY-2083)
    * Redirects between branches on the same label, which were
      necessary before Conary 1.2.0, are again handled correctly.
      (CNY-2103)
    * The 'conary updateall' command again properly handles the
      --replace-files command-line argument. (CNY-2112)
    * Patches are no longer partially applied when building. A
      partially applying patch results now in a failure. (CNY-2017)
    * A bug which caused Conary to incorrectly determine the flags
      for python dependencies on 64-bit systems has been fixed.
      (CNY-2091)
    * Ruby dependencies now function properly in a bootstrap build
      of the ruby package. (CNY-2109)

Changes in 1.2.0:
  o Build Changes:
    * A bug which caused Conary to compute python dependencies
      incorrectly when using an external version of python (such
      as when building python itself) has been fixed. (CNY-2087)

Changes in 1.1.96:
  o Server Changes
    * External entitlement servers can now specify per-entitlement
      timeouts and automatic retry values (CNY-2060)

  o Client Changes:
    * Update journal did not have an entry for hard links which were
      made to targets which already existed on the system, causing
      system corruption if the journal had to be rolled back. (CNY-1671)
    * The critical update information now includes enough data to
      re-create the original update job. (CNY-1608)
    * Unknown trove info types in the database are properly stored in
      extracted trove info. (CNY-2059)
    * diff and patch now support files without trailing newlines.
      (CNY-1979)

  o Build Changes:
    * More paths (/usr/lib/.*-sharp.*/) have been added to :cil
      components. (CNY-2080)
    * Path ID lookups now ignore permission errors; in such a case, a
      new path ID is computed. (CNY-1911)
    * Conary now handles python files that specify a python interpreter
      that is not available on the system or in the builddir.  It will
      print a warning and not attempt to compute dependency information
      for those files. (CNY-2050)
    * loadSuperClass and loadInstalled now print out name, version
      flavor of the package that was used when loading. (CNY-1967)

  o Bug Fixes:
    * When running in threaded mode, don't install signal handlers,
      since that is not supported. (CNY-2040)
    * URLs returned by prepareChangeSet, getChangeSet, and
      getFileContents are all based on the URL the client used to call
      the repository instead of built internally by the repository.
      (CNY-2034)
    * An issue that was preventing the repository server, under certain
      circumstances, to determine the proper URL to use has been fixed.
      (CNY-2056, CNY-2058)
    * A regression from Conary 1.1.34 related to self-signature
      verification on private PGP keys has been fixed. (CNY-2047)
    * An issue related to Conary proxies running in non-SSL mode,
      talking to SSL-enabled repository servers has been fixed.
      (CNY-2067)
    * Related to CNY-2034, Conary proxies are now properly computing
      the return URL. (CNY-2069)
    * The client is now properly computing the downloaded file's
      digest if a size limit was specified. (CNY-2072)
    * A regression from Conary 1.1.94 that caused some local cooks to
      fail to be installable due to incorrect primary trove information
      has been fixed (CNY-2078)

  o Other Changes
    * InodeStreams and FileStreams now preserve unknown elements,
      allowing future additions to those without breaking fileId
      computation. (CNY-1971)

Changes in 1.1.95:
  o Server Changes
    * A bug which triggered an exception while migrating postgresql
      repositories has been fixed. (CNY-1912)
    * The getNewTroveInfo call works faster for mirror operations.
      (CNY-2006)
    * An issue that prevented the server from responding with the
      proper error message when in maintenance mode has been fixed.
      (CNY-2005)
    * An issue that was affecting cooking performance when looking
      up path IDs has been fixed. (CNY-1996)

  o Client Changes:
    * A bug which prevented the mirror client from using hidden commits
      when mirroring to a single target has been fixed. (CNY-1981)
    * Clone/promote no longer complains when a buildreq is not also
      being cloned to the new location. (CNY-1844)
    * Turned off flavorPreferences for 1.2 release, as they are not
      quite ready. (CNY-2023)

  o Bug Fixes:
    * Bootstrapping python can now find system conary when using the
      bootstrapped python to determine python dependencies. (CNY-2001)
    * A bug in findTroves when using partial labels, introduced as
      part of 1.1.90, has been fixed. (CNY-2011)
    * cvc operations no longer trace back when the current working
      directory can no longer be accessed. (CNY-2014)
    * Redirects to nothing are now displayed when using --trove-flags.
      (CNY-2025)
    * Stack frames now wrap long lines to make them easier to read.
      (CNY-2016)
    * Comparison of VersionSequence objects is now more robust.
      (CNY-2020)
    * Autosourced files added to both a shadow and its parent now merge
      properly. (CNY-1856)

Changes in 1.1.94:
  o Bug Fixes:
    * Python extension modules installed at the top level of the Python
      search path no longer produce a traceback when computing
      dependencies. (CNY-1995)

Changes in 1.1.93:
  o Build Changes:
    * Filesets now accept macros. (CNY-148)
    * crossRequires are now ignored when not cross compiling. (CNY-1950)
    * Malformed .jar files are now ignored when computing Java
      dependencies. Previously, Conary exited with an error while
      attempting to process them. (CNY-1983)
    * Conary dependencies are no longer attempted when cross-compiling,
      and when bootstrapping python, modules are now sought in system
      python directories as well as in the destdir. (CNY-1986)
    * Python extension modules (.so files) now expose the proper
      dependencies by providing, for example, itertools (the true
      name) as well as itertoolsmodule (as it has previously), but
      requiring the shorter name if it is available on the system.
      (CNY-1077)

  o Client Changes:
    * The cvc promote and clone commands are now more efficient and do
      not download unnecessary packages. This also makes it possible
      to clone packages where access to some of the included troves
      is unavailable at the time of the promote or clone operation.
      (CNY-1913)
    * A bug which prevented the mirror client from using hidden commits
      when mirroring to a single target has been fixed. (CNY-1981)
    * Filesets are now cloneable. (CNY-1297)

  o Server Changes
    * A bug which triggered an exception while migrating postgresql
      repositories has been fixed. (CNY-1912)

  o Bug Fixes:
    * The clone and promote commands now work when cloning over removed
      packages. (CNY-1955)
    * searchPath will now provide only the best flavor match when
      matching against groups with more than one version of a package
      available. Previously, it would return all matches. (CNY-1881)

Changes in 1.1.92:
  o Bug Fixes:
    * ccs2tar correctly handles changesets with duplicate contents and
      hard links. (CNY-1953)
    * An error in the way attributes of ServerProxy classes get
      marshaled has been fixed. (CNY-1956)
    * If local flags (e.g. kernel.smp) are defined in /etc/conary/use,
      cooking no longer produces a traceback. (CNY-1963)
    * The last trove source in a trove source stack is now properly
      passed flavor information. (CNY-1969)
    * Derived packages properly handle files that were not flavored due
      to an exception in the upstream packages. (CNY-1954)
    * The transport layer is automatically encoding non-ASCII strings
      into XMLRPC Binary objects. (CNY-1932)
    * An error that was causing warnings to be printed while cooking
      groups has been fixed. (CNY-1957)

  o Server Changes
    * A bug which triggered an exception while migrating postgresql
      repositories has been fixed. (CNY-1912)

  o Build Changes:
    * Mono (CIL) files are now placed in :cil components by default.
      (CNY-1821)

  o Other Changes
    * The transport layer is using BoundedStringIO objects for
      compression, decompression and XMLRPC encoding/decoding, to
      avoid excessive memory consumption. (CNY-1968)

Changes in 1.1.91:
  o Client Changes:
    * A new configuration option, "flavorPreferences", has been added.
      The client uses this list of flavors in trove selection.
      (CNY-1710)
    * Large files are now compressed on disk instead of in memory when
      creating rollbacks. (CNY-1896)
    * The Conary client API is now more careful with releasing open
      file descriptors. (CNY-1834)
    * The "migrate" mode has changed to overwrite changes made to
      files that are not yet owned by Conary, but already exist on the
      system, as well managed, non-configuration files that have
      changed. (CNY-1868)
    * When signals are received during updates, the journal is now
      rolled back before conary terminates. (CNY-1393)
    * A 'cvc checkout' of multiple projects uses far fewer repository
      calls now, and uses a single changeset.
    * The 'cvc update' and 'cvc diff' commands now accept a source
      version argument without a source count. (CNY-1921)

  o Server Changes:
    * Setting "forceSSL" once again requires a HTTPS connection be
      used when authentication data is passed to an Apache based
      Conary Repository. (CNY-1880)
    * A bug that caused incorrect values for sourceItemId and
      clonedFromId to be used when groups and components were
      committed as part of one changeset has been fixed. (CNY-1903)
    * A bug that caused the Latest table to be rebuilt incorrectly
      when migrating to schema version 15.0 has been fixed.
      (CNY-1909)

  o Build Changes:
    * Redirects will now be followed in group recipes. Previously,
      including redirects would result in an error. (CNY-1693)
    * Derived recipes can now be based on troves which have files
      that have the same content (SHA1) as each other but are
      members of different link groups (are not intended to be
      installed as hard links to each other). (CNY-1733)
    * Derived packages now work properly if the troves they are based
      on contain dangling symlinks. (CNY-1914)
    * Symbolic links that have not changed in a derived package are
      now correctly ignored by policies that are not interested in
      unmodified files. (CNY-1879)
    * The build flavor string used for building a trove is now stored
      as part of that trove's troveInfo field. (CNY-1678)
    * Looking up path IDs now stops when all files have been found,
      instead of always walking the shadow hierarchy. (CNY-1911)
    * multilib cooks set only Arch.x86_64. (CNY-1711)

  o Bug Fixes:
    * The new OpenPGP parsing code now accepts Version 3 keys and
      signatures, without verifying them. (CNY-1931)
    * A file descriptor leak in the getFileContents method has been
      fixed.
    * If ignoreErrors is set for a configuration file, that setting is
      now honored for contexts as well.
    * Troves with large numbers of identical files now erase faster,
      thanks to a SQL fix in sqldb.iterFiles. (CNY-1937)
    * Python dependency determination now properly ignores filenames
      like "python.so" when looking for version flags. (CNY-1940)
    * Conary now correctly avoids assuming that standard I/O files
      are objects with fileno() methods. Previously, calling
      Conary interfaces with non-file objects associated with
      standard input, output, or error could trace back. (CNY-1946)
    * The --buildreqs option for 'conary q' now functions when
      multiple build requirements have the same name.
    * An issue related to the flavor preferences list not being
      properly populated when a group was cooked has been fixed.
      (CNY-1951)

  o Other Changes:
    * Conary tracebacks now report values for each variable in the
      local namespace in each frame. (CNY-1922)
    * select() calls have been replaced with poll() for higher
      efficiency. (CNY-1933)

Changes in 1.1.35:
  o Client Changes:
    * Unknown trove info types in the database are stored in extracted
      trove info properly (CNY-2059)
    * diff and patch now support files without trailing newlines (CNY-1979)

Changes in 1.1.34:
  o Build Changes:
    * The default settings from r.add() will now override the default
      settings from an r.addAll() (CNY-1882)
    * Looking up path IDs is now stop when all files have been found,
      instead of always walking the shadow hierarchy. (CNY-1911)

  o Bug Fixes:
    * A bug that caused an error message in the rPath Appliance
      Platform Agent (rAPA) when using an entitlement generator has
      been fixed. (CNY-1946)

Changes in 1.1.33:
  o Build Changes:
    * The addArchive() source action now handles xpi archives. (CNY-1793)
    * Unknown flags are now ignored when calling loadRecipe with a
      flavor, instead of printing a traceback.

  o Update Changes:
    * Updates to groups are now allowed to be merged with other groups
      in update jobs, reducing the number of jobs that are used for
      updates.

  o Client Changes:
    * Cloning now always increments group version counts, mimicing
      the behavior of group cooking. (CNY-1724)
    * When promoting, --all-flavors is now on by default.  However, if
      a flavor to promote or clone is specified, promotes will be
      limited by that flavor. (CNY-1535)
    * Several commands, such as promote, update and rq, now take an
      --exact-flavors flag.  If specified, the flavors for each trove
      must match exactly - no system flavor or heuristic is used to
      find the trove you want. (CNY-1829)
    * If there is a problem with domain name resolution, conary will
      retry 5 times. However, if the connection fails after those
      attempts, future connection requests will now fail after one try.
      (CNY-1814)

  o Bug Fixes:
    * The SQLite "ANALYZE" command is no longer run on local SQLite
      databases. Any data stored by the "ANALYZE" command will be
      removed from the local database unless it is being accessed
      read-only. Database performance is poor on databases with
      "ANALYZE" data in them. (CNY-778)
    * Some bugs related to installing relative changesets were fixed.
      These bugs would manifest themselves by making relative changesets
      not installable when the network was down. (CNY-1814)

Changes in 1.1.32:
  o Client Changes:
    * A getDownloadSizes() method has been added to the ConaryClient
      object to determine the over-the-wire transfer size of the jobs
      in an UpdateJob object.  Call requires a single repository be
      the source of the entire update. (CNY-1757)
    * cvc reports a more accurate error message when the CONARY file in
      the current directory is not a regular file

  o Server Changes:
    * A "infoOnly" parameter to has been added to the getChangeSet()
      repository method in protocol version 51. (CNY-1757)
    * The list of repository methods is now automatically generated
      instead of statically listed. (CNY-1781)
  
  o Bug Fixes:
    * The addSvnSnapshot() source action now uses the lookaside directory
      for generating the snapshot, instead of using the remote repository.
      (CNY-1777)
    * A bug that prevented unused entries in the Versions table of the
      system Conary database from being cleaned up after erasures has
      been fixed.
    * A bug that caused changes in the byDefault status of a trove to
      be omitted from local rollbacks has been fixed. (CNY-1796)

Changes in 1.1.31.4:
  o Server changes:
    * Setting "forceSSL" once again requires a HTTPS connection be
      used when authentication data is passed to an Apache based
      Conary Repository. (CNY-1880)
    * A bug that caused incorrect values for sourceItemId and
      clonedFromId to be used when groups and components were
      committed as part of one changeset has been fixed. (CNY-1903)
    * A bug that caused the Latest table to be rebuilt incorrectly
      when migrating to schema version 15.0 has been fixed.
      (CNY-1909)

  o Client changes:
    * Large files are now compressed on disk instead of in memory when
      creating rollbacks. (CNY-1896)

Changes in 1.1.90:
  o Major Changes:
    * Label multiplicity, in which a trove on the same label
      appearing on multiple branches was understood as meaning that
      all the trove can be installed at once, is being generally
      deprecated.  Instead, a newer trove on a different branch that
      ends with the same label as an older trove will be considered
      together with and generally preferred to the older trove.
      Branch affinity, in which Conary keeps packages from the same
      branch during an update, is therefore replaced with label
      affinity, in which Conary keeps packages from the same label
      during an update.  Many of the individual changes in this
      version are parts of implementing this general change in
      behavior.

  o Client Changes:
    * Added getTroveLatestByLabel as a client-side call.
    * Label lookups pick the latest version which matches instead of
      the latest version on each branch.
    * Replaced branch affinity with label affinity.
    * getAllTroveLeavesByLabel() filters results by server names to
      eliminate spurious results from repositories which host multiple
      server names. (CNY-1771)
    * The cvc and conary commands now ignore broken pipes on standard
      output instead of producing a traceback. (CNY-1853)
    * Redirects follow the label of the branch they were built with
      instead of the branch itself.
    * Building redirects to a branch is now deprecated; redirects should
      point to labels instead. (CNY-1857)
    * The --replace-files option has been split into
      --replace-managed-files, --replace-unmanaged-files,
      --replace-modified-files, and --replace-config-files. The original
      option is still accepted, and is equivalent to specifying all four
      of the new options simultaneously (CNY-1270)
    * When updating, conary will never automatically drop an architecture
      from an installed trove (unless you specify the flavor to update to 
      explicitly).  (CNY-1714)
    * Dependency resolution now allows updates to go across branches if the
      branches are on the same label.
    * Dependency resolution now follows the same "never drop an architecture"
      rule as other update code. (CNY-1713).
    * Added --show-files parameter to "conary config" to display where
      configuration items came from.
    * Newly installed transient files now silently replace files which are
      otherwise unowned. (CNY-1841)

  o Build Changes:
    * The cvc update command can now update multiple directories
      simultaneously.
    * Java files are now put in a :java component by default. (CNY-527)
    * Python dependencies now include flags designating the major version
      of python involved, as well as a flag distinguishing the target
      architecture library directory (normally "lib" or "lib64") to
      enhance update reliability.  When building a bootstrap python
      or using a different python executable than Conary is running
      with, Conary will use an external python process to determine
      python dependencies. (CNY-1517)
    * Ruby dependencies are now generated, and Ruby modules are placed
      in a :ruby component by default.  Flags are included in the
      dependencies similar to the Python flags, except that they are
      not conditional. (CNY-612)
    * Ensure that two binaries with the same source count but different
      build counts end up with the same build count after cloning. (CNY-1871)

  o Scripts Changes:
    * Repository database migration scripts have been integrated into a 
      common unit.

  o Bug Fixes:
    * Fix a bug in commit code that made r.macros.buildlabel unusable because
      you could not commit recipes that used it.  (CNY-1752)
    * An internal class, _AbstractPackageRecipe, has been renamed to
      AbstractPackageRecipe, in order to allow the inclusion of its
      methods in its subclasses' documentation pages.  The old name is
      still available for compatibility with older modules.  (CNY-1848)
    * Multiple entitlements can be stored for a single hostname or glob
      (previously only the last hostname for a particular hostname/glob
      would be used). (CNY-1825)
    * Cloning the source component for filesets is now allowed.
    * includeConfigFile now sorts files that are matched in globs
    * The default settings from r.add() will now override the default
      settings from an r.addAll() (CNY-1882)
    * Cloning no longer downloads components that won't be cloned (CNY-1891)

  o Other changes:
    * The showchangeset script now displays information on redirect
      troves.

Changes in 1.1.31.3:
  o Server changes:
    * Added EntitlementTimeout exception to notify clients that an
      entitlement has timed out from the authentication cache (CNY-1862)
    * Added remote_ip to user and entitlement based external authentication
      checks (CNY-1864)
    * Fixed bug in proxy which prevented remote_ip from being passed to
      internal repository

  o Client changes:
    * Reread entitlements from disk when EntitlementTimeout is received
      (CNY-1862)

  o Other changes:
    * Logcat now works for calls which passed lists of entitlements

Changes in 1.1.31.2:
  o Proxy changes:
    * Proxy can now inject entitlements and user authentication on behalf
      of clients (CNY-1836)

Changes in 1.1.31.1:
  o Bug Fix:
    * Proxies used wrong getChangeSet call for old protocol versions (CNY-1803)

Changes in 1.1.31:
  o Bug Fix:
    * A bug that caused an Internal Server Error when a Conary proxy
      attempted to convert a changeset for an older client when the
      upstream Conary repository was not running 1.1.29 or later has
      been fixed. (CNY-1792)

Changes in 1.1.30:
  o Bug Fixes:
    * The version cache for upstream servers in the Conary proxy
      incorrectly included user information in the URL, causing
      KeyErrors when users were switched to anonymous. (CNY-1787)
    * An issue related to the formatting of repository map entries
      has been fixed. (CNY-1788)
    * The Conary proxy no longer supports protocol version 41
      (and hasn't for a few releases).
    * An issue that was affecting the performance of the getChangeSet
      API call on Conary proxies running in an apache environment
      has been fixed.

Changes in 1.1.29:
  o Client Changes:
    * In conaryrc files, repositoryMap entries can now use wildcards
      for the server name.
    * Multiple entitlements can now be sent to each server.
    * Server names in entitlements may include wildcards.
    * Entitlements may be placed in conaryrc files now using
      'entitlement server entitlement'. "conary config" displays
      entitlement information.
    * A bug that limited a single MetadataItem to less than 64 KiB has
      been fixed.  Conary 1.1.29 will produce metadata that will not
      be visible to older clients.  Likewise, metadata produced by
      older clients will not be visible to Conary 1.1.29 and later
      clients. (CNY-1746)
    * Metadata items can now store strings with NUL characters in
      them. (CNY-1750)
    * The client API will now raise an InsufficientPermission error
      instead of an OpenError when the client's entitlements are
      not allowing access. (CNY-1738)

  o Build Changes:
    * Refreshed autosource files are now displayed by 'cvc revert' and
      'cvc diff'. (CNY-1647)
    * Support for the Bazaar revision control system has been added via
      r.addBzrSnapshot(). (requires bzr >= 0.16).

  o Server Changes:
    * (Nearly) all repository operations are now performed using the
      permissions of the anonymous user in addition to the permission
      set for any user authentication information which is present.
    * Path names in the entitlementsDirectory no longer have any
      meaning. All entitlements are read, and the serverName in the
      XML for the entitlement is used to determine which server to
      send the entitlement too.
    * Entitlement classes are no longer used as part of authentication;
      they may still be specified, but repositories now look up the
      class(es) for an entitlement based on the key.

  o Internal Changes:
    * The restart information, necessary for Conary to resume execution
      after a critical update is applied, now includes the original
      command line. The way this information is stored is incompatible
      with very old versions of Conary.  Downgrading from Conary
      version 1.1.29 (or newer) to version 1.1.11 (or older) is known
      to fail. (CNY-1758)

  o Bug Fixes:
    * 'conary rblist' no longer produces a stack trace if the
      installLabelPath configuration option is not set. (CNY-1731)
    * A bug that caused an "Error parsing label" error message when
      invoking "cvc commit" on a group recipe that used
      r.setSearchPath(str(r.labelPath[0]), ...) has been
      fixed. (CNY-1740)
    * Proxy errors are now reported in the client, for easier
      debugging. (CNY-1313)
    * A bug that caused an "Unknown error downloading changeset" error
      when applying an update job that contained two different
      versions of the same trove has been fixed. (CNY-1742)
    * Adding redirects which pointed to otherwise-unused branches
      corrupted the database by creating a branch without corresponding
      label information.
    * When critical updates are present in an update job that has
      previously downloaded all the changesets, Conary will no longer
      unnecessarily re-download the troves. (CNY-1763)
    * TroveChangeSet.isRollbackFence() now returns the correct answer
      if the trove changeset does not contain absolute trove
      info. (CNY-1762)
    * A bug related to entitlement directories containing unreadable
      files has been fixed. (CNY-1765)
    * A bug that prevented epydoc from producing documentation on
      the Conary code has been fixed. (CNY-1772)
    * Conary will temporarily fall back to reading unsigned group
      script information from changeset files that are created by
      Conary < 1.1.24.  Once rBuilder creates changesets with a newer
      version of Conary, this change will be reverted. (CNY-1762)
    * Changeset files are now written as absolute paths in the
      changeset index file. (CNY-1776)
    * Entitlement configuratioon lines continue to accept an entitlement
      class for backwards compatibility purposes. (CNY-1786)

Changes in 1.1.28:
  o Documentation Changes:
    * Incorrect references to createGroup have been fixed. (CNY-1700)

  o Build Changes:
    * Files added with in the repository and locally no longer cause
      'cvc update' to fail as long as the files have the same fileId.
      (CNY-1428)
    * r.Link allows full paths to be specified for the target of the
      link as long as the directory matches the source of the link.
      (CNY-751)
    * "cvc mv" has been added as a synonym for "cvc rename".
    * r.addCvsSnapshot() now works correctly with anonymous,
      pserver-based, servers. Previously, cvs checkout would fail due
      to strange characters being in the destination directory.
    * r.add*Snapshot() will now raise errors if the shell commands they
      are executing fail for any reason

  o Bug Fixes:
    * An index has been added to improve the performance of various
      file stream related queries in a Conary repository. (CNY-1704)
    * Directories in binary directories are no longer (incorrectly)
      provided. (CNY-1721)
    * "conary update" now works with read-only changesets. (CNY-1681)
    * the setTroveInfo call refuses to update missing troves (CNY-1741)

  o Server Changes:
    * getChangeSet call now returns supplemental information
      (trovesNeeded, filesNeeded, and removedTroves) for each individual
      job separately, instead of combining them for the entire job list.
    * proxy now combines all upstream changeset requests into a single
      job request for servers running this version or later. (CNY-1716)
    * mirrorMode wasn't passed through to changeset fingerprint calls
      from the caching code.

Changes in 1.1.27:
  o New Features:
    * All group cooks for one source must be done as a large cvc cook
      action instead of one-by-one. (CNY-1303)
    * Group flavors are much shorter if you turn on the config item
      "shortenGroupFlavors".  Some flags, like
      vmware and xen and architecture flags, are always included in a
      group flavor. (CNY-1641)
    * The Conary client is now able to access the network using
      authenticated HTTP proxies. (CNY-1687)

  o Build Changes:
    * A new recipe method, r.MakeFIFO(), is available which will create
      a named pipe at a specified location. (CNY-1597).

  o Internal Changes:
    * Flags for update jobs changed from a bitmask to a class.
    * Removed vestigial support for file label priority paths.

  o Bug fixes:
    * Patch code no longer fails when trailing context is missing at
      the end of the file. (CNY-1638)
    * Files with no permissions set (chmod 0) confused Conary due to
      improper checks for None. (CNY-1678)
    * Errors in the changeset downloading code are no longer ignored
      by the client. (CNY-1682)
    * An error in the resumption of a build has been fixed. (CNY-1684)
    * The introduction of mirrorMode during changeset cration (CNY-1570)
      caused the generation of empty diffs in some cases. mirrorMode now
      includes full contents for all files instead of generating diffs
      (CNY-1699)
    * If you're promoting two flavors of the same version of the same trove,
      they will now always have the same version on the target branch.
      (CNY-1692)

Changes in 1.1.26:
  o New Features:
    * The listcachedir script has been added to help with maintenance
      tasks for the repository changeset cache. (CNY-1469)
    * Conary proxies are now adding an HTTP Via: header. (CNY-1604)

  o Internal Changes:
    * Creating changesets supports a 'mirrorMode', which includes file
      contents of files if their version has changed (even if the sha1
      of those contents are the same). Mirroring uses this to ensure
      complete contents. (CNY-1570)

  o Client Changes:
    * A potential race condition where an update could change the state
      of the Conary database while the rollback code is executing has
      been fixed. Note that as part of the fix for CNY-1591, the update
      and rollback operations cannot commit at the same time; the fix
      further ensures long-running operations detect the state change.
      (CNY-1624)

  o Bug fixes:
    * Manipulating source components now works better when a source
      component has been marked removed.
    * A problem related to the way shim clients use the ServerProxy
      object has been fixed. (CNY-1668)

Changes in 1.1.25:
  o New Feature:
    * Conary now supports a "searchPath" configuration option, which
      operates like the installLabelPath configuration option but can
      contain both packages and labels.  For example:
      "searchPath group-os contrib.rpath.org@rpl:1" can be used to
      configure conary to first install the version of a package
      referenced in group-os, then to fall back to installing from
      contrib.rpath.org@rpl:1. (CNY-1571)

  o Build Changes:
    * GroupRecipe.add*Script now accepts a path to the script as the
      initial parameter.
    * r.addArchive() now supports a preserveOwnership parameter.  When
      set to True, owners and groups from cpio, rpm, and tar archives
      are used as the owners and groups in the final package.
      (CNY-927)
    * A new "cvc revert" command has been added that reverts any local
      changes made in the current directory. (CNY-1222)
    * GroupRecipe.addCopy() copies compatibility classes and group
      scripts onto to groups.  New copyScripts and
      copyCompatibilityScripts options to GroupRecipe.addCopy() and
      GroupRecipe.addAll() can be used to change this
      behavior. (CNY-1642)
    * A new build r.IncludeLicense() action has been added. This build
      action will take either a directory structure of licenses or a
      single license file, normalize its contents, and place it in a
      directory in /usr/share/known-licenses, which will be used at a
      later date by conary-policy.  This method is only useful for
      organizations maintaining a set of packages as part of a Linux
      OS platform.

  o Client Changes:
    * An explicit commit lock is now used to prevent overlapping
      updates and rollbacks.  (CNY-1591)
    * The conaryclient module now exposes ChangeSetFromFile to
      instantiate ReadOnlyChangeSet objects from .ccs
      files. (CNY-1578)
    * "conary q --debug --info" now also displays information about
      where a trove was cloned from if it exists.
    * Redirects with multiple targets can now be built and installed.
      (CNY-1554)
    * Conary repositories now support creating changesets that contain
      files whose compressed contents are greater than or equal to 4
      GiB in size.  Old versions of Conary that attempt to access a
      changeset that contains a compressed file larger than 4 GiB in
      size will report a error of "assert(subMagic == SUBFILE_MAGIC)".
      Previously, an overflow error occurred. (CNY-1572)

  o Internal Changes:
    * Conary clients can now request a specific changeset format
      version from a Conary repository.  This feature requires Conary
      protocol version 48.  This allows one to use new Conary clients
      to generate changesets understood by older clients. (CNY-1544)
    * Internal recipe source management moved into the generic
      Recipe() class from PackageRecipeClass().

  o Server Changes:
    * Standalone Conary repositories or proxies can be run in SSL mode
      if m2crypto is installed and the configuration options "useSSL",
      "sslCert", and "sslKey" are properly set. (CNY-1649)

  o Bug Fixes:
    * A bug that sometimes caused "user/group does not exist - using
      root" messages to be displayed when running "cvc update" created
      new files has been fixed. (CNY-763)
    * The flavor of a derived package (which is an experimental
      feature) built from unflavored package is now properly set to
      unflavored. (CNY-1506)
    * Macros in arguments to the version control system recipe class
      commands are now properly expanded. (CNY-1614)
    * The Conary client will now bypass proxies running on remote
      machines with repositories running on localhost. (CNY-1621)
    * "cvc promote" no longer displays some warnings that were rarely
      helpful unless invoked with the --debug argument. (CNY-1581)
    * A bug that caused the storage of unneeded "unknown" entries in
      the TroveInfo table has been fixed. (CNY-1613)
    * A regression in "cvc annotate" that would produce a traceback
      for not finding a SequenceMatcher class in fixeddifflib was
      fixed.  (CNY-1625)
    * Build commands that invoke shell commands now perform shell
      quoting properly.  Thanks to Pavel Volkovitskiy for finding the
      bugs and submitting the patch. (CNY-1627)
    * Mirroring using group recursion has been fixed. (CNY-1629)
    * Mirroring using group recursion no longer creates
      cross-repository relative changesets. (CNY-1640)
    * r.Install will now replace files which are read-only. (CNY-1634)
    * A bug that caused an unhandled exception when creating a local
      rollback for a trove that had missing troveinfo has been fixed.
    * Attempting to run "cvc merge" in a directory which was not
      already at the tip of a shadow no longer causes a confusing
      error message.  Previously the message was "working directory is
      already based on head of branch"; now the message is "working
      directory is not at the tip of the shadow".
    * cvc commands which need to instantiate the recipe object (merge,
      refresh, and commit) no longer fail if unknown use flags are
      used by the recipe.
    * Running the command to mark a trove as removed from the
      repository on a trove that has already been marked as removed no
      longer results in an error. (CNY-1654)
    * "conary rdiff" now works properly when multiple flavors of the
      same trove are present in the same group. (CNY-1605)
    * "conary rdiff" no longer produces an error if the same file is
      present on different labels. (CNY-1623)
    * A bug that caused inconsistent behavior when troves are pinned
      has been fixed.  Previously, if an update operation would change
      the version of a pinned trove to a version included in a group
      that is installed on the system, the pin would not
      hold. (CNY-1652)
    * A bug that caused an unhandled exception in the Conary update
      code when shared contents to a file in a link group are
      duplicated in the changeset due to distributed contents has been
      fixed.

Changes in 1.1.24.1:
  o Release Correction
    * The source archive for 1.1.24 was not built from the tag for
      1.1.24 in the Mercurial repository.  1.1.24.1 is built from the
      1.1.24 tag.

Changes in 1.1.24:
  o New Feature:
    * Conary 1.1.24 introduces the framework needed to implement a new
      metadata design for Conary.  The new metadata feature allows
      various information such as description to be set for a trove.
      New XML-RPC interfaces, getNewTroveInfo() and setTroveInfo(),
      have been added to facilitate mirroring metadata.
      addMetadataItems() has been added to allow metadata to be added
      to a trove after it has been built. (CNY-1577)

  o Client Changes:
    * The Conary client now distinguishes between an upstream Conary
      proxy and a plain HTTP proxy. This is so we can properly handle
      SSL traffic through an HTTP proxy using the CONNECT HTTP method.
      As such, there is now a "conaryProxy" configuration variable, in
      addition to the "proxy" variable. (CNY-1550)
    * The "proxy" (and newly introduced "conaryProxy") variables can
      be turned off by setting them to "None". (CNY-1378)
    * Clients requesting the inclusion of configuration files residing
      on the network now upload their version. This opens up the
      possibility for the server to serve different configuration
      files to different client generations. (CNY-1588)
    * Configuration variables "localRollbacks" and "pinTroves" get
      used as defaults when applying an update job; they can be
      explicitly overridden. (CNY-1583)

  o Bug Fixes:
    * A bug in the way the proxy configuration variable is set has
      been fixed. (CNY-1586)
    * A bug that caused a traceback when rolling back group updates
      from rollback changesets created when the "localRollback"
      configuration option was set has been fixed. (CNY-1590)
    * A bug that caused a traceback when applying a local rollback
      changeset with a locally modified file has been fixed.  Conary
      needed to create the directory that the locally modified file
      resides in first. (CNY-1444)
    * Applying rollbacks could attempt to invalidate the rollback stack,
      which would cause corruption of the rollback stack (CNY-1587)

Changes in 1.1.23:
  o Client Changes:
    * A new command, "conary rdiff", has been added. This allows one
      to inspect the differences between any two troves with the same
      name. (CNY-855)

  o Build Changes:
    * Conary recipes can now directly reference source code through
      version control systems.  The new r.addMercurialSnapshot(),
      r.addCvsSnapshot(), and r.addSvnSnapshot() source actions check
      out repositories and create snapshots.  They are integrated with
      the "cvc refresh" command for fetching more recent source code
      from version control repositories. (CNY-1)
    * The r.replace() function in group recipes now supports the
      searchPath parameter. (CNY-1574)

  o Bug Fixes:
    * A corner case affecting server-side matching of troves against
      negative flavors has been fixed. (CNY-641)
    * A bug in the StreamSet thaw code that prevented frozen StreamSet
      objects with a tag value greater than 128 from being thawed
      properly has been fixed.
    * A bug has been fixed that prevented creating a diff of a Trove
      object that contained troveInfo with unknown data. (CNY-1569)
    * A bug in the logic used by Conary to determine whether or not
      the rollback stack should be invalidated based on group update
      scripts has been fixed. (CNY-1564)
    * A bug that caused an unhandled exception in a Conary proxy when
      it attempted to create a changeset from a pre-Conary-1.1.x
      server has been fixed.
    * Small race condition in populating the cache for both
      repositories and proxies has been fixed (CNY-1576)

Changes in 1.1.22:
  o Major Changes:
    * Group troves can now declare an (integer) compatibility class
      which is used to automatically invalidate rollbacks (existing
      groups are considered to be in compatibility class zero). When a
      group is upgraded to a new group which has a different
      compatibility class, the rollback stack is invalidated unless
      the group also contains postRollback script which can rollback
      to the version being updated. Postrollback scripts can now be
      defined with a list of compatibility versions they are able to
      roll back to. Old invalidateRollback parameter for some group
      scripts is no longer supported.

  o Client Changes:
    * To take advantage of Conary's ability to apply the critical
      update set and restart before applying the rest of the updates,
      three new API calls have been added: newUpdateJob,
      prepareUpdateJob and applyUpdateJob. (CNY-1454)
    * A new argument, --no-restart, has been added to conary. This has
      to be used in conjunction with --root and allows one to skip the
      restarts after applying critical updates when installing in a
      chroot. (CNY-1458)
    * Proxy configuration parameter is now of the form 'proxy protocol
      url' (i.e. 'proxy http http://proxy.some.com'), and allows
      separate proxies to be configured for http and https. If old
      'proxy url' form is used, separate proxies are configured for
      http and https rather than a single proxy being using for both
      protocols. Users who need the old behavior should set explicit
      configure the same proxy for both protocols.

    * Conary no longer runs group scripts when "--just-db" is
      specified on the command line.
    * The conary.conaryclient.mirror.mirrorRepository() function now
      accepts a list of target repositories.

  o Build Changes:
    * Conary has tools in place through a new cross flag and a new
      "target" flavor to support better defining of cross compiling
      builds.  (CNY-1003)
    * Configuration files are again allowed to have executable bits
      set, but configuration files with executable bits set are not
      included in the :config component even if the :config component
      is being created. (CNY-1260, CNY-1540)

  o Proxy Changes:
    * A proxy can now be configured to use an http proxy for all
      outgoing requests. The 'proxy' configuration item is supported
      in a manner identical to the client.
    * The (unused) ability for a standalone server to act as both a
      proxy and a standalone server has been removed; this removes the
      standalone proxies dependence on the X-Conary-Servername header.

  o Internal Changes:
    * The createTrigger() method of dbstore drivers no longer accepts
      the "pinned" keyword parameter.
    * SeekableNestedFile and FileContainer objects no longer depend on
      the file pointer for reads; pread() is used everywhere.  This
      allows the underlying file descriptors to be shared between
      objects or between threads.
    * Repository schema now understands the concept of minor and major
      schema revisions. (CNY-811)

  o Bug Fixes:
    * A bug in proxy code that caused conary to use https through a
      proxy when http was desired has been fixed. (CNY-1530)
    * A bug in clone/promote relating to cloning when there are
      flavors on the clone label that are superset of the current
      flavor, but the current flavor doesn't exist has been
      fixed. (RMK-415)
    * A race condition related to the multithreaded Conary client,
      where one thread could modify an unprotected variable assumed
      immutable by a different thread has been fixed. (CNY-1450)
    * If the database is locked, Conary will no longer display a stack
      trace, but an error message. (CNY-1292)
    * The Conary library now uses a built-in difflib if the system's
      difflib is not patched for recursion. (CNY-1377)
    * Mirroring troves marked as removed from repositories running on
      MySQL has been fixed. (CNY-1193)
    * Repository cooks now sets the subprocess' stdin to /dev/null to
      avoid hanging while waiting from stdin. (CNY-783)
    * Trove.verifyDigests() no longer fails erroneously if a signature
      version 0 digest has not been calculated and set in
      troveInfo. (CNY-1552)
    * A bug in changeset reset() which affected reusing changesets in
      merges has been fixed. (CNY-1534)
    * A bug in changeset based trove sources where the underlying
      changesets never got reset has been fixed. (CNY-1534)

Changes in 1.1.21:
  o Repository Changes:
    * A "hidden" keyword argument has been added to the
      commitChangeSet() and hasTroves() method.  This allows mirror
      users to commit troves which will never be displayed to users.
      The presentHiddenTroves() call makes all hidden troves
      visible.  The XML-RPC protocol version is now 46.

  o Internal Changes:
    * StreamSet operations in C now use a common StreamSet_GetSSD()
      function which creates the _streamDict object if it does not yet
      exist.  This fixes crashes in rare cases where a
      StreamSet.find() class method is used before any instances of
      that StreamSet have been created. (CNY-1524)
    * Numeric StreamSet types can now have values set to None (which
      indicates that there is no value set at all).  Additionally, if
      passed an empty string to the thaw() method, the value is set to
      None. (CNY-1366)

  o Bug Fixes:
    * A bug in commitChangeSet() which returned a "file not found"
      error when the user had insufficient permission for the commit
      operation has been fixed.
    * A bug that caused Conary to raise an unhandled exception when
      updating a trove that has missing TroveInfo data in the local
      database.  When new types are added to TroveInfo, older versions
      of Conary omit the new data from the database.  Once a version
      of Conary is used that understands the new data types, the
      missing data is restored to the previously incomplete trove.
    * Handling user permissions when committing under certain 
      circumstances against a Conary 1.1.20 was fixed. (CNY-1488)

Changes in 1.1.20:
  o Major Changes:
    * Groups can now include scripts which are automatically run
      before an install, after an install, after an update, and after
      a rollback.  Documentation on how to add these scripts to groups
      will be posted to wiki.rpath.com shortly.  Unlike tag handlers,
      these scripts are not inherently reversible; therefore if a post
      update script is executed, the rollback stack will be reset.  The
      rollback information is still stored in the rollback directory,
      but the "conary rollback" and "conary rblist" commands will no
      longer be able to access the previous rollbacks.

      Only Conary repositories running version 1.1.20 or later can
      store these scripts.  If the repository is not running the
      minimum required version, a "changeset being committed needs a
      newer repository server" error will be produced.

      If an older version of Conary downloads a group that has a
      script associated with it, the scripts will be silently ignored.
      Future versions of Conary may add a "Requires: trove:
      conary(group-scripts)" dependency to groups that have scripts
      associated with them. (CNY-1461)

    * Support for versioned trove signatures has been added. (CNY-1477)
    * Version 1 signatures have been added which use a SHA256 digest
      that includes the frozen form of unknown troveInfo
      segments. (CNY-1186)
    * Unknown troveInfo segments are stored in both the repository and
      local database and restored properly. (CNY-1186)

  o Client Changes:
    * Hashes of the directories in which a trove places files are now
      computed and stored in troveInfo. (CNY-857)
    * A --file-flavors option has been added to "conary query/q",
      "conary repquery/rq", and "conary showcs/scs". (CNY-1507)
    * The ability to promote using branches and to promote to siblings
      of parents has been added.  For example, you can now promote
      from /A//B to /C without first cloning uphill to A. (CNY-1513)

  o Build Changes:
    * When Conary calls an external program (python, perl, monodis) to
      determine file dependencies and that program is not a part of
      the package being built, it will warn if that external program
      is not provided by a component in build requirements. (CNY-1492)

  o Internal Changes:
    * The conary.lib.elf module can now be built against libelf
      version 0.8.0 or later as well as the libelf implementation
      provided by elfutils.  libelf can be downloaded from
      http://www.mr511.de/software/ (CNY-1501)
    * The Conary client API has a new method disconnectRepos() that
      allows one to cut access to the networked repositories.  A
      RepositoryError exception is raised if network access is
      attempted. (CNY-1474)

  o Bug Fixes:
    * StreamSet objects didn't work with inheritance because the C
      implementation treated an internal variable as inheritable when
      it should have been treated as a class variable.
    * Attempting to create a shadowed Version object that reference a
      label that is already uphill are now issues a proper error
      message. (CNY-847)
    * Running the "conary rblist" command as non-root now produces a
      proper error message. (CNY-1453)
    * Badly-formatted parentVersion strings in derived packages
      (experimental) no longer cause a stacktrace.
    * Previous versions of Conary would fail to find the UID or GID of
      a newly created user if "--root" was specified on the command
      line and C library components had not yet been installed.
      Conary would erroneously fall back to using UID 0 or GID 0
      (root) instead.  (CNY-1515)
    * A traceback that occurred when a lookaside repository cache has
      not been defined when initializing a derived package recipe
      object has been fixed. (CNY-1509)
    * The Conary network repository client no longer attempts to use a
      proxy if the repository is residing on the local machine.
    * A bug in the freezing of update jobs has been fixed. (CNY-1521)
    * r.addPatch()'s optional argument "extraArgs" will now do the right
      thing if passed a single string instead of a tuple or list.

Changes in 1.1.19:
  o Client Changes:
    * A new "cvc promote" command has been added. "cvc promote" is a
      special type of cloning based on group structure.  For more
      information on promote, see the JIRA issue until documentation
      on the wiki is updated.  (CNY-1304)
    * An "--all-flavors" option has been added to "cvc promote" which
      promotes all flavors of the latest version of the listed
      troves. (CNY-1440)
    * A programmatic interface for performing partial clones, where
      only some components out of a package are cloned based on
      byDefault settings, has been added. (CNY-1389)
    * Conary changesets can now deal with changesets that contain
      package components that share identical file contents, pathId,
      and fileId combinations. (CNY-1253)
    * The "proxy" configuration parameter will now work for standard
      http proxies such as Squid.  Previously the "proxy"
      configuration parameter could only specify a Conary repository
      proxy.  Environments that require all HTTP and HTTPS traffic
      pass through a proxy must continue to use they "http_proxy"
      environment variable, as the "proxy" configuration variable is
      only used for Conary repository calls.  Source downloads in cvc,
      for example, will only use the http_proxy environment variable.
    * Due to limitations in Apache 2.0, the Conary client will now use
      HTTP/1.1 "chunked" Transfer-encoding when committing changesets
      larger than 2 GiB.
    * An "applyRollback()" method has been added to the ConaryClient
      class. (CNY-1455)

  o Server Changes:
    * The repository cache has been completely reworked. This fixes
      problems with authorization and the cache, and has the side
      benefit of unifying the proxy code for the repository and the
      proxy. The cacheDB repository configuration parameter is
      obsolete and will cause a warning on startup. changesetCacheDir
      should now be used instead, and tmpwatch should be configured to
      clean up both the changesetCacheDir and tmpDir
      directories. (CNY-1387)
    * The repository now properly commits changesets where multiple
      troves reference the same (pathId,fileId) key. (CNY-1414)
    * The standalone server can now decode "Transfer-encoding:
      chunked" PUT requests from clients.
    * Apache based repository servers now send changeset file contents
      using the "req.write()" method instead of the "req.sendfile()"
      method when file contents are larger than 2 GiB.  This works
      around limitations in Apache 2.0.
    * The list of sizes returned by the getChangeSet() and
      getFileContents() repository methods are now returned as a list
      of strings instead of a list of integers.  XML-RPC integers can
      only hold values less than 2147483648 (a signed integer).
    * A Conary repository will now raise an exception if a client
      requests a changeset that is larger than 2 GiB in total size or
      file contents larger than 2 GiB in size and does not support the
      new version 44 protocol required to work around this limitation.

  o Build Changes:
    * A "vmware" flavor has been added to the default set of flavors.
      A trove with a vmware flavor should be intended to run as a
      VMware guest. (CNY-1421)
    * If there's a conflict when loading installed troves, the latest
      trove will be picked.
    * The loadInstalled() recipe function will now search the
      installLabelPath for troves to load when it cannot find them any
      other way.
    * A "overrideLoad" keyword parameter has been added to the
      loadInstalled() and loadSuperClass() recipe functions.  This can
      be used to override the default search mechanism.

  o Bug Fixes:
    * Local flags are now cleared after each group cook, meaning that
      multipass group cooks will have the correct local
      flavor. (CNY-1400)
    * Dependency resolution in group cooks now also take advantage of
      the group cache. (CNY-1386)
    * Changesets for source troves with missing files (because the
      file is missing from the upstream server or the upstream server
      is unavailable) are now properly written to changeset
      files. (CNY-1415)
    * Derived packages, which are still experimental, now correctly
      handle multiple architectures built from the same
      source. (CNY-1423)
    * The loadInstalled() recipe function now always works even if you
      have multiple versions of a package installed from multiple
      branches.
    * Trove names are now checked for legal characters. (CNY-1358)
    * A minor bug related to file uploads on the error codepath was
      fixed.  (CNY-1442)
    * A bug in "cvc promote" that caused it to fail when the source
      components added due to --with-sources were in conflict.  This
      could happen, for example, when different flavors of a binary
      were cooked from different source versions and all flavors to be
      cloned to the new label at the same time (CNY-1443)
    * A bug in the CfgQuotedLineList class' display function has been
      fixed.
    * Flavored items in a job list are now correctly frozen when
      writing out an update job. (CNY-1479)
    * A default UpdateCallback() is set if an update callback hasn't
      been specified when invoking the applyUpdate() method of
      ConaryClient. (CNY-1497)
    * "cvc cook --macros" works as expected now, by defining a macro (as
      passed in on the command line with --macro) per line. (CNY-1062)
    * Committing to a Conary repository when using a standard HTTP
      proxy functions properly.  A change in 1.1.18 introduced this
      incompatibility.
    * The redirect build code has been refactored.  Bugs related to
      building flavored redirects have been fixed. (CNY-727)

Changes in 1.1.18:
  o Major Changes:
    * Changesets are now indexed by a pathId,fileId combination instead of
      just by pathId. This should eliminate the vast majority of conflicts
      when creating groups containing multiple flavors of the same trove.
      Old clients will be served old-format changesets by the repository,
      and new clients continue to support old format changesets. Old and
      new format changes can be merged into a single changeset (CNY-1314).

  o Client Changes:
    * The conary rblist --flavors command now properly displays trove
      flavors. (CNY-1255)
    * When resolving dependencies while updating, conary will now search 
      the latest versions of packages for every label in your installLabelPath
      first before searching the histories of those labels.  This should make
      sure that conary prefers installing maintained troves over unmaintained 
      ones. (CNY-1312)
    * The Conary client API now has a new call, iterRollbacksList(), iterating
      over the rollback name and object. (CNY-1390)
    * Added the --just-db argument to the conary rollback command. (CNY-1398)

  o Build Changes:
    * A list of rPath mirrors for source components has been added.
    * Group recipes now support a setSearchPath method.  This provides a way
      to tell groups how to find and resolve packages by specifying a list
      containing either packages or labels. (CNY-1316)
    * The group addAll command supports "flatten" - a way to cause all troves
      in all subgroups to be included directly in the top level group - 
      flattening any structure created by intermediate groups.
    * Groups now allow you to use the commands "removeTrovesAlsoInGroup"
      and "removeTrovesAlsoInNewGroup".  These commands subtract out the
      troves included within the specified group from the currently
      active group. (CNY-1380)
    * Checking dependencies is now faster when building groups.
    * When resolving dependencies in groups, conary will now search the
      latest trove in every label in your label/search path before
      searching back in the history of that label. (CNY-1312)
    * Added moveComponents and copyComponents to group syntax. (CNY-1231)
    * Derived packages (experimental) can now change files between
      Config, InitialContents, and Transient, and can set new files
      to be any of those types.  They can call UtilizeUser and
      UtilizeGroup.  They can create new tag handlers and tag
      description files (but not make a file from the parent no longer
      be a tag handler or tag description, except by removing the file
      entirely), and add new tags to new and pre-existing files when
      TagSpec is called (but not remove existing tags from files). (CNY-1283)
    * Derived packages (experimental) can now run nearly all build and
      source actions. (CNY-1284)
    * Derived packages (experimental) now inherit byDefault settings from
      the parent (CNY-1401), but can override them in the child (CNY-1283).
    * Derived packages (experimental) now handle multiple binary packages
      built from a single source package, including overriding binary
      package name assignment in the derived package. (CNY-1399)

  o Server Changes:
    * Two new calls have been added to the server API -
      getTroveReferences and getTroveDescendants. (CNY-1349)
    * The proxy server proxies "put" calls now.
    * Cleaned up string compression code in changeset merging.

  o Bug Fixes:
    * Fixed a bug where an invalid flavor at the command line would result
      in a traceback. (CNY-1070)
    * Added an exception to allow redirect recipe names to have any format -
      including those usually reserved for group- and info- packages.
    * Removed a harmful assert that kept trove source stacks from working w/o
      installLabelPaths in some cases. (CNY-1351)
    * The cfg.root item is always stored internally as an absolute path,
      even if it is specified as a relative path. (CNY-1276)
    * cvc now properly cleans up 000-permission files from the old build 
      directory. (CNY-1359)

  o Internal Changes:
    * Changesets in an update job can be downloaded in a step separate from
      the installation. Additionally, update jobs can be frozen and reapplied
      later. (CNY-1300)
    * UpdateJob objects are now versioned for a specific state of the Conary
      database, and can be applied only if the state of the database has not
      changed. (CNY-1300)
    * Public keys can now be retrieved from a directory, with each key stored
      in a separate file. (CNY-1299)
    * Troves now track their direct parent they were cloned from, instead of
      the source-of-all-clones. (CNY-1294)

Changes in 1.1.17:
  o New Feature:
    * A caching proxy has been implemented for Conary.  A proxy server
      caches changesets as clients request them.  This can
      dramatically improve the performance of Conary when a subsequent
      request is made for the same changeset.

      The server is implemented using the existing standalone and
      Apache-based Conary repository server modules. Two new Conary
      repository configuration variables, "proxyDB" and
      "proxyContentsDir" have been created to define the proxy
      database and contents store.

      To configure the Conary client to use a proxy, a new "proxy"
      configuration variable has been added to the conaryrc file.
      Generic HTTP proxies should still be configured using the
      "http_proxy" environment variable.

      In order to facilitate authentication and proxy cache
      invalidation features, new Conary repository methods have been
      introduced.  This means that the Conary proxy requires that
      repositories it connects to run Conary version 1.1.17 or later.
      The Conary proxy is considered experimental.  Therefore future
      versions of Conary may not be able to communicate with the proxy
      as implemented in Conary 1.1.17.

  o Client Changes:
    * Filesystem permissions on rollback data restrict access to the
      owner of the database (normally root). (CNY-1289)
    * The Conary client now sends data across an idle connection to a
      Conary repository.  This will keep the connection alive when the
      repository is behind a firewall or proxy that has short timeouts
      for idle connections. (CNY-1045)
    * The error message produced by Conary when a progress callback
      method raises an unhandled exception has been improved.

  o Build Changes:
    * cvc cook --show-buildreqs works properly now.  Thanks to Pavel
      Volkovitskiy for reporting the issue and providing the
      patch. (CNY-1196)
    * The flags for other packages that are specified in the build
      flavor are now available when cooking as a part of the
      PackageFlags object.  For example, if you wish to check to see
      if kernel.pae is set, you can add "if PackageFlags.kernel.pae:".
      Note that such checks do not affect the final flavor of your
      build, and should be used with care. (CNY-1201)
    * Component and package selection by manifest, as with the
      "package=" option, could fail when large numbers of files were
      found; this bug has been resolved. (CNY-1339)
    * You can now add a labelPath to a group r.add() line by
      specifying a labelPath keyword argument.  For example:
         r.add('conary', labelPath=['conary-unstable.rpath.org@rpl:1',
                                    'conary.rpath.com@rpl:1'])
    * Repeated shadow merges now fail with an error suggesting a
      commit.  Previously, the merge operation would be attempted
      again. (CNY-1278)

  o Server Changes:
    * Conary repositories no longer allow users or groups to be
      created with names that include characters other than those
      defined in the Portable Filename Character Set.
    * Server side functions that work on large datasets (getTroveSigs
      and setTroveSigs) are now using batched SQL operations for faster
      throughput. (CNY-1118, CNY-1243)
    * The code that commits groups to the repository has been reworked
      to significantly reduce the number of SQL queries executed.
      (CNY-1273)
    * Including a symbolic link in the path to the temporary now
      returns an error immediately at startup. (CNY-958)
    * Errors opening a to-be-committed changeset now have the internal
      exception logged and CommitError returned to the client (CNY-1182)
    * Cached Changesets are now versioned depending on the client's
      version.  This allows for the same changeset to be cached for
      different client generations. (CNY-1203)

  o Internal Changes:
    * A StringStream can now be set from a Unicode object.  The
      StringStream stores the UTF-8 encoding of the Unicode
      object. (CNY-366)
    * The ByteStream and LongLongStream classes have been
      reimplemented in C.  Modifications have been made to the
      NumericStream types implemented in C so that they can be used as
      base classes in Python.
    * PathID lookups are now done by file prefix and file ID. This
      allows for identifying files in different package flavors or in
      versions older than the latest one. (CNY-1203)
    * StreamSet objects can now preserve unknown elements of the stream
      instead of silently skipping them. Those elements are retained for
      freeze(), letting the older stream object exactly replicate the
      frozen stream of the newer object. Unknown elements are preserved
      through merges into old object as long as the old object has not
      been locally modified.

  o Bug Fixes:
    * Conary now displays a useful error message when it is unable to
      parse a "user" line in a configuration line.  Previously Conary
      would raise an unhandled exception. (CNY-1267)
    * Mirror configurations no longer use /etc/conary/entitlements/ as
      the default location to read entitlements used to mirror.
      Normally the entitlements used to mirror are different than the
      entitlements required to update the system.  Therefore they
      should not be used when attempting to access source or target
      repositories when mirroring. (CNY-1239)
    * "cvc emerge" now displays error messages when the underlying
      cook process results in an exception.  Previously, an unhandled
      exception message was generated. (CNY-995)
    * Derived packages now support setuid and setgid files. (CNY-1281)
    * You can no longer accidentally include a group in itself by
      using addAll. (CNY-1123, CNY-1124)
    * An error message is produced when troves could not be found
      during "conary migrate" in the same manner they are alerted
      during a "conary update".  Previously these errors were
      masked. (CNY-1171)
    * A bug that caused update failures when a changeset held file
      contents that were both InitialContents and a normal file has
      been fixed. (CNY-1084)
    * Filesets now honor buildFlavor. (CNY-1127)
    * The TroveSource class tried to raise a DuplicateTrove exception,
      which doesn't exist. It now raises InternalConaryError instead.
      (CNY-1197)
    * A proper error is now produced when Conary is unable to create
      the directory for the local database due to a permission
      failure. (CNY-953)
    * Group recipes could sometimes include a trove for dependency
      resolution but not move to include the package directly in the
      group that is doing dependency resolution.  Now the package and
      component both are always included immediately in the group that
      is resolving dependencies. (CNY-1305)
    * A "no new troves available" error message is now given when
      there are no new versions to migrate to (CNY-1246)
    * Attempting to clone without name or contact information set now
      gives a proper error message. (CNY-1315)
    * The client code no longer exits with a sys.exit(0) if one of the
      callbacks fails. (CNY-1271)
    * When multiple labels of a trove exist in a group and that group is 
      being searched for that trove, conary will no longer arbitrarily pick
      one of the labels to return.
    * A bug in the default update callback class that causes a hang
      when unhandled exceptions occur has been fixed.
    * Cloning a trove multiple times that was already cloned no longer
      increments the source count. (CNY-1335)
    * The Conary network client erroneously specified the latest
      protocol version it knew about when calling a server, even if
      the server couldn't understand that version. (CNY-1345)

Changes in 1.1.16:
  o Server Changes:
    * The repository now returns recursive changesets with special
      "removed" trove changesets if a trove is missing or has been
      removed.  This allows the client to determine if it has the
      needed troves to perform an update.  Previously, the repository
      would raise an exception, which prevented updates from mirrors
      with byDefault=False troves (such as :debuginfo) excluded.
    * A getTroveInfo() method has been added to the Conary repository
      server.
    * Repository changeset cache database operations are now retried
      before giving up (CNY-1143)

  o Client Changes:
    * A new "isMissing" trove flag has been added.  This flag is set
      by a Conary repository when a Trove is missing.  This allows the
      client to display an appropriate message when it attempts to
      update from an incomplete mirror.
    * Including a configuration file from an unreachable URL will now
      reasonably time out instead of hanging for 3 minutes (the default TCP
      connection timeout). (CNY-1161)
    * Conary will now correctly erase a trove whose files have changed owners
      or groups to values not mapped to users or groups on the current system.
      (CNY-1071)
    * Conary will now display files that are transient as transient when
      --tags is used.
    * Support for the new getTroveInfo() method has been added to the
      Conary repository client.

  o Build changes:
    * The "cvc cook" command will now log a message when deleting old
      build trees to make way for an upcoming build.
    * The "cvc refresh" command will now print a warning instead of
      failing with an error when an attempt to refresh a
      non-autosourced file is made. (CNY-1160)
    * The BuildPackageRecipe class now requires file:runtime, which is
      needed to run many configure scripts. (CNY-1259)
    * Configuration files are now automatically added to :config
      components only if they do not have any executable bits
      set. (CNY-1260)

  o Bug Fixes:
    * Conary 1.1.14 and 1.1.15 failed to update when encountering the
      multitag protocol; this regression is resolved. (CNY-1257)
    * The logparse module now correctly parses python tracebacks in
      conary log files. (CNY-1258)

Changes in 1.1.15:
  o Client Changes:
    * On the update path, errors and warnings are now handled by callbacks.
      This allows applications using the Conary API to capture and process
      them as appropriate. (CNY-1184)

  o Bug Fixes:
    * "conary erase --help" now displays options as "Erase Options"
      instead of "Update Options". (CNY-1090)

  o Build Changes:
    * Change in assembling recipe namespace changed how unknown recipe
      attributes were handled (they appeared as None instead of raising
      an Attribute Error).
    * Packaged directories are no longer included in :lib components
      because doing so can create multilib failures.  (CNY-1199)

Changes in 1.1.14:
  o Client Changes:
    * Tag handler output is now redirected to a callback. The command line
      callback places "[ tag ]" in front of the output from each tag handler
      to help with debugging. (CNY-906)
    * All filesystem operations are journaled now to allow recovery if an
      unexpected failure occurs. "conary revert" has been added to recover
      from cases where the journal is left behind unexpectedly. (CNY-1010)

  o Build Changes:
    * cvc will no longer fail if the EDITOR environment variable points
      to an invalid editor. (CNY-688)
    * Redirects now build erase redirects for package components which
      existed in the past but have disappeared on head. (CNY-453)
    * The TagSpec policy now checks the transitive closure of build
      requirements when determining whether the build requirements
      are sufficient to ensure that a needed tag description will
      be installed. (CNY-1109)
    * Repositories can now be made read-only to allow for maintenance.
      (CNY-659)
    * PIE executables, which appear to be shared libraries in binary
      directories, will no longer export soname dependencies. (CNY-1128)
    * ELF files in %(testdir)s and %(debuglibdir)s will no longer export
      soname provides.  (CNY-1138, CNY-1139)
    * cvc is now able to check out source troves that have been shadowed from
      a branch that no longer contains the files. (CNY-462)
    * The Install recipe class now has the ability to copy symbolic links.
      (CNY-288)
    * The output produced by cvc when attempting to find the
      appropriate patch level when applying a patch has been
      improved. (CNY-588)
    * When cooking (either from a recipe or from the repository),
      cvc will always use the (auto)source files from the repository,
      instead of re-downloading them. This allows for rebuilds from
      recipes even if the upstream source is no longer available,
      without using the cvc cook --prep command first to cache the
      repository copies. (Auto)sources can still be re-downloaded
      using cvc refresh. (CNY-31)
    * The ordering for the rules used to determine which component a
      file should be in was reversed when a file was under /usr/share
      but had /lib/ somewhere in the path name. (CNY-1155)
    * The cvc add command will now refuse to add symbolic links that
      are absolute, dangling, pointing to files outside of the current
      directory or pointing to files that are not tracked by Conary.
      (CNY-468)
    * Use objects now record which file on system define them. (CNY-1179)
    * ExcludeDirectories built-in policy will now remove the empty
      directories it has excluded from the _ROOT_ in order to prevent
      later policies from thinking they are going to be on the target
      system. (CNY-1195)

  o Internal changes:
    * Conary now supports being built against an internal copy of the
      sqlite3 library for cases when the system sqlite3 is not the
      optimal version for Conary.
    * The repository schema's string types are no longer restricted to
      arbitrary sizes for backends that support indexing larger strings
      than MySQL's InnoDB storage engine. (CNY-1054)

  o Bug Fixes:
    * The SQL query that implements the getTrovesByPath() repository
      method has been reworked to avoid slow queries under
      MySQL. (CNY-1178)
    * Builds that resulted in changesets containing the same file
      in different locations would fail to commit if the files differed
      only by mtime. (CNY-1114)
    * The mirror script now correctly handles the cases where
      the PathIdConflict errors are raised by certain source repositories
      during mirroring. (CNY-426)
    * The mirror script now can correctly mirror removed troves when a
      removed and regular versions appear in the same mirror chunk.
    * Perl dependency strings containing double colons are now properly
      accepted on the command line. (CNY-1132)
    * The cvc stat command now correctly displays the usage information
      when extra arguments are specified. (CNY-1126)
    * The conary update --apply-critical command will now behave correctly
      if the update job contains linked troves (besides the conary package
      which is the source of critical updates). Linked troves are troves
      with overlapping paths.  (CNY-1115)
    * A GET request to the "changeset" URL of a repository server that
      does not supply any arguments no longer results in an Internal
      Server Error.  The repository can be configured to send email to
      an email address with debugging information. (CNY-1142)
    * When checking to make sure that the URL used to upload a
      changeset matches the repository base URL, both URLs are now
      normalized before the comparison is made. (CNY-1140)
    * The conary.lib.logparse module now provides the correct date
      strings for each logged event.
    * The Conary command line argument parser checks for the --help
      option earlier.  This corrects some instances where commands
      like "conary rq --help" would not display help. (CNY-1153)
    * The conary [command] --help --verbose command now correctly
      displays verbose option help.
    * Conary no longer fails with an unhandled exception when the 
      local database is locked.  A useful error message is now
      produced. (CNY-1175)
    * The cvc annotate command now attributes the correct name to the
      person who committed the initial revision of a file. (CNY-1066)
    * Conary will give a better error message if you try to run the
      conary emerge command without conary-build installed. (CNY-995)

Changes in 1.1.13:
  o Build Changes:
    * All files in "binary directories" now provide their path as a
      file: dependency. This allows more flexibility for files that
      have requirements such as "file: /usr/bin/cp". (CNY-930)
    * A addRemoveRedirect() method has been added to the
      RedirectRecipe class to allow redirecting packages to nothing
      (which causes them to be erased on update). The client code has
      been updated to remove package components properly for this
      case.  (CNY-764)

  o Bug Fixes:
    * Config files, though added to the :config component by default
      (CNY-172), can now be appropriately overridden by
      ComponentSpec. (CNY-1107)
    * ELF files that have no DT_NEEDED or DT_SONAME entries no longer
      cause Conary to trace back attempting to discover the ELF
      ABI. (CNY-1072)
    * Conary will no longer attempt to update troves in the namespace
      "local" when using updateall.
    * Redirect recipes which contain conflicting redirects now give an
      error message instead of a traceback. (CNY-449)
    * The previous fix for CNY-699 wrongly encoded the soname rather
      than the filename in provisions for symbolic links to shared
      libraries when the shared library had a soname.  Additionally,
      symlinks from directories not in the system shared library path
      to ELF shared libraries in directories in the shared library
      path wrongly caused internal dependencies to have the full path
      to the symlink encoded in the shared library requirement.  These
      bugs have been resolved. (CNY-1088)

Changes in 1.1.12:
  o Client Changes:
    * A signature callback has been added, which allows one to catch
      the troves with bad signatures and react appropriately (display
      an error message, lower trust level, etc). (CNY-1008)
    * The conary.lib.logparse module has been added to provide
      parsed access to conary log files. (CNY-1075)

  o Build Changes:
    * "cvc cook" is now more efficient in looking up files that are
      part of the built troves (CNY-1008).
    * A "commitRelativeChangeset" configuration variable has been
      added to control whether Conary creates relative or absolute
      changesets when cooking.  It defaults to True, but can be
      changed to False to cause Conary to cook and commit absolute
      changesets. (CNY-912)
    * A list of X.org mirrors has been added to the default mirrors.
    * "cvc diff" now returns an return code of 2 on error, 1 if there
      are differences, and 0 if there are no differences. (CNY-938)
    * An "addResolveSource" method has been added to GroupRecipe.
      This will change how dependency resolution is done when building
      a group.  Instead of searching the label path defined in the
      group for solutions, the resolve source will be searched
      instead. This allows you to resolve dependencies against a
      particular version of a group. (CNY-1061)
    * Cloning multiple flavors of the same package in a single step is
      now possible. (CNY-1080)
    * Perl dependencies now include provides for .ph files, as well as
      .pl and .pm files, found in the perl @INC path. (CNY-1083)

  o Bug Fixes
    * The previous fix for CNY-699 introduced two errors in handling
      shared library dependencies that were not in shared library
      paths and thus need to have their paths encoded.  These bugs
      have been resolved. (CNY-1088)
    * The build time in the troveInfo page of the repository browser
      is now displayed properly as "(unknown)" if a trove has no build
      time set. (CNY-990)
    * dbsh now properly loads the schema when one of the .show
      commands is executed. (CNY-1064)
    * The Conary client version is saved before the re-execution of
      conary that follows the application of a critical
      update. (CNY-1034)
    * A condition that was causing sys.exit() to not terminate the
      server process when running in coverage mode has been
      fixed. (CNY-1038)
    * If a configuration value is a list and has a non-empty default,
      appending values to that default does not reset that list to
      empty (Conary itself never triggers this case, but rMake does
      with defaultBuildReqs). (CNY-1078)
    * FileContainers don't store the path of the filecontainer in the
      gzip header for contents which are being transparently compressed
      by the object
    * Creating referential changesets obtained the path of files in the
      data store multiple times. When one content store in a round-robin
      content store configuration is corrupt, that would lead to inconsistent
      changesets. Instead, we will include those corrupt contents in
      a valid changeset and let the install content validation catch the
      problem.

Changes in 1.1.11:
  o Client Changes:
    * "conary help [command]" now displays the usage message for
      the command.
    * The --help options will now display a smaller number of flags by
      default, and more when the --verbose flag is added.
    * A getUpdateItemList() method has been added to the ConaryClient
      class.  It returns a list of top level troves on the local
      system. (CNY-1025)
    * "conary rq package:source --tags" will now show an "autosource"
      tag on autosourced files.
    * Conary now correctly uses "KB/s" instead of "Kb/s" when
      displaying transfer rates. (CNY-330)
    * conary rblist is now more readable, and supports --labels and
      --full-versions. (CNY-410)

  o Build Changes:
    * When using "cvc refresh" to refresh autosourced files, the
      refresh flag is now reset after the commit.  Previously, the
      file would continue to be refreshed on subsequent commits.
    * When using "cvc commit", cvc no longer downloads autosourced
      files which haven't changed (CNY-611, CNY-463)
    * Files that were previously marked as autosource files can now be
      made a regular file by calling "cvc add".
    * When using "cvc remove" to remove a file from the local checkout
      directory and the file is still specified in the recipe file as
      being automatically downloaded, the file will now be switched to
      an autosource file (preserving the pathId).
    * The autosource state is now stored explicitly in CONARY files.
    * CONARY files now use textual identifiers for flags instead of
      digits.
    * "cvc refresh" no longer downloads all autosource files.  Only
      the file(s) specified are downloaded.
    * Files removed with "cvc remove" are no longer erroneously
      re-added when committing changes to the repository.  This used
      to happen when the file was in the previous version of the
      source component and also present in the lookaside
      cache. (CNY-601)
    * Conary now produces a warning instead of an error when an
      unknown use flag is specified in the buildFlavor configuration
      variable.  It will still produce an error if the unknown use
      flag is accessed in the recipe.
    * Package builds now create relative changesets for components instead
      of absolute changesets, reducing the size of the upload to the
      repository (CNY-912)
    * The download code in cvc now accepts cookies.  This is required
      to download files from Colabnet sites. (CNY-321)
    * The download code in cvc can now handle basic HTTP
      authentication. (CNY-981)
    * Shared libraries and symlinks to shared libraries provide their
      filenames as soname dependency provisions, as well as DT_SONAME
      records listed within the shared library, if any. (CNY-699)
    * Malformed regular expressions passed as exceptDeps arguments to
      the r.Requires policy are now reported gracefully. (CNY-942)
    * A list of GNOME mirrors has been added to the default mirrors.
    * Commit log messages may now be provided with the "cvc --log-file"
      command, with support for standard input using the filename "-".
      (CNY-937)
    * The default ComponentSpec information is now loaded from
      files in the /etc/conary/components/ directory tree, and the
      defaults can now be overridden on a per-distribution basis in
      the /etc/conary/distro/components/ directory tree. (CNY-317)
    * Freeform documentation from /usr/share/doc is now included
      in the new ":supdoc" component instead of the ":doc" component
      by default. (CNY-883)
    * Configuration files are now put into a ":config" component to
      make it easier to override them.  This configuration can be
      disabled by setting the configComponent configuration item
      to False. (CNY-172)
    * Empty directories that have owner or group information explicitly
      set are now included in packages by default. (CNY-724)

  o Bugfixes:
    * Files added in both the repository and locally with cvc now give
      an error message on update rather than corrupting the CONARY
      file (CNY-1024)
    * Adding a file locally and then merging that file from upstream
      now causes an error as expected (it would traceback
      before). (CNY-1021)
    * Cooking a group recipe that defines an empty groups with
      resolveDependencies set no longer results in a traceback.
      Conary will display an error message as expected. (CNY-1030)
    * Specifying a bad protocol in a repositoryMap entry (a protocol
      other than http or https) no longer causes an unhandled
      exception. (CNY-932)
    * When migrating, conary now utilizes update mode with all updates
      explicitly specified when re-executing after critical updates.
      Previously, the migration failed if a critical update was
      applied. (CNY-980)
    * Infinite loops are now detected when including configuration
      files. (CNY-914)
    * Temporary files created when critical updates are applied are
      now cleaned up. (CNY-1012)
    * Conary repositories now detect when changesets that are being
      committed are missing files. (CNY-749)
    * Conary now prints an error message when trying to write a
      changeset file to a location that cannot be written (directory,
      read-only file etc.). (CNY-903)

Changes in 1.1.10:
  o Bugfixes:
    * A warning message produced when attempting to retrieve a OpenPGP
      key has been fixed.  The warning was introduced in CNY-589.

Changes in 1.1.9:
  o Client Changes:
    * The usage message displayed when running "conary" or "cvc" has
      been simplified and improved. (CNY-560)
    * When choosing how to match up troves with the same name, conary now
      takes paths into account, if there's a choice to make between matching
      up two old troves that are otherwise equivalent with a new trove, conary
      will choose the one that shares paths with the new trove. (CNY-819)
    * Conary will now allow "conary migrate --info" and "conary migrate
      --interactive" without displaying usage information. (CNY-985)
    * Conary now only warns about being able to execute gpg if a
      signature trust threshold has been set. (CNY-589)
    * Fixed cvcdesc after the refactoring of configuration options. (CNY-984)

  o Server Changes:
    * PostgreSQL support has been finalized and some SQL queries have
      been updated in the repository code for PostgreSQL
      compatibility.  PostgreSQL will be officially supported in a
      future release of Conary.
    * The repository browser is now viewable by Internet Explorer.

  o Build Changes:
    * cvc now allows files to be switched from autosource to normal
      and from normal to autosourced. (CNY-946)
    * Recipes will now automatically inherit a major_version macro,
      which is defined to be the first two decimal-seperated parts of
      the upstream version, combined with a decimal. For example, a
      version string of 2.16.1.3 would have a major_version of
      2.16. (CNY-629)
    * A list of KDE mirrors has been added to the default mirror
      configuration. (CNY-895)
    * If a group is cooked twice at the same command line, for example
      "cvc cook group-dist[ssl] group-dist[!ssl]", then conary will
      cache the trove found during the first group cook and use it for
      subsequent group cooks. (CNY-818)
    * Unpacking a tarball now preserved permissions only when
      unpacking into the root proxy, not unpacking sources into the
      build directory. (CNY-998)

  o Code Cleanups
    * The command line options common between cvc and conary are now
      defined in one place.
    * The code to add options to the command line parser for an option
      has been refactored to remove duplication.

  o Bug Fixes:
    * A bug that caused an Internal Server Error when marking a group
      :source component as removed in a repository has been fixed.
    * A bug that caused group cook with a replace or remove with a
      flavor and no matching trove to emit a traceback instead of a
      warning has been fixed. (CNY-977)
    * A bug that caused an unhandled exception when two packages with
      the same name require a trove that was being erased has been
      fixed.
    * Timeouts that occur when attempting to read the XML-RPC request
      from a client are now logged and return an exception (instead of
      causing a unhandled exception in the server).

Changes in 1.1.8:
  o Bug Fixes:
    * The fix for CNY-926, which allows a ShimNetClient to create
      changes directly from an in-process Conary Repository, did not
      properly merge changesets when multiple servers were involved.
    * The r.setByDefault() method in group recipes was broken in
      1.0.34.  It would cause a traceback.  This has been fixed.

Changes in 1.1.7:
  o Client Changes:
    * You can now delete troves, update from changeset files, and
      update with a full version specified without an installLabelPath
      set. (CNY-281)
    * "conary rm" has been added as an alias for the "conary remove"
      command. (CNY-952)
    * Conary now produces an error message when an invalid context is
      specified. (CNY-890)
    * User settings in a context will override but not remove user
      settings from the main conary configuration file. (CNY-972)

  o Build (cvc) Changes:
    * "cvc cook --prep" now warns about missing dependencies instead
      of raising an error.  "cvc cook --download" does not warn or
      error. (CNY-787)
    * In a group recipe, if you use r.remove() to remove a component
      from a package in a group (which marks the component
      byDefault=False), and the package no longer contains any
      byDefault=True components, the package itself will also be made
      byDefault=False. This avoids installing packages with no
      components on the system. (CNY-774)
    * Previously, Java files that have no discoverable provided or
      required interfaces (for example, due to EAR dependencies)
      caused a traceback.  Conary now handles this case correctly and
      does not traceback.
    * Merging when the current version is already based on the parent
      version now gives an error message instead of writing out an
      incorrect CONARY file (CNY-968)

  o Bug Fixes:
    * Erases of critical troves is no longer considered a reason to
      restart Conary.
    * A bug triggered when a critical update of a trove depended on an
      erase has been fixed.
    * A bug that caused changesets to be invalidated from the
      changeset cache when signatures were not modified by
      setTroveSigs() has been fixed.
    * A bug that caused an Internal Server Error (ISE) when attempting
      to browse the files in a shadowed component via the Conary
      repository browser has been fixed. (CNY-926)
    * A bug introduced 1.0.32 that affected the ability to update two
      troves due to the same broken dependency when using
      "resolveLevel 2" has been fixed.  This bug affected the ability
      to simply run "conary update conary" when conary-build and
      conary-repository will both installed. (CNY-949)
    * Conary will now display config lines that are equivalent to the
      default configuration value but are set explicitly by the
      user. (CNY-959)
    * Specifying "includeConfigFile" within a context will now include
      the file also within that context. (CNY-622)
    * A memory leak in conary.lib.misc.depSplit() has been fixed.
    * The client no longer loops forever trying to create
      cross-repository relative changesets when the trove is missing
      from one of the repositories. (CNY-948)
    * Repositories no longer return empty troves when
      createChangeSet() is called on troves which are referenced
      within the repository but present on a remote repository.
      (CNY-948)
    * Repository queries no longer return matches for troves which are
      referenced by groups but are not present in the
      repository. (CNY-947)
    * Specifying a root (through conaryrc configuration or the
      "--root" command line parameter) that is not a directory no
      longer results in an unhandled exception. (CNY-814)
    * Renaming and changing a source file no longer results in
      tracebacks on "cvc update" and "cvc merge" (CNY-944, CNY-967)

Changes in 1.1.6:
  o Client Changes:
    * The "cvc" and "conary" command line programs have new command
      line argument aliases.  They accept "-r" as an alias for
      "--root" and "-c" as an alias for "--config".  Commands that
      accept "--info" now accept "-i" as an alias.
    * Contexts can now override any configuration option. (CNY-812)
    * The meaning of the "--components" command line option has
      changed to be more intuitive.  For example, "conary q
      --components" will show all the components for all packages,
      indented as expected. (CNY-822)

  o Build (cvc) Changes:
    * "cvc commit -m'commit message'" is now accepted.  Previously, a
      space was required between the -m and the message.
    * Permissions are now preserved by tar when extracting a tar
      archive added with r.addArchive().
    * The Requires policy now parses pkg-config files more reliably.
    * "cvc cook" now has a "--download" option, which fetches the
      applicable sources from upstream or from the repository and then
      stops. (CNY-837)
    * If cooking a group results in conflicts, the error message will now
      show you the reason why the troves in conflict were included in the
      group. (CNY-876)
    * A new r.addCopy() command is now available to group recipes.  It
      performs the actions required to create a new group, add all of
      the troves from a different group, and add the new group to the
      current group. (CNY-360)
    * In a group recipe, if r.replace() or r.remove() does nothing, a
      warning message is given unless the keyword allowNoMatches is
      used. (CNY-931)
    * In a group recipe, if r.replace() would match against a package
      included inside another group that you are not building, conary
      will warn that replace cannot possibly do anything and will
      suggest using r.addCopy() to resolve the problem. (CNY-360)
    * The Autoconf() build action now enforces buildRequirements of
      automake:runtime and autoconf:runtime if used. (CNY-672)
    * All build actions that enforce buildRequires additions now report
      them through the reportMissingBuildRequires summary policy.

  o Optimizations:
    * Retrieving a large number of troves without files from the local
      database has been sped up by 30%. (CNY-907)
    * On one test machine: "conary q --troves" is 2 times
      faster. "conary q", "conary q --deps" and "conary q --info" are
      30% faster.  "conary q --troves --recurse" is 4-6 times faster.

  o Bug Fixes:
    * r.Replace() no longer fails when a glob matches a dangling
      symlink.  It now reports that no action is taking on the
      dangling symlink due to it being a non-regular file.  This is
      the same behavior as running r.Replace() on non-dangling
      symlinks.

Changes in 1.1.5:
  o Optimizations
    * Duplicate trove instantiations have been removed. Build requires are
      no longer thawed out of abstract change sets, and methods were added
      to get dependency and path hash information directly from trove
      change set objects. These changes combined for a 50% speedup on
      update --info of a large group into an empty root and saved a few
      megs of memory as well (CNY-892)
    * The changes in the previous version of Conary in how XML-RPC
      responses are decompressed actually made Conary slower.  These
      changes have been reverted.

  o Build (cvc) Changes:
    * The Requires() policy now reads pkg-config files and converts the
      "Requires:" lines in them into trove dependencies, removing the
      need to specify those dependencies manually. (CNY-896)
    * Files in /etc/conary/macros.d/ are now loaded in sorted order
      after initial macros are read from /etc/conary/macros. (CNY-878)

  o Bug Fixes:
    * Conary now runs tagscripts correctly when passed a relative root 
      parameter (CNY-416).
    * cvc log now works when there are multiple branches matching for the
      same trove on the same label.
    * Fixed resolveLevel 2 so that it does not try to update packages that
      are already a part of the update. (CNY-886, CNY-780)
    * Fixed resolveLevel 2 so that it does not repeatedly try to perform 
      the same update. (CNY-887)
    * cvc cook | less now leaves less in control of the terminal. (CNY-802)
    * The download thread terminating during an update is now a fatal
      error.
    * The web interface to a conary repository will now print an error
      message instead of a traceback when adding an entitlement class
      with access to a group that does not exist.
    * Parent troves in repository changeset caches are now invalidated
      when a member trove is invalidated (CNY-746)
    * cvc cook group now limits the number of path conflicts displayed for 
      one trove to 10. (CNY-910)
    * Conary update now respects local changes when a group update occurs
      along with the update of the switched trove.  For example, switch
      foo to be installed from another branch instead of the default, 
      and then update foo and its containing group at the same time would
      cause conary to try to reinstall the original foo (resulting in path
      conflicts). (CNY-915)
    * loadRecipe now selects the most recent of two recipes available
      in the case where there are multiple choices due to label
      multiplicity. (CNY-918)

Changes in 1.1.4:
  o Client Changes:
    * Conary now restarts itself after updating critical conary
      components (currently, that consists of conary).  Hooks have
      been added for other components using the conary api to specify
      other troves as critical.  Also, hooks have been added for other
      components to specify a trove to update last. (CNY-805, CNY-808)
    * Conary now warns the user when they will be causing label
      conflicts - that is when an operation would cause two different
      branches of development for a single trove to end up with the
      same trailing label.  Since most conary operations are label
      based, such label conflicts can be confusing to work with and
      are almost never desireable - except in those few cases where
      they are necessary.  (CNY-796)
    * The conary repository client now retries when a DNS lookup of a
      server hostname fails with a "temporary failure in name
      resolution" error.

  o Optimizations
    * The getFileContents() and getFileVersions() server side calls
      have been optimized for faster execution.
    * The SQL query in getTroveList() has been sped up by a 3-5x factor.
    * dbstore now has support for executemany()
    * Inserts into local database now use executemany().

  o Server Changes
    * Several SQL queries have been updated for PostgreSQL compatibility

  o Build (cvc) Changes:
    * The "cvc add" command no longer assumes files it doesn't know to
      be binary are text files; there are lists for both binary and
      text types, and files which are added which aren't in either
      list need to be added with "--text" or "--binary". (CNY-838)
    * A "cvc set" command has been added to change files between
      binary and text mode for files in source components.
    * The "cvc diff" command no longer tries to display the contents
      of autosource files. (CNY-866)
    * The "cvc annotate" command no longer displays pathIds in the
      error message for the specified path not being included in the
      source trove.  It displays the path name instead.
    * The "cvc annotate" command now gives an error when it is run on
      a binary file.
    * A "cvc refresh" command has been added.  It allows you to
      request that cvc fetch new upstream versions of files referenced
      by URL.  Thanks to Pavel Volkovitskiy for the initial
      implementation of this feature. (CNY-743)
    * The "cvc newpkg" command and the PackageSpec policy now disallow
      certain potentially confusing characters in trove
      names. (CNY-842)
    * The PythonSetup() build action has been modified to be more
      consistent with other build actions. The "setupName" paramater
      has been added, which can specify a command to run (defaults to
      "setup.py"). The first argument, similar to Configure(), passes
      arguments to the command being specified by setupName. (CNY-355)
    * The "cvc commit" command now recognizes .html, .css, .kid, and .cfg
      as extensions that identify text files. (CNY-891)
    * The PythonSetup build action has been modified to make it
      clearer what its "dir" and "rootDir" options specify. (CNY-328)

  o Bug Fixes:
    * Conary commands no longer perform an unnecessary database check
      on the local system. (CNY-571)
    * A bug that could allow conary to consider a no-op update as an
      install (and could result in tracebacks in some situations) has
      been fixed. (CNY-845)
    * If you've made a local modification to a package and then try to
      downgrade it later, Conary will now downgrade included
      components as well. (CNY-836)
    * The error message produced by "cvc cook" when a source component
      exists on multiple branches with the same trailing label has
      been improved. (CNY-714)
    * Error handling when manipulating entitlements via XML-RPC has
      been improved. (CNY-692)
    * The usage message displayed when running "conary changeset" has
      been corrected. (CNY-864)
    * Conary no longer tracebacks when a disconnected cook tries to
      load a superclass.  Conary also gives better messages when the
      loaded recipe has a traceback.  Thanks to David Coulthart for
      the core of this patch. (CNY-518, CNY-713)
    * A bug in soname dependency scoring has been fixed.  Dependency
      scoring when multiple sonames were being scored would simply use
      the value of the last soname, instead of the cumulative score.
      Note that the dependencies that did not match at all would still
      return as not matching, so this bug only affected Conary's
      ability to select the best match.
    * A bug in architecture dependency scoring has been fixed.
      Matching architectures are now counted as having a positive
      value, so that when performing dependency resolution on an
      x86_64 machine, troves that have flavor "is: x86_64 x86" will be
      preferred to those with flavor "is: x86".
    * The PythonSetup command ignored any C compiler macros that had
      been set.  The template has been changed to use them in the same
      way that Configure() uses them; as environment variables.
    * The warning message produced when r.Replace() refuses to modify
      a non-regular file now includes the path, as intended.
      (CNY-844)
    * A traceback that occurred when a resolveLevel 2 update resulted
      in a component being erased has been fixed. (CNY-879)
    * Conary now works around a possible threading deadlock when
      exceptions are raised in Threading.join().  The bug is in the
      standard Python threading library, and is fixed in 2.4.3.
      Conary will use a workaround when running under older versions
      of Python. (CNY-795)
    * Checks have been added to the XML-RPC transport system to see if
      an abort has been requested while waiting for a response from
      the server.  This allows the main thread to terminate the
      changeset download thread if it is waiting for an XML-RPC
      response from the server.  (CNY-795)
    * A bug in Conary's handling of an unusual case when multiple
      files being installed share the same content, and one of the
      files has been erased locally has been fixed.
    * A traceback that occurred when a manually removed file switches
      packages during an update has been fixed. (CNY-869)
    * When you remove a file and replace it with a directory, Conary
      now treats it as a removal. (CNY-872)
    * Conary's OpenPGP implementation now dynamically uses RIPEMD if
      it is available from PyCrpyto.  Some PyCrypto builds don't
      include RIPEMD hash support. (CNY-868)
    * A bug that allowed merging changesets with conflicting file
      contents for configuration files with the same pathId has been
      fixed.  Applying the resulting merged changeset caused
      IntegrityErrors.  (CNY-888)

  o Optimizations
    * The getFileContents and getFileVersions server side calls have
      been optimized for faster execution
    * The SQL query in getTroveList has been sped up by a 3-5x factor.
    * dbstore now has support for executemany()
    * Inserts into local database now use executemany().

  o Server Changes
    * Several SQL queries have been updated for PostgreSQL compatibility

Changes in 1.1.3:
  o System Update Changes:
    These changes make Conary much more robust when applying updates
    that move files from one package to another.

    * Components that modify the same files are now required to be in
      the same update job.  For example, if a file moves from
      component a:runtime to component b:runtime, the erase of
      component a:runtime and the install of component b:runtime will
      occur at the same time. (CNY-758).
    * Files moving between components as part of a single job are now
      treated as file updates instead of separate add/remove events.
      (CNY-750, CNY-786, CNY-359)

  o Client Changes:
    * The source component is now displayed in "conary rq --info"
      output.
    * Entitlements can now be passed into ConaryClient and
      NetworkRepositoryClient objects directly. (CNY-640)
    * Exceptions raised in callback functions are now issued as
      warnings and the current job is finished before
      existing. KeyboardInterrupts and SystemExits are handled
      immediately. (CNY-806)
    * The "--debug" command line flag now provides information that is
      useful to the end-user during the update process.  The
      "--debug=all" flag will provide output that is useful to conary
      developers.
    * The output of "--debug" has been modified when performing
      dependency resolution.  The output should be more helpful to end
      users.  Also rearranged the output given when dependencies
      fail. (CNY-779)
    * Config files and diffs are no longer cached in ram during installs;
      they are now reread from the changeset whenever they are needed
      (CNY-821)
    * Binary conflicts no longer cause a traceback in cvc update
      (CNY-644,CNY-785)

  o Optimizations
    On a test system, "conary updateall --info" is around 24% faster
    than previous versions of Conary.

    * The SQL query used to retrieve troves from the local database
      has been optimized.  The new code is nearly four times faster
      for operations like "conary q group-dist --info".
    * The SQL query in getTroveContainers() used to determine the
      parent package(s) and groups(s) of a set of troves as recorded
      in the local database has been optimized.  The new code is
      almost 95 times faster. (0.2 seconds versus 19 seconds)
    * The code in getCompleteTroveSet() that creates Version and
      Flavor objects from entries in the database now caches the
      created object.  This is approximately a 4.5 times speed
      up. (2.10 seconds versus 9.4 seconds)
    * The code in iterUpdateContainerInfo has had similar version
      and flavor caching optimizations that make the code about 
      2.5 times faster (from 10 seconds to 4 seconds).

  o Server Changes:
    The Conary repository server now sends a InvalidClientVersion
    exception when a conary 1.0.x client attempts to manipulate an
    entitlement through addEntitlement() or deleteEntitlement().

  o Build (cvc) Changes:
    * "cvc merge" and "cvc update" are now more verbose when
      patching. (CNY-406)
    * "cvc clone" now requires that you specify a message when cloning
      source components unless you specify --message.  It also gives
      more output about what it is doing (CNY-766, CNY-430).
    * "cvc clone" now has a --test parameter that runs through all
      steps of cloning without performing the clone.  --info is now
      more lightweight - it no longer downloads all of the file
      contents that would be cloned.
    * "cvc clone" now has a --full-recurse parameter that controls how
      recursion is performed.  Cloning a group no longer recurses by
      default.  The only way that a recursive group clone could
      succeed is if all troves in the group came from the same branch.
      This is almost never the case.
    * The "cvc cook" command now prints the flavor being built,
      as well as the version. (CNY-817)
    * The command line argument parsing in "cvc" has been modified.
      To use the "--resume" command line argument to specify that you
      wish to resume at a particular location, you must use
      "--resume=<loc>".  "--resume <loc>" will not work anymore.  This
      removes an ambiguity in how we parse optional parameters in
      Conary.
    * The PythonSetup build action no longer provides the older
      --single-version-externally-managed argument, and instead
      provides the --prefix, --install-purelib, --install-platlib,
      and --install-data arguments, which can be overridden with the
      purelib, platlib, and data keyword arguments, respectively.  This
      allows it to work correctly with a greater number of packages.
      It also provides the option of providing a "purePython=False"
      argument for python packages that mix architecture-specific
      and architecture-neutral files, and tries to automatically
      discover cases when it should be provided. (CNY-809)
    * Python dependencies were previously incorrectly calculated
      for certain module path elements added in some Python C
      code (for example, contents of the lib-dynload directory);
      these errors are now resolved by using external python
      to find system path elements. (CNY-813)
    * /etc/conary/mirrors/gnu has been added to enable mirror://
      references to the GNU mirror system.
    * The GNU mirror list was then significantly expanded and
      re-sorted.  (CNY-824)
    * /etc/conary/mirrors/cpan has been added to enable mirror://
      references to the Comprehensive Perl Archive network mirror
      system.
    * In group recipes, the methods r.add(), r.addAll(), and
      r.addNewGroup() have been modified to accept the use= parameter,
      which defaults to True (CNY-830).

  o Bug Fixes:
    * A bug that caused a traceback in the web interface when a
      non-admin user attempts to manage their entitlement classes has
      been fixed. (CNY-798)
    * "conary rq" (with no arguments) no longer hides troves if the
      flavor that matches the system flavor is not built for the
      latest version. (CNY-784)
    * "cvc cook" now displays the correct label of the thing it is
      building, even when it is not the build label.
    * Running "cvc update" in a directory that has been created with
      "cvc newpkg" but has not yet been committed to the repository
      will now fail with an appropriate error message instead of
      displaying a traceback. (CNY-715)
    * Conary can now apply updates that change a file that is not a
      directory to a directory.
    * Currently version objects are cached to optimize Conary.
      Unfortunately, version objects are mutable objects.  That means
      that if two different pieces of code are given the same version
      object, modifications made by one part of the code could affect
      the other inadvertently.  A warning message has been added to
      the version object when setting or resetting timestamps to make
      developers aware of the problem.  Developers should copy the
      version object before calling setTimeStamps(),
      resetTimeStamps(), incrementSourceCount(), or
      incrementBuildCount() on it.  When creating a version object
      from a string and time stamp set, use the timeStamps= keyword
      argument to versions.VersionFromString() to avoid the copy.  In
      a later version of Conary, version objects will be immutable.
      New methods will be introduced that return new modified objects.
    * Conary no longer hangs waiting for the download thread when an error
      occured in the download thread which caused it to terminate.
    * "conary migrate" now returns an error much earlier if you are
      not using interactive mode. (CNY-826)
    * Files removed from troves (most often by --replace-files) are now
      properly skipped on updates to that trove when the file didn't change
      between versions. (CNY-828)
    * includeConfigFile now gives a much better error message when it
      cannot include a config file. (CNY-618)

Changes in 1.1.2:
  o Bug Fixes:
    * Conary now removes sources from the lookaside before unpacking SRPMs to
      ensure that the source referenced from the SRPM is actually contained in
      the SRPM. (CNY-771)
    * Errors found in the recipe while checking in will now display file name
      and line number information along with the error found.
    * The trove browser no longer shows duplicate entries for multihomed
      repositories.
    * A bug that kept sqlite-based 64-bit mirrors from being used as a source 
      for further mirrors has been fixed.

  o Build Changes:
    * Conary no longer prints policy error messages three times; it
      now prints each error immediately when it is found, and then
      summarizes all policy errors once (instead of twice) at the
      end of the build process. (CNY-776)

Changes in 1.1.1:
  o Client Changes:
    * Migrate no longer replaces by default as if --replace-files was
      specified. (CNY-769)

  o Server Changes:
    * The log retrieval function now returns a HTTP_NOT_IMPLEMENTED
      (501) instead of a HTTP_NOT_FOUND (404) if the logFile
      directive is not configured.

  o Build Changes:
    * Conary now recognizes that pkgconfig finds its files in
      /usr/share/pkgconfig as well as /usr/lib*/pkgconfig. (CNY-754)
    * /etc/conary/mirrors/cran has been added to enable mirror://
      references to the Comprehensive R Archive Network. (CNY-761)

  o Bug Fixes:
    * Conary now resets the timeStamps in all cases when
      getSourceVersion is called (CNY-708).
    * SQLite ANALYZE locks the database after it is run, causing
      updates to fail.
    * A bug that caused lists such as installLabelPath in
      configuration files to be parsed incorrectly when more than one
      space was between list elements has been fixed
    * A bug that caused Locally changed files to no be marked properly
      in rollbacks that were stored locally (including rollbacks for
      locally built troves) has been fixed. (CNY-645)
    * A bug that could cause "cvc cook" to create groups that include
      components needed to resolve dependencies that are already
      included not-by-default has been fixed.
    * A bug that caused a traceback message when adding a user through
      the web interface has been fixed.

Changes in 1.1.0:
  o 1.1 Release Overview

    Conary 1.1.0 is the first version in the 1.1 series.  New
    functionality has been added to Conary that required modifications
    to the repository database schema and XML-RPC protocol.  A Conary
    1.1.x-compatible client is required to access many of the new
    features.  The XML-RPC interface includes version information so
    that old clients continue to work with new servers, and new
    clients continue to work with old servers.

    New Features:
      * Conary can now remove packages and components from a
        repository server.  This is a privileged operation and should
        not normally be used.  Only users with a special "can remove"
        ACL can remove from the repository.  As removing something
        from a Conary repository is an act of last resort and modifies
        repository internals, the command line option will not appear
        in the reference documentation.  rPath will assist users that
        need more information.
      * Conary can now query the repository by path.  Use
        "conary repquery --path /path/to/find" to find components that
        include a particular path.
      * Several enhancements were added to the entitlement management
        facilities in a Conary repository.
      * Conary can now redirect a group.

  Detailed changes follow:

  o Server Changes:
    * Entitlement keys were artificially limited to 63 characters in
      length.  This restriction has been raised to the max length
      permitted in the database column (255).
    * Entitlement classes can now provide access to multiple access
      groups (and updated the web UI to support that) (CNY-600)
    * addEntitlement() and deleteEntitlement() repository calls replaced
      by addEntitlements and deleteEntitlements calls.  These calls
      operate on more than one entitlement simultaneously.
    * Added getTroveLeavesByPath() and getTroveVersionsByPath(). (for
      CNY-74)
    * Conary now checks to ensure you have write access to all the
      things the client is trying to commit before you send them
      across the wire. (CNY-616)
    * deleteAcl() and listAcls() methods have been added to
      ConaryClient.

  o Client Changes:
    * "conary rq" now supports "--path", which allows you to search
      for troves in the repository by path. (CNY-74)
    * "conary rq" now has a "--show-removed" option that allows you to
      see removed trove markers.  A [Removed] flag will be displayed
      when the --trove-flags option is added.

  o Bug Fixes:
    * Conary now resets the timeStamps in all cases when
      getSourceVersion is called (CNY-708).
    * SQLite ANALYZE locks the database after it is run, causing
      updates to fail.
    * A bug that caused lists such as installLabelPath in
      configuration files to be parsed incorrectly when more than one
      space was between list elements has been fixed
    * A bug that caused Locally changed files to no be marked properly
      in rollbacks that were stored locally (including rollbacks for
      locally built troves) has been fixed. (CNY-645)
    * A bug that could cause "cvc cook" to create groups that include
      components needed to resolve dependencies that are already
      included not-by-default has been fixed.

Changes in 1.0.27:
  o Client Changes:
    * A "files preupdate" tag script method has been Implemented which
      gets run before tagged files are installed or changed. (CNY-636)
    * A bug that could cause "--replace-files" to remove ownership
      from every file in a trove has been fixed. (CNY-733)

    * Multiple bugs where using "--replace-files" could result in the
      new file having no owner have been fixed. (CNY-733)
    * The logcat script now supports revision 1 log entries.
    * The logcat script is now installed to /usr/share/conary/logcat

  o Build Changes:
    * Improved handling of the "package=" keyword argument for build
      actions.  In particular, made it available to all build actions,
      removed double-applying macros to the package specification,
      and fixed failure in cases like "MakeInstall(dir=doesnotexist,
      skipMissingDir=True, package=...)". (CNY-737, CNY-738)
    * The lookaside cache now looks in the repository for local sources
      when doing a repository cook. (CNY-744)
    * The mirror:// pseudo-URL handling now detects bad mirrors that
      provide an HTML document instead of the real archive when a
      full archive name is provided; previously, it did so only when
      guessing an archive name.  Thanks to Pavel Volkovitskiy for this
      fix. (CNY-745)
    * The Flavor policy has been slightly optimized for speed.

  o Server Changes:
    * ACL patterns now match to the end of the trove name instead of
      partial strings (CNY-719)

  o Bug Fixes:
    * The Conary repository server now invalidates changeset cache
      entries when adding a digital signature to a previously mirrored
      trove.
    * A bug that caused the mirror code to traceback when no callback
      function was provided to it has been fixed. (CNY-728)
    * Rolling back changes when the current trove has gone missing from
      the server now causes the client to generate the changeset to apply
      based on the trove stored in the local database (CNY-693)

Changes in 1.0.26:
  o Build Changes:
    * When cooking a group, adding "--debug" to the "cvc cook" command
      line now displays detailed information about why a component is
      being included to solve a dependency. (CNY-711)
    * The mirror:// functionality introduced in Conary 1.0.25 had two
      small bugs, one of which prevented mirror:// pseudo-URLs from
      working.  These bugs are now fixed, thanks to Pavel
      Volkovitskiy. (CNY-704)
    * The "cvc cook" command now announces which label it is building
      at the beginning of the cook, making it easier to catch mistakes
      early. Thanks to Pavel Volkovitskiy for this fix. (CNY-615)
    * The source actions (addSource, addArchive, etc.) can now take
      a "package=" argument like the build actions do.  Thanks to
      Pavel Volkovitskiy for contributing this capability.  (CNY-665)
    * The "preMake" option had a bad test for the ';' character; this
      test has been fixed and extended to include && and ||.
      thanks to Pavel Volkovitskiy for this fix. (CNY-580)
    * Many actions had a variety of options (dir=, subdir=, and
      subDir=) for specifying which directory to affect.  These have
      been converted to all prefer "dir=", though compatibility
      with older recipes is retained by continuing to allow the
      subDir= and subdir= options in cases where they have been
      allowed in the past. Thanks to Pavel Volkovitskiy for this
      enhancement. (CNY-668)

Changes in 1.0.26:
  o Server Changes:
    * The Conary web interface now provides a method to rely solely on
      a remote repository server to do authentication checks. (CNY-705)
    * The ACL checks on file contents and file object methods have
      been improved. (CNY-700)
    * Assertions have been added to prevent redirect entries from
      being added to normal troves.
    * An assertion has been added to ensure that redirects specify a
      branch, not a version.
    * The server returns a new FileStreamsMissing exception when the
      client requests file streams with getFileVersion or
      getFileVersions and the requested file stream is not present in
      the repository database. (CNY-721)
    * getFileVersions() now raises FileStreamMissing when it is given
      invalid request.
    * getFileContents() now raises a new FileHasNoContents exception
      when contents are requested for a file type which has no
      contents (such as a symlink).

  o Bug Fixes:
    * A bug that could cause "conary updateall" to attempt to erase
      the same trove twice due to a local update has been fixed.
      (CNY-603)
    * Attempts to target a clone to a version are now caught.  Only
      branches are valid clone targets. (CNY-709)
    * A bug that caused Trove() equality checks to fail when comparing
      redirects has been fixed.
    * A bug that caused the flavor of a redirect to be store
      improperly in the repository database has been fixed.
    * The resha1 script now properly skips troves which aren't present
      in the repository.
    * Conary 1.0.24 incorporated a fix for CNY-684 to correct behavior
      when storing src.rpm files rather than their contents.  The fix
      worked for local builds but not for commits to repositories.
      Conary 1.0.26 includes a fix that corrects the behavior when
      committing to a repository as well. (CNY-684)
    * A bug that prevented flavored redirects from being loaded from
      the repository database has been fixed.
    * "Conary migrate" now will follow redirects. (CNY-722)

Changes in 1.0.25:
  o Build Changes:
    * The addArchive() source action will search for reasonably-named
      archive files based on the name and version if given a URL ending
      with a "/" character. Thanks to Pavel Volkovitskiy for the
      initial implementation. (CNY-671)
    * All source actions, when given a URL that starts with "mirror://",
      will search a set of mirrors based on files in the mirrorDirs
      configuration entry, with default files provided in the
      /etc/conary/mirrors/ directory. Thanks to Pavel Volkovitskiy for
      the initial implementation. (CNY-171)
    * Symbolic links are now allowed to provide a soname even if they
      reference an ELF file only indirectly through other symbolic
      links.  Previously, a symbolic link could only provide a soname
      if it directly referenced an ELF file. (CNY-696)

  o Bug Fixes:
    * A bug that caused unhandled exceptions when downloading the file
      contents needed for a distributed changeset in threaded mode has
      been fixed. This bug was introduced in 1.0.24. (CNY-701)

Changes in 1.0.24:
  o Server Changes:
    * The server binary access log can now be downloaded by an
      administrator by visiting the http://servername/conary/log
      URL. Once the log is accessed it is rotated automatically by the
      repository server. Subsequent accesses to the log URL will only
      yield log entries added since the last access. (CNY-638)
    * The Users and Groups tab in the web management UI is no longer
      highlighted when administrators change their passwords.

  o Client Changes:
    * A --what-provides option has been added to "conary query" and
      "conary repquery".
    * A bug that installed extra components of a package that is being
      installed instead of updated due to the existing package being
      pinned has been fixed. (CNY-682)

  o Build Changes:
    * When pulling files out of a src.rpm file, Conary now stores the
      src.rpm file itself in the repository rather than the files
      pulled from it. (CNY-684)
    * Mono dependency version mappings are now discovered in CIL policy
      .config files. (CNY-686)
    * The internal util.literalRegex() function has been replaced by
      use of re.escape(). (CNY-634)

  o Bug Fixes:
    * The Conary Repository web interface no longer returns a
      HTTP_FORBIDDEN (403) when a bad password is given by the user.
      This allows the user to re-try authentication.
    * The --signatures and --buildreqs flags now work with "conary
      showcs".  (CNY-642)
    * A bug in the NetworkRepositoryClient default pwPrompt mechanism
      has been fixed.
    * Error messages when entitlements fail to load have been
      improved. (CNY-662)
    * The repository client no longer caches repository access info
      when the attempt to access was unsuccessful. (CNY-673, affects
      CNY-578)
    * A bug that caused x86 flavored troves from being updated
      properly when using "conary updateall" on an x86_64 system has
      been fixed. (CNY-628)
    * A bug that caused migrate behavior to not respect pins when the
      pinned troves were set to be erased (CNY-680).
    * Calling r.ComponentSpec(':foo') works again; it is exactly
      equivalent to r.ComponentSpec('foo'). (CNY-637)
    * Calling r.Move() with only one argument now fails explicitly
      rather than silently doing nothing. (CNY-614)

Changes in 1.0.23:
  o API Additions:
    * The interface to create, list and delete access groups and
      modify the users therein through is now exposed though
      ConaryClient.
    * The interface to delete entitlement groups is now exposed
      through ConaryClient.

  o Client Changes:
    * "conary updateall" now accepts the --keep-required command line
      argument.
    * the mirror script now provides download/commit feedback using
      display callbacks like other conary commands
    * the excludeTroves config option will now keep fresh installs from
      happening when an update job is split due to a pinned trove.

  o Server Changes:
    * The repository database migration code now reports an error when
      trying to migrate old-style redirects.  The code to perform the
      migration is incomplete and creates invalid new-style
      redirects.  If you have a repository with old-style redirects,
      contact rPath for assistance with your migration. (CNY-590)

  o Bug Fixes:
    * Subdirectories within source components are now better supported.
      Specifically, different subdirectories with the same filename will
      now work. (CNY-617)
    * The util.literalRegex() function now escapes parenthesis characters.
      (CNY-630)
    * Manifest files now handle file names containing "%" characters.
      Fix from Pavel Volkovitskiy. (CNY-627)
    * Fixed a bug in migrate that caused its behavior to shift when migrating 
      to the same version that is currently installed.
    * Fixed a bug in the logcat script that caused the entitlement field to
      display the user information instead. (CNY-629)

  o Build Changes:
    * The r.addArchive() source action can now unpack Rock Ridge and
      Joliet ISO images, with some limitations. (CNY-625)

Changes in 1.0.22:
  o Client Changes:
    * Conary now has hooks for allowing you to be prompted for both name
      and password when necessary.
    * Conary will no longer report a traceback when trying to perform 
      dependency resolution against repositories that are not available.
      Instead, it will print out a warning. (CNY-578)

  o Build Changes:
    * It is now possible to set environment variables to use within
      Conary builds from within conary configuration files, using the
      new "environment" configuration item.  Thanks to Pavel
      Volkovitskiy for implementing this feature. (CNY-592)
    * In previous versions of Conary, calls to r.PackageSpec() would
      improperly override previous calls to r.ComponentSpec(); now
      the ordering is preserved.  Thanks to Pavel Volkovitskiy for 
      this fix. (CNY-613)

  o Bug Fixes:
    * A bug that would allow recursively generated changesets to
      potentially have missing redirect flags has been fixed.
    * A bug in redirect handling when the branch changed but the trove
      name didn't has been fixed - conary will do a better job of
      determining what jobs to perform in this situation. (CNY-599, CNY-602)
    * Errors relating to PGP now just display the error instead of causing 
      conary to traceback. (CNY-591)
    * Conary sync on a locally cooked trove will no longer traceback (CNY-568)
    * --from-file and sync now work together.
    * An AssertionError that was occasionally reached by incorrect repository
      setups is now a ConaryInternalError
    * A bug when updating to a locally cooked trove when the user had 
      manually removed files has been fixed. (CNY-604)
    * CONARY files that are not accessible will no longer cause conary to
      traceback when trying to read context from them. (CNY-456)
    * signatureKeyMap configuration entries are now checked to ensure
      they are valid. (CNY-531)

Changes in 1.0.21:
  o Client Changes:
    * The "conary migrate" command has changed behavior significantly
      in order to make it more useful for updating a system to exactly
      match a different group.  However, this change makes it much
      less useful for updating normal systems.  "conary migrate"
      should not be used without first reading the man page
      description of its behavior.  The old migrate behavior is now
      available by using "conary sync --full".  "conary syncchildren"
      has been renamed to "conary sync", and its behavior has also
      been modified slightly as a result.  The old behavior is
      available by using "conary sync --current". Please read the man
      page for a full description of the "sync" command as well.  (CNY-477)

  o Build Changes:
    * A "package" keyword parameter has been added to build actions,
      which specifies the package and/or component to which to assign
      the files that are added (not modified or deleted) by that build
      action.  For example, r.MakeInstall(package="foo") will place
      all the new files installed by the MakeInstall action into the
      "foo" package.  Thanks to Pavel Volkovitskiy for contributing
      this capability.  (CNY-562)
    * A "httpHeaders" keyword parameter has been added to the
      r.addArchive(), r.addPatch(), and r.addSource() source actions
      so that headers can be added to the HTTP request.

  o Bug Fixes:
    * The r.addPatch() build action no longer depends on nohup to
      create a file in the current directory (a bug introduced in
      conary 1.0.19). (CNY-575)
    * Commits with missing files no longer traceback. (CNY-455)
    * A bug that caused "#!/usr/bin/env /bin/bash" to not be
      normalized to /bin/bash by the NormalizeInterpreterPaths policy
      has been fixed.
    * A bug that prevented Conary from being able to download files
      that contain '&' or ';' characters has been fixed.  This allows
      Conary to download sources from cgi-bin URLs.
    * "cvc merge" no longer fails to merge changes from the parent
      branch when the shadowed version doesn't exist on the parent
      branch.

Changes in 1.0.20:
  o Build Changes:
    * "jvmdir", "javadir", "javadocdir", and "thisjavadocdir" have
       been added to the default set of macros.
    * A r.JavaDoc() build action has been added.  It funtions
      exactly like the "r.Doc()" build action, except it coppies into
      "%(thisjavadocdir)s".
    * When the r.addArchive() source action attempts to guess the main
      directory in which to build, it now recognizes when when sources
      have been added in an order that defeats its algorithm and provides
      a helpful error message. (CNY-557)

  o Client Changes:
    * A --tag-script parameter has been added to the rollback
      command. (CNY-519)

  o Bug Fixes:
    * A bug in clone behavior that caused Conary to try to clone
      excessive troves has been fixed.  If you were cloning uphill
      from branch /a/b to /a, and a buildreq was satisfied by a trove
      on /a//c, Conary would try to clone the buildreq to /a as well.
      (CNY-499)
    * A bug in the "r.Ant()" and "r.JavaCompile()" build actions which
      caused the CLASSPATH variable to get mangled has been fixed.
    * A bug in 'r.ClassPath()' that caused a traceback has been fixed.
    * A bug that caused the "change password" tab to be displayed when
      browsing the repository via the web as an anonymous user has
      been fixed.
    * The web service code no longer permits the anonymous user to
      view the "change password" (/conary/chPassForm) form.
    * The r.addPatch() source action no longer hangs when presented
      with large patches, which fixes a bug introduced in Conary
      1.0.19.

Changes in 1.0.19:
  o API Change:
    * In order to fully represent empty flavors in Conary, a new Flavor
      object class has been added.  Previously, DependencySet objects
      were used to store flavor information.  Unfortunately it was not
      possible to distinguish "empty flavor" from "flavor not specified".
      When dealing with thawing frozen flavors, use ThawFlavor() instead
      of ThawDependencySet().  When testing to see if a flavor is empty,
      use the isEmpty() method of the flavor object.

  o Client Changes:
    * The default resolveLevel setting is now 2, this means that
      conary will try to update troves that would otherwise cause an
      update to fail.  See the conary man page for more details.
    * Multiple bugs have been fixed in interactive prompting for user
      passwords (CNY-466):
      - Password prompts are based on the server name portion of the
        label being accessed, not the actual hostname of the server
        (these are often different when repositoryMaps are used).
      - When no password callback is available, the operation will
        fail with an open error (which is identical to what would
        happen if no user name was present) instead of giving a
        traceback.
      - The download thread uses the passwords which the original
        thread obtained from the user.
      - The download thread is able to prompt for passwords from the
        user if distributed changesets require access to additional
        repositories.

  o Build Changes:
    * "r.Ant()", "r.JavaCompile()", and "r.ClassPath()" build actions
      have been added to support building java with conary.
    * "r.addPatch()" will now determine the patchlevel without users
      needing to add level= in the r.addPatch() call. The level
      parameter is still honored, but should not be needed.
    * "cvc cook --show-buildreqs" now displays build requirements
      inherited from parent recipe classes. (CNY-520)
    * The output of "cvc diff" and "cvc rdiff" can now be used as an
      input to patch when files are added between two versions. (CNY-424)
    * Use flags have been added for dom0 and domU.  They default to
      "sense prefernot".  The domU flag should be used to build
      binaries specific to Xen domU environments where special
      provisions are made for paravirtualization.  The dom0 flag
      should be used to build binaries specific to Xen dom0
      environments where special provisions are made for the
      hypervisor.  The existing "xen" flag should be used to build
      binaries specific to Xen which apply equally to Xen dom0 and
      domU environments.
    * Warning message for modes specified without an initial "0" have
      been improved to include the path that is affected. (CNY-530)

  o Server Changes:
    * Use the term Entitlement Class in all conary repository web interfaces
      replacing Entitlement Group.

  o Bugs Fixed:
    * The Conary Repository now returns an error to a client when
      committing duplicate troves that have an empty flavor. (CNY-476)
    * When checking out a source trove from a repository using
      "cvc checkout", the user is no longer warned about not being able
      to change the ownership of the files checked out.
    * A bug has been fixed in conary's determination of what troves
      had been updated locally.  This bug caused "conary updateall" to
      consider many x86 troves as needing to be updated separately
      instead of as a part of group-dist.  This could cause updateall
      failures. (CNY-497)
    * A bug that caused 'conary q tmpwatch:runtime --recurse' to traceback
      has been fixed (CNY-460)
    * Interactive mode now handles EOF by assuming it means 'no';
      thanks go to David Coulthart for the patch. (CNY-391)
    * Configuration settings in contexts can now be overridden from
      the command line. (CNY-22)
    * Redirect changesets now have primary troves, meaning they will
      display better when using "conary showchangeset". (CNY-450)
    * User's passwords are now masked when using "cvc context" (unless
      --show-passwords is specified). (CNY-471)
    * Removed excess output from commitaction which was caused by a
      change in option parsing code (CNY-405)

Changes in 1.0.18:
  o Client Changes:
    * Trying to shadow a cooked redirect now results in an error. (CNY-447)
    * A --keep-required option has been added to tell Conary to leave
      troves installed when removing them would break
      dependencies. This used to be the default behavior; Conary now
      issues a dependency error instead. (CNY-6)
    * "delete-entitlement" and "list-entitlements" options have been
      added to the "manageents" script.

  o Build Changes:
    * Python dependencies are now generated for .pyc files as well as
      for .py files. (CNY-459)

  o Server Changes:
    * Support for deleting entitlements, listing the entitlement
      groups a user can manage, and removing the ACL which lets a group
      manage an entitlement group has been added.
    * Entitlement management has been added to the Conary repository
      web interface. (CNY-483)

  o Bug Fixes:
    * The "list-groups" option to the "manageents" script has been
      corrected to list the groups the user can manage instead of the
      groups that user belongs to.

Changes in 1.0.17:
  o Client Changes:
    * Individual file removals performed by "conary remove" now create
      rollbacks. (CNY-7)
    * The repository mirroring client supports two new configuration
      options:
      - matchTroves is a regexp list that limits what troves will be
        mirrored based on the trove names;
      - recurseGroups takes a boolean value (True/False) which will
        cause the miror client to recurse through a groups and mirror
        everything that they include into the target repository.

  o Server Changes:
    * A single conary repository can host multiple serverNames. In the
      Conary repository's configuration file, the serverName directive
      can now specify a space separated list of valid server names
      which will be accepted and served from that repository. (CNY-16)

Changes in 1.0.16
  o Build Changes:
    * A check has been added to "cvc commit" that ensures a .recipe
      file exists in the CONARY state file.
    * Recipe classes can now set an "abstractBaseClass" class
      variable.  When set, Conary will not require a setup() method in
      the class.  This is used for creating superclass recipes where
      setup() methods are not needed.

  o Server Changes:
    * A new "entitlementCheckURL" configuration option has been added.
      This is a hook that allows external validation of entitlements.
    * The Conary Repository web interface look and feel has been
      updated.  The interface will look incorrect unless
      conary-web-common 1.0 or later is installed.

  o Bug Fixes:
    * When running "cvc log" on a newly created source component, cvc now
      errors gracefully instead of tracing back. (bz #863)
    * Conary now changes to the / directory before running tag
      scripts. (bz #1134)
    * "cvc co foo=invalidversionstring" now gives a more helpful error
      message. (bz #1037)
    * Cloning binary troves uphill now correctly checks for the source
      trove uphill.
    * A bug that would cause "conary migrate" to raise a KeyError when
      updating a group that referenced the same trove twice (through
      two subgroups) has been fixed.
    * A bug that caused miscalculations when determining whether a
      shadow has been modified has been fixed.
    * A number of bugs affecting resetting distributed changesets have
      been fixed.
    * A bug in the MySQL dbstore driver that caused the wrong
      character encoding to be used when switching databases has been
      fixed.
    * A bug where running updateall when one of the two groups that
      reference a trove has no update caused an erase of that trove to
      be requested has been fixed (CNY-748).

Changes in 1.0.15
  o Client Changes:
    * When writing files as non-root, Conary will no longer create
      files setuid or setgid unless the uid/gid creating the file
      matches the username/groupname in the package.
    * Conary now checks the rollback count argument for non-positive
      numbers and numbers greater then the number of rollbacks
      available. (bz #1072)
    * The entitlement parser has been reimplemented using expat
      instead of a hand-coded parser.  A correctly formatted
      entitlement file should now be enclosed in an
      <entitlement></entitlement> element.  Conary will continue to
      work with files that do not contain the toplevel <entitlement>
      element.

  o Build Changes:
    * Support has been added for recipe templates.  Now when running
      "cvc newpkg", cvc will automatically create a recipe from a
      template specified by the recipeTemplate configuration
      option. (bz #671, #1059)
    * Policy objects can now accept globs and brace expansions when
      specifying subtrees.
    * Cross-compile builds now provide CONFIG_SITE files to enable
      cross-compiling programs that require external site config
      files.  The default site config files are included.
    * The "cvc checkout" command can now check out multiple source
      troves in a single invocation.

  o Server Changes:
    * An "externalPasswordURL" configuration option has been added,
      which tells the server to call an external URL for password
      verification.  When this option is used, user passwords stored
      in the repository are ignored, and those passwords cannot be
      changed.
    * An authentication cache has been added, which is enabled by
      setting The authCacheTimeout configuration to the number of
      seconds the cache entry should be valid for.

  o Bug Fixes:
    * A bug that caused using groupName parameter with r.replace() to
      traceback has been fixed. (bz #1066)
    * Minimally corrupted/incorrect conary state files will no longer cause 
      conary to traceback. (bz #1107)
    * A bug that prevented upload progress from being displayed when
      using "cvc commit" has been fixed. (bz #969)

Changes in 1.0.14:
  o Client Changes:
    * Conary now creates shadows instead of branches when cooking onto
      a target label.  This means, for example, that local cooks will
      result in a shadow instead of a branch.
    * Conary now creates shadows on the local label when creating rollbacks
      instead of branches.
    * The branch command has been removed.  Any potential branch should be 
      done with a shadow instead.
    * The verify command now shows local changes on a local shadow instead
      of a local branch
    * Local changesets create diffs against a local shadow (instead of
      a branch) and --target for the commit command retargets to a shadow
    * User conaryrc entries are now searched from most specific target to
      least specific (bz #997)
    * A fresh install of a group will cause all of its contained components 
      to be installed or upgraded as well, without reference to what is 
      currently installed on your system -- no trove will be skipped because
      it is referenced by other troves on your system but not installed.
    * Changeset generation across distributed shadows now force file 
      information to be absolute instead of relative when the files are on
      different servers, eliminating server crosstalk on source checkin and
      when committing local changesets. (bz #1033)
    * Cvc merge now takes a revision, to allow you merge only up to a certain
      point instead of to head.

  o Server Changes:
    * Removed the ability for the server to log updates to its contents
      store (mirroring has made this capability obsolete)
    * logFile configuration directive now logs all XML calls
    * Split user management out from core authorization object
    * All user management calls are based on user and group names now
    * The user management web interface for the repository now allows
      the administrator to enable and disable mirroring for groups

  o Bug Fixes:
    * Conary will not traceback if you try to update to a trove with a name
      that matches a filesystem path that you don't have access to (bz #1010).
    * Conary will not raise an exception if a standard config file (~/.conaryrc,
      for example) exists but is not accessible.
    * cvc no longer allows . and .. to be added to source troves (bz #1014)
    * cvc remove handles removing directories (bz #1014)
    * conary rollback no longer tracebacks if you do not have write access to
      the conary database.
    * deeply shadowed versions would fail when performing some version 
      operations.  This caused, for example, local cooks of shadowed troves
      to fail.
    * using loadInstalled with a multiarch trove no longer tracebacks (bz #1039)
    * group recipes that include a trove explicitly byDefault False could result
      in a trove when cooked that had the components of that trove byDefault
      True.
    * Stop sending duplicate Host: headers, proxies (at least squid) mangle 
      these into one host header, causing failures when accessing rbuilder
      repositories that depend on that host header (bz #795)
    * The Symlink() build action should not enforce symlinks not
      dangling, and should instead rely solely on the DanglingSymlinks
      policy.
    * A bug that caused conary to treat a reference as an install when it
      should have been an update due to a miscalculation of what local updates
      had been made on the system has been fixed.

Changes in 1.0.13:
  o Client Changes:
    * A new "conary migrate" command for updating troves has been
      added.  "conary migrate" is useful for circumstances when you
      want to update the software state on a system to be synchronized
      with the default state of a group.  To do this, "conary migrate"
      calculates the changeset required to: 1) update the trove (if an
      update is available); 2) install any missing included troves; 3)
      synchronize included troves that have a mismatched version; 4)
      remove any referenced troves that are not installed by default.
    * The includeConfigFiles configuration directive now accepts http
      and https URLs.  This allows organizations to set up centralized
      site-wide conary configuration.
    * Conary now gives a more detailed error message when a changeset
      attempts to replace an empty directory with a file and
      --replace-files is not specified.

  o Build Changes:
    * The addSource source action will now replace existing files,
      rather than replacing their contents.  This implies that the
      mode of the existing file will not be inherited, and an
      existing read-only file will not prevent addSource from
      working.
    * The internal setModes policy now reports "suid/sgid" only for
      files that are setuid or setgid, rather than all files which
      have an explicitly set mode.  (bz #935)
    * TagSpec no longer will print out ignored TagSpec matches twice,
      once for tags specified in the recipe, and once for tags
      discovered in /etc/conary/tags/*.  (bz #902)
    * TagSpec will now summarize all its suggested additions to
      buildRequires in a single line.  (bz #868)
    * A new reportMissingBuildRequires policy has been added to summarize
      all suggested additions to buildRequires in a single line at the
      end of the entire build process, to make it easier to enhance the
      buildRequires list via cut-and-paste.  (bz #869)

  o Bug Fixes:
    * A bug that caused conary to traceback when a file on the file
      system is owned by unknown uid/gid has been fixed.  Conary will
      now print an error message instead.  (bz #977)
    * A bug that caused conary to traceback when an unknown Use flag
      was used when cooking has been fixed.  Previously, "cvc cook
      --flavor 'foobar'" would create a traceback.  Conary now says
      'Error setting build flag values: No Such Use Flag foobar'.
      (bz #982)
    * Pinned troves are now excluded from updateall operations.
      Previously conary would try to find updates for pinned troves.
    * Conary now handles applying rollbacks which include overlapping
      files correctly.  Previously --replace-files was required to
      apply these rollbacks.
    * the config file directive includeConfigFile is no longer case sensitive 
      (bz #995)

Changes in 1.0.12:
  o Client changes:
    * The rollback command now applies rollbacks up to and including
      the rollback number specified on the command line. It also
      allows the user to specify the number of rollbacks to apply
      (from the top of the stack) instead of which rollback to
      apply. (bz #884)
    * Previously, the code path for installing files as part of a new
      trove required an exception to be handled.  The code has been
      refactored to eliminate the exception in order to reduce install
      times.

  o Build Changes:
    * The cvc command now has a --show-buildreqs option that prints all
      build requirements.  The --no-deps argument for cvc has been
      aliased to --ignore-buildreqs for consistency.

  o Bug Fixes:
    * Installing into a relative root <e.g. --root foo> when running
      as root no longer generates a traceback. (bz #873)
    * Replaced files are now stored in rollbacks. (bz #915)
    * File conflicts are now also detected via the database, not just
      via real file conflicts in the filesystem.
    * A bug that resulted in multiple troves owning a file has been fixed.
    * Rollbacks of troves that were cooked locally will no longer
      raise a TroveIntegrityError.
    * The "conary remove" command no longer generates a traceback when
      the filename given cannot be unlinked. (bz #887)
    * The missing usage message displayed when "cvc" and "conary" are
      run with no command line arguments has been restored.
    * Rollbacks for initial contents files didn't work; applying
      rollbacks now ignores that flag to get the correct contents on
      disk. (bz #924)
    * The patch implementation now properly gives up on patch hunks
      which include changed lines-to-erase, which avoids erasing lines
      which did not appear in the origial version of the file. (bz
      #949)
    * Previously, when a normal error occurred while prepping sources
      for cooking (extracting sources from source archives, for
      example), conary would treat it as a major internal error.  Now
      the error message is simply printed to the screen instead.
    * A typo in a macro will now result in a more helpful error
      message.
    * A bug that caused a traceback when performing "conary rq" on an
      x86_64 box with a large installLabelPath where only an x86
      flavor of a trove was available on one label in the
      installLabelPath has been fixed (bz #961).
    * Conary no longer creates a rollback status file when one isn't
      needed.  This allows /var/lib/conarydb to be on read-only media
      and have queries continue to work/.
    * Reworked "conary remove" to improve error messages and fix
      problems with multiple files being specified, broken symlinks,
      and relative paths (bz #853, #854)
    * The mirror script's --test mode now works correctly instead of
      doing a single iteration and stopping.

Changes in 1.0.11:
  o Client Changes:
    * Conary will now allow generic options to be placed before the command
      you are giving to conary.  For example, 'conary --root=/foo query'
      will now work.
    * the remove command no longer removes file tags from files for no good 
      reason
    * rollbacks now restore files from other troves which are replaced as part
      of an update (thanks to, say, --replace-files or identical contents)
    * --replace-files now marks files as owned by the trove which used to
      claim them
    * You can now kill conary with SIGUSR1 to make conary enter a debugger
      when you Ctrl-C (or a SIGINT is raised)
    * --debug-all now enters a debugger in more situations, including option
      parsing fails, and when you hit Ctrl-C.
    * added ccs2tar, which will convert most absolute changesets (like those
      that cook produces) into tarballs
    * Troves now don't require dependencies that are provided by themselves.
      As troves are built with this new behavior, it should significantly speed
      up dependency resolution.
    * added a script to recalculate the sha1s on a server (after a label
      rename, for instance)
    * added a script to calculate an md5 password (for use in an info recipe,
      for example)

  o Build Changes:
    * Conary now supports a saltedPassword option to r.User in user info-
      packages.  Full use of this option will require that a new shadow package
      be installed.

  o Bug Fixes:
    * command-line configurations now override context settings

  o Build Changes:

Changes in 1.0.10:
  o Client Changes
    * Given a system based on rPath linux where you only installed
      !smp kernels, conary would eventually start installing smp
      kernels on your system, due to the way the update algorithm
      would determine whether you should install a newly available
      trove.  Conary now respects flavor affinity in this case and
      does not install the smp kernel.
    * Mirror configuration files can now specify uploadRateLimit and
      downloadRateLimit.
    * Updates utilizing changeset files are now split into multiple
      jobs properly, allowing changeset files which create users to
      work proprely.
    * "conary rollback" now displays progress information that matches
      the "conary update" progress information.
    * added --with-sources option for clone

  o Bug Fixes:
    * A bug that caused an assertion error when switching from an
      incomplete trove to a complete trove has been fixed.
    * A bug in perl dependencies that caused extra directories to be
      considered part of the dependency has been fixed.
    * A bug affecting updates where a pinned, partially installed
      package was supposed to be updated due to dependency resolution
      has been fixed.
    * A bug that prevented updates from working when part of a locally
      cooked package was replaced with a non-locally cooked component
      has been fixed.  The bug was introduced in Conary 1.0.8.
    * A bug that caused a segfault when providing an invalid type to
      StringStream has been fixed.
    * The troveInfo web page in the repository browser now displays
      useful error messages instead of traceback messages.  The
      troveInfo page also handles both frozen and non-frozen version
      strings.
    * A bug that caused conary to download unnecessary files when checking out
      shadow sources has been fixed.
    * A bug that caused "cvc rdiff" between versions of a trove that
      were on different hosts to fail has been fixed.
    * Fixed a bug when determining local file system changes involving a file 
      or directory with mtime 0.
    * The --signature-key option was restored

Changes in 1.0.9:
  o Client Changes:
    * A new dependency resolution method has been added which can be turned
      on by setting resolveLevel to 2 in your conarycfg:  If updating trove 'a'
      removes a dependency needed by trove 'b', attempt to update 'b' to
      solve the dependency issue.  This will allow 'conary update conary'
      to work as expected when you have conary-build installed, for example.
    * Switched to using more of optparse's capabilities, including --help
      messages.
    * One short option has been added, cvc -m for message.

  o Bug Fixes:
    * Recipes that use loadRecipe('foo') and rely on conary to look upstream
      to find their branch now work correctly when committing.
    * A bug affecting systems with multiple groups referencing the same troves,
      where the groups are out of sync, has been fixed.
    * the mirror client now correctly handles duplicate items returned in
      trove lists by older servers
    * A bug that caused the mirror client to loop indefinitely when
      doing a --full-trove-sync has been fixed
    * conary rq --trove-flags will now display redirect info even if you
      do not specify --troves (bug #877)
    * dep resolution now support --flavors --full-versions output (bug #751)
    * cvc merge no longer tracebacks if files were added on both upstream
      and on the shadow
    * admin web access for the server doesn't require write permission for
      operations which also require admin access (bug #833)
    * A bug that caused r.remove() in a group to fail if the trove being
      removed was recursively included from another group has been fixed.
    * Conary update tmpwatch -tmpwatch:debuginfo will now erase 
      tmpwatch:debuginfo.
    * An ordering bug that caused info packages to not be updated with their
      components has been fixed.
    * Updates will now happen in a more consistent order based on an
      alphabetic sort.
    * the repository server now handles database deadlocks when committing
       changesets
  o Server Changes:
    * getNewSigList and getNewTroveList could return troveLists with
      duplicate entries

  o Documentation Changes:
    * The inline documentation for recipes has been significantly
      improved and expanded, including many new usage examples.

Changes in 1.0.8
  o Client changes:
    * Conary will now replace symlinks and regular files as long as their
      contents agree (bug #626)

  o Bug Fixes:
    * An error in the method of determining what local changes have been 
      made has been fixed.

Changes in 1.0.7:
  o Client changes:
    * A better method of determining what local changes have been made to a
      local system has been implemented, improving conary's behavior when
      updating.

  o Bugfixes:
    * A bug that caused the user to be prompted for their OpenPGP
      passphrase when building on a target label that does not match
      any signatureKeyMap entry has been fixed.  Previously, if you
      had a signatureKeyMap entry for conary.example.com, and your
      buildLabel was set to conary.example.com@rpl:devel, you would be
      prompted to enter a passphrase even when cooking locally to the
      local@local:COOK label.
    * Dependency resolution will no longer cause a trove to switch
      branches.
    * If a component is kept when performing dependency resolution
      because it is still needed, it's package will be kept as well if
      possible.
    * "conary q --path" now expands symlinks found in the path to the
      file in question. (bug #855)
    * Committing a changeset that provided duplicate file streams for
      streams the server previously referenced from other servers no
      longer causes a traceback.
    * Conary's patch implementation how handles patches which are
      already applied. (bug #640)
    * A server error triggered when using long flavor strings in
      server queries has been fixed.

  o Build fixes:
    * Group cooking now produces output to make it easier to tell what
      is happening.  The --debug flag can be used to get a more
      detailed log of what troves are being included.

  o Server changes:
    * The server traceLog now logs more information about the
      repository calls


Changes in 1.0.6:
  o Repository changes:
    * The commitaction script now accepts the standard conary arguments
      --config and --config-file.

  o Bugfixes:
    * cvc merge on a non-shadow no longer returns a traceback (bz# 792),
      and cvc context foo does not return a traceback when context foo does
      not exist (bz #757)  Fixed by David Coulthart.
    * A bug that caused new OpenPGP keys to be skipped when troves
      were filtered out during mirroring has been fixed.
    * opening invalid changesets now gives a good error message instead of
      a traceback
    * removed obsolete changemail script
    * Exceptions which display fileId's display them as hex sha1s now
      instead of as python strings
    * A bug where including a redirect in a group that has autoResolve 
      caused conary to traceback has been fixed.
    * A bug that kept conary from prompting for your password when committing
      has been fixed.
    * A bug that randomized the order of the labels in the  installLabelPath 
      in some error messages has been fixed.

  o Build fixes:
    * The default ComponentSpec for :perl components now include files
      in site_perl as well as in vendor_perl.
    * Ruby uses /usr/share/ri for its documentation system, so all files
      in %(datadir)s/ri are now included in the default :doc ComponentSpec.

Changes in 1.0.5:
  o Performance improvements:
    * The use of copy.deepcopy() has been eliminated from the
      dependency code.  The new routines are up to 80% faster for
      operations like DependencySet.copy().
    * Removing files looks directly into the file stream of the file
      being removed when cleaning up config file contents rather than
      thawing the full file stream.
    * Getting a single trove from the database without files returned file
      information anyway
    * Trove.applyChangeSet() optionally skips merging file information
    * Cache troves on the update/erase path to avoid duplicate fetchs from
      the local database

  o Bugfixes
    * Installing from a changeset needlessly relied on troves from the 
      database having file information while processing redirects
    * Extraneous dependency cache checks have been removed from the
      addDep() path.
    * When removing files, conary now looks up the file flags directly
      in the file stream in order to clean up config file contents.
      Previously the entire file stream was thawed, which is much more
      resource intensive.

  o Build fixes:
    * r.addArchive() now supports rpms with bzip2-compressed payloads.

Changes in 1.0.4:
  o Performance improvements:
    * The speed of erasing troves with many dependencies has been
      significantly improved.
    * The join order of tables is forced through the use of
      STRAIGHT_JOIN in TroveStore.iterTroves() to work around some
      MySQL optimizer shortcomings.
    * An --analyze command line option has been added to the
      stand-alone server (server.py) to re-ANALYZE the SQL tables for
      MySQL and SQLite.  This can significantly improve repository
      performance in some cases.
    * The changes made to dependency string parsing were a loss in
      some cases due to inefficiency in PyArg_ParseTuple().
      Performance sensitive paths in misc.c now parse the arguments
      directly.

  o Bugfixes:
    * An Apache-based conary repository server no longer logs
      tracebacks in error_log when a client disconnects before all
      data is sent.
    * A bug that caused cross repository commits of changesets that involved
      a branched trove to fail in some cases has been fixed.
    * If an entitlement is used for repository access, it is now sent
      over HTTPS instead of HTTP by default.
    * The conary emerge command no longer attempts to write to the root
      user's conary log file.
    * conary showcs --all now shows not-by-default troves.
    * Previously, there was no way using showcs to display only the troves
      actually in a changeset - conary would by default access the repository
      to fill in any missing troves.  Now, you must specify the
      --recurse-repository option to cause conary to search the repository
      for missing troves.  The --trove-flags option will now display when a
      trove is missing in a changeset.
    * A bug that caused showcs --all to display file lists even when --ls
      was not specified has been fixed.
    * When mirroring, you are now allowed to commit a trove that does
      not have a SHA1 checksum set.  This is an accurate replication
      of the data coming from the source repository.
    * A bug affecting multiple uses of r.replace() in a group recipe has been
      fixed.
    * A bug that caused components not to be erased when their packages were 
      erased when a group referencing those packages was installed has been 
      fixed.

Changes in 1.0.3
  o Client changes:
    * Conary displays full paths when in the error message generated
      when it can't open a log file rather than leaving out the root 
      directory.

  o Performance improvements:
    * A find() class method has been added to StreamSet which enables
      member lookups without complete thawing.
    * The code path for committing filestreams to repositories now
      uses find() to minimize file stream thaws.
    * DBstore now supports precompiled SQL statements for SQLite.
    * Retrieving troves from the local system database no longer
      returns file information when file information is not requested.
    * Dependencies, dependency sets, StreamCollections, file
      dictionaries, and referenced file lists now use C parsing code
      for stream thawing.
    * Extraneous trove instantiations on the system update path have
      been eliminated.
    * Adding troves to the local database now uses temporary tables to
      batch the insertions.

  o Bugfixes:
    * A bug that caused a mismatch between file objects and fileIds
      when cloning a trove has been fixed.

Changes in 1.0.2:
  o Bugfixes:
    * A bug that caused redirects to fail to build when multiple
      flavors of a trove exist has been fixed.
    * A bug with cooking flavored redirects has been fixed.
    * The cvc command no longer enforces managed policy with --prep.
    * A bug that caused disttools based python packages to be built as
      .egg files has been fixed.  This bug was introduced in conary
      0.94.
    * A bug that prevented checking in a recipe that deleted policy
      has been fixed.
    * A bug that prevented entitlements from being recognized by an
      Apache conary repository server when no username and password
      were set for a server has been fixed.
    * A bug that prevented errors from being returned to the client
      if it attempts to add an invalid entitlement key or has
      insufficient permission to add the entitlement key has been
      fixed.  An InvalidEntitlement exception has been added.
    * A repository bug prevented the mirror client from obtaining a
      full list of new troves available for mirorring has been fixed.
    * A bug in cooking groups caused the groups resulting from an
      r.addAll() to not respect the original group's byDefault
      settings in some cases has been fixed.

Changes in 1.0.1:
  o Database schema migration
    * Over time, the Conary system database schema has undergone
      several revisions.  Conary has done incremental schema
      migrations to bring old databases in line with the new schema as
      much as possible, but some remnants of the old schema remain.
      When Conary 1.0.1 runs for the first time, the database will be
      reloaded with a fresh schema.  This corrects errors that can
      occur due to incorrect SQL data types in table definitions.  An
      old copy of the database will be saved as "conarydb-pre-schema-update".

Changes in 1.0:
  o Bugfixes
    * A bug that allowed a group to be installed before children of
      its children were installed has been fixed.  This ensures this
      if a an update is partially completed, it can be restarted from
      where it left off.
    * A bug in python dependencies that sometimes resulted in a plain 
      python: __init__ dependency has been fixed.
    * A bug that dropped additional r.UtilizeUser matches for a file after
      the first one has been fixed.
    * Accessing a repository with the wrong server name no longer
      results in an Internal Server Error.  The error is marshaled
      back to the client.

Changes in 0.97.1:
  o Bugfixes
    * A bug has been fixed that allowed the "incomplete" flag to be
      unset in the database when applying changesets of troves that
      have no "incomplete" flag.  This resulted in "StopIteration"
      exceptions when updating the trove.
    * A bug has been fixed in the code that selects the OpenPGP key
      to be used for signing changesets at cook time.

Changes in 0.97:
  o Client changes:
    * All troves that are committed to repository through commits,
      cooks, branches, shadows, and clones, now always have SHA1
      checksums calculated for them.
    * Trove objects now have a version number set in them.  The
      version number is increased when the data types in the Trove
      object are modified.  This is required to ensure that a Conary
      database or repository has the capability of storing all the
      information in a Trove.  All trove data must be present in order
      to re-calculate SHA1 checksums.  If a local system understands
      version 1 of the Trove object, and a repository server sends a
      changeset that contains a version 2 Trove, an "incomplete" flag
      will be set for trove's entry in the database.  When accessing
      that trove later for merging in an update, the client will go
      back and retrieve the pristine Trove data from the repository
      server so it will have all the data needed to preform three way
      merges and signature verification.

  o Repository changes:
    * Repositories will now reject commits whose troves do not have
      correct SHA1 checksums.

Changes in 0.96:
  o Client changes:
    * conary rq now does not use affinity by default, use --affinity to turn
      it on.  The rq --compatible-troves flag has disappeared.  Now 
      you can switch between displaying all troves that match your system 
      flavor and that match affinity flavor by switching between
      --available-troves with and without the --affinity flag.
    * conary q now displays installed, not by default troves by default,
      but skips missing troves.
    * Fixed an update bug where updating an x86 library on an x86_64 system
      would cause conary to switch other x86_64 components for that library
      to x86 versions.
    * update job output is compressed again
    * Fixed an update bug where if you had made a local change to foo, and then 
      updated a group that pointed to an earlier version of that trove,
      the trove could get downgraded

  o Other changes:
    * Mirroring now mirrors trove signature

Changes in 0.95:
  o Client changes:
    * The "conary verify" command now handles non-regular files with
      provides and requires (for example, symlinks to shared libraries
      that provide sonames).
    * The "conary showchangeset" command now takes --recurse and
      --no-recurse arguments.
    * All info-* packages are now updated in their own individual jobs;
      this is required for their dependencies to be reliable.
    * The conary syncchildren command now will install new packages
      when appropriate.

  o Repository changes:
    * Additional logging has been added to the repository server.
      Logging is controlled by the "traceLog" config file variable,
      which takes a logging level and log path as arguments.
    * Conary now detects MySQL Database Locked errors and will retry
      the operation a configurable number of times.  The "deadlockRetry"
      configuration variable controls the number of retries and
      defaults to 5.

  o Build changes:
    * Conary now uses site.py to find all possible correct elements of
      sys.path when generating python provides and requires.  Previously,
      new elements added via .pth files in the package being built would
      be ignored for that package.
    * The PythonSetup() build action now works properly with setup.py
      files that use "from setuptools import..." instead of "import
      setuptools".

  o Other changes:
    * The conarybugz.py script has been restored to functionality by
      moving to the conaryclient interface for accessing the
      repository.

Changes in 0.94:

  o Redirects no longer point to a specific trove; they now redirect
    to a branch. The client chooses the latest version on that branch
    which is compatible with the local system.

  o Bug Fixes
    * A bug in getNewTroveList() that could cause duplicate
      troves to be returned has been fixed.
    * A bug that caused a repository server running under Apache to
      fail with an Internal Server Error (500) when a client requested
      a changeset file that does not exist has been fixed.
    * Conary no longer displays an error when attempting to write to a
      broken pipe.  (bug #474)
    * Conary now respects branch affinity when moving from old-style
      groups to new-style groups.

  o Client changes:
    * The query/repquery/showcs command line options have been
      reworked.  See the conary man page for details.
    * When "cvc merge" is used to merge changes made on the parent
      branch with changes made on a shadow, conary now records the
      version from the parent branch that was used for the merge.
      This is required to allow conary to handle changing the upstream
      version on a shadow.  It is also useful for accounting
      purposes.  (bug #220)
    * "conary emerge" can now be performed on a recipe file.
      Previously you were required to emerge from a repository. (bug
      #526)
    * Progress is now displayed as conary applies a rollback. (bug #363)
    * Java, Perl, and Python dependencies are now enforced by default.

  o Build changes
    * PythonSetup() no longer passes the --single-version-externally-managed
      argument to setup.py when it uses distutils instead of setuptools.

Changes in 0.93:
  o Bug Fixes
    * A bug in the "conary verify" code sometimes resulted in an
      unhandled TroveIntegrity exception when local modifications were
      made on the system. (bug #507)
    * Usernames and passwords with RFC 2396 reserved characters (such
      as '/') are now handled properly. (bug #587)

  o Server changes
    * Standalone server reports warnings for unsupported configuration options
      instead of exiting with a traceback.
    * Compatibility for repositoryDir has been removed.
    * A bug caused queries for multiple flavors of the same trove
      to return incorrect results has been fixed.
    * Apache hooks now ignore IOErrors when writing changesets to the
      client.  These normally occur when the client closes the
      connection before all the data is sent.

  o Client changes
    * SHA1 checksums are now computed for source checkins and local
      change set commits.
    * Flavor affinity is now more relaxed when updating troves.  For
      example, if you have a trove with flavor that requires sse2 but
      your system flavor is ~!sse2, conary will only prefer troves
      with sse2 enabled instead of requiring it.

  o Build changes
    * PythonSetup() now correctly requires python-setuptools:python
      instead of python-setuptools:runtime.
    * Automatic python dependency provision now searches more directories
      to better support multilib python.
    * Conary now defaults to building in ~/conary/builds instead of
      /var/tmp/conary/builds, and caching in ~/conary/cache instead
      of /var/cache/conary.

Changes in 0.92:
  o Package Building Changes:
    * Conary policy has been split out into the conary-policy package.
      (Some policy was left in conary proper; it is needed for
      internal packaging work.)
    * Conary prints out the name of each policy as it runs, making it
      possible to see which policies take the most time.
    * BuildLog files no longer contain lines that end with \r.
    * A new 'emergeUser' config item has been added.  Conary will
      change to this user when emerging packages as root.
    * --no-deps is now accepted by 'conary emerge'.

  o Group Building Changes:
    * A bug has been fixed in dependency checking when using
      autoResolve where deleted weak troves would be included in
      autoResolve and depChecks.

  o Client changes:
    * Conary can now rate limit uploads and downloads.  The rate limit
      is controlled by the "uploadRateLimit" and "downloadRateLimit"
      configuration variables, which is expressed in bytes per second.
      Also, Conary displays the transfer rate when uploading and
      downloading.  Thanks to Pavel Volkovitskiy for these features.
    * The client didn't write config files for merged changesets in
      the right order, which could result in changesets which could
      not be committed to a repository.
    * Fixed a bug in the update code caused conary to behave
      incorrectly when updating groups.  Conary would install
      components of troves that were not installed.

  o General Bug Fixes
    * Conary did not include the trove sha1 in the troveinfo diff
      unconditionally.  This prevents clients from being able to
      update when a repository is forced to recalculate sha1
      signatures.

Changes in 0.91:
  o Bugfixes
    * A bug was fixed the code that freezes path hashes.  Previously,
      path hashes were not sorted in the frozen representation.  Code
      to fix the frozen path hashes in databases and repositories has
      beed added.
  o Build
    * added cleanAfterCook config that controls whether conary tries to
      clean up after a successful build

Changes in 0.90.0:
  o Code Structure/Architecture Changes:
    * Conary now has the concept of "weak references", where a weak reference
      allows conary to be able to recognize the relationship between a
      collection and the children of collections it contains.  This allows
      us to add several new features to conary, documented in Client and Build
      changes.
    * SQL operations have been migrated to the dbstore driver to allow
      for an easier switch of the database backends for the server side.
    * Various query and code structure optimizations have been
      implemented to allow running under MySQL and PostgreSQL.

  o Documentation Changes:
    * Added summaries about updateall in the conary man page and added
      information about the command-line options for conary rq.
    * Clarified behavior of "conary shadow --source-only" with respect to
      rPath bug #500.
    * Added synonyms for cvc and conary commands which have shortcuts
      (ex: checkout and co).
    * Added man page entry about cvc clone.

  o Package Building Changes:
    * Build logs now contain unexpanded macros, since not all macros
      may be defined when the build log is initially created.
    * The emerge command can now accept version strings.
    * The RemoveNonPackageFiles policy now removes fonts.cache*,
      fonts.dir, and fonts.scale files, since they are always
      handled by tag handlers.
    * The Make() build action can now take a makeName keyword argument
      for cases when the normal Make() handling is exactly right but
      a different make program is required (nmake, qmake, etc.).
    * The new PythonSetup() build action uses very recent versions
      of the python setuptools package to install python programs
      which have a setup.py that uses either the old disttools or
      new setuptools package.
    * fixed bug #bz470: loadInstalled('foo') will now work when you have
      installed a local cook of foo.

  o Group Building Changes:
    * add() now takes a "components" option.  r.add(<package>,
      components=['devel', 'runtime'])  will install <package>, but only the
      'runtime' and 'devel' components of <package> by default.
    * remove() can now 'remove' troves within child troves.
    * When a component is added, (either via r.add() or dep resolution)
      is automatically added as well (though not all its sibling components)
    * A new r.removeComponents(<complist>) command has been added.  It
      allows you to create a group where all devel components are
      byDefault False, for example: r.removeComponents(['devel',
      'devellib']).
    * The installPath used to build a group in is now stored in troveInfo.
    * r.addAll() now recurses through all the included groups
      and creates local versions of them as well by default.
    * A new r.replace(<name>, <newversion>, <newflavor>) command has
      been added.  It removes all versions of name from all groups in
      the recipe and replaces them with the version found by searching
      for newVersion, newFlavor.

  o Client Changes:
    * When committing source changes in interactive mode, conary will ask you
      you to confirm the commit.
    * A new configuration option, autoResolvePackages, tells conary to install
      the packages that include the components needed for dep resolution.
    * You can now install locally cooked groups.
    * If foo is a redirect to bar, and you run 'conary update foo' when
      foo is not installed on your system, conary will act as if you had
      typed 'conary update bar'.  Previously, it would act as if you had typed
      'conary update bar --no-recurse'.

  o Config Changes:
    * Conary config handling now supports comments at the end of config lines.
      # can be escaped by a \ to use a literal # in a configuration option.
    * Default macros used in cooking are now stored in /etc/conary/macros.
      The 'defaultMacros' parameter determines where cvc searches for macro
      definitions.
    * Conary configuration now searches for configuration files in 
      /etc/conary/conf.d/ after reading in /etc/conaryrc

  o Server Changes:
    * Creating changesets atomically moves complete changesets into place.
    * The contents store no longer reference counts entries.
    * Added support for trove marks to support mirroring.  A client
      can use a trove mark to ask the server for any trove that has
      been added since the last trove mark mirrored.
    * Added the hasTroves() interface to support mirroring.  This allows
      the mirror client to make sure that the target mirror does not
      already have a trove that is a candidate for mirroring from the
      source repository.
    * Added support for traceback emails from the repository server.
    * The repository contents store was reworked to avoid reading
      precompressed gzipped data twice (once to double check the uncompressed
      contents sha1 and once to copy the file in place).
    * We have changed the way schema creation and migration is handled
      in the repository code. For administrative and data safety reasons,
      schema upgrades and installs can be performed from now on only by
      running the standalone server (conary/server/server.py --migrate),
      thus avoiding race conditions previously created by having multiple
      Apache processes trying to deal with the SQL schema updates.

   o Command Changes
    * A new script that mirrors repositories has been added.  It is in
      the scripts/ directory in the source distribution of Conary.

Changes in 0.80.4:
  o Build Changes:
    * PackageRecipe has been changed to follow our change to split
      conary into three packages.
    * x86_64 packaging elimintated the conary:lib component to follow x86
      (those files now belong in conary-build:lib)

Changes in 0.80.3:
  o Client Changes:
    * The internal branch source and branch binary flags were changed
      to a bitmask.
    * The warning message printed when multiple branches match a cvc
      checkout command has been improved.
    * Only interactive mode can create binary shadows and branches, and
      a warning is displayed before they are created (since source branches
      are normally the right thing to use).

  o Build Changes:
    * Files in subdirectories named "tmp" are no longer automatically
      excluded from packaging, except for /tmp and /var/tmp.
    * DanglingSymlinks now traverses intermediate symlinks; a symlink
      to a symlink to a symlink will no longer confuse it.

Changes in 0.80.2:
  o Client Changes:
    * Bugs in "conary update foo=<old>--<new>" behavior have been
      fixed.
    * "cvc co foo=<label>" will now work even if you don't have a
      buildLabel set
    * "conary showcs" will now work more nicely with group changesets.
    * "conary showcs --all" no longer shows ids and sha1s.
    * We now never erase pinned items until they are explicitly unpinned.
    * "conary verify" and "conary q --diff" work again.
    * "conary q tmpwatch --components" will display the components
      installed for a package.
    * The pinTroves config item behavior has been fixed.  It now
      consistently pins all troves that match a pinTrove line.
    * When a trove is left on the system because of dependency resolution
      during an update, a warning message is printed.
    * Command line configuration, such as --config
      'buildLabel conary.rpath.com@rpl:devel', now overrides context
      configuration.

  o Server Changes:
    * The repository server now retries a request as an anonymous user
      if the provided user authentication information does not allow
      a client request to succeed.
    * When using "server.py --add-user" to add a user to a repository
      server, the user will only be given admin privileges if --admin
      is added to the command line.  Previously, all users added with
      server.py had admin privileges.  Additionally, if the username
      being added is "anonymous", write access is not granted.

  o Build Changes:
    * It is now possible for a recipe to request that specific
      individual requirements be removed from files using the
      exceptDeps keyword argument to r.Requires().  Previously
      you had to accept all the dependencies generated by r.Requires()
      or none of them.
    * r.Replace() now takes a lines=<regexp> argument, to match a line based
      on a regexp.
    * The EnforceJavaBuildRequirements policy has been added.  When
      you are packaging precompiled Java software where you have
      .class/.jar files but no .java files, you can use "del
      EnforceJavaBuildRequirements" to prevent this from policy from
      generating false positives.
    * The EnforceCILBuildRequirements policy has been added.
    * Enforce*BuildRequirements now warn when a package has requirements
      which they don't fulfill themselves and which are not fulfilled by
      the system database.  (for example, soname dependencies from linking
      against libraries that are not managed by Conary on the system.)
    * Automated Perl dependencies have been added, for both provides
      and requires.  They are not yet enforced, in order to give time
      to adapt while perl packages are being re-built.
    * The EnforcePerlBuildRequirements policy has been added.
      Failures found by this policy may be caused by packages on the
      system not having been rebuilt yet with Perl dependencies, but
      could also show bugs in the Perl dependency code.
    * Automated Python dependencies have been added, for both provides
      and requires.  Like Perl dependencies, they are not yet
      enforced.
    * The EnforcePythonBuildRequirements policy has been added, with
      the same caveats as EnforcePerlBuildRequirements.
    * Conary now writes more information about the build environment
      to the build log when cooking.
    * A bug that caused r.Requires('file:runtime') to create a file
      dependency on 'runtime' instead of trove dependency on
      'file:runtime' has been fixed.
    * Java dependencies now properly ignore array elements in all cases,
      removing false Java dependencies like "[[I" and "[[B".


Changes in 0.80.1:
  o Client Changes:
    * User names and passwords are no longer allowed in repository maps;
      "user" configuration entries must be used instead.
    * The clone command now allows you to clone a binary onto the same
      branch, without having to reclone the source.
    * The TroveInfo table on the client is getting corrupted with
      LoadedTrove and BuildReq entries for components.  These entries
      are only valid on packages.  Code was added to catch when this
      happens to aid debugging.  Additionally, Conary will
      automatically remove the invalid entries the first time 0.80.1
      is run.
    * Environment variables are expanded in paths in conary configuration files.
    * localcs now allows the version and flavor to be specified for a trove
    * conary scs --all now behaves the way it used to again
  o Build Changes:
    * Java dependency generation is now enabled; Java dependency enforcement
      is still disabled.
    * The skipMissingSubDir keyword argument now actually works correctly
      when the subdirectory is missing.
  o Common Changes:
    * Entitlement support has been added as an alternate method of
      authentication.

Changes in 0.80.0:
  o Client Changes:
    * The logic for defining updates across a hierarchy has been completely
      replaced. Instead of rigidly following the trove digraph, we flatten
      the update to choose how troves get updated, and walk the hierarchy
      to determine which updates to actually apply.
    * Dependency resolution could include troves which caused duplicate
      removals for the troves those included troves replace
    * Chroot handling was broken in 0.71.2 and prevented the user name
      lookup code for the chroot from exiting back out of the chroot
    * showchangeset on relative changesets now displays them as jobs.
    * query and queryrep now exclude components if they match their
      package name
    * Conary cleans up rollbacks when a changeset fails to apply.
      Previously, an invalid changeset was saved in the rollback
      stack, which made applying it impossible
    * Removed direct instantiation of NetworkRepositoryClient object; it
      should be created by calling ConaryClient
    * repositoryMap should not contain usernames and passwords now; user
      config file option should hold those instead (user *.rpath.org user pass)
    * If a user name is given without a password the password will be prompted
      for if the repository returns a permissions error
    * added --components parameter to q and rq to not hide components
    * conary update --full-versions --flavors now will work as expected
    * fixed a bug with conary erase foo=/branchname
    * When in multi-threaded mode, the download thread now checks to see
      if the update thread wants to exit.  This fixes many of the
      "timeout waiting for download thread to terminate" messages.
    * Fixed bug where conary erase foo --no-deps wouldn't erase a component
      of foo if it was required by something else
  o Build Changes:
    * Dependencies are now generated for Java .class and .jar files.
      They are not yet enforced, to give time to rebuild Java packages.
    * Java dependency generation has been turned off until 0.80.1 in
      order to wait until there is a deployed version of Conary with
      long dependency handling; some .jar files have so many
      dependencies that they overflowed dependency data structures.
    * CheckDesktopFiles now looks in /usr/share/icons for icons, and
      can find icon names without extensions specified.
    * Build actions which take a subDir keyword argument now also can
      take a skipMissingSubDir keyword argument which, if set to True,
      causes the build action to be skipped if the specified subdirectory
      does not exist.  By default, those build actions will now raise
      an error if the directory does not exist, rather than running in
      the wrong subdirectory as they did previously.
    * You can now cook a recipe that has a superclass that is defined
      locally but a has supersuperclass that is in the repository.  Similarly,
      if you have a superclass that is in the repository but a supersuperclass
      locally, conary will find that as well
    * r.Replace with parameters in the wrong order will now behave correctly
    * The automatic :config component for configuration files has been
      disabled because Conary does not handle files moving between
      troves, and config files were being re-initialized when packages
      were updated.
  o Code structure:
    * queryrep, query, showchangeset, and update --info all use the same
      code to determine how to display their data.  Display.py was changed
      to perform general display operations.
    * query.py added
    * added JobSource concept for searching and manipulating lists of jobs.
    * moved datastore.py into repository module
    * Stubs have been added for adding python and perl dependencies, and
      the stubs have been set to be initially ignored.
    * The internal structure for conary configuration objects has changed
    * A new DYNAMIC size has been added to the StreamSet object.  This will
      cause StreamSet to use either a short or long int to store the size
      of the frozen data that is included in a frozen StreamSet, depending
      on the size of the data being stored.

Changes in 0.71.2
  o Client Changes:
    * The update-conary option has been renamed updateconary per
      bugzilla #428
    * buildPath can be set in contexts
    * cvc co <foo> will work even if there are two foos on the same label with
      different branches.  In that case, it will warn about the older foo
      which it doesn't check out
    * Test mode didn't work for updates and erases which were split into
      multiple jobs
  o Build Changes:
    * Combined the EtcConfig and Config policies, and deprecated
      the EtcConfig policy.
    * All config files default to being put into a :config component.
      This is overridden by any ComponentSpec specifications in the recipe.
    * A use flag has been added for xen defaulting to 'sense prefernot'.  This
      flag should be used to specify flavors for xen domU builds where special
      provisions are made for paravirtualized domU.
    * Added new CheckDesktopFiles policy to catch some more common errors
      in .desktop files.  (For now, it looks for common cases of missing
      icons; more may be added over time.)
    * The Requires policy now interprets synthetic RPATH elements (passed in
      with the rpath= keyword argument) as shell-style globs that are
      interpreted relative first to the destdir and then to the system.

Changes in 0.71.1:
  o Server Changes
    * Added iterTroves() call which iterates over large numbers of troves
      much more efficiently than a single getTrove() call would.
    * Split out FileRetriever object to allow file information to be pulled
      from the repository inside of an iterTroves() loop
    * The web interface shows the troves contained in a group trove instead
      of trying to list all files in a group.
  o Client Changes
    * Config file options that take a path as a value now support ~ for
      home directory substitution
    * Trove.diff() returns a standard job list instead of the previous
      only-used-here format
    * /var/log/conary tracks all update, remove, rollback, and erase events
    * Progress output is simplified when stdout is not a tty (no line
      overwrites)
    * Tracebacks during logged commands get copied to the log
    * Code which checked to see if a shadow has been locally modified didn't
      work for shadows more than a single level deep
    * When you are installing from changesets using --from-files, other troves
      in the changesets can be used for dependency resolution
  o Build Changes (cvc)
    * Additional calls are emulated by the filename_wrapper for the
      r.Run calls.
  o Code Structure
    * Split build/recipe.py into several smaller files
    * Moved OpenPGP keyTable access up call stack so that it can now be
      accessed outside of kid templates.
    * Move epdb code into its own package

Changes in 0.71.0:
  o Code Structure
    * conary now imports all python modules from a toplevel "conary"
      module.  This prevents conary from polluting the module namespace.
  o Client Changes
    * Clone didn't handle shadow version numbers correctly (and could create
      inconsistent version numbers)

Changes in 0.70.5:
  o Client Changes
    * Files changing to config files across distributed repositories now works.
    * The update code uses more consistent use of trove sources, and only
      makes explicit calls to the repository if asked.  This should make it
      possible to create interesting update filters.
    * Clone updated sequences it was iterating over, which is generally
      a bad idea (and caused clone to commit inconsistent troves)
  o Build Changes (cvc)
    * Locally cooked filesets now include file contents, making the
      filesets installable.
    * Fileset cooks now retrieve all of the file objects in a single
      network request per repository.
    * The new NormalizeLibrarySymlinks policy runs the ldconfig program
      in all system library directories.  This ensures that all the
      same symlinks that ldconfig would create when the shlib tag handler
      runs are packaged.  It also warns if ldconfig finds missing files.
    * New argument to r.Run(): "wrapdir" keyword argument behaves much
      like "filewrap" but takes a string argument, which limits the scope of
      %(destdir)s relocation only to the directories under the specified
      wrapdir, which is interpreted relative to %(destdir)s.  Works best
      for applications that install under one single directory, such
      as /opt/<app>
    * Clone, branch, and shadow all take --info now instead of --test
    * ELF files that dlopen() libraries can now be provided with
      synthetic soname dependencies with
      r.Requires('soname: libfoo.so', '/path/to/file')
    * r.Requires now enforces that packages that require a file and
      include that required file must also explicitly provide it. (bz #148)
  o Server Changes
    * Packages added to the repository are checked to ensure the version and
      flavor of all referenced components are the same as for the package

Changes in 0.70.4:
  o Client Changes
    * The trove that satisfies a dependency that is broken by erase is
      now displayed in the "Troves being removed create unresolved
      dependencies" message.
    * Components are now displayed on the same line as their parent
      package in "conary update" output.
    * A new 'interactive' option has been added to conary configuration.
      When set to true, conary will display info about clone, branch,
      update, and erase operations, and then ask before proceding.
  o Build Changes (cvc)
    * The CompilePython action has been fixed to accept macros at the
      beginning of its arguments, fixing a bug new in Conary 0.70.3.
    * The Requires policy can now be given synthetic RPATH elements;
      this is useful when programs are only intended to be run under
      scripts that set LD_LIBRARY_PATH and so do not intrinsically have
      the information they need to find their libraries.
    * Added --test to clone, branch, and shadow commands
    * Clone now supports --skip-build-info for less rigid version checks
      on cloned troves
    * Fixed usage message to better reflect reality
    * Cloning to a branch which already has a version with a compatible
      flavor now works.
    * cpio archive files are now supported for r.addArchive()
  o Repository Changes
    * The repository now serves up stored OpenPGP keys as a "Limited
      Keyserver"; users can retrieve keys, but not search or browse them.
      The keys are available via /getOpenPGPKey?search=KEY_ID. This
      is meant only to allow conary to automatically retrieve OpenPGP
      keys used to sign packages.

Changes in 0.70.3:
  o Client Changes (conary)
    * Conary now works harder to avoid having separate erase/installs,
      instead preferring to link those up into one update when possible.
    * Conary configuration now supports contexts.  Contexts are defined in
      sections starting with a [<name>] line, and provide contextual
      configurations for certain variables, defined in the man page.  All
      configuration options after the [<name>] will be associated with that
      context, and will override the default configuration when that context
      is active.  The current context can be selected by using the --context
      parameter, or by setting the CONARY_CONTEXT environment variable.
    * 'conary config --show-contexts' will display the available contexts
  o Build Changes (cvc)
    * A local cook of a trove foo will ensure that the changeset created is
      installable on your local system, by making sure the version number
      created is unique.
    * The builddir is no longer allowed to appear in ELF RPATHs.
    * The build documentation strings have been significantly updated
      to document the fact that for most strings, a relative path
      is relative to the builddir, but an absolute path is relative
      to the destdir.
    * The ManualConfigure action now sets the standard Configure
      environment.
    * cvc will allow you to cook a trove locally even when you are unable
      to access the trove's source repository
  * Common Changes:
    * Version closeness was improperly measured for troves on different
      branches when then label structure was identical
  o Repository Changes
    * Repository now has a config flag called requireSigs. Setting it to
      True will force all troves to have valid package signatures.  Troves
      lacking this will be rejected.  Enabling this option prevents the
      generation of branches, shadows, or clones since these troves are not
      signed.  It is not recommended that this option be enabled until the
      infrastructure is in place to provide package signatures for all types
      of troves.

Changes in 0.70.2:
  o Client Changes (conary)
    * GnuPG compatible trust metrics for OpenPGP Keys now exists. This
      makes it possible for conary clients to refuse troves that
      aren't properly trusted. The metrics currently in place mimic
      gpg behavior.
    * Running "conary update" in a directory that does not exist no
      longer fails with an error (bugzilla #212).  Note that "cvc
      update" still requires that the current working directory exists
      of course.
    * HTTP error conditions are handled more gracefully when commiting
      a change set. (bugzilla #334)
    * conary more reliably sets a non-zero exit status when an error
      occurs. (bugzilla #312)
    * When performing an update of a group that adds a trove foo,
      search the system for a older version of foo to replace if the
      original update command found a replacement by searching the
      system.
    * New option, "conary update-conary" has been added in an attempt
      to provide a workaround for future drastic protocol revisions
      such as what happened for 0.70
    * Methods for parsing command line update request and changeset requests
      have been added to conaryclient.cmdline
    * A metric for the distance between arbitrary versions on different
      branches has been added, and the code which matches troves changes
      between collections uses this code to give well-defined matches
      for all cases.
    * Rollbacks are now listed with the most recent on top
    * Troves which a group operation tries to remove will be left behind
      if they satisfy dependencies for other troves
    * updateall command respects pins on top-level troves
    * Dependency resolution no longer blows away pinned troves
    * conary update now takes a changeSpec, allowing you to specify both
      the version to remove and the update version, like
      'conary update foo=2.0--3.0'

  o Build Changes (cvc)
    * cvc more reliably sets a non-zero exit status when an error
      occurs. (bugzilla #312)
    * Building groups w/ autoResolve displays the revision of the
      troves which are being included
    * The change to automatically split up hardlink groups into
      per-directory hardlink groups has been reverted.  Instead,
      Conary enforces that link groups do not cross directories, but
      provides an exception mechanism for the rare cases where it is
      appropriate to do so.  The old LinkCount policy was renamed
      LinkType, and the new policy enforcing link group directory
      counting is now called LinkCount.
    * The NormalizeCompression policy no longer causes an error if you
      have two files in the filesystem that differ only by the .gz or
      .bz2 extension.
    * The Provides policy will not longer automatically provide soname
      dependencies for executable files that provide sonames.  A few
      executables do provide sonames, and 0.70.1 provided them as
      harmless extraneous provisions.

   o Repository Changes
     * A new getConaryUrl() method has been implemented to support the
       "conary update-conary" feature
     * Exception handling has been re-worked.  All exception classes
       that are marshaled back to the client are now in the
       repository.errors module.  Some of the most commonly used
       exception classes have been included in their previous modules
       for compatibility until code can be modified to use the new
       repository.errors module.

Changes in 0.70.1:
  * Collection merging didn't handle (admittedly obscure) cases where
    a component on the local system was updated to a new version of a
    trove, and updating that package also tries to update to that version
    but using a different path
  * Redirects are allowed in group cooking as long as the target of the
    redirect is also specified in the group (this allows cleaner handling
    when trying to clean up after label multiplicity)
  * Shorten display for versions and flavors in internal debugging output.
    Make str() output for versions and flavors return formatted strings.
  * ELF files finding non-system libraries via an RPATH did not always
    have the path to the library encoded in their dependency requirement,
    depending on whether the package also included some other (unrelated)
    non-system library.  Futhermore, system paths encoded in an RPATH were
    incorrectly honored.  Both of these bugs have been fixed.
  * Ownership policy now uses macros in the user and group definitions.
  * Symbolic links to shared libraries can now provide path-encoded
    soname dependencies (only manually, never automatically).
  * Removed outdated code with convoluted code for preventing providing
    soname dependencies in some cases; that code has been functionally
    replaced by limiting automatic soname dependencies to system library
    directories.
  * Instead of complaining about hardlinks spanning directories, Conary
    simply creates one link group per directory per hardlinked file.
  * Fixed bug which made source commits fail on cloned source troves

Changes in 0.70.0:
  o The client and server protocol versions have been changed and
    the filecontainer version number updated.
    * Upgrading from previous versions of Conary to 0.70.0 will
      require downloading a old-format changeset file from
      ftp://download.rpath.com/pub/conary/
    * Adding path hash data to TroveInfo overflowed the amount of
      storage space available in a StreamSet when a trove contained
      several thousand files.  In order to accommodate larger data
      stored in StreamSets, we have changed the way data sizes are
      handled.
    * With the changes to StreamSet, LargeStreamSet is obsolete.
      Changeset files used to used LargeStreamSet to represent data.
      Since we now just use a StreamSet, the changeset file format
      changed.
    * Since this version of Conary is incompatible with previous
      versions, we took this opportunity to do database and repository
      migrations that will allow us to make significant code cleanups
      in the near future.

 o Other smaller changes
    * Conary now does the right thing if the same trove is listed
      twice in an update due to recursion (it checks for duplicate
      installs of the same trove).
    * A bug where None would show up in CONARY files when an
      autosource file changed contents but did not change names has
      been fixed.

Changes in 0.62.16:
  * The "conary update" and "conary erase" commands now display the actions
    they take as they run (similar to --info output).
  * The --info output for "conary erase" and "conary update" has been
    reworked to be more user-friendly.
  * Added new conaryrc option signatureKeyMap to choose which signature
    to use when signing based on the label.
  * Fixed a bug where conary would only sign the last trove listed,
    instead of signing all troves listed.
  * The ComponentRequires policy now makes :devellib components require
    :data components if they exist.
  * Don't check for bucket conflicts when resolving during group cooks - if we
    want to check for bucket conflicts in groups, it will be readded in a more
    general way.
  * Removed extra freezes and thaws of files for a 8% improvement in install
    time for absolute change sets (at the cost of some memory, but thanks
    to splitting transactions this should be a good trade off).
  * Added removeIfExist call to miscmodule for some peformance improvement.
  * ELF files that find non-system libraries via an RPATH now have the path
    to the library encoded in their dependency requirement, matching the
    path encoded in the dependency provision.  Before this, the RPATH
    was ignored and the path encoding was only guessed within one source
    package.
  * The LinkCount policy now enforces the requirement that hardlink groups
    contain only files in the same directory as each other; no hardlinks
    between files in different directories are allowed.
  * When updating a group across branches, if a subtrove within the update has
    already been manually moved to the new branch by the user, conary will
    recognize this and sync that trove with the group
  * A new "closed" configuration variable has been added to the
    apache-based networked repository server.  When set, the server
    will always raise a "RepositoryClosed" exception when a client
    attempts to access it.  The configuration variable is a string.
    The string will also be returned to the client.
  * Removed install buckets and replaced with comparisons of hashed path
    values to determine trove compatibility.
  * If a trove is included in an update twice, once directly, and once
    implicitly through recursion, ignore the recursive update.
  * More constraints added to the repository schema
  * Added hasTrove to Items table for faster trove names check

Changes in 0.62.15:
  * The MakeDevices() policy now accepts mode= as a named argument.
  * Added (undocumented) --debug (prints debugging output),
    switched old (undocumented) --debug to now be --debugger (starts debugger
    on initialization)
  * Added debug messages to conaryclient/update.py
  * Cloning to the the same branch works (providing a good way of
    reverting changes)
  * Cloning now updates buildRequirements and loadedTroves in troveInfo
    and enforces their consistency on the target branch
  * Cloning groups is now supported
  * Fix update case where a group update should cause conary to search the
    system for an older version of a trove to replace.
  * If you update a trove foo locally to a new version on the same branch, and
    then update the containing group to a new version on a different branch,
    conary will now update foo to the new branch as well.
  * fix error message when you try to pin as non-root

Changes in 0.62.14:
  * The threading changes in .13 caused some error information to be lost.
    Tracebacks have now been fixed, and the download thread checks much more
    often to see if it needs to exit.
  * Catch InstallBucketConflicts exception

Changes in 0.62.13:
  o Repository Server changes
    * The Schema creation SQL statements have been rewritten in a more
      standardized form. Some indexes have been redefined and a number
      of views have made their way into the default repository schema.
    * The new call troveNamesOnServer can be used now by the netclient
      code for a much faster retrieval of all trove names available on
      all labels on a given server. Server and client protocol numbers
      have changed.
    * The getTroveList() server side function got a rework that should
      result in about a 50% execution time speedup on most queries.
    * The Metadata SQL query has been reworked to join tables in a
      much better order, speeding up the getMetadata call on a
      repository with many versions much faster.

  o Client changes
    * Conary now compresses XML-RPC requests before sending them to
      the repository server.  In order to use compression, the remote
      server must be running Conary 0.62.13 or later.  If the server
      is running an older version, the client will fall back to
      sending uncompressed requests.
    * The database conversion in 0.62.12 did not correct all
      out-of-order file streams.  A new conversion function is in
      0.62.13 that will examine every file stream and ensure that it
      is stored correctly in the database.
    * Versions from the contrib.rpath.com repository are automatically
      rewritten to point to contrib.rpath.org.  NOTE: if you have a
      label from the contrib.rpath.com repository in your
      InstallLabelPath (such as contrib.rpath.com@rpl:devel), you will
      need to modify it to point to contrib.rpath.org.
    * Install bucket handling now works for collections which were not
      fully installed.
    * A bug where database was left locked on exception during install
      when the download thread was still executing has been fixed.
    * The conaryclient code has been split into pieces.
    * Switched rollbacks to local@local:ROLLBACK
    * The main thread no longer blocks forever when the download
      thread fails.
    * Matching referenced troves in collections is no longer dependent
      on sort order of internal dictionaries.

  o Common Repository and Client changes
    * When a changeset is applied to the local system or committed to
      a networked repository, the fileIds are recomputed from the file
      objects and verified.  This prevents corrupted or miscomputed
      changesets from being committed to the repository or applied to
      the local system.

  o Building/Branching changes
    * Many changes have been made to cloning, including sideways
      cloning (creating a clone at the same branch depth as the clone
      source), better cloning with multiple flavors, separate cloning
      of source and binaries, resilience against duplicate troves,
      proper use of existing fileIds during clones, simultaneous
      cloning of multiple troves, and better clonedFrom tracking.
    * The default optflags for x86 changed to remove -mcpu, as it is
      deprecated in gcc.

Changes in 0.62.12:
  * Conary will no longer create a "rootroot" group while installing
    users whose primary group is "root".  It will now call the
    appropriate tag handler for user/group modifications if the tag
    handler is installed.
  * EnforceConfigLogBuildRequirements no longer suggests recursive
    build requirements for packages in which the configure script
    checks to see if the package is already installed.
  * Installing new version of pinned troves leaves the pinned trove in
    place if the two troves have compatible install buckets
  * By default, when you shadow a binary trove, its source is shadowed with it.
  * Instead of a --sources option, cvc shadow and cvc branch now take
    --source-only and --binary-only options that allow you to control whether
    sources or binaries are shadowed.
  * Branch and shadow commands now take an unlimited number of troves
    to branch/shadow.
  * Files sharing versions but with different contents (thanks to flavors)
    got lost when switching from one flavor of a trove to another
  * troves can now be specified for rq, q, and update as <labelpart>/<version>,
    e.g., foo=:rpl1/1.0, or foo=contrib.rpath.com@/2.3-1-2
  * version.hasParent() handles more cases of shadows of shadows correctly.
  * cooking troves into the repository with --flavor <newflavor> now modifies
    the flavor before the recipe is even loaded, not when the recipe's setup
    function is called.
  * add a check to ensure RPATHs in cooked packages do not have %(destdir)s
    or /tmp or /var/tmp in them.
  * EnforceSonameBuildRequirements has been temporarily changed to produce
    warnings instead of errors.
  * Dependncies and flavors didn't order things properly in their frozen forms
  * StreamCollections are now properly ordered

Changes in 0.62.11:
  * InstallBucket policy now allows using macros in component names.
  * The --resume option now works correctly when conary has
    automatically discovered a non-standard path for the main build
    directory.
  * A soname dependency is again generated for libraries outside of
    library directories, but the pathname is now included in the
    dependency.  Within a package, all matching dependencies are
    modified to include the path.  This is useful for cases where
    an application packages private versions of libraries -- the
    dependencies still need to be there so that inter-component
    requirements are honored, but they must not perturb the rest
    of the system.
  * Recursive pinning now behaves itself
  * Switch group recipe syntax to use r.add() instead of r.addTrove,
    r.remove() instead of r.removeTrove(), and add a
    r.setDefaultGroup() command to set the default group.

Changes in 0.62.10:
  * EnforceSonameBuildRequirements enhanced to handle correctly cases
    where more than one trove can resolve a single soname dependency.
  * EnforceConfigLogBuildRequirements now can take exceptions, which
    can be specified either as a filename (such as /usr/bin/bison or
    %(bindir)s/bison) or as a required trove (such as bison:runtime).
  * The trove.Trove initializer no longer allows for a trove to be created
    with a name that has more than one ":" character in it.
  * EnforceSonameBuildRequirements now can take exceptions, which are
    specified as a required trove (such as libfoo:devel) to avoid adding
    to the list of requirements.
  * EnforceSonameBuildRequirements now produces errors for missing build
    requirements, and EnforceConfigLogBuildRequirements now demonstrates
    very few false positives, and so has been updated to warning instead
    of info.
  * Added a check to warn when a trove is installed multiple times from
    the same branch with incompatible install buckets (--no-conflict-check
    overrides this check)
  * Redirects can now redirect to nothing, which allows components to
    disappear gracefully on a redirection
  * A soname dependency is now provided only if the library is in a
    default library directory, or in a directory explicitly added with a
    SharedLibrary(subtrees='/path/to/dir/') call.

Changes in 0.62.9:
  * EnforceConfigLogBuildRequirements policy added.  It looks through
    all config.log files anywhere under the build directory for programs
    that configure has found, and ensures that the transitive closure
    of the build requirements contains each file listed.  (That is, if
    the file /usr/bin/perl has been found, and intltool:runtime is in
    the buildRequires list, and intltool:runtime requires perl, then the
    requirement is satisfied.)  This policy currently produces some false
    positives; the "greylist" that tries to remove false positives needs
    to be expanded.
  * The repository server now uses a repository instance specific key
    cache.  This fixes KeyNotFound errors seen when running multiple
    repositories on one server.

Changes in 0.62.8:
  * The bug, introduced in 0.62.7, that caused Conary to stop short of
    recursing to the innermost troves when handling erasures has been fixed.
  * EnforceSonameBuildRequirements enhanced to use the system database to
    find the right missing build requirements.
  * Make users and groups in a repository such that they may not differ only
    in case, i.e. if user foo exists, user Foo cannot be created.
  * files in /usr/%(lib)s/python/.* are no longer automatically given an
    architecture flavor - if there are architecture-specific files in those
    dirs, they should result in an arch-specific flavor through normal
    means.
  * By default, no OpenPGP signatures will be added to troves when
    doing commits unless a fingerprint is explicitly set in conaryrc.
    Previously, if a keyring existed, the first key found would be used.

Changes in 0.62.7:
  * Some unneeded parts of the sql query in _getTroveList have been removed,
    improving performance.
  * The performance of the default (and most used) case of the
    getAllTroveLeaves has been increased up by using a specialized
    query.
  * Exception handling in the repository when revoked or expired keys
    are used has been corrected.
  * Signature checking now correctly checks the timestamp of the signature
    against the expiration time (if any) of the key that signed it.  If
    the signature timestamp is later than the expiration timestamp,
    the signature is rejected.
  * Pass 'Database is locked' repository errors to the client as a
    RepositoryLocked exception notifying user that the server is busy.
  * The 'yuck' script is no longer installed.
  * ComponentRequires now makes :runtime, :lib, :devellib, and :devel
    components all require their matching :config component if the
    :config component exists.  The :config component is not automatically
    created, but when it exists, it's always going to be because it
    is required by multiple other components.

Changes in 0.62.6:
  * mergeCollections() didn't always handle referenced troves changing
    byDefault status
  * Various cleanups and simplifications have been made to the trove
    removal determination

Changes in 0.62.5:
  * Allow selection of individual troves from change set files via --from-file
  * Recursive queries on local database could get upset by a missing trove
  * Underlying dependency code returns version and flavor for troves with
    broken dependencies
  * Underlying dependency code returns information on what removed trove
    caused a broken dependency
  * Removed --no-deps-recurse option
  * Greatly simplify dependency resolution logic
  * The version portion of a Release (version-sourceCount-buildCount)
    is no longer required to begin with a digit.
  * The Release parsing code has been cleaned up to use consistent
    naming, API documentation, and parse error messages
  * An unhandled exception when signing a trove twice with the same key
    has been fixed.
  * Old (now invalid) changesets are now removed from the changeset
    cache when a digital signature is added to a trove.
  * A package is now counted as empty if it contains only files automatically
    found by the AutoDoc policy.
  * CPackageRecipe now requires elfutils:runtime for eu-strip; this is
    needed for the existing debugedit:runtime requirement to do useful
    work.
  * Removed DistroPackageRecipe and moved its buildRequires list to
    PackageRecipe.  Use clearBuildReqs() to remove any of the base
    requirements for a package.
  * Install buckets are respected during dependency resolution
  * Updated the troveNames() call to a faster query, which should bring
    the run time of the "conary rq" back to a more reasonable limit
  * Race conditions and robustness problems have been fixed in
    the changeset cache.

Changes in 0.62.4:
  * Many places where lots of individual db calls were done to collect
    file objects have been collapsed into batched calls (5-10% speedup
    on some operations)
  * Fixed PGP key submission to not use a hidden form element.
  * Changed PGP key submission to use an xmlrpc call instead of
    modifying the database directly.
  * Added methods to change PGP key/user associations, and thereby
    disable a key.
  * Added an index to dependency resolution for a massive improvement
    on local system dependency performance on large updates.
  * Added the ability to get troves without file lists from the local
    database and use that when getting troves through the changeset
    trove source.
  * Previously, dependency resolution could cause duplicate
    trovesource entries.  This no longer occurs.
  * :lib and :devellib automatically have lib=%(lib)s install buckets.
  * A user management bug in the repository has been fixed.
    Previously, if you deleted a group followed by the user with the
    same name of the group, an unhandled exception occurred.
  * Looking up changeset cache entries in the cache database no longer
    uses exception handling to determine when database entries are
    invalid or stale.
  * The EnforceSonameBuildRequirements policy now recognizes :devellib
    as well as :devel components in buildRequires.

Changes in 0.62.3:
  * Don't link troves to groups when the branch has changed
  * Link new troves to collections (and new collections to old troves) when
    a trove isn't installed but a suitable replacement (meaning on the same
    branch) is available
  * Installing changesets w/ not by default from files broke
  * Fix a bug in the kid template that prevented permissions (ACLs) from being
    deleted from a repository.

Changes in 0.62.2:
  * Further reworkings of update code to be fully based on job sets. The
    absolute flag now defines whether a trove is newly installed or if
    it should be an update from an existing trove (when possible). Network
    changesets and changesets from files are treated almost identically now.
  * Swapped lock terminology for pin
  * Changed table names in database schema to better match the repository
    schema

Changes in 0.62.1:
  * UtilizeGroup fixed
  * conary updateall fixed
  * Disable SHA-1 integrity checks when trove changesets don't include
    files in various places
  * conary now prevents you from cooking empty groups

Changes in 0.62.0:
  * Initial OpenPGP (RFC 2440) based signature support has been
    added. Conary reads public keys from ~/.gnupg/pubring.gpg and
    /etc/conary/pubring.pgp.  Conary reads private keys from
    ~/.gnupg/secring.pgp.  Setting the "signatureKey" configuration
    variable to a key ID will select which key to use from the
    keyring. If signatureKey is not set, and there is a valid private
    keyring, the first key on the keyring will automatically be used
    to sign changesets when committing them to the repository.
    "cvc sign" adds a signature to a trove that already exists in the
    repository.
  * Change set generation on the command line is more flexible. It can generate
    erasure changesets as well as relative to nothing changesets
  * When creating multiple groups from the same recipe using newGroup(),
    Conary now searches all subgroups when resolving dependencies within
    a parent group
  * Conary no longer resolves dependencies for troves with byDefault=False
    (such as :test and :debuginfo).  Conary will now resolve dependencies in
    those troves only if you set checkOnlyByDefaultDeps=False.  When creating
    subgroups using newGroup(), pass the checkOnlyByDefaultDeps flag as an
    argument to the newGroup() function.
  * excludeTroves now applies to troves which have been added to
    already installed collections

Changes in 0.61.12:
  * You can now search for troves by <trove>=<host>@
  * A bug when cooking groups with depCheck = True (introduced in 0.61.10)
    has been fixed.
  * A new r.ByDefault policy controls how components are included in their
    enclosing packages; the default is True except for :test and :debuginfo
    components that default to False.
  * Cloning across repositories works
  * A bug in 'conary update --info' output was fixed

Changes in 0.61.11:
  * A bug that caused a database deadlock when removing entries from the
    changeset cache in the repository server has been fixed.
  * Added RegularExpressionList in conarycfg
  * Added lockTroves configuration option for autolock
  * Recurisvely included troves could be removed incorrectly when those
    troves were already present

Changes in 0.61.10:
  * The conary update command now takes a --sync parameter, documented in
    'man conary'
  * Groups now allow you to create a reference to another cooked trove,
    and use that reference to add troves that are contained in that trove.
    For example, if you want to create a group-python based on the troves in
    an already cooked group-dist, you add a reference to the group-dist in
    group-python, and pass the group-dist reference in when you call
    addTroves.
  * Work has begun towards generalizing the concept of a trove source.
    A class SimpleTroveSource has been added that, when subclassed and given
    access to the troves, will allow you to call findTroves to search that
    source.  The same code is used in update code to unify updating from
    the repository and from changesets, and it is used to provide the search
    capabilities for the local database.
  * Conary now allows all files, not just regular files, to have
    dependencies.  This is necessary for user/group dependencies for
    non-regular files to work.  Packages built with 0.61.10 or later
    that have non-regular files with non-root user or group will not
    be readable by Conary versions 0.61.9 or earlier.
  * Shadowing now preserves the byDefault flag, and handles reshadowing
    collections gracefully now
  * Update preprocessing now works on absolute changesets instead of
    relative ones, providing massive cleanups. Code uses sets of jobs
    instead of changesets for job representation, allowing still more
    cleanups. Many bugs seem to have gone away.

Changes in 0.61.9:
  * Fix a bug added in 0.61.8 that breaks tag handlers

Changes in 0.61.8:
  * Fix a bug introduced in 0.61.7 that occurred when, in the repository,
    either the Users table or Groups table was empty when creating a new group.
  * Add --buildreqs, --flavors options to q and rq.
  * Primary troves should not have their trove change sets overridden by
    items recursively included (and fixed a pile of things this broke).
  * Locally stored change sets can't always get access to pristine files
    from the local filesystem; when it can't, make sure file sha1 checking
    doesn't get upset.
  * Unchanged troves in updated groups could be erased by items in the
    same group on a different branch.
  * The "conary q[uery]" command accepts a --diff option.  When --diff
    is used, the difference between installed and pristine troves is
    displayed.
  * An additional progress callback has been added to show when database
    transactions are committed

Changes in 0.61.7:
  * Several bugs related to updating two troves with the same name have been
    fixed - including branch affinity, flavor affinity, correct handling of
    already updated troves, and correct handling of empty flavors.
  * "conary emerge" as root (or as a user than can apply the changeset
    produced by the build) did not install anything but the toplevel
    package.  This bug has been fixed.
  * No longer hide descriptive TroveNotFound errors behind a generic
    NoNewTroves wrapper.
  * Group recipes can now request that dependencies be resolved and
    added to the group at cook time.  To automatically add required
    troves to a group add "autoResolve = True" to the recipe class.
    Optionally "autoResolveLabelPath" can be set to a list of labels
    to use during dependency resolution.
  * Locally stored rollbacks couldn't handle files changing types. As
    part of the fix, the generic file diff code is now used when creating
    changesets instead of having a special-case wrapper around it
    (fileChangeSet()).
  * The commitaction script and the changemail module did not necessarily
    show the full trailing version for branches and shadows.  (For example,
    /conary.rpath.com@rpl:devel/4.1.25-18/db41/19 showed up as "19"
    instead of "4.1.25-19".)
  * Add a --deps option for conary q.  Make that and conary rq --deps
    recurse over collections.
  * Warn about missing buildRequires entries both for soname dependencies
    and for TagSpecs applied via tag description files.
  * A bug in updating groups that switch the byDefault setting of troves
    has been fixed.
  * Add an updateThreshold config option to control the number of troves to
    include in a download.
  * Ordering didn't work for old packages depending on anything, or for
    dependencies whose provider moved between components.
  * The r.Ownership(), r.UtilizeUser(), and r.UtilizeGroup() now generate
    appropriate dependencies on info-* packages.
  * Updating packages and components installed multiple times could cause
    a component to be removed multiple times (which resulted in a traceback).
  * Fixed a bug that occurred when groups tied to a user were deleted
    without deleting the associated user, then subsequently adding a user
    with the same name.

Changes in 0.61.6:
  * InitialContents turns off EtcConfig, since a file cannot be both
    a config file and an InitialContents file.
  * Reworked repository change sets to directly reference files from the
    contents store.
  * The User() command now takes an optional supplemental= option,
    which provides a list of supplemental groups to which to add
    the user.  (SupplementalGroup() is for groups not associated
    with a user.)
  * The showcs command can now handle components that are referenced
    but not included in a changeset.
  * InfoUserRecipe and InfoGroupRecipe can now be built with buildlogging
    turned on.
  * Conary's internal handling for dyanamically finding new IDs for
    users and groups has been fixed.
  * "conary updateall" now accepts the --test flag.
  * Various fixes were made to the CIL dependency detection code.

Changes in 0.61.5:
  * Added basic clone capability (which only works cloning to parents
    branches and shadows, and on a single host).
  * Now handles degenerate case of packaging unreadable files.
  * A bug that caused conary to ask for the wrong fileId when constructing
    a changeset from multiple repositores has been fixed.
  * Conary now can add users and groups automatically at install time.  If
    there is no taghandler to add a user or a group, conary will add it
    internally as a bootstrapping measure; if there is a taghandler,
    conary will call that instead.  In order to ease transition, Conary
    does not yet create the dependencies on the info- packages; a future
    version of Conary will add those dependencies after the system user
    info- packages have been created.
  * rpm2cpio now handles rpm archives that use bzip2 to compress the
    cpio payload
  * Conary now creates dependencies (provides and requires) for CIL
    files, if mono's monodis is installed on the system or being built
    in the current package.
  * Troves moving between troves could cause conary to attempt double
    erasures
  * The networked repository handles cases where contents are not
    found in the contents store.  The exception is passed back to
    the client.
  * The networked repository handles cases where a file stream is not
    found when the client asks for file contents.  The exception is
    passwd back to the client.
  * An error that caused getPackageBranchPathIds() to return the
    oldest fileIds instead of the youngest fileIds has been corrected.
  * Reworked finding old versions of troves to avoid a single trove
    being removed multiple times

Changes in 0.61.4:
  * %(datadir)s/.../lib/ files will no longer show up in :lib - presumption
    being that anything under %(datadir)s really is arch independenct
  * Creating branches and shadows had a command line parsing bug
  * "cvc newpkg" takes --dir and now complains for unexpected arguments
    (which is used to just ignore)
  * when using flavor affinity for installed troves, merge subarchitecture
    flags
  * group handling didn't always preserve troves which were needed by a
    newly installed trove properly

Changes in 0.61.3:
  * Corrected a bug that snuck in 0.61.2 that caused a temporary SQL table
    to not be temporary, which makes multiple httpd processes fail with
    'database schema changed' errors.

Changes in 0.61.2:
  * Fix a bunch of typos in the authentication checking server side
  * Add permission editing capabilities to the server component and hooks
    in the netclient
  * Overhaul of ACL system so that uniqueness constraints on Troves and
    Labels can be enforced: we now use a special Trove and Label "0 | ALL"
    instead of Null
  * Dependency resolution enforces label ACLs.
  * Module arguments to commitaction are parsed according to shell
    quoting rules.
  * The changemail commitaction module now takes an optional '--from'
    argument.
  * added clearBuildReqs() - will clear all or some of superclass buildreqs
    when cooking.
  * The pickled version of Dependency objects changed, therefore the
    schema version of the changeset cache has been incremented.
  * When Configure() detects a failure and input or output is not a
    tty, all config.log files will be included in the output in order
    to ease debugging from captured log files.
  * Part of the infrastructure for adding users and groups has been added:
    it is possible to create info-<name>:{user,group} packages via
    UserInfoRecipe and GroupInfoRecipe classes.  The User(), Group(),
    and SupplementalGroup() policies are deprecated; those lines should
    move to their own recipes intact (the syntax remains the same).
    The install-time code does not yet install info-* packages first in
    their own transaction; when it does, the Ownership(), UtilizeUser(),
    and UtilizeGroup() policies will create dependencies on the
    appropriate info-* packages.
  * The networked repository server and client code has been changed
    to use the 'deflate' Content-encoding type instead of 'zlib',
    which makes the code RFC 2616 (HTTP 1.1) compliant.
  * A new function called hasUnresolvedSymbols() has been added to the
    elf module.  This could be useful for a contributor to implement a
    policy that checks to make sure that shared libraries do not have
    unresolved symbols.  Additional code could be written to check
    binaries too.
  * cvc checkout, update, and commit now show progress when communicating
    with the repository server
  * Progress is now displayed while downloading file contents from a
    repository (such as when assembling a changeset that is distributed
    across multiple repositories)

Changes in 0.61.1:
  * Cleaned up error message which results from Conary not being able to
    determine which trove to remove when a new one is installed
  * Dependency object use slots
  * Hash values for DependencySet, Version, and Branch objects are cached
  * UIDs and GIDs that cannot be mapped to symbolic names no
    longer cause the buildpackage code to traceback.  The ownerships
    from the filesystem were never used anyway, so it's safe to assume
    that all files are owned by root:root
  * Implemented proper updateall
  * Files in troves are downloadable from the repository browser.
  * Troves in the repository browser are separated by first letter
    instead of showing all troves in one page.

Changes in 0.61.0:
  * New functionality for maintaining user groups: renaming and updating
    members
  * Added repository interfaces for deleting users and groups
  * Added a repository iterator function to list the members of a group
  * The web interface to the Conary repository now has a repository
    contents browser, accessible either from the main page (if you are
    logged into the web interface), or from the /browse url. Example:
        http://conary.example.com/conary/browse
  * A bug preventing all access to the web interface if an anonymous
    user existed has been fixed.
  * "Large" updates are split into multiple pieces which are downloaded
     and installed independently of one another
  * Trove updates are tracked through collections
  * Group handling completely rewritten to function as a three way merge
    instead of a set of heuristics
  * Trove removal handles references troves which are referenced by multiple
    collections
  * Rollback format unified for local and nonlocal rollbacks
  * Dependency ordering forces collections to be installed after all of their
    referenced troves (allowing simple restarts)
  * Database migration removes stale versions
  * --replace-files marks the replaced versions of the files as no longer
    present
  * Troves store information about Install Buckets - not used yet.
    By specifying a component's install bin, which is a set of key-value
    pairs, you can describe whether two versions of a component are
    installable side-by-side.  If two versions of the component share the
    same keys for their install bins, but at least one different value, then
    the components are installable side-by-side.
  * Troves store information about troves loaded when building a recipe
  * Build Requirements are stored with the trove
  * Add isCollection() to TroveInfo
  * Changesets download while instals are going on
  * StreamSet.twm() respects ignoreUnknown now
  * Rollbacks of locally cooked and emerged troves works

Changes in 0.60.12:
  * Previously, if you ran "conary update foo", and foo requires a new
    version of bar, but updating to the new version of bar would break
    existing dependencies of other troves on the system, a very
    unuseful "Troves being removed create unresolved dependencies"
    message would be printed.  Conary now says that "Additional troves
    are needed" instead.  If --resolve is used, it will report the
    troves that have been added before displaying the dependency
    failures caused by erase.
  * Symlinks no longer confuse AutoDoc policy.
  * Autosource files which have changed confused cvc update
  * allow a \ at the end of a line in config files to do line continuations
  * several bugs in the multitag handler have been fixed

Changes in 0.60.11:
  * The '-f' flag was added to the arguments to gzip when
    recompressing compressed files
  * Added progress callbacks for uploading the changeset when cooking
  * Improved automatic mainDir detection for some corner cases.
  * Put development docs back in :devel component (they were
    inadvertantly removed from it by a previous fix).

Changes in 0.60.10:
  * BadFilenames policy absolutely prohibits filenames with newlines
    in them, no exceptions allowed.  Other similarly bad filenames may
    later be forbidden by this policy.
  * UTF8Filenames moved to packagepolicy, where it belongs, and it now
    raises an error instead of printing a warning.
  * Conary now enforces the rule that tag names must have no whitespace
    and must be all alphanumeric characters, -, or _.
  * Conary can now run a single instance of a single tag handler to
    process multiple tags.  The tag description files for each tag
    must point to the same tag handler, and must each specify the
    multitag datasource.  The data is passed to the tag handler on
    standard input using the protocol "tag list for file1\nfile1\n..."
  * Fixed ftp server busy detection when fetching files via URL.

Changes in 0.60.9:
  * The changemail script is replaced by a generic commitaction script
    that loads modules, and a changemail.py module is supplied.  There is
    a backward-compatible changemail script which calls commitaction
    with the changemail.py module.  --email and --*user options now are
    changemail module options, so the commitAction should be specified
    something like this:
    commitAction /.../conary/commitaction --repmap ... --module "/.../conary/changemail --user %(user)s --email foo@example.com --email bar@example.com"
    You can add your own modules and run them all from the same commitaction
    using multiple --module arguments to the commitaction script.
  * Conary can now almost always guess the correct name for the mainDir
    when it is not %(name)s-%(version)s, if the first addArchive()
    instance creates exactly one top-level subdirectory and no other
    top-level files of any sort, in which case it will use that name as
    the mainDir.

Changes in 0.60.8:
  * The changemail script is now actually packaged, in
    /usr/lib{,64}/python2.4/site-packages/conary/changemail
  * Build requirements for superclasses are automatically added to
    subclasses.
  * Build requirements now look at all labels in a version to see if they
    satisfy a build requirement.
  * The NormalizeManPages policy now automatically converts man pages
    encoded in iso-8859-1 to man pages encoded in utf-8.  Additionally,
    it runs faster and no longer calls sed.

Changes in 0.60.7:
  * The changemail script is now distributed with conary, and is called
    with a different calling convention; instead of being called once
    per trove with trove-specific command line options, it is called
    once per commit (of however many troves) and creates more readable
    summary email messages.  Remove --trove, --version, and --flavor
    arguments from your changemail invocations.  Added --user argument
    to changemail; specify in .cnr files as "--user %(user)s".  Or, to
    only print users for source or binary commits, use "--sourceuser
    %(user)s" or "--binaryuser %(user)s", respectively.
  * The cvc rdiff command now recognizes creating a shadow as such.
  * Build requirement tracking is now half-enabled; conary is now able
    to read "buildReqs" tags, but will not yet generate them.
  * Files in /tmp and /var/tmp, and all cvs temporary files, will no
    longer be packaged by default,
  * The addArchive(), addSource(), and addPatch() actions can now fetch
    via HTTPS as well as HTTP and FTP.
  * The repository now handles creating a changeset between two troves
    that both contain a version of a file that is stored on a different
    repository

Changes in 0.60.6:
  * Erasing emerged troves works properly
  * Calling Doc() no longer disables the AutoDoc() policy.
  * A more reliable method is used for finding the port of an
    Apache connection

Changes in 0.60.5:
  * 'conary emerge' works again
  * Distributed group changesets failed when remote troves disappeared
    from the group
  * build logs are now tagged with 'buildlog' tag
  * Conary now handles cases when a directory becomes a symlink when
    applying a changeset.  An error message is displayed which tells the
    user how to apply the update.

Changes in 0.60.4:
  * An error in the automatic database conversion of 0.60.2 systems
    has been corrected.

Changes in 0.60.3:
  * Reimplemented LargeStreamSet in C
  * Added StreamCollection
  * Policies now announce their names in their information, warning,
    debug, and error messages, making it easier to determine how to
    resolve problems.
  * The database conversion for to 0.60.2 didn't work well; a proper
    conversion is now in place

Changes in 0.60.2:
  * Added InitialContent flag
  * Fixed bug which caused servers to leak file descriptors when the sqldb
    was replaced
  * "repquery --deps" output fixed (broken in 0.60.1)
  * Added AutoDoc policy which finds common documentation files and puts
    them in %(thisdocdir)s automatically.
    AutoDoc is disabled by calling
    Doc without calling AutoDoc, which means that existing recipes that
    call Doc will not show changes.
  * getPackageBranchPathIds() now returns version and fileId as well,
    so that the IdGen class can determine if an older version number
    should be assigned to files.  getPackageBranchPathIds() is now the
    primary mechanism for populating the pathId dictionary.
  * The local label methods of the version object have been
    refactored. isLocal() is now onLocalLabel(), isEmerge() is now
    onEmergeLabel(), etc. isOnLocalHost() has been added as a method
    to easily determine if a version only exists in the database
  * Moved logic for explicitly creating a changeset from cscmd.py to the
    ConaryClient object
  * Added the (unused) ability to lock and unlock troves. Ignore this for now.
  * "query --info" behaves much more like "repquery --info" now
  * isSourceVersion() method has been to the Version object
  * most of the remaining erroneous references to "Package" have been
    changed to "Trove" throughout the code.  This includes method
    names such as getPrimaryPackageList() -> getPrimaryTroveList().  Some
    more commonly used methods were left as deprecated thunking methods
  * dependency resolution couldn't resolve a requirement w/o flags against
    a provides w/ flags

Changes in 0.60.1:
  * Support for legacy clients (protocol version 29) has been removed from
    the server
  * The server raises an server-side exception if any client with
    protocol less than 32
  * Updated the URL provided in a server-side client version mismatch
    exception
  * Server-side dependency suggestions return more choices, leaving it
    to the client to sort it all out
  * Client uses timestamps to determine which troves to install when their
    flavors score equally
  * Fixed build-side bug handling meta characters ([,*,etc) in file names
  * "cvc newpkg" now accepts pkgname=label syntax
  * files.contentsChanged() function updated to work with StreamSets
  * Basic local changeset creation, retargeting, and commits work
  * Permissions weren't merged for operations run as non-root users
  * The structure of the repository web interface has been redesigned
    and some authentication UI bugs have been fixed.
  * The repository web interface now requires the conary-web-common package
    to be installed.
  * Committing troves to the repository no longer recompresses non-config
    files
  * Timestamps are set on the server at commit time; the timestamps the
    client assigned is not used (this is to protect against clients with
    a bad idea of time; servers should be consistent, even if they're
    wrong, and as long as time doesn't go backwards on that server all is
    good)
  * Reworked troves to be representable as streams and implement *basic*
    signature capability
  * Local cook versions are now more sensible.

Changes in 0.60.0:
  * Changed changesets to compress individual files instead of the combined
    stream.
  * Cleaned up file content objects to no longer track file sizes.
  * Switched away from TupleStream to StreamSet both for better performance
    and for improved flexibility in the format (at the price of larger
    frozen streams).
  * Troves explicitly provide their own names.
  * Troves can now provide "capability flags", and trove requirements
    can now include references to the capability flags.
    r.ComponentProvides(('ASDF', 'FDSA')) will cause all components built
    from the current recipe to provide the 'ASDF' and 'FDSA' capability
    flags, and r.Requires('/path/to/file', 'foo:runtime(ASDF FDSA)')
    will make /path/to/file require the foo:runtime component built
    with the ASDF and FDSA capability flags.
  * Dependency components can contain : characters now.

Changes in 0.50.14:
  * Dependency checking now returns reordering information (which isn't
    used yet)
  * Allow groups to include other groups defined in the same recipe (but
    explicitly disallow cycles in groups)
  * Fixed bug in building multiple groups with a single recipe when some
    of the groups already exist, but others don't

Changes in 0.50.13:
  * Added automatic :data component for /usr/share, to which you should
    add any platform-independent files that are needed by :lib components
    but not in a libdir-derived path.  These might include configuration
    files and supporting data files needed by both library and runtime
    programs.
  * Added automatic intra-package inter-component dependencies; now within
    a single package, the :devel component will automatically require the
    :lib component if both components exist.  These dependency sets can be
    modified with the ComponentRequires policy.
  * The build/buildpackage.py file has variable and function names changed
    to better match our terminology for packages and components.
  * Change flavor specified in the conaryrc to a flavor path -- accept the
    flavor config parameter multiple times to create a flavor path
  * Added a "filewrap" argument to r.Run() that inserts an LD_PRELOAD
    wrapper that overrides some library funtions to look in %(destdir)s
    first before looking in the filesystem.  This is subject to change
    as we experiment with it!

Changes in 0.50.12:
  * Implemented --quiet for conary update changeset commands, and cvc cook.
    Also implemented the 'quiet' configuration value. This option suppresses
    progress indicators.
  * Split loadRecipe into loadInstalled and loadSuperClass, depending on the
    purpose of the recipe loading.  loadInstalled will examine the local
    system to look for a matching installed trove, and load that version,
    while loadSuperClass will not.
  * Logs of builds are now stored in cooked changesets in the :debuginfo
    component -- generally in
    /usr/src/debug/buildlogs/<name>-<version>-log.bz2, controlled by
    macros.buildlogpath
  * Added lib/logger.py
  * Fixed conarybugz.py to work with Conary's new site-packages location
  * Cleaned up yuck, rpm2cpio, and rpm2ccs scripts to use new "import conary"
    mechanism for finding conary.
  * Check sha1s for all files written into the repository or file system
  * conary scs --deps works again

Changes in 0.50.11:
  * Reworked file addition to local database a bit for better performance
  * Fixed sorting for --info
  * Don't make --info installs require a writeable database
  * Added an exception to group updating, restricting removal of existing
    troves to match the group's contents to troves on the same branch
  * Groups which had the same trove added (via a referenced trove) and
    removed (from the primary trove) got confused
  * conary showcs now takes trove version
  * conary showcs will display erased troves in changesets, and erased troves
    that are referenced but not within the changeset
  * conary changeset now support trove=<version>-- to create a changeset that
    erases the trove
  * Cache user id to name mapping
  * Improved the progress indicators for preparingUpdate and
    creatingDatabaseTransaction
  * Implemented progress indicator on source downloads
  * Fixed bug in update process which caused files to be incorrectly skipped

Changes in 0.50.10:
  * Added callback for creating database transaction, so that it does
    not look like we spend an inordinate amount of time executing tag
    pre scripts.
  * Added findtrove.py to the Makefile so that it is included in
    the distributed version of conary.
  * Added distcheck rule to Makefile to try and avoid missing files in the
    future

Changes in 0.50.9:
  * reimplemented StreamSet in C
  * moved findTroves out to findtrove.py, reworked it to be more modular
  * getSourceVersion now correctly handles branched binaries by looking
    up the branch to find the source component.
  * reimplemented StringStream in C
  * fixed bugs in --info

Changes in 0.50.8:
  * sort update --info alphabetically, display old versions, and display
    a letter summarizing the type of change
  * NormalizeInterpreterPaths() policy now looks in the package currently
    being built, as well as on the installed system, to determine how to
    resolve #!/usr/bin/env scripts.
  * groupName argument to addTrove() can now be a list of group names as
    well as a single group name.
  * --no-recurse works on the erase path
  * fix to walkTroveSet (which was horribly broken)
  * enable (optional) dependency checking when building groups
  * 'cvc cook' error output when there are unresolved build
    requirements is more user friendly
  * filesystem conflicts are handled properly when applying a rollback
  * updating a package to a version that comes from a different
    repository when that package had an uninstalled component works
    now.
  * conary now resides in /usr/$LIB/python$PYVERSION/site-packages/conary/
  * calling r.Replace on a non-regular file results in a warning instead
    of an unhandled exception
  * implemented basic callbacks for update, erase, and changesets

Changes in 0.50.7:
  * Added the XInetdService action to avoid having to include
    /etc/xinetd.d/ files separately, and to make xinetd.d files
    be consistent, making recipe-provided changes less likely to
    conflict with local configuration changes.
  * groups are no longer allowed to contain redirects
  * added setLabelPath to group recipe
  * Allow r.Provides("soname: libfoo.so(FLAGS)", "/some/file") (added
    the "(FLAGS)" part).
  * don't allow spaces and commas in revisions

Changes in 0.50.6:
  * conaryclient.updateChangeSet should have recursed by default
  * Metadata retrieval now works along distributed branches and shadows.
  * reworked troves being added to database to handle missing parts
    of packages and groups properly (and make things faster and more
    elegant)
  * merged update and erase code paths in conaryclient
  * update and erase now take +,- modifiers on trove names
  * added --info to see what an update or erase command will do
  * a single group recipe can now build multiple groups

Changes in 0.50.5:
  * Streams return their value through __call__ instead of value()
  * Reimplemented ShortStream and IntStream in C
  * conary config now takes --show-passwords option, and does not pretty
    print config file values when not printing to screen.  This means that
    conary config > <file> will result in a valid configuration file.
  * Updating groups didn't work when the group referenced troves as new
    which were already installed on the system
  * r.ComponentSpec('somecomponent', '.*') will no longer override the
    file specifications for packaging :debuginfo and :test components.
  * loadRecipe now takes a troveSpec as its first parameter, and uses that
    troveSpec to find the trove on the local system that matches the source
    component that is being loaded.  loadRecipe also automatically searches
    the labels that are parents of the current recipe, so if you shadow a
    recipe, any loadRecipe lines contained in that recipe should still do
    what you want.
  * merge didn't handle files converging
  * merge doesn't need to deal with autosource files
  * diffs between groups failed when members disappeared

Changes in 0.50.4:
  * Most rollback information is stored as a reference to a repository
    instead of storing full rollback data on the local system. The
    localRollbacks flag in conaryrc allows the old behavior to remain.
  * The CONARY state after a merge operation on a shadow now has the
    correct fileId for files that are not different than the parent
    version.
  * Added /usr/lib/conary/conarybugz.py to make it easy to automatically
    populate bugzilla databases from repositories.
  * Sped up Strip, NormalizeInitscriptLocation, NormalizePamConfig,
    TagDescription, and TagHandler policies by limiting them to
    only appropriate directories.
  * Fixed :debuginfo to work with binaries built from more than one
    source file, and made it less aggressive by only stripping debug
    information out to the :debuginfo files, which both makes stack
    traces better without :debuginfo installed and makes libraries
    stripped for :debuginfo more likely to work.
  * When existing fileId's had no streams but the streams are provided
    by a later commit, those streams weren't always merged properly if
    there were multiple files for that fileId
  * conary config output masks user/password info in repository maps
  * the config option useDir has been changed to useDirs, and archDir has been
    changed to archDirs, to allow for tiered use/arch flag definitions, and
    the tweaking of use and arch flag settings.  By default, useDirs and
    archDirs look in /etc/conary/<dir>, followed by /etc/conary/distro/<dir>,
    follwed by ~/.conary/<dir>, where dir is use or arch, depending on the
    context.
  * Arch files can now contain arbitrary macro definitions, and in the future
    will contain values for macros like %(lib)s, which is lib64
    on some platforms.
  * when using --keep-existing, the install label path and install flavor
    are used to determine which version to install instead of using affinity
    to install something close to what you already have.
  * a bug that prevented a changeset from applying to the system when
    the changeset removed a component from a package and the component
    is not installed on the system has been fixed.

Changes in 0.50.3:
  * database findTrove now has an interface that is much closer to the
    repository findTrove function -- this enables conary q to work like
    conary rq.
  * Group handling didn't work for multiple levels of group inclusion.
  * Database.hasTrove() no longer needs to instantiate troves.
  * Fixed overly-aggressive cleaning of the cache.
  * Added repository findTroves call to parallelize findTrove calls.
  * Added the NonMultilibDirectories policy to prevent 32-bit troves from
    utilizing lib64 directories.
  * the NormalizeInterpreterPath policy can now handle unwriteable files
  * fixed the network client code to return file contents properly when
    multiple file contents are requested from the server (bz#50)
  * rewrote Database.getTroveLatestVersion()
  * Added :debuginfo handling in Strip policy, which requires debugging
    to be turned on in optflags and elfutils's eu-strip and debugedit to
    be installed.  Like :test components, :debuginfo components are not
    installed by default.
  * File versions are now properly set to a branched version after a
    merge operation
  * cvc commit aborts again when the current versions of files are not
    the latest versions

Changes in 0.50.2:
  * Any %(lib)s-derived path (/%(lib)s, %(libdir)s, %(krbprefix)s/%(lib)s,
    or %(x11prefix)s/%(lib)s) will now cause the entire package and all
    components to be flavored with the base instruction set flavor, so
    that architecture-sensitive but non-code files in (say) /usr/lib64
    do not show up on 32-bit platforms.
  * Sped up dependency resolution on the client
  * The reworked getFileContents call now asks for contents from the
    correct server when contents from more than one server are requested

Changes in 0.50.1:
  * Add support for trove=<troveVersion> in rq, cvc co, and other places that
    use findTrove
  * Add conary q --info option to display flavors
  * changeset command uses system flavor if no flavor is specified, skips
    troves which are not included in packages and groups by default,
    takes a --no-recurse option, and filters based on the excludeTroves
    configuration setting
  * Added automatic :perl component that works like the :python component,
    and extended the multilib-friendly-or-architecture-neutral policy to
    work with perl as well as python.
  * client/server protocol negotiation is a whole lot smarter now
  * getChangeSet() results in a single URL rather than one per primary trove
  * group, fileset, and redirect recipes have macros that contain the
    buildlabel and buildbranch.
  * fixed a bug with merging absolute change sets which contain config files
  * redirections to troves w/ older versions already installed didn't work
  * the pathId generation code has changed.  For cooked troves, the
    pathId will be the same for any particular version of a path.
    Code must not depend on this behavior, however; it may change in the
    future.

Changes in 0.50.0:
  * Redirections work
  * Sped up group generation
  * Troves which reference other troves (groups and packages) can now specify
    whether a trove is installed by default or not. Packages now reference
    :test, but don't install it by default
  * Added optional 'recurse' parameter to netclient.createChangeSetFile
  * The first argument to the Requires and TagSpec commands can now have
    macros interpolated, as in r.Requires('%(bindir)s/foo', ...)
  * Groups can have requirements now
  * protocol-level getFileContents works on multiple files simultaneously
  * repository log had too many files added to it
  * set instruction set flavor for a cooked trove whenever any Arch flags are
    checked

Changes in 0.14.12:
  * The shadow command looks at buildLabel instead of following
    installLabelPath
  * In some cases, troves with an incompatible flavor were chosen when
    --resolve was used. The proper flavor is now used, or the
    dependency is reported as unsatisfiable.
  * Several more instances of %(lib)s were moved out of the default
    specification for generic components like :runtime and :devel for
    better multilib support.
  * Policy now helps ensure that :python components are either
    architecture-neutral or multilib-friendly.
  * Better error messages for "%(foo)/" (which should be "%(foo)s/")
  * Looking up files in the local database gave erroneous results in
    some cases (this was noticeably primarily when distributed change
    sets were being generated)

Changes in 0.14.11:
  * Local systems store config files in sql tables now.  Use
    /usr/share/conary/convertcontents to convert to the new data store.
    Note that this means that any *config file* managed by conary can be
    read through the main SQL database file in /var/lib/conarydb/conarydb.
  * Actually check build requirements before building, use --no-deps to
    ignore the check.
  * make conary q and conary update convert all flavors to  strong flavors
    for comparison; ~readline becomes readline, and ~!readline becomes
    !readline, so that conary q foo[readline] works as expected.
  * no default flavor is presumed for local operations (erase, q)
  * changed getPackageBranchPathIds to base64 encode the filename in
    order to ensure that the resulting XML-RPC will be UTF-8 clean.
  * localoutofdate renamed to "yuck", a man page added, and the script
    and man page are now installed on the system.
  * rename --use-macro and --use-flavor options for cook to --macro
    and --flavor
  * support new cook syntax: cvc cook <trove>[flavor] to set the troves flavor
    while cooking
  * fixed rq output when iterating over subtroves within a trove or group
  * TroveNotFound exceptions are handled gracefully in cvc.  'conary cook
    foo' will no longer traceback when foo:souce could not be found in
    the repository.
  * Unsynchronized updates work for packages and groups
  * The database is now opened with a 30 second timeout.  This should allow
    better concurrency.
  * added --exclude-troves and excludeTroves conaryrc entry
  * repository .cnr file's commitAction configuration item now has a
    flavor provided to it as %(flavor)s and the default changemail
    script uses it.
  * don't allow the same label to appear twice in sequence in a version

Changes in 0.14.10:
  * FlavorMap sense wasn't set right for base instruction set

Changes in 0.14.9:
  * Shadow Branch objects didn't return parent branches properly. This
    caused incorrect pathId's to show up on cook on shallow shadows.
  * Reworked the code which looks up pathIds to take advantage of a new
    server call (getPackageBranchPathIds) which is faster and looks on
    both the full branch and full parent branches.
  * The Apache repository server now allows mixed ssl and normal requests.
  * Added forceSSL option to apache repository server configuration.
  * The network client code now supports accessing servers over https.
  * Proper salts are used for user passwords.
  * The default value for macros.optflags is "-O2" again, instead of
    an empty string.
  * The http handler in the conary server now sends back proper error
    codes in the case of an authentication error.

Changes in 0.14.8:
  * Fixed bug where streams for commits on distributed branches didn't always
    get set properly
  * reworked findTrove() in repository to return (name, version, flavor)
    tuples instead of full troves
  * Split conary.1 into conary.1 and cvc.1
  * Allow cvc cook trove=<version>
  * remove --target-branch cook option
  * added default :devellib component for architecture-specific devel bits,
    made all files with an architecture-specific multilib path that are
    not in :devellib go into :lib instead of having many of them fall into
    :runtime

Changes in 0.14.7:
  * ELF libraries with sonames that have paths in them are now handled
    sanely, by removing the path (and complaining...)
  * split march into targetArch and unameArch -- requires a new distro-release
  * rework command line arguments to shadow and branch to match how versions
    are normally specified, and allow a flavor specificatoin
  * added --sources to branch and shadow commands

Changes in 0.14.6:
  * fix for generating changesets between repositories
  * policies that look at shared libraries are now multilib-aware,
    fixing shared library permissions and dependency provision
  * autosources didn't work when committing across a shadow

Changes in 0.14.5:
  * allow groups to contain troves with conflicting flavors
  * make repository-side change set caching less buggy
  * fix config files changing to symlinks
  * allow duplicate items to be specified for erase and update
  * changeset command allows flavors to be specified
  * repquery --info shows trove flavor
  * fixed bug with not matching base instruction set flavor

Changes in 0.14.4:
  * several bugs in the 'cvc update' code paths have been fixed
    - it no longer retrieves autosource sources
    - the CONARY file now gets populated entries for autosource files
    - the fileids in CONARY files are now correct after an update
  * several bugs in error handling have been fixed
  * several docstrings have been fixed
  * packagepolicy now automatically adds usermode:runtime requirement to files
    that are dangling symlinks to consolehelper
  * the templating engine for the web interface to the server has been
    changed to kid; kid and elementtree are now required to run a server.
  * the web interface now supports limited editing of ACLs
  * the server now only supports protocol version 26 (it was a mistake
    to leave in support for 24 and 25)
  * old code that supported ancient protocol versions has been
    removed from the server
  * recipes loaded from within recipes follow the label= argument if
    it is given

Changes in 0.14.3:
  * Fixed usage message to no longer print 1 at bottom; improved option
    handling error messages
  * Fixed versions when branching from a shadow
  * The lookaside cache now fetches from the repository into the right
    location and with the right permissions, and fetches manually-added
    as well as automatically-added sources.
  * In recipes, addSource can now take dest='/path/to/file'
  * Change %(servicedir)s location from /var to /srv

Changes in 0.14.2:
  * contents are now stored as diffs when either the new file or the
    old file is empty
  * diffs of numeric streams can now express a change to the value of
    None

Changes in 0.14.1:
  * fixed a typo in lookaside.py that prevented commits from working
  * added a descriptive exception message when fileids in your database
    do not match the fileids in the repository

Changes in 0.14.0
  * added ability for changesets to ignore unknown fields in some places
    (making changesets somewhat less brittle)
  * fixed bug in source handling with non-recipe files in the local directory
  * added framework for generic trove information
  * checkout no longer pulls all sources from the repository
  * used new trove info framework to store the source trove, build time,
    total file size, and version of conary used when building binary
    troves.
  * lib/elf.c no longer uses mmap to read elf files.  Some architectures
    may have elf structures on disk that are not naturally aligned, and
    using mmap to read them won't work.
  * the repository code now uses a 30 second timeout when attempting to
    access the database
  * Have architectures control their march values in the architecture
    config files.
  * add Arch.getCurrentArch() to get the major architecture that is in use
    during a build

Changes in 0.13.3
  * added ability for a contents log file (makes syncing much easier)
  * file tags weren't used on updates
  * "description update" tag action replaced with "handler update"
    (which gets called when either the tag description or the tag handler gets
    updated)
  * "description preremove" tag action replaced with "handler preremove"
  * sources get committed automatically

Changes in 0.13.2
  * reworked use.py code almost entirely.
  * added /etc/conary/arch directory to contain architecture definition files;
    changed /etc/conary/use files to contain more information about how
    flags are used when building.  Flag definitions are no longer in use.py.
  * fixed buildFlavor so that it affects cooking packages as well as
    determining troves to include when cooking a group
  * changed --noclean to --no-clean to be in line with the rest of the
    options; documented it
  * removed Use.foo and Flags.foo options from conary config files.  Macros.foo
    is still there.  Added --use-flavor option to cvc cook which takes a flavor
    and overrides the build flavor while cooking.
  * groups now take flavor strings to determine the flavor of a trove to
    include, not flag sets.
  * dependencies resolution is flavor sensitive now (and uses flavor
    affinity)
  * added trove version/release number to dependency messages
  * renamed classes and methods in versions.py to match current terminology

Changes in 0.13.1
  * repquery wasn't filtering by flavor properly (exposed by a bug fix
    in 0.13.0)

Changes in 0.13.0
  * removed importrpm.py
  * diffs between a file object that has a non-empty provides or requires
    to a file object that has an empty provides or requires are now properly
    generated and applied.
  * added checks to validate merged file objects against the fileIds
    in the changeset
  * implemented shadows
  * framework for redirects in place
  * removed (unused) parentId field from Branches repository table

Changes in 0.12.5
  * reworked dependency resolution a bit for a big speedup in the server
  * moved destdir to %(builddir)s/_ROOT_
  * made macros.destdir available during the unpacking of sources
  * source commands (r.addAction, etc.), if given absolute paths for
    their dir keywords, will perform their actions in the destdir instead
    of the builddir
  * most build commands (r.Make, r.Create, etc.), will work in either builddir
    or destdir, depending on whether they are given relative or absolute
    paths
  * add dir keyword for r.Run
  * include /usr/bin/rpm2cpio

Changes in 0.12.4
  * set more arch flags for x86 and x86_64
  * troves can have multiple instruction set flavors now
  * flipped around use: and is: sections of flavor strings
  * Version and Branch object completely separated

Changes in 0.12.3
  * conary verify updated to new API so that it works again
  * conary q (with no arguments) works again

Changes in 0.12.2
  * added getTroveVersionsByBranch
  * make better use of _mergeQueryResults
  * moved version affinity into findTrove from ConaryClient
  * fixed branch affinity so that it's actually branch affinity instead of
    label affinity
  * rdiff changes for 0.12.0 broke negative numbers for oldVersion
  * rdiff diff'd based on label instead of branch
  * update has flavor affinity now
  * flavors can now be specified on the command line for update, erase
    repquery, and query
  * unspecified flavor flags got scores of zero, which was wrong
  * added python code for flavor scoring (useful for the client)
  * repository queries didn't work properly when looking for multiple flavors
    of a single version
  * fix for updating multiple flavors of a single version of a trove
    simultaneously
  * reworked getTroveVersionList and getAllTroveVersions for per-trove
    flavor filtering

Changes in 0.12.1
  * repquery and query always showed dependency information
  * getTroveLeavesByBranch did extra demarshalling of the flavor
  * repquery didn't deal with nonexistant troves well
  * dependency failures on erase didn't reassemble dependency flags properly
  * fixed bug in dependency sets creation which caused dependency flags
    to get mangled
  * added a check to prevent mangled flags from getting committed

Changes in 0.12.0
  * document config command, and display supplied macro/use/arch information
    in output
  * repository acl's work for almost everything
  * anonymous access must be explicitly enabled by creating an acl for
    user 'anonymous' with password 'anonymous'
  * server side flavor scoring used
  * queries reworked for flavor matching

Changes in 0.11.10.1
  * move to python2.4
  * repository caching (which isn't used yet) didn't track the recurse flag

Changes in 0.11.10
  * changed flavor tracking when loadRecipe() is used to only track
    flavors in loaded recipes that are superclasses of the recipe
    class in the loading recipe.  (e.g. loading python.recipe to get
    the distribution python version will not add all of the python
    recipe's flavor information to the loading recipe class, as long
    as the loading recipe does not subclass the Python class.)
  * add conary verify command for comparing the local system's state to
    the state it was in at install time
  * when a trove is installed for the first time, it comes from a single
    repository
  * didn't handle file types changing on update
  * fixed problem assigning depNums
  * components disappearing from troves caused problems in relative changesets
  * files moving from removed troves in changesets caused update to fail

Changes in 0.11.9
  * change the order of permissions setting (chmod after chown)
    because some versions of the Linux kernel remove setuid/gid bits
    when setting ownership to root

Changes in 0.11.8
  * work around a python bug w/ fdopen() resetting file permissions
  * r.Replace() as an alternative to r.Run("sed -i '...' file")
  * Policy enforcing UTF-8 filenames
  * r.macros.tagdatadir as a standard place to put data just for taghandlers

Changes in 0.11.7
  * changed server.py to take extra config files via --config-file instead
    of as an extra argument
  * extra config files (specified with --config-file) were ignored if they
    didn't exist; issue an error message now
  * Added r.ConsoleHelper() for recipes
  * PAM configuration files shouldn't have paths to modules by default,
    so we remove what used to be the standard path
  * changed repository user authentication to use user groups (currently
    one per user)
  * added password salt
  * restructured repository a bit
  * removed lots of unused code from FilesystemRepository

Changes in 0.11.6
  * branches are created as changesets now instead of as a protocol call
  * merged authdb into primary repository
  * fix for rdiff (broken by flavor rework in 0.11.5)

Changes in 0.11.5
  * Internals reworked to eliminate flavor of None in favor of empty flavor
  * Added (currently unused) code to parse command line flavor specifications
  * static libraries (.a files) get proper flavors now
  * Handle attempts to update already installed troves from absolute
    change sets

Changes in 0.11.4
  * all components built from a single recipe share a common flavor
  * loadRecipe's label= keyword argument can actually take a label
    as well as a hostname

Changes in 0.11.3:
  * optimized a sqlite update statement to use indexed columns
  * added --test to update and erase
  * dependency check didn't handle new components providing the same
    items as old components (broken by 0.11.1 performance enhancements)

Changes in 0.11.2:
  * standalone server was broken by --add-user changes in 0.11.1
  * dependency check no longer allows packages being removed to cause
    dependency failures
  * changed how dependencies are frozen to make the order deterministic
    (so fileId's don't change around)
  * added a database version to the database schema

Changes in 0.11.1:
  * erasing troves enforces dependencies -- this requires a database
    conversion (run the conary-add-filedeps script which fixed the
    conversion to 0.11.0 after updating conary)
  * reworked dependency queries to take advantage of indices for much
    better performance
  * add --add-user to server.py for creating the authdb

Changes in 0.11.0:
  * massive rework of fileId mechanism to allow better flavor support
  * added columns to dependency tables to allow erase dependency checks
    (which are not yet implemented)
  * enabled trove requirements
  * added cvcdesc and the 'describe' command to cvc to generate
    and use metadata XML files.
  * getMetadata follows the branch structure up until it finds metadata
    for the trove.
  * changed getFileContents() to not need trove name or trove version
  * byte-compiled emacs lisp files are transient, like python
    byte-compiled files
  * addSource recipe action now can take a mode= keyword argument
  * cook now enforces having no dash characters in version numbers
  * files are explicitly disallowed from depending on groups, packages,
    or filesets; the only trove dependency that a file or component
    can have is on a component.  Only filesets can depend on filesets.

Changes in 0.10.11:
  * reworked how absolute change sets get converted to relative change
    sets for better efficiency
  * chained dependency resolution caused duplicate troves in the final
    changeset (and a lot of extra work)
  * added --config to stand alone repository
  * source flag wasn't set properly for newly added non-text files
  * flavor information is now printed by "conary query" when multiple
    flavors of the same version of a trove are installed
  * "conary repquery --all" flavor output formatting has been improved

Changes in 0.10.10:
  * changesets get downloaded into a single (meta) file instead of lots
    of separate files
  * fix several bugs in the freshmeat record parsing
  * add a freshmeat project page URL to the metadata by default
  * add a "source" item to metadata
  * the server implementation of troveNames() was horrible
  * enabled file dependencies

Changes in 0.10.9:
  * fixed some authorization issues with the xml-rpc repository interface
  * the web management interface for the repository works now; see
    http://wiki.specifix.com/ConaryConversion for information on how
    to convert existing authdb's to support this
  * fixed a bug with distributed branches
  * users can change their passwords through the repository's web api
  * improved logic apachehooks use to find top level URL
  * fixed bug in server side repository resolution

Changes in 0.10.8:
  * changed iterAllTroves() to troveNames(), which searches a single
    label instead of the whole repository
  * reworked http authentication and CGI request handling and added the
    beginning of a web interface to the repository for user administration
    and metadata management.

Changes in 0.10.7:
  * dependency sql code reworked to use temporary tables
  * new macro called "servicedir" that defines the location for
    service data (%(servicedir)s{ftp,http,etc})
  * added busy wait to sqlite3 python binding when executing SQL
    statements on a busy database

Changes in 0.10.6:
  * Lots of bug fixes for distributed branching
  * Some code rearrangement
  * The start of metadata support code is now included

Changes in 0.10.5:
  * The local database is used for fetching file information (but not
    contents), reducing network traffic when creating change sets
    across repositories.
  * Update works on troves which were locally cooked or emerged
  * Internal changes to move toward getFileContents() working in batches
    rather then on individual files. For now this prevents the repository
    from copying files between the content store and /tmp to serve them.
  * Arch flags are now included in flavors
  * Emerge follows the installLabelPath instead of the buildLabel
  * The extended debugger has been extensively modified
  * Conary can handle filenames with '%' in them
  * The showcs command has been significantly updated, and the updates
    are documented in the conary.1 manpage
  * New syntax for flags distinguishes requirements from "optimized for";
    see http://wiki.specifix.com/FlavorRankSpec

Changes in 0.10.4:
  * Bug fixes for updating from absolute change sets (which basically
    just didn't work for troves which contained config files)
  * Bug fixes for distributed branching
  * The database is used for fetching trove information (but not yet
    file information) when the client constructs change sets across
    distributed branches
  * various other bug fixes

Changes in 0.10.3:
  * this version introduces changes to the network protocol for
    obtaining file contents and changeset generation. The client
    protocol version number has increased, so version 0.10.3 can only
    communicate with servers running the server from 0.10.3. The
    server remains backward compatible with older clients.
  * a warning message is now displayed when the user attempts to
    create a branch that already exists on a trove.
  * the correct trove names are displayed when automatically resolving
    dependencies
  * packages no longer get the union of all the dependency information
    of the components they contain.  This information would have to be
    recalculated if a user installed a package then removed a
    component afterward.
  * a package policy check was added to reject any world-writable
    executable file.
  * r.TagSpec('tagname', exceptions='filter') now overrides a match by
    another r.TagSpec('tagname', 'filter')
  * more changes to metadata interface
  * various other bug fixes and improvements

Changes in 0.10.2:
  * the repository code is now included in the main conary source
    archive
  * "conary showchangeset" produces a more user-friendly output
  * large responses from the repository server are now compressed
  * the protocol for getFileContents() changed to take a fileId
    instead of the file's path.  The repository code can still handle
    old requests, but the client code now requires the latest
    repository code.
  * bug fixes

Changes in 0.10.1:
  * when applying a changeset, dependency failures are resolved by
    querying servers in the installLabelPath
  * troves that satisfy a dependency can automatically be added to a
    transaction.  This behavior is controlled by the "autoResolve"
    variable in conaryrc or the "--resolve" command line option to
    "conary update"
  * dependency resolution is calculated recursively.  To limit the
    recursion depth to check only first order dependencies, a
    "--no-deps-recurse" option has been added to "conary update"
  * "conary repquery" now takes a "--deps" argument, which prints the
    Requires and Provides information for the trove that is being
    queried.
  * changes have been made to the build side of Conary to facilitate
    building recipes that use cross compilers
  * symlinks now get the appropriate ownership set when they are
    restored
  * groups can now specify which flavor of a trove to include
  * repository queries that don't need file information no longer ask
    the repository for files.
  * various bug fixes and cleanups

Changes in 0.10.0:
  * dependency checking is now performed before changesets are
    applied.  This uses new tables in the local system's database.
    If you are using a database created by a version of Conary older
    than 0.10.0, it must be converted before it can be used.  See:
      http://wiki.specifix.com/ConaryConversion
    for details
  * Shared library dependency information in changesets is now stored
    in a different format.  This means that repositories that use old
    versions of Conary will be unable to give valid changesets to
    Conary 0.10.0 or later.  Therefore, the protocol version number has
    been increased.
  * --no-deps argument added
  * "cvc co" is now a synonym for "cvc checkout"

Changes in 0.9.6:
  * dependency enforcement infrastructure has been added (the code is
    currently disabled)
  * bug fixes
    * applying a changeset that un-hardlinks files now works
    * conary rq [trove] --info now works
    * running "conary update [trove]" when more than one flavor of
      [trove] exists no longer tracebacks.  It installs both flavors
      of the trove (which is not always the desired behavior - this
      will be addressed later)
    * only files with execute permissions are checked for
      #!interpreter.
    * "conary rq [trove] --ls" no longer tracebacks when [trove]
      exists in more than one repository
    * various code cleanups

Changes in 0.9.5:
  * new methods for specifying dependency information in recipes have
    been added
  * #! interpreters get added as dependencies
  * local flag overrides now work
  * cvc cook --resume can be used multiple times
  * conary invokes gpg with --no-options to avoid creating or using
    ~/.gnupg

Changes in 0.9.4:
  * fixes to cvc annotate
  * flavors and dependency generation code has been refactored to be
    policy based
  * better error handling when invalid changeset files are given to
    conary
  * minor code cleanups

Changes in 0.9.3:
  * New "cvc annotate" feature
  * Man page updates
  * Changesets which remove a file and replace it now apply correctly.
  * "cvc update" no longer complains and fails to update the CONARY
    state file properly  when ownerships differ
  * FileId generation now looks for previous versions of all the
    packages that have just been created, not just the name of the
    recipe.
  * Cooking as root is no longer allowed
  * Miscellaneous bug fixes.

Changes in 0.9.2:
 * Bug fixes:
   * Applying changesets that have more than one hard link groups
     sharing the same contents sha1 works now.
 * Build changes:
   * Recipes can now create new top level packages.

Changes in 0.9.1:
 * Bug fixes:
   * Applying a changeset that has a flavor which is a superset of the
     previous version's flavor now works.
   * Parsing optional arguments to command line parameters that appear as
     the last thing on the command line works
 * Build changes:
   * Package policy now checks to ensure that files in /etc/cron.*/*
     are executable
 * Update changes:
   * Conary no longer complains if a transient file has been modified
     on disk but no longer exists in a new version of a component.
 * Miscellaneous changes:
   * Version 1 on-disk changeset file support has been removed.

Changes in 0.9.0:
 * protocol versioning is much more granular now allowing for backwards
   compatible versions of functions
 * changeset command now generates changesets for multiple troves spread
   across multiple repositories
 * change sets are transferred as a set of independent change sets now
   (laying the groundwork for repository change set caching, with which
   this version will work just fine)

Changes in 0.8.3:
 * Man page updates.
 * The "conary query" command now accepts multiple arguments for
   troves and paths
 * Fixed "conary erase" command which was broken in 0.8.2

Changes in 0.8.2:
 * You can now install multiple troves at once (even a combination of
   changeset files and troves from repositories), and the entire
   action is recorded in a single rollback (this required a change in
   command-line arguments for updating troves).
 * The beginnings of support for searching multiple repositories
 * Miscellaneous code cleanup and bug fixes.

Changes in 0.8.1:
 * The source code has been re-arranged for easier maintenance, and
   conary has been split into two programs: conary and cvc.
 * Better error messages and debugging tracebacks

Changes in 0.8.0:
 * A new changeset format supports hard links but requires staged update.
 * The new changeset format also collapses duplicate contents even
   when hardlinks are not used.
 * By default, rc?.d/{K,S}* symlinks are no longer packaged. The
   chkconfig program is relied on to create them at package
   install/update time. Init scripts are explicitly required to
   support the chkconfig protocol by default
 * Improved error messages
 * Several bug fixes.

Changes in 0.7.7:
 * Extended debugger saves and emails
 * Tracebacks now include arguments and locals
 * More size optimizations were made when applying changesets
 * Applying absolute changesets when a trove is already installed is
   now much more efficient than it was
 * Self-referential symlinks raise a packaging exception.
 * Several bugs fixes.

Changes in 0.7.6:
 * Installation
   * Hardlink handling
   * enhanced debugging capabilities (including saving a debugging
     state file to enable remote debugging)

   * using binary file ids and iterators for significant memory savings
   * and runtime support for the x86.x86_64 sub-architecture
 * Cooking
   * more robust handling of the --resume option
   * policy normalization of where app-defaults files go.

Changes in 0.7.5:
 * Hard links are implemented (but not yet enabled, in order to
   preserve changeset compatibility for now).
 * Several bugs have been fixed for installing and cooking.

Changes in 0.7.4:
 * Fileids are now stored and transmitted in binary rather than
   encoded.
 * Better handling of multiple versions of packages/troves installed
   at the same time
 * Missing file handling improvements
 * Recipe inheritance is now possible between repositories
 * Enhanced Interrupted builds
 * The dynamic tag protocol was slightly modified
 * Added Arch.x86.amd64 and Arch.x86.em64t
 * several bugs fixes

Changes in 0.7.0:
 * sqlite3 is used for the database
 * better handling of multiple packages with the same name installed at once.

Changes in 0.6.6:
 * repository protocol update
 * changeset format update
 * added the ability to resume halted local builds
 * added the ability to easily package build-time tests to run at
   install time to qualify new/changed environments
 * better handling of packaged .pyc/.pyo files
 * better shared library handling
 * improved inline documentation
 * optimizations for both space and time
 * numerous bugfixes<|MERGE_RESOLUTION|>--- conflicted
+++ resolved
@@ -1,16 +1,9 @@
 Changes in @NEW@:
-<<<<<<< HEAD
-=======
   o Build Changes:
     * Handling pkg-config dependencies has been moved to conary-policy.
       (CNP-93)
 
   o Bug Fixes:
-    * When using the tagScript argument with the client's applyUpdateJob
-      call, the paths to group scripts to be executed are stored relative
-      to the root of the installation, instead of absolute. The tag
-      script is always supposed to be executed under chroot. (CNY-2523)
->>>>>>> 636986ae
     * When resuming the update after the execution of a critical update,
       Conary will now use the original file replacement flags. This
       corrects file conflict errors in a migrate when a critical update
