Changes in @NEW@:
  o Build Changes:
<<<<<<< HEAD
    * Added 'factory' command to cvc for displaying and changing the factory
      of the currently checked out recipe (CNY-2690)
=======
    * The SubscriptionLogWriter now handles line continuation. (CNY-2963)
>>>>>>> 8a998bea

  o Bug Fixes:
    * A regression introduced by the build requirements suggestions for
      recipes using r.MakePathsInstall has been fixed. (CNY-2697)
    * A bug that caused a traceback when r.MakeDevices() is called
      with a path that contains 'lib' has been fixed. (CNY-2692)
    * A regression introduced by the multi-URL support for addArchive
      has been fixed. (CNY-2696)

Changes in 2.0.10:
  o Build Changes:
    * An xml formatted log has been added to :debuginfo. This is in
      addition to the human readable log. The xml log contains the same
      information as the human readable log, plus additional contextual
      information useful for formatting the log data. (CNY-2487)
    * AutoResolve defaults to True for image groups. (CNY-2291)
    * Exceptions and inclusions to policies that don't match anything
      will now emit an error. (CNY-2221)
    * A new selective logging facility for policy to use to inspect
      build output has been added. (CNY-2622)
    * It is now possible to pass a list of multiple URLs to addArchive.
      Conary will try to download the source from each URL, in order,
      until it succeeds. (CNY-2505)
    * Recipe actions have now the ability to suggest build requirements.
      (CNY-935)
    * Running "cvc cook" in a directory with a CONARY file now builds the
      sources specified by that checkout.  This is particularly useful for
      source troves which do not provide recipes thanks to a factory.
      (CNY-2642)
    * Conary now looks for factories in the same places it looks for
      superclasses, including the current working directory for local
      cooks. (CNY-2641)
    * Suggesting build requirements produces a warning if the supplied
      command cannot be found in the search path. (CNY-2663)
    * Skip FactoryRecipeClass when loading recipes to make it easier to
      develop factory recipes. (CNY-2666)
    * Checking out multiple sources with a single command line once again
      creates the CONARY files properly. (CNY-2645)
    * The addArchive source action now supports .war and .jar archives.
      (CNY-2684) 

  o Bug Fixes:
    * Previously, rollbacks could restore files from local rollbacks
      by overwriting existing contents rather than replacing the file.
      In addition, the operation was not journaled properly.  (CNY-2596)
    * A bug in finding the sources required to build all the packages for
      a group that omitted replace() packages has been fixed.  This mainly
      affected rmake builds of group recipes. (CNY-2605)
    * An error in the repository that caused a malformed exception to
      be returned to the client when a trove was missing has been
      corrected. (CNY-2624)
    * If launched with sudo, Conary will no longer change the owner
      on the user's PGP keyring, and will use the proper system-wide
      keyring. (CNY-2630)
    * When using PostgreSQL as a repository backend, some queries
      could be executed with poor execution plans (CNY-2639)
    * A bug that caused a local cook (e.g., "cvc cook pkg.recipe") to
      fail at "Copying forward metadata to newly built items..." when
      the Conary repository for that recipe is not available has been
      fixed. (CNY-2640)
    * Checking out source components which used factories now preserves
      the factory
    * Building directly from recipe files which use factories for superclasses
      now works (CNY-2656)
    * The conary rdiff command works correctly for groups that include
      troves from foreign repositories. (CNY-2544)
    * An issue related to the build logger not properly setting the
      logging pseudo-tty in raw mode has been fixed. (CNY-2647)
    * Conary can now parse perl dependencies with periods in them from
      the command line. (CNY-2667)
    * On failure, the proper URL is returned to the Conary client
      library. This fixes a regression introduced in the Conary 2
      codebase, where only the selector part of the URL would be
      returned. (CNY-2517)
    * A source of circular references which could cause unpredictable
      memory usage has been removed. (CNY-2674)
    * Tighten the rules for what characters are allowed in version strings
      (CNY-2657)
    * Fixed a file descriptor leak when using in-memory-only databases.

  o Client changes
    * More of the update logic is now protected by the filesystem journal,
      and the journal now cleans up rollback state on failure. (CNY-2592)
    * Conary now displays more progress information during the
      "Preparing changeset request..." phase.  Much of the time in
      this phase is spent communicating with the repository.  Now
      "Requesting changeset ..." and "Downloading" will be shown as
      data is transferred.

Changes in 2.0.9:
  o Bug Fixes:
    * A bug that occasionally caused a thread deadlock when multiple
      threads access the local system Conary database concurrently has
      been fixed. (CNY-2586)
    * Checking out sources unpacks duplicate binary files (CNY-2543)
    * Derived packages use the revision which was shadowed from to find
      the version to derive from instead of the latest on the branch
      (CNY-2577)
    * A bug that occurred when rMake recursed through a group recipe
      that made use of the replace command has been fixed. (CNY-2606)

Changes in 2.0.8:
  o Client Changes:
    * A close() method has been added to UpdateJob objects. It is
      recommended to call the method explicitly instead of relying
      on the object to be collected when going out of scope.
      (CNY-2489)

  o Build Changes:
    * Group recipes now implement a requireLatest command. It can be
      passed as a keyword argument to r.add, r.replace, r.addAll, and
      r.addCopy.  This flag defaults to True. (CNY-1611)
    * requireLatest has also been implemented as a recipe level
      attribute.  Setting requireLatest to False for a recipe will
      affect the default for all calls to r.add, r.replace, r.addAll,
      and r.addCopy. (CNY-1707)
    * Conary now has support for group policies. Policies deriving from
      GroupEnforcementPolicy and ImageGroupEnforcementPolicy will be
      run on groups at the end of the cook process. (CNY-2378)
    * ImageGroup is now an attribute tracked in a group's troveInfo.
      This attribute is set for groups meant to define a complete,
      functional system, and implies that ImageGroupEnforcementPolicy
      group policies have been run for that group, recursively.
      (CNY-2520)
    * The VersionConflicts group policy has been added. This group
      policy enforces that two different versions of a trove will not
      be accidentally included in one install image. (CNY-2371)
    * TroveFilters now exist. Trove filters allow a packager to
      reference particular troves within a group for group policy
      inclusions/exceptions. (CNY-2477)
    * The Conary policy to fix trailing newlines in config files has
      been corrected to handle non-writable config files. (CNY-2559)
    * Conary will now warn if the PGP keyring is not writable, and
      will continue, instead of stopping with an error. (CNY-2555)
    * The "cvc derive" command now creates a reference directory
      named _OLD_ROOT_ alongside _ROOT_ when the --extract argument
      is provided. (CNY-2530)
    * A new group recipe command, startGroup, has been added, which
      calls createGroup, addNewGroup and setDefaultGroup in one step.
      (CNY-2197)
    * The addCvsSnapshot source action no longer caches the HEAD of
      the repository, since cvs export will not use it. (CNY-2568)
    * Macros from config files and from the command line are now
      available to group recipes. (CNY-2574)
    * A new concept, recipe factories, has been implemented. (CNY-2549)
    * Binary packages built from superclass recipes will be unflavored,
      regardless of any flavor-related references in a recipe.
      (CNY-2576)

  o Bug Fixes:
    * Conary no longer loses ownership of changed files when updating
      multiple flavors of the same version of the same package at the same
      time. (CNY-2553)
    * If Conary is running on kernels which, under certain circumstances,
      return EINVAL when calling poll(), the lazy file cache will only
      count the file descriptors it has open itself. (CNY-2571)
    * conary rdiff works correctly for groups that include troves from
      foreign repositories. (CNY-2544)
    * Job invocation information no longer uses null characters,
      which are not allowed in an XML document. (CNY-2580)
    * Updating files which point to other files (due to a PTR in the
      changeset) previously failed when those other files were not
      being installed at the same time (due to a "conary remove"
      on those files, for example). (CNY-2595)
    * Excluding all Java files in the r.Provides policy no longer
      produces a stack trace. (CNY-2594)

Changes in 2.0.7:
  o Build Changes:
    * Handling pkg-config dependencies has been moved to conary-policy.
      (CNP-93)

  o Bug Fixes:
    * When resuming the update after the execution of a critical update,
      Conary will now use the original file replacement flags. This
      corrects file conflict errors in a migrate when a critical update
      was present. (CNY-2513)
    * The lazy file cache was using /proc/self/fd as a method of
      determining the number of open file descriptors for the current
      process. However, under certain circumstances the directory is not
      readable. The lazy file cache now uses a poll(2)-based technique.
      (CNY-2536)
    * If the directory where the public keyring is stored does not exist,
      it is now automatically created. (CNY-2504)

  o Other changes:
    * Reading metadata from RPM files now validates the size of the RPM
      and the sha1 of the full set of metadata.

Changes in 2.0.6:
  o Build Changes:
    * Java dependencies for classes that are not dependency-complete
      are now automatically disabled. To re-enable them, the missing
      dependencies should be added as buildRequires. (CNY-2175)
    * Build actions that do not match anything (r.Move, r.Copy, etc.)
      will now log exactly what they were trying to do. (CNY-2216)

  o Bug Fixes:
    * A minor bug in the display of the password prompt has been fixed.
      (CNY-2497)
    * When x86_64 is specified and a biarch package is available, Conary
      will mention the biarch as an alternative flavor instead of the x86 one.
    * Derived packages will now work on x86_64 systems even if a biarch 
      flavor is specified. (CNY-2494)
    * Signatures of unexpected types on subkeys are now ignored. (CNY-2490)
    * When updating a group which contained a package that used to be
      byDefault False but is now byDefault True, Conary will now install
      the package. (CNY-2507)
    * When using the tagScript argument with the client's applyUpdateJob
      call, the paths to group scripts to be executed are stored relative
      to the root of the installation, instead of absolute. The tag
      script is always supposed to be executed under chroot. (CNY-2523)

  o Server Changes:
    * The serverName configuration option now allows glob-style
      wildcards.  (CNY-2293)
    * Slow SQL queries used to remove unused entries from the
      TroveFiles table and TroveTroves table have been rewritten to
      make some queries faster with repositories implemented with a
      sqlite database. (CNY-2515)

  o Other changes:
    * The file EULA_Conary.txt has been added to clarify that Conary
      is available under two licenses, and to state the conditions
      under which the two licenses apply.

Changes in 2.0.5:
  o Client Changes:
    * Conary now attempts to provide hints about flavor combinations that would
      work if it cannot find a flavor that matches your exact request 
      (CNY-1920).
    * The rollback API now raises a RollbackError instead of returning
      non-zero on errors. (CNY-1643)

  o Build Changes:
    * When file conflicts occur while cooking groups, the deps that
      caused a package to be pulled in are listed. (CNY-2308)
    * Config policy will automatically append a newline to non-binary files.
      Files that are marked as Config and appear to be binary will
      continue to trigger an error as they have previously. (CNY-2422)
    * Perl requirements that are not present on the system or provided by
      the package being built are dropped. (CNY-2180)
    * Two expansion functions have been introduced to package recipes:
      r.glob and r.regexp. These functions return an object that can be
      substituted for any API parameter that calls for a string based
      regexp or glob. (CNY-2222)
    * Group recipe actions like "r.addAll" and "r.addCopy" now record
      the version of the group that is being copied from into the newly
      created group. (CNY-2359)
    * Add code to display new-style metadata through rq, q, and showchangeset,
      as well as propagate that metadata via cooking, promoting, shadowing,
      and committing source packages.  Entering this metadata must still 
      be done through scripts.  (CNY-1808)
    * Added a hook that allows build requirements to be overridden by
      rMake. (CNY-2427)

  o Bug Fixes:
    * Conary no longer tracebacks when building a package that contains 
      a pkgconfig reference to a file in the current package that is in a
      symlinked directory. (CNY-2455)
    * The order in which configuration files are read when a glob was
      passed to includeConfigFile is now deterministic. (CNY-2483)

  o Server Changes:
    * Roles that have the mirror flag set no longer assume anonymous
      fallback for trove access authentication (CNY-2473)

Changes in 2.0.4:
  o Bug Fixes:
    * Moving an unmodified shadow to tip via cvc promote no longer causes
      an error. (CNY-2441)
    * Recipes using addSvnSnapshot no longer modify the conary
      configuration object's tmpDir setting (CNY-2401)
    * Fixed a rare bug in which dependency resolution would fail when
      a dependency that used to be provided by one installed package
      is now provided by two new packages. (CNY-2459)

  o Client Changes:
    * Conary will now use the proxy settings stored in its local
      configuration when loading remote configuration files. (CNY-2363)
    * PGP keys having some self signatures that fail to pass are
      no longer failing, as long as at least one self signature passes.
      (CNY-2439)
    * The client enforces the trust model using the internal
      implementation of OpenPGP. (CNY-1895)

  o Build Changes:
    * Policies that move files in destdir now track path changes they
      make so that files will end up in the correct package or component
      after being moved, when "package=" or "component=" has been used
      in a build action. (CNY-1679)

Changes in 2.0.3:
  o Build Changes:
    * PGP version 3 keys are now supported for verification of
      package signatures. According to RFC4880, version 3 keys are
      deprecated. (CNY-2420)
    * Superclasses are now loaded from the filesystem. Superclasses
      can now be cooked. Doing so will make a changeset that installs
      the recipe itself on the filesystem. (CNY-983)
    * When building packages, Conary now reads /etc/ld.so.conf.d/*.conf
      files to determine whether to include the path in the dependency.
      (CNY-2433)
    * The /etc/ld.so.conf.d/*.conf handling added to Conary 1.2.13
      introduced a bug that could erase necessary entries from
      ld.so.conf in some circumstances.  This bug has been
      resolved. (CNY-2440)
    * Spaces in URLs are now automatically escaped. (CNY-2389)
    * The Requires() policy now inspects Lib: and Lib.private:
      pkg-config keywords in .pc files to find library files, and
      where it finds them, it adds appropriate Conary trove
      requirements to the .pc files. (CNY-2370)

  o Client Changes:
    * The implementation of the util.mkdirChain function has been
      changed to no longer use exceptions internally to signal that the
      directory already exists. Raising exceptions is a relatively
      expensive operation that slows down the data store. Exceptions are
      still used internally in the very infrequent case of intermediate
      directories not existing. (CNY-2405)
    * Conary will not downgrade packages if no version is specified by
      the user, but, due to an out of date mirror or other reasons, the
      update available for a package is older than the currently
      installed package. (CNY-2402)
    * Conary now recognizes /etc/ld.so.conf.d/*.conf files, adding an
      include line to /etc/ld.so.conf if they exist, and does not add
      new duplicate entries to /etc/ld.so.conf for directories already
      specified in /etc/ld.so.conf.d/*.conf files. (CNY-2432)
    * A getDatabase() method has been added to the ConaryClient class.
      This method returns the local system database object. Code that
      needs to query the local system database should use this method
      to obtain the database object. (CNY-2316)

  o Bug Fixes:
    * A bug that caused an unhandled exception when adding a new role
      in the Conary repository web interface has been fixed.

Changes in 2.0.2:
  o Build Changes:
    * PGP version 2 signatures are now properly parsed. Version 2
      signatures are documented in the outdated RFC1991 and are
      considered deprecated, but some PGP keys contain them.
      (CNY-2417)

Changes in 2.0.1:
  o Build Changes:
    * The Requires() policy now inspects Lib: and Lib.private:
      pkg-config keywords in .pc files to find library files, and
      where it finds them, it adds appropriate Conary trove
      requirements to the .pc files. (CNY-2370)

  o Bug Fixes:
    * An update bug that could result in a trove integrity error has
      been fixed. The issue would occur when updating packages where,
      for some files, the only changes are to file versions. (CNY-2403)

Changes in 2.0.0:
  o Major Changes:
    * The way Conary handles architecture flavors has been changed,
      primarily for better support for multilib systems that support
      having both 32-bit and 64-bit packages installed.
    * The Conary repository Access Control List capabilities have been
      significantly upgraded to support per-trove ACLs. Trove
      permissions are cached and recalculated whenever the ACLs change
      or new troves are added to the repository, for better scaling
      and fast changeset retrieval.
    * All dependencies on the GnuPG "gpg" program have been removed;
      Conary now implements the required OpenPGP functionality
      internally.

  o Optimizations:
    * Conary 2.0 is significantly faster for many repository commit
      operations.  Some "cvc promote" operations, in particular,
      have a 200% performance improvement.  Some group commit
      operations are 75% faster.  Creating a new shadow can be as much
      as 100% faster.  Details of some of the changes that provide
      the improvement are below.
    * Committing to repositories has been reworked to pull all
      modified streams from the repository or database with one
      query. (CNY-2053)
    * Unchanged stream sets now return None on diff.  This prevents
      the Conary repository from having to do unnecessary work to
      retrieve the "old" version of a stream and apply a diff when
      nothing actually changed.
    * Unchanged file streams are now 2-byte, backwards compatible,
      sequences instead of more complex representations of "nothing
      changed".
    * The commit code (both client and server) recognizes unchanged
      files and does not merge stream sets for them.
    * Distributed changeset creation no longer recompresses file
      contents.
    * "cvc promote" no longer recompresses non-config files during
      changeset assembly. (CNY-2202)
    * "cvc promote" now gets file contents and streams from changesets
      when a lot of them are needed from the same trove. (CNY-2202)
    * Changesets that represent a "cvc promote" operation have been
      changed to be relative to either the source of the promote (if
      promoting within a server) or to the current version on the
      target. (CNY-2202)
    * The "cvc shadow" command now commits relative changesets when
      the shadow is made to the same repository as the original trove.
    * The Conary client now tries to perform update jobs as close to
      updateThreshold (without going over) as practical for a
      noticeable performance improvement. (CNY-2283)
    * Committing changesets to the repository has been modified to
      check for files which don't have contents available (during a
      promote or shadow, for example) with one SQL query. Previously,
      a single SQL query was used to check for each file. (CNY-2053)

  o Build Changes:
    * Conary will now ignore flavoring and requirements from ELF
      libraries that are built for architectures other than the
      architecture that is being built for.  This avoids a common
      problem where a single extra (unused) sparc file library
      causes an entire package to be flavored to be installed on
      systems that support both x86 and sparc instruction sets,
      as that configuration is not meaningful. (CNY-1717)
    * The rarely used "cvc describe" command line interface has been
      removed. (CNY-2357)
    * The rarely used "cvcdesc" script has been removed. (CNY-2357)
    * Spaces in URLs provided in source actions such as addArchive
      are now automatically escaped to make them legal URLs. (CNY-2389)
    * The "cvc promote" command now uses the labels and branches
      specified in the "from" section of any promote as the place to
      search for packages (CNY-2235).
    * The PackageSpec documentation incorrectly stated that you could
      pass both package and component information to it; this has
      been corrected to properly redirect to ComponentSpec for this
      usage. (CNY-2387)

  o Client Changes:
    * The "getTroveLatestByLabel" client-side call has been added.
    * Most repository exceptions are demarshalled using logic in the
      exception class itself rather than in a large if/elif block.
      (CNY-747)
    * The "troveNames" and "troveNamesByServer" methods now accept a
      "troveTypes" argument, and by default return only troves that
      are present. (CNY-1838)
    * The mirror client supports a --fast-sync flag which will only
      scan for new troves in the source and skip the time-expensive
      scans for changed trove info records. (CNY-1756)
    * The mirror client supports a --absolute flag which will make it
      use only absolute changesets to mirror content. (CNY-1755)
    * The rollback stack code has been split into a separate class.
      (CNY-2061)
    * A new "conary rmrollback" command that removes old rollbacks has
      been added. (CNY-2061)
    * Rollback objects now have an "isLocal" method to tell whether
      applying that rollback will require repository access. (CNY-2077)
    * Conary now allows a biarch system to have one flavor that
      expresses both the x86 and x86_64 support. The flavorPreferences
      configuration option informs conary to prefer x86_64 packages.
      This change allows group building to automatically resolve x86
      packages. (CNY-525)
    * Conary no longer uses gnupg for OpenPGP key management. (CNY-2349)
    * Conary clients no longer send an absolute URI when talking
      directly to a repository server. (CNY-2324)
    * Many repository permission handling methods have been renamed
      for consistency. For a complete list, see doc/PROTOCOL.versions
      in the Conary source code. (CNY-2298)
    * Setting/resetting the admin field permission is now handled by the
      setUserGroupIsAdmin() call instead of addAcl/editAcl. (CNY-1782)

  o Server Changes:
    * The scoring for target flavor sets has been fixed. (CNY-1539)
    * The (unimplemented) concept of caps for permissions has been
      removed.
    * Server methods have been decorated with the
      @requireClientProtocol decorator.
    * The "usergroups" term has been replaced with "roles" in the
      repository web user interface. (CNY-1973)
    * Server exceptions have been reworked to have marshalling logic in
      the exception class instead of in a large if/elif block. (CNY-747)
    * Server exceptions are marshalled in the proxy layer now instead of
      in both the proxy and server layers.
    * When the repository database is locked, "RepositoryLocked"
      exceptions are now returned for all code paths. (CNY-1596)
    * The repository call log now tracks changeset cache misses. (CNY-1843)
    * Repositories no longer pass anonymous hints to the proxy layer.
      The hint has been False since Conary 1.1.29.
    * The "troveNames" method now filters by using the "troveTypes"
      argument. (CNY-1838)
    * The "getPackageBranchPathIds" method no longer requires access
      to the entire version history of a package; it returns the
      pathIds and fileIds for troves the user is allowed to
      see. Previously, an InsufficientPermission exception was raised
      if part of the version history of a package was not visible to
      the user. (CNY-2038)
    * The repository call log now records the time required to service
      the request. (CNY-2305)
    * A "serializeCommits" boolean server configuration option has been
      added.  This is best turned on for repositories used for development,
      but is unneeded for repositories that are mirrors. (CNY-2285)

  o Protocol Changes:
    * The XML-RPC protocol now allows passing keyword arguments for
      exceptions.  (CNY-747)
    * XML-RPC return values no longer include the "useAnonymous" flag.

Changes in 1.2.12:
  o Client Changes:
    * A getDatabase() method has been added to the ConaryClient class.
      This method returns the local system database object. Code that
      needs to query the local system database should use this method
      to obtain the database object. (CNY-2316)

  o Build Changes:
    * Spaces in URLs are now automatically escaped. (CNY-2389)
    * The Requires() policy now inspects Lib: and Lib.private:
      pkg-config keywords in .pc files to find library files, and
      where it finds them, it adds appropriate Conary trove
      requirements to the .pc files. (CNY-2370)

  o Bug Fixes:
    * The PackageSpec documentation incorrectly stated that you could
      pass both package and component information to it; this has
      been corrected to properly redirect to ComponentSpec for this
      usage. (CNY-2387)
    * An update bug that could result in a trove integrity error has
      been fixed. The issue would occur when updating packages where,
      for some files, the only changes are to file versions. (CNY-2403)

Changes in 1.2.11:
  o Client Changes:
    * The error message printed when Conary encounters an unhandled
      exception has been changed to reflect the fact that the common
      case is merely poor handling of the error condition, rather than
      another bug.  It has also been reformatted to display better in
      rITS. (CNY-2265)
    * The "conary-debug" script that collects information to help
      debug a crash has been enhanced to include the recently-added
      manifest file. (CNY-2338)

  o Build Changes:
    * PythonSetup synopsis now mentions the setupName keyword
      argument. (CNY-2360)
    * The conary.1 manual page now documents the purpose of the
      /etc/conary/components directory. (CNY-2361)
    * The clearBuildReqs() function now has a synonym called
      clearBuildRequires() and the clearCrossReqs() function now has a
      synonym called clearCrossRequires().  The old function names
      will be deprecated in the future. (CNY-834)

  o Bug Fixes:
    * When building groups, r.addCopy() now respects the groupName
      flag. (CNY-2345)
    * The searchPath parameter in group methods now works when it
      contains packages (before it worked only with labels). (CNY-2372)
    * A bug that was preventing users with colons in their passwords
      to use the web interface has been fixed. (CNY-2374)
    * Attempting to add entitlements for unknown entitlement classes
      now raises an UnknownEntitlementGroup exception. (CNY-2377)
    * Committing source packages that use shell-style brace and
      glob expansion in addPatch() can now be committed to a
      repository. (CNY-1152)

Changes in 1.2.10:
  o Client Changes:
    * The "conary verify" command no longer complains about files which
      have been removed with "conary remove". (CNY-950)
    * Local rollbacks for removals now store the original contents for
      modified config files. (CNY-2350)
    * Permission errors now list both the URL and the repository
      hostname. (CNY-2211)

  o Server Changes:
    * A new boolean server configuration option, serializeCommits,
      has been added to explicitly limit contention in certain cases.
      Successfully enabling it requires a minor schema update. (CNY-2285)
    * Servers in maintenance mode no longer return Internal Server
      Errors to GET requests from clients. (CNY-2229)

  o Build Changes:
    * The addPatch() source action honors shell-style brace and glob
      expansion when sourceDir is defined. (CNY-1152)
    * A new "cvc explain" command has been added. "cvc explain"
      displays the documentation for recipe methods.  For example,
      "cvc explain addSource" shows the on-line documentation for the
      addSource() source action. (CNY-2242)
    * The command line interface to cvc derive (added in Conary 1.2.8)
      has been changed.  It now derives onto your buildLabel by default,
      with a --target option to derive onto a different label.
      The cvc derive interface is subject to further change.

  o Bug Fixes:
    * A bug that caused an exception when inspecting ELF files with a
      standalone ABI has been fixed. (CNY-2333)
    * A bug that caused updates with group scripts to fail when run
      with the '--root' option with a trailing slash in the path has
      been fixed. (CNY-2348)
    * An issue related to file placeholders potentially being lost while
      rewriting rollback changesets has been fixed.

Changes in 1.2.9:
  o Documentation Changes:
    * The documentation strings for the update code have been revised
      to include the most common exceptions raised as part of
      prepareChangeSet and updateChangeSet. (CNY-1732)

  o Build Changes:
    * File level requirements provided by the same file are dropped.
      (CNY-2177)
    * Java dependencies that do not start with a valid TLD are now
      excluded. (CNY-2176)
    * The exceptDeps keyword parameter is now allowed for r.Provides(),
      analogously to r.Requires(). (CNY-1485)
    * The new sourceDir keyword parameter is now available for
      r.addSource(), r.addPatch(), and r.addArchive() to specify that
      the source is found within the maindir. (CNY-1439)
    * LD_LIBRARY_PATH is now set when calling bootstrapped python, in
      order to load the correct python libraries. (CNY-2319)
    * The :config component is built by file location, rather than
      from files marked as config files by the Config policy.
      This means that the configComponent configuration item no
      longer operates. (CNY-2256)

  o Client Changes:
    * A keepRequired config option has been added. This has the same
      effect as always setting the --keep-required flag on update.
      (CNY-569)
    * The error message for erased dependencies is now more explicit
      about what happened to the package that is no longer providing
      dependencies, and where the package with the missing dependencies
      came from. (CNY-2248)
    * We now record the current state of the database to a flat file
      after updates as an extreme recovery mechanism.  (CNY-1801)

  o Bug Fixes:
    * The "logcat" script no longer errors out if the log file is empty
      or contains None for entitlements. (CNY-2252)
    * Repositories running under Apache are now correctly displaying
      the real error when trying to generate the verbose traceback
      emails. (CNY-2320)
    * An update job that includes a critical update and an update to a
      group that includes a pre-update script will no longer run the
      script twice. (CNY-2325)
    * A bug that could cause incorrect SQLite database error messages
      has been fixed. (CNY-1840)

Changes in 1.2.8:
  o Client Changes:
    * Added the cvc derive command. (CNY-2237)
    * A new method, conary.conaryclient.getClient(), has been added to
      allow the creation of a conaryclient with configuration to match
      that would be used with a conary command line client. (CNY-1745)
    * Unhandled exceptions that are raised inside a progress callback
      no longer terminate the update process.  A warning is emitted
      and the update continues. (CNY-2304)

  o Internal Changes:
    * The Conary library now has a parallel implementation to gpg
      for the trust algorithm. (CNY-1988)

  o Bug Fixes:
    * A problem occurring when updating troves sharing a large
      number of identical files has been fixed. (CNY-2273)
    * Repository traceback emails are now more verbose. (CNY-2287)
    * Methods starting with two underscore characters are considered
      internal and are no longer passed to the XML-RPC library for
      marshaling. (CNY-2289)
    * It is now possible to clone a group that contains references to
      both a cloned package and the version that the cloned package
      originated from. (CNY-2302)
    * When data from stdin is provided to a taghandler, but the
      taghandler is missing or fails to read some or all of the data,
      it will no longer result in a database locked error. (CNY-2257)
    * Conary no longer exits with an unhandled exception if /tmp does
      not exist when attempting to run a trove script (e.g., group
      pre/post scripts). (CNY-2303)

  o Client Changes:
    * Added cvc derive as a client-side call (CNY-2237)
    * A new method, conary.conaryclient.getClient(), has been added to
      allow the creation of a conaryclient with configuration to match
      that would be used with a conary command line client. (CNY-1745)
    * CONARY_CLIENT_LOG environment variable can now specify a path for
      a log of all of the repository calls made by the client (use logcat
      to view it) (CNY-2313)

Changes in 1.2.7:

  o Build Changes:
    * The cvc command now prints out the most recent log message from
      the underlying source code control system when creating new
      snapshot archives. (CNY-1778)
    * Conary now has support for cmake, using the r.CMake() build
      action in recipes. (CNY-1321)

  o Bug Fixes:
    * Fixed a traceback that would occur when a component doesn't exist
      even though its containing package does. (CNY-2213)
    * Cloning with --default-only no longer removes references to
      components of packages that are not being cloned. (CNY-2226)
    * A bug that prevented "cvc cook" from being able to look up path
      IDs if a component of the package being built was missing from
      the repository has been fixed. (CNY-2250)
    * PGP keys using unknown string-to-key specifiers (as generated by
      "gpg --export-secret-subkeys" for the corresponding secret key)
      are no longer producing an error when iterating through the
      keyring. (CNY-2258)
    * Embedded signatures in secret subkeys now use the public key's
      cryptographic key, which does not require a passphrase to
      be decoded. (CNY-2224)

Changes in 1.2.6:
  o Build Changes:
    * When cooking packages or groups, conary now displays the methods
      that are called. It also displays the methods that are unused,
      making it easier to see if a function from a superclass has been
      left out. (CNY-2193)

  o Bug Fixes:
    * Use of macros in the r.Link() build action worked only in limited
      cases. (CNY-2209)

  o Client Changes:
    * Mirror mode now includes full file streams in changesets, instead
      of differential streams. (CNY-2210)

Changes in 1.2.5:
  o Client Changes:
    * The OpenPGP implementation now merges PGP keys properly.
      (CNY-1987)
    * The OpenPGP implementation is capable of generating trust
      signatures. (CNY-1990)
    * A bug which could cause troves containing *identical* files to
      become corruped in a system database has been fixed. Note that
      repository databases were not affected. (CNY-2191)

  o Build Changes:
    * MakeDirs now handles trailing '/' characters in directory names.
      (CNY-1526)
    * Using the new provideGroup keyword argument to the r.User()
      method in a UserGroupRecipe, you can now specify that the user's
      primary group needs to be already on the system, rather than be
      added while creating the user. (CNY-2096)

  o Bug Fixes:
    * A bug that resulted in a KeyError when removing a trove from a
      group that has 3 levels of subgroups has been fixed. (CNY-1372)
    * A bug that could result in a decremented source count when
      promoting a package to a sibling of a parent branch has been
      fixed. (CNY-2108)
    * A problem resulting in derived packages corrupting files with the
      same content was fixed. (CNY-2157)
    * A bug that caused internal server errors when retrieving
      changesets that contained compressed file data over 4 GiB in size
      has been fixed. (CNY-2170, CNY-2173)
    * HTTP error codes generated by HTTP proxies are now properly
      interpreted by Conary clients. (CNY-2181)
    * When talking to a repository, Conary proxies will now
      automatically switch the protocol to HTTPS whenever authentication
      information is injected on behalf of the client. (CNY-2184)
    * addSvnSnapshot no longer generates conflicts in the paths for
      temporary checkouts. (CNY-2196)

Changes in 1.2.4:
  o Bug Fixes:
    * A file that was mistakenly ommitted from packaging has been
      added to the build. (CNY-2155)

Changes in 1.2.3:
  o Build Changes:
    * The addSvnSnapshot() source action now has the ability to add
      specific SVN revisions via the 'revision' argument. (CNY-2156)
  o Bug Fixes:
    * An update failure that would occur when two versions of a package
      have been installed, one local, one from a repository, has been
      fixed. (CNY-2127)
    * A regression introduced in 1.2.1 affecting patch files that apply
      multiple changes to the same file has been fixed. (CNY-2142)
    * Group scripts now have file descriptor 0 (stdin) connected to
      /dev/null. Previously, stdin was closed, a potential problem
      for scripts that open file descriptors and then disconnect from
      the terminal. (CNY-2143)

  o Client Changes:
    * Added listkeys, addkey, and getkey commands to cvc for basic
      command line PGP key management. (CNY-2150)

Changes in 1.2.2:
  o Build Changes:
    * Python and Ruby dependencies with lib-specific flags now cause
      the package to be architecture-flavored. (CNY-2110)
    * Groups using setSearchPath now prefer packages on the labels and
      troves listed explicitly in the searchPath over other labels,
      even if the label is specified in the add() command. For example,
      if your searchPath includes foo=conary.rpath.com@rpl:1/1-1-1, then
      r.add('foo', 'conary.rpath.com@rpl:1') in a group recipe will now
      find version 1-1-1 over later versions. Before, it would find the
      latest version in the repository if you specified the label in the
      r.add() command. (CNY-1993)

  o Client Changes:
    * The conary command line now accepts 'rb' as an alias for
      'rollback'.
    * The output of 'rblist' now combines packages and their components
      in a single line (similar to the output of 'update'). (CNY-2134)

  o Bug Fixes:
    * When parsing the GPG keyring, PGP version 2 keys are now ignored.
      (CNY-2115)
    * Direct key signatures for PGP keys are now accepted. (CNY-2120)
    * Source control recipe actions such as addMercurialSnapshot()
      no longer produce directory names that can collide with
      a trove with the same name on a different label, producing
      a snapshot of a different source control repository. (CNY-2124)
    * Tag scripts are now closing file descriptors larger than 2
      before calling a function from the exec family. (CNY-2114)
    * A bug in determining the correct version for packages when
      multiple branches of that package exist on the same label has
      been fixed. (CNY-2128)
    * Multiple entitlements to the same host name are now properly
      handled. (CNY-2105)
    * The URL sent back to the client when connecting through an
      HTTP proxy is now correctly computed by repositories. (CNY-2117)
    * setSearchPath now searches the leaves for every source in the
      search path before falling back and searching the rest of the
      repository. Before, it would search the leaves for each label,
      then the rest of the labels, and finally groups. (CNY-2131)

Changes in 1.2.1:
  o Build Changes:
    * The addGitSnapshot() source action is now available. (CNY-1965)
    * Cooking derived packages no longer warns about their
      experimental state. (CNY-2092)
    * loadInstalled does not search the local database for a matching
      package on checkin, but instead searches the repository. This
      makes it easier to develop packages that are correct, with the
      potential of not building on the current machine. (CNY-2027)

  o Client Changes:
    * The Conary client is now less aggressive in sending keepalive
      packets with long-running requests. (CNY-2104)
    * Promote and clone callbacks are more verbose. (CNY-2063)

  o Bug Fixes:
    * Schema migration for the Latest table now correctly handles
      branches that end in redirects. (CNY-2081)
    * Adding a large number of user maps is now more efficient
      if the new addServerGlobs method is used. (CNY-2083)
    * Redirects between branches on the same label, which were
      necessary before Conary 1.2.0, are again handled correctly.
      (CNY-2103)
    * The 'conary updateall' command again properly handles the
      --replace-files command-line argument. (CNY-2112)
    * Patches are no longer partially applied when building. A
      partially applying patch results now in a failure. (CNY-2017)
    * A bug which caused Conary to incorrectly determine the flags
      for python dependencies on 64-bit systems has been fixed.
      (CNY-2091)
    * Ruby dependencies now function properly in a bootstrap build
      of the ruby package. (CNY-2109)

Changes in 1.2.0:
  o Build Changes:
    * A bug which caused Conary to compute python dependencies
      incorrectly when using an external version of python (such
      as when building python itself) has been fixed. (CNY-2087)

Changes in 1.1.96:
  o Server Changes
    * External entitlement servers can now specify per-entitlement
      timeouts and automatic retry values (CNY-2060)

  o Client Changes:
    * Update journal did not have an entry for hard links which were
      made to targets which already existed on the system, causing
      system corruption if the journal had to be rolled back. (CNY-1671)
    * The critical update information now includes enough data to
      re-create the original update job. (CNY-1608)
    * Unknown trove info types in the database are properly stored in
      extracted trove info. (CNY-2059)
    * diff and patch now support files without trailing newlines.
      (CNY-1979)

  o Build Changes:
    * More paths (/usr/lib/.*-sharp.*/) have been added to :cil
      components. (CNY-2080)
    * Path ID lookups now ignore permission errors; in such a case, a
      new path ID is computed. (CNY-1911)
    * Conary now handles python files that specify a python interpreter
      that is not available on the system or in the builddir.  It will
      print a warning and not attempt to compute dependency information
      for those files. (CNY-2050)
    * loadSuperClass and loadInstalled now print out name, version
      flavor of the package that was used when loading. (CNY-1967)

  o Bug Fixes:
    * When running in threaded mode, don't install signal handlers,
      since that is not supported. (CNY-2040)
    * URLs returned by prepareChangeSet, getChangeSet, and
      getFileContents are all based on the URL the client used to call
      the repository instead of built internally by the repository.
      (CNY-2034)
    * An issue that was preventing the repository server, under certain
      circumstances, to determine the proper URL to use has been fixed.
      (CNY-2056, CNY-2058)
    * A regression from Conary 1.1.34 related to self-signature
      verification on private PGP keys has been fixed. (CNY-2047)
    * An issue related to Conary proxies running in non-SSL mode,
      talking to SSL-enabled repository servers has been fixed.
      (CNY-2067)
    * Related to CNY-2034, Conary proxies are now properly computing
      the return URL. (CNY-2069)
    * The client is now properly computing the downloaded file's
      digest if a size limit was specified. (CNY-2072)
    * A regression from Conary 1.1.94 that caused some local cooks to
      fail to be installable due to incorrect primary trove information
      has been fixed (CNY-2078)

  o Other Changes
    * InodeStreams and FileStreams now preserve unknown elements,
      allowing future additions to those without breaking fileId
      computation. (CNY-1971)

Changes in 1.1.95:
  o Server Changes
    * A bug which triggered an exception while migrating postgresql
      repositories has been fixed. (CNY-1912)
    * The getNewTroveInfo call works faster for mirror operations.
      (CNY-2006)
    * An issue that prevented the server from responding with the
      proper error message when in maintenance mode has been fixed.
      (CNY-2005)
    * An issue that was affecting cooking performance when looking
      up path IDs has been fixed. (CNY-1996)

  o Client Changes:
    * A bug which prevented the mirror client from using hidden commits
      when mirroring to a single target has been fixed. (CNY-1981)
    * Clone/promote no longer complains when a buildreq is not also
      being cloned to the new location. (CNY-1844)
    * Turned off flavorPreferences for 1.2 release, as they are not
      quite ready. (CNY-2023)

  o Bug Fixes:
    * Bootstrapping python can now find system conary when using the
      bootstrapped python to determine python dependencies. (CNY-2001)
    * A bug in findTroves when using partial labels, introduced as
      part of 1.1.90, has been fixed. (CNY-2011)
    * cvc operations no longer trace back when the current working
      directory can no longer be accessed. (CNY-2014)
    * Redirects to nothing are now displayed when using --trove-flags.
      (CNY-2025)
    * Stack frames now wrap long lines to make them easier to read.
      (CNY-2016)
    * Comparison of VersionSequence objects is now more robust.
      (CNY-2020)
    * Autosourced files added to both a shadow and its parent now merge
      properly. (CNY-1856)

Changes in 1.1.94:
  o Bug Fixes:
    * Python extension modules installed at the top level of the Python
      search path no longer produce a traceback when computing
      dependencies. (CNY-1995)

Changes in 1.1.93:
  o Build Changes:
    * Filesets now accept macros. (CNY-148)
    * crossRequires are now ignored when not cross compiling. (CNY-1950)
    * Malformed .jar files are now ignored when computing Java
      dependencies. Previously, Conary exited with an error while
      attempting to process them. (CNY-1983)
    * Conary dependencies are no longer attempted when cross-compiling,
      and when bootstrapping python, modules are now sought in system
      python directories as well as in the destdir. (CNY-1986)
    * Python extension modules (.so files) now expose the proper
      dependencies by providing, for example, itertools (the true
      name) as well as itertoolsmodule (as it has previously), but
      requiring the shorter name if it is available on the system.
      (CNY-1077)

  o Client Changes:
    * The cvc promote and clone commands are now more efficient and do
      not download unnecessary packages. This also makes it possible
      to clone packages where access to some of the included troves
      is unavailable at the time of the promote or clone operation.
      (CNY-1913)
    * A bug which prevented the mirror client from using hidden commits
      when mirroring to a single target has been fixed. (CNY-1981)
    * Filesets are now cloneable. (CNY-1297)

  o Server Changes
    * A bug which triggered an exception while migrating postgresql
      repositories has been fixed. (CNY-1912)

  o Bug Fixes:
    * The clone and promote commands now work when cloning over removed
      packages. (CNY-1955)
    * searchPath will now provide only the best flavor match when
      matching against groups with more than one version of a package
      available. Previously, it would return all matches. (CNY-1881)

Changes in 1.1.92:
  o Bug Fixes:
    * ccs2tar correctly handles changesets with duplicate contents and
      hard links. (CNY-1953)
    * An error in the way attributes of ServerProxy classes get
      marshaled has been fixed. (CNY-1956)
    * If local flags (e.g. kernel.smp) are defined in /etc/conary/use,
      cooking no longer produces a traceback. (CNY-1963)
    * The last trove source in a trove source stack is now properly
      passed flavor information. (CNY-1969)
    * Derived packages properly handle files that were not flavored due
      to an exception in the upstream packages. (CNY-1954)
    * The transport layer is automatically encoding non-ASCII strings
      into XMLRPC Binary objects. (CNY-1932)
    * An error that was causing warnings to be printed while cooking
      groups has been fixed. (CNY-1957)

  o Server Changes
    * A bug which triggered an exception while migrating postgresql
      repositories has been fixed. (CNY-1912)

  o Build Changes:
    * Mono (CIL) files are now placed in :cil components by default.
      (CNY-1821)

  o Other Changes
    * The transport layer is using BoundedStringIO objects for
      compression, decompression and XMLRPC encoding/decoding, to
      avoid excessive memory consumption. (CNY-1968)

Changes in 1.1.91:
  o Client Changes:
    * A new configuration option, "flavorPreferences", has been added.
      The client uses this list of flavors in trove selection.
      (CNY-1710)
    * Large files are now compressed on disk instead of in memory when
      creating rollbacks. (CNY-1896)
    * The Conary client API is now more careful with releasing open
      file descriptors. (CNY-1834)
    * The "migrate" mode has changed to overwrite changes made to
      files that are not yet owned by Conary, but already exist on the
      system, as well managed, non-configuration files that have
      changed. (CNY-1868)
    * When signals are received during updates, the journal is now
      rolled back before conary terminates. (CNY-1393)
    * A 'cvc checkout' of multiple projects uses far fewer repository
      calls now, and uses a single changeset.
    * The 'cvc update' and 'cvc diff' commands now accept a source
      version argument without a source count. (CNY-1921)

  o Server Changes:
    * Setting "forceSSL" once again requires a HTTPS connection be
      used when authentication data is passed to an Apache based
      Conary Repository. (CNY-1880)
    * A bug that caused incorrect values for sourceItemId and
      clonedFromId to be used when groups and components were
      committed as part of one changeset has been fixed. (CNY-1903)
    * A bug that caused the Latest table to be rebuilt incorrectly
      when migrating to schema version 15.0 has been fixed.
      (CNY-1909)

  o Build Changes:
    * Redirects will now be followed in group recipes. Previously,
      including redirects would result in an error. (CNY-1693)
    * Derived recipes can now be based on troves which have files
      that have the same content (SHA1) as each other but are
      members of different link groups (are not intended to be
      installed as hard links to each other). (CNY-1733)
    * Derived packages now work properly if the troves they are based
      on contain dangling symlinks. (CNY-1914)
    * Symbolic links that have not changed in a derived package are
      now correctly ignored by policies that are not interested in
      unmodified files. (CNY-1879)
    * The build flavor string used for building a trove is now stored
      as part of that trove's troveInfo field. (CNY-1678)
    * Looking up path IDs now stops when all files have been found,
      instead of always walking the shadow hierarchy. (CNY-1911)
    * multilib cooks set only Arch.x86_64. (CNY-1711)

  o Bug Fixes:
    * The new OpenPGP parsing code now accepts Version 3 keys and
      signatures, without verifying them. (CNY-1931)
    * A file descriptor leak in the getFileContents method has been
      fixed.
    * If ignoreErrors is set for a configuration file, that setting is
      now honored for contexts as well.
    * Troves with large numbers of identical files now erase faster,
      thanks to a SQL fix in sqldb.iterFiles. (CNY-1937)
    * Python dependency determination now properly ignores filenames
      like "python.so" when looking for version flags. (CNY-1940)
    * Conary now correctly avoids assuming that standard I/O files
      are objects with fileno() methods. Previously, calling
      Conary interfaces with non-file objects associated with
      standard input, output, or error could trace back. (CNY-1946)
    * The --buildreqs option for 'conary q' now functions when
      multiple build requirements have the same name.
    * An issue related to the flavor preferences list not being
      properly populated when a group was cooked has been fixed.
      (CNY-1951)

  o Other Changes:
    * Conary tracebacks now report values for each variable in the
      local namespace in each frame. (CNY-1922)
    * select() calls have been replaced with poll() for higher
      efficiency. (CNY-1933)

Changes in 1.1.35:
  o Client Changes:
    * Unknown trove info types in the database are stored in extracted
      trove info properly (CNY-2059)
    * diff and patch now support files without trailing newlines (CNY-1979)

Changes in 1.1.34:
  o Build Changes:
    * The default settings from r.add() will now override the default
      settings from an r.addAll() (CNY-1882)
    * Looking up path IDs is now stop when all files have been found,
      instead of always walking the shadow hierarchy. (CNY-1911)

  o Bug Fixes:
    * A bug that caused an error message in the rPath Appliance
      Platform Agent (rAPA) when using an entitlement generator has
      been fixed. (CNY-1946)

Changes in 1.1.33:
  o Build Changes:
    * The addArchive() source action now handles xpi archives. (CNY-1793)
    * Unknown flags are now ignored when calling loadRecipe with a
      flavor, instead of printing a traceback.

  o Update Changes:
    * Updates to groups are now allowed to be merged with other groups
      in update jobs, reducing the number of jobs that are used for
      updates.

  o Client Changes:
    * Cloning now always increments group version counts, mimicing
      the behavior of group cooking. (CNY-1724)
    * When promoting, --all-flavors is now on by default.  However, if
      a flavor to promote or clone is specified, promotes will be
      limited by that flavor. (CNY-1535)
    * Several commands, such as promote, update and rq, now take an
      --exact-flavors flag.  If specified, the flavors for each trove
      must match exactly - no system flavor or heuristic is used to
      find the trove you want. (CNY-1829)
    * If there is a problem with domain name resolution, conary will
      retry 5 times. However, if the connection fails after those
      attempts, future connection requests will now fail after one try.
      (CNY-1814)

  o Bug Fixes:
    * The SQLite "ANALYZE" command is no longer run on local SQLite
      databases. Any data stored by the "ANALYZE" command will be
      removed from the local database unless it is being accessed
      read-only. Database performance is poor on databases with
      "ANALYZE" data in them. (CNY-778)
    * Some bugs related to installing relative changesets were fixed.
      These bugs would manifest themselves by making relative changesets
      not installable when the network was down. (CNY-1814)

Changes in 1.1.32:
  o Client Changes:
    * A getDownloadSizes() method has been added to the ConaryClient
      object to determine the over-the-wire transfer size of the jobs
      in an UpdateJob object.  Call requires a single repository be
      the source of the entire update. (CNY-1757)
    * cvc reports a more accurate error message when the CONARY file in
      the current directory is not a regular file

  o Server Changes:
    * A "infoOnly" parameter to has been added to the getChangeSet()
      repository method in protocol version 51. (CNY-1757)
    * The list of repository methods is now automatically generated
      instead of statically listed. (CNY-1781)
  
  o Bug Fixes:
    * The addSvnSnapshot() source action now uses the lookaside directory
      for generating the snapshot, instead of using the remote repository.
      (CNY-1777)
    * A bug that prevented unused entries in the Versions table of the
      system Conary database from being cleaned up after erasures has
      been fixed.
    * A bug that caused changes in the byDefault status of a trove to
      be omitted from local rollbacks has been fixed. (CNY-1796)

Changes in 1.1.31.4:
  o Server changes:
    * Setting "forceSSL" once again requires a HTTPS connection be
      used when authentication data is passed to an Apache based
      Conary Repository. (CNY-1880)
    * A bug that caused incorrect values for sourceItemId and
      clonedFromId to be used when groups and components were
      committed as part of one changeset has been fixed. (CNY-1903)
    * A bug that caused the Latest table to be rebuilt incorrectly
      when migrating to schema version 15.0 has been fixed.
      (CNY-1909)

  o Client changes:
    * Large files are now compressed on disk instead of in memory when
      creating rollbacks. (CNY-1896)

Changes in 1.1.90:
  o Major Changes:
    * Label multiplicity, in which a trove on the same label
      appearing on multiple branches was understood as meaning that
      all the trove can be installed at once, is being generally
      deprecated.  Instead, a newer trove on a different branch that
      ends with the same label as an older trove will be considered
      together with and generally preferred to the older trove.
      Branch affinity, in which Conary keeps packages from the same
      branch during an update, is therefore replaced with label
      affinity, in which Conary keeps packages from the same label
      during an update.  Many of the individual changes in this
      version are parts of implementing this general change in
      behavior.

  o Client Changes:
    * Added getTroveLatestByLabel as a client-side call.
    * Label lookups pick the latest version which matches instead of
      the latest version on each branch.
    * Replaced branch affinity with label affinity.
    * getAllTroveLeavesByLabel() filters results by server names to
      eliminate spurious results from repositories which host multiple
      server names. (CNY-1771)
    * The cvc and conary commands now ignore broken pipes on standard
      output instead of producing a traceback. (CNY-1853)
    * Redirects follow the label of the branch they were built with
      instead of the branch itself.
    * Building redirects to a branch is now deprecated; redirects should
      point to labels instead. (CNY-1857)
    * The --replace-files option has been split into
      --replace-managed-files, --replace-unmanaged-files,
      --replace-modified-files, and --replace-config-files. The original
      option is still accepted, and is equivalent to specifying all four
      of the new options simultaneously (CNY-1270)
    * When updating, conary will never automatically drop an architecture
      from an installed trove (unless you specify the flavor to update to 
      explicitly).  (CNY-1714)
    * Dependency resolution now allows updates to go across branches if the
      branches are on the same label.
    * Dependency resolution now follows the same "never drop an architecture"
      rule as other update code. (CNY-1713).
    * Added --show-files parameter to "conary config" to display where
      configuration items came from.
    * Newly installed transient files now silently replace files which are
      otherwise unowned. (CNY-1841)

  o Build Changes:
    * The cvc update command can now update multiple directories
      simultaneously.
    * Java files are now put in a :java component by default. (CNY-527)
    * Python dependencies now include flags designating the major version
      of python involved, as well as a flag distinguishing the target
      architecture library directory (normally "lib" or "lib64") to
      enhance update reliability.  When building a bootstrap python
      or using a different python executable than Conary is running
      with, Conary will use an external python process to determine
      python dependencies. (CNY-1517)
    * Ruby dependencies are now generated, and Ruby modules are placed
      in a :ruby component by default.  Flags are included in the
      dependencies similar to the Python flags, except that they are
      not conditional. (CNY-612)
    * Ensure that two binaries with the same source count but different
      build counts end up with the same build count after cloning. (CNY-1871)

  o Scripts Changes:
    * Repository database migration scripts have been integrated into a 
      common unit.

  o Bug Fixes:
    * Fix a bug in commit code that made r.macros.buildlabel unusable because
      you could not commit recipes that used it.  (CNY-1752)
    * An internal class, _AbstractPackageRecipe, has been renamed to
      AbstractPackageRecipe, in order to allow the inclusion of its
      methods in its subclasses' documentation pages.  The old name is
      still available for compatibility with older modules.  (CNY-1848)
    * Multiple entitlements can be stored for a single hostname or glob
      (previously only the last hostname for a particular hostname/glob
      would be used). (CNY-1825)
    * Cloning the source component for filesets is now allowed.
    * includeConfigFile now sorts files that are matched in globs
    * The default settings from r.add() will now override the default
      settings from an r.addAll() (CNY-1882)
    * Cloning no longer downloads components that won't be cloned (CNY-1891)

  o Other changes:
    * The showchangeset script now displays information on redirect
      troves.

Changes in 1.1.31.3:
  o Server changes:
    * Added EntitlementTimeout exception to notify clients that an
      entitlement has timed out from the authentication cache (CNY-1862)
    * Added remote_ip to user and entitlement based external authentication
      checks (CNY-1864)
    * Fixed bug in proxy which prevented remote_ip from being passed to
      internal repository

  o Client changes:
    * Reread entitlements from disk when EntitlementTimeout is received
      (CNY-1862)

  o Other changes:
    * Logcat now works for calls which passed lists of entitlements

Changes in 1.1.31.2:
  o Proxy changes:
    * Proxy can now inject entitlements and user authentication on behalf
      of clients (CNY-1836)

Changes in 1.1.31.1:
  o Bug Fix:
    * Proxies used wrong getChangeSet call for old protocol versions (CNY-1803)

Changes in 1.1.31:
  o Bug Fix:
    * A bug that caused an Internal Server Error when a Conary proxy
      attempted to convert a changeset for an older client when the
      upstream Conary repository was not running 1.1.29 or later has
      been fixed. (CNY-1792)

Changes in 1.1.30:
  o Bug Fixes:
    * The version cache for upstream servers in the Conary proxy
      incorrectly included user information in the URL, causing
      KeyErrors when users were switched to anonymous. (CNY-1787)
    * An issue related to the formatting of repository map entries
      has been fixed. (CNY-1788)
    * The Conary proxy no longer supports protocol version 41
      (and hasn't for a few releases).
    * An issue that was affecting the performance of the getChangeSet
      API call on Conary proxies running in an apache environment
      has been fixed.

Changes in 1.1.29:
  o Client Changes:
    * In conaryrc files, repositoryMap entries can now use wildcards
      for the server name.
    * Multiple entitlements can now be sent to each server.
    * Server names in entitlements may include wildcards.
    * Entitlements may be placed in conaryrc files now using
      'entitlement server entitlement'. "conary config" displays
      entitlement information.
    * A bug that limited a single MetadataItem to less than 64 KiB has
      been fixed.  Conary 1.1.29 will produce metadata that will not
      be visible to older clients.  Likewise, metadata produced by
      older clients will not be visible to Conary 1.1.29 and later
      clients. (CNY-1746)
    * Metadata items can now store strings with NUL characters in
      them. (CNY-1750)
    * The client API will now raise an InsufficientPermission error
      instead of an OpenError when the client's entitlements are
      not allowing access. (CNY-1738)

  o Build Changes:
    * Refreshed autosource files are now displayed by 'cvc revert' and
      'cvc diff'. (CNY-1647)
    * Support for the Bazaar revision control system has been added via
      r.addBzrSnapshot(). (requires bzr >= 0.16).

  o Server Changes:
    * (Nearly) all repository operations are now performed using the
      permissions of the anonymous user in addition to the permission
      set for any user authentication information which is present.
    * Path names in the entitlementsDirectory no longer have any
      meaning. All entitlements are read, and the serverName in the
      XML for the entitlement is used to determine which server to
      send the entitlement too.
    * Entitlement classes are no longer used as part of authentication;
      they may still be specified, but repositories now look up the
      class(es) for an entitlement based on the key.

  o Internal Changes:
    * The restart information, necessary for Conary to resume execution
      after a critical update is applied, now includes the original
      command line. The way this information is stored is incompatible
      with very old versions of Conary.  Downgrading from Conary
      version 1.1.29 (or newer) to version 1.1.11 (or older) is known
      to fail. (CNY-1758)

  o Bug Fixes:
    * 'conary rblist' no longer produces a stack trace if the
      installLabelPath configuration option is not set. (CNY-1731)
    * A bug that caused an "Error parsing label" error message when
      invoking "cvc commit" on a group recipe that used
      r.setSearchPath(str(r.labelPath[0]), ...) has been
      fixed. (CNY-1740)
    * Proxy errors are now reported in the client, for easier
      debugging. (CNY-1313)
    * A bug that caused an "Unknown error downloading changeset" error
      when applying an update job that contained two different
      versions of the same trove has been fixed. (CNY-1742)
    * Adding redirects which pointed to otherwise-unused branches
      corrupted the database by creating a branch without corresponding
      label information.
    * When critical updates are present in an update job that has
      previously downloaded all the changesets, Conary will no longer
      unnecessarily re-download the troves. (CNY-1763)
    * TroveChangeSet.isRollbackFence() now returns the correct answer
      if the trove changeset does not contain absolute trove
      info. (CNY-1762)
    * A bug related to entitlement directories containing unreadable
      files has been fixed. (CNY-1765)
    * A bug that prevented epydoc from producing documentation on
      the Conary code has been fixed. (CNY-1772)
    * Conary will temporarily fall back to reading unsigned group
      script information from changeset files that are created by
      Conary < 1.1.24.  Once rBuilder creates changesets with a newer
      version of Conary, this change will be reverted. (CNY-1762)
    * Changeset files are now written as absolute paths in the
      changeset index file. (CNY-1776)
    * Entitlement configuratioon lines continue to accept an entitlement
      class for backwards compatibility purposes. (CNY-1786)

Changes in 1.1.28:
  o Documentation Changes:
    * Incorrect references to createGroup have been fixed. (CNY-1700)

  o Build Changes:
    * Files added with in the repository and locally no longer cause
      'cvc update' to fail as long as the files have the same fileId.
      (CNY-1428)
    * r.Link allows full paths to be specified for the target of the
      link as long as the directory matches the source of the link.
      (CNY-751)
    * "cvc mv" has been added as a synonym for "cvc rename".
    * r.addCvsSnapshot() now works correctly with anonymous,
      pserver-based, servers. Previously, cvs checkout would fail due
      to strange characters being in the destination directory.
    * r.add*Snapshot() will now raise errors if the shell commands they
      are executing fail for any reason

  o Bug Fixes:
    * An index has been added to improve the performance of various
      file stream related queries in a Conary repository. (CNY-1704)
    * Directories in binary directories are no longer (incorrectly)
      provided. (CNY-1721)
    * "conary update" now works with read-only changesets. (CNY-1681)
    * the setTroveInfo call refuses to update missing troves (CNY-1741)

  o Server Changes:
    * getChangeSet call now returns supplemental information
      (trovesNeeded, filesNeeded, and removedTroves) for each individual
      job separately, instead of combining them for the entire job list.
    * proxy now combines all upstream changeset requests into a single
      job request for servers running this version or later. (CNY-1716)
    * mirrorMode wasn't passed through to changeset fingerprint calls
      from the caching code.

Changes in 1.1.27:
  o New Features:
    * All group cooks for one source must be done as a large cvc cook
      action instead of one-by-one. (CNY-1303)
    * Group flavors are much shorter if you turn on the config item
      "shortenGroupFlavors".  Some flags, like
      vmware and xen and architecture flags, are always included in a
      group flavor. (CNY-1641)
    * The Conary client is now able to access the network using
      authenticated HTTP proxies. (CNY-1687)

  o Build Changes:
    * A new recipe method, r.MakeFIFO(), is available which will create
      a named pipe at a specified location. (CNY-1597).

  o Internal Changes:
    * Flags for update jobs changed from a bitmask to a class.
    * Removed vestigial support for file label priority paths.

  o Bug fixes:
    * Patch code no longer fails when trailing context is missing at
      the end of the file. (CNY-1638)
    * Files with no permissions set (chmod 0) confused Conary due to
      improper checks for None. (CNY-1678)
    * Errors in the changeset downloading code are no longer ignored
      by the client. (CNY-1682)
    * An error in the resumption of a build has been fixed. (CNY-1684)
    * The introduction of mirrorMode during changeset cration (CNY-1570)
      caused the generation of empty diffs in some cases. mirrorMode now
      includes full contents for all files instead of generating diffs
      (CNY-1699)
    * If you're promoting two flavors of the same version of the same trove,
      they will now always have the same version on the target branch.
      (CNY-1692)

Changes in 1.1.26:
  o New Features:
    * The listcachedir script has been added to help with maintenance
      tasks for the repository changeset cache. (CNY-1469)
    * Conary proxies are now adding an HTTP Via: header. (CNY-1604)

  o Internal Changes:
    * Creating changesets supports a 'mirrorMode', which includes file
      contents of files if their version has changed (even if the sha1
      of those contents are the same). Mirroring uses this to ensure
      complete contents. (CNY-1570)

  o Client Changes:
    * A potential race condition where an update could change the state
      of the Conary database while the rollback code is executing has
      been fixed. Note that as part of the fix for CNY-1591, the update
      and rollback operations cannot commit at the same time; the fix
      further ensures long-running operations detect the state change.
      (CNY-1624)

  o Bug fixes:
    * Manipulating source components now works better when a source
      component has been marked removed.
    * A problem related to the way shim clients use the ServerProxy
      object has been fixed. (CNY-1668)

Changes in 1.1.25:
  o New Feature:
    * Conary now supports a "searchPath" configuration option, which
      operates like the installLabelPath configuration option but can
      contain both packages and labels.  For example:
      "searchPath group-os contrib.rpath.org@rpl:1" can be used to
      configure conary to first install the version of a package
      referenced in group-os, then to fall back to installing from
      contrib.rpath.org@rpl:1. (CNY-1571)

  o Build Changes:
    * GroupRecipe.add*Script now accepts a path to the script as the
      initial parameter.
    * r.addArchive() now supports a preserveOwnership parameter.  When
      set to True, owners and groups from cpio, rpm, and tar archives
      are used as the owners and groups in the final package.
      (CNY-927)
    * A new "cvc revert" command has been added that reverts any local
      changes made in the current directory. (CNY-1222)
    * GroupRecipe.addCopy() copies compatibility classes and group
      scripts onto to groups.  New copyScripts and
      copyCompatibilityScripts options to GroupRecipe.addCopy() and
      GroupRecipe.addAll() can be used to change this
      behavior. (CNY-1642)
    * A new build r.IncludeLicense() action has been added. This build
      action will take either a directory structure of licenses or a
      single license file, normalize its contents, and place it in a
      directory in /usr/share/known-licenses, which will be used at a
      later date by conary-policy.  This method is only useful for
      organizations maintaining a set of packages as part of a Linux
      OS platform.

  o Client Changes:
    * An explicit commit lock is now used to prevent overlapping
      updates and rollbacks.  (CNY-1591)
    * The conaryclient module now exposes ChangeSetFromFile to
      instantiate ReadOnlyChangeSet objects from .ccs
      files. (CNY-1578)
    * "conary q --debug --info" now also displays information about
      where a trove was cloned from if it exists.
    * Redirects with multiple targets can now be built and installed.
      (CNY-1554)
    * Conary repositories now support creating changesets that contain
      files whose compressed contents are greater than or equal to 4
      GiB in size.  Old versions of Conary that attempt to access a
      changeset that contains a compressed file larger than 4 GiB in
      size will report a error of "assert(subMagic == SUBFILE_MAGIC)".
      Previously, an overflow error occurred. (CNY-1572)

  o Internal Changes:
    * Conary clients can now request a specific changeset format
      version from a Conary repository.  This feature requires Conary
      protocol version 48.  This allows one to use new Conary clients
      to generate changesets understood by older clients. (CNY-1544)
    * Internal recipe source management moved into the generic
      Recipe() class from PackageRecipeClass().

  o Server Changes:
    * Standalone Conary repositories or proxies can be run in SSL mode
      if m2crypto is installed and the configuration options "useSSL",
      "sslCert", and "sslKey" are properly set. (CNY-1649)

  o Bug Fixes:
    * A bug that sometimes caused "user/group does not exist - using
      root" messages to be displayed when running "cvc update" created
      new files has been fixed. (CNY-763)
    * The flavor of a derived package (which is an experimental
      feature) built from unflavored package is now properly set to
      unflavored. (CNY-1506)
    * Macros in arguments to the version control system recipe class
      commands are now properly expanded. (CNY-1614)
    * The Conary client will now bypass proxies running on remote
      machines with repositories running on localhost. (CNY-1621)
    * "cvc promote" no longer displays some warnings that were rarely
      helpful unless invoked with the --debug argument. (CNY-1581)
    * A bug that caused the storage of unneeded "unknown" entries in
      the TroveInfo table has been fixed. (CNY-1613)
    * A regression in "cvc annotate" that would produce a traceback
      for not finding a SequenceMatcher class in fixeddifflib was
      fixed.  (CNY-1625)
    * Build commands that invoke shell commands now perform shell
      quoting properly.  Thanks to Pavel Volkovitskiy for finding the
      bugs and submitting the patch. (CNY-1627)
    * Mirroring using group recursion has been fixed. (CNY-1629)
    * Mirroring using group recursion no longer creates
      cross-repository relative changesets. (CNY-1640)
    * r.Install will now replace files which are read-only. (CNY-1634)
    * A bug that caused an unhandled exception when creating a local
      rollback for a trove that had missing troveinfo has been fixed.
    * Attempting to run "cvc merge" in a directory which was not
      already at the tip of a shadow no longer causes a confusing
      error message.  Previously the message was "working directory is
      already based on head of branch"; now the message is "working
      directory is not at the tip of the shadow".
    * cvc commands which need to instantiate the recipe object (merge,
      refresh, and commit) no longer fail if unknown use flags are
      used by the recipe.
    * Running the command to mark a trove as removed from the
      repository on a trove that has already been marked as removed no
      longer results in an error. (CNY-1654)
    * "conary rdiff" now works properly when multiple flavors of the
      same trove are present in the same group. (CNY-1605)
    * "conary rdiff" no longer produces an error if the same file is
      present on different labels. (CNY-1623)
    * A bug that caused inconsistent behavior when troves are pinned
      has been fixed.  Previously, if an update operation would change
      the version of a pinned trove to a version included in a group
      that is installed on the system, the pin would not
      hold. (CNY-1652)
    * A bug that caused an unhandled exception in the Conary update
      code when shared contents to a file in a link group are
      duplicated in the changeset due to distributed contents has been
      fixed.

Changes in 1.1.24.1:
  o Release Correction
    * The source archive for 1.1.24 was not built from the tag for
      1.1.24 in the Mercurial repository.  1.1.24.1 is built from the
      1.1.24 tag.

Changes in 1.1.24:
  o New Feature:
    * Conary 1.1.24 introduces the framework needed to implement a new
      metadata design for Conary.  The new metadata feature allows
      various information such as description to be set for a trove.
      New XML-RPC interfaces, getNewTroveInfo() and setTroveInfo(),
      have been added to facilitate mirroring metadata.
      addMetadataItems() has been added to allow metadata to be added
      to a trove after it has been built. (CNY-1577)

  o Client Changes:
    * The Conary client now distinguishes between an upstream Conary
      proxy and a plain HTTP proxy. This is so we can properly handle
      SSL traffic through an HTTP proxy using the CONNECT HTTP method.
      As such, there is now a "conaryProxy" configuration variable, in
      addition to the "proxy" variable. (CNY-1550)
    * The "proxy" (and newly introduced "conaryProxy") variables can
      be turned off by setting them to "None". (CNY-1378)
    * Clients requesting the inclusion of configuration files residing
      on the network now upload their version. This opens up the
      possibility for the server to serve different configuration
      files to different client generations. (CNY-1588)
    * Configuration variables "localRollbacks" and "pinTroves" get
      used as defaults when applying an update job; they can be
      explicitly overridden. (CNY-1583)

  o Bug Fixes:
    * A bug in the way the proxy configuration variable is set has
      been fixed. (CNY-1586)
    * A bug that caused a traceback when rolling back group updates
      from rollback changesets created when the "localRollback"
      configuration option was set has been fixed. (CNY-1590)
    * A bug that caused a traceback when applying a local rollback
      changeset with a locally modified file has been fixed.  Conary
      needed to create the directory that the locally modified file
      resides in first. (CNY-1444)
    * Applying rollbacks could attempt to invalidate the rollback stack,
      which would cause corruption of the rollback stack (CNY-1587)

Changes in 1.1.23:
  o Client Changes:
    * A new command, "conary rdiff", has been added. This allows one
      to inspect the differences between any two troves with the same
      name. (CNY-855)

  o Build Changes:
    * Conary recipes can now directly reference source code through
      version control systems.  The new r.addMercurialSnapshot(),
      r.addCvsSnapshot(), and r.addSvnSnapshot() source actions check
      out repositories and create snapshots.  They are integrated with
      the "cvc refresh" command for fetching more recent source code
      from version control repositories. (CNY-1)
    * The r.replace() function in group recipes now supports the
      searchPath parameter. (CNY-1574)

  o Bug Fixes:
    * A corner case affecting server-side matching of troves against
      negative flavors has been fixed. (CNY-641)
    * A bug in the StreamSet thaw code that prevented frozen StreamSet
      objects with a tag value greater than 128 from being thawed
      properly has been fixed.
    * A bug has been fixed that prevented creating a diff of a Trove
      object that contained troveInfo with unknown data. (CNY-1569)
    * A bug in the logic used by Conary to determine whether or not
      the rollback stack should be invalidated based on group update
      scripts has been fixed. (CNY-1564)
    * A bug that caused an unhandled exception in a Conary proxy when
      it attempted to create a changeset from a pre-Conary-1.1.x
      server has been fixed.
    * Small race condition in populating the cache for both
      repositories and proxies has been fixed (CNY-1576)

Changes in 1.1.22:
  o Major Changes:
    * Group troves can now declare an (integer) compatibility class
      which is used to automatically invalidate rollbacks (existing
      groups are considered to be in compatibility class zero). When a
      group is upgraded to a new group which has a different
      compatibility class, the rollback stack is invalidated unless
      the group also contains postRollback script which can rollback
      to the version being updated. Postrollback scripts can now be
      defined with a list of compatibility versions they are able to
      roll back to. Old invalidateRollback parameter for some group
      scripts is no longer supported.

  o Client Changes:
    * To take advantage of Conary's ability to apply the critical
      update set and restart before applying the rest of the updates,
      three new API calls have been added: newUpdateJob,
      prepareUpdateJob and applyUpdateJob. (CNY-1454)
    * A new argument, --no-restart, has been added to conary. This has
      to be used in conjunction with --root and allows one to skip the
      restarts after applying critical updates when installing in a
      chroot. (CNY-1458)
    * Proxy configuration parameter is now of the form 'proxy protocol
      url' (i.e. 'proxy http http://proxy.some.com'), and allows
      separate proxies to be configured for http and https. If old
      'proxy url' form is used, separate proxies are configured for
      http and https rather than a single proxy being using for both
      protocols. Users who need the old behavior should set explicit
      configure the same proxy for both protocols.

    * Conary no longer runs group scripts when "--just-db" is
      specified on the command line.
    * The conary.conaryclient.mirror.mirrorRepository() function now
      accepts a list of target repositories.

  o Build Changes:
    * Conary has tools in place through a new cross flag and a new
      "target" flavor to support better defining of cross compiling
      builds.  (CNY-1003)
    * Configuration files are again allowed to have executable bits
      set, but configuration files with executable bits set are not
      included in the :config component even if the :config component
      is being created. (CNY-1260, CNY-1540)

  o Proxy Changes:
    * A proxy can now be configured to use an http proxy for all
      outgoing requests. The 'proxy' configuration item is supported
      in a manner identical to the client.
    * The (unused) ability for a standalone server to act as both a
      proxy and a standalone server has been removed; this removes the
      standalone proxies dependence on the X-Conary-Servername header.

  o Internal Changes:
    * The createTrigger() method of dbstore drivers no longer accepts
      the "pinned" keyword parameter.
    * SeekableNestedFile and FileContainer objects no longer depend on
      the file pointer for reads; pread() is used everywhere.  This
      allows the underlying file descriptors to be shared between
      objects or between threads.
    * Repository schema now understands the concept of minor and major
      schema revisions. (CNY-811)

  o Bug Fixes:
    * A bug in proxy code that caused conary to use https through a
      proxy when http was desired has been fixed. (CNY-1530)
    * A bug in clone/promote relating to cloning when there are
      flavors on the clone label that are superset of the current
      flavor, but the current flavor doesn't exist has been
      fixed. (RMK-415)
    * A race condition related to the multithreaded Conary client,
      where one thread could modify an unprotected variable assumed
      immutable by a different thread has been fixed. (CNY-1450)
    * If the database is locked, Conary will no longer display a stack
      trace, but an error message. (CNY-1292)
    * The Conary library now uses a built-in difflib if the system's
      difflib is not patched for recursion. (CNY-1377)
    * Mirroring troves marked as removed from repositories running on
      MySQL has been fixed. (CNY-1193)
    * Repository cooks now sets the subprocess' stdin to /dev/null to
      avoid hanging while waiting from stdin. (CNY-783)
    * Trove.verifyDigests() no longer fails erroneously if a signature
      version 0 digest has not been calculated and set in
      troveInfo. (CNY-1552)
    * A bug in changeset reset() which affected reusing changesets in
      merges has been fixed. (CNY-1534)
    * A bug in changeset based trove sources where the underlying
      changesets never got reset has been fixed. (CNY-1534)

Changes in 1.1.21:
  o Repository Changes:
    * A "hidden" keyword argument has been added to the
      commitChangeSet() and hasTroves() method.  This allows mirror
      users to commit troves which will never be displayed to users.
      The presentHiddenTroves() call makes all hidden troves
      visible.  The XML-RPC protocol version is now 46.

  o Internal Changes:
    * StreamSet operations in C now use a common StreamSet_GetSSD()
      function which creates the _streamDict object if it does not yet
      exist.  This fixes crashes in rare cases where a
      StreamSet.find() class method is used before any instances of
      that StreamSet have been created. (CNY-1524)
    * Numeric StreamSet types can now have values set to None (which
      indicates that there is no value set at all).  Additionally, if
      passed an empty string to the thaw() method, the value is set to
      None. (CNY-1366)

  o Bug Fixes:
    * A bug in commitChangeSet() which returned a "file not found"
      error when the user had insufficient permission for the commit
      operation has been fixed.
    * A bug that caused Conary to raise an unhandled exception when
      updating a trove that has missing TroveInfo data in the local
      database.  When new types are added to TroveInfo, older versions
      of Conary omit the new data from the database.  Once a version
      of Conary is used that understands the new data types, the
      missing data is restored to the previously incomplete trove.
    * Handling user permissions when committing under certain 
      circumstances against a Conary 1.1.20 was fixed. (CNY-1488)

Changes in 1.1.20:
  o Major Changes:
    * Groups can now include scripts which are automatically run
      before an install, after an install, after an update, and after
      a rollback.  Documentation on how to add these scripts to groups
      will be posted to wiki.rpath.com shortly.  Unlike tag handlers,
      these scripts are not inherently reversible; therefore if a post
      update script is executed, the rollback stack will be reset.  The
      rollback information is still stored in the rollback directory,
      but the "conary rollback" and "conary rblist" commands will no
      longer be able to access the previous rollbacks.

      Only Conary repositories running version 1.1.20 or later can
      store these scripts.  If the repository is not running the
      minimum required version, a "changeset being committed needs a
      newer repository server" error will be produced.

      If an older version of Conary downloads a group that has a
      script associated with it, the scripts will be silently ignored.
      Future versions of Conary may add a "Requires: trove:
      conary(group-scripts)" dependency to groups that have scripts
      associated with them. (CNY-1461)

    * Support for versioned trove signatures has been added. (CNY-1477)
    * Version 1 signatures have been added which use a SHA256 digest
      that includes the frozen form of unknown troveInfo
      segments. (CNY-1186)
    * Unknown troveInfo segments are stored in both the repository and
      local database and restored properly. (CNY-1186)

  o Client Changes:
    * Hashes of the directories in which a trove places files are now
      computed and stored in troveInfo. (CNY-857)
    * A --file-flavors option has been added to "conary query/q",
      "conary repquery/rq", and "conary showcs/scs". (CNY-1507)
    * The ability to promote using branches and to promote to siblings
      of parents has been added.  For example, you can now promote
      from /A//B to /C without first cloning uphill to A. (CNY-1513)

  o Build Changes:
    * When Conary calls an external program (python, perl, monodis) to
      determine file dependencies and that program is not a part of
      the package being built, it will warn if that external program
      is not provided by a component in build requirements. (CNY-1492)

  o Internal Changes:
    * The conary.lib.elf module can now be built against libelf
      version 0.8.0 or later as well as the libelf implementation
      provided by elfutils.  libelf can be downloaded from
      http://www.mr511.de/software/ (CNY-1501)
    * The Conary client API has a new method disconnectRepos() that
      allows one to cut access to the networked repositories.  A
      RepositoryError exception is raised if network access is
      attempted. (CNY-1474)

  o Bug Fixes:
    * StreamSet objects didn't work with inheritance because the C
      implementation treated an internal variable as inheritable when
      it should have been treated as a class variable.
    * Attempting to create a shadowed Version object that reference a
      label that is already uphill are now issues a proper error
      message. (CNY-847)
    * Running the "conary rblist" command as non-root now produces a
      proper error message. (CNY-1453)
    * Badly-formatted parentVersion strings in derived packages
      (experimental) no longer cause a stacktrace.
    * Previous versions of Conary would fail to find the UID or GID of
      a newly created user if "--root" was specified on the command
      line and C library components had not yet been installed.
      Conary would erroneously fall back to using UID 0 or GID 0
      (root) instead.  (CNY-1515)
    * A traceback that occurred when a lookaside repository cache has
      not been defined when initializing a derived package recipe
      object has been fixed. (CNY-1509)
    * The Conary network repository client no longer attempts to use a
      proxy if the repository is residing on the local machine.
    * A bug in the freezing of update jobs has been fixed. (CNY-1521)
    * r.addPatch()'s optional argument "extraArgs" will now do the right
      thing if passed a single string instead of a tuple or list.

Changes in 1.1.19:
  o Client Changes:
    * A new "cvc promote" command has been added. "cvc promote" is a
      special type of cloning based on group structure.  For more
      information on promote, see the JIRA issue until documentation
      on the wiki is updated.  (CNY-1304)
    * An "--all-flavors" option has been added to "cvc promote" which
      promotes all flavors of the latest version of the listed
      troves. (CNY-1440)
    * A programmatic interface for performing partial clones, where
      only some components out of a package are cloned based on
      byDefault settings, has been added. (CNY-1389)
    * Conary changesets can now deal with changesets that contain
      package components that share identical file contents, pathId,
      and fileId combinations. (CNY-1253)
    * The "proxy" configuration parameter will now work for standard
      http proxies such as Squid.  Previously the "proxy"
      configuration parameter could only specify a Conary repository
      proxy.  Environments that require all HTTP and HTTPS traffic
      pass through a proxy must continue to use they "http_proxy"
      environment variable, as the "proxy" configuration variable is
      only used for Conary repository calls.  Source downloads in cvc,
      for example, will only use the http_proxy environment variable.
    * Due to limitations in Apache 2.0, the Conary client will now use
      HTTP/1.1 "chunked" Transfer-encoding when committing changesets
      larger than 2 GiB.
    * An "applyRollback()" method has been added to the ConaryClient
      class. (CNY-1455)

  o Server Changes:
    * The repository cache has been completely reworked. This fixes
      problems with authorization and the cache, and has the side
      benefit of unifying the proxy code for the repository and the
      proxy. The cacheDB repository configuration parameter is
      obsolete and will cause a warning on startup. changesetCacheDir
      should now be used instead, and tmpwatch should be configured to
      clean up both the changesetCacheDir and tmpDir
      directories. (CNY-1387)
    * The repository now properly commits changesets where multiple
      troves reference the same (pathId,fileId) key. (CNY-1414)
    * The standalone server can now decode "Transfer-encoding:
      chunked" PUT requests from clients.
    * Apache based repository servers now send changeset file contents
      using the "req.write()" method instead of the "req.sendfile()"
      method when file contents are larger than 2 GiB.  This works
      around limitations in Apache 2.0.
    * The list of sizes returned by the getChangeSet() and
      getFileContents() repository methods are now returned as a list
      of strings instead of a list of integers.  XML-RPC integers can
      only hold values less than 2147483648 (a signed integer).
    * A Conary repository will now raise an exception if a client
      requests a changeset that is larger than 2 GiB in total size or
      file contents larger than 2 GiB in size and does not support the
      new version 44 protocol required to work around this limitation.

  o Build Changes:
    * A "vmware" flavor has been added to the default set of flavors.
      A trove with a vmware flavor should be intended to run as a
      VMware guest. (CNY-1421)
    * If there's a conflict when loading installed troves, the latest
      trove will be picked.
    * The loadInstalled() recipe function will now search the
      installLabelPath for troves to load when it cannot find them any
      other way.
    * A "overrideLoad" keyword parameter has been added to the
      loadInstalled() and loadSuperClass() recipe functions.  This can
      be used to override the default search mechanism.

  o Bug Fixes:
    * Local flags are now cleared after each group cook, meaning that
      multipass group cooks will have the correct local
      flavor. (CNY-1400)
    * Dependency resolution in group cooks now also take advantage of
      the group cache. (CNY-1386)
    * Changesets for source troves with missing files (because the
      file is missing from the upstream server or the upstream server
      is unavailable) are now properly written to changeset
      files. (CNY-1415)
    * Derived packages, which are still experimental, now correctly
      handle multiple architectures built from the same
      source. (CNY-1423)
    * The loadInstalled() recipe function now always works even if you
      have multiple versions of a package installed from multiple
      branches.
    * Trove names are now checked for legal characters. (CNY-1358)
    * A minor bug related to file uploads on the error codepath was
      fixed.  (CNY-1442)
    * A bug in "cvc promote" that caused it to fail when the source
      components added due to --with-sources were in conflict.  This
      could happen, for example, when different flavors of a binary
      were cooked from different source versions and all flavors to be
      cloned to the new label at the same time (CNY-1443)
    * A bug in the CfgQuotedLineList class' display function has been
      fixed.
    * Flavored items in a job list are now correctly frozen when
      writing out an update job. (CNY-1479)
    * A default UpdateCallback() is set if an update callback hasn't
      been specified when invoking the applyUpdate() method of
      ConaryClient. (CNY-1497)
    * "cvc cook --macros" works as expected now, by defining a macro (as
      passed in on the command line with --macro) per line. (CNY-1062)
    * Committing to a Conary repository when using a standard HTTP
      proxy functions properly.  A change in 1.1.18 introduced this
      incompatibility.
    * The redirect build code has been refactored.  Bugs related to
      building flavored redirects have been fixed. (CNY-727)

Changes in 1.1.18:
  o Major Changes:
    * Changesets are now indexed by a pathId,fileId combination instead of
      just by pathId. This should eliminate the vast majority of conflicts
      when creating groups containing multiple flavors of the same trove.
      Old clients will be served old-format changesets by the repository,
      and new clients continue to support old format changesets. Old and
      new format changes can be merged into a single changeset (CNY-1314).

  o Client Changes:
    * The conary rblist --flavors command now properly displays trove
      flavors. (CNY-1255)
    * When resolving dependencies while updating, conary will now search 
      the latest versions of packages for every label in your installLabelPath
      first before searching the histories of those labels.  This should make
      sure that conary prefers installing maintained troves over unmaintained 
      ones. (CNY-1312)
    * The Conary client API now has a new call, iterRollbacksList(), iterating
      over the rollback name and object. (CNY-1390)
    * Added the --just-db argument to the conary rollback command. (CNY-1398)

  o Build Changes:
    * A list of rPath mirrors for source components has been added.
    * Group recipes now support a setSearchPath method.  This provides a way
      to tell groups how to find and resolve packages by specifying a list
      containing either packages or labels. (CNY-1316)
    * The group addAll command supports "flatten" - a way to cause all troves
      in all subgroups to be included directly in the top level group - 
      flattening any structure created by intermediate groups.
    * Groups now allow you to use the commands "removeTrovesAlsoInGroup"
      and "removeTrovesAlsoInNewGroup".  These commands subtract out the
      troves included within the specified group from the currently
      active group. (CNY-1380)
    * Checking dependencies is now faster when building groups.
    * When resolving dependencies in groups, conary will now search the
      latest trove in every label in your label/search path before
      searching back in the history of that label. (CNY-1312)
    * Added moveComponents and copyComponents to group syntax. (CNY-1231)
    * Derived packages (experimental) can now change files between
      Config, InitialContents, and Transient, and can set new files
      to be any of those types.  They can call UtilizeUser and
      UtilizeGroup.  They can create new tag handlers and tag
      description files (but not make a file from the parent no longer
      be a tag handler or tag description, except by removing the file
      entirely), and add new tags to new and pre-existing files when
      TagSpec is called (but not remove existing tags from files). (CNY-1283)
    * Derived packages (experimental) can now run nearly all build and
      source actions. (CNY-1284)
    * Derived packages (experimental) now inherit byDefault settings from
      the parent (CNY-1401), but can override them in the child (CNY-1283).
    * Derived packages (experimental) now handle multiple binary packages
      built from a single source package, including overriding binary
      package name assignment in the derived package. (CNY-1399)

  o Server Changes:
    * Two new calls have been added to the server API -
      getTroveReferences and getTroveDescendants. (CNY-1349)
    * The proxy server proxies "put" calls now.
    * Cleaned up string compression code in changeset merging.

  o Bug Fixes:
    * Fixed a bug where an invalid flavor at the command line would result
      in a traceback. (CNY-1070)
    * Added an exception to allow redirect recipe names to have any format -
      including those usually reserved for group- and info- packages.
    * Removed a harmful assert that kept trove source stacks from working w/o
      installLabelPaths in some cases. (CNY-1351)
    * The cfg.root item is always stored internally as an absolute path,
      even if it is specified as a relative path. (CNY-1276)
    * cvc now properly cleans up 000-permission files from the old build 
      directory. (CNY-1359)

  o Internal Changes:
    * Changesets in an update job can be downloaded in a step separate from
      the installation. Additionally, update jobs can be frozen and reapplied
      later. (CNY-1300)
    * UpdateJob objects are now versioned for a specific state of the Conary
      database, and can be applied only if the state of the database has not
      changed. (CNY-1300)
    * Public keys can now be retrieved from a directory, with each key stored
      in a separate file. (CNY-1299)
    * Troves now track their direct parent they were cloned from, instead of
      the source-of-all-clones. (CNY-1294)

Changes in 1.1.17:
  o New Feature:
    * A caching proxy has been implemented for Conary.  A proxy server
      caches changesets as clients request them.  This can
      dramatically improve the performance of Conary when a subsequent
      request is made for the same changeset.

      The server is implemented using the existing standalone and
      Apache-based Conary repository server modules. Two new Conary
      repository configuration variables, "proxyDB" and
      "proxyContentsDir" have been created to define the proxy
      database and contents store.

      To configure the Conary client to use a proxy, a new "proxy"
      configuration variable has been added to the conaryrc file.
      Generic HTTP proxies should still be configured using the
      "http_proxy" environment variable.

      In order to facilitate authentication and proxy cache
      invalidation features, new Conary repository methods have been
      introduced.  This means that the Conary proxy requires that
      repositories it connects to run Conary version 1.1.17 or later.
      The Conary proxy is considered experimental.  Therefore future
      versions of Conary may not be able to communicate with the proxy
      as implemented in Conary 1.1.17.

  o Client Changes:
    * Filesystem permissions on rollback data restrict access to the
      owner of the database (normally root). (CNY-1289)
    * The Conary client now sends data across an idle connection to a
      Conary repository.  This will keep the connection alive when the
      repository is behind a firewall or proxy that has short timeouts
      for idle connections. (CNY-1045)
    * The error message produced by Conary when a progress callback
      method raises an unhandled exception has been improved.

  o Build Changes:
    * cvc cook --show-buildreqs works properly now.  Thanks to Pavel
      Volkovitskiy for reporting the issue and providing the
      patch. (CNY-1196)
    * The flags for other packages that are specified in the build
      flavor are now available when cooking as a part of the
      PackageFlags object.  For example, if you wish to check to see
      if kernel.pae is set, you can add "if PackageFlags.kernel.pae:".
      Note that such checks do not affect the final flavor of your
      build, and should be used with care. (CNY-1201)
    * Component and package selection by manifest, as with the
      "package=" option, could fail when large numbers of files were
      found; this bug has been resolved. (CNY-1339)
    * You can now add a labelPath to a group r.add() line by
      specifying a labelPath keyword argument.  For example:
         r.add('conary', labelPath=['conary-unstable.rpath.org@rpl:1',
                                    'conary.rpath.com@rpl:1'])
    * Repeated shadow merges now fail with an error suggesting a
      commit.  Previously, the merge operation would be attempted
      again. (CNY-1278)

  o Server Changes:
    * Conary repositories no longer allow users or groups to be
      created with names that include characters other than those
      defined in the Portable Filename Character Set.
    * Server side functions that work on large datasets (getTroveSigs
      and setTroveSigs) are now using batched SQL operations for faster
      throughput. (CNY-1118, CNY-1243)
    * The code that commits groups to the repository has been reworked
      to significantly reduce the number of SQL queries executed.
      (CNY-1273)
    * Including a symbolic link in the path to the temporary now
      returns an error immediately at startup. (CNY-958)
    * Errors opening a to-be-committed changeset now have the internal
      exception logged and CommitError returned to the client (CNY-1182)
    * Cached Changesets are now versioned depending on the client's
      version.  This allows for the same changeset to be cached for
      different client generations. (CNY-1203)

  o Internal Changes:
    * A StringStream can now be set from a Unicode object.  The
      StringStream stores the UTF-8 encoding of the Unicode
      object. (CNY-366)
    * The ByteStream and LongLongStream classes have been
      reimplemented in C.  Modifications have been made to the
      NumericStream types implemented in C so that they can be used as
      base classes in Python.
    * PathID lookups are now done by file prefix and file ID. This
      allows for identifying files in different package flavors or in
      versions older than the latest one. (CNY-1203)
    * StreamSet objects can now preserve unknown elements of the stream
      instead of silently skipping them. Those elements are retained for
      freeze(), letting the older stream object exactly replicate the
      frozen stream of the newer object. Unknown elements are preserved
      through merges into old object as long as the old object has not
      been locally modified.

  o Bug Fixes:
    * Conary now displays a useful error message when it is unable to
      parse a "user" line in a configuration line.  Previously Conary
      would raise an unhandled exception. (CNY-1267)
    * Mirror configurations no longer use /etc/conary/entitlements/ as
      the default location to read entitlements used to mirror.
      Normally the entitlements used to mirror are different than the
      entitlements required to update the system.  Therefore they
      should not be used when attempting to access source or target
      repositories when mirroring. (CNY-1239)
    * "cvc emerge" now displays error messages when the underlying
      cook process results in an exception.  Previously, an unhandled
      exception message was generated. (CNY-995)
    * Derived packages now support setuid and setgid files. (CNY-1281)
    * You can no longer accidentally include a group in itself by
      using addAll. (CNY-1123, CNY-1124)
    * An error message is produced when troves could not be found
      during "conary migrate" in the same manner they are alerted
      during a "conary update".  Previously these errors were
      masked. (CNY-1171)
    * A bug that caused update failures when a changeset held file
      contents that were both InitialContents and a normal file has
      been fixed. (CNY-1084)
    * Filesets now honor buildFlavor. (CNY-1127)
    * The TroveSource class tried to raise a DuplicateTrove exception,
      which doesn't exist. It now raises InternalConaryError instead.
      (CNY-1197)
    * A proper error is now produced when Conary is unable to create
      the directory for the local database due to a permission
      failure. (CNY-953)
    * Group recipes could sometimes include a trove for dependency
      resolution but not move to include the package directly in the
      group that is doing dependency resolution.  Now the package and
      component both are always included immediately in the group that
      is resolving dependencies. (CNY-1305)
    * A "no new troves available" error message is now given when
      there are no new versions to migrate to (CNY-1246)
    * Attempting to clone without name or contact information set now
      gives a proper error message. (CNY-1315)
    * The client code no longer exits with a sys.exit(0) if one of the
      callbacks fails. (CNY-1271)
    * When multiple labels of a trove exist in a group and that group is 
      being searched for that trove, conary will no longer arbitrarily pick
      one of the labels to return.
    * A bug in the default update callback class that causes a hang
      when unhandled exceptions occur has been fixed.
    * Cloning a trove multiple times that was already cloned no longer
      increments the source count. (CNY-1335)
    * The Conary network client erroneously specified the latest
      protocol version it knew about when calling a server, even if
      the server couldn't understand that version. (CNY-1345)

Changes in 1.1.16:
  o Server Changes:
    * The repository now returns recursive changesets with special
      "removed" trove changesets if a trove is missing or has been
      removed.  This allows the client to determine if it has the
      needed troves to perform an update.  Previously, the repository
      would raise an exception, which prevented updates from mirrors
      with byDefault=False troves (such as :debuginfo) excluded.
    * A getTroveInfo() method has been added to the Conary repository
      server.
    * Repository changeset cache database operations are now retried
      before giving up (CNY-1143)

  o Client Changes:
    * A new "isMissing" trove flag has been added.  This flag is set
      by a Conary repository when a Trove is missing.  This allows the
      client to display an appropriate message when it attempts to
      update from an incomplete mirror.
    * Including a configuration file from an unreachable URL will now
      reasonably time out instead of hanging for 3 minutes (the default TCP
      connection timeout). (CNY-1161)
    * Conary will now correctly erase a trove whose files have changed owners
      or groups to values not mapped to users or groups on the current system.
      (CNY-1071)
    * Conary will now display files that are transient as transient when
      --tags is used.
    * Support for the new getTroveInfo() method has been added to the
      Conary repository client.

  o Build changes:
    * The "cvc cook" command will now log a message when deleting old
      build trees to make way for an upcoming build.
    * The "cvc refresh" command will now print a warning instead of
      failing with an error when an attempt to refresh a
      non-autosourced file is made. (CNY-1160)
    * The BuildPackageRecipe class now requires file:runtime, which is
      needed to run many configure scripts. (CNY-1259)
    * Configuration files are now automatically added to :config
      components only if they do not have any executable bits
      set. (CNY-1260)

  o Bug Fixes:
    * Conary 1.1.14 and 1.1.15 failed to update when encountering the
      multitag protocol; this regression is resolved. (CNY-1257)
    * The logparse module now correctly parses python tracebacks in
      conary log files. (CNY-1258)

Changes in 1.1.15:
  o Client Changes:
    * On the update path, errors and warnings are now handled by callbacks.
      This allows applications using the Conary API to capture and process
      them as appropriate. (CNY-1184)

  o Bug Fixes:
    * "conary erase --help" now displays options as "Erase Options"
      instead of "Update Options". (CNY-1090)

  o Build Changes:
    * Change in assembling recipe namespace changed how unknown recipe
      attributes were handled (they appeared as None instead of raising
      an Attribute Error).
    * Packaged directories are no longer included in :lib components
      because doing so can create multilib failures.  (CNY-1199)

Changes in 1.1.14:
  o Client Changes:
    * Tag handler output is now redirected to a callback. The command line
      callback places "[ tag ]" in front of the output from each tag handler
      to help with debugging. (CNY-906)
    * All filesystem operations are journaled now to allow recovery if an
      unexpected failure occurs. "conary revert" has been added to recover
      from cases where the journal is left behind unexpectedly. (CNY-1010)

  o Build Changes:
    * cvc will no longer fail if the EDITOR environment variable points
      to an invalid editor. (CNY-688)
    * Redirects now build erase redirects for package components which
      existed in the past but have disappeared on head. (CNY-453)
    * The TagSpec policy now checks the transitive closure of build
      requirements when determining whether the build requirements
      are sufficient to ensure that a needed tag description will
      be installed. (CNY-1109)
    * Repositories can now be made read-only to allow for maintenance.
      (CNY-659)
    * PIE executables, which appear to be shared libraries in binary
      directories, will no longer export soname dependencies. (CNY-1128)
    * ELF files in %(testdir)s and %(debuglibdir)s will no longer export
      soname provides.  (CNY-1138, CNY-1139)
    * cvc is now able to check out source troves that have been shadowed from
      a branch that no longer contains the files. (CNY-462)
    * The Install recipe class now has the ability to copy symbolic links.
      (CNY-288)
    * The output produced by cvc when attempting to find the
      appropriate patch level when applying a patch has been
      improved. (CNY-588)
    * When cooking (either from a recipe or from the repository),
      cvc will always use the (auto)source files from the repository,
      instead of re-downloading them. This allows for rebuilds from
      recipes even if the upstream source is no longer available,
      without using the cvc cook --prep command first to cache the
      repository copies. (Auto)sources can still be re-downloaded
      using cvc refresh. (CNY-31)
    * The ordering for the rules used to determine which component a
      file should be in was reversed when a file was under /usr/share
      but had /lib/ somewhere in the path name. (CNY-1155)
    * The cvc add command will now refuse to add symbolic links that
      are absolute, dangling, pointing to files outside of the current
      directory or pointing to files that are not tracked by Conary.
      (CNY-468)
    * Use objects now record which file on system define them. (CNY-1179)
    * ExcludeDirectories built-in policy will now remove the empty
      directories it has excluded from the _ROOT_ in order to prevent
      later policies from thinking they are going to be on the target
      system. (CNY-1195)

  o Internal changes:
    * Conary now supports being built against an internal copy of the
      sqlite3 library for cases when the system sqlite3 is not the
      optimal version for Conary.
    * The repository schema's string types are no longer restricted to
      arbitrary sizes for backends that support indexing larger strings
      than MySQL's InnoDB storage engine. (CNY-1054)

  o Bug Fixes:
    * The SQL query that implements the getTrovesByPath() repository
      method has been reworked to avoid slow queries under
      MySQL. (CNY-1178)
    * Builds that resulted in changesets containing the same file
      in different locations would fail to commit if the files differed
      only by mtime. (CNY-1114)
    * The mirror script now correctly handles the cases where
      the PathIdConflict errors are raised by certain source repositories
      during mirroring. (CNY-426)
    * The mirror script now can correctly mirror removed troves when a
      removed and regular versions appear in the same mirror chunk.
    * Perl dependency strings containing double colons are now properly
      accepted on the command line. (CNY-1132)
    * The cvc stat command now correctly displays the usage information
      when extra arguments are specified. (CNY-1126)
    * The conary update --apply-critical command will now behave correctly
      if the update job contains linked troves (besides the conary package
      which is the source of critical updates). Linked troves are troves
      with overlapping paths.  (CNY-1115)
    * A GET request to the "changeset" URL of a repository server that
      does not supply any arguments no longer results in an Internal
      Server Error.  The repository can be configured to send email to
      an email address with debugging information. (CNY-1142)
    * When checking to make sure that the URL used to upload a
      changeset matches the repository base URL, both URLs are now
      normalized before the comparison is made. (CNY-1140)
    * The conary.lib.logparse module now provides the correct date
      strings for each logged event.
    * The Conary command line argument parser checks for the --help
      option earlier.  This corrects some instances where commands
      like "conary rq --help" would not display help. (CNY-1153)
    * The conary [command] --help --verbose command now correctly
      displays verbose option help.
    * Conary no longer fails with an unhandled exception when the 
      local database is locked.  A useful error message is now
      produced. (CNY-1175)
    * The cvc annotate command now attributes the correct name to the
      person who committed the initial revision of a file. (CNY-1066)
    * Conary will give a better error message if you try to run the
      conary emerge command without conary-build installed. (CNY-995)

Changes in 1.1.13:
  o Build Changes:
    * All files in "binary directories" now provide their path as a
      file: dependency. This allows more flexibility for files that
      have requirements such as "file: /usr/bin/cp". (CNY-930)
    * A addRemoveRedirect() method has been added to the
      RedirectRecipe class to allow redirecting packages to nothing
      (which causes them to be erased on update). The client code has
      been updated to remove package components properly for this
      case.  (CNY-764)

  o Bug Fixes:
    * Config files, though added to the :config component by default
      (CNY-172), can now be appropriately overridden by
      ComponentSpec. (CNY-1107)
    * ELF files that have no DT_NEEDED or DT_SONAME entries no longer
      cause Conary to trace back attempting to discover the ELF
      ABI. (CNY-1072)
    * Conary will no longer attempt to update troves in the namespace
      "local" when using updateall.
    * Redirect recipes which contain conflicting redirects now give an
      error message instead of a traceback. (CNY-449)
    * The previous fix for CNY-699 wrongly encoded the soname rather
      than the filename in provisions for symbolic links to shared
      libraries when the shared library had a soname.  Additionally,
      symlinks from directories not in the system shared library path
      to ELF shared libraries in directories in the shared library
      path wrongly caused internal dependencies to have the full path
      to the symlink encoded in the shared library requirement.  These
      bugs have been resolved. (CNY-1088)

Changes in 1.1.12:
  o Client Changes:
    * A signature callback has been added, which allows one to catch
      the troves with bad signatures and react appropriately (display
      an error message, lower trust level, etc). (CNY-1008)
    * The conary.lib.logparse module has been added to provide
      parsed access to conary log files. (CNY-1075)

  o Build Changes:
    * "cvc cook" is now more efficient in looking up files that are
      part of the built troves (CNY-1008).
    * A "commitRelativeChangeset" configuration variable has been
      added to control whether Conary creates relative or absolute
      changesets when cooking.  It defaults to True, but can be
      changed to False to cause Conary to cook and commit absolute
      changesets. (CNY-912)
    * A list of X.org mirrors has been added to the default mirrors.
    * "cvc diff" now returns an return code of 2 on error, 1 if there
      are differences, and 0 if there are no differences. (CNY-938)
    * An "addResolveSource" method has been added to GroupRecipe.
      This will change how dependency resolution is done when building
      a group.  Instead of searching the label path defined in the
      group for solutions, the resolve source will be searched
      instead. This allows you to resolve dependencies against a
      particular version of a group. (CNY-1061)
    * Cloning multiple flavors of the same package in a single step is
      now possible. (CNY-1080)
    * Perl dependencies now include provides for .ph files, as well as
      .pl and .pm files, found in the perl @INC path. (CNY-1083)

  o Bug Fixes
    * The previous fix for CNY-699 introduced two errors in handling
      shared library dependencies that were not in shared library
      paths and thus need to have their paths encoded.  These bugs
      have been resolved. (CNY-1088)
    * The build time in the troveInfo page of the repository browser
      is now displayed properly as "(unknown)" if a trove has no build
      time set. (CNY-990)
    * dbsh now properly loads the schema when one of the .show
      commands is executed. (CNY-1064)
    * The Conary client version is saved before the re-execution of
      conary that follows the application of a critical
      update. (CNY-1034)
    * A condition that was causing sys.exit() to not terminate the
      server process when running in coverage mode has been
      fixed. (CNY-1038)
    * If a configuration value is a list and has a non-empty default,
      appending values to that default does not reset that list to
      empty (Conary itself never triggers this case, but rMake does
      with defaultBuildReqs). (CNY-1078)
    * FileContainers don't store the path of the filecontainer in the
      gzip header for contents which are being transparently compressed
      by the object
    * Creating referential changesets obtained the path of files in the
      data store multiple times. When one content store in a round-robin
      content store configuration is corrupt, that would lead to inconsistent
      changesets. Instead, we will include those corrupt contents in
      a valid changeset and let the install content validation catch the
      problem.

Changes in 1.1.11:
  o Client Changes:
    * "conary help [command]" now displays the usage message for
      the command.
    * The --help options will now display a smaller number of flags by
      default, and more when the --verbose flag is added.
    * A getUpdateItemList() method has been added to the ConaryClient
      class.  It returns a list of top level troves on the local
      system. (CNY-1025)
    * "conary rq package:source --tags" will now show an "autosource"
      tag on autosourced files.
    * Conary now correctly uses "KB/s" instead of "Kb/s" when
      displaying transfer rates. (CNY-330)
    * conary rblist is now more readable, and supports --labels and
      --full-versions. (CNY-410)

  o Build Changes:
    * When using "cvc refresh" to refresh autosourced files, the
      refresh flag is now reset after the commit.  Previously, the
      file would continue to be refreshed on subsequent commits.
    * When using "cvc commit", cvc no longer downloads autosourced
      files which haven't changed (CNY-611, CNY-463)
    * Files that were previously marked as autosource files can now be
      made a regular file by calling "cvc add".
    * When using "cvc remove" to remove a file from the local checkout
      directory and the file is still specified in the recipe file as
      being automatically downloaded, the file will now be switched to
      an autosource file (preserving the pathId).
    * The autosource state is now stored explicitly in CONARY files.
    * CONARY files now use textual identifiers for flags instead of
      digits.
    * "cvc refresh" no longer downloads all autosource files.  Only
      the file(s) specified are downloaded.
    * Files removed with "cvc remove" are no longer erroneously
      re-added when committing changes to the repository.  This used
      to happen when the file was in the previous version of the
      source component and also present in the lookaside
      cache. (CNY-601)
    * Conary now produces a warning instead of an error when an
      unknown use flag is specified in the buildFlavor configuration
      variable.  It will still produce an error if the unknown use
      flag is accessed in the recipe.
    * Package builds now create relative changesets for components instead
      of absolute changesets, reducing the size of the upload to the
      repository (CNY-912)
    * The download code in cvc now accepts cookies.  This is required
      to download files from Colabnet sites. (CNY-321)
    * The download code in cvc can now handle basic HTTP
      authentication. (CNY-981)
    * Shared libraries and symlinks to shared libraries provide their
      filenames as soname dependency provisions, as well as DT_SONAME
      records listed within the shared library, if any. (CNY-699)
    * Malformed regular expressions passed as exceptDeps arguments to
      the r.Requires policy are now reported gracefully. (CNY-942)
    * A list of GNOME mirrors has been added to the default mirrors.
    * Commit log messages may now be provided with the "cvc --log-file"
      command, with support for standard input using the filename "-".
      (CNY-937)
    * The default ComponentSpec information is now loaded from
      files in the /etc/conary/components/ directory tree, and the
      defaults can now be overridden on a per-distribution basis in
      the /etc/conary/distro/components/ directory tree. (CNY-317)
    * Freeform documentation from /usr/share/doc is now included
      in the new ":supdoc" component instead of the ":doc" component
      by default. (CNY-883)
    * Configuration files are now put into a ":config" component to
      make it easier to override them.  This configuration can be
      disabled by setting the configComponent configuration item
      to False. (CNY-172)
    * Empty directories that have owner or group information explicitly
      set are now included in packages by default. (CNY-724)

  o Bugfixes:
    * Files added in both the repository and locally with cvc now give
      an error message on update rather than corrupting the CONARY
      file (CNY-1024)
    * Adding a file locally and then merging that file from upstream
      now causes an error as expected (it would traceback
      before). (CNY-1021)
    * Cooking a group recipe that defines an empty groups with
      resolveDependencies set no longer results in a traceback.
      Conary will display an error message as expected. (CNY-1030)
    * Specifying a bad protocol in a repositoryMap entry (a protocol
      other than http or https) no longer causes an unhandled
      exception. (CNY-932)
    * When migrating, conary now utilizes update mode with all updates
      explicitly specified when re-executing after critical updates.
      Previously, the migration failed if a critical update was
      applied. (CNY-980)
    * Infinite loops are now detected when including configuration
      files. (CNY-914)
    * Temporary files created when critical updates are applied are
      now cleaned up. (CNY-1012)
    * Conary repositories now detect when changesets that are being
      committed are missing files. (CNY-749)
    * Conary now prints an error message when trying to write a
      changeset file to a location that cannot be written (directory,
      read-only file etc.). (CNY-903)

Changes in 1.1.10:
  o Bugfixes:
    * A warning message produced when attempting to retrieve a OpenPGP
      key has been fixed.  The warning was introduced in CNY-589.

Changes in 1.1.9:
  o Client Changes:
    * The usage message displayed when running "conary" or "cvc" has
      been simplified and improved. (CNY-560)
    * When choosing how to match up troves with the same name, conary now
      takes paths into account, if there's a choice to make between matching
      up two old troves that are otherwise equivalent with a new trove, conary
      will choose the one that shares paths with the new trove. (CNY-819)
    * Conary will now allow "conary migrate --info" and "conary migrate
      --interactive" without displaying usage information. (CNY-985)
    * Conary now only warns about being able to execute gpg if a
      signature trust threshold has been set. (CNY-589)
    * Fixed cvcdesc after the refactoring of configuration options. (CNY-984)

  o Server Changes:
    * PostgreSQL support has been finalized and some SQL queries have
      been updated in the repository code for PostgreSQL
      compatibility.  PostgreSQL will be officially supported in a
      future release of Conary.
    * The repository browser is now viewable by Internet Explorer.

  o Build Changes:
    * cvc now allows files to be switched from autosource to normal
      and from normal to autosourced. (CNY-946)
    * Recipes will now automatically inherit a major_version macro,
      which is defined to be the first two decimal-seperated parts of
      the upstream version, combined with a decimal. For example, a
      version string of 2.16.1.3 would have a major_version of
      2.16. (CNY-629)
    * A list of KDE mirrors has been added to the default mirror
      configuration. (CNY-895)
    * If a group is cooked twice at the same command line, for example
      "cvc cook group-dist[ssl] group-dist[!ssl]", then conary will
      cache the trove found during the first group cook and use it for
      subsequent group cooks. (CNY-818)
    * Unpacking a tarball now preserved permissions only when
      unpacking into the root proxy, not unpacking sources into the
      build directory. (CNY-998)

  o Code Cleanups
    * The command line options common between cvc and conary are now
      defined in one place.
    * The code to add options to the command line parser for an option
      has been refactored to remove duplication.

  o Bug Fixes:
    * A bug that caused an Internal Server Error when marking a group
      :source component as removed in a repository has been fixed.
    * A bug that caused group cook with a replace or remove with a
      flavor and no matching trove to emit a traceback instead of a
      warning has been fixed. (CNY-977)
    * A bug that caused an unhandled exception when two packages with
      the same name require a trove that was being erased has been
      fixed.
    * Timeouts that occur when attempting to read the XML-RPC request
      from a client are now logged and return an exception (instead of
      causing a unhandled exception in the server).

Changes in 1.1.8:
  o Bug Fixes:
    * The fix for CNY-926, which allows a ShimNetClient to create
      changes directly from an in-process Conary Repository, did not
      properly merge changesets when multiple servers were involved.
    * The r.setByDefault() method in group recipes was broken in
      1.0.34.  It would cause a traceback.  This has been fixed.

Changes in 1.1.7:
  o Client Changes:
    * You can now delete troves, update from changeset files, and
      update with a full version specified without an installLabelPath
      set. (CNY-281)
    * "conary rm" has been added as an alias for the "conary remove"
      command. (CNY-952)
    * Conary now produces an error message when an invalid context is
      specified. (CNY-890)
    * User settings in a context will override but not remove user
      settings from the main conary configuration file. (CNY-972)

  o Build (cvc) Changes:
    * "cvc cook --prep" now warns about missing dependencies instead
      of raising an error.  "cvc cook --download" does not warn or
      error. (CNY-787)
    * In a group recipe, if you use r.remove() to remove a component
      from a package in a group (which marks the component
      byDefault=False), and the package no longer contains any
      byDefault=True components, the package itself will also be made
      byDefault=False. This avoids installing packages with no
      components on the system. (CNY-774)
    * Previously, Java files that have no discoverable provided or
      required interfaces (for example, due to EAR dependencies)
      caused a traceback.  Conary now handles this case correctly and
      does not traceback.
    * Merging when the current version is already based on the parent
      version now gives an error message instead of writing out an
      incorrect CONARY file (CNY-968)

  o Bug Fixes:
    * Erases of critical troves is no longer considered a reason to
      restart Conary.
    * A bug triggered when a critical update of a trove depended on an
      erase has been fixed.
    * A bug that caused changesets to be invalidated from the
      changeset cache when signatures were not modified by
      setTroveSigs() has been fixed.
    * A bug that caused an Internal Server Error (ISE) when attempting
      to browse the files in a shadowed component via the Conary
      repository browser has been fixed. (CNY-926)
    * A bug introduced 1.0.32 that affected the ability to update two
      troves due to the same broken dependency when using
      "resolveLevel 2" has been fixed.  This bug affected the ability
      to simply run "conary update conary" when conary-build and
      conary-repository will both installed. (CNY-949)
    * Conary will now display config lines that are equivalent to the
      default configuration value but are set explicitly by the
      user. (CNY-959)
    * Specifying "includeConfigFile" within a context will now include
      the file also within that context. (CNY-622)
    * A memory leak in conary.lib.misc.depSplit() has been fixed.
    * The client no longer loops forever trying to create
      cross-repository relative changesets when the trove is missing
      from one of the repositories. (CNY-948)
    * Repositories no longer return empty troves when
      createChangeSet() is called on troves which are referenced
      within the repository but present on a remote repository.
      (CNY-948)
    * Repository queries no longer return matches for troves which are
      referenced by groups but are not present in the
      repository. (CNY-947)
    * Specifying a root (through conaryrc configuration or the
      "--root" command line parameter) that is not a directory no
      longer results in an unhandled exception. (CNY-814)
    * Renaming and changing a source file no longer results in
      tracebacks on "cvc update" and "cvc merge" (CNY-944, CNY-967)

Changes in 1.1.6:
  o Client Changes:
    * The "cvc" and "conary" command line programs have new command
      line argument aliases.  They accept "-r" as an alias for
      "--root" and "-c" as an alias for "--config".  Commands that
      accept "--info" now accept "-i" as an alias.
    * Contexts can now override any configuration option. (CNY-812)
    * The meaning of the "--components" command line option has
      changed to be more intuitive.  For example, "conary q
      --components" will show all the components for all packages,
      indented as expected. (CNY-822)

  o Build (cvc) Changes:
    * "cvc commit -m'commit message'" is now accepted.  Previously, a
      space was required between the -m and the message.
    * Permissions are now preserved by tar when extracting a tar
      archive added with r.addArchive().
    * The Requires policy now parses pkg-config files more reliably.
    * "cvc cook" now has a "--download" option, which fetches the
      applicable sources from upstream or from the repository and then
      stops. (CNY-837)
    * If cooking a group results in conflicts, the error message will now
      show you the reason why the troves in conflict were included in the
      group. (CNY-876)
    * A new r.addCopy() command is now available to group recipes.  It
      performs the actions required to create a new group, add all of
      the troves from a different group, and add the new group to the
      current group. (CNY-360)
    * In a group recipe, if r.replace() or r.remove() does nothing, a
      warning message is given unless the keyword allowNoMatches is
      used. (CNY-931)
    * In a group recipe, if r.replace() would match against a package
      included inside another group that you are not building, conary
      will warn that replace cannot possibly do anything and will
      suggest using r.addCopy() to resolve the problem. (CNY-360)
    * The Autoconf() build action now enforces buildRequirements of
      automake:runtime and autoconf:runtime if used. (CNY-672)
    * All build actions that enforce buildRequires additions now report
      them through the reportMissingBuildRequires summary policy.

  o Optimizations:
    * Retrieving a large number of troves without files from the local
      database has been sped up by 30%. (CNY-907)
    * On one test machine: "conary q --troves" is 2 times
      faster. "conary q", "conary q --deps" and "conary q --info" are
      30% faster.  "conary q --troves --recurse" is 4-6 times faster.

  o Bug Fixes:
    * r.Replace() no longer fails when a glob matches a dangling
      symlink.  It now reports that no action is taking on the
      dangling symlink due to it being a non-regular file.  This is
      the same behavior as running r.Replace() on non-dangling
      symlinks.

Changes in 1.1.5:
  o Optimizations
    * Duplicate trove instantiations have been removed. Build requires are
      no longer thawed out of abstract change sets, and methods were added
      to get dependency and path hash information directly from trove
      change set objects. These changes combined for a 50% speedup on
      update --info of a large group into an empty root and saved a few
      megs of memory as well (CNY-892)
    * The changes in the previous version of Conary in how XML-RPC
      responses are decompressed actually made Conary slower.  These
      changes have been reverted.

  o Build (cvc) Changes:
    * The Requires() policy now reads pkg-config files and converts the
      "Requires:" lines in them into trove dependencies, removing the
      need to specify those dependencies manually. (CNY-896)
    * Files in /etc/conary/macros.d/ are now loaded in sorted order
      after initial macros are read from /etc/conary/macros. (CNY-878)

  o Bug Fixes:
    * Conary now runs tagscripts correctly when passed a relative root 
      parameter (CNY-416).
    * cvc log now works when there are multiple branches matching for the
      same trove on the same label.
    * Fixed resolveLevel 2 so that it does not try to update packages that
      are already a part of the update. (CNY-886, CNY-780)
    * Fixed resolveLevel 2 so that it does not repeatedly try to perform 
      the same update. (CNY-887)
    * cvc cook | less now leaves less in control of the terminal. (CNY-802)
    * The download thread terminating during an update is now a fatal
      error.
    * The web interface to a conary repository will now print an error
      message instead of a traceback when adding an entitlement class
      with access to a group that does not exist.
    * Parent troves in repository changeset caches are now invalidated
      when a member trove is invalidated (CNY-746)
    * cvc cook group now limits the number of path conflicts displayed for 
      one trove to 10. (CNY-910)
    * Conary update now respects local changes when a group update occurs
      along with the update of the switched trove.  For example, switch
      foo to be installed from another branch instead of the default, 
      and then update foo and its containing group at the same time would
      cause conary to try to reinstall the original foo (resulting in path
      conflicts). (CNY-915)
    * loadRecipe now selects the most recent of two recipes available
      in the case where there are multiple choices due to label
      multiplicity. (CNY-918)

Changes in 1.1.4:
  o Client Changes:
    * Conary now restarts itself after updating critical conary
      components (currently, that consists of conary).  Hooks have
      been added for other components using the conary api to specify
      other troves as critical.  Also, hooks have been added for other
      components to specify a trove to update last. (CNY-805, CNY-808)
    * Conary now warns the user when they will be causing label
      conflicts - that is when an operation would cause two different
      branches of development for a single trove to end up with the
      same trailing label.  Since most conary operations are label
      based, such label conflicts can be confusing to work with and
      are almost never desireable - except in those few cases where
      they are necessary.  (CNY-796)
    * The conary repository client now retries when a DNS lookup of a
      server hostname fails with a "temporary failure in name
      resolution" error.

  o Optimizations
    * The getFileContents() and getFileVersions() server side calls
      have been optimized for faster execution.
    * The SQL query in getTroveList() has been sped up by a 3-5x factor.
    * dbstore now has support for executemany()
    * Inserts into local database now use executemany().

  o Server Changes
    * Several SQL queries have been updated for PostgreSQL compatibility

  o Build (cvc) Changes:
    * The "cvc add" command no longer assumes files it doesn't know to
      be binary are text files; there are lists for both binary and
      text types, and files which are added which aren't in either
      list need to be added with "--text" or "--binary". (CNY-838)
    * A "cvc set" command has been added to change files between
      binary and text mode for files in source components.
    * The "cvc diff" command no longer tries to display the contents
      of autosource files. (CNY-866)
    * The "cvc annotate" command no longer displays pathIds in the
      error message for the specified path not being included in the
      source trove.  It displays the path name instead.
    * The "cvc annotate" command now gives an error when it is run on
      a binary file.
    * A "cvc refresh" command has been added.  It allows you to
      request that cvc fetch new upstream versions of files referenced
      by URL.  Thanks to Pavel Volkovitskiy for the initial
      implementation of this feature. (CNY-743)
    * The "cvc newpkg" command and the PackageSpec policy now disallow
      certain potentially confusing characters in trove
      names. (CNY-842)
    * The PythonSetup() build action has been modified to be more
      consistent with other build actions. The "setupName" paramater
      has been added, which can specify a command to run (defaults to
      "setup.py"). The first argument, similar to Configure(), passes
      arguments to the command being specified by setupName. (CNY-355)
    * The "cvc commit" command now recognizes .html, .css, .kid, and .cfg
      as extensions that identify text files. (CNY-891)
    * The PythonSetup build action has been modified to make it
      clearer what its "dir" and "rootDir" options specify. (CNY-328)

  o Bug Fixes:
    * Conary commands no longer perform an unnecessary database check
      on the local system. (CNY-571)
    * A bug that could allow conary to consider a no-op update as an
      install (and could result in tracebacks in some situations) has
      been fixed. (CNY-845)
    * If you've made a local modification to a package and then try to
      downgrade it later, Conary will now downgrade included
      components as well. (CNY-836)
    * The error message produced by "cvc cook" when a source component
      exists on multiple branches with the same trailing label has
      been improved. (CNY-714)
    * Error handling when manipulating entitlements via XML-RPC has
      been improved. (CNY-692)
    * The usage message displayed when running "conary changeset" has
      been corrected. (CNY-864)
    * Conary no longer tracebacks when a disconnected cook tries to
      load a superclass.  Conary also gives better messages when the
      loaded recipe has a traceback.  Thanks to David Coulthart for
      the core of this patch. (CNY-518, CNY-713)
    * A bug in soname dependency scoring has been fixed.  Dependency
      scoring when multiple sonames were being scored would simply use
      the value of the last soname, instead of the cumulative score.
      Note that the dependencies that did not match at all would still
      return as not matching, so this bug only affected Conary's
      ability to select the best match.
    * A bug in architecture dependency scoring has been fixed.
      Matching architectures are now counted as having a positive
      value, so that when performing dependency resolution on an
      x86_64 machine, troves that have flavor "is: x86_64 x86" will be
      preferred to those with flavor "is: x86".
    * The PythonSetup command ignored any C compiler macros that had
      been set.  The template has been changed to use them in the same
      way that Configure() uses them; as environment variables.
    * The warning message produced when r.Replace() refuses to modify
      a non-regular file now includes the path, as intended.
      (CNY-844)
    * A traceback that occurred when a resolveLevel 2 update resulted
      in a component being erased has been fixed. (CNY-879)
    * Conary now works around a possible threading deadlock when
      exceptions are raised in Threading.join().  The bug is in the
      standard Python threading library, and is fixed in 2.4.3.
      Conary will use a workaround when running under older versions
      of Python. (CNY-795)
    * Checks have been added to the XML-RPC transport system to see if
      an abort has been requested while waiting for a response from
      the server.  This allows the main thread to terminate the
      changeset download thread if it is waiting for an XML-RPC
      response from the server.  (CNY-795)
    * A bug in Conary's handling of an unusual case when multiple
      files being installed share the same content, and one of the
      files has been erased locally has been fixed.
    * A traceback that occurred when a manually removed file switches
      packages during an update has been fixed. (CNY-869)
    * When you remove a file and replace it with a directory, Conary
      now treats it as a removal. (CNY-872)
    * Conary's OpenPGP implementation now dynamically uses RIPEMD if
      it is available from PyCrpyto.  Some PyCrypto builds don't
      include RIPEMD hash support. (CNY-868)
    * A bug that allowed merging changesets with conflicting file
      contents for configuration files with the same pathId has been
      fixed.  Applying the resulting merged changeset caused
      IntegrityErrors.  (CNY-888)

  o Optimizations
    * The getFileContents and getFileVersions server side calls have
      been optimized for faster execution
    * The SQL query in getTroveList has been sped up by a 3-5x factor.
    * dbstore now has support for executemany()
    * Inserts into local database now use executemany().

  o Server Changes
    * Several SQL queries have been updated for PostgreSQL compatibility

Changes in 1.1.3:
  o System Update Changes:
    These changes make Conary much more robust when applying updates
    that move files from one package to another.

    * Components that modify the same files are now required to be in
      the same update job.  For example, if a file moves from
      component a:runtime to component b:runtime, the erase of
      component a:runtime and the install of component b:runtime will
      occur at the same time. (CNY-758).
    * Files moving between components as part of a single job are now
      treated as file updates instead of separate add/remove events.
      (CNY-750, CNY-786, CNY-359)

  o Client Changes:
    * The source component is now displayed in "conary rq --info"
      output.
    * Entitlements can now be passed into ConaryClient and
      NetworkRepositoryClient objects directly. (CNY-640)
    * Exceptions raised in callback functions are now issued as
      warnings and the current job is finished before
      existing. KeyboardInterrupts and SystemExits are handled
      immediately. (CNY-806)
    * The "--debug" command line flag now provides information that is
      useful to the end-user during the update process.  The
      "--debug=all" flag will provide output that is useful to conary
      developers.
    * The output of "--debug" has been modified when performing
      dependency resolution.  The output should be more helpful to end
      users.  Also rearranged the output given when dependencies
      fail. (CNY-779)
    * Config files and diffs are no longer cached in ram during installs;
      they are now reread from the changeset whenever they are needed
      (CNY-821)
    * Binary conflicts no longer cause a traceback in cvc update
      (CNY-644,CNY-785)

  o Optimizations
    On a test system, "conary updateall --info" is around 24% faster
    than previous versions of Conary.

    * The SQL query used to retrieve troves from the local database
      has been optimized.  The new code is nearly four times faster
      for operations like "conary q group-dist --info".
    * The SQL query in getTroveContainers() used to determine the
      parent package(s) and groups(s) of a set of troves as recorded
      in the local database has been optimized.  The new code is
      almost 95 times faster. (0.2 seconds versus 19 seconds)
    * The code in getCompleteTroveSet() that creates Version and
      Flavor objects from entries in the database now caches the
      created object.  This is approximately a 4.5 times speed
      up. (2.10 seconds versus 9.4 seconds)
    * The code in iterUpdateContainerInfo has had similar version
      and flavor caching optimizations that make the code about 
      2.5 times faster (from 10 seconds to 4 seconds).

  o Server Changes:
    The Conary repository server now sends a InvalidClientVersion
    exception when a conary 1.0.x client attempts to manipulate an
    entitlement through addEntitlement() or deleteEntitlement().

  o Build (cvc) Changes:
    * "cvc merge" and "cvc update" are now more verbose when
      patching. (CNY-406)
    * "cvc clone" now requires that you specify a message when cloning
      source components unless you specify --message.  It also gives
      more output about what it is doing (CNY-766, CNY-430).
    * "cvc clone" now has a --test parameter that runs through all
      steps of cloning without performing the clone.  --info is now
      more lightweight - it no longer downloads all of the file
      contents that would be cloned.
    * "cvc clone" now has a --full-recurse parameter that controls how
      recursion is performed.  Cloning a group no longer recurses by
      default.  The only way that a recursive group clone could
      succeed is if all troves in the group came from the same branch.
      This is almost never the case.
    * The "cvc cook" command now prints the flavor being built,
      as well as the version. (CNY-817)
    * The command line argument parsing in "cvc" has been modified.
      To use the "--resume" command line argument to specify that you
      wish to resume at a particular location, you must use
      "--resume=<loc>".  "--resume <loc>" will not work anymore.  This
      removes an ambiguity in how we parse optional parameters in
      Conary.
    * The PythonSetup build action no longer provides the older
      --single-version-externally-managed argument, and instead
      provides the --prefix, --install-purelib, --install-platlib,
      and --install-data arguments, which can be overridden with the
      purelib, platlib, and data keyword arguments, respectively.  This
      allows it to work correctly with a greater number of packages.
      It also provides the option of providing a "purePython=False"
      argument for python packages that mix architecture-specific
      and architecture-neutral files, and tries to automatically
      discover cases when it should be provided. (CNY-809)
    * Python dependencies were previously incorrectly calculated
      for certain module path elements added in some Python C
      code (for example, contents of the lib-dynload directory);
      these errors are now resolved by using external python
      to find system path elements. (CNY-813)
    * /etc/conary/mirrors/gnu has been added to enable mirror://
      references to the GNU mirror system.
    * The GNU mirror list was then significantly expanded and
      re-sorted.  (CNY-824)
    * /etc/conary/mirrors/cpan has been added to enable mirror://
      references to the Comprehensive Perl Archive network mirror
      system.
    * In group recipes, the methods r.add(), r.addAll(), and
      r.addNewGroup() have been modified to accept the use= parameter,
      which defaults to True (CNY-830).

  o Bug Fixes:
    * A bug that caused a traceback in the web interface when a
      non-admin user attempts to manage their entitlement classes has
      been fixed. (CNY-798)
    * "conary rq" (with no arguments) no longer hides troves if the
      flavor that matches the system flavor is not built for the
      latest version. (CNY-784)
    * "cvc cook" now displays the correct label of the thing it is
      building, even when it is not the build label.
    * Running "cvc update" in a directory that has been created with
      "cvc newpkg" but has not yet been committed to the repository
      will now fail with an appropriate error message instead of
      displaying a traceback. (CNY-715)
    * Conary can now apply updates that change a file that is not a
      directory to a directory.
    * Currently version objects are cached to optimize Conary.
      Unfortunately, version objects are mutable objects.  That means
      that if two different pieces of code are given the same version
      object, modifications made by one part of the code could affect
      the other inadvertently.  A warning message has been added to
      the version object when setting or resetting timestamps to make
      developers aware of the problem.  Developers should copy the
      version object before calling setTimeStamps(),
      resetTimeStamps(), incrementSourceCount(), or
      incrementBuildCount() on it.  When creating a version object
      from a string and time stamp set, use the timeStamps= keyword
      argument to versions.VersionFromString() to avoid the copy.  In
      a later version of Conary, version objects will be immutable.
      New methods will be introduced that return new modified objects.
    * Conary no longer hangs waiting for the download thread when an error
      occured in the download thread which caused it to terminate.
    * "conary migrate" now returns an error much earlier if you are
      not using interactive mode. (CNY-826)
    * Files removed from troves (most often by --replace-files) are now
      properly skipped on updates to that trove when the file didn't change
      between versions. (CNY-828)
    * includeConfigFile now gives a much better error message when it
      cannot include a config file. (CNY-618)

Changes in 1.1.2:
  o Bug Fixes:
    * Conary now removes sources from the lookaside before unpacking SRPMs to
      ensure that the source referenced from the SRPM is actually contained in
      the SRPM. (CNY-771)
    * Errors found in the recipe while checking in will now display file name
      and line number information along with the error found.
    * The trove browser no longer shows duplicate entries for multihomed
      repositories.
    * A bug that kept sqlite-based 64-bit mirrors from being used as a source 
      for further mirrors has been fixed.

  o Build Changes:
    * Conary no longer prints policy error messages three times; it
      now prints each error immediately when it is found, and then
      summarizes all policy errors once (instead of twice) at the
      end of the build process. (CNY-776)

Changes in 1.1.1:
  o Client Changes:
    * Migrate no longer replaces by default as if --replace-files was
      specified. (CNY-769)

  o Server Changes:
    * The log retrieval function now returns a HTTP_NOT_IMPLEMENTED
      (501) instead of a HTTP_NOT_FOUND (404) if the logFile
      directive is not configured.

  o Build Changes:
    * Conary now recognizes that pkgconfig finds its files in
      /usr/share/pkgconfig as well as /usr/lib*/pkgconfig. (CNY-754)
    * /etc/conary/mirrors/cran has been added to enable mirror://
      references to the Comprehensive R Archive Network. (CNY-761)

  o Bug Fixes:
    * Conary now resets the timeStamps in all cases when
      getSourceVersion is called (CNY-708).
    * SQLite ANALYZE locks the database after it is run, causing
      updates to fail.
    * A bug that caused lists such as installLabelPath in
      configuration files to be parsed incorrectly when more than one
      space was between list elements has been fixed
    * A bug that caused Locally changed files to no be marked properly
      in rollbacks that were stored locally (including rollbacks for
      locally built troves) has been fixed. (CNY-645)
    * A bug that could cause "cvc cook" to create groups that include
      components needed to resolve dependencies that are already
      included not-by-default has been fixed.
    * A bug that caused a traceback message when adding a user through
      the web interface has been fixed.

Changes in 1.1.0:
  o 1.1 Release Overview

    Conary 1.1.0 is the first version in the 1.1 series.  New
    functionality has been added to Conary that required modifications
    to the repository database schema and XML-RPC protocol.  A Conary
    1.1.x-compatible client is required to access many of the new
    features.  The XML-RPC interface includes version information so
    that old clients continue to work with new servers, and new
    clients continue to work with old servers.

    New Features:
      * Conary can now remove packages and components from a
        repository server.  This is a privileged operation and should
        not normally be used.  Only users with a special "can remove"
        ACL can remove from the repository.  As removing something
        from a Conary repository is an act of last resort and modifies
        repository internals, the command line option will not appear
        in the reference documentation.  rPath will assist users that
        need more information.
      * Conary can now query the repository by path.  Use
        "conary repquery --path /path/to/find" to find components that
        include a particular path.
      * Several enhancements were added to the entitlement management
        facilities in a Conary repository.
      * Conary can now redirect a group.

  Detailed changes follow:

  o Server Changes:
    * Entitlement keys were artificially limited to 63 characters in
      length.  This restriction has been raised to the max length
      permitted in the database column (255).
    * Entitlement classes can now provide access to multiple access
      groups (and updated the web UI to support that) (CNY-600)
    * addEntitlement() and deleteEntitlement() repository calls replaced
      by addEntitlements and deleteEntitlements calls.  These calls
      operate on more than one entitlement simultaneously.
    * Added getTroveLeavesByPath() and getTroveVersionsByPath(). (for
      CNY-74)
    * Conary now checks to ensure you have write access to all the
      things the client is trying to commit before you send them
      across the wire. (CNY-616)
    * deleteAcl() and listAcls() methods have been added to
      ConaryClient.

  o Client Changes:
    * "conary rq" now supports "--path", which allows you to search
      for troves in the repository by path. (CNY-74)
    * "conary rq" now has a "--show-removed" option that allows you to
      see removed trove markers.  A [Removed] flag will be displayed
      when the --trove-flags option is added.

  o Bug Fixes:
    * Conary now resets the timeStamps in all cases when
      getSourceVersion is called (CNY-708).
    * SQLite ANALYZE locks the database after it is run, causing
      updates to fail.
    * A bug that caused lists such as installLabelPath in
      configuration files to be parsed incorrectly when more than one
      space was between list elements has been fixed
    * A bug that caused Locally changed files to no be marked properly
      in rollbacks that were stored locally (including rollbacks for
      locally built troves) has been fixed. (CNY-645)
    * A bug that could cause "cvc cook" to create groups that include
      components needed to resolve dependencies that are already
      included not-by-default has been fixed.

Changes in 1.0.27:
  o Client Changes:
    * A "files preupdate" tag script method has been Implemented which
      gets run before tagged files are installed or changed. (CNY-636)
    * A bug that could cause "--replace-files" to remove ownership
      from every file in a trove has been fixed. (CNY-733)

    * Multiple bugs where using "--replace-files" could result in the
      new file having no owner have been fixed. (CNY-733)
    * The logcat script now supports revision 1 log entries.
    * The logcat script is now installed to /usr/share/conary/logcat

  o Build Changes:
    * Improved handling of the "package=" keyword argument for build
      actions.  In particular, made it available to all build actions,
      removed double-applying macros to the package specification,
      and fixed failure in cases like "MakeInstall(dir=doesnotexist,
      skipMissingDir=True, package=...)". (CNY-737, CNY-738)
    * The lookaside cache now looks in the repository for local sources
      when doing a repository cook. (CNY-744)
    * The mirror:// pseudo-URL handling now detects bad mirrors that
      provide an HTML document instead of the real archive when a
      full archive name is provided; previously, it did so only when
      guessing an archive name.  Thanks to Pavel Volkovitskiy for this
      fix. (CNY-745)
    * The Flavor policy has been slightly optimized for speed.

  o Server Changes:
    * ACL patterns now match to the end of the trove name instead of
      partial strings (CNY-719)

  o Bug Fixes:
    * The Conary repository server now invalidates changeset cache
      entries when adding a digital signature to a previously mirrored
      trove.
    * A bug that caused the mirror code to traceback when no callback
      function was provided to it has been fixed. (CNY-728)
    * Rolling back changes when the current trove has gone missing from
      the server now causes the client to generate the changeset to apply
      based on the trove stored in the local database (CNY-693)

Changes in 1.0.26:
  o Build Changes:
    * When cooking a group, adding "--debug" to the "cvc cook" command
      line now displays detailed information about why a component is
      being included to solve a dependency. (CNY-711)
    * The mirror:// functionality introduced in Conary 1.0.25 had two
      small bugs, one of which prevented mirror:// pseudo-URLs from
      working.  These bugs are now fixed, thanks to Pavel
      Volkovitskiy. (CNY-704)
    * The "cvc cook" command now announces which label it is building
      at the beginning of the cook, making it easier to catch mistakes
      early. Thanks to Pavel Volkovitskiy for this fix. (CNY-615)
    * The source actions (addSource, addArchive, etc.) can now take
      a "package=" argument like the build actions do.  Thanks to
      Pavel Volkovitskiy for contributing this capability.  (CNY-665)
    * The "preMake" option had a bad test for the ';' character; this
      test has been fixed and extended to include && and ||.
      thanks to Pavel Volkovitskiy for this fix. (CNY-580)
    * Many actions had a variety of options (dir=, subdir=, and
      subDir=) for specifying which directory to affect.  These have
      been converted to all prefer "dir=", though compatibility
      with older recipes is retained by continuing to allow the
      subDir= and subdir= options in cases where they have been
      allowed in the past. Thanks to Pavel Volkovitskiy for this
      enhancement. (CNY-668)

Changes in 1.0.26:
  o Server Changes:
    * The Conary web interface now provides a method to rely solely on
      a remote repository server to do authentication checks. (CNY-705)
    * The ACL checks on file contents and file object methods have
      been improved. (CNY-700)
    * Assertions have been added to prevent redirect entries from
      being added to normal troves.
    * An assertion has been added to ensure that redirects specify a
      branch, not a version.
    * The server returns a new FileStreamsMissing exception when the
      client requests file streams with getFileVersion or
      getFileVersions and the requested file stream is not present in
      the repository database. (CNY-721)
    * getFileVersions() now raises FileStreamMissing when it is given
      invalid request.
    * getFileContents() now raises a new FileHasNoContents exception
      when contents are requested for a file type which has no
      contents (such as a symlink).

  o Bug Fixes:
    * A bug that could cause "conary updateall" to attempt to erase
      the same trove twice due to a local update has been fixed.
      (CNY-603)
    * Attempts to target a clone to a version are now caught.  Only
      branches are valid clone targets. (CNY-709)
    * A bug that caused Trove() equality checks to fail when comparing
      redirects has been fixed.
    * A bug that caused the flavor of a redirect to be store
      improperly in the repository database has been fixed.
    * The resha1 script now properly skips troves which aren't present
      in the repository.
    * Conary 1.0.24 incorporated a fix for CNY-684 to correct behavior
      when storing src.rpm files rather than their contents.  The fix
      worked for local builds but not for commits to repositories.
      Conary 1.0.26 includes a fix that corrects the behavior when
      committing to a repository as well. (CNY-684)
    * A bug that prevented flavored redirects from being loaded from
      the repository database has been fixed.
    * "Conary migrate" now will follow redirects. (CNY-722)

Changes in 1.0.25:
  o Build Changes:
    * The addArchive() source action will search for reasonably-named
      archive files based on the name and version if given a URL ending
      with a "/" character. Thanks to Pavel Volkovitskiy for the
      initial implementation. (CNY-671)
    * All source actions, when given a URL that starts with "mirror://",
      will search a set of mirrors based on files in the mirrorDirs
      configuration entry, with default files provided in the
      /etc/conary/mirrors/ directory. Thanks to Pavel Volkovitskiy for
      the initial implementation. (CNY-171)
    * Symbolic links are now allowed to provide a soname even if they
      reference an ELF file only indirectly through other symbolic
      links.  Previously, a symbolic link could only provide a soname
      if it directly referenced an ELF file. (CNY-696)

  o Bug Fixes:
    * A bug that caused unhandled exceptions when downloading the file
      contents needed for a distributed changeset in threaded mode has
      been fixed. This bug was introduced in 1.0.24. (CNY-701)

Changes in 1.0.24:
  o Server Changes:
    * The server binary access log can now be downloaded by an
      administrator by visiting the http://servername/conary/log
      URL. Once the log is accessed it is rotated automatically by the
      repository server. Subsequent accesses to the log URL will only
      yield log entries added since the last access. (CNY-638)
    * The Users and Groups tab in the web management UI is no longer
      highlighted when administrators change their passwords.

  o Client Changes:
    * A --what-provides option has been added to "conary query" and
      "conary repquery".
    * A bug that installed extra components of a package that is being
      installed instead of updated due to the existing package being
      pinned has been fixed. (CNY-682)

  o Build Changes:
    * When pulling files out of a src.rpm file, Conary now stores the
      src.rpm file itself in the repository rather than the files
      pulled from it. (CNY-684)
    * Mono dependency version mappings are now discovered in CIL policy
      .config files. (CNY-686)
    * The internal util.literalRegex() function has been replaced by
      use of re.escape(). (CNY-634)

  o Bug Fixes:
    * The Conary Repository web interface no longer returns a
      HTTP_FORBIDDEN (403) when a bad password is given by the user.
      This allows the user to re-try authentication.
    * The --signatures and --buildreqs flags now work with "conary
      showcs".  (CNY-642)
    * A bug in the NetworkRepositoryClient default pwPrompt mechanism
      has been fixed.
    * Error messages when entitlements fail to load have been
      improved. (CNY-662)
    * The repository client no longer caches repository access info
      when the attempt to access was unsuccessful. (CNY-673, affects
      CNY-578)
    * A bug that caused x86 flavored troves from being updated
      properly when using "conary updateall" on an x86_64 system has
      been fixed. (CNY-628)
    * A bug that caused migrate behavior to not respect pins when the
      pinned troves were set to be erased (CNY-680).
    * Calling r.ComponentSpec(':foo') works again; it is exactly
      equivalent to r.ComponentSpec('foo'). (CNY-637)
    * Calling r.Move() with only one argument now fails explicitly
      rather than silently doing nothing. (CNY-614)

Changes in 1.0.23:
  o API Additions:
    * The interface to create, list and delete access groups and
      modify the users therein through is now exposed though
      ConaryClient.
    * The interface to delete entitlement groups is now exposed
      through ConaryClient.

  o Client Changes:
    * "conary updateall" now accepts the --keep-required command line
      argument.
    * the mirror script now provides download/commit feedback using
      display callbacks like other conary commands
    * the excludeTroves config option will now keep fresh installs from
      happening when an update job is split due to a pinned trove.

  o Server Changes:
    * The repository database migration code now reports an error when
      trying to migrate old-style redirects.  The code to perform the
      migration is incomplete and creates invalid new-style
      redirects.  If you have a repository with old-style redirects,
      contact rPath for assistance with your migration. (CNY-590)

  o Bug Fixes:
    * Subdirectories within source components are now better supported.
      Specifically, different subdirectories with the same filename will
      now work. (CNY-617)
    * The util.literalRegex() function now escapes parenthesis characters.
      (CNY-630)
    * Manifest files now handle file names containing "%" characters.
      Fix from Pavel Volkovitskiy. (CNY-627)
    * Fixed a bug in migrate that caused its behavior to shift when migrating 
      to the same version that is currently installed.
    * Fixed a bug in the logcat script that caused the entitlement field to
      display the user information instead. (CNY-629)

  o Build Changes:
    * The r.addArchive() source action can now unpack Rock Ridge and
      Joliet ISO images, with some limitations. (CNY-625)

Changes in 1.0.22:
  o Client Changes:
    * Conary now has hooks for allowing you to be prompted for both name
      and password when necessary.
    * Conary will no longer report a traceback when trying to perform 
      dependency resolution against repositories that are not available.
      Instead, it will print out a warning. (CNY-578)

  o Build Changes:
    * It is now possible to set environment variables to use within
      Conary builds from within conary configuration files, using the
      new "environment" configuration item.  Thanks to Pavel
      Volkovitskiy for implementing this feature. (CNY-592)
    * In previous versions of Conary, calls to r.PackageSpec() would
      improperly override previous calls to r.ComponentSpec(); now
      the ordering is preserved.  Thanks to Pavel Volkovitskiy for 
      this fix. (CNY-613)

  o Bug Fixes:
    * A bug that would allow recursively generated changesets to
      potentially have missing redirect flags has been fixed.
    * A bug in redirect handling when the branch changed but the trove
      name didn't has been fixed - conary will do a better job of
      determining what jobs to perform in this situation. (CNY-599, CNY-602)
    * Errors relating to PGP now just display the error instead of causing 
      conary to traceback. (CNY-591)
    * Conary sync on a locally cooked trove will no longer traceback (CNY-568)
    * --from-file and sync now work together.
    * An AssertionError that was occasionally reached by incorrect repository
      setups is now a ConaryInternalError
    * A bug when updating to a locally cooked trove when the user had 
      manually removed files has been fixed. (CNY-604)
    * CONARY files that are not accessible will no longer cause conary to
      traceback when trying to read context from them. (CNY-456)
    * signatureKeyMap configuration entries are now checked to ensure
      they are valid. (CNY-531)

Changes in 1.0.21:
  o Client Changes:
    * The "conary migrate" command has changed behavior significantly
      in order to make it more useful for updating a system to exactly
      match a different group.  However, this change makes it much
      less useful for updating normal systems.  "conary migrate"
      should not be used without first reading the man page
      description of its behavior.  The old migrate behavior is now
      available by using "conary sync --full".  "conary syncchildren"
      has been renamed to "conary sync", and its behavior has also
      been modified slightly as a result.  The old behavior is
      available by using "conary sync --current". Please read the man
      page for a full description of the "sync" command as well.  (CNY-477)

  o Build Changes:
    * A "package" keyword parameter has been added to build actions,
      which specifies the package and/or component to which to assign
      the files that are added (not modified or deleted) by that build
      action.  For example, r.MakeInstall(package="foo") will place
      all the new files installed by the MakeInstall action into the
      "foo" package.  Thanks to Pavel Volkovitskiy for contributing
      this capability.  (CNY-562)
    * A "httpHeaders" keyword parameter has been added to the
      r.addArchive(), r.addPatch(), and r.addSource() source actions
      so that headers can be added to the HTTP request.

  o Bug Fixes:
    * The r.addPatch() build action no longer depends on nohup to
      create a file in the current directory (a bug introduced in
      conary 1.0.19). (CNY-575)
    * Commits with missing files no longer traceback. (CNY-455)
    * A bug that caused "#!/usr/bin/env /bin/bash" to not be
      normalized to /bin/bash by the NormalizeInterpreterPaths policy
      has been fixed.
    * A bug that prevented Conary from being able to download files
      that contain '&' or ';' characters has been fixed.  This allows
      Conary to download sources from cgi-bin URLs.
    * "cvc merge" no longer fails to merge changes from the parent
      branch when the shadowed version doesn't exist on the parent
      branch.

Changes in 1.0.20:
  o Build Changes:
    * "jvmdir", "javadir", "javadocdir", and "thisjavadocdir" have
       been added to the default set of macros.
    * A r.JavaDoc() build action has been added.  It funtions
      exactly like the "r.Doc()" build action, except it coppies into
      "%(thisjavadocdir)s".
    * When the r.addArchive() source action attempts to guess the main
      directory in which to build, it now recognizes when when sources
      have been added in an order that defeats its algorithm and provides
      a helpful error message. (CNY-557)

  o Client Changes:
    * A --tag-script parameter has been added to the rollback
      command. (CNY-519)

  o Bug Fixes:
    * A bug in clone behavior that caused Conary to try to clone
      excessive troves has been fixed.  If you were cloning uphill
      from branch /a/b to /a, and a buildreq was satisfied by a trove
      on /a//c, Conary would try to clone the buildreq to /a as well.
      (CNY-499)
    * A bug in the "r.Ant()" and "r.JavaCompile()" build actions which
      caused the CLASSPATH variable to get mangled has been fixed.
    * A bug in 'r.ClassPath()' that caused a traceback has been fixed.
    * A bug that caused the "change password" tab to be displayed when
      browsing the repository via the web as an anonymous user has
      been fixed.
    * The web service code no longer permits the anonymous user to
      view the "change password" (/conary/chPassForm) form.
    * The r.addPatch() source action no longer hangs when presented
      with large patches, which fixes a bug introduced in Conary
      1.0.19.

Changes in 1.0.19:
  o API Change:
    * In order to fully represent empty flavors in Conary, a new Flavor
      object class has been added.  Previously, DependencySet objects
      were used to store flavor information.  Unfortunately it was not
      possible to distinguish "empty flavor" from "flavor not specified".
      When dealing with thawing frozen flavors, use ThawFlavor() instead
      of ThawDependencySet().  When testing to see if a flavor is empty,
      use the isEmpty() method of the flavor object.

  o Client Changes:
    * The default resolveLevel setting is now 2, this means that
      conary will try to update troves that would otherwise cause an
      update to fail.  See the conary man page for more details.
    * Multiple bugs have been fixed in interactive prompting for user
      passwords (CNY-466):
      - Password prompts are based on the server name portion of the
        label being accessed, not the actual hostname of the server
        (these are often different when repositoryMaps are used).
      - When no password callback is available, the operation will
        fail with an open error (which is identical to what would
        happen if no user name was present) instead of giving a
        traceback.
      - The download thread uses the passwords which the original
        thread obtained from the user.
      - The download thread is able to prompt for passwords from the
        user if distributed changesets require access to additional
        repositories.

  o Build Changes:
    * "r.Ant()", "r.JavaCompile()", and "r.ClassPath()" build actions
      have been added to support building java with conary.
    * "r.addPatch()" will now determine the patchlevel without users
      needing to add level= in the r.addPatch() call. The level
      parameter is still honored, but should not be needed.
    * "cvc cook --show-buildreqs" now displays build requirements
      inherited from parent recipe classes. (CNY-520)
    * The output of "cvc diff" and "cvc rdiff" can now be used as an
      input to patch when files are added between two versions. (CNY-424)
    * Use flags have been added for dom0 and domU.  They default to
      "sense prefernot".  The domU flag should be used to build
      binaries specific to Xen domU environments where special
      provisions are made for paravirtualization.  The dom0 flag
      should be used to build binaries specific to Xen dom0
      environments where special provisions are made for the
      hypervisor.  The existing "xen" flag should be used to build
      binaries specific to Xen which apply equally to Xen dom0 and
      domU environments.
    * Warning message for modes specified without an initial "0" have
      been improved to include the path that is affected. (CNY-530)

  o Server Changes:
    * Use the term Entitlement Class in all conary repository web interfaces
      replacing Entitlement Group.

  o Bugs Fixed:
    * The Conary Repository now returns an error to a client when
      committing duplicate troves that have an empty flavor. (CNY-476)
    * When checking out a source trove from a repository using
      "cvc checkout", the user is no longer warned about not being able
      to change the ownership of the files checked out.
    * A bug has been fixed in conary's determination of what troves
      had been updated locally.  This bug caused "conary updateall" to
      consider many x86 troves as needing to be updated separately
      instead of as a part of group-dist.  This could cause updateall
      failures. (CNY-497)
    * A bug that caused 'conary q tmpwatch:runtime --recurse' to traceback
      has been fixed (CNY-460)
    * Interactive mode now handles EOF by assuming it means 'no';
      thanks go to David Coulthart for the patch. (CNY-391)
    * Configuration settings in contexts can now be overridden from
      the command line. (CNY-22)
    * Redirect changesets now have primary troves, meaning they will
      display better when using "conary showchangeset". (CNY-450)
    * User's passwords are now masked when using "cvc context" (unless
      --show-passwords is specified). (CNY-471)
    * Removed excess output from commitaction which was caused by a
      change in option parsing code (CNY-405)

Changes in 1.0.18:
  o Client Changes:
    * Trying to shadow a cooked redirect now results in an error. (CNY-447)
    * A --keep-required option has been added to tell Conary to leave
      troves installed when removing them would break
      dependencies. This used to be the default behavior; Conary now
      issues a dependency error instead. (CNY-6)
    * "delete-entitlement" and "list-entitlements" options have been
      added to the "manageents" script.

  o Build Changes:
    * Python dependencies are now generated for .pyc files as well as
      for .py files. (CNY-459)

  o Server Changes:
    * Support for deleting entitlements, listing the entitlement
      groups a user can manage, and removing the ACL which lets a group
      manage an entitlement group has been added.
    * Entitlement management has been added to the Conary repository
      web interface. (CNY-483)

  o Bug Fixes:
    * The "list-groups" option to the "manageents" script has been
      corrected to list the groups the user can manage instead of the
      groups that user belongs to.

Changes in 1.0.17:
  o Client Changes:
    * Individual file removals performed by "conary remove" now create
      rollbacks. (CNY-7)
    * The repository mirroring client supports two new configuration
      options:
      - matchTroves is a regexp list that limits what troves will be
        mirrored based on the trove names;
      - recurseGroups takes a boolean value (True/False) which will
        cause the miror client to recurse through a groups and mirror
        everything that they include into the target repository.

  o Server Changes:
    * A single conary repository can host multiple serverNames. In the
      Conary repository's configuration file, the serverName directive
      can now specify a space separated list of valid server names
      which will be accepted and served from that repository. (CNY-16)

Changes in 1.0.16
  o Build Changes:
    * A check has been added to "cvc commit" that ensures a .recipe
      file exists in the CONARY state file.
    * Recipe classes can now set an "abstractBaseClass" class
      variable.  When set, Conary will not require a setup() method in
      the class.  This is used for creating superclass recipes where
      setup() methods are not needed.

  o Server Changes:
    * A new "entitlementCheckURL" configuration option has been added.
      This is a hook that allows external validation of entitlements.
    * The Conary Repository web interface look and feel has been
      updated.  The interface will look incorrect unless
      conary-web-common 1.0 or later is installed.

  o Bug Fixes:
    * When running "cvc log" on a newly created source component, cvc now
      errors gracefully instead of tracing back. (bz #863)
    * Conary now changes to the / directory before running tag
      scripts. (bz #1134)
    * "cvc co foo=invalidversionstring" now gives a more helpful error
      message. (bz #1037)
    * Cloning binary troves uphill now correctly checks for the source
      trove uphill.
    * A bug that would cause "conary migrate" to raise a KeyError when
      updating a group that referenced the same trove twice (through
      two subgroups) has been fixed.
    * A bug that caused miscalculations when determining whether a
      shadow has been modified has been fixed.
    * A number of bugs affecting resetting distributed changesets have
      been fixed.
    * A bug in the MySQL dbstore driver that caused the wrong
      character encoding to be used when switching databases has been
      fixed.
    * A bug where running updateall when one of the two groups that
      reference a trove has no update caused an erase of that trove to
      be requested has been fixed (CNY-748).

Changes in 1.0.15
  o Client Changes:
    * When writing files as non-root, Conary will no longer create
      files setuid or setgid unless the uid/gid creating the file
      matches the username/groupname in the package.
    * Conary now checks the rollback count argument for non-positive
      numbers and numbers greater then the number of rollbacks
      available. (bz #1072)
    * The entitlement parser has been reimplemented using expat
      instead of a hand-coded parser.  A correctly formatted
      entitlement file should now be enclosed in an
      <entitlement></entitlement> element.  Conary will continue to
      work with files that do not contain the toplevel <entitlement>
      element.

  o Build Changes:
    * Support has been added for recipe templates.  Now when running
      "cvc newpkg", cvc will automatically create a recipe from a
      template specified by the recipeTemplate configuration
      option. (bz #671, #1059)
    * Policy objects can now accept globs and brace expansions when
      specifying subtrees.
    * Cross-compile builds now provide CONFIG_SITE files to enable
      cross-compiling programs that require external site config
      files.  The default site config files are included.
    * The "cvc checkout" command can now check out multiple source
      troves in a single invocation.

  o Server Changes:
    * An "externalPasswordURL" configuration option has been added,
      which tells the server to call an external URL for password
      verification.  When this option is used, user passwords stored
      in the repository are ignored, and those passwords cannot be
      changed.
    * An authentication cache has been added, which is enabled by
      setting The authCacheTimeout configuration to the number of
      seconds the cache entry should be valid for.

  o Bug Fixes:
    * A bug that caused using groupName parameter with r.replace() to
      traceback has been fixed. (bz #1066)
    * Minimally corrupted/incorrect conary state files will no longer cause 
      conary to traceback. (bz #1107)
    * A bug that prevented upload progress from being displayed when
      using "cvc commit" has been fixed. (bz #969)

Changes in 1.0.14:
  o Client Changes:
    * Conary now creates shadows instead of branches when cooking onto
      a target label.  This means, for example, that local cooks will
      result in a shadow instead of a branch.
    * Conary now creates shadows on the local label when creating rollbacks
      instead of branches.
    * The branch command has been removed.  Any potential branch should be 
      done with a shadow instead.
    * The verify command now shows local changes on a local shadow instead
      of a local branch
    * Local changesets create diffs against a local shadow (instead of
      a branch) and --target for the commit command retargets to a shadow
    * User conaryrc entries are now searched from most specific target to
      least specific (bz #997)
    * A fresh install of a group will cause all of its contained components 
      to be installed or upgraded as well, without reference to what is 
      currently installed on your system -- no trove will be skipped because
      it is referenced by other troves on your system but not installed.
    * Changeset generation across distributed shadows now force file 
      information to be absolute instead of relative when the files are on
      different servers, eliminating server crosstalk on source checkin and
      when committing local changesets. (bz #1033)
    * Cvc merge now takes a revision, to allow you merge only up to a certain
      point instead of to head.

  o Server Changes:
    * Removed the ability for the server to log updates to its contents
      store (mirroring has made this capability obsolete)
    * logFile configuration directive now logs all XML calls
    * Split user management out from core authorization object
    * All user management calls are based on user and group names now
    * The user management web interface for the repository now allows
      the administrator to enable and disable mirroring for groups

  o Bug Fixes:
    * Conary will not traceback if you try to update to a trove with a name
      that matches a filesystem path that you don't have access to (bz #1010).
    * Conary will not raise an exception if a standard config file (~/.conaryrc,
      for example) exists but is not accessible.
    * cvc no longer allows . and .. to be added to source troves (bz #1014)
    * cvc remove handles removing directories (bz #1014)
    * conary rollback no longer tracebacks if you do not have write access to
      the conary database.
    * deeply shadowed versions would fail when performing some version 
      operations.  This caused, for example, local cooks of shadowed troves
      to fail.
    * using loadInstalled with a multiarch trove no longer tracebacks (bz #1039)
    * group recipes that include a trove explicitly byDefault False could result
      in a trove when cooked that had the components of that trove byDefault
      True.
    * Stop sending duplicate Host: headers, proxies (at least squid) mangle 
      these into one host header, causing failures when accessing rbuilder
      repositories that depend on that host header (bz #795)
    * The Symlink() build action should not enforce symlinks not
      dangling, and should instead rely solely on the DanglingSymlinks
      policy.
    * A bug that caused conary to treat a reference as an install when it
      should have been an update due to a miscalculation of what local updates
      had been made on the system has been fixed.

Changes in 1.0.13:
  o Client Changes:
    * A new "conary migrate" command for updating troves has been
      added.  "conary migrate" is useful for circumstances when you
      want to update the software state on a system to be synchronized
      with the default state of a group.  To do this, "conary migrate"
      calculates the changeset required to: 1) update the trove (if an
      update is available); 2) install any missing included troves; 3)
      synchronize included troves that have a mismatched version; 4)
      remove any referenced troves that are not installed by default.
    * The includeConfigFiles configuration directive now accepts http
      and https URLs.  This allows organizations to set up centralized
      site-wide conary configuration.
    * Conary now gives a more detailed error message when a changeset
      attempts to replace an empty directory with a file and
      --replace-files is not specified.

  o Build Changes:
    * The addSource source action will now replace existing files,
      rather than replacing their contents.  This implies that the
      mode of the existing file will not be inherited, and an
      existing read-only file will not prevent addSource from
      working.
    * The internal setModes policy now reports "suid/sgid" only for
      files that are setuid or setgid, rather than all files which
      have an explicitly set mode.  (bz #935)
    * TagSpec no longer will print out ignored TagSpec matches twice,
      once for tags specified in the recipe, and once for tags
      discovered in /etc/conary/tags/*.  (bz #902)
    * TagSpec will now summarize all its suggested additions to
      buildRequires in a single line.  (bz #868)
    * A new reportMissingBuildRequires policy has been added to summarize
      all suggested additions to buildRequires in a single line at the
      end of the entire build process, to make it easier to enhance the
      buildRequires list via cut-and-paste.  (bz #869)

  o Bug Fixes:
    * A bug that caused conary to traceback when a file on the file
      system is owned by unknown uid/gid has been fixed.  Conary will
      now print an error message instead.  (bz #977)
    * A bug that caused conary to traceback when an unknown Use flag
      was used when cooking has been fixed.  Previously, "cvc cook
      --flavor 'foobar'" would create a traceback.  Conary now says
      'Error setting build flag values: No Such Use Flag foobar'.
      (bz #982)
    * Pinned troves are now excluded from updateall operations.
      Previously conary would try to find updates for pinned troves.
    * Conary now handles applying rollbacks which include overlapping
      files correctly.  Previously --replace-files was required to
      apply these rollbacks.
    * the config file directive includeConfigFile is no longer case sensitive 
      (bz #995)

Changes in 1.0.12:
  o Client changes:
    * The rollback command now applies rollbacks up to and including
      the rollback number specified on the command line. It also
      allows the user to specify the number of rollbacks to apply
      (from the top of the stack) instead of which rollback to
      apply. (bz #884)
    * Previously, the code path for installing files as part of a new
      trove required an exception to be handled.  The code has been
      refactored to eliminate the exception in order to reduce install
      times.

  o Build Changes:
    * The cvc command now has a --show-buildreqs option that prints all
      build requirements.  The --no-deps argument for cvc has been
      aliased to --ignore-buildreqs for consistency.

  o Bug Fixes:
    * Installing into a relative root <e.g. --root foo> when running
      as root no longer generates a traceback. (bz #873)
    * Replaced files are now stored in rollbacks. (bz #915)
    * File conflicts are now also detected via the database, not just
      via real file conflicts in the filesystem.
    * A bug that resulted in multiple troves owning a file has been fixed.
    * Rollbacks of troves that were cooked locally will no longer
      raise a TroveIntegrityError.
    * The "conary remove" command no longer generates a traceback when
      the filename given cannot be unlinked. (bz #887)
    * The missing usage message displayed when "cvc" and "conary" are
      run with no command line arguments has been restored.
    * Rollbacks for initial contents files didn't work; applying
      rollbacks now ignores that flag to get the correct contents on
      disk. (bz #924)
    * The patch implementation now properly gives up on patch hunks
      which include changed lines-to-erase, which avoids erasing lines
      which did not appear in the origial version of the file. (bz
      #949)
    * Previously, when a normal error occurred while prepping sources
      for cooking (extracting sources from source archives, for
      example), conary would treat it as a major internal error.  Now
      the error message is simply printed to the screen instead.
    * A typo in a macro will now result in a more helpful error
      message.
    * A bug that caused a traceback when performing "conary rq" on an
      x86_64 box with a large installLabelPath where only an x86
      flavor of a trove was available on one label in the
      installLabelPath has been fixed (bz #961).
    * Conary no longer creates a rollback status file when one isn't
      needed.  This allows /var/lib/conarydb to be on read-only media
      and have queries continue to work/.
    * Reworked "conary remove" to improve error messages and fix
      problems with multiple files being specified, broken symlinks,
      and relative paths (bz #853, #854)
    * The mirror script's --test mode now works correctly instead of
      doing a single iteration and stopping.

Changes in 1.0.11:
  o Client Changes:
    * Conary will now allow generic options to be placed before the command
      you are giving to conary.  For example, 'conary --root=/foo query'
      will now work.
    * the remove command no longer removes file tags from files for no good 
      reason
    * rollbacks now restore files from other troves which are replaced as part
      of an update (thanks to, say, --replace-files or identical contents)
    * --replace-files now marks files as owned by the trove which used to
      claim them
    * You can now kill conary with SIGUSR1 to make conary enter a debugger
      when you Ctrl-C (or a SIGINT is raised)
    * --debug-all now enters a debugger in more situations, including option
      parsing fails, and when you hit Ctrl-C.
    * added ccs2tar, which will convert most absolute changesets (like those
      that cook produces) into tarballs
    * Troves now don't require dependencies that are provided by themselves.
      As troves are built with this new behavior, it should significantly speed
      up dependency resolution.
    * added a script to recalculate the sha1s on a server (after a label
      rename, for instance)
    * added a script to calculate an md5 password (for use in an info recipe,
      for example)

  o Build Changes:
    * Conary now supports a saltedPassword option to r.User in user info-
      packages.  Full use of this option will require that a new shadow package
      be installed.

  o Bug Fixes:
    * command-line configurations now override context settings

  o Build Changes:

Changes in 1.0.10:
  o Client Changes
    * Given a system based on rPath linux where you only installed
      !smp kernels, conary would eventually start installing smp
      kernels on your system, due to the way the update algorithm
      would determine whether you should install a newly available
      trove.  Conary now respects flavor affinity in this case and
      does not install the smp kernel.
    * Mirror configuration files can now specify uploadRateLimit and
      downloadRateLimit.
    * Updates utilizing changeset files are now split into multiple
      jobs properly, allowing changeset files which create users to
      work proprely.
    * "conary rollback" now displays progress information that matches
      the "conary update" progress information.
    * added --with-sources option for clone

  o Bug Fixes:
    * A bug that caused an assertion error when switching from an
      incomplete trove to a complete trove has been fixed.
    * A bug in perl dependencies that caused extra directories to be
      considered part of the dependency has been fixed.
    * A bug affecting updates where a pinned, partially installed
      package was supposed to be updated due to dependency resolution
      has been fixed.
    * A bug that prevented updates from working when part of a locally
      cooked package was replaced with a non-locally cooked component
      has been fixed.  The bug was introduced in Conary 1.0.8.
    * A bug that caused a segfault when providing an invalid type to
      StringStream has been fixed.
    * The troveInfo web page in the repository browser now displays
      useful error messages instead of traceback messages.  The
      troveInfo page also handles both frozen and non-frozen version
      strings.
    * A bug that caused conary to download unnecessary files when checking out
      shadow sources has been fixed.
    * A bug that caused "cvc rdiff" between versions of a trove that
      were on different hosts to fail has been fixed.
    * Fixed a bug when determining local file system changes involving a file 
      or directory with mtime 0.
    * The --signature-key option was restored

Changes in 1.0.9:
  o Client Changes:
    * A new dependency resolution method has been added which can be turned
      on by setting resolveLevel to 2 in your conarycfg:  If updating trove 'a'
      removes a dependency needed by trove 'b', attempt to update 'b' to
      solve the dependency issue.  This will allow 'conary update conary'
      to work as expected when you have conary-build installed, for example.
    * Switched to using more of optparse's capabilities, including --help
      messages.
    * One short option has been added, cvc -m for message.

  o Bug Fixes:
    * Recipes that use loadRecipe('foo') and rely on conary to look upstream
      to find their branch now work correctly when committing.
    * A bug affecting systems with multiple groups referencing the same troves,
      where the groups are out of sync, has been fixed.
    * the mirror client now correctly handles duplicate items returned in
      trove lists by older servers
    * A bug that caused the mirror client to loop indefinitely when
      doing a --full-trove-sync has been fixed
    * conary rq --trove-flags will now display redirect info even if you
      do not specify --troves (bug #877)
    * dep resolution now support --flavors --full-versions output (bug #751)
    * cvc merge no longer tracebacks if files were added on both upstream
      and on the shadow
    * admin web access for the server doesn't require write permission for
      operations which also require admin access (bug #833)
    * A bug that caused r.remove() in a group to fail if the trove being
      removed was recursively included from another group has been fixed.
    * Conary update tmpwatch -tmpwatch:debuginfo will now erase 
      tmpwatch:debuginfo.
    * An ordering bug that caused info packages to not be updated with their
      components has been fixed.
    * Updates will now happen in a more consistent order based on an
      alphabetic sort.
    * the repository server now handles database deadlocks when committing
       changesets
  o Server Changes:
    * getNewSigList and getNewTroveList could return troveLists with
      duplicate entries

  o Documentation Changes:
    * The inline documentation for recipes has been significantly
      improved and expanded, including many new usage examples.

Changes in 1.0.8
  o Client changes:
    * Conary will now replace symlinks and regular files as long as their
      contents agree (bug #626)

  o Bug Fixes:
    * An error in the method of determining what local changes have been 
      made has been fixed.

Changes in 1.0.7:
  o Client changes:
    * A better method of determining what local changes have been made to a
      local system has been implemented, improving conary's behavior when
      updating.

  o Bugfixes:
    * A bug that caused the user to be prompted for their OpenPGP
      passphrase when building on a target label that does not match
      any signatureKeyMap entry has been fixed.  Previously, if you
      had a signatureKeyMap entry for conary.example.com, and your
      buildLabel was set to conary.example.com@rpl:devel, you would be
      prompted to enter a passphrase even when cooking locally to the
      local@local:COOK label.
    * Dependency resolution will no longer cause a trove to switch
      branches.
    * If a component is kept when performing dependency resolution
      because it is still needed, it's package will be kept as well if
      possible.
    * "conary q --path" now expands symlinks found in the path to the
      file in question. (bug #855)
    * Committing a changeset that provided duplicate file streams for
      streams the server previously referenced from other servers no
      longer causes a traceback.
    * Conary's patch implementation how handles patches which are
      already applied. (bug #640)
    * A server error triggered when using long flavor strings in
      server queries has been fixed.

  o Build fixes:
    * Group cooking now produces output to make it easier to tell what
      is happening.  The --debug flag can be used to get a more
      detailed log of what troves are being included.

  o Server changes:
    * The server traceLog now logs more information about the
      repository calls


Changes in 1.0.6:
  o Repository changes:
    * The commitaction script now accepts the standard conary arguments
      --config and --config-file.

  o Bugfixes:
    * cvc merge on a non-shadow no longer returns a traceback (bz# 792),
      and cvc context foo does not return a traceback when context foo does
      not exist (bz #757)  Fixed by David Coulthart.
    * A bug that caused new OpenPGP keys to be skipped when troves
      were filtered out during mirroring has been fixed.
    * opening invalid changesets now gives a good error message instead of
      a traceback
    * removed obsolete changemail script
    * Exceptions which display fileId's display them as hex sha1s now
      instead of as python strings
    * A bug where including a redirect in a group that has autoResolve 
      caused conary to traceback has been fixed.
    * A bug that kept conary from prompting for your password when committing
      has been fixed.
    * A bug that randomized the order of the labels in the  installLabelPath 
      in some error messages has been fixed.

  o Build fixes:
    * The default ComponentSpec for :perl components now include files
      in site_perl as well as in vendor_perl.
    * Ruby uses /usr/share/ri for its documentation system, so all files
      in %(datadir)s/ri are now included in the default :doc ComponentSpec.

Changes in 1.0.5:
  o Performance improvements:
    * The use of copy.deepcopy() has been eliminated from the
      dependency code.  The new routines are up to 80% faster for
      operations like DependencySet.copy().
    * Removing files looks directly into the file stream of the file
      being removed when cleaning up config file contents rather than
      thawing the full file stream.
    * Getting a single trove from the database without files returned file
      information anyway
    * Trove.applyChangeSet() optionally skips merging file information
    * Cache troves on the update/erase path to avoid duplicate fetchs from
      the local database

  o Bugfixes
    * Installing from a changeset needlessly relied on troves from the 
      database having file information while processing redirects
    * Extraneous dependency cache checks have been removed from the
      addDep() path.
    * When removing files, conary now looks up the file flags directly
      in the file stream in order to clean up config file contents.
      Previously the entire file stream was thawed, which is much more
      resource intensive.

  o Build fixes:
    * r.addArchive() now supports rpms with bzip2-compressed payloads.

Changes in 1.0.4:
  o Performance improvements:
    * The speed of erasing troves with many dependencies has been
      significantly improved.
    * The join order of tables is forced through the use of
      STRAIGHT_JOIN in TroveStore.iterTroves() to work around some
      MySQL optimizer shortcomings.
    * An --analyze command line option has been added to the
      stand-alone server (server.py) to re-ANALYZE the SQL tables for
      MySQL and SQLite.  This can significantly improve repository
      performance in some cases.
    * The changes made to dependency string parsing were a loss in
      some cases due to inefficiency in PyArg_ParseTuple().
      Performance sensitive paths in misc.c now parse the arguments
      directly.

  o Bugfixes:
    * An Apache-based conary repository server no longer logs
      tracebacks in error_log when a client disconnects before all
      data is sent.
    * A bug that caused cross repository commits of changesets that involved
      a branched trove to fail in some cases has been fixed.
    * If an entitlement is used for repository access, it is now sent
      over HTTPS instead of HTTP by default.
    * The conary emerge command no longer attempts to write to the root
      user's conary log file.
    * conary showcs --all now shows not-by-default troves.
    * Previously, there was no way using showcs to display only the troves
      actually in a changeset - conary would by default access the repository
      to fill in any missing troves.  Now, you must specify the
      --recurse-repository option to cause conary to search the repository
      for missing troves.  The --trove-flags option will now display when a
      trove is missing in a changeset.
    * A bug that caused showcs --all to display file lists even when --ls
      was not specified has been fixed.
    * When mirroring, you are now allowed to commit a trove that does
      not have a SHA1 checksum set.  This is an accurate replication
      of the data coming from the source repository.
    * A bug affecting multiple uses of r.replace() in a group recipe has been
      fixed.
    * A bug that caused components not to be erased when their packages were 
      erased when a group referencing those packages was installed has been 
      fixed.

Changes in 1.0.3
  o Client changes:
    * Conary displays full paths when in the error message generated
      when it can't open a log file rather than leaving out the root 
      directory.

  o Performance improvements:
    * A find() class method has been added to StreamSet which enables
      member lookups without complete thawing.
    * The code path for committing filestreams to repositories now
      uses find() to minimize file stream thaws.
    * DBstore now supports precompiled SQL statements for SQLite.
    * Retrieving troves from the local system database no longer
      returns file information when file information is not requested.
    * Dependencies, dependency sets, StreamCollections, file
      dictionaries, and referenced file lists now use C parsing code
      for stream thawing.
    * Extraneous trove instantiations on the system update path have
      been eliminated.
    * Adding troves to the local database now uses temporary tables to
      batch the insertions.

  o Bugfixes:
    * A bug that caused a mismatch between file objects and fileIds
      when cloning a trove has been fixed.

Changes in 1.0.2:
  o Bugfixes:
    * A bug that caused redirects to fail to build when multiple
      flavors of a trove exist has been fixed.
    * A bug with cooking flavored redirects has been fixed.
    * The cvc command no longer enforces managed policy with --prep.
    * A bug that caused disttools based python packages to be built as
      .egg files has been fixed.  This bug was introduced in conary
      0.94.
    * A bug that prevented checking in a recipe that deleted policy
      has been fixed.
    * A bug that prevented entitlements from being recognized by an
      Apache conary repository server when no username and password
      were set for a server has been fixed.
    * A bug that prevented errors from being returned to the client
      if it attempts to add an invalid entitlement key or has
      insufficient permission to add the entitlement key has been
      fixed.  An InvalidEntitlement exception has been added.
    * A repository bug prevented the mirror client from obtaining a
      full list of new troves available for mirorring has been fixed.
    * A bug in cooking groups caused the groups resulting from an
      r.addAll() to not respect the original group's byDefault
      settings in some cases has been fixed.

Changes in 1.0.1:
  o Database schema migration
    * Over time, the Conary system database schema has undergone
      several revisions.  Conary has done incremental schema
      migrations to bring old databases in line with the new schema as
      much as possible, but some remnants of the old schema remain.
      When Conary 1.0.1 runs for the first time, the database will be
      reloaded with a fresh schema.  This corrects errors that can
      occur due to incorrect SQL data types in table definitions.  An
      old copy of the database will be saved as "conarydb-pre-schema-update".

Changes in 1.0:
  o Bugfixes
    * A bug that allowed a group to be installed before children of
      its children were installed has been fixed.  This ensures this
      if a an update is partially completed, it can be restarted from
      where it left off.
    * A bug in python dependencies that sometimes resulted in a plain 
      python: __init__ dependency has been fixed.
    * A bug that dropped additional r.UtilizeUser matches for a file after
      the first one has been fixed.
    * Accessing a repository with the wrong server name no longer
      results in an Internal Server Error.  The error is marshaled
      back to the client.

Changes in 0.97.1:
  o Bugfixes
    * A bug has been fixed that allowed the "incomplete" flag to be
      unset in the database when applying changesets of troves that
      have no "incomplete" flag.  This resulted in "StopIteration"
      exceptions when updating the trove.
    * A bug has been fixed in the code that selects the OpenPGP key
      to be used for signing changesets at cook time.

Changes in 0.97:
  o Client changes:
    * All troves that are committed to repository through commits,
      cooks, branches, shadows, and clones, now always have SHA1
      checksums calculated for them.
    * Trove objects now have a version number set in them.  The
      version number is increased when the data types in the Trove
      object are modified.  This is required to ensure that a Conary
      database or repository has the capability of storing all the
      information in a Trove.  All trove data must be present in order
      to re-calculate SHA1 checksums.  If a local system understands
      version 1 of the Trove object, and a repository server sends a
      changeset that contains a version 2 Trove, an "incomplete" flag
      will be set for trove's entry in the database.  When accessing
      that trove later for merging in an update, the client will go
      back and retrieve the pristine Trove data from the repository
      server so it will have all the data needed to preform three way
      merges and signature verification.

  o Repository changes:
    * Repositories will now reject commits whose troves do not have
      correct SHA1 checksums.

Changes in 0.96:
  o Client changes:
    * conary rq now does not use affinity by default, use --affinity to turn
      it on.  The rq --compatible-troves flag has disappeared.  Now 
      you can switch between displaying all troves that match your system 
      flavor and that match affinity flavor by switching between
      --available-troves with and without the --affinity flag.
    * conary q now displays installed, not by default troves by default,
      but skips missing troves.
    * Fixed an update bug where updating an x86 library on an x86_64 system
      would cause conary to switch other x86_64 components for that library
      to x86 versions.
    * update job output is compressed again
    * Fixed an update bug where if you had made a local change to foo, and then 
      updated a group that pointed to an earlier version of that trove,
      the trove could get downgraded

  o Other changes:
    * Mirroring now mirrors trove signature

Changes in 0.95:
  o Client changes:
    * The "conary verify" command now handles non-regular files with
      provides and requires (for example, symlinks to shared libraries
      that provide sonames).
    * The "conary showchangeset" command now takes --recurse and
      --no-recurse arguments.
    * All info-* packages are now updated in their own individual jobs;
      this is required for their dependencies to be reliable.
    * The conary syncchildren command now will install new packages
      when appropriate.

  o Repository changes:
    * Additional logging has been added to the repository server.
      Logging is controlled by the "traceLog" config file variable,
      which takes a logging level and log path as arguments.
    * Conary now detects MySQL Database Locked errors and will retry
      the operation a configurable number of times.  The "deadlockRetry"
      configuration variable controls the number of retries and
      defaults to 5.

  o Build changes:
    * Conary now uses site.py to find all possible correct elements of
      sys.path when generating python provides and requires.  Previously,
      new elements added via .pth files in the package being built would
      be ignored for that package.
    * The PythonSetup() build action now works properly with setup.py
      files that use "from setuptools import..." instead of "import
      setuptools".

  o Other changes:
    * The conarybugz.py script has been restored to functionality by
      moving to the conaryclient interface for accessing the
      repository.

Changes in 0.94:

  o Redirects no longer point to a specific trove; they now redirect
    to a branch. The client chooses the latest version on that branch
    which is compatible with the local system.

  o Bug Fixes
    * A bug in getNewTroveList() that could cause duplicate
      troves to be returned has been fixed.
    * A bug that caused a repository server running under Apache to
      fail with an Internal Server Error (500) when a client requested
      a changeset file that does not exist has been fixed.
    * Conary no longer displays an error when attempting to write to a
      broken pipe.  (bug #474)
    * Conary now respects branch affinity when moving from old-style
      groups to new-style groups.

  o Client changes:
    * The query/repquery/showcs command line options have been
      reworked.  See the conary man page for details.
    * When "cvc merge" is used to merge changes made on the parent
      branch with changes made on a shadow, conary now records the
      version from the parent branch that was used for the merge.
      This is required to allow conary to handle changing the upstream
      version on a shadow.  It is also useful for accounting
      purposes.  (bug #220)
    * "conary emerge" can now be performed on a recipe file.
      Previously you were required to emerge from a repository. (bug
      #526)
    * Progress is now displayed as conary applies a rollback. (bug #363)
    * Java, Perl, and Python dependencies are now enforced by default.

  o Build changes
    * PythonSetup() no longer passes the --single-version-externally-managed
      argument to setup.py when it uses distutils instead of setuptools.

Changes in 0.93:
  o Bug Fixes
    * A bug in the "conary verify" code sometimes resulted in an
      unhandled TroveIntegrity exception when local modifications were
      made on the system. (bug #507)
    * Usernames and passwords with RFC 2396 reserved characters (such
      as '/') are now handled properly. (bug #587)

  o Server changes
    * Standalone server reports warnings for unsupported configuration options
      instead of exiting with a traceback.
    * Compatibility for repositoryDir has been removed.
    * A bug caused queries for multiple flavors of the same trove
      to return incorrect results has been fixed.
    * Apache hooks now ignore IOErrors when writing changesets to the
      client.  These normally occur when the client closes the
      connection before all the data is sent.

  o Client changes
    * SHA1 checksums are now computed for source checkins and local
      change set commits.
    * Flavor affinity is now more relaxed when updating troves.  For
      example, if you have a trove with flavor that requires sse2 but
      your system flavor is ~!sse2, conary will only prefer troves
      with sse2 enabled instead of requiring it.

  o Build changes
    * PythonSetup() now correctly requires python-setuptools:python
      instead of python-setuptools:runtime.
    * Automatic python dependency provision now searches more directories
      to better support multilib python.
    * Conary now defaults to building in ~/conary/builds instead of
      /var/tmp/conary/builds, and caching in ~/conary/cache instead
      of /var/cache/conary.

Changes in 0.92:
  o Package Building Changes:
    * Conary policy has been split out into the conary-policy package.
      (Some policy was left in conary proper; it is needed for
      internal packaging work.)
    * Conary prints out the name of each policy as it runs, making it
      possible to see which policies take the most time.
    * BuildLog files no longer contain lines that end with \r.
    * A new 'emergeUser' config item has been added.  Conary will
      change to this user when emerging packages as root.
    * --no-deps is now accepted by 'conary emerge'.

  o Group Building Changes:
    * A bug has been fixed in dependency checking when using
      autoResolve where deleted weak troves would be included in
      autoResolve and depChecks.

  o Client changes:
    * Conary can now rate limit uploads and downloads.  The rate limit
      is controlled by the "uploadRateLimit" and "downloadRateLimit"
      configuration variables, which is expressed in bytes per second.
      Also, Conary displays the transfer rate when uploading and
      downloading.  Thanks to Pavel Volkovitskiy for these features.
    * The client didn't write config files for merged changesets in
      the right order, which could result in changesets which could
      not be committed to a repository.
    * Fixed a bug in the update code caused conary to behave
      incorrectly when updating groups.  Conary would install
      components of troves that were not installed.

  o General Bug Fixes
    * Conary did not include the trove sha1 in the troveinfo diff
      unconditionally.  This prevents clients from being able to
      update when a repository is forced to recalculate sha1
      signatures.

Changes in 0.91:
  o Bugfixes
    * A bug was fixed the code that freezes path hashes.  Previously,
      path hashes were not sorted in the frozen representation.  Code
      to fix the frozen path hashes in databases and repositories has
      beed added.
  o Build
    * added cleanAfterCook config that controls whether conary tries to
      clean up after a successful build

Changes in 0.90.0:
  o Code Structure/Architecture Changes:
    * Conary now has the concept of "weak references", where a weak reference
      allows conary to be able to recognize the relationship between a
      collection and the children of collections it contains.  This allows
      us to add several new features to conary, documented in Client and Build
      changes.
    * SQL operations have been migrated to the dbstore driver to allow
      for an easier switch of the database backends for the server side.
    * Various query and code structure optimizations have been
      implemented to allow running under MySQL and PostgreSQL.

  o Documentation Changes:
    * Added summaries about updateall in the conary man page and added
      information about the command-line options for conary rq.
    * Clarified behavior of "conary shadow --source-only" with respect to
      rPath bug #500.
    * Added synonyms for cvc and conary commands which have shortcuts
      (ex: checkout and co).
    * Added man page entry about cvc clone.

  o Package Building Changes:
    * Build logs now contain unexpanded macros, since not all macros
      may be defined when the build log is initially created.
    * The emerge command can now accept version strings.
    * The RemoveNonPackageFiles policy now removes fonts.cache*,
      fonts.dir, and fonts.scale files, since they are always
      handled by tag handlers.
    * The Make() build action can now take a makeName keyword argument
      for cases when the normal Make() handling is exactly right but
      a different make program is required (nmake, qmake, etc.).
    * The new PythonSetup() build action uses very recent versions
      of the python setuptools package to install python programs
      which have a setup.py that uses either the old disttools or
      new setuptools package.
    * fixed bug #bz470: loadInstalled('foo') will now work when you have
      installed a local cook of foo.

  o Group Building Changes:
    * add() now takes a "components" option.  r.add(<package>,
      components=['devel', 'runtime'])  will install <package>, but only the
      'runtime' and 'devel' components of <package> by default.
    * remove() can now 'remove' troves within child troves.
    * When a component is added, (either via r.add() or dep resolution)
      is automatically added as well (though not all its sibling components)
    * A new r.removeComponents(<complist>) command has been added.  It
      allows you to create a group where all devel components are
      byDefault False, for example: r.removeComponents(['devel',
      'devellib']).
    * The installPath used to build a group in is now stored in troveInfo.
    * r.addAll() now recurses through all the included groups
      and creates local versions of them as well by default.
    * A new r.replace(<name>, <newversion>, <newflavor>) command has
      been added.  It removes all versions of name from all groups in
      the recipe and replaces them with the version found by searching
      for newVersion, newFlavor.

  o Client Changes:
    * When committing source changes in interactive mode, conary will ask you
      you to confirm the commit.
    * A new configuration option, autoResolvePackages, tells conary to install
      the packages that include the components needed for dep resolution.
    * You can now install locally cooked groups.
    * If foo is a redirect to bar, and you run 'conary update foo' when
      foo is not installed on your system, conary will act as if you had
      typed 'conary update bar'.  Previously, it would act as if you had typed
      'conary update bar --no-recurse'.

  o Config Changes:
    * Conary config handling now supports comments at the end of config lines.
      # can be escaped by a \ to use a literal # in a configuration option.
    * Default macros used in cooking are now stored in /etc/conary/macros.
      The 'defaultMacros' parameter determines where cvc searches for macro
      definitions.
    * Conary configuration now searches for configuration files in 
      /etc/conary/conf.d/ after reading in /etc/conaryrc

  o Server Changes:
    * Creating changesets atomically moves complete changesets into place.
    * The contents store no longer reference counts entries.
    * Added support for trove marks to support mirroring.  A client
      can use a trove mark to ask the server for any trove that has
      been added since the last trove mark mirrored.
    * Added the hasTroves() interface to support mirroring.  This allows
      the mirror client to make sure that the target mirror does not
      already have a trove that is a candidate for mirroring from the
      source repository.
    * Added support for traceback emails from the repository server.
    * The repository contents store was reworked to avoid reading
      precompressed gzipped data twice (once to double check the uncompressed
      contents sha1 and once to copy the file in place).
    * We have changed the way schema creation and migration is handled
      in the repository code. For administrative and data safety reasons,
      schema upgrades and installs can be performed from now on only by
      running the standalone server (conary/server/server.py --migrate),
      thus avoiding race conditions previously created by having multiple
      Apache processes trying to deal with the SQL schema updates.

   o Command Changes
    * A new script that mirrors repositories has been added.  It is in
      the scripts/ directory in the source distribution of Conary.

Changes in 0.80.4:
  o Build Changes:
    * PackageRecipe has been changed to follow our change to split
      conary into three packages.
    * x86_64 packaging elimintated the conary:lib component to follow x86
      (those files now belong in conary-build:lib)

Changes in 0.80.3:
  o Client Changes:
    * The internal branch source and branch binary flags were changed
      to a bitmask.
    * The warning message printed when multiple branches match a cvc
      checkout command has been improved.
    * Only interactive mode can create binary shadows and branches, and
      a warning is displayed before they are created (since source branches
      are normally the right thing to use).

  o Build Changes:
    * Files in subdirectories named "tmp" are no longer automatically
      excluded from packaging, except for /tmp and /var/tmp.
    * DanglingSymlinks now traverses intermediate symlinks; a symlink
      to a symlink to a symlink will no longer confuse it.

Changes in 0.80.2:
  o Client Changes:
    * Bugs in "conary update foo=<old>--<new>" behavior have been
      fixed.
    * "cvc co foo=<label>" will now work even if you don't have a
      buildLabel set
    * "conary showcs" will now work more nicely with group changesets.
    * "conary showcs --all" no longer shows ids and sha1s.
    * We now never erase pinned items until they are explicitly unpinned.
    * "conary verify" and "conary q --diff" work again.
    * "conary q tmpwatch --components" will display the components
      installed for a package.
    * The pinTroves config item behavior has been fixed.  It now
      consistently pins all troves that match a pinTrove line.
    * When a trove is left on the system because of dependency resolution
      during an update, a warning message is printed.
    * Command line configuration, such as --config
      'buildLabel conary.rpath.com@rpl:devel', now overrides context
      configuration.

  o Server Changes:
    * The repository server now retries a request as an anonymous user
      if the provided user authentication information does not allow
      a client request to succeed.
    * When using "server.py --add-user" to add a user to a repository
      server, the user will only be given admin privileges if --admin
      is added to the command line.  Previously, all users added with
      server.py had admin privileges.  Additionally, if the username
      being added is "anonymous", write access is not granted.

  o Build Changes:
    * It is now possible for a recipe to request that specific
      individual requirements be removed from files using the
      exceptDeps keyword argument to r.Requires().  Previously
      you had to accept all the dependencies generated by r.Requires()
      or none of them.
    * r.Replace() now takes a lines=<regexp> argument, to match a line based
      on a regexp.
    * The EnforceJavaBuildRequirements policy has been added.  When
      you are packaging precompiled Java software where you have
      .class/.jar files but no .java files, you can use "del
      EnforceJavaBuildRequirements" to prevent this from policy from
      generating false positives.
    * The EnforceCILBuildRequirements policy has been added.
    * Enforce*BuildRequirements now warn when a package has requirements
      which they don't fulfill themselves and which are not fulfilled by
      the system database.  (for example, soname dependencies from linking
      against libraries that are not managed by Conary on the system.)
    * Automated Perl dependencies have been added, for both provides
      and requires.  They are not yet enforced, in order to give time
      to adapt while perl packages are being re-built.
    * The EnforcePerlBuildRequirements policy has been added.
      Failures found by this policy may be caused by packages on the
      system not having been rebuilt yet with Perl dependencies, but
      could also show bugs in the Perl dependency code.
    * Automated Python dependencies have been added, for both provides
      and requires.  Like Perl dependencies, they are not yet
      enforced.
    * The EnforcePythonBuildRequirements policy has been added, with
      the same caveats as EnforcePerlBuildRequirements.
    * Conary now writes more information about the build environment
      to the build log when cooking.
    * A bug that caused r.Requires('file:runtime') to create a file
      dependency on 'runtime' instead of trove dependency on
      'file:runtime' has been fixed.
    * Java dependencies now properly ignore array elements in all cases,
      removing false Java dependencies like "[[I" and "[[B".


Changes in 0.80.1:
  o Client Changes:
    * User names and passwords are no longer allowed in repository maps;
      "user" configuration entries must be used instead.
    * The clone command now allows you to clone a binary onto the same
      branch, without having to reclone the source.
    * The TroveInfo table on the client is getting corrupted with
      LoadedTrove and BuildReq entries for components.  These entries
      are only valid on packages.  Code was added to catch when this
      happens to aid debugging.  Additionally, Conary will
      automatically remove the invalid entries the first time 0.80.1
      is run.
    * Environment variables are expanded in paths in conary configuration files.
    * localcs now allows the version and flavor to be specified for a trove
    * conary scs --all now behaves the way it used to again
  o Build Changes:
    * Java dependency generation is now enabled; Java dependency enforcement
      is still disabled.
    * The skipMissingSubDir keyword argument now actually works correctly
      when the subdirectory is missing.
  o Common Changes:
    * Entitlement support has been added as an alternate method of
      authentication.

Changes in 0.80.0:
  o Client Changes:
    * The logic for defining updates across a hierarchy has been completely
      replaced. Instead of rigidly following the trove digraph, we flatten
      the update to choose how troves get updated, and walk the hierarchy
      to determine which updates to actually apply.
    * Dependency resolution could include troves which caused duplicate
      removals for the troves those included troves replace
    * Chroot handling was broken in 0.71.2 and prevented the user name
      lookup code for the chroot from exiting back out of the chroot
    * showchangeset on relative changesets now displays them as jobs.
    * query and queryrep now exclude components if they match their
      package name
    * Conary cleans up rollbacks when a changeset fails to apply.
      Previously, an invalid changeset was saved in the rollback
      stack, which made applying it impossible
    * Removed direct instantiation of NetworkRepositoryClient object; it
      should be created by calling ConaryClient
    * repositoryMap should not contain usernames and passwords now; user
      config file option should hold those instead (user *.rpath.org user pass)
    * If a user name is given without a password the password will be prompted
      for if the repository returns a permissions error
    * added --components parameter to q and rq to not hide components
    * conary update --full-versions --flavors now will work as expected
    * fixed a bug with conary erase foo=/branchname
    * When in multi-threaded mode, the download thread now checks to see
      if the update thread wants to exit.  This fixes many of the
      "timeout waiting for download thread to terminate" messages.
    * Fixed bug where conary erase foo --no-deps wouldn't erase a component
      of foo if it was required by something else
  o Build Changes:
    * Dependencies are now generated for Java .class and .jar files.
      They are not yet enforced, to give time to rebuild Java packages.
    * Java dependency generation has been turned off until 0.80.1 in
      order to wait until there is a deployed version of Conary with
      long dependency handling; some .jar files have so many
      dependencies that they overflowed dependency data structures.
    * CheckDesktopFiles now looks in /usr/share/icons for icons, and
      can find icon names without extensions specified.
    * Build actions which take a subDir keyword argument now also can
      take a skipMissingSubDir keyword argument which, if set to True,
      causes the build action to be skipped if the specified subdirectory
      does not exist.  By default, those build actions will now raise
      an error if the directory does not exist, rather than running in
      the wrong subdirectory as they did previously.
    * You can now cook a recipe that has a superclass that is defined
      locally but a has supersuperclass that is in the repository.  Similarly,
      if you have a superclass that is in the repository but a supersuperclass
      locally, conary will find that as well
    * r.Replace with parameters in the wrong order will now behave correctly
    * The automatic :config component for configuration files has been
      disabled because Conary does not handle files moving between
      troves, and config files were being re-initialized when packages
      were updated.
  o Code structure:
    * queryrep, query, showchangeset, and update --info all use the same
      code to determine how to display their data.  Display.py was changed
      to perform general display operations.
    * query.py added
    * added JobSource concept for searching and manipulating lists of jobs.
    * moved datastore.py into repository module
    * Stubs have been added for adding python and perl dependencies, and
      the stubs have been set to be initially ignored.
    * The internal structure for conary configuration objects has changed
    * A new DYNAMIC size has been added to the StreamSet object.  This will
      cause StreamSet to use either a short or long int to store the size
      of the frozen data that is included in a frozen StreamSet, depending
      on the size of the data being stored.

Changes in 0.71.2
  o Client Changes:
    * The update-conary option has been renamed updateconary per
      bugzilla #428
    * buildPath can be set in contexts
    * cvc co <foo> will work even if there are two foos on the same label with
      different branches.  In that case, it will warn about the older foo
      which it doesn't check out
    * Test mode didn't work for updates and erases which were split into
      multiple jobs
  o Build Changes:
    * Combined the EtcConfig and Config policies, and deprecated
      the EtcConfig policy.
    * All config files default to being put into a :config component.
      This is overridden by any ComponentSpec specifications in the recipe.
    * A use flag has been added for xen defaulting to 'sense prefernot'.  This
      flag should be used to specify flavors for xen domU builds where special
      provisions are made for paravirtualized domU.
    * Added new CheckDesktopFiles policy to catch some more common errors
      in .desktop files.  (For now, it looks for common cases of missing
      icons; more may be added over time.)
    * The Requires policy now interprets synthetic RPATH elements (passed in
      with the rpath= keyword argument) as shell-style globs that are
      interpreted relative first to the destdir and then to the system.

Changes in 0.71.1:
  o Server Changes
    * Added iterTroves() call which iterates over large numbers of troves
      much more efficiently than a single getTrove() call would.
    * Split out FileRetriever object to allow file information to be pulled
      from the repository inside of an iterTroves() loop
    * The web interface shows the troves contained in a group trove instead
      of trying to list all files in a group.
  o Client Changes
    * Config file options that take a path as a value now support ~ for
      home directory substitution
    * Trove.diff() returns a standard job list instead of the previous
      only-used-here format
    * /var/log/conary tracks all update, remove, rollback, and erase events
    * Progress output is simplified when stdout is not a tty (no line
      overwrites)
    * Tracebacks during logged commands get copied to the log
    * Code which checked to see if a shadow has been locally modified didn't
      work for shadows more than a single level deep
    * When you are installing from changesets using --from-files, other troves
      in the changesets can be used for dependency resolution
  o Build Changes (cvc)
    * Additional calls are emulated by the filename_wrapper for the
      r.Run calls.
  o Code Structure
    * Split build/recipe.py into several smaller files
    * Moved OpenPGP keyTable access up call stack so that it can now be
      accessed outside of kid templates.
    * Move epdb code into its own package

Changes in 0.71.0:
  o Code Structure
    * conary now imports all python modules from a toplevel "conary"
      module.  This prevents conary from polluting the module namespace.
  o Client Changes
    * Clone didn't handle shadow version numbers correctly (and could create
      inconsistent version numbers)

Changes in 0.70.5:
  o Client Changes
    * Files changing to config files across distributed repositories now works.
    * The update code uses more consistent use of trove sources, and only
      makes explicit calls to the repository if asked.  This should make it
      possible to create interesting update filters.
    * Clone updated sequences it was iterating over, which is generally
      a bad idea (and caused clone to commit inconsistent troves)
  o Build Changes (cvc)
    * Locally cooked filesets now include file contents, making the
      filesets installable.
    * Fileset cooks now retrieve all of the file objects in a single
      network request per repository.
    * The new NormalizeLibrarySymlinks policy runs the ldconfig program
      in all system library directories.  This ensures that all the
      same symlinks that ldconfig would create when the shlib tag handler
      runs are packaged.  It also warns if ldconfig finds missing files.
    * New argument to r.Run(): "wrapdir" keyword argument behaves much
      like "filewrap" but takes a string argument, which limits the scope of
      %(destdir)s relocation only to the directories under the specified
      wrapdir, which is interpreted relative to %(destdir)s.  Works best
      for applications that install under one single directory, such
      as /opt/<app>
    * Clone, branch, and shadow all take --info now instead of --test
    * ELF files that dlopen() libraries can now be provided with
      synthetic soname dependencies with
      r.Requires('soname: libfoo.so', '/path/to/file')
    * r.Requires now enforces that packages that require a file and
      include that required file must also explicitly provide it. (bz #148)
  o Server Changes
    * Packages added to the repository are checked to ensure the version and
      flavor of all referenced components are the same as for the package

Changes in 0.70.4:
  o Client Changes
    * The trove that satisfies a dependency that is broken by erase is
      now displayed in the "Troves being removed create unresolved
      dependencies" message.
    * Components are now displayed on the same line as their parent
      package in "conary update" output.
    * A new 'interactive' option has been added to conary configuration.
      When set to true, conary will display info about clone, branch,
      update, and erase operations, and then ask before proceding.
  o Build Changes (cvc)
    * The CompilePython action has been fixed to accept macros at the
      beginning of its arguments, fixing a bug new in Conary 0.70.3.
    * The Requires policy can now be given synthetic RPATH elements;
      this is useful when programs are only intended to be run under
      scripts that set LD_LIBRARY_PATH and so do not intrinsically have
      the information they need to find their libraries.
    * Added --test to clone, branch, and shadow commands
    * Clone now supports --skip-build-info for less rigid version checks
      on cloned troves
    * Fixed usage message to better reflect reality
    * Cloning to a branch which already has a version with a compatible
      flavor now works.
    * cpio archive files are now supported for r.addArchive()
  o Repository Changes
    * The repository now serves up stored OpenPGP keys as a "Limited
      Keyserver"; users can retrieve keys, but not search or browse them.
      The keys are available via /getOpenPGPKey?search=KEY_ID. This
      is meant only to allow conary to automatically retrieve OpenPGP
      keys used to sign packages.

Changes in 0.70.3:
  o Client Changes (conary)
    * Conary now works harder to avoid having separate erase/installs,
      instead preferring to link those up into one update when possible.
    * Conary configuration now supports contexts.  Contexts are defined in
      sections starting with a [<name>] line, and provide contextual
      configurations for certain variables, defined in the man page.  All
      configuration options after the [<name>] will be associated with that
      context, and will override the default configuration when that context
      is active.  The current context can be selected by using the --context
      parameter, or by setting the CONARY_CONTEXT environment variable.
    * 'conary config --show-contexts' will display the available contexts
  o Build Changes (cvc)
    * A local cook of a trove foo will ensure that the changeset created is
      installable on your local system, by making sure the version number
      created is unique.
    * The builddir is no longer allowed to appear in ELF RPATHs.
    * The build documentation strings have been significantly updated
      to document the fact that for most strings, a relative path
      is relative to the builddir, but an absolute path is relative
      to the destdir.
    * The ManualConfigure action now sets the standard Configure
      environment.
    * cvc will allow you to cook a trove locally even when you are unable
      to access the trove's source repository
  * Common Changes:
    * Version closeness was improperly measured for troves on different
      branches when then label structure was identical
  o Repository Changes
    * Repository now has a config flag called requireSigs. Setting it to
      True will force all troves to have valid package signatures.  Troves
      lacking this will be rejected.  Enabling this option prevents the
      generation of branches, shadows, or clones since these troves are not
      signed.  It is not recommended that this option be enabled until the
      infrastructure is in place to provide package signatures for all types
      of troves.

Changes in 0.70.2:
  o Client Changes (conary)
    * GnuPG compatible trust metrics for OpenPGP Keys now exists. This
      makes it possible for conary clients to refuse troves that
      aren't properly trusted. The metrics currently in place mimic
      gpg behavior.
    * Running "conary update" in a directory that does not exist no
      longer fails with an error (bugzilla #212).  Note that "cvc
      update" still requires that the current working directory exists
      of course.
    * HTTP error conditions are handled more gracefully when commiting
      a change set. (bugzilla #334)
    * conary more reliably sets a non-zero exit status when an error
      occurs. (bugzilla #312)
    * When performing an update of a group that adds a trove foo,
      search the system for a older version of foo to replace if the
      original update command found a replacement by searching the
      system.
    * New option, "conary update-conary" has been added in an attempt
      to provide a workaround for future drastic protocol revisions
      such as what happened for 0.70
    * Methods for parsing command line update request and changeset requests
      have been added to conaryclient.cmdline
    * A metric for the distance between arbitrary versions on different
      branches has been added, and the code which matches troves changes
      between collections uses this code to give well-defined matches
      for all cases.
    * Rollbacks are now listed with the most recent on top
    * Troves which a group operation tries to remove will be left behind
      if they satisfy dependencies for other troves
    * updateall command respects pins on top-level troves
    * Dependency resolution no longer blows away pinned troves
    * conary update now takes a changeSpec, allowing you to specify both
      the version to remove and the update version, like
      'conary update foo=2.0--3.0'

  o Build Changes (cvc)
    * cvc more reliably sets a non-zero exit status when an error
      occurs. (bugzilla #312)
    * Building groups w/ autoResolve displays the revision of the
      troves which are being included
    * The change to automatically split up hardlink groups into
      per-directory hardlink groups has been reverted.  Instead,
      Conary enforces that link groups do not cross directories, but
      provides an exception mechanism for the rare cases where it is
      appropriate to do so.  The old LinkCount policy was renamed
      LinkType, and the new policy enforcing link group directory
      counting is now called LinkCount.
    * The NormalizeCompression policy no longer causes an error if you
      have two files in the filesystem that differ only by the .gz or
      .bz2 extension.
    * The Provides policy will not longer automatically provide soname
      dependencies for executable files that provide sonames.  A few
      executables do provide sonames, and 0.70.1 provided them as
      harmless extraneous provisions.

   o Repository Changes
     * A new getConaryUrl() method has been implemented to support the
       "conary update-conary" feature
     * Exception handling has been re-worked.  All exception classes
       that are marshaled back to the client are now in the
       repository.errors module.  Some of the most commonly used
       exception classes have been included in their previous modules
       for compatibility until code can be modified to use the new
       repository.errors module.

Changes in 0.70.1:
  * Collection merging didn't handle (admittedly obscure) cases where
    a component on the local system was updated to a new version of a
    trove, and updating that package also tries to update to that version
    but using a different path
  * Redirects are allowed in group cooking as long as the target of the
    redirect is also specified in the group (this allows cleaner handling
    when trying to clean up after label multiplicity)
  * Shorten display for versions and flavors in internal debugging output.
    Make str() output for versions and flavors return formatted strings.
  * ELF files finding non-system libraries via an RPATH did not always
    have the path to the library encoded in their dependency requirement,
    depending on whether the package also included some other (unrelated)
    non-system library.  Futhermore, system paths encoded in an RPATH were
    incorrectly honored.  Both of these bugs have been fixed.
  * Ownership policy now uses macros in the user and group definitions.
  * Symbolic links to shared libraries can now provide path-encoded
    soname dependencies (only manually, never automatically).
  * Removed outdated code with convoluted code for preventing providing
    soname dependencies in some cases; that code has been functionally
    replaced by limiting automatic soname dependencies to system library
    directories.
  * Instead of complaining about hardlinks spanning directories, Conary
    simply creates one link group per directory per hardlinked file.
  * Fixed bug which made source commits fail on cloned source troves

Changes in 0.70.0:
  o The client and server protocol versions have been changed and
    the filecontainer version number updated.
    * Upgrading from previous versions of Conary to 0.70.0 will
      require downloading a old-format changeset file from
      ftp://download.rpath.com/pub/conary/
    * Adding path hash data to TroveInfo overflowed the amount of
      storage space available in a StreamSet when a trove contained
      several thousand files.  In order to accommodate larger data
      stored in StreamSets, we have changed the way data sizes are
      handled.
    * With the changes to StreamSet, LargeStreamSet is obsolete.
      Changeset files used to used LargeStreamSet to represent data.
      Since we now just use a StreamSet, the changeset file format
      changed.
    * Since this version of Conary is incompatible with previous
      versions, we took this opportunity to do database and repository
      migrations that will allow us to make significant code cleanups
      in the near future.

 o Other smaller changes
    * Conary now does the right thing if the same trove is listed
      twice in an update due to recursion (it checks for duplicate
      installs of the same trove).
    * A bug where None would show up in CONARY files when an
      autosource file changed contents but did not change names has
      been fixed.

Changes in 0.62.16:
  * The "conary update" and "conary erase" commands now display the actions
    they take as they run (similar to --info output).
  * The --info output for "conary erase" and "conary update" has been
    reworked to be more user-friendly.
  * Added new conaryrc option signatureKeyMap to choose which signature
    to use when signing based on the label.
  * Fixed a bug where conary would only sign the last trove listed,
    instead of signing all troves listed.
  * The ComponentRequires policy now makes :devellib components require
    :data components if they exist.
  * Don't check for bucket conflicts when resolving during group cooks - if we
    want to check for bucket conflicts in groups, it will be readded in a more
    general way.
  * Removed extra freezes and thaws of files for a 8% improvement in install
    time for absolute change sets (at the cost of some memory, but thanks
    to splitting transactions this should be a good trade off).
  * Added removeIfExist call to miscmodule for some peformance improvement.
  * ELF files that find non-system libraries via an RPATH now have the path
    to the library encoded in their dependency requirement, matching the
    path encoded in the dependency provision.  Before this, the RPATH
    was ignored and the path encoding was only guessed within one source
    package.
  * The LinkCount policy now enforces the requirement that hardlink groups
    contain only files in the same directory as each other; no hardlinks
    between files in different directories are allowed.
  * When updating a group across branches, if a subtrove within the update has
    already been manually moved to the new branch by the user, conary will
    recognize this and sync that trove with the group
  * A new "closed" configuration variable has been added to the
    apache-based networked repository server.  When set, the server
    will always raise a "RepositoryClosed" exception when a client
    attempts to access it.  The configuration variable is a string.
    The string will also be returned to the client.
  * Removed install buckets and replaced with comparisons of hashed path
    values to determine trove compatibility.
  * If a trove is included in an update twice, once directly, and once
    implicitly through recursion, ignore the recursive update.
  * More constraints added to the repository schema
  * Added hasTrove to Items table for faster trove names check

Changes in 0.62.15:
  * The MakeDevices() policy now accepts mode= as a named argument.
  * Added (undocumented) --debug (prints debugging output),
    switched old (undocumented) --debug to now be --debugger (starts debugger
    on initialization)
  * Added debug messages to conaryclient/update.py
  * Cloning to the the same branch works (providing a good way of
    reverting changes)
  * Cloning now updates buildRequirements and loadedTroves in troveInfo
    and enforces their consistency on the target branch
  * Cloning groups is now supported
  * Fix update case where a group update should cause conary to search the
    system for an older version of a trove to replace.
  * If you update a trove foo locally to a new version on the same branch, and
    then update the containing group to a new version on a different branch,
    conary will now update foo to the new branch as well.
  * fix error message when you try to pin as non-root

Changes in 0.62.14:
  * The threading changes in .13 caused some error information to be lost.
    Tracebacks have now been fixed, and the download thread checks much more
    often to see if it needs to exit.
  * Catch InstallBucketConflicts exception

Changes in 0.62.13:
  o Repository Server changes
    * The Schema creation SQL statements have been rewritten in a more
      standardized form. Some indexes have been redefined and a number
      of views have made their way into the default repository schema.
    * The new call troveNamesOnServer can be used now by the netclient
      code for a much faster retrieval of all trove names available on
      all labels on a given server. Server and client protocol numbers
      have changed.
    * The getTroveList() server side function got a rework that should
      result in about a 50% execution time speedup on most queries.
    * The Metadata SQL query has been reworked to join tables in a
      much better order, speeding up the getMetadata call on a
      repository with many versions much faster.

  o Client changes
    * Conary now compresses XML-RPC requests before sending them to
      the repository server.  In order to use compression, the remote
      server must be running Conary 0.62.13 or later.  If the server
      is running an older version, the client will fall back to
      sending uncompressed requests.
    * The database conversion in 0.62.12 did not correct all
      out-of-order file streams.  A new conversion function is in
      0.62.13 that will examine every file stream and ensure that it
      is stored correctly in the database.
    * Versions from the contrib.rpath.com repository are automatically
      rewritten to point to contrib.rpath.org.  NOTE: if you have a
      label from the contrib.rpath.com repository in your
      InstallLabelPath (such as contrib.rpath.com@rpl:devel), you will
      need to modify it to point to contrib.rpath.org.
    * Install bucket handling now works for collections which were not
      fully installed.
    * A bug where database was left locked on exception during install
      when the download thread was still executing has been fixed.
    * The conaryclient code has been split into pieces.
    * Switched rollbacks to local@local:ROLLBACK
    * The main thread no longer blocks forever when the download
      thread fails.
    * Matching referenced troves in collections is no longer dependent
      on sort order of internal dictionaries.

  o Common Repository and Client changes
    * When a changeset is applied to the local system or committed to
      a networked repository, the fileIds are recomputed from the file
      objects and verified.  This prevents corrupted or miscomputed
      changesets from being committed to the repository or applied to
      the local system.

  o Building/Branching changes
    * Many changes have been made to cloning, including sideways
      cloning (creating a clone at the same branch depth as the clone
      source), better cloning with multiple flavors, separate cloning
      of source and binaries, resilience against duplicate troves,
      proper use of existing fileIds during clones, simultaneous
      cloning of multiple troves, and better clonedFrom tracking.
    * The default optflags for x86 changed to remove -mcpu, as it is
      deprecated in gcc.

Changes in 0.62.12:
  * Conary will no longer create a "rootroot" group while installing
    users whose primary group is "root".  It will now call the
    appropriate tag handler for user/group modifications if the tag
    handler is installed.
  * EnforceConfigLogBuildRequirements no longer suggests recursive
    build requirements for packages in which the configure script
    checks to see if the package is already installed.
  * Installing new version of pinned troves leaves the pinned trove in
    place if the two troves have compatible install buckets
  * By default, when you shadow a binary trove, its source is shadowed with it.
  * Instead of a --sources option, cvc shadow and cvc branch now take
    --source-only and --binary-only options that allow you to control whether
    sources or binaries are shadowed.
  * Branch and shadow commands now take an unlimited number of troves
    to branch/shadow.
  * Files sharing versions but with different contents (thanks to flavors)
    got lost when switching from one flavor of a trove to another
  * troves can now be specified for rq, q, and update as <labelpart>/<version>,
    e.g., foo=:rpl1/1.0, or foo=contrib.rpath.com@/2.3-1-2
  * version.hasParent() handles more cases of shadows of shadows correctly.
  * cooking troves into the repository with --flavor <newflavor> now modifies
    the flavor before the recipe is even loaded, not when the recipe's setup
    function is called.
  * add a check to ensure RPATHs in cooked packages do not have %(destdir)s
    or /tmp or /var/tmp in them.
  * EnforceSonameBuildRequirements has been temporarily changed to produce
    warnings instead of errors.
  * Dependncies and flavors didn't order things properly in their frozen forms
  * StreamCollections are now properly ordered

Changes in 0.62.11:
  * InstallBucket policy now allows using macros in component names.
  * The --resume option now works correctly when conary has
    automatically discovered a non-standard path for the main build
    directory.
  * A soname dependency is again generated for libraries outside of
    library directories, but the pathname is now included in the
    dependency.  Within a package, all matching dependencies are
    modified to include the path.  This is useful for cases where
    an application packages private versions of libraries -- the
    dependencies still need to be there so that inter-component
    requirements are honored, but they must not perturb the rest
    of the system.
  * Recursive pinning now behaves itself
  * Switch group recipe syntax to use r.add() instead of r.addTrove,
    r.remove() instead of r.removeTrove(), and add a
    r.setDefaultGroup() command to set the default group.

Changes in 0.62.10:
  * EnforceSonameBuildRequirements enhanced to handle correctly cases
    where more than one trove can resolve a single soname dependency.
  * EnforceConfigLogBuildRequirements now can take exceptions, which
    can be specified either as a filename (such as /usr/bin/bison or
    %(bindir)s/bison) or as a required trove (such as bison:runtime).
  * The trove.Trove initializer no longer allows for a trove to be created
    with a name that has more than one ":" character in it.
  * EnforceSonameBuildRequirements now can take exceptions, which are
    specified as a required trove (such as libfoo:devel) to avoid adding
    to the list of requirements.
  * EnforceSonameBuildRequirements now produces errors for missing build
    requirements, and EnforceConfigLogBuildRequirements now demonstrates
    very few false positives, and so has been updated to warning instead
    of info.
  * Added a check to warn when a trove is installed multiple times from
    the same branch with incompatible install buckets (--no-conflict-check
    overrides this check)
  * Redirects can now redirect to nothing, which allows components to
    disappear gracefully on a redirection
  * A soname dependency is now provided only if the library is in a
    default library directory, or in a directory explicitly added with a
    SharedLibrary(subtrees='/path/to/dir/') call.

Changes in 0.62.9:
  * EnforceConfigLogBuildRequirements policy added.  It looks through
    all config.log files anywhere under the build directory for programs
    that configure has found, and ensures that the transitive closure
    of the build requirements contains each file listed.  (That is, if
    the file /usr/bin/perl has been found, and intltool:runtime is in
    the buildRequires list, and intltool:runtime requires perl, then the
    requirement is satisfied.)  This policy currently produces some false
    positives; the "greylist" that tries to remove false positives needs
    to be expanded.
  * The repository server now uses a repository instance specific key
    cache.  This fixes KeyNotFound errors seen when running multiple
    repositories on one server.

Changes in 0.62.8:
  * The bug, introduced in 0.62.7, that caused Conary to stop short of
    recursing to the innermost troves when handling erasures has been fixed.
  * EnforceSonameBuildRequirements enhanced to use the system database to
    find the right missing build requirements.
  * Make users and groups in a repository such that they may not differ only
    in case, i.e. if user foo exists, user Foo cannot be created.
  * files in /usr/%(lib)s/python/.* are no longer automatically given an
    architecture flavor - if there are architecture-specific files in those
    dirs, they should result in an arch-specific flavor through normal
    means.
  * By default, no OpenPGP signatures will be added to troves when
    doing commits unless a fingerprint is explicitly set in conaryrc.
    Previously, if a keyring existed, the first key found would be used.

Changes in 0.62.7:
  * Some unneeded parts of the sql query in _getTroveList have been removed,
    improving performance.
  * The performance of the default (and most used) case of the
    getAllTroveLeaves has been increased up by using a specialized
    query.
  * Exception handling in the repository when revoked or expired keys
    are used has been corrected.
  * Signature checking now correctly checks the timestamp of the signature
    against the expiration time (if any) of the key that signed it.  If
    the signature timestamp is later than the expiration timestamp,
    the signature is rejected.
  * Pass 'Database is locked' repository errors to the client as a
    RepositoryLocked exception notifying user that the server is busy.
  * The 'yuck' script is no longer installed.
  * ComponentRequires now makes :runtime, :lib, :devellib, and :devel
    components all require their matching :config component if the
    :config component exists.  The :config component is not automatically
    created, but when it exists, it's always going to be because it
    is required by multiple other components.

Changes in 0.62.6:
  * mergeCollections() didn't always handle referenced troves changing
    byDefault status
  * Various cleanups and simplifications have been made to the trove
    removal determination

Changes in 0.62.5:
  * Allow selection of individual troves from change set files via --from-file
  * Recursive queries on local database could get upset by a missing trove
  * Underlying dependency code returns version and flavor for troves with
    broken dependencies
  * Underlying dependency code returns information on what removed trove
    caused a broken dependency
  * Removed --no-deps-recurse option
  * Greatly simplify dependency resolution logic
  * The version portion of a Release (version-sourceCount-buildCount)
    is no longer required to begin with a digit.
  * The Release parsing code has been cleaned up to use consistent
    naming, API documentation, and parse error messages
  * An unhandled exception when signing a trove twice with the same key
    has been fixed.
  * Old (now invalid) changesets are now removed from the changeset
    cache when a digital signature is added to a trove.
  * A package is now counted as empty if it contains only files automatically
    found by the AutoDoc policy.
  * CPackageRecipe now requires elfutils:runtime for eu-strip; this is
    needed for the existing debugedit:runtime requirement to do useful
    work.
  * Removed DistroPackageRecipe and moved its buildRequires list to
    PackageRecipe.  Use clearBuildReqs() to remove any of the base
    requirements for a package.
  * Install buckets are respected during dependency resolution
  * Updated the troveNames() call to a faster query, which should bring
    the run time of the "conary rq" back to a more reasonable limit
  * Race conditions and robustness problems have been fixed in
    the changeset cache.

Changes in 0.62.4:
  * Many places where lots of individual db calls were done to collect
    file objects have been collapsed into batched calls (5-10% speedup
    on some operations)
  * Fixed PGP key submission to not use a hidden form element.
  * Changed PGP key submission to use an xmlrpc call instead of
    modifying the database directly.
  * Added methods to change PGP key/user associations, and thereby
    disable a key.
  * Added an index to dependency resolution for a massive improvement
    on local system dependency performance on large updates.
  * Added the ability to get troves without file lists from the local
    database and use that when getting troves through the changeset
    trove source.
  * Previously, dependency resolution could cause duplicate
    trovesource entries.  This no longer occurs.
  * :lib and :devellib automatically have lib=%(lib)s install buckets.
  * A user management bug in the repository has been fixed.
    Previously, if you deleted a group followed by the user with the
    same name of the group, an unhandled exception occurred.
  * Looking up changeset cache entries in the cache database no longer
    uses exception handling to determine when database entries are
    invalid or stale.
  * The EnforceSonameBuildRequirements policy now recognizes :devellib
    as well as :devel components in buildRequires.

Changes in 0.62.3:
  * Don't link troves to groups when the branch has changed
  * Link new troves to collections (and new collections to old troves) when
    a trove isn't installed but a suitable replacement (meaning on the same
    branch) is available
  * Installing changesets w/ not by default from files broke
  * Fix a bug in the kid template that prevented permissions (ACLs) from being
    deleted from a repository.

Changes in 0.62.2:
  * Further reworkings of update code to be fully based on job sets. The
    absolute flag now defines whether a trove is newly installed or if
    it should be an update from an existing trove (when possible). Network
    changesets and changesets from files are treated almost identically now.
  * Swapped lock terminology for pin
  * Changed table names in database schema to better match the repository
    schema

Changes in 0.62.1:
  * UtilizeGroup fixed
  * conary updateall fixed
  * Disable SHA-1 integrity checks when trove changesets don't include
    files in various places
  * conary now prevents you from cooking empty groups

Changes in 0.62.0:
  * Initial OpenPGP (RFC 2440) based signature support has been
    added. Conary reads public keys from ~/.gnupg/pubring.gpg and
    /etc/conary/pubring.pgp.  Conary reads private keys from
    ~/.gnupg/secring.pgp.  Setting the "signatureKey" configuration
    variable to a key ID will select which key to use from the
    keyring. If signatureKey is not set, and there is a valid private
    keyring, the first key on the keyring will automatically be used
    to sign changesets when committing them to the repository.
    "cvc sign" adds a signature to a trove that already exists in the
    repository.
  * Change set generation on the command line is more flexible. It can generate
    erasure changesets as well as relative to nothing changesets
  * When creating multiple groups from the same recipe using newGroup(),
    Conary now searches all subgroups when resolving dependencies within
    a parent group
  * Conary no longer resolves dependencies for troves with byDefault=False
    (such as :test and :debuginfo).  Conary will now resolve dependencies in
    those troves only if you set checkOnlyByDefaultDeps=False.  When creating
    subgroups using newGroup(), pass the checkOnlyByDefaultDeps flag as an
    argument to the newGroup() function.
  * excludeTroves now applies to troves which have been added to
    already installed collections

Changes in 0.61.12:
  * You can now search for troves by <trove>=<host>@
  * A bug when cooking groups with depCheck = True (introduced in 0.61.10)
    has been fixed.
  * A new r.ByDefault policy controls how components are included in their
    enclosing packages; the default is True except for :test and :debuginfo
    components that default to False.
  * Cloning across repositories works
  * A bug in 'conary update --info' output was fixed

Changes in 0.61.11:
  * A bug that caused a database deadlock when removing entries from the
    changeset cache in the repository server has been fixed.
  * Added RegularExpressionList in conarycfg
  * Added lockTroves configuration option for autolock
  * Recurisvely included troves could be removed incorrectly when those
    troves were already present

Changes in 0.61.10:
  * The conary update command now takes a --sync parameter, documented in
    'man conary'
  * Groups now allow you to create a reference to another cooked trove,
    and use that reference to add troves that are contained in that trove.
    For example, if you want to create a group-python based on the troves in
    an already cooked group-dist, you add a reference to the group-dist in
    group-python, and pass the group-dist reference in when you call
    addTroves.
  * Work has begun towards generalizing the concept of a trove source.
    A class SimpleTroveSource has been added that, when subclassed and given
    access to the troves, will allow you to call findTroves to search that
    source.  The same code is used in update code to unify updating from
    the repository and from changesets, and it is used to provide the search
    capabilities for the local database.
  * Conary now allows all files, not just regular files, to have
    dependencies.  This is necessary for user/group dependencies for
    non-regular files to work.  Packages built with 0.61.10 or later
    that have non-regular files with non-root user or group will not
    be readable by Conary versions 0.61.9 or earlier.
  * Shadowing now preserves the byDefault flag, and handles reshadowing
    collections gracefully now
  * Update preprocessing now works on absolute changesets instead of
    relative ones, providing massive cleanups. Code uses sets of jobs
    instead of changesets for job representation, allowing still more
    cleanups. Many bugs seem to have gone away.

Changes in 0.61.9:
  * Fix a bug added in 0.61.8 that breaks tag handlers

Changes in 0.61.8:
  * Fix a bug introduced in 0.61.7 that occurred when, in the repository,
    either the Users table or Groups table was empty when creating a new group.
  * Add --buildreqs, --flavors options to q and rq.
  * Primary troves should not have their trove change sets overridden by
    items recursively included (and fixed a pile of things this broke).
  * Locally stored change sets can't always get access to pristine files
    from the local filesystem; when it can't, make sure file sha1 checking
    doesn't get upset.
  * Unchanged troves in updated groups could be erased by items in the
    same group on a different branch.
  * The "conary q[uery]" command accepts a --diff option.  When --diff
    is used, the difference between installed and pristine troves is
    displayed.
  * An additional progress callback has been added to show when database
    transactions are committed

Changes in 0.61.7:
  * Several bugs related to updating two troves with the same name have been
    fixed - including branch affinity, flavor affinity, correct handling of
    already updated troves, and correct handling of empty flavors.
  * "conary emerge" as root (or as a user than can apply the changeset
    produced by the build) did not install anything but the toplevel
    package.  This bug has been fixed.
  * No longer hide descriptive TroveNotFound errors behind a generic
    NoNewTroves wrapper.
  * Group recipes can now request that dependencies be resolved and
    added to the group at cook time.  To automatically add required
    troves to a group add "autoResolve = True" to the recipe class.
    Optionally "autoResolveLabelPath" can be set to a list of labels
    to use during dependency resolution.
  * Locally stored rollbacks couldn't handle files changing types. As
    part of the fix, the generic file diff code is now used when creating
    changesets instead of having a special-case wrapper around it
    (fileChangeSet()).
  * The commitaction script and the changemail module did not necessarily
    show the full trailing version for branches and shadows.  (For example,
    /conary.rpath.com@rpl:devel/4.1.25-18/db41/19 showed up as "19"
    instead of "4.1.25-19".)
  * Add a --deps option for conary q.  Make that and conary rq --deps
    recurse over collections.
  * Warn about missing buildRequires entries both for soname dependencies
    and for TagSpecs applied via tag description files.
  * A bug in updating groups that switch the byDefault setting of troves
    has been fixed.
  * Add an updateThreshold config option to control the number of troves to
    include in a download.
  * Ordering didn't work for old packages depending on anything, or for
    dependencies whose provider moved between components.
  * The r.Ownership(), r.UtilizeUser(), and r.UtilizeGroup() now generate
    appropriate dependencies on info-* packages.
  * Updating packages and components installed multiple times could cause
    a component to be removed multiple times (which resulted in a traceback).
  * Fixed a bug that occurred when groups tied to a user were deleted
    without deleting the associated user, then subsequently adding a user
    with the same name.

Changes in 0.61.6:
  * InitialContents turns off EtcConfig, since a file cannot be both
    a config file and an InitialContents file.
  * Reworked repository change sets to directly reference files from the
    contents store.
  * The User() command now takes an optional supplemental= option,
    which provides a list of supplemental groups to which to add
    the user.  (SupplementalGroup() is for groups not associated
    with a user.)
  * The showcs command can now handle components that are referenced
    but not included in a changeset.
  * InfoUserRecipe and InfoGroupRecipe can now be built with buildlogging
    turned on.
  * Conary's internal handling for dyanamically finding new IDs for
    users and groups has been fixed.
  * "conary updateall" now accepts the --test flag.
  * Various fixes were made to the CIL dependency detection code.

Changes in 0.61.5:
  * Added basic clone capability (which only works cloning to parents
    branches and shadows, and on a single host).
  * Now handles degenerate case of packaging unreadable files.
  * A bug that caused conary to ask for the wrong fileId when constructing
    a changeset from multiple repositores has been fixed.
  * Conary now can add users and groups automatically at install time.  If
    there is no taghandler to add a user or a group, conary will add it
    internally as a bootstrapping measure; if there is a taghandler,
    conary will call that instead.  In order to ease transition, Conary
    does not yet create the dependencies on the info- packages; a future
    version of Conary will add those dependencies after the system user
    info- packages have been created.
  * rpm2cpio now handles rpm archives that use bzip2 to compress the
    cpio payload
  * Conary now creates dependencies (provides and requires) for CIL
    files, if mono's monodis is installed on the system or being built
    in the current package.
  * Troves moving between troves could cause conary to attempt double
    erasures
  * The networked repository handles cases where contents are not
    found in the contents store.  The exception is passed back to
    the client.
  * The networked repository handles cases where a file stream is not
    found when the client asks for file contents.  The exception is
    passwd back to the client.
  * An error that caused getPackageBranchPathIds() to return the
    oldest fileIds instead of the youngest fileIds has been corrected.
  * Reworked finding old versions of troves to avoid a single trove
    being removed multiple times

Changes in 0.61.4:
  * %(datadir)s/.../lib/ files will no longer show up in :lib - presumption
    being that anything under %(datadir)s really is arch independenct
  * Creating branches and shadows had a command line parsing bug
  * "cvc newpkg" takes --dir and now complains for unexpected arguments
    (which is used to just ignore)
  * when using flavor affinity for installed troves, merge subarchitecture
    flags
  * group handling didn't always preserve troves which were needed by a
    newly installed trove properly

Changes in 0.61.3:
  * Corrected a bug that snuck in 0.61.2 that caused a temporary SQL table
    to not be temporary, which makes multiple httpd processes fail with
    'database schema changed' errors.

Changes in 0.61.2:
  * Fix a bunch of typos in the authentication checking server side
  * Add permission editing capabilities to the server component and hooks
    in the netclient
  * Overhaul of ACL system so that uniqueness constraints on Troves and
    Labels can be enforced: we now use a special Trove and Label "0 | ALL"
    instead of Null
  * Dependency resolution enforces label ACLs.
  * Module arguments to commitaction are parsed according to shell
    quoting rules.
  * The changemail commitaction module now takes an optional '--from'
    argument.
  * added clearBuildReqs() - will clear all or some of superclass buildreqs
    when cooking.
  * The pickled version of Dependency objects changed, therefore the
    schema version of the changeset cache has been incremented.
  * When Configure() detects a failure and input or output is not a
    tty, all config.log files will be included in the output in order
    to ease debugging from captured log files.
  * Part of the infrastructure for adding users and groups has been added:
    it is possible to create info-<name>:{user,group} packages via
    UserInfoRecipe and GroupInfoRecipe classes.  The User(), Group(),
    and SupplementalGroup() policies are deprecated; those lines should
    move to their own recipes intact (the syntax remains the same).
    The install-time code does not yet install info-* packages first in
    their own transaction; when it does, the Ownership(), UtilizeUser(),
    and UtilizeGroup() policies will create dependencies on the
    appropriate info-* packages.
  * The networked repository server and client code has been changed
    to use the 'deflate' Content-encoding type instead of 'zlib',
    which makes the code RFC 2616 (HTTP 1.1) compliant.
  * A new function called hasUnresolvedSymbols() has been added to the
    elf module.  This could be useful for a contributor to implement a
    policy that checks to make sure that shared libraries do not have
    unresolved symbols.  Additional code could be written to check
    binaries too.
  * cvc checkout, update, and commit now show progress when communicating
    with the repository server
  * Progress is now displayed while downloading file contents from a
    repository (such as when assembling a changeset that is distributed
    across multiple repositories)

Changes in 0.61.1:
  * Cleaned up error message which results from Conary not being able to
    determine which trove to remove when a new one is installed
  * Dependency object use slots
  * Hash values for DependencySet, Version, and Branch objects are cached
  * UIDs and GIDs that cannot be mapped to symbolic names no
    longer cause the buildpackage code to traceback.  The ownerships
    from the filesystem were never used anyway, so it's safe to assume
    that all files are owned by root:root
  * Implemented proper updateall
  * Files in troves are downloadable from the repository browser.
  * Troves in the repository browser are separated by first letter
    instead of showing all troves in one page.

Changes in 0.61.0:
  * New functionality for maintaining user groups: renaming and updating
    members
  * Added repository interfaces for deleting users and groups
  * Added a repository iterator function to list the members of a group
  * The web interface to the Conary repository now has a repository
    contents browser, accessible either from the main page (if you are
    logged into the web interface), or from the /browse url. Example:
        http://conary.example.com/conary/browse
  * A bug preventing all access to the web interface if an anonymous
    user existed has been fixed.
  * "Large" updates are split into multiple pieces which are downloaded
     and installed independently of one another
  * Trove updates are tracked through collections
  * Group handling completely rewritten to function as a three way merge
    instead of a set of heuristics
  * Trove removal handles references troves which are referenced by multiple
    collections
  * Rollback format unified for local and nonlocal rollbacks
  * Dependency ordering forces collections to be installed after all of their
    referenced troves (allowing simple restarts)
  * Database migration removes stale versions
  * --replace-files marks the replaced versions of the files as no longer
    present
  * Troves store information about Install Buckets - not used yet.
    By specifying a component's install bin, which is a set of key-value
    pairs, you can describe whether two versions of a component are
    installable side-by-side.  If two versions of the component share the
    same keys for their install bins, but at least one different value, then
    the components are installable side-by-side.
  * Troves store information about troves loaded when building a recipe
  * Build Requirements are stored with the trove
  * Add isCollection() to TroveInfo
  * Changesets download while instals are going on
  * StreamSet.twm() respects ignoreUnknown now
  * Rollbacks of locally cooked and emerged troves works

Changes in 0.60.12:
  * Previously, if you ran "conary update foo", and foo requires a new
    version of bar, but updating to the new version of bar would break
    existing dependencies of other troves on the system, a very
    unuseful "Troves being removed create unresolved dependencies"
    message would be printed.  Conary now says that "Additional troves
    are needed" instead.  If --resolve is used, it will report the
    troves that have been added before displaying the dependency
    failures caused by erase.
  * Symlinks no longer confuse AutoDoc policy.
  * Autosource files which have changed confused cvc update
  * allow a \ at the end of a line in config files to do line continuations
  * several bugs in the multitag handler have been fixed

Changes in 0.60.11:
  * The '-f' flag was added to the arguments to gzip when
    recompressing compressed files
  * Added progress callbacks for uploading the changeset when cooking
  * Improved automatic mainDir detection for some corner cases.
  * Put development docs back in :devel component (they were
    inadvertantly removed from it by a previous fix).

Changes in 0.60.10:
  * BadFilenames policy absolutely prohibits filenames with newlines
    in them, no exceptions allowed.  Other similarly bad filenames may
    later be forbidden by this policy.
  * UTF8Filenames moved to packagepolicy, where it belongs, and it now
    raises an error instead of printing a warning.
  * Conary now enforces the rule that tag names must have no whitespace
    and must be all alphanumeric characters, -, or _.
  * Conary can now run a single instance of a single tag handler to
    process multiple tags.  The tag description files for each tag
    must point to the same tag handler, and must each specify the
    multitag datasource.  The data is passed to the tag handler on
    standard input using the protocol "tag list for file1\nfile1\n..."
  * Fixed ftp server busy detection when fetching files via URL.

Changes in 0.60.9:
  * The changemail script is replaced by a generic commitaction script
    that loads modules, and a changemail.py module is supplied.  There is
    a backward-compatible changemail script which calls commitaction
    with the changemail.py module.  --email and --*user options now are
    changemail module options, so the commitAction should be specified
    something like this:
    commitAction /.../conary/commitaction --repmap ... --module "/.../conary/changemail --user %(user)s --email foo@example.com --email bar@example.com"
    You can add your own modules and run them all from the same commitaction
    using multiple --module arguments to the commitaction script.
  * Conary can now almost always guess the correct name for the mainDir
    when it is not %(name)s-%(version)s, if the first addArchive()
    instance creates exactly one top-level subdirectory and no other
    top-level files of any sort, in which case it will use that name as
    the mainDir.

Changes in 0.60.8:
  * The changemail script is now actually packaged, in
    /usr/lib{,64}/python2.4/site-packages/conary/changemail
  * Build requirements for superclasses are automatically added to
    subclasses.
  * Build requirements now look at all labels in a version to see if they
    satisfy a build requirement.
  * The NormalizeManPages policy now automatically converts man pages
    encoded in iso-8859-1 to man pages encoded in utf-8.  Additionally,
    it runs faster and no longer calls sed.

Changes in 0.60.7:
  * The changemail script is now distributed with conary, and is called
    with a different calling convention; instead of being called once
    per trove with trove-specific command line options, it is called
    once per commit (of however many troves) and creates more readable
    summary email messages.  Remove --trove, --version, and --flavor
    arguments from your changemail invocations.  Added --user argument
    to changemail; specify in .cnr files as "--user %(user)s".  Or, to
    only print users for source or binary commits, use "--sourceuser
    %(user)s" or "--binaryuser %(user)s", respectively.
  * The cvc rdiff command now recognizes creating a shadow as such.
  * Build requirement tracking is now half-enabled; conary is now able
    to read "buildReqs" tags, but will not yet generate them.
  * Files in /tmp and /var/tmp, and all cvs temporary files, will no
    longer be packaged by default,
  * The addArchive(), addSource(), and addPatch() actions can now fetch
    via HTTPS as well as HTTP and FTP.
  * The repository now handles creating a changeset between two troves
    that both contain a version of a file that is stored on a different
    repository

Changes in 0.60.6:
  * Erasing emerged troves works properly
  * Calling Doc() no longer disables the AutoDoc() policy.
  * A more reliable method is used for finding the port of an
    Apache connection

Changes in 0.60.5:
  * 'conary emerge' works again
  * Distributed group changesets failed when remote troves disappeared
    from the group
  * build logs are now tagged with 'buildlog' tag
  * Conary now handles cases when a directory becomes a symlink when
    applying a changeset.  An error message is displayed which tells the
    user how to apply the update.

Changes in 0.60.4:
  * An error in the automatic database conversion of 0.60.2 systems
    has been corrected.

Changes in 0.60.3:
  * Reimplemented LargeStreamSet in C
  * Added StreamCollection
  * Policies now announce their names in their information, warning,
    debug, and error messages, making it easier to determine how to
    resolve problems.
  * The database conversion for to 0.60.2 didn't work well; a proper
    conversion is now in place

Changes in 0.60.2:
  * Added InitialContent flag
  * Fixed bug which caused servers to leak file descriptors when the sqldb
    was replaced
  * "repquery --deps" output fixed (broken in 0.60.1)
  * Added AutoDoc policy which finds common documentation files and puts
    them in %(thisdocdir)s automatically.
    AutoDoc is disabled by calling
    Doc without calling AutoDoc, which means that existing recipes that
    call Doc will not show changes.
  * getPackageBranchPathIds() now returns version and fileId as well,
    so that the IdGen class can determine if an older version number
    should be assigned to files.  getPackageBranchPathIds() is now the
    primary mechanism for populating the pathId dictionary.
  * The local label methods of the version object have been
    refactored. isLocal() is now onLocalLabel(), isEmerge() is now
    onEmergeLabel(), etc. isOnLocalHost() has been added as a method
    to easily determine if a version only exists in the database
  * Moved logic for explicitly creating a changeset from cscmd.py to the
    ConaryClient object
  * Added the (unused) ability to lock and unlock troves. Ignore this for now.
  * "query --info" behaves much more like "repquery --info" now
  * isSourceVersion() method has been to the Version object
  * most of the remaining erroneous references to "Package" have been
    changed to "Trove" throughout the code.  This includes method
    names such as getPrimaryPackageList() -> getPrimaryTroveList().  Some
    more commonly used methods were left as deprecated thunking methods
  * dependency resolution couldn't resolve a requirement w/o flags against
    a provides w/ flags

Changes in 0.60.1:
  * Support for legacy clients (protocol version 29) has been removed from
    the server
  * The server raises an server-side exception if any client with
    protocol less than 32
  * Updated the URL provided in a server-side client version mismatch
    exception
  * Server-side dependency suggestions return more choices, leaving it
    to the client to sort it all out
  * Client uses timestamps to determine which troves to install when their
    flavors score equally
  * Fixed build-side bug handling meta characters ([,*,etc) in file names
  * "cvc newpkg" now accepts pkgname=label syntax
  * files.contentsChanged() function updated to work with StreamSets
  * Basic local changeset creation, retargeting, and commits work
  * Permissions weren't merged for operations run as non-root users
  * The structure of the repository web interface has been redesigned
    and some authentication UI bugs have been fixed.
  * The repository web interface now requires the conary-web-common package
    to be installed.
  * Committing troves to the repository no longer recompresses non-config
    files
  * Timestamps are set on the server at commit time; the timestamps the
    client assigned is not used (this is to protect against clients with
    a bad idea of time; servers should be consistent, even if they're
    wrong, and as long as time doesn't go backwards on that server all is
    good)
  * Reworked troves to be representable as streams and implement *basic*
    signature capability
  * Local cook versions are now more sensible.

Changes in 0.60.0:
  * Changed changesets to compress individual files instead of the combined
    stream.
  * Cleaned up file content objects to no longer track file sizes.
  * Switched away from TupleStream to StreamSet both for better performance
    and for improved flexibility in the format (at the price of larger
    frozen streams).
  * Troves explicitly provide their own names.
  * Troves can now provide "capability flags", and trove requirements
    can now include references to the capability flags.
    r.ComponentProvides(('ASDF', 'FDSA')) will cause all components built
    from the current recipe to provide the 'ASDF' and 'FDSA' capability
    flags, and r.Requires('/path/to/file', 'foo:runtime(ASDF FDSA)')
    will make /path/to/file require the foo:runtime component built
    with the ASDF and FDSA capability flags.
  * Dependency components can contain : characters now.

Changes in 0.50.14:
  * Dependency checking now returns reordering information (which isn't
    used yet)
  * Allow groups to include other groups defined in the same recipe (but
    explicitly disallow cycles in groups)
  * Fixed bug in building multiple groups with a single recipe when some
    of the groups already exist, but others don't

Changes in 0.50.13:
  * Added automatic :data component for /usr/share, to which you should
    add any platform-independent files that are needed by :lib components
    but not in a libdir-derived path.  These might include configuration
    files and supporting data files needed by both library and runtime
    programs.
  * Added automatic intra-package inter-component dependencies; now within
    a single package, the :devel component will automatically require the
    :lib component if both components exist.  These dependency sets can be
    modified with the ComponentRequires policy.
  * The build/buildpackage.py file has variable and function names changed
    to better match our terminology for packages and components.
  * Change flavor specified in the conaryrc to a flavor path -- accept the
    flavor config parameter multiple times to create a flavor path
  * Added a "filewrap" argument to r.Run() that inserts an LD_PRELOAD
    wrapper that overrides some library funtions to look in %(destdir)s
    first before looking in the filesystem.  This is subject to change
    as we experiment with it!

Changes in 0.50.12:
  * Implemented --quiet for conary update changeset commands, and cvc cook.
    Also implemented the 'quiet' configuration value. This option suppresses
    progress indicators.
  * Split loadRecipe into loadInstalled and loadSuperClass, depending on the
    purpose of the recipe loading.  loadInstalled will examine the local
    system to look for a matching installed trove, and load that version,
    while loadSuperClass will not.
  * Logs of builds are now stored in cooked changesets in the :debuginfo
    component -- generally in
    /usr/src/debug/buildlogs/<name>-<version>-log.bz2, controlled by
    macros.buildlogpath
  * Added lib/logger.py
  * Fixed conarybugz.py to work with Conary's new site-packages location
  * Cleaned up yuck, rpm2cpio, and rpm2ccs scripts to use new "import conary"
    mechanism for finding conary.
  * Check sha1s for all files written into the repository or file system
  * conary scs --deps works again

Changes in 0.50.11:
  * Reworked file addition to local database a bit for better performance
  * Fixed sorting for --info
  * Don't make --info installs require a writeable database
  * Added an exception to group updating, restricting removal of existing
    troves to match the group's contents to troves on the same branch
  * Groups which had the same trove added (via a referenced trove) and
    removed (from the primary trove) got confused
  * conary showcs now takes trove version
  * conary showcs will display erased troves in changesets, and erased troves
    that are referenced but not within the changeset
  * conary changeset now support trove=<version>-- to create a changeset that
    erases the trove
  * Cache user id to name mapping
  * Improved the progress indicators for preparingUpdate and
    creatingDatabaseTransaction
  * Implemented progress indicator on source downloads
  * Fixed bug in update process which caused files to be incorrectly skipped

Changes in 0.50.10:
  * Added callback for creating database transaction, so that it does
    not look like we spend an inordinate amount of time executing tag
    pre scripts.
  * Added findtrove.py to the Makefile so that it is included in
    the distributed version of conary.
  * Added distcheck rule to Makefile to try and avoid missing files in the
    future

Changes in 0.50.9:
  * reimplemented StreamSet in C
  * moved findTroves out to findtrove.py, reworked it to be more modular
  * getSourceVersion now correctly handles branched binaries by looking
    up the branch to find the source component.
  * reimplemented StringStream in C
  * fixed bugs in --info

Changes in 0.50.8:
  * sort update --info alphabetically, display old versions, and display
    a letter summarizing the type of change
  * NormalizeInterpreterPaths() policy now looks in the package currently
    being built, as well as on the installed system, to determine how to
    resolve #!/usr/bin/env scripts.
  * groupName argument to addTrove() can now be a list of group names as
    well as a single group name.
  * --no-recurse works on the erase path
  * fix to walkTroveSet (which was horribly broken)
  * enable (optional) dependency checking when building groups
  * 'cvc cook' error output when there are unresolved build
    requirements is more user friendly
  * filesystem conflicts are handled properly when applying a rollback
  * updating a package to a version that comes from a different
    repository when that package had an uninstalled component works
    now.
  * conary now resides in /usr/$LIB/python$PYVERSION/site-packages/conary/
  * calling r.Replace on a non-regular file results in a warning instead
    of an unhandled exception
  * implemented basic callbacks for update, erase, and changesets

Changes in 0.50.7:
  * Added the XInetdService action to avoid having to include
    /etc/xinetd.d/ files separately, and to make xinetd.d files
    be consistent, making recipe-provided changes less likely to
    conflict with local configuration changes.
  * groups are no longer allowed to contain redirects
  * added setLabelPath to group recipe
  * Allow r.Provides("soname: libfoo.so(FLAGS)", "/some/file") (added
    the "(FLAGS)" part).
  * don't allow spaces and commas in revisions

Changes in 0.50.6:
  * conaryclient.updateChangeSet should have recursed by default
  * Metadata retrieval now works along distributed branches and shadows.
  * reworked troves being added to database to handle missing parts
    of packages and groups properly (and make things faster and more
    elegant)
  * merged update and erase code paths in conaryclient
  * update and erase now take +,- modifiers on trove names
  * added --info to see what an update or erase command will do
  * a single group recipe can now build multiple groups

Changes in 0.50.5:
  * Streams return their value through __call__ instead of value()
  * Reimplemented ShortStream and IntStream in C
  * conary config now takes --show-passwords option, and does not pretty
    print config file values when not printing to screen.  This means that
    conary config > <file> will result in a valid configuration file.
  * Updating groups didn't work when the group referenced troves as new
    which were already installed on the system
  * r.ComponentSpec('somecomponent', '.*') will no longer override the
    file specifications for packaging :debuginfo and :test components.
  * loadRecipe now takes a troveSpec as its first parameter, and uses that
    troveSpec to find the trove on the local system that matches the source
    component that is being loaded.  loadRecipe also automatically searches
    the labels that are parents of the current recipe, so if you shadow a
    recipe, any loadRecipe lines contained in that recipe should still do
    what you want.
  * merge didn't handle files converging
  * merge doesn't need to deal with autosource files
  * diffs between groups failed when members disappeared

Changes in 0.50.4:
  * Most rollback information is stored as a reference to a repository
    instead of storing full rollback data on the local system. The
    localRollbacks flag in conaryrc allows the old behavior to remain.
  * The CONARY state after a merge operation on a shadow now has the
    correct fileId for files that are not different than the parent
    version.
  * Added /usr/lib/conary/conarybugz.py to make it easy to automatically
    populate bugzilla databases from repositories.
  * Sped up Strip, NormalizeInitscriptLocation, NormalizePamConfig,
    TagDescription, and TagHandler policies by limiting them to
    only appropriate directories.
  * Fixed :debuginfo to work with binaries built from more than one
    source file, and made it less aggressive by only stripping debug
    information out to the :debuginfo files, which both makes stack
    traces better without :debuginfo installed and makes libraries
    stripped for :debuginfo more likely to work.
  * When existing fileId's had no streams but the streams are provided
    by a later commit, those streams weren't always merged properly if
    there were multiple files for that fileId
  * conary config output masks user/password info in repository maps
  * the config option useDir has been changed to useDirs, and archDir has been
    changed to archDirs, to allow for tiered use/arch flag definitions, and
    the tweaking of use and arch flag settings.  By default, useDirs and
    archDirs look in /etc/conary/<dir>, followed by /etc/conary/distro/<dir>,
    follwed by ~/.conary/<dir>, where dir is use or arch, depending on the
    context.
  * Arch files can now contain arbitrary macro definitions, and in the future
    will contain values for macros like %(lib)s, which is lib64
    on some platforms.
  * when using --keep-existing, the install label path and install flavor
    are used to determine which version to install instead of using affinity
    to install something close to what you already have.
  * a bug that prevented a changeset from applying to the system when
    the changeset removed a component from a package and the component
    is not installed on the system has been fixed.

Changes in 0.50.3:
  * database findTrove now has an interface that is much closer to the
    repository findTrove function -- this enables conary q to work like
    conary rq.
  * Group handling didn't work for multiple levels of group inclusion.
  * Database.hasTrove() no longer needs to instantiate troves.
  * Fixed overly-aggressive cleaning of the cache.
  * Added repository findTroves call to parallelize findTrove calls.
  * Added the NonMultilibDirectories policy to prevent 32-bit troves from
    utilizing lib64 directories.
  * the NormalizeInterpreterPath policy can now handle unwriteable files
  * fixed the network client code to return file contents properly when
    multiple file contents are requested from the server (bz#50)
  * rewrote Database.getTroveLatestVersion()
  * Added :debuginfo handling in Strip policy, which requires debugging
    to be turned on in optflags and elfutils's eu-strip and debugedit to
    be installed.  Like :test components, :debuginfo components are not
    installed by default.
  * File versions are now properly set to a branched version after a
    merge operation
  * cvc commit aborts again when the current versions of files are not
    the latest versions

Changes in 0.50.2:
  * Any %(lib)s-derived path (/%(lib)s, %(libdir)s, %(krbprefix)s/%(lib)s,
    or %(x11prefix)s/%(lib)s) will now cause the entire package and all
    components to be flavored with the base instruction set flavor, so
    that architecture-sensitive but non-code files in (say) /usr/lib64
    do not show up on 32-bit platforms.
  * Sped up dependency resolution on the client
  * The reworked getFileContents call now asks for contents from the
    correct server when contents from more than one server are requested

Changes in 0.50.1:
  * Add support for trove=<troveVersion> in rq, cvc co, and other places that
    use findTrove
  * Add conary q --info option to display flavors
  * changeset command uses system flavor if no flavor is specified, skips
    troves which are not included in packages and groups by default,
    takes a --no-recurse option, and filters based on the excludeTroves
    configuration setting
  * Added automatic :perl component that works like the :python component,
    and extended the multilib-friendly-or-architecture-neutral policy to
    work with perl as well as python.
  * client/server protocol negotiation is a whole lot smarter now
  * getChangeSet() results in a single URL rather than one per primary trove
  * group, fileset, and redirect recipes have macros that contain the
    buildlabel and buildbranch.
  * fixed a bug with merging absolute change sets which contain config files
  * redirections to troves w/ older versions already installed didn't work
  * the pathId generation code has changed.  For cooked troves, the
    pathId will be the same for any particular version of a path.
    Code must not depend on this behavior, however; it may change in the
    future.

Changes in 0.50.0:
  * Redirections work
  * Sped up group generation
  * Troves which reference other troves (groups and packages) can now specify
    whether a trove is installed by default or not. Packages now reference
    :test, but don't install it by default
  * Added optional 'recurse' parameter to netclient.createChangeSetFile
  * The first argument to the Requires and TagSpec commands can now have
    macros interpolated, as in r.Requires('%(bindir)s/foo', ...)
  * Groups can have requirements now
  * protocol-level getFileContents works on multiple files simultaneously
  * repository log had too many files added to it
  * set instruction set flavor for a cooked trove whenever any Arch flags are
    checked

Changes in 0.14.12:
  * The shadow command looks at buildLabel instead of following
    installLabelPath
  * In some cases, troves with an incompatible flavor were chosen when
    --resolve was used. The proper flavor is now used, or the
    dependency is reported as unsatisfiable.
  * Several more instances of %(lib)s were moved out of the default
    specification for generic components like :runtime and :devel for
    better multilib support.
  * Policy now helps ensure that :python components are either
    architecture-neutral or multilib-friendly.
  * Better error messages for "%(foo)/" (which should be "%(foo)s/")
  * Looking up files in the local database gave erroneous results in
    some cases (this was noticeably primarily when distributed change
    sets were being generated)

Changes in 0.14.11:
  * Local systems store config files in sql tables now.  Use
    /usr/share/conary/convertcontents to convert to the new data store.
    Note that this means that any *config file* managed by conary can be
    read through the main SQL database file in /var/lib/conarydb/conarydb.
  * Actually check build requirements before building, use --no-deps to
    ignore the check.
  * make conary q and conary update convert all flavors to  strong flavors
    for comparison; ~readline becomes readline, and ~!readline becomes
    !readline, so that conary q foo[readline] works as expected.
  * no default flavor is presumed for local operations (erase, q)
  * changed getPackageBranchPathIds to base64 encode the filename in
    order to ensure that the resulting XML-RPC will be UTF-8 clean.
  * localoutofdate renamed to "yuck", a man page added, and the script
    and man page are now installed on the system.
  * rename --use-macro and --use-flavor options for cook to --macro
    and --flavor
  * support new cook syntax: cvc cook <trove>[flavor] to set the troves flavor
    while cooking
  * fixed rq output when iterating over subtroves within a trove or group
  * TroveNotFound exceptions are handled gracefully in cvc.  'conary cook
    foo' will no longer traceback when foo:souce could not be found in
    the repository.
  * Unsynchronized updates work for packages and groups
  * The database is now opened with a 30 second timeout.  This should allow
    better concurrency.
  * added --exclude-troves and excludeTroves conaryrc entry
  * repository .cnr file's commitAction configuration item now has a
    flavor provided to it as %(flavor)s and the default changemail
    script uses it.
  * don't allow the same label to appear twice in sequence in a version

Changes in 0.14.10:
  * FlavorMap sense wasn't set right for base instruction set

Changes in 0.14.9:
  * Shadow Branch objects didn't return parent branches properly. This
    caused incorrect pathId's to show up on cook on shallow shadows.
  * Reworked the code which looks up pathIds to take advantage of a new
    server call (getPackageBranchPathIds) which is faster and looks on
    both the full branch and full parent branches.
  * The Apache repository server now allows mixed ssl and normal requests.
  * Added forceSSL option to apache repository server configuration.
  * The network client code now supports accessing servers over https.
  * Proper salts are used for user passwords.
  * The default value for macros.optflags is "-O2" again, instead of
    an empty string.
  * The http handler in the conary server now sends back proper error
    codes in the case of an authentication error.

Changes in 0.14.8:
  * Fixed bug where streams for commits on distributed branches didn't always
    get set properly
  * reworked findTrove() in repository to return (name, version, flavor)
    tuples instead of full troves
  * Split conary.1 into conary.1 and cvc.1
  * Allow cvc cook trove=<version>
  * remove --target-branch cook option
  * added default :devellib component for architecture-specific devel bits,
    made all files with an architecture-specific multilib path that are
    not in :devellib go into :lib instead of having many of them fall into
    :runtime

Changes in 0.14.7:
  * ELF libraries with sonames that have paths in them are now handled
    sanely, by removing the path (and complaining...)
  * split march into targetArch and unameArch -- requires a new distro-release
  * rework command line arguments to shadow and branch to match how versions
    are normally specified, and allow a flavor specificatoin
  * added --sources to branch and shadow commands

Changes in 0.14.6:
  * fix for generating changesets between repositories
  * policies that look at shared libraries are now multilib-aware,
    fixing shared library permissions and dependency provision
  * autosources didn't work when committing across a shadow

Changes in 0.14.5:
  * allow groups to contain troves with conflicting flavors
  * make repository-side change set caching less buggy
  * fix config files changing to symlinks
  * allow duplicate items to be specified for erase and update
  * changeset command allows flavors to be specified
  * repquery --info shows trove flavor
  * fixed bug with not matching base instruction set flavor

Changes in 0.14.4:
  * several bugs in the 'cvc update' code paths have been fixed
    - it no longer retrieves autosource sources
    - the CONARY file now gets populated entries for autosource files
    - the fileids in CONARY files are now correct after an update
  * several bugs in error handling have been fixed
  * several docstrings have been fixed
  * packagepolicy now automatically adds usermode:runtime requirement to files
    that are dangling symlinks to consolehelper
  * the templating engine for the web interface to the server has been
    changed to kid; kid and elementtree are now required to run a server.
  * the web interface now supports limited editing of ACLs
  * the server now only supports protocol version 26 (it was a mistake
    to leave in support for 24 and 25)
  * old code that supported ancient protocol versions has been
    removed from the server
  * recipes loaded from within recipes follow the label= argument if
    it is given

Changes in 0.14.3:
  * Fixed usage message to no longer print 1 at bottom; improved option
    handling error messages
  * Fixed versions when branching from a shadow
  * The lookaside cache now fetches from the repository into the right
    location and with the right permissions, and fetches manually-added
    as well as automatically-added sources.
  * In recipes, addSource can now take dest='/path/to/file'
  * Change %(servicedir)s location from /var to /srv

Changes in 0.14.2:
  * contents are now stored as diffs when either the new file or the
    old file is empty
  * diffs of numeric streams can now express a change to the value of
    None

Changes in 0.14.1:
  * fixed a typo in lookaside.py that prevented commits from working
  * added a descriptive exception message when fileids in your database
    do not match the fileids in the repository

Changes in 0.14.0
  * added ability for changesets to ignore unknown fields in some places
    (making changesets somewhat less brittle)
  * fixed bug in source handling with non-recipe files in the local directory
  * added framework for generic trove information
  * checkout no longer pulls all sources from the repository
  * used new trove info framework to store the source trove, build time,
    total file size, and version of conary used when building binary
    troves.
  * lib/elf.c no longer uses mmap to read elf files.  Some architectures
    may have elf structures on disk that are not naturally aligned, and
    using mmap to read them won't work.
  * the repository code now uses a 30 second timeout when attempting to
    access the database
  * Have architectures control their march values in the architecture
    config files.
  * add Arch.getCurrentArch() to get the major architecture that is in use
    during a build

Changes in 0.13.3
  * added ability for a contents log file (makes syncing much easier)
  * file tags weren't used on updates
  * "description update" tag action replaced with "handler update"
    (which gets called when either the tag description or the tag handler gets
    updated)
  * "description preremove" tag action replaced with "handler preremove"
  * sources get committed automatically

Changes in 0.13.2
  * reworked use.py code almost entirely.
  * added /etc/conary/arch directory to contain architecture definition files;
    changed /etc/conary/use files to contain more information about how
    flags are used when building.  Flag definitions are no longer in use.py.
  * fixed buildFlavor so that it affects cooking packages as well as
    determining troves to include when cooking a group
  * changed --noclean to --no-clean to be in line with the rest of the
    options; documented it
  * removed Use.foo and Flags.foo options from conary config files.  Macros.foo
    is still there.  Added --use-flavor option to cvc cook which takes a flavor
    and overrides the build flavor while cooking.
  * groups now take flavor strings to determine the flavor of a trove to
    include, not flag sets.
  * dependencies resolution is flavor sensitive now (and uses flavor
    affinity)
  * added trove version/release number to dependency messages
  * renamed classes and methods in versions.py to match current terminology

Changes in 0.13.1
  * repquery wasn't filtering by flavor properly (exposed by a bug fix
    in 0.13.0)

Changes in 0.13.0
  * removed importrpm.py
  * diffs between a file object that has a non-empty provides or requires
    to a file object that has an empty provides or requires are now properly
    generated and applied.
  * added checks to validate merged file objects against the fileIds
    in the changeset
  * implemented shadows
  * framework for redirects in place
  * removed (unused) parentId field from Branches repository table

Changes in 0.12.5
  * reworked dependency resolution a bit for a big speedup in the server
  * moved destdir to %(builddir)s/_ROOT_
  * made macros.destdir available during the unpacking of sources
  * source commands (r.addAction, etc.), if given absolute paths for
    their dir keywords, will perform their actions in the destdir instead
    of the builddir
  * most build commands (r.Make, r.Create, etc.), will work in either builddir
    or destdir, depending on whether they are given relative or absolute
    paths
  * add dir keyword for r.Run
  * include /usr/bin/rpm2cpio

Changes in 0.12.4
  * set more arch flags for x86 and x86_64
  * troves can have multiple instruction set flavors now
  * flipped around use: and is: sections of flavor strings
  * Version and Branch object completely separated

Changes in 0.12.3
  * conary verify updated to new API so that it works again
  * conary q (with no arguments) works again

Changes in 0.12.2
  * added getTroveVersionsByBranch
  * make better use of _mergeQueryResults
  * moved version affinity into findTrove from ConaryClient
  * fixed branch affinity so that it's actually branch affinity instead of
    label affinity
  * rdiff changes for 0.12.0 broke negative numbers for oldVersion
  * rdiff diff'd based on label instead of branch
  * update has flavor affinity now
  * flavors can now be specified on the command line for update, erase
    repquery, and query
  * unspecified flavor flags got scores of zero, which was wrong
  * added python code for flavor scoring (useful for the client)
  * repository queries didn't work properly when looking for multiple flavors
    of a single version
  * fix for updating multiple flavors of a single version of a trove
    simultaneously
  * reworked getTroveVersionList and getAllTroveVersions for per-trove
    flavor filtering

Changes in 0.12.1
  * repquery and query always showed dependency information
  * getTroveLeavesByBranch did extra demarshalling of the flavor
  * repquery didn't deal with nonexistant troves well
  * dependency failures on erase didn't reassemble dependency flags properly
  * fixed bug in dependency sets creation which caused dependency flags
    to get mangled
  * added a check to prevent mangled flags from getting committed

Changes in 0.12.0
  * document config command, and display supplied macro/use/arch information
    in output
  * repository acl's work for almost everything
  * anonymous access must be explicitly enabled by creating an acl for
    user 'anonymous' with password 'anonymous'
  * server side flavor scoring used
  * queries reworked for flavor matching

Changes in 0.11.10.1
  * move to python2.4
  * repository caching (which isn't used yet) didn't track the recurse flag

Changes in 0.11.10
  * changed flavor tracking when loadRecipe() is used to only track
    flavors in loaded recipes that are superclasses of the recipe
    class in the loading recipe.  (e.g. loading python.recipe to get
    the distribution python version will not add all of the python
    recipe's flavor information to the loading recipe class, as long
    as the loading recipe does not subclass the Python class.)
  * add conary verify command for comparing the local system's state to
    the state it was in at install time
  * when a trove is installed for the first time, it comes from a single
    repository
  * didn't handle file types changing on update
  * fixed problem assigning depNums
  * components disappearing from troves caused problems in relative changesets
  * files moving from removed troves in changesets caused update to fail

Changes in 0.11.9
  * change the order of permissions setting (chmod after chown)
    because some versions of the Linux kernel remove setuid/gid bits
    when setting ownership to root

Changes in 0.11.8
  * work around a python bug w/ fdopen() resetting file permissions
  * r.Replace() as an alternative to r.Run("sed -i '...' file")
  * Policy enforcing UTF-8 filenames
  * r.macros.tagdatadir as a standard place to put data just for taghandlers

Changes in 0.11.7
  * changed server.py to take extra config files via --config-file instead
    of as an extra argument
  * extra config files (specified with --config-file) were ignored if they
    didn't exist; issue an error message now
  * Added r.ConsoleHelper() for recipes
  * PAM configuration files shouldn't have paths to modules by default,
    so we remove what used to be the standard path
  * changed repository user authentication to use user groups (currently
    one per user)
  * added password salt
  * restructured repository a bit
  * removed lots of unused code from FilesystemRepository

Changes in 0.11.6
  * branches are created as changesets now instead of as a protocol call
  * merged authdb into primary repository
  * fix for rdiff (broken by flavor rework in 0.11.5)

Changes in 0.11.5
  * Internals reworked to eliminate flavor of None in favor of empty flavor
  * Added (currently unused) code to parse command line flavor specifications
  * static libraries (.a files) get proper flavors now
  * Handle attempts to update already installed troves from absolute
    change sets

Changes in 0.11.4
  * all components built from a single recipe share a common flavor
  * loadRecipe's label= keyword argument can actually take a label
    as well as a hostname

Changes in 0.11.3:
  * optimized a sqlite update statement to use indexed columns
  * added --test to update and erase
  * dependency check didn't handle new components providing the same
    items as old components (broken by 0.11.1 performance enhancements)

Changes in 0.11.2:
  * standalone server was broken by --add-user changes in 0.11.1
  * dependency check no longer allows packages being removed to cause
    dependency failures
  * changed how dependencies are frozen to make the order deterministic
    (so fileId's don't change around)
  * added a database version to the database schema

Changes in 0.11.1:
  * erasing troves enforces dependencies -- this requires a database
    conversion (run the conary-add-filedeps script which fixed the
    conversion to 0.11.0 after updating conary)
  * reworked dependency queries to take advantage of indices for much
    better performance
  * add --add-user to server.py for creating the authdb

Changes in 0.11.0:
  * massive rework of fileId mechanism to allow better flavor support
  * added columns to dependency tables to allow erase dependency checks
    (which are not yet implemented)
  * enabled trove requirements
  * added cvcdesc and the 'describe' command to cvc to generate
    and use metadata XML files.
  * getMetadata follows the branch structure up until it finds metadata
    for the trove.
  * changed getFileContents() to not need trove name or trove version
  * byte-compiled emacs lisp files are transient, like python
    byte-compiled files
  * addSource recipe action now can take a mode= keyword argument
  * cook now enforces having no dash characters in version numbers
  * files are explicitly disallowed from depending on groups, packages,
    or filesets; the only trove dependency that a file or component
    can have is on a component.  Only filesets can depend on filesets.

Changes in 0.10.11:
  * reworked how absolute change sets get converted to relative change
    sets for better efficiency
  * chained dependency resolution caused duplicate troves in the final
    changeset (and a lot of extra work)
  * added --config to stand alone repository
  * source flag wasn't set properly for newly added non-text files
  * flavor information is now printed by "conary query" when multiple
    flavors of the same version of a trove are installed
  * "conary repquery --all" flavor output formatting has been improved

Changes in 0.10.10:
  * changesets get downloaded into a single (meta) file instead of lots
    of separate files
  * fix several bugs in the freshmeat record parsing
  * add a freshmeat project page URL to the metadata by default
  * add a "source" item to metadata
  * the server implementation of troveNames() was horrible
  * enabled file dependencies

Changes in 0.10.9:
  * fixed some authorization issues with the xml-rpc repository interface
  * the web management interface for the repository works now; see
    http://wiki.specifix.com/ConaryConversion for information on how
    to convert existing authdb's to support this
  * fixed a bug with distributed branches
  * users can change their passwords through the repository's web api
  * improved logic apachehooks use to find top level URL
  * fixed bug in server side repository resolution

Changes in 0.10.8:
  * changed iterAllTroves() to troveNames(), which searches a single
    label instead of the whole repository
  * reworked http authentication and CGI request handling and added the
    beginning of a web interface to the repository for user administration
    and metadata management.

Changes in 0.10.7:
  * dependency sql code reworked to use temporary tables
  * new macro called "servicedir" that defines the location for
    service data (%(servicedir)s{ftp,http,etc})
  * added busy wait to sqlite3 python binding when executing SQL
    statements on a busy database

Changes in 0.10.6:
  * Lots of bug fixes for distributed branching
  * Some code rearrangement
  * The start of metadata support code is now included

Changes in 0.10.5:
  * The local database is used for fetching file information (but not
    contents), reducing network traffic when creating change sets
    across repositories.
  * Update works on troves which were locally cooked or emerged
  * Internal changes to move toward getFileContents() working in batches
    rather then on individual files. For now this prevents the repository
    from copying files between the content store and /tmp to serve them.
  * Arch flags are now included in flavors
  * Emerge follows the installLabelPath instead of the buildLabel
  * The extended debugger has been extensively modified
  * Conary can handle filenames with '%' in them
  * The showcs command has been significantly updated, and the updates
    are documented in the conary.1 manpage
  * New syntax for flags distinguishes requirements from "optimized for";
    see http://wiki.specifix.com/FlavorRankSpec

Changes in 0.10.4:
  * Bug fixes for updating from absolute change sets (which basically
    just didn't work for troves which contained config files)
  * Bug fixes for distributed branching
  * The database is used for fetching trove information (but not yet
    file information) when the client constructs change sets across
    distributed branches
  * various other bug fixes

Changes in 0.10.3:
  * this version introduces changes to the network protocol for
    obtaining file contents and changeset generation. The client
    protocol version number has increased, so version 0.10.3 can only
    communicate with servers running the server from 0.10.3. The
    server remains backward compatible with older clients.
  * a warning message is now displayed when the user attempts to
    create a branch that already exists on a trove.
  * the correct trove names are displayed when automatically resolving
    dependencies
  * packages no longer get the union of all the dependency information
    of the components they contain.  This information would have to be
    recalculated if a user installed a package then removed a
    component afterward.
  * a package policy check was added to reject any world-writable
    executable file.
  * r.TagSpec('tagname', exceptions='filter') now overrides a match by
    another r.TagSpec('tagname', 'filter')
  * more changes to metadata interface
  * various other bug fixes and improvements

Changes in 0.10.2:
  * the repository code is now included in the main conary source
    archive
  * "conary showchangeset" produces a more user-friendly output
  * large responses from the repository server are now compressed
  * the protocol for getFileContents() changed to take a fileId
    instead of the file's path.  The repository code can still handle
    old requests, but the client code now requires the latest
    repository code.
  * bug fixes

Changes in 0.10.1:
  * when applying a changeset, dependency failures are resolved by
    querying servers in the installLabelPath
  * troves that satisfy a dependency can automatically be added to a
    transaction.  This behavior is controlled by the "autoResolve"
    variable in conaryrc or the "--resolve" command line option to
    "conary update"
  * dependency resolution is calculated recursively.  To limit the
    recursion depth to check only first order dependencies, a
    "--no-deps-recurse" option has been added to "conary update"
  * "conary repquery" now takes a "--deps" argument, which prints the
    Requires and Provides information for the trove that is being
    queried.
  * changes have been made to the build side of Conary to facilitate
    building recipes that use cross compilers
  * symlinks now get the appropriate ownership set when they are
    restored
  * groups can now specify which flavor of a trove to include
  * repository queries that don't need file information no longer ask
    the repository for files.
  * various bug fixes and cleanups

Changes in 0.10.0:
  * dependency checking is now performed before changesets are
    applied.  This uses new tables in the local system's database.
    If you are using a database created by a version of Conary older
    than 0.10.0, it must be converted before it can be used.  See:
      http://wiki.specifix.com/ConaryConversion
    for details
  * Shared library dependency information in changesets is now stored
    in a different format.  This means that repositories that use old
    versions of Conary will be unable to give valid changesets to
    Conary 0.10.0 or later.  Therefore, the protocol version number has
    been increased.
  * --no-deps argument added
  * "cvc co" is now a synonym for "cvc checkout"

Changes in 0.9.6:
  * dependency enforcement infrastructure has been added (the code is
    currently disabled)
  * bug fixes
    * applying a changeset that un-hardlinks files now works
    * conary rq [trove] --info now works
    * running "conary update [trove]" when more than one flavor of
      [trove] exists no longer tracebacks.  It installs both flavors
      of the trove (which is not always the desired behavior - this
      will be addressed later)
    * only files with execute permissions are checked for
      #!interpreter.
    * "conary rq [trove] --ls" no longer tracebacks when [trove]
      exists in more than one repository
    * various code cleanups

Changes in 0.9.5:
  * new methods for specifying dependency information in recipes have
    been added
  * #! interpreters get added as dependencies
  * local flag overrides now work
  * cvc cook --resume can be used multiple times
  * conary invokes gpg with --no-options to avoid creating or using
    ~/.gnupg

Changes in 0.9.4:
  * fixes to cvc annotate
  * flavors and dependency generation code has been refactored to be
    policy based
  * better error handling when invalid changeset files are given to
    conary
  * minor code cleanups

Changes in 0.9.3:
  * New "cvc annotate" feature
  * Man page updates
  * Changesets which remove a file and replace it now apply correctly.
  * "cvc update" no longer complains and fails to update the CONARY
    state file properly  when ownerships differ
  * FileId generation now looks for previous versions of all the
    packages that have just been created, not just the name of the
    recipe.
  * Cooking as root is no longer allowed
  * Miscellaneous bug fixes.

Changes in 0.9.2:
 * Bug fixes:
   * Applying changesets that have more than one hard link groups
     sharing the same contents sha1 works now.
 * Build changes:
   * Recipes can now create new top level packages.

Changes in 0.9.1:
 * Bug fixes:
   * Applying a changeset that has a flavor which is a superset of the
     previous version's flavor now works.
   * Parsing optional arguments to command line parameters that appear as
     the last thing on the command line works
 * Build changes:
   * Package policy now checks to ensure that files in /etc/cron.*/*
     are executable
 * Update changes:
   * Conary no longer complains if a transient file has been modified
     on disk but no longer exists in a new version of a component.
 * Miscellaneous changes:
   * Version 1 on-disk changeset file support has been removed.

Changes in 0.9.0:
 * protocol versioning is much more granular now allowing for backwards
   compatible versions of functions
 * changeset command now generates changesets for multiple troves spread
   across multiple repositories
 * change sets are transferred as a set of independent change sets now
   (laying the groundwork for repository change set caching, with which
   this version will work just fine)

Changes in 0.8.3:
 * Man page updates.
 * The "conary query" command now accepts multiple arguments for
   troves and paths
 * Fixed "conary erase" command which was broken in 0.8.2

Changes in 0.8.2:
 * You can now install multiple troves at once (even a combination of
   changeset files and troves from repositories), and the entire
   action is recorded in a single rollback (this required a change in
   command-line arguments for updating troves).
 * The beginnings of support for searching multiple repositories
 * Miscellaneous code cleanup and bug fixes.

Changes in 0.8.1:
 * The source code has been re-arranged for easier maintenance, and
   conary has been split into two programs: conary and cvc.
 * Better error messages and debugging tracebacks

Changes in 0.8.0:
 * A new changeset format supports hard links but requires staged update.
 * The new changeset format also collapses duplicate contents even
   when hardlinks are not used.
 * By default, rc?.d/{K,S}* symlinks are no longer packaged. The
   chkconfig program is relied on to create them at package
   install/update time. Init scripts are explicitly required to
   support the chkconfig protocol by default
 * Improved error messages
 * Several bug fixes.

Changes in 0.7.7:
 * Extended debugger saves and emails
 * Tracebacks now include arguments and locals
 * More size optimizations were made when applying changesets
 * Applying absolute changesets when a trove is already installed is
   now much more efficient than it was
 * Self-referential symlinks raise a packaging exception.
 * Several bugs fixes.

Changes in 0.7.6:
 * Installation
   * Hardlink handling
   * enhanced debugging capabilities (including saving a debugging
     state file to enable remote debugging)

   * using binary file ids and iterators for significant memory savings
   * and runtime support for the x86.x86_64 sub-architecture
 * Cooking
   * more robust handling of the --resume option
   * policy normalization of where app-defaults files go.

Changes in 0.7.5:
 * Hard links are implemented (but not yet enabled, in order to
   preserve changeset compatibility for now).
 * Several bugs have been fixed for installing and cooking.

Changes in 0.7.4:
 * Fileids are now stored and transmitted in binary rather than
   encoded.
 * Better handling of multiple versions of packages/troves installed
   at the same time
 * Missing file handling improvements
 * Recipe inheritance is now possible between repositories
 * Enhanced Interrupted builds
 * The dynamic tag protocol was slightly modified
 * Added Arch.x86.amd64 and Arch.x86.em64t
 * several bugs fixes

Changes in 0.7.0:
 * sqlite3 is used for the database
 * better handling of multiple packages with the same name installed at once.

Changes in 0.6.6:
 * repository protocol update
 * changeset format update
 * added the ability to resume halted local builds
 * added the ability to easily package build-time tests to run at
   install time to qualify new/changed environments
 * better handling of packaged .pyc/.pyo files
 * better shared library handling
 * improved inline documentation
 * optimizations for both space and time
 * numerous bugfixes<|MERGE_RESOLUTION|>--- conflicted
+++ resolved
@@ -1,11 +1,8 @@
 Changes in @NEW@:
   o Build Changes:
-<<<<<<< HEAD
     * Added 'factory' command to cvc for displaying and changing the factory
       of the currently checked out recipe (CNY-2690)
-=======
     * The SubscriptionLogWriter now handles line continuation. (CNY-2963)
->>>>>>> 8a998bea
 
   o Bug Fixes:
     * A regression introduced by the build requirements suggestions for
