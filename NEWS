Changes in @NEW@:
<<<<<<< HEAD
  o Bug Fixes:
    * 'conary rblist' no longer produces a stack trace if the
      installLabelPath configuration option is not set. (CNY-1731)
    * A bug that caused an "Error parsing label" error message when
      invoking "cvc commit" on a group recipe that used
      r.setSearchPath(str(r.labelPath[0]), ...) has been
      fixed. (CNY-1740)
    * Proxy errors are now reported in the client, for easier
      debugging. (CNY-1313)
    * A bug that caused an "Unknown error downloading changeset" error
      when applying an update job that contained two different
      versions of the same trove has been fixed. (CNY-1742)
    * Adding redirects which pointed to otherwise-unused branches
      corrupted the database by creating a branch without corresponding
      label information
    * When critical updates are present in an update job that has
      previously downloaded all the changesets, Conary will no longer
      unnecessarily re-download the troves. (CNY-1763)
    * TroveChangeSet.isRollbackFence() now returns the correct answer
      if the trove changeset does not contain absolute trove
      info. (CNY-1762)

=======
>>>>>>> 8d040e17
  o Client Changes:
    * In conaryrc files, repositoryMap entries can now use wildcards
      for the server name.
    * Multiple entitlements can now be sent to each server.
    * Server names in entitlements may include wildcards.
    * Entitlements may be placed in conaryrc files now using
      'entitlement server entitlement'. "conary config" displays
      entitlement information.
    * A bug that limited a single MetadataItem to less than 64 KiB has
      been fixed.  Conary 1.1.29 will produce metadata that will not
      be visible to older clients.  Likewise, metadata produced by
      older clients will not be visible to Conary 1.1.29 and later
      clients. (CNY-1746)
    * Metadata items can now store strings with NUL characters in
      them. (CNY-1750)

  o Build Changes:
    * Refreshed autosource files are now displayed by 'cvc revert' and 
      'cvc diff'. (CNY-1647)
    * Support for the Bazaar revision control system has been added via
      r.addBzrSnapshot(). (requires bzr >= 0.16).

  o Server Changes:
    * (Nearly) all repository operations are now performed using the
      permissions of the anonymous user in addition to the permission
      set for any user authentication information which is present.
    * Path names in the entitlementsDirectory no longer have any
      meaning. All entitlements are read, and the serverName in the
      XML for the entitlement is used to determine which server to
      send the entitlement too.
    * Entitlement classes are no longer used as part of authentication;
      they may still be specified, but repositorys now look up the
      class(es) for an entitlement based on the key.

  o Internal Changes:
    * The restart information necessary for Conary to resume execution
      after a critical update is applied now includes the original
      command line. The way this information is stored is incompatible
      with very old versions of Conary.  Downgrading from Conary
      version 1.1.29 (or newer) to version 1.1.11 (or older) is known
      to fail. (CNY-1758)

  o Bug Fixes:
    * 'conary rblist' no longer produces a stack trace if the
      installLabelPath configuration option is not set. (CNY-1731)
    * A bug that caused an "Error parsing label" error message when
      invoking "cvc commit" on a group recipe that used
      r.setSearchPath(str(r.labelPath[0]), ...) has been
      fixed. (CNY-1740)
    * Proxy errors are now reported in the client, for easier
      debugging. (CNY-1313)
    * A bug that caused an "Unknown error downloading changeset" error
      when applying an update job that contained two different
      versions of the same trove has been fixed. (CNY-1742)
    * Adding redirects which pointed to otherwise-unused branches
      corrupted the database by creating a branch without corresponding
      label information
    * When critical updates are present in an update job that has
      previously downloaded all the changesets, Conary will no longer
      unnecessarily re-download the troves. (CNY-1763)

Changes in 1.1.28:
  o Documentation Changes:
    * Incorrect references to createGroup have been fixed. (CNY-1700)

  o Build Changes:
    * Files added with in the repository and locally no longer cause
      'cvc update' to fail as long as the files have the same fileId.
      (CNY-1428)
    * r.Link allows full paths to be specified for the target of the
      link as long as the directory matches the source of the link.
      (CNY-751)
    * "cvc mv" has been added as a synonym for "cvc rename".
    * r.addCvsSnapshot() now works correctly with anonymous,
      pserver-based, servers. Previously, cvs checkout would fail due
      to strange characters being in the destination directory.
    * r.add*Snapshot() will now raise errors if the shell commands they
      are executing fail for any reason

  o Bug Fixes:
    * An index has been added to improve the performance of various
      file stream related queries in a Conary repository. (CNY-1704)
    * Directories in binary directories are no longer (incorrectly)
      provided. (CNY-1721)
    * "conary update" now works with read-only changesets. (CNY-1681)
    * the setTroveInfo call refuses to update missing troves (CNY-1741)

  o Server Changes:
    * getChangeSet call now returns supplemental information
      (trovesNeeded, filesNeeded, and removedTroves) for each individual
      job separately, instead of combining them for the entire job list.
    * proxy now combines all upstream changeset requests into a single
      job request for servers running this version or later. (CNY-1716)
    * mirrorMode wasn't passed through to changeset fingerprint calls
      from the caching code.

Changes in 1.1.27:
  o New Features:
    * All group cooks for one source must be done as a large cvc cook
      action instead of one-by-one. (CNY-1303)
    * Group flavors are much shorter if you turn on the config item
      "shortenGroupFlavors".  Some flags, like
      vmware and xen and architecture flags, are always included in a
      group flavor. (CNY-1641)
    * The Conary client is now able to access the network using
      authenticated HTTP proxies. (CNY-1687)

  o Build Changes:
    * A new recipe method, r.MakeFIFO(), is available which will create
      a named pipe at a specified location. (CNY-1597).

  o Internal Changes:
    * Flags for update jobs changed from a bitmask to a class.
    * Removed vestigial support for file label priority paths.

  o Bug fixes:
    * Patch code no longer fails when trailing context is missing at
      the end of the file. (CNY-1638)
    * Files with no permissions set (chmod 0) confused Conary due to
      improper checks for None. (CNY-1678)
    * Errors in the changeset downloading code are no longer ignored
      by the client. (CNY-1682)
    * An error in the resumption of a build has been fixed. (CNY-1684)
    * The introduction of mirrorMode during changeset cration (CNY-1570)
      caused the generation of empty diffs in some cases. mirrorMode now
      includes full contents for all files instead of generating diffs
      (CNY-1699)
    * If you're promoting two flavors of the same version of the same trove,
      they will now always have the same version on the target branch.
      (CNY-1692)

Changes in 1.1.26:
  o New Features:
    * The listcachedir script has been added to help with maintenance
      tasks for the repository changeset cache. (CNY-1469)
    * Conary proxies are now adding an HTTP Via: header. (CNY-1604)

  o Internal Changes:
    * Creating changesets supports a 'mirrorMode', which includes file
      contents of files if their version has changed (even if the sha1
      of those contents are the same). Mirroring uses this to ensure
      complete contents. (CNY-1570)

  o Client Changes:
    * A potential race condition where an update could change the state
      of the Conary database while the rollback code is executing has
      been fixed. Note that as part of the fix for CNY-1591, the update
      and rollback operations cannot commit at the same time; the fix
      further ensures long-running operations detect the state change.
      (CNY-1624)

  o Bug fixes:
    * Manipulating source components now works better when a source
      component has been marked removed.
    * A problem related to the way shim clients use the ServerProxy
      object has been fixed. (CNY-1668)

Changes in 1.1.25:
  o New Feature:
    * Conary now supports a "searchPath" configuration option, which
      operates like the installLabelPath configuration option but can
      contain both packages and labels.  For example:
      "searchPath group-os contrib.rpath.org@rpl:1" can be used to
      configure conary to first install the version of a package
      referenced in group-os, then to fall back to installing from
      contrib.rpath.org@rpl:1. (CNY-1571)

  o Build Changes:
    * GroupRecipe.add*Script now accepts a path to the script as the
      initial parameter.
    * r.addArchive() now supports a preserveOwnership parameter.  When
      set to True, owners and groups from cpio, rpm, and tar archives
      are used as the owners and groups in the final package.
      (CNY-927)
    * A new "cvc revert" command has been added that reverts any local
      changes made in the current directory. (CNY-1222)
    * GroupRecipe.addCopy() copies compatibility classes and group
      scripts onto to groups.  New copyScripts and
      copyCompatibilityScripts options to GroupRecipe.addCopy() and
      GroupRecipe.addAll() can be used to change this
      behavior. (CNY-1642)
    * A new build r.IncludeLicense() action has been added. This build
      action will take either a directory structure of licenses or a
      single license file, normalize its contents, and place it in a
      directory in /usr/share/known-licenses, which will be used at a
      later date by conary-policy.  This method is only useful for
      organizations maintaining a set of packages as part of a Linux
      OS platform.

  o Client Changes:
    * An explicit commit lock is now used to prevent overlapping
      updates and rollbacks.  (CNY-1591)
    * The conaryclient module now exposes ChangeSetFromFile to
      instantiate ReadOnlyChangeSet objects from .ccs
      files. (CNY-1578)
    * "conary q --debug --info" now also displays information about
      where a trove was cloned from if it exists.
    * Redirects with multiple targets can now be built and installed.
      (CNY-1554)
    * Conary repositories now support creating changesets that contain
      files whose compressed contents are greater than or equal to 4
      GiB in size.  Old versions of Conary that attempt to access a
      changeset that contains a compressed file larger than 4 GiB in
      size will report a error of "assert(subMagic == SUBFILE_MAGIC)".
      Previously, an overflow error occurred. (CNY-1572)

  o Internal Changes:
    * Conary clients can now request a specific changeset format
      version from a Conary repository.  This feature requires Conary
      protocol version 48.  This allows one to use new Conary clients
      to generate changesets understood by older clients. (CNY-1544)
    * Internal recipe source management moved into the generic
      Recipe() class from PackageRecipeClass().

  o Server Changes:
    * Standalone Conary repositories or proxies can be run in SSL mode
      if m2crypto is installed and the configuration options "useSSL",
      "sslCert", and "sslKey" are properly set. (CNY-1649)

  o Bug Fixes:
    * A bug that sometimes caused "user/group does not exist - using
      root" messages to be displayed when running "cvc update" created
      new files has been fixed. (CNY-763)
    * The flavor of a derived package (which is an experimental
      feature) built from unflavored package is now properly set to
      unflavored. (CNY-1506)
    * Macros in arguments to the version control system recipe class
      commands are now properly expanded. (CNY-1614)
    * The Conary client will now bypass proxies running on remote
      machines with repositories running on localhost. (CNY-1621)
    * "cvc promote" no longer displays some warnings that were rarely
      helpful unless invoked with the --debug argument. (CNY-1581)
    * A bug that caused the storage of unneeded "unknown" entries in
      the TroveInfo table has been fixed. (CNY-1613)
    * A regression in "cvc annotate" that would produce a traceback
      for not finding a SequenceMatcher class in fixeddifflib was
      fixed.  (CNY-1625)
    * Build commands that invoke shell commands now perform shell
      quoting properly.  Thanks to Pavel Volkovitskiy for finding the
      bugs and submitting the patch. (CNY-1627)
    * Mirroring using group recursion has been fixed. (CNY-1629)
    * Mirroring using group recursion no longer creates
      cross-repository relative changesets. (CNY-1640)
    * r.Install will now replace files which are read-only. (CNY-1634)
    * A bug that caused an unhandled exception when creating a local
      rollback for a trove that had missing troveinfo has been fixed.
    * Attempting to run "cvc merge" in a directory which was not
      already at the tip of a shadow no longer causes a confusing
      error message.  Previously the message was "working directory is
      already based on head of branch"; now the message is "working
      directory is not at the tip of the shadow".
    * cvc commands which need to instantiate the recipe object (merge,
      refresh, and commit) no longer fail if unknown use flags are
      used by the recipe.
    * Running the command to mark a trove as removed from the
      repository on a trove that has already been marked as removed no
      longer results in an error. (CNY-1654)
    * "conary rdiff" now works properly when multiple flavors of the
      same trove are present in the same group. (CNY-1605)
    * "conary rdiff" no longer produces an error if the same file is
      present on different labels. (CNY-1623)
    * A bug that caused inconsistent behavior when troves are pinned
      has been fixed.  Previously, if an update operation would change
      the version of a pinned trove to a version included in a group
      that is installed on the system, the pin would not
      hold. (CNY-1652)
    * A bug that caused an unhandled exception in the Conary update
      code when shared contents to a file in a link group are
      duplicated in the changeset due to distributed contents has been
      fixed.

Changes in 1.1.24.1:
  o Release Correction
    * The source archive for 1.1.24 was not built from the tag for
      1.1.24 in the Mercurial repository.  1.1.24.1 is built from the
      1.1.24 tag.

Changes in 1.1.24:
  o New Feature:
    * Conary 1.1.24 introduces the framework needed to implement a new
      metadata design for Conary.  The new metadata feature allows
      various information such as description to be set for a trove.
      New XML-RPC interfaces, getNewTroveInfo() and setTroveInfo(),
      have been added to facilitate mirroring metadata.
      addMetadataItems() has been added to allow metadata to be added
      to a trove after it has been built. (CNY-1577)

  o Client Changes:
    * The Conary client now distinguishes between an upstream Conary
      proxy and a plain HTTP proxy. This is so we can properly handle
      SSL traffic through an HTTP proxy using the CONNECT HTTP method.
      As such, there is now a "conaryProxy" configuration variable, in
      addition to the "proxy" variable. (CNY-1550)
    * The "proxy" (and newly introduced "conaryProxy") variables can
      be turned off by setting them to "None". (CNY-1378)
    * Clients requesting the inclusion of configuration files residing
      on the network now upload their version. This opens up the
      possibility for the server to serve different configuration
      files to different client generations. (CNY-1588)
    * Configuration variables "localRollbacks" and "pinTroves" get
      used as defaults when applying an update job; they can be
      explicitly overridden. (CNY-1583)

  o Bug Fixes:
    * A bug in the way the proxy configuration variable is set has
      been fixed. (CNY-1586)
    * A bug that caused a traceback when rolling back group updates
      from rollback changesets created when the "localRollback"
      configuration option was set has been fixed. (CNY-1590)
    * A bug that caused a traceback when applying a local rollback
      changeset with a locally modified file has been fixed.  Conary
      needed to create the directory that the locally modified file
      resides in first. (CNY-1444)
    * Applying rollbacks could attempt to invalidate the rollback stack,
      which would cause corruption of the rollback stack (CNY-1587)

Changes in 1.1.23:
  o Client Changes:
    * A new command, "conary rdiff", has been added. This allows one
      to inspect the differences between any two troves with the same
      name. (CNY-855)

  o Build Changes:
    * Conary recipes can now directly reference source code through
      version control systems.  The new r.addMercurialSnapshot(),
      r.addCvsSnapshot(), and r.addSvnSnapshot() source actions check
      out repositories and create snapshots.  They are integrated with
      the "cvc refresh" command for fetching more recent source code
      from version control repositories. (CNY-1)
    * The r.replace() function in group recipes now supports the
      searchPath parameter. (CNY-1574)

  o Bug Fixes:
    * A corner case affecting server-side matching of troves against
      negative flavors has been fixed. (CNY-641)
    * A bug in the StreamSet thaw code that prevented frozen StreamSet
      objects with a tag value greater than 128 from being thawed
      properly has been fixed.
    * A bug has been fixed that prevented creating a diff of a Trove
      object that contained troveInfo with unknown data. (CNY-1569)
    * A bug in the logic used by Conary to determine whether or not
      the rollback stack should be invalidated based on group update
      scripts has been fixed. (CNY-1564)
    * A bug that caused an unhandled exception in a Conary proxy when
      it attempted to create a changeset from a pre-Conary-1.1.x
      server has been fixed.
    * Small race condition in populating the cache for both
      repositories and proxies has been fixed (CNY-1576)

Changes in 1.1.22:
  o Major Changes:
    * Group troves can now declare an (integer) compatibility class
      which is used to automatically invalidate rollbacks (existing
      groups are considered to be in compatibility class zero). When a
      group is upgraded to a new group which has a different
      compatibility class, the rollback stack is invalidated unless
      the group also contains postRollback script which can rollback
      to the version being updated. Postrollback scripts can now be
      defined with a list of compatibility versions they are able to
      roll back to. Old invalidateRollback parameter for some group
      scripts is no longer supported.

  o Client Changes:
    * To take advantage of Conary's ability to apply the critical
      update set and restart before applying the rest of the updates,
      three new API calls have been added: newUpdateJob,
      prepareUpdateJob and applyUpdateJob. (CNY-1454)
    * A new argument, --no-restart, has been added to conary. This has
      to be used in conjunction with --root and allows one to skip the
      restarts after applying critical updates when installing in a
      chroot. (CNY-1458)
    * Proxy configuration parameter is now of the form 'proxy protocol
      url' (i.e. 'proxy http http://proxy.some.com'), and allows
      separate proxies to be configured for http and https. If old
      'proxy url' form is used, separate proxies are configured for
      http and https rather than a single proxy being using for both
      protocols. Users who need the old behavior should set explicit
      configure the same proxy for both protocols.

    * Conary no longer runs group scripts when "--just-db" is
      specified on the command line.
    * The conary.conaryclient.mirror.mirrorRepository() function now
      accepts a list of target repositories.

  o Build Changes:
    * Conary has tools in place through a new cross flag and a new
      "target" flavor to support better defining of cross compiling
      builds.  (CNY-1003)
    * Configuration files are again allowed to have executable bits
      set, but configuration files with executable bits set are not
      included in the :config component even if the :config component
      is being created. (CNY-1260, CNY-1540)

  o Proxy Changes:
    * A proxy can now be configured to use an http proxy for all
      outgoing requests. The 'proxy' configuration item is supported
      in a manner identical to the client.
    * The (unused) ability for a standalone server to act as both a
      proxy and a standalone server has been removed; this removes the
      standalone proxies dependence on the X-Conary-Servername header.

  o Internal Changes:
    * The createTrigger() method of dbstore drivers no longer accepts
      the "pinned" keyword parameter.
    * SeekableNestedFile and FileContainer objects no longer depend on
      the file pointer for reads; pread() is used everywhere.  This
      allows the underlying file descriptors to be shared between
      objects or between threads.
    * Repository schema now understands the concept of minor and major
      schema revisions. (CNY-811)

  o Bug Fixes:
    * A bug in proxy code that caused conary to use https through a
      proxy when http was desired has been fixed. (CNY-1530)
    * A bug in clone/promote relating to cloning when there are
      flavors on the clone label that are superset of the current
      flavor, but the current flavor doesn't exist has been
      fixed. (RMK-415)
    * A race condition related to the multithreaded Conary client,
      where one thread could modify an unprotected variable assumed
      immutable by a different thread has been fixed. (CNY-1450)
    * If the database is locked, Conary will no longer display a stack
      trace, but an error message. (CNY-1292)
    * The Conary library now uses a built-in difflib if the system's
      difflib is not patched for recursion. (CNY-1377)
    * Mirroring troves marked as removed from repositories running on
      MySQL has been fixed. (CNY-1193)
    * Repository cooks now sets the subprocess' stdin to /dev/null to
      avoid hanging while waiting from stdin. (CNY-783)
    * Trove.verifyDigests() no longer fails erroneously if a signature
      version 0 digest has not been calculated and set in
      troveInfo. (CNY-1552)
    * A bug in changeset reset() which affected reusing changesets in
      merges has been fixed. (CNY-1534)
    * A bug in changeset based trove sources where the underlying
      changesets never got reset has been fixed. (CNY-1534)

Changes in 1.1.21:
  o Repository Changes:
    * A "hidden" keyword argument has been added to the
      commitChangeSet() and hasTroves() method.  This allows mirror
      users to commit troves which will never be displayed to users.
      The presentHiddenTroves() call makes all hidden troves
      visible.  The XML-RPC protocol version is now 46.

  o Internal Changes:
    * StreamSet operations in C now use a common StreamSet_GetSSD()
      function which creates the _streamDict object if it does not yet
      exist.  This fixes crashes in rare cases where a
      StreamSet.find() class method is used before any instances of
      that StreamSet have been created. (CNY-1524)
    * Numeric StreamSet types can now have values set to None (which
      indicates that there is no value set at all).  Additionally, if
      passed an empty string to the thaw() method, the value is set to
      None. (CNY-1366)

  o Bug Fixes:
    * A bug in commitChangeSet() which returned a "file not found"
      error when the user had insufficient permission for the commit
      operation has been fixed.
    * A bug that caused Conary to raise an unhandled exception when
      updating a trove that has missing TroveInfo data in the local
      database.  When new types are added to TroveInfo, older versions
      of Conary omit the new data from the database.  Once a version
      of Conary is used that understands the new data types, the
      missing data is restored to the previously incomplete trove.
    * Handling user permissions when committing under certain 
      circumstances against a Conary 1.1.20 was fixed. (CNY-1488)

Changes in 1.1.20:
  o Major Changes:
    * Groups can now include scripts which are automatically run
      before an install, after an install, after an update, and after
      a rollback.  Documentation on how to add these scripts to groups
      will be posted to wiki.rpath.com shortly.  Unlike tag handlers,
      these scripts are not inherently reversible; therefore if a post
      update script is executed, the rollback stack will be reset.  The
      rollback information is still stored in the rollback directory,
      but the "conary rollback" and "conary rblist" commands will no
      longer be able to access the previous rollbacks.

      Only Conary repositories running version 1.1.20 or later can
      store these scripts.  If the repository is not running the
      minimum required version, a "changeset being committed needs a
      newer repository server" error will be produced.

      If an older version of Conary downloads a group that has a
      script associated with it, the scripts will be silently ignored.
      Future versions of Conary may add a "Requires: trove:
      conary(group-scripts)" dependency to groups that have scripts
      associated with them. (CNY-1461)

    * Support for versioned trove signatures has been added. (CNY-1477)
    * Version 1 signatures have been added which use a SHA256 digest
      that includes the frozen form of unknown troveInfo
      segments. (CNY-1186)
    * Unknown troveInfo segments are stored in both the repository and
      local database and restored properly. (CNY-1186)

  o Client Changes:
    * Hashes of the directories in which a trove places files are now
      computed and stored in troveInfo. (CNY-857)
    * A --file-flavors option has been added to "conary query/q",
      "conary repquery/rq", and "conary showcs/scs". (CNY-1507)
    * The ability to promote using branches and to promote to siblings
      of parents has been added.  For example, you can now promote
      from /A//B to /C without first cloning uphill to A. (CNY-1513)

  o Build Changes:
    * When Conary calls an external program (python, perl, monodis) to
      determine file dependencies and that program is not a part of
      the package being built, it will warn if that external program
      is not provided by a component in build requirements. (CNY-1492)

  o Internal Changes:
    * The conary.lib.elf module can now be built against libelf
      version 0.8.0 or later as well as the libelf implementation
      provided by elfutils.  libelf can be downloaded from
      http://www.mr511.de/software/ (CNY-1501)
    * The Conary client API has a new method disconnectRepos() that
      allows one to cut access to the networked repositories.  A
      RepositoryError exception is raised if network access is
      attempted. (CNY-1474)

  o Bug Fixes:
    * StreamSet objects didn't work with inheritance because the C
      implementation treated an internal variable as inheritable when
      it should have been treated as a class variable.
    * Attempting to create a shadowed Version object that reference a
      label that is already uphill are now issues a proper error
      message. (CNY-847)
    * Running the "conary rblist" command as non-root now produces a
      proper error message. (CNY-1453)
    * Badly-formatted parentVersion strings in derived packages
      (experimental) no longer cause a stacktrace.
    * Previous versions of Conary would fail to find the UID or GID of
      a newly created user if "--root" was specified on the command
      line and C library components had not yet been installed.
      Conary would erroneously fall back to using UID 0 or GID 0
      (root) instead.  (CNY-1515)
    * A traceback that occurred when a lookaside repository cache has
      not been defined when initializing a derived package recipe
      object has been fixed. (CNY-1509)
    * The Conary network repository client no longer attempts to use a
      proxy if the repository is residing on the local machine.
    * A bug in the freezing of update jobs has been fixed. (CNY-1521)
    * r.addPatch()'s optional argument "extraArgs" will now do the right
      thing if passed a single string instead of a tuple or list.

Changes in 1.1.19:
  o Client Changes:
    * A new "cvc promote" command has been added. "cvc promote" is a
      special type of cloning based on group structure.  For more
      information on promote, see the JIRA issue until documentation
      on the wiki is updated.  (CNY-1304)
    * An "--all-flavors" option has been added to "cvc promote" which
      promotes all flavors of the latest version of the listed
      troves. (CNY-1440)
    * A programmatic interface for performing partial clones, where
      only some components out of a package are cloned based on
      byDefault settings, has been added. (CNY-1389)
    * Conary changesets can now deal with changesets that contain
      package components that share identical file contents, pathId,
      and fileId combinations. (CNY-1253)
    * The "proxy" configuration parameter will now work for standard
      http proxies such as Squid.  Previously the "proxy"
      configuration parameter could only specify a Conary repository
      proxy.  Environments that require all HTTP and HTTPS traffic
      pass through a proxy must continue to use they "http_proxy"
      environment variable, as the "proxy" configuration variable is
      only used for Conary repository calls.  Source downloads in cvc,
      for example, will only use the http_proxy environment variable.
    * Due to limitations in Apache 2.0, the Conary client will now use
      HTTP/1.1 "chunked" Transfer-encoding when committing changesets
      larger than 2 GiB.
    * An "applyRollback()" method has been added to the ConaryClient
      class. (CNY-1455)

  o Server Changes:
    * The repository cache has been completely reworked. This fixes
      problems with authorization and the cache, and has the side
      benefit of unifying the proxy code for the repository and the
      proxy. The cacheDB repository configuration parameter is
      obsolete and will cause a warning on startup. changesetCacheDir
      should now be used instead, and tmpwatch should be configured to
      clean up both the changesetCacheDir and tmpDir
      directories. (CNY-1387)
    * The repository now properly commits changesets where multiple
      troves reference the same (pathId,fileId) key. (CNY-1414)
    * The standalone server can now decode "Transfer-encoding:
      chunked" PUT requests from clients.
    * Apache based repository servers now send changeset file contents
      using the "req.write()" method instead of the "req.sendfile()"
      method when file contents are larger than 2 GiB.  This works
      around limitations in Apache 2.0.
    * The list of sizes returned by the getChangeSet() and
      getFileContents() repository methods are now returned as a list
      of strings instead of a list of integers.  XML-RPC integers can
      only hold values less than 2147483648 (a signed integer).
    * A Conary repository will now raise an exception if a client
      requests a changeset that is larger than 2 GiB in total size or
      file contents larger than 2 GiB in size and does not support the
      new version 44 protocol required to work around this limitation.

  o Build Changes:
    * A "vmware" flavor has been added to the default set of flavors.
      A trove with a vmware flavor should be intended to run as a
      VMware guest. (CNY-1421)
    * If there's a conflict when loading installed troves, the latest
      trove will be picked.
    * The loadInstalled() recipe function will now search the
      installLabelPath for troves to load when it cannot find them any
      other way.
    * A "overrideLoad" keyword parameter has been added to the
      loadInstalled() and loadSuperClass() recipe functions.  This can
      be used to override the default search mechanism.

  o Bug Fixes:
    * Local flags are now cleared after each group cook, meaning that
      multipass group cooks will have the correct local
      flavor. (CNY-1400)
    * Dependency resolution in group cooks now also take advantage of
      the group cache. (CNY-1386)
    * Changesets for source troves with missing files (because the
      file is missing from the upstream server or the upstream server
      is unavailable) are now properly written to changeset
      files. (CNY-1415)
    * Derived packages, which are still experimental, now correctly
      handle multiple architectures built from the same
      source. (CNY-1423)
    * The loadInstalled() recipe function now always works even if you
      have multiple versions of a package installed from multiple
      branches.
    * Trove names are now checked for legal characters. (CNY-1358)
    * A minor bug related to file uploads on the error codepath was
      fixed.  (CNY-1442)
    * A bug in "cvc promote" that caused it to fail when the source
      components added due to --with-sources were in conflict.  This
      could happen, for example, when different flavors of a binary
      were cooked from different source versions and all flavors to be
      cloned to the new label at the same time (CNY-1443)
    * A bug in the CfgQuotedLineList class' display function has been
      fixed.
    * Flavored items in a job list are now correctly frozen when
      writing out an update job. (CNY-1479)
    * A default UpdateCallback() is set if an update callback hasn't
      been specified when invoking the applyUpdate() method of
      ConaryClient. (CNY-1497)
    * "cvc cook --macros" works as expected now, by defining a macro (as
      passed in on the command line with --macro) per line. (CNY-1062)
    * Committing to a Conary repository when using a standard HTTP
      proxy functions properly.  A change in 1.1.18 introduced this
      incompatibility.
    * The redirect build code has been refactored.  Bugs related to
      building flavored redirects have been fixed. (CNY-727)

Changes in 1.1.18:
  o Major Changes:
    * Changesets are now indexed by a pathId,fileId combination instead of
      just by pathId. This should eliminate the vast majority of conflicts
      when creating groups containing multiple flavors of the same trove.
      Old clients will be served old-format changesets by the repository,
      and new clients continue to support old format changesets. Old and
      new format changes can be merged into a single changeset (CNY-1314).

  o Client Changes:
    * The conary rblist --flavors command now properly displays trove
      flavors. (CNY-1255)
    * When resolving dependencies while updating, conary will now search 
      the latest versions of packages for every label in your installLabelPath
      first before searching the histories of those labels.  This should make
      sure that conary prefers installing maintained troves over unmaintained 
      ones. (CNY-1312)
    * The Conary client API now has a new call, iterRollbacksList(), iterating
      over the rollback name and object. (CNY-1390)
    * Added the --just-db argument to the conary rollback command. (CNY-1398)

  o Build Changes:
    * A list of rPath mirrors for source components has been added.
    * Group recipes now support a setSearchPath method.  This provides a way
      to tell groups how to find and resolve packages by specifying a list
      containing either packages or labels. (CNY-1316)
    * The group addAll command supports "flatten" - a way to cause all troves
      in all subgroups to be included directly in the top level group - 
      flattening any structure created by intermediate groups.
    * Groups now allow you to use the commands "removeTrovesAlsoInGroup"
      and "removeTrovesAlsoInNewGroup".  These commands subtract out the
      troves included within the specified group from the currently
      active group. (CNY-1380)
    * Checking dependencies is now faster when building groups.
    * When resolving dependencies in groups, conary will now search the
      latest trove in every label in your label/search path before
      searching back in the history of that label. (CNY-1312)
    * Added moveComponents and copyComponents to group syntax. (CNY-1231)
    * Derived packages (experimental) can now change files between
      Config, InitialContents, and Transient, and can set new files
      to be any of those types.  They can call UtilizeUser and
      UtilizeGroup.  They can create new tag handlers and tag
      description files (but not make a file from the parent no longer
      be a tag handler or tag description, except by removing the file
      entirely), and add new tags to new and pre-existing files when
      TagSpec is called (but not remove existing tags from files). (CNY-1283)
    * Derived packages (experimental) can now run nearly all build and
      source actions. (CNY-1284)
    * Derived packages (experimental) now inherit byDefault settings from
      the parent (CNY-1401), but can override them in the child (CNY-1283).
    * Derived packages (experimental) now handle multiple binary packages
      built from a single source package, including overriding binary
      package name assignment in the derived package. (CNY-1399)

  o Server Changes:
    * Two new calls have been added to the server API -
      getTroveReferences and getTroveDescendants. (CNY-1349)
    * The proxy server proxies "put" calls now.
    * Cleaned up string compression code in changeset merging.

  o Bug Fixes:
    * Fixed a bug where an invalid flavor at the command line would result
      in a traceback. (CNY-1070)
    * Added an exception to allow redirect recipe names to have any format -
      including those usually reserved for group- and info- packages.
    * Removed a harmful assert that kept trove source stacks from working w/o
      installLabelPaths in some cases. (CNY-1351)
    * The cfg.root item is always stored internally as an absolute path,
      even if it is specified as a relative path. (CNY-1276)
    * cvc now properly cleans up 000-permission files from the old build 
      directory. (CNY-1359)

  o Internal Changes:
    * Changesets in an update job can be downloaded in a step separate from
      the installation. Additionally, update jobs can be frozen and reapplied
      later. (CNY-1300)
    * UpdateJob objects are now versioned for a specific state of the Conary
      database, and can be applied only if the state of the database has not
      changed. (CNY-1300)
    * Public keys can now be retrieved from a directory, with each key stored
      in a separate file. (CNY-1299)
    * Troves now track their direct parent they were cloned from, instead of
      the source-of-all-clones. (CNY-1294)

Changes in 1.1.17:
  o New Feature:
    * A caching proxy has been implemented for Conary.  A proxy server
      caches changesets as clients request them.  This can
      dramatically improve the performance of Conary when a subsequent
      request is made for the same changeset.

      The server is implemented using the existing standalone and
      Apache-based Conary repository server modules. Two new Conary
      repository configuration variables, "proxyDB" and
      "proxyContentsDir" have been created to define the proxy
      database and contents store.

      To configure the Conary client to use a proxy, a new "proxy"
      configuration variable has been added to the conaryrc file.
      Generic HTTP proxies should still be configured using the
      "http_proxy" environment variable.

      In order to facilitate authentication and proxy cache
      invalidation features, new Conary repository methods have been
      introduced.  This means that the Conary proxy requires that
      repositories it connects to run Conary version 1.1.17 or later.
      The Conary proxy is considered experimental.  Therefore future
      versions of Conary may not be able to communicate with the proxy
      as implemented in Conary 1.1.17.

  o Client Changes:
    * Filesystem permissions on rollback data restrict access to the
      owner of the database (normally root). (CNY-1289)
    * The Conary client now sends data across an idle connection to a
      Conary repository.  This will keep the connection alive when the
      repository is behind a firewall or proxy that has short timeouts
      for idle connections. (CNY-1045)
    * The error message produced by Conary when a progress callback
      method raises an unhandled exception has been improved.

  o Build Changes:
    * cvc cook --show-buildreqs works properly now.  Thanks to Pavel
      Volkovitskiy for reporting the issue and providing the
      patch. (CNY-1196)
    * The flags for other packages that are specified in the build
      flavor are now available when cooking as a part of the
      PackageFlags object.  For example, if you wish to check to see
      if kernel.pae is set, you can add "if PackageFlags.kernel.pae:".
      Note that such checks do not affect the final flavor of your
      build, and should be used with care. (CNY-1201)
    * Component and package selection by manifest, as with the
      "package=" option, could fail when large numbers of files were
      found; this bug has been resolved. (CNY-1339)
    * You can now add a labelPath to a group r.add() line by
      specifying a labelPath keyword argument.  For example:
         r.add('conary', labelPath=['conary-unstable.rpath.org@rpl:1',
                                    'conary.rpath.com@rpl:1'])
    * Repeated shadow merges now fail with an error suggesting a
      commit.  Previously, the merge operation would be attempted
      again. (CNY-1278)

  o Server Changes:
    * Conary repositories no longer allow users or groups to be
      created with names that include characters other than those
      defined in the Portable Filename Character Set.
    * Server side functions that work on large datasets (getTroveSigs
      and setTroveSigs) are now using batched SQL operations for faster
      throughput. (CNY-1118, CNY-1243)
    * The code that commits groups to the repository has been reworked
      to significantly reduce the number of SQL queries executed.
      (CNY-1273)
    * Including a symbolic link in the path to the temporary now
      returns an error immediately at startup. (CNY-958)
    * Errors opening a to-be-committed changeset now have the internal
      exception logged and CommitError returned to the client (CNY-1182)
    * Cached Changesets are now versioned depending on the client's
      version.  This allows for the same changeset to be cached for
      different client generations. (CNY-1203)

  o Internal Changes:
    * A StringStream can now be set from a Unicode object.  The
      StringStream stores the UTF-8 encoding of the Unicode
      object. (CNY-366)
    * The ByteStream and LongLongStream classes have been
      reimplemented in C.  Modifications have been made to the
      NumericStream types implemented in C so that they can be used as
      base classes in Python.
    * PathID lookups are now done by file prefix and file ID. This
      allows for identifying files in different package flavors or in
      versions older than the latest one. (CNY-1203)
    * StreamSet objects can now preserve unknown elements of the stream
      instead of silently skipping them. Those elements are retained for
      freeze(), letting the older stream object exactly replicate the
      frozen stream of the newer object. Unknown elements are preserved
      through merges into old object as long as the old object has not
      been locally modified.

  o Bug Fixes:
    * Conary now displays a useful error message when it is unable to
      parse a "user" line in a configuration line.  Previously Conary
      would raise an unhandled exception. (CNY-1267)
    * Mirror configurations no longer use /etc/conary/entitlements/ as
      the default location to read entitlements used to mirror.
      Normally the entitlements used to mirror are different than the
      entitlements required to update the system.  Therefore they
      should not be used when attempting to access source or target
      repositories when mirroring. (CNY-1239)
    * "cvc emerge" now displays error messages when the underlying
      cook process results in an exception.  Previously, an unhandled
      exception message was generated. (CNY-995)
    * Derived packages now support setuid and setgid files. (CNY-1281)
    * You can no longer accidentally include a group in itself by
      using addAll. (CNY-1123, CNY-1124)
    * An error message is produced when troves could not be found
      during "conary migrate" in the same manner they are alerted
      during a "conary update".  Previously these errors were
      masked. (CNY-1171)
    * A bug that caused update failures when a changeset held file
      contents that were both InitialContents and a normal file has
      been fixed. (CNY-1084)
    * Filesets now honor buildFlavor. (CNY-1127)
    * The TroveSource class tried to raise a DuplicateTrove exception,
      which doesn't exist. It now raises InternalConaryError instead.
      (CNY-1197)
    * A proper error is now produced when Conary is unable to create
      the directory for the local database due to a permission
      failure. (CNY-953)
    * Group recipes could sometimes include a trove for dependency
      resolution but not move to include the package directly in the
      group that is doing dependency resolution.  Now the package and
      component both are always included immediately in the group that
      is resolving dependencies. (CNY-1305)
    * A "no new troves available" error message is now given when
      there are no new versions to migrate to (CNY-1246)
    * Attempting to clone without name or contact information set now
      gives a proper error message. (CNY-1315)
    * The client code no longer exits with a sys.exit(0) if one of the
      callbacks fails. (CNY-1271)
    * When multiple labels of a trove exist in a group and that group is 
      being searched for that trove, conary will no longer arbitrarily pick
      one of the labels to return.
    * A bug in the default update callback class that causes a hang
      when unhandled exceptions occur has been fixed.
    * Cloning a trove multiple times that was already cloned no longer
      increments the source count. (CNY-1335)
    * The Conary network client erroneously specified the latest
      protocol version it knew about when calling a server, even if
      the server couldn't understand that version. (CNY-1345)

Changes in 1.1.16:
  o Server Changes:
    * The repository now returns recursive changesets with special
      "removed" trove changesets if a trove is missing or has been
      removed.  This allows the client to determine if it has the
      needed troves to perform an update.  Previously, the repository
      would raise an exception, which prevented updates from mirrors
      with byDefault=False troves (such as :debuginfo) excluded.
    * A getTroveInfo() method has been added to the Conary repository
      server.
    * Repository changeset cache database operations are now retried
      before giving up (CNY-1143)

  o Client Changes:
    * A new "isMissing" trove flag has been added.  This flag is set
      by a Conary repository when a Trove is missing.  This allows the
      client to display an appropriate message when it attempts to
      update from an incomplete mirror.
    * Including a configuration file from an unreachable URL will now
      reasonably time out instead of hanging for 3 minutes (the default TCP
      connection timeout). (CNY-1161)
    * Conary will now correctly erase a trove whose files have changed owners
      or groups to values not mapped to users or groups on the current system.
      (CNY-1071)
    * Conary will now display files that are transient as transient when
      --tags is used.
    * Support for the new getTroveInfo() method has been added to the
      Conary repository client.

  o Build changes:
    * The "cvc cook" command will now log a message when deleting old
      build trees to make way for an upcoming build.
    * The "cvc refresh" command will now print a warning instead of
      failing with an error when an attempt to refresh a
      non-autosourced file is made. (CNY-1160)
    * The BuildPackageRecipe class now requires file:runtime, which is
      needed to run many configure scripts. (CNY-1259)
    * Configuration files are now automatically added to :config
      components only if they do not have any executable bits
      set. (CNY-1260)

  o Bug Fixes:
    * Conary 1.1.14 and 1.1.15 failed to update when encountering the
      multitag protocol; this regression is resolved. (CNY-1257)
    * The logparse module now correctly parses python tracebacks in
      conary log files. (CNY-1258)

Changes in 1.1.15:
  o Client Changes:
    * On the update path, errors and warnings are now handled by callbacks.
      This allows applications using the Conary API to capture and process
      them as appropriate. (CNY-1184)

  o Bug Fixes:
    * "conary erase --help" now displays options as "Erase Options"
      instead of "Update Options". (CNY-1090)

  o Build Changes:
    * Change in assembling recipe namespace changed how unknown recipe
      attributes were handled (they appeared as None instead of raising
      an Attribute Error).
    * Packaged directories are no longer included in :lib components
      because doing so can create multilib failures.  (CNY-1199)

Changes in 1.1.14:
  o Client Changes:
    * Tag handler output is now redirected to a callback. The command line
      callback places "[ tag ]" in front of the output from each tag handler
      to help with debugging. (CNY-906)
    * All filesystem operations are journaled now to allow recovery if an
      unexpected failure occurs. "conary revert" has been added to recover
      from cases where the journal is left behind unexpectedly. (CNY-1010)

  o Build Changes:
    * cvc will no longer fail if the EDITOR environment variable points
      to an invalid editor. (CNY-688)
    * Redirects now build erase redirects for package components which
      existed in the past but have disappeared on head. (CNY-453)
    * The TagSpec policy now checks the transitive closure of build
      requirements when determining whether the build requirements
      are sufficient to ensure that a needed tag description will
      be installed. (CNY-1109)
    * Repositories can now be made read-only to allow for maintenance.
      (CNY-659)
    * PIE executables, which appear to be shared libraries in binary
      directories, will no longer export soname dependencies. (CNY-1128)
    * ELF files in %(testdir)s and %(debuglibdir)s will no longer export
      soname provides.  (CNY-1138, CNY-1139)
    * cvc is now able to check out source troves that have been shadowed from
      a branch that no longer contains the files. (CNY-462)
    * The Install recipe class now has the ability to copy symbolic links.
      (CNY-288)
    * The output produced by cvc when attempting to find the
      appropriate patch level when applying a patch has been
      improved. (CNY-588)
    * When cooking (either from a recipe or from the repository),
      cvc will always use the (auto)source files from the repository,
      instead of re-downloading them. This allows for rebuilds from
      recipes even if the upstream source is no longer available,
      without using the cvc cook --prep command first to cache the
      repository copies. (Auto)sources can still be re-downloaded
      using cvc refresh. (CNY-31)
    * The ordering for the rules used to determine which component a
      file should be in was reversed when a file was under /usr/share
      but had /lib/ somewhere in the path name. (CNY-1155)
    * The cvc add command will now refuse to add symbolic links that
      are absolute, dangling, pointing to files outside of the current
      directory or pointing to files that are not tracked by Conary.
      (CNY-468)
    * Use objects now record which file on system define them. (CNY-1179)
    * ExcludeDirectories built-in policy will now remove the empty
      directories it has excluded from the _ROOT_ in order to prevent
      later policies from thinking they are going to be on the target
      system. (CNY-1195)

  o Internal changes:
    * Conary now supports being built against an internal copy of the
      sqlite3 library for cases when the system sqlite3 is not the
      optimal version for Conary.
    * The repository schema's string types are no longer restricted to
      arbitrary sizes for backends that support indexing larger strings
      than MySQL's InnoDB storage engine. (CNY-1054)

  o Bug Fixes:
    * The SQL query that implements the getTrovesByPath() repository
      method has been reworked to avoid slow queries under
      MySQL. (CNY-1178)
    * Builds that resulted in changesets containing the same file
      in different locations would fail to commit if the files differed
      only by mtime. (CNY-1114)
    * The mirror script now correctly handles the cases where
      the PathIdConflict errors are raised by certain source repositories
      during mirroring. (CNY-426)
    * The mirror script now can correctly mirror removed troves when a
      removed and regular versions appear in the same mirror chunk.
    * Perl dependency strings containing double colons are now properly
      accepted on the command line. (CNY-1132)
    * The cvc stat command now correctly displays the usage information
      when extra arguments are specified. (CNY-1126)
    * The conary update --apply-critical command will now behave correctly
      if the update job contains linked troves (besides the conary package
      which is the source of critical updates). Linked troves are troves
      with overlapping paths.  (CNY-1115)
    * A GET request to the "changeset" URL of a repository server that
      does not supply any arguments no longer results in an Internal
      Server Error.  The repository can be configured to send email to
      an email address with debugging information. (CNY-1142)
    * When checking to make sure that the URL used to upload a
      changeset matches the repository base URL, both URLs are now
      normalized before the comparison is made. (CNY-1140)
    * The conary.lib.logparse module now provides the correct date
      strings for each logged event.
    * The Conary command line argument parser checks for the --help
      option earlier.  This corrects some instances where commands
      like "conary rq --help" would not display help. (CNY-1153)
    * The conary [command] --help --verbose command now correctly
      displays verbose option help.
    * Conary no longer fails with an unhandled exception when the 
      local database is locked.  A useful error message is now
      produced. (CNY-1175)
    * The cvc annotate command now attributes the correct name to the
      person who committed the initial revision of a file. (CNY-1066)
    * Conary will give a better error message if you try to run the
      conary emerge command without conary-build installed. (CNY-995)

Changes in 1.1.13:
  o Build Changes:
    * All files in "binary directories" now provide their path as a
      file: dependency. This allows more flexibility for files that
      have requirements such as "file: /usr/bin/cp". (CNY-930)
    * A addRemoveRedirect() method has been added to the
      RedirectRecipe class to allow redirecting packages to nothing
      (which causes them to be erased on update). The client code has
      been updated to remove package components properly for this
      case.  (CNY-764)

  o Bug Fixes:
    * Config files, though added to the :config component by default
      (CNY-172), can now be appropriately overridden by
      ComponentSpec. (CNY-1107)
    * ELF files that have no DT_NEEDED or DT_SONAME entries no longer
      cause Conary to trace back attempting to discover the ELF
      ABI. (CNY-1072)
    * Conary will no longer attempt to update troves in the namespace
      "local" when using updateall.
    * Redirect recipes which contain conflicting redirects now give an
      error message instead of a traceback. (CNY-449)
    * The previous fix for CNY-699 wrongly encoded the soname rather
      than the filename in provisions for symbolic links to shared
      libraries when the shared library had a soname.  Additionally,
      symlinks from directories not in the system shared library path
      to ELF shared libraries in directories in the shared library
      path wrongly caused internal dependencies to have the full path
      to the symlink encoded in the shared library requirement.  These
      bugs have been resolved. (CNY-1088)

Changes in 1.1.12:
  o Client Changes:
    * A signature callback has been added, which allows one to catch
      the troves with bad signatures and react appropriately (display
      an error message, lower trust level, etc). (CNY-1008)
    * The conary.lib.logparse module has been added to provide
      parsed access to conary log files. (CNY-1075)

  o Build Changes:
    * "cvc cook" is now more efficient in looking up files that are
      part of the built troves (CNY-1008).
    * A "commitRelativeChangeset" configuration variable has been
      added to control whether Conary creates relative or absolute
      changesets when cooking.  It defaults to True, but can be
      changed to False to cause Conary to cook and commit absolute
      changesets. (CNY-912)
    * A list of X.org mirrors has been added to the default mirrors.
    * "cvc diff" now returns an return code of 2 on error, 1 if there
      are differences, and 0 if there are no differences. (CNY-938)
    * An "addResolveSource" method has been added to GroupRecipe.
      This will change how dependency resolution is done when building
      a group.  Instead of searching the label path defined in the
      group for solutions, the resolve source will be searched
      instead. This allows you to resolve dependencies against a
      particular version of a group. (CNY-1061)
    * Cloning multiple flavors of the same package in a single step is
      now possible. (CNY-1080)
    * Perl dependencies now include provides for .ph files, as well as
      .pl and .pm files, found in the perl @INC path. (CNY-1083)

  o Bug Fixes
    * The previous fix for CNY-699 introduced two errors in handling
      shared library dependencies that were not in shared library
      paths and thus need to have their paths encoded.  These bugs
      have been resolved. (CNY-1088)
    * The build time in the troveInfo page of the repository browser
      is now displayed properly as "(unknown)" if a trove has no build
      time set. (CNY-990)
    * dbsh now properly loads the schema when one of the .show
      commands is executed. (CNY-1064)
    * The Conary client version is saved before the re-execution of
      conary that follows the application of a critical
      update. (CNY-1034)
    * A condition that was causing sys.exit() to not terminate the
      server process when running in coverage mode has been
      fixed. (CNY-1038)
    * If a configuration value is a list and has a non-empty default,
      appending values to that default does not reset that list to
      empty (Conary itself never triggers this case, but rMake does
      with defaultBuildReqs). (CNY-1078)
    * FileContainers don't store the path of the filecontainer in the
      gzip header for contents which are being transparently compressed
      by the object
    * Creating referential changesets obtained the path of files in the
      data store multiple times. When one content store in a round-robin
      content store configuration is corrupt, that would lead to inconsistent
      changesets. Instead, we will include those corrupt contents in
      a valid changeset and let the install content validation catch the
      problem.

Changes in 1.1.11:
  o Client Changes:
    * "conary help [command]" now displays the usage message for
      the command.
    * The --help options will now display a smaller number of flags by
      default, and more when the --verbose flag is added.
    * A getUpdateItemList() method has been added to the ConaryClient
      class.  It returns a list of top level troves on the local
      system. (CNY-1025)
    * "conary rq package:source --tags" will now show an "autosource"
      tag on autosourced files.
    * Conary now correctly uses "KB/s" instead of "Kb/s" when
      displaying transfer rates. (CNY-330)
    * conary rblist is now more readable, and supports --labels and
      --full-versions. (CNY-410)

  o Build Changes:
    * When using "cvc refresh" to refresh autosourced files, the
      refresh flag is now reset after the commit.  Previously, the
      file would continue to be refreshed on subsequent commits.
    * When using "cvc commit", cvc no longer downloads autosourced
      files which haven't changed (CNY-611, CNY-463)
    * Files that were previously marked as autosource files can now be
      made a regular file by calling "cvc add".
    * When using "cvc remove" to remove a file from the local checkout
      directory and the file is still specified in the recipe file as
      being automatically downloaded, the file will now be switched to
      an autosource file (preserving the pathId).
    * The autosource state is now stored explicitly in CONARY files.
    * CONARY files now use textual identifiers for flags instead of
      digits.
    * "cvc refresh" no longer downloads all autosource files.  Only
      the file(s) specified are downloaded.
    * Files removed with "cvc remove" are no longer erroneously
      re-added when committing changes to the repository.  This used
      to happen when the file was in the previous version of the
      source component and also present in the lookaside
      cache. (CNY-601)
    * Conary now produces a warning instead of an error when an
      unknown use flag is specified in the buildFlavor configuration
      variable.  It will still produce an error if the unknown use
      flag is accessed in the recipe.
    * Package builds now create relative changesets for components instead
      of absolute changesets, reducing the size of the upload to the
      repository (CNY-912)
    * The download code in cvc now accepts cookies.  This is required
      to download files from Colabnet sites. (CNY-321)
    * The download code in cvc can now handle basic HTTP
      authentication. (CNY-981)
    * Shared libraries and symlinks to shared libraries provide their
      filenames as soname dependency provisions, as well as DT_SONAME
      records listed within the shared library, if any. (CNY-699)
    * Malformed regular expressions passed as exceptDeps arguments to
      the r.Requires policy are now reported gracefully. (CNY-942)
    * A list of GNOME mirrors has been added to the default mirrors.
    * Commit log messages may now be provided with the "cvc --log-file"
      command, with support for standard input using the filename "-".
      (CNY-937)
    * The default ComponentSpec information is now loaded from
      files in the /etc/conary/components/ directory tree, and the
      defaults can now be overridden on a per-distribution basis in
      the /etc/conary/distro/components/ directory tree. (CNY-317)
    * Freeform documentation from /usr/share/doc is now included
      in the new ":supdoc" component instead of the ":doc" component
      by default. (CNY-883)
    * Configuration files are now put into a ":config" component to
      make it easier to override them.  This configuration can be
      disabled by setting the configComponent configuration item
      to False. (CNY-172)
    * Empty directories that have owner or group information explicitly
      set are now included in packages by default. (CNY-724)

  o Bugfixes:
    * Files added in both the repository and locally with cvc now give
      an error message on update rather than corrupting the CONARY
      file (CNY-1024)
    * Adding a file locally and then merging that file from upstream
      now causes an error as expected (it would traceback
      before). (CNY-1021)
    * Cooking a group recipe that defines an empty groups with
      resolveDependencies set no longer results in a traceback.
      Conary will display an error message as expected. (CNY-1030)
    * Specifying a bad protocol in a repositoryMap entry (a protocol
      other than http or https) no longer causes an unhandled
      exception. (CNY-932)
    * When migrating, conary now utilizes update mode with all updates
      explicitly specified when re-executing after critical updates.
      Previously, the migration failed if a critical update was
      applied. (CNY-980)
    * Infinite loops are now detected when including configuration
      files. (CNY-914)
    * Temporary files created when critical updates are applied are
      now cleaned up. (CNY-1012)
    * Conary repositories now detect when changesets that are being
      committed are missing files. (CNY-749)
    * Conary now prints an error message when trying to write a
      changeset file to a location that cannot be written (directory,
      read-only file etc.). (CNY-903)

Changes in 1.1.10:
  o Bugfixes:
    * A warning message produced when attempting to retrieve a OpenPGP
      key has been fixed.  The warning was introduced in CNY-589.

Changes in 1.1.9:
  o Client Changes:
    * The usage message displayed when running "conary" or "cvc" has
      been simplified and improved. (CNY-560)
    * When choosing how to match up troves with the same name, conary now
      takes paths into account, if there's a choice to make between matching
      up two old troves that are otherwise equivalent with a new trove, conary
      will choose the one that shares paths with the new trove. (CNY-819)
    * Conary will now allow "conary migrate --info" and "conary migrate
      --interactive" without displaying usage information. (CNY-985)
    * Conary now only warns about being able to execute gpg if a
      signature trust threshold has been set. (CNY-589)
    * Fixed cvcdesc after the refactoring of configuration options. (CNY-984)

  o Server Changes:
    * PostgreSQL support has been finalized and some SQL queries have
      been updated in the repository code for PostgreSQL
      compatibility.  PostgreSQL will be officially supported in a
      future release of Conary.
    * The repository browser is now viewable by Internet Explorer.

  o Build Changes:
    * cvc now allows files to be switched from autosource to normal
      and from normal to autosourced. (CNY-946)
    * Recipes will now automatically inherit a major_version macro,
      which is defined to be the first two decimal-seperated parts of
      the upstream version, combined with a decimal. For example, a
      version string of 2.16.1.3 would have a major_version of
      2.16. (CNY-629)
    * A list of KDE mirrors has been added to the default mirror
      configuration. (CNY-895)
    * If a group is cooked twice at the same command line, for example
      "cvc cook group-dist[ssl] group-dist[!ssl]", then conary will
      cache the trove found during the first group cook and use it for
      subsequent group cooks. (CNY-818)
    * Unpacking a tarball now preserved permissions only when
      unpacking into the root proxy, not unpacking sources into the
      build directory. (CNY-998)

  o Code Cleanups
    * The command line options common between cvc and conary are now
      defined in one place.
    * The code to add options to the command line parser for an option
      has been refactored to remove duplication.

  o Bug Fixes:
    * A bug that caused an Internal Server Error when marking a group
      :source component as removed in a repository has been fixed.
    * A bug that caused group cook with a replace or remove with a
      flavor and no matching trove to emit a traceback instead of a
      warning has been fixed. (CNY-977)
    * A bug that caused an unhandled exception when two packages with
      the same name require a trove that was being erased has been
      fixed.
    * Timeouts that occur when attempting to read the XML-RPC request
      from a client are now logged and return an exception (instead of
      causing a unhandled exception in the server).

Changes in 1.1.8:
  o Bug Fixes:
    * The fix for CNY-926, which allows a ShimNetClient to create
      changes directly from an in-process Conary Repository, did not
      properly merge changesets when multiple servers were involved.
    * The r.setByDefault() method in group recipes was broken in
      1.0.34.  It would cause a traceback.  This has been fixed.

Changes in 1.1.7:
  o Client Changes:
    * You can now delete troves, update from changeset files, and
      update with a full version specified without an installLabelPath
      set. (CNY-281)
    * "conary rm" has been added as an alias for the "conary remove"
      command. (CNY-952)
    * Conary now produces an error message when an invalid context is
      specified. (CNY-890)
    * User settings in a context will override but not remove user
      settings from the main conary configuration file. (CNY-972)

  o Build (cvc) Changes:
    * "cvc cook --prep" now warns about missing dependencies instead
      of raising an error.  "cvc cook --download" does not warn or
      error. (CNY-787)
    * In a group recipe, if you use r.remove() to remove a component
      from a package in a group (which marks the component
      byDefault=False), and the package no longer contains any
      byDefault=True components, the package itself will also be made
      byDefault=False. This avoids installing packages with no
      components on the system. (CNY-774)
    * Previously, Java files that have no discoverable provided or
      required interfaces (for example, due to EAR dependencies)
      caused a traceback.  Conary now handles this case correctly and
      does not traceback.
    * Merging when the current version is already based on the parent
      version now gives an error message instead of writing out an
      incorrect CONARY file (CNY-968)

  o Bug Fixes:
    * Erases of critical troves is no longer considered a reason to
      restart Conary.
    * A bug triggered when a critical update of a trove depended on an
      erase has been fixed.
    * A bug that caused changesets to be invalidated from the
      changeset cache when signatures were not modified by
      setTroveSigs() has been fixed.
    * A bug that caused an Internal Server Error (ISE) when attempting
      to browse the files in a shadowed component via the Conary
      repository browser has been fixed. (CNY-926)
    * A bug introduced 1.0.32 that affected the ability to update two
      troves due to the same broken dependency when using
      "resolveLevel 2" has been fixed.  This bug affected the ability
      to simply run "conary update conary" when conary-build and
      conary-repository will both installed. (CNY-949)
    * Conary will now display config lines that are equivalent to the
      default configuration value but are set explicitly by the
      user. (CNY-959)
    * Specifying "includeConfigFile" within a context will now include
      the file also within that context. (CNY-622)
    * A memory leak in conary.lib.misc.depSplit() has been fixed.
    * The client no longer loops forever trying to create
      cross-repository relative changesets when the trove is missing
      from one of the repositories. (CNY-948)
    * Repositories no longer return empty troves when
      createChangeSet() is called on troves which are referenced
      within the repository but present on a remote repository.
      (CNY-948)
    * Repository queries no longer return matches for troves which are
      referenced by groups but are not present in the
      repository. (CNY-947)
    * Specifying a root (through conaryrc configuration or the
      "--root" command line parameter) that is not a directory no
      longer results in an unhandled exception. (CNY-814)
    * Renaming and changing a source file no longer results in
      tracebacks on "cvc update" and "cvc merge" (CNY-944, CNY-967)

Changes in 1.1.6:
  o Client Changes:
    * The "cvc" and "conary" command line programs have new command
      line argument aliases.  They accept "-r" as an alias for
      "--root" and "-c" as an alias for "--config".  Commands that
      accept "--info" now accept "-i" as an alias.
    * Contexts can now override any configuration option. (CNY-812)
    * The meaning of the "--components" command line option has
      changed to be more intuitive.  For example, "conary q
      --components" will show all the components for all packages,
      indented as expected. (CNY-822)

  o Build (cvc) Changes:
    * "cvc commit -m'commit message'" is now accepted.  Previously, a
      space was required between the -m and the message.
    * Permissions are now preserved by tar when extracting a tar
      archive added with r.addArchive().
    * The Requires policy now parses pkg-config files more reliably.
    * "cvc cook" now has a "--download" option, which fetches the
      applicable sources from upstream or from the repository and then
      stops. (CNY-837)
    * If cooking a group results in conflicts, the error message will now
      show you the reason why the troves in conflict were included in the
      group. (CNY-876)
    * A new r.addCopy() command is now available to group recipes.  It
      performs the actions required to create a new group, add all of
      the troves from a different group, and add the new group to the
      current group. (CNY-360)
    * In a group recipe, if r.replace() or r.remove() does nothing, a
      warning message is given unless the keyword allowNoMatches is
      used. (CNY-931)
    * In a group recipe, if r.replace() would match against a package
      included inside another group that you are not building, conary
      will warn that replace cannot possibly do anything and will
      suggest using r.addCopy() to resolve the problem. (CNY-360)
    * The Autoconf() build action now enforces buildRequirements of
      automake:runtime and autoconf:runtime if used. (CNY-672)
    * All build actions that enforce buildRequires additions now report
      them through the reportMissingBuildRequires summary policy.

  o Optimizations:
    * Retrieving a large number of troves without files from the local
      database has been sped up by 30%. (CNY-907)
    * On one test machine: "conary q --troves" is 2 times
      faster. "conary q", "conary q --deps" and "conary q --info" are
      30% faster.  "conary q --troves --recurse" is 4-6 times faster.

  o Bug Fixes:
    * r.Replace() no longer fails when a glob matches a dangling
      symlink.  It now reports that no action is taking on the
      dangling symlink due to it being a non-regular file.  This is
      the same behavior as running r.Replace() on non-dangling
      symlinks.

Changes in 1.1.5:
  o Optimizations
    * Duplicate trove instantiations have been removed. Build requires are
      no longer thawed out of abstract change sets, and methods were added
      to get dependency and path hash information directly from trove
      change set objects. These changes combined for a 50% speedup on
      update --info of a large group into an empty root and saved a few
      megs of memory as well (CNY-892)
    * The changes in the previous version of Conary in how XML-RPC
      responses are decompressed actually made Conary slower.  These
      changes have been reverted.

  o Build (cvc) Changes:
    * The Requires() policy now reads pkg-config files and converts the
      "Requires:" lines in them into trove dependencies, removing the
      need to specify those dependencies manually. (CNY-896)
    * Files in /etc/conary/macros.d/ are now loaded in sorted order
      after initial macros are read from /etc/conary/macros. (CNY-878)

  o Bug Fixes:
    * Conary now runs tagscripts correctly when passed a relative root 
      parameter (CNY-416).
    * cvc log now works when there are multiple branches matching for the
      same trove on the same label.
    * Fixed resolveLevel 2 so that it does not try to update packages that
      are already a part of the update. (CNY-886, CNY-780)
    * Fixed resolveLevel 2 so that it does not repeatedly try to perform 
      the same update. (CNY-887)
    * cvc cook | less now leaves less in control of the terminal. (CNY-802)
    * The download thread terminating during an update is now a fatal
      error.
    * The web interface to a conary repository will now print an error
      message instead of a traceback when adding an entitlement class
      with access to a group that does not exist.
    * Parent troves in repository changeset caches are now invalidated
      when a member trove is invalidated (CNY-746)
    * cvc cook group now limits the number of path conflicts displayed for 
      one trove to 10. (CNY-910)
    * Conary update now respects local changes when a group update occurs
      along with the update of the switched trove.  For example, switch
      foo to be installed from another branch instead of the default, 
      and then update foo and its containing group at the same time would
      cause conary to try to reinstall the original foo (resulting in path
      conflicts). (CNY-915)
    * loadRecipe now selects the most recent of two recipes available
      in the case where there are multiple choices due to label
      multiplicity. (CNY-918)

Changes in 1.1.4:
  o Client Changes:
    * Conary now restarts itself after updating critical conary
      components (currently, that consists of conary).  Hooks have
      been added for other components using the conary api to specify
      other troves as critical.  Also, hooks have been added for other
      components to specify a trove to update last. (CNY-805, CNY-808)
    * Conary now warns the user when they will be causing label
      conflicts - that is when an operation would cause two different
      branches of development for a single trove to end up with the
      same trailing label.  Since most conary operations are label
      based, such label conflicts can be confusing to work with and
      are almost never desireable - except in those few cases where
      they are necessary.  (CNY-796)
    * The conary repository client now retries when a DNS lookup of a
      server hostname fails with a "temporary failure in name
      resolution" error.

  o Optimizations
    * The getFileContents() and getFileVersions() server side calls
      have been optimized for faster execution.
    * The SQL query in getTroveList() has been sped up by a 3-5x factor.
    * dbstore now has support for executemany()
    * Inserts into local database now use executemany().

  o Server Changes
    * Several SQL queries have been updated for PostgreSQL compatibility

  o Build (cvc) Changes:
    * The "cvc add" command no longer assumes files it doesn't know to
      be binary are text files; there are lists for both binary and
      text types, and files which are added which aren't in either
      list need to be added with "--text" or "--binary". (CNY-838)
    * A "cvc set" command has been added to change files between
      binary and text mode for files in source components.
    * The "cvc diff" command no longer tries to display the contents
      of autosource files. (CNY-866)
    * The "cvc annotate" command no longer displays pathIds in the
      error message for the specified path not being included in the
      source trove.  It displays the path name instead.
    * The "cvc annotate" command now gives an error when it is run on
      a binary file.
    * A "cvc refresh" command has been added.  It allows you to
      request that cvc fetch new upstream versions of files referenced
      by URL.  Thanks to Pavel Volkovitskiy for the initial
      implementation of this feature. (CNY-743)
    * The "cvc newpkg" command and the PackageSpec policy now disallow
      certain potentially confusing characters in trove
      names. (CNY-842)
    * The PythonSetup() build action has been modified to be more
      consistent with other build actions. The "setupName" paramater
      has been added, which can specify a command to run (defaults to
      "setup.py"). The first argument, similar to Configure(), passes
      arguments to the command being specified by setupName. (CNY-355)
    * The "cvc commit" command now recognizes .html, .css, .kid, and .cfg
      as extensions that identify text files. (CNY-891)
    * The PythonSetup build action has been modified to make it
      clearer what its "dir" and "rootDir" options specify. (CNY-328)

  o Bug Fixes:
    * Conary commands no longer perform an unnecessary database check
      on the local system. (CNY-571)
    * A bug that could allow conary to consider a no-op update as an
      install (and could result in tracebacks in some situations) has
      been fixed. (CNY-845)
    * If you've made a local modification to a package and then try to
      downgrade it later, Conary will now downgrade included
      components as well. (CNY-836)
    * The error message produced by "cvc cook" when a source component
      exists on multiple branches with the same trailing label has
      been improved. (CNY-714)
    * Error handling when manipulating entitlements via XML-RPC has
      been improved. (CNY-692)
    * The usage message displayed when running "conary changeset" has
      been corrected. (CNY-864)
    * Conary no longer tracebacks when a disconnected cook tries to
      load a superclass.  Conary also gives better messages when the
      loaded recipe has a traceback.  Thanks to David Coulthart for
      the core of this patch. (CNY-518, CNY-713)
    * A bug in soname dependency scoring has been fixed.  Dependency
      scoring when multiple sonames were being scored would simply use
      the value of the last soname, instead of the cumulative score.
      Note that the dependencies that did not match at all would still
      return as not matching, so this bug only affected Conary's
      ability to select the best match.
    * A bug in architecture dependency scoring has been fixed.
      Matching architectures are now counted as having a positive
      value, so that when performing dependency resolution on an
      x86_64 machine, troves that have flavor "is: x86_64 x86" will be
      preferred to those with flavor "is: x86".
    * The PythonSetup command ignored any C compiler macros that had
      been set.  The template has been changed to use them in the same
      way that Configure() uses them; as environment variables.
    * The warning message produced when r.Replace() refuses to modify
      a non-regular file now includes the path, as intended.
      (CNY-844)
    * A traceback that occurred when a resolveLevel 2 update resulted
      in a component being erased has been fixed. (CNY-879)
    * Conary now works around a possible threading deadlock when
      exceptions are raised in Threading.join().  The bug is in the
      standard Python threading library, and is fixed in 2.4.3.
      Conary will use a workaround when running under older versions
      of Python. (CNY-795)
    * Checks have been added to the XML-RPC transport system to see if
      an abort has been requested while waiting for a response from
      the server.  This allows the main thread to terminate the
      changeset download thread if it is waiting for an XML-RPC
      response from the server.  (CNY-795)
    * A bug in Conary's handling of an unusual case when multiple
      files being installed share the same content, and one of the
      files has been erased locally has been fixed.
    * A traceback that occurred when a manually removed file switches
      packages during an update has been fixed. (CNY-869)
    * When you remove a file and replace it with a directory, Conary
      now treats it as a removal. (CNY-872)
    * Conary's OpenPGP implementation now dynamically uses RIPEMD if
      it is available from PyCrpyto.  Some PyCrypto builds don't
      include RIPEMD hash support. (CNY-868)
    * A bug that allowed merging changesets with conflicting file
      contents for configuration files with the same pathId has been
      fixed.  Applying the resulting merged changeset caused
      IntegrityErrors.  (CNY-888)

  o Optimizations
    * The getFileContents and getFileVersions server side calls have
      been optimized for faster execution
    * The SQL query in getTroveList has been sped up by a 3-5x factor.
    * dbstore now has support for executemany()
    * Inserts into local database now use executemany().

  o Server Changes
    * Several SQL queries have been updated for PostgreSQL compatibility

Changes in 1.1.3:
  o System Update Changes:
    These changes make Conary much more robust when applying updates
    that move files from one package to another.

    * Components that modify the same files are now required to be in
      the same update job.  For example, if a file moves from
      component a:runtime to component b:runtime, the erase of
      component a:runtime and the install of component b:runtime will
      occur at the same time. (CNY-758).
    * Files moving between components as part of a single job are now
      treated as file updates instead of separate add/remove events.
      (CNY-750, CNY-786, CNY-359)

  o Client Changes:
    * The source component is now displayed in "conary rq --info"
      output.
    * Entitlements can now be passed into ConaryClient and
      NetworkRepositoryClient objects directly. (CNY-640)
    * Exceptions raised in callback functions are now issued as
      warnings and the current job is finished before
      existing. KeyboardInterrupts and SystemExits are handled
      immediately. (CNY-806)
    * The "--debug" command line flag now provides information that is
      useful to the end-user during the update process.  The
      "--debug=all" flag will provide output that is useful to conary
      developers.
    * The output of "--debug" has been modified when performing
      dependency resolution.  The output should be more helpful to end
      users.  Also rearranged the output given when dependencies
      fail. (CNY-779)
    * Config files and diffs are no longer cached in ram during installs;
      they are now reread from the changeset whenever they are needed
      (CNY-821)
    * Binary conflicts no longer cause a traceback in cvc update
      (CNY-644,CNY-785)

  o Optimizations
    On a test system, "conary updateall --info" is around 24% faster
    than previous versions of Conary.

    * The SQL query used to retrieve troves from the local database
      has been optimized.  The new code is nearly four times faster
      for operations like "conary q group-dist --info".
    * The SQL query in getTroveContainers() used to determine the
      parent package(s) and groups(s) of a set of troves as recorded
      in the local database has been optimized.  The new code is
      almost 95 times faster. (0.2 seconds versus 19 seconds)
    * The code in getCompleteTroveSet() that creates Version and
      Flavor objects from entries in the database now caches the
      created object.  This is approximately a 4.5 times speed
      up. (2.10 seconds versus 9.4 seconds)
    * The code in iterUpdateContainerInfo has had similar version
      and flavor caching optimizations that make the code about 
      2.5 times faster (from 10 seconds to 4 seconds).

  o Server Changes:
    The Conary repository server now sends a InvalidClientVersion
    exception when a conary 1.0.x client attempts to manipulate an
    entitlement through addEntitlement() or deleteEntitlement().

  o Build (cvc) Changes:
    * "cvc merge" and "cvc update" are now more verbose when
      patching. (CNY-406)
    * "cvc clone" now requires that you specify a message when cloning
      source components unless you specify --message.  It also gives
      more output about what it is doing (CNY-766, CNY-430).
    * "cvc clone" now has a --test parameter that runs through all
      steps of cloning without performing the clone.  --info is now
      more lightweight - it no longer downloads all of the file
      contents that would be cloned.
    * "cvc clone" now has a --full-recurse parameter that controls how
      recursion is performed.  Cloning a group no longer recurses by
      default.  The only way that a recursive group clone could
      succeed is if all troves in the group came from the same branch.
      This is almost never the case.
    * The "cvc cook" command now prints the flavor being built,
      as well as the version. (CNY-817)
    * The command line argument parsing in "cvc" has been modified.
      To use the "--resume" command line argument to specify that you
      wish to resume at a particular location, you must use
      "--resume=<loc>".  "--resume <loc>" will not work anymore.  This
      removes an ambiguity in how we parse optional parameters in
      Conary.
    * The PythonSetup build action no longer provides the older
      --single-version-externally-managed argument, and instead
      provides the --prefix, --install-purelib, --install-platlib,
      and --install-data arguments, which can be overridden with the
      purelib, platlib, and data keyword arguments, respectively.  This
      allows it to work correctly with a greater number of packages.
      It also provides the option of providing a "purePython=False"
      argument for python packages that mix architecture-specific
      and architecture-neutral files, and tries to automatically
      discover cases when it should be provided. (CNY-809)
    * Python dependencies were previously incorrectly calculated
      for certain module path elements added in some Python C
      code (for example, contents of the lib-dynload directory);
      these errors are now resolved by using external python
      to find system path elements. (CNY-813)
    * /etc/conary/mirrors/gnu has been added to enable mirror://
      references to the GNU mirror system.
    * The GNU mirror list was then significantly expanded and
      re-sorted.  (CNY-824)
    * /etc/conary/mirrors/cpan has been added to enable mirror://
      references to the Comprehensive Perl Archive network mirror
      system.
    * In group recipes, the methods r.add(), r.addAll(), and
      r.addNewGroup() have been modified to accept the use= parameter,
      which defaults to True (CNY-830).

  o Bug Fixes:
    * A bug that caused a traceback in the web interface when a
      non-admin user attempts to manage their entitlement classes has
      been fixed. (CNY-798)
    * "conary rq" (with no arguments) no longer hides troves if the
      flavor that matches the system flavor is not built for the
      latest version. (CNY-784)
    * "cvc cook" now displays the correct label of the thing it is
      building, even when it is not the build label.
    * Running "cvc update" in a directory that has been created with
      "cvc newpkg" but has not yet been committed to the repository
      will now fail with an appropriate error message instead of
      displaying a traceback. (CNY-715)
    * Conary can now apply updates that change a file that is not a
      directory to a directory.
    * Currently version objects are cached to optimize Conary.
      Unfortunately, version objects are mutable objects.  That means
      that if two different pieces of code are given the same version
      object, modifications made by one part of the code could affect
      the other inadvertently.  A warning message has been added to
      the version object when setting or resetting timestamps to make
      developers aware of the problem.  Developers should copy the
      version object before calling setTimeStamps(),
      resetTimeStamps(), incrementSourceCount(), or
      incrementBuildCount() on it.  When creating a version object
      from a string and time stamp set, use the timeStamps= keyword
      argument to versions.VersionFromString() to avoid the copy.  In
      a later version of Conary, version objects will be immutable.
      New methods will be introduced that return new modified objects.
    * Conary no longer hangs waiting for the download thread when an error
      occured in the download thread which caused it to terminate.
    * "conary migrate" now returns an error much earlier if you are
      not using interactive mode. (CNY-826)
    * Files removed from troves (most often by --replace-files) are now
      properly skipped on updates to that trove when the file didn't change
      between versions. (CNY-828)
    * includeConfigFile now gives a much better error message when it
      cannot include a config file. (CNY-618)

Changes in 1.1.2:
  o Bug Fixes:
    * Conary now removes sources from the lookaside before unpacking SRPMs to
      ensure that the source referenced from the SRPM is actually contained in
      the SRPM. (CNY-771)
    * Errors found in the recipe while checking in will now display file name
      and line number information along with the error found.
    * The trove browser no longer shows duplicate entries for multihomed
      repositories.
    * A bug that kept sqlite-based 64-bit mirrors from being used as a source 
      for further mirrors has been fixed.

  o Build Changes:
    * Conary no longer prints policy error messages three times; it
      now prints each error immediately when it is found, and then
      summarizes all policy errors once (instead of twice) at the
      end of the build process. (CNY-776)

Changes in 1.1.1:
  o Client Changes:
    * Migrate no longer replaces by default as if --replace-files was
      specified. (CNY-769)

  o Server Changes:
    * The log retrieval function now returns a HTTP_NOT_IMPLEMENTED
      (501) instead of a HTTP_NOT_FOUND (404) if the logFile
      directive is not configured.

  o Build Changes:
    * Conary now recognizes that pkgconfig finds its files in
      /usr/share/pkgconfig as well as /usr/lib*/pkgconfig. (CNY-754)
    * /etc/conary/mirrors/cran has been added to enable mirror://
      references to the Comprehensive R Archive Network. (CNY-761)

  o Bug Fixes:
    * Conary now resets the timeStamps in all cases when
      getSourceVersion is called (CNY-708).
    * SQLite ANALYZE locks the database after it is run, causing
      updates to fail.
    * A bug that caused lists such as installLabelPath in
      configuration files to be parsed incorrectly when more than one
      space was between list elements has been fixed
    * A bug that caused Locally changed files to no be marked properly
      in rollbacks that were stored locally (including rollbacks for
      locally built troves) has been fixed. (CNY-645)
    * A bug that could cause "cvc cook" to create groups that include
      components needed to resolve dependencies that are already
      included not-by-default has been fixed.
    * A bug that caused a traceback message when adding a user through
      the web interface has been fixed.

Changes in 1.1.0:
  o 1.1 Release Overview

    Conary 1.1.0 is the first version in the 1.1 series.  New
    functionality has been added to Conary that required modifications
    to the repository database schema and XML-RPC protocol.  A Conary
    1.1.x-compatible client is required to access many of the new
    features.  The XML-RPC interface includes version information so
    that old clients continue to work with new servers, and new
    clients continue to work with old servers.

    New Features:
      * Conary can now remove packages and components from a
        repository server.  This is a privileged operation and should
        not normally be used.  Only users with a special "can remove"
        ACL can remove from the repository.  As removing something
        from a Conary repository is an act of last resort and modifies
        repository internals, the command line option will not appear
        in the reference documentation.  rPath will assist users that
        need more information.
      * Conary can now query the repository by path.  Use
        "conary repquery --path /path/to/find" to find components that
        include a particular path.
      * Several enhancements were added to the entitlement management
        facilities in a Conary repository.
      * Conary can now redirect a group.

  Detailed changes follow:

  o Server Changes:
    * Entitlement keys were artificially limited to 63 characters in
      length.  This restriction has been raised to the max length
      permitted in the database column (255).
    * Entitlement classes can now provide access to multiple access
      groups (and updated the web UI to support that) (CNY-600)
    * addEntitlement() and deleteEntitlement() repository calls replaced
      by addEntitlements and deleteEntitlements calls.  These calls
      operate on more than one entitlement simultaneously.
    * Added getTroveLeavesByPath() and getTroveVersionsByPath(). (for
      CNY-74)
    * Conary now checks to ensure you have write access to all the
      things the client is trying to commit before you send them
      across the wire. (CNY-616)
    * deleteAcl() and listAcls() methods have been added to
      ConaryClient.

  o Client Changes:
    * "conary rq" now supports "--path", which allows you to search
      for troves in the repository by path. (CNY-74)
    * "conary rq" now has a "--show-removed" option that allows you to
      see removed trove markers.  A [Removed] flag will be displayed
      when the --trove-flags option is added.

  o Bug Fixes:
    * Conary now resets the timeStamps in all cases when
      getSourceVersion is called (CNY-708).
    * SQLite ANALYZE locks the database after it is run, causing
      updates to fail.
    * A bug that caused lists such as installLabelPath in
      configuration files to be parsed incorrectly when more than one
      space was between list elements has been fixed
    * A bug that caused Locally changed files to no be marked properly
      in rollbacks that were stored locally (including rollbacks for
      locally built troves) has been fixed. (CNY-645)
    * A bug that could cause "cvc cook" to create groups that include
      components needed to resolve dependencies that are already
      included not-by-default has been fixed.

Changes in 1.0.27:
  o Client Changes:
    * A "files preupdate" tag script method has been Implemented which
      gets run before tagged files are installed or changed. (CNY-636)
    * A bug that could cause "--replace-files" to remove ownership
      from every file in a trove has been fixed. (CNY-733)

    * Multiple bugs where using "--replace-files" could result in the
      new file having no owner have been fixed. (CNY-733)
    * The logcat script now supports revision 1 log entries.
    * The logcat script is now installed to /usr/share/conary/logcat

  o Build Changes:
    * Improved handling of the "package=" keyword argument for build
      actions.  In particular, made it available to all build actions,
      removed double-applying macros to the package specification,
      and fixed failure in cases like "MakeInstall(dir=doesnotexist,
      skipMissingDir=True, package=...)". (CNY-737, CNY-738)
    * The lookaside cache now looks in the repository for local sources
      when doing a repository cook. (CNY-744)
    * The mirror:// pseudo-URL handling now detects bad mirrors that
      provide an HTML document instead of the real archive when a
      full archive name is provided; previously, it did so only when
      guessing an archive name.  Thanks to Pavel Volkovitskiy for this
      fix. (CNY-745)
    * The Flavor policy has been slightly optimized for speed.

  o Server Changes:
    * ACL patterns now match to the end of the trove name instead of
      partial strings (CNY-719)

  o Bug Fixes:
    * The Conary repository server now invalidates changeset cache
      entries when adding a digital signature to a previously mirrored
      trove.
    * A bug that caused the mirror code to traceback when no callback
      function was provided to it has been fixed. (CNY-728)
    * Rolling back changes when the current trove has gone missing from
      the server now causes the client to generate the changeset to apply
      based on the trove stored in the local database (CNY-693)

Changes in 1.0.26:
  o Build Changes:
    * When cooking a group, adding "--debug" to the "cvc cook" command
      line now displays detailed information about why a component is
      being included to solve a dependency. (CNY-711)
    * The mirror:// functionality introduced in Conary 1.0.25 had two
      small bugs, one of which prevented mirror:// pseudo-URLs from
      working.  These bugs are now fixed, thanks to Pavel
      Volkovitskiy. (CNY-704)
    * The "cvc cook" command now announces which label it is building
      at the beginning of the cook, making it easier to catch mistakes
      early. Thanks to Pavel Volkovitskiy for this fix. (CNY-615)
    * The source actions (addSource, addArchive, etc.) can now take
      a "package=" argument like the build actions do.  Thanks to
      Pavel Volkovitskiy for contributing this capability.  (CNY-665)
    * The "preMake" option had a bad test for the ';' character; this
      test has been fixed and extended to include && and ||.
      thanks to Pavel Volkovitskiy for this fix. (CNY-580)
    * Many actions had a variety of options (dir=, subdir=, and
      subDir=) for specifying which directory to affect.  These have
      been converted to all prefer "dir=", though compatibility
      with older recipes is retained by continuing to allow the
      subDir= and subdir= options in cases where they have been
      allowed in the past. Thanks to Pavel Volkovitskiy for this
      enhancement. (CNY-668)

Changes in 1.0.26:
  o Server Changes:
    * The Conary web interface now provides a method to rely solely on
      a remote repository server to do authentication checks. (CNY-705)
    * The ACL checks on file contents and file object methods have
      been improved. (CNY-700)
    * Assertions have been added to prevent redirect entries from
      being added to normal troves.
    * An assertion has been added to ensure that redirects specify a
      branch, not a version.
    * The server returns a new FileStreamsMissing exception when the
      client requests file streams with getFileVersion or
      getFileVersions and the requested file stream is not present in
      the repository database. (CNY-721)
    * getFileVersions() now raises FileStreamMissing when it is given
      invalid request.
    * getFileContents() now raises a new FileHasNoContents exception
      when contents are requested for a file type which has no
      contents (such as a symlink).

  o Bug Fixes:
    * A bug that could cause "conary updateall" to attempt to erase
      the same trove twice due to a local update has been fixed.
      (CNY-603)
    * Attempts to target a clone to a version are now caught.  Only
      branches are valid clone targets. (CNY-709)
    * A bug that caused Trove() equality checks to fail when comparing
      redirects has been fixed.
    * A bug that caused the flavor of a redirect to be store
      improperly in the repository database has been fixed.
    * The resha1 script now properly skips troves which aren't present
      in the repository.
    * Conary 1.0.24 incorporated a fix for CNY-684 to correct behavior
      when storing src.rpm files rather than their contents.  The fix
      worked for local builds but not for commits to repositories.
      Conary 1.0.26 includes a fix that corrects the behavior when
      committing to a repository as well. (CNY-684)
    * A bug that prevented flavored redirects from being loaded from
      the repository database has been fixed.
    * "Conary migrate" now will follow redirects. (CNY-722)

Changes in 1.0.25:
  o Build Changes:
    * The addArchive() source action will search for reasonably-named
      archive files based on the name and version if given a URL ending
      with a "/" character. Thanks to Pavel Volkovitskiy for the
      initial implementation. (CNY-671)
    * All source actions, when given a URL that starts with "mirror://",
      will search a set of mirrors based on files in the mirrorDirs
      configuration entry, with default files provided in the
      /etc/conary/mirrors/ directory. Thanks to Pavel Volkovitskiy for
      the initial implementation. (CNY-171)
    * Symbolic links are now allowed to provide a soname even if they
      reference an ELF file only indirectly through other symbolic
      links.  Previously, a symbolic link could only provide a soname
      if it directly referenced an ELF file. (CNY-696)

  o Bug Fixes:
    * A bug that caused unhandled exceptions when downloading the file
      contents needed for a distributed changeset in threaded mode has
      been fixed. This bug was introduced in 1.0.24. (CNY-701)

Changes in 1.0.24:
  o Server Changes:
    * The server binary access log can now be downloaded by an
      administrator by visiting the http://servername/conary/log
      URL. Once the log is accessed it is rotated automatically by the
      repository server. Subsequent accesses to the log URL will only
      yield log entries added since the last access. (CNY-638)
    * The Users and Groups tab in the web management UI is no longer
      highlighted when administrators change their passwords.

  o Client Changes:
    * A --what-provides option has been added to "conary query" and
      "conary repquery".
    * A bug that installed extra components of a package that is being
      installed instead of updated due to the existing package being
      pinned has been fixed. (CNY-682)

  o Build Changes:
    * When pulling files out of a src.rpm file, Conary now stores the
      src.rpm file itself in the repository rather than the files
      pulled from it. (CNY-684)
    * Mono dependency version mappings are now discovered in CIL policy
      .config files. (CNY-686)
    * The internal util.literalRegex() function has been replaced by
      use of re.escape(). (CNY-634)

  o Bug Fixes:
    * The Conary Repository web interface no longer returns a
      HTTP_FORBIDDEN (403) when a bad password is given by the user.
      This allows the user to re-try authentication.
    * The --signatures and --buildreqs flags now work with "conary
      showcs".  (CNY-642)
    * A bug in the NetworkRepositoryClient default pwPrompt mechanism
      has been fixed.
    * Error messages when entitlements fail to load have been
      improved. (CNY-662)
    * The repository client no longer caches repository access info
      when the attempt to access was unsuccessful. (CNY-673, affects
      CNY-578)
    * A bug that caused x86 flavored troves from being updated
      properly when using "conary updateall" on an x86_64 system has
      been fixed. (CNY-628)
    * A bug that caused migrate behavior to not respect pins when the
      pinned troves were set to be erased (CNY-680).
    * Calling r.ComponentSpec(':foo') works again; it is exactly
      equivalent to r.ComponentSpec('foo'). (CNY-637)
    * Calling r.Move() with only one argument now fails explicitly
      rather than silently doing nothing. (CNY-614)

Changes in 1.0.23:
  o API Additions:
    * The interface to create, list and delete access groups and
      modify the users therein through is now exposed though
      ConaryClient.
    * The interface to delete entitlement groups is now exposed
      through ConaryClient.

  o Client Changes:
    * "conary updateall" now accepts the --keep-required command line
      argument.
    * the mirror script now provides download/commit feedback using
      display callbacks like other conary commands
    * the excludeTroves config option will now keep fresh installs from
      happening when an update job is split due to a pinned trove.

  o Server Changes:
    * The repository database migration code now reports an error when
      trying to migrate old-style redirects.  The code to perform the
      migration is incomplete and creates invalid new-style
      redirects.  If you have a repository with old-style redirects,
      contact rPath for assistance with your migration. (CNY-590)

  o Bug Fixes:
    * Subdirectories within source components are now better supported.
      Specifically, different subdirectories with the same filename will
      now work. (CNY-617)
    * The util.literalRegex() function now escapes parenthesis characters.
      (CNY-630)
    * Manifest files now handle file names containing "%" characters.
      Fix from Pavel Volkovitskiy. (CNY-627)
    * Fixed a bug in migrate that caused its behavior to shift when migrating 
      to the same version that is currently installed.
    * Fixed a bug in the logcat script that caused the entitlement field to
      display the user information instead. (CNY-629)

  o Build Changes:
    * The r.addArchive() source action can now unpack Rock Ridge and
      Joliet ISO images, with some limitations. (CNY-625)

Changes in 1.0.22:
  o Client Changes:
    * Conary now has hooks for allowing you to be prompted for both name
      and password when necessary.
    * Conary will no longer report a traceback when trying to perform 
      dependency resolution against repositories that are not available.
      Instead, it will print out a warning. (CNY-578)

  o Build Changes:
    * It is now possible to set environment variables to use within
      Conary builds from within conary configuration files, using the
      new "environment" configuration item.  Thanks to Pavel
      Volkovitskiy for implementing this feature. (CNY-592)
    * In previous versions of Conary, calls to r.PackageSpec() would
      improperly override previous calls to r.ComponentSpec(); now
      the ordering is preserved.  Thanks to Pavel Volkovitskiy for 
      this fix. (CNY-613)

  o Bug Fixes:
    * A bug that would allow recursively generated changesets to
      potentially have missing redirect flags has been fixed.
    * A bug in redirect handling when the branch changed but the trove
      name didn't has been fixed - conary will do a better job of
      determining what jobs to perform in this situation. (CNY-599, CNY-602)
    * Errors relating to PGP now just display the error instead of causing 
      conary to traceback. (CNY-591)
    * Conary sync on a locally cooked trove will no longer traceback (CNY-568)
    * --from-file and sync now work together.
    * An AssertionError that was occasionally reached by incorrect repository
      setups is now a ConaryInternalError
    * A bug when updating to a locally cooked trove when the user had 
      manually removed files has been fixed. (CNY-604)
    * CONARY files that are not accessible will no longer cause conary to
      traceback when trying to read context from them. (CNY-456)
    * signatureKeyMap configuration entries are now checked to ensure
      they are valid. (CNY-531)

Changes in 1.0.21:
  o Client Changes:
    * The "conary migrate" command has changed behavior significantly
      in order to make it more useful for updating a system to exactly
      match a different group.  However, this change makes it much
      less useful for updating normal systems.  "conary migrate"
      should not be used without first reading the man page
      description of its behavior.  The old migrate behavior is now
      available by using "conary sync --full".  "conary syncchildren"
      has been renamed to "conary sync", and its behavior has also
      been modified slightly as a result.  The old behavior is
      available by using "conary sync --current". Please read the man
      page for a full description of the "sync" command as well.  (CNY-477)

  o Build Changes:
    * A "package" keyword parameter has been added to build actions,
      which specifies the package and/or component to which to assign
      the files that are added (not modified or deleted) by that build
      action.  For example, r.MakeInstall(package="foo") will place
      all the new files installed by the MakeInstall action into the
      "foo" package.  Thanks to Pavel Volkovitskiy for contributing
      this capability.  (CNY-562)
    * A "httpHeaders" keyword parameter has been added to the
      r.addArchive(), r.addPatch(), and r.addSource() source actions
      so that headers can be added to the HTTP request.

  o Bug Fixes:
    * The r.addPatch() build action no longer depends on nohup to
      create a file in the current directory (a bug introduced in
      conary 1.0.19). (CNY-575)
    * Commits with missing files no longer traceback. (CNY-455)
    * A bug that caused "#!/usr/bin/env /bin/bash" to not be
      normalized to /bin/bash by the NormalizeInterpreterPaths policy
      has been fixed.
    * A bug that prevented Conary from being able to download files
      that contain '&' or ';' characters has been fixed.  This allows
      Conary to download sources from cgi-bin URLs.
    * "cvc merge" no longer fails to merge changes from the parent
      branch when the shadowed version doesn't exist on the parent
      branch.

Changes in 1.0.20:
  o Build Changes:
    * "jvmdir", "javadir", "javadocdir", and "thisjavadocdir" have
       been added to the default set of macros.
    * A r.JavaDoc() build action has been added.  It funtions
      exactly like the "r.Doc()" build action, except it coppies into
      "%(thisjavadocdir)s".
    * When the r.addArchive() source action attempts to guess the main
      directory in which to build, it now recognizes when when sources
      have been added in an order that defeats its algorithm and provides
      a helpful error message. (CNY-557)

  o Client Changes:
    * A --tag-script parameter has been added to the rollback
      command. (CNY-519)

  o Bug Fixes:
    * A bug in clone behavior that caused Conary to try to clone
      excessive troves has been fixed.  If you were cloning uphill
      from branch /a/b to /a, and a buildreq was satisfied by a trove
      on /a//c, Conary would try to clone the buildreq to /a as well.
      (CNY-499)
    * A bug in the "r.Ant()" and "r.JavaCompile()" build actions which
      caused the CLASSPATH variable to get mangled has been fixed.
    * A bug in 'r.ClassPath()' that caused a traceback has been fixed.
    * A bug that caused the "change password" tab to be displayed when
      browsing the repository via the web as an anonymous user has
      been fixed.
    * The web service code no longer permits the anonymous user to
      view the "change password" (/conary/chPassForm) form.
    * The r.addPatch() source action no longer hangs when presented
      with large patches, which fixes a bug introduced in Conary
      1.0.19.

Changes in 1.0.19:
  o API Change:
    * In order to fully represent empty flavors in Conary, a new Flavor
      object class has been added.  Previously, DependencySet objects
      were used to store flavor information.  Unfortunately it was not
      possible to distinguish "empty flavor" from "flavor not specified".
      When dealing with thawing frozen flavors, use ThawFlavor() instead
      of ThawDependencySet().  When testing to see if a flavor is empty,
      use the isEmpty() method of the flavor object.

  o Client Changes:
    * The default resolveLevel setting is now 2, this means that
      conary will try to update troves that would otherwise cause an
      update to fail.  See the conary man page for more details.
    * Multiple bugs have been fixed in interactive prompting for user
      passwords (CNY-466):
      - Password prompts are based on the server name portion of the
        label being accessed, not the actual hostname of the server
        (these are often different when repositoryMaps are used).
      - When no password callback is available, the operation will
        fail with an open error (which is identical to what would
        happen if no user name was present) instead of giving a
        traceback.
      - The download thread uses the passwords which the original
        thread obtained from the user.
      - The download thread is able to prompt for passwords from the
        user if distributed changesets require access to additional
        repositories.

  o Build Changes:
    * "r.Ant()", "r.JavaCompile()", and "r.ClassPath()" build actions
      have been added to support building java with conary.
    * "r.addPatch()" will now determine the patchlevel without users
      needing to add level= in the r.addPatch() call. The level
      parameter is still honored, but should not be needed.
    * "cvc cook --show-buildreqs" now displays build requirements
      inherited from parent recipe classes. (CNY-520)
    * The output of "cvc diff" and "cvc rdiff" can now be used as an
      input to patch when files are added between two versions. (CNY-424)
    * Use flags have been added for dom0 and domU.  They default to
      "sense prefernot".  The domU flag should be used to build
      binaries specific to Xen domU environments where special
      provisions are made for paravirtualization.  The dom0 flag
      should be used to build binaries specific to Xen dom0
      environments where special provisions are made for the
      hypervisor.  The existing "xen" flag should be used to build
      binaries specific to Xen which apply equally to Xen dom0 and
      domU environments.
    * Warning message for modes specified without an initial "0" have
      been improved to include the path that is affected. (CNY-530)

  o Server Changes:
    * Use the term Entitlement Class in all conary repository web interfaces
      replacing Entitlement Group.

  o Bugs Fixed:
    * The Conary Repository now returns an error to a client when
      committing duplicate troves that have an empty flavor. (CNY-476)
    * When checking out a source trove from a repository using
      "cvc checkout", the user is no longer warned about not being able
      to change the ownership of the files checked out.
    * A bug has been fixed in conary's determination of what troves
      had been updated locally.  This bug caused "conary updateall" to
      consider many x86 troves as needing to be updated separately
      instead of as a part of group-dist.  This could cause updateall
      failures. (CNY-497)
    * A bug that caused 'conary q tmpwatch:runtime --recurse' to traceback
      has been fixed (CNY-460)
    * Interactive mode now handles EOF by assuming it means 'no';
      thanks go to David Coulthart for the patch. (CNY-391)
    * Configuration settings in contexts can now be overridden from
      the command line. (CNY-22)
    * Redirect changesets now have primary troves, meaning they will
      display better when using "conary showchangeset". (CNY-450)
    * User's passwords are now masked when using "cvc context" (unless
      --show-passwords is specified). (CNY-471)
    * Removed excess output from commitaction which was caused by a
      change in option parsing code (CNY-405)

Changes in 1.0.18:
  o Client Changes:
    * Trying to shadow a cooked redirect now results in an error. (CNY-447)
    * A --keep-required option has been added to tell Conary to leave
      troves installed when removing them would break
      dependencies. This used to be the default behavior; Conary now
      issues a dependency error instead. (CNY-6)
    * "delete-entitlement" and "list-entitlements" options have been
      added to the "manageents" script.

  o Build Changes:
    * Python dependencies are now generated for .pyc files as well as
      for .py files. (CNY-459)

  o Server Changes:
    * Support for deleting entitlements, listing the entitlement
      groups a user can manage, and removing the ACL which lets a group
      manage an entitlement group has been added.
    * Entitlement management has been added to the Conary repository
      web interface. (CNY-483)

  o Bug Fixes:
    * The "list-groups" option to the "manageents" script has been
      corrected to list the groups the user can manage instead of the
      groups that user belongs to.

Changes in 1.0.17:
  o Client Changes:
    * Individual file removals performed by "conary remove" now create
      rollbacks. (CNY-7)
    * The repository mirroring client supports two new configuration
      options:
      - matchTroves is a regexp list that limits what troves will be
        mirrored based on the trove names;
      - recurseGroups takes a boolean value (True/False) which will
        cause the miror client to recurse through a groups and mirror
        everything that they include into the target repository.

  o Server Changes:
    * A single conary repository can host multiple serverNames. In the
      Conary repository's configuration file, the serverName directive
      can now specify a space separated list of valid server names
      which will be accepted and served from that repository. (CNY-16)

Changes in 1.0.16
  o Build Changes:
    * A check has been added to "cvc commit" that ensures a .recipe
      file exists in the CONARY state file.
    * Recipe classes can now set an "abstractBaseClass" class
      variable.  When set, Conary will not require a setup() method in
      the class.  This is used for creating superclass recipes where
      setup() methods are not needed.

  o Server Changes:
    * A new "entitlementCheckURL" configuration option has been added.
      This is a hook that allows external validation of entitlements.
    * The Conary Repository web interface look and feel has been
      updated.  The interface will look incorrect unless
      conary-web-common 1.0 or later is installed.

  o Bug Fixes:
    * When running "cvc log" on a newly created source component, cvc now
      errors gracefully instead of tracing back. (bz #863)
    * Conary now changes to the / directory before running tag
      scripts. (bz #1134)
    * "cvc co foo=invalidversionstring" now gives a more helpful error
      message. (bz #1037)
    * Cloning binary troves uphill now correctly checks for the source
      trove uphill.
    * A bug that would cause "conary migrate" to raise a KeyError when
      updating a group that referenced the same trove twice (through
      two subgroups) has been fixed.
    * A bug that caused miscalculations when determining whether a
      shadow has been modified has been fixed.
    * A number of bugs affecting resetting distributed changesets have
      been fixed.
    * A bug in the MySQL dbstore driver that caused the wrong
      character encoding to be used when switching databases has been
      fixed.
    * A bug where running updateall when one of the two groups that
      reference a trove has no update caused an erase of that trove to
      be requested has been fixed (CNY-748).

Changes in 1.0.15
  o Client Changes:
    * When writing files as non-root, Conary will no longer create
      files setuid or setgid unless the uid/gid creating the file
      matches the username/groupname in the package.
    * Conary now checks the rollback count argument for non-positive
      numbers and numbers greater then the number of rollbacks
      available. (bz #1072)
    * The entitlement parser has been reimplemented using expat
      instead of a hand-coded parser.  A correctly formatted
      entitlement file should now be enclosed in an
      <entitlement></entitlement> element.  Conary will continue to
      work with files that do not contain the toplevel <entitlement>
      element.

  o Build Changes:
    * Support has been added for recipe templates.  Now when running
      "cvc newpkg", cvc will automatically create a recipe from a
      template specified by the recipeTemplate configuration
      option. (bz #671, #1059)
    * Policy objects can now accept globs and brace expansions when
      specifying subtrees.
    * Cross-compile builds now provide CONFIG_SITE files to enable
      cross-compiling programs that require external site config
      files.  The default site config files are included.
    * The "cvc checkout" command can now check out multiple source
      troves in a single invocation.

  o Server Changes:
    * An "externalPasswordURL" configuration option has been added,
      which tells the server to call an external URL for password
      verification.  When this option is used, user passwords stored
      in the repository are ignored, and those passwords cannot be
      changed.
    * An authentication cache has been added, which is enabled by
      setting The authCacheTimeout configuration to the number of
      seconds the cache entry should be valid for.

  o Bug Fixes:
    * A bug that caused using groupName parameter with r.replace() to
      traceback has been fixed. (bz #1066)
    * Minimally corrupted/incorrect conary state files will no longer cause 
      conary to traceback. (bz #1107)
    * A bug that prevented upload progress from being displayed when
      using "cvc commit" has been fixed. (bz #969)

Changes in 1.0.14:
  o Client Changes:
    * Conary now creates shadows instead of branches when cooking onto
      a target label.  This means, for example, that local cooks will
      result in a shadow instead of a branch.
    * Conary now creates shadows on the local label when creating rollbacks
      instead of branches.
    * The branch command has been removed.  Any potential branch should be 
      done with a shadow instead.
    * The verify command now shows local changes on a local shadow instead
      of a local branch
    * Local changesets create diffs against a local shadow (instead of
      a branch) and --target for the commit command retargets to a shadow
    * User conaryrc entries are now searched from most specific target to
      least specific (bz #997)
    * A fresh install of a group will cause all of its contained components 
      to be installed or upgraded as well, without reference to what is 
      currently installed on your system -- no trove will be skipped because
      it is referenced by other troves on your system but not installed.
    * Changeset generation across distributed shadows now force file 
      information to be absolute instead of relative when the files are on
      different servers, eliminating server crosstalk on source checkin and
      when committing local changesets. (bz #1033)
    * Cvc merge now takes a revision, to allow you merge only up to a certain
      point instead of to head.

  o Server Changes:
    * Removed the ability for the server to log updates to its contents
      store (mirroring has made this capability obsolete)
    * logFile configuration directive now logs all XML calls
    * Split user management out from core authorization object
    * All user management calls are based on user and group names now
    * The user management web interface for the repository now allows
      the administrator to enable and disable mirroring for groups

  o Bug Fixes:
    * Conary will not traceback if you try to update to a trove with a name
      that matches a filesystem path that you don't have access to (bz #1010).
    * Conary will not raise an exception if a standard config file (~/.conaryrc,
      for example) exists but is not accessible.
    * cvc no longer allows . and .. to be added to source troves (bz #1014)
    * cvc remove handles removing directories (bz #1014)
    * conary rollback no longer tracebacks if you do not have write access to
      the conary database.
    * deeply shadowed versions would fail when performing some version 
      operations.  This caused, for example, local cooks of shadowed troves
      to fail.
    * using loadInstalled with a multiarch trove no longer tracebacks (bz #1039)
    * group recipes that include a trove explicitly byDefault False could result
      in a trove when cooked that had the components of that trove byDefault
      True.
    * Stop sending duplicate Host: headers, proxies (at least squid) mangle 
      these into one host header, causing failures when accessing rbuilder
      repositories that depend on that host header (bz #795)
    * The Symlink() build action should not enforce symlinks not
      dangling, and should instead rely solely on the DanglingSymlinks
      policy.
    * A bug that caused conary to treat a reference as an install when it
      should have been an update due to a miscalculation of what local updates
      had been made on the system has been fixed.

Changes in 1.0.13:
  o Client Changes:
    * A new "conary migrate" command for updating troves has been
      added.  "conary migrate" is useful for circumstances when you
      want to update the software state on a system to be synchronized
      with the default state of a group.  To do this, "conary migrate"
      calculates the changeset required to: 1) update the trove (if an
      update is available); 2) install any missing included troves; 3)
      synchronize included troves that have a mismatched version; 4)
      remove any referenced troves that are not installed by default.
    * The includeConfigFiles configuration directive now accepts http
      and https URLs.  This allows organizations to set up centralized
      site-wide conary configuration.
    * Conary now gives a more detailed error message when a changeset
      attempts to replace an empty directory with a file and
      --replace-files is not specified.

  o Build Changes:
    * The addSource source action will now replace existing files,
      rather than replacing their contents.  This implies that the
      mode of the existing file will not be inherited, and an
      existing read-only file will not prevent addSource from
      working.
    * The internal setModes policy now reports "suid/sgid" only for
      files that are setuid or setgid, rather than all files which
      have an explicitly set mode.  (bz #935)
    * TagSpec no longer will print out ignored TagSpec matches twice,
      once for tags specified in the recipe, and once for tags
      discovered in /etc/conary/tags/*.  (bz #902)
    * TagSpec will now summarize all its suggested additions to
      buildRequires in a single line.  (bz #868)
    * A new reportMissingBuildRequires policy has been added to summarize
      all suggested additions to buildRequires in a single line at the
      end of the entire build process, to make it easier to enhance the
      buildRequires list via cut-and-paste.  (bz #869)

  o Bug Fixes:
    * A bug that caused conary to traceback when a file on the file
      system is owned by unknown uid/gid has been fixed.  Conary will
      now print an error message instead.  (bz #977)
    * A bug that caused conary to traceback when an unknown Use flag
      was used when cooking has been fixed.  Previously, "cvc cook
      --flavor 'foobar'" would create a traceback.  Conary now says
      'Error setting build flag values: No Such Use Flag foobar'.
      (bz #982)
    * Pinned troves are now excluded from updateall operations.
      Previously conary would try to find updates for pinned troves.
    * Conary now handles applying rollbacks which include overlapping
      files correctly.  Previously --replace-files was required to
      apply these rollbacks.
    * the config file directive includeConfigFile is no longer case sensitive 
      (bz #995)

Changes in 1.0.12:
  o Client changes:
    * The rollback command now applies rollbacks up to and including
      the rollback number specified on the command line. It also
      allows the user to specify the number of rollbacks to apply
      (from the top of the stack) instead of which rollback to
      apply. (bz #884)
    * Previously, the code path for installing files as part of a new
      trove required an exception to be handled.  The code has been
      refactored to eliminate the exception in order to reduce install
      times.

  o Build Changes:
    * The cvc command now has a --show-buildreqs option that prints all
      build requirements.  The --no-deps argument for cvc has been
      aliased to --ignore-buildreqs for consistency.

  o Bug Fixes:
    * Installing into a relative root <e.g. --root foo> when running
      as root no longer generates a traceback. (bz #873)
    * Replaced files are now stored in rollbacks. (bz #915)
    * File conflicts are now also detected via the database, not just
      via real file conflicts in the filesystem.
    * A bug that resulted in multiple troves owning a file has been fixed.
    * Rollbacks of troves that were cooked locally will no longer
      raise a TroveIntegrityError.
    * The "conary remove" command no longer generates a traceback when
      the filename given cannot be unlinked. (bz #887)
    * The missing usage message displayed when "cvc" and "conary" are
      run with no command line arguments has been restored.
    * Rollbacks for initial contents files didn't work; applying
      rollbacks now ignores that flag to get the correct contents on
      disk. (bz #924)
    * The patch implementation now properly gives up on patch hunks
      which include changed lines-to-erase, which avoids erasing lines
      which did not appear in the origial version of the file. (bz
      #949)
    * Previously, when a normal error occurred while prepping sources
      for cooking (extracting sources from source archives, for
      example), conary would treat it as a major internal error.  Now
      the error message is simply printed to the screen instead.
    * A typo in a macro will now result in a more helpful error
      message.
    * A bug that caused a traceback when performing "conary rq" on an
      x86_64 box with a large installLabelPath where only an x86
      flavor of a trove was available on one label in the
      installLabelPath has been fixed (bz #961).
    * Conary no longer creates a rollback status file when one isn't
      needed.  This allows /var/lib/conarydb to be on read-only media
      and have queries continue to work/.
    * Reworked "conary remove" to improve error messages and fix
      problems with multiple files being specified, broken symlinks,
      and relative paths (bz #853, #854)
    * The mirror script's --test mode now works correctly instead of
      doing a single iteration and stopping.

Changes in 1.0.11:
  o Client Changes:
    * Conary will now allow generic options to be placed before the command
      you are giving to conary.  For example, 'conary --root=/foo query'
      will now work.
    * the remove command no longer removes file tags from files for no good 
      reason
    * rollbacks now restore files from other troves which are replaced as part
      of an update (thanks to, say, --replace-files or identical contents)
    * --replace-files now marks files as owned by the trove which used to
      claim them
    * You can now kill conary with SIGUSR1 to make conary enter a debugger
      when you Ctrl-C (or a SIGINT is raised)
    * --debug-all now enters a debugger in more situations, including option
      parsing fails, and when you hit Ctrl-C.
    * added ccs2tar, which will convert most absolute changesets (like those
      that cook produces) into tarballs
    * Troves now don't require dependencies that are provided by themselves.
      As troves are built with this new behavior, it should significantly speed
      up dependency resolution.
    * added a script to recalculate the sha1s on a server (after a label
      rename, for instance)
    * added a script to calculate an md5 password (for use in an info recipe,
      for example)

  o Build Changes:
    * Conary now supports a saltedPassword option to r.User in user info-
      packages.  Full use of this option will require that a new shadow package
      be installed.

  o Bug Fixes:
    * command-line configurations now override context settings

  o Build Changes:

Changes in 1.0.10:
  o Client Changes
    * Given a system based on rPath linux where you only installed
      !smp kernels, conary would eventually start installing smp
      kernels on your system, due to the way the update algorithm
      would determine whether you should install a newly available
      trove.  Conary now respects flavor affinity in this case and
      does not install the smp kernel.
    * Mirror configuration files can now specify uploadRateLimit and
      downloadRateLimit.
    * Updates utilizing changeset files are now split into multiple
      jobs properly, allowing changeset files which create users to
      work proprely.
    * "conary rollback" now displays progress information that matches
      the "conary update" progress information.
    * added --with-sources option for clone

  o Bug Fixes:
    * A bug that caused an assertion error when switching from an
      incomplete trove to a complete trove has been fixed.
    * A bug in perl dependencies that caused extra directories to be
      considered part of the dependency has been fixed.
    * A bug affecting updates where a pinned, partially installed
      package was supposed to be updated due to dependency resolution
      has been fixed.
    * A bug that prevented updates from working when part of a locally
      cooked package was replaced with a non-locally cooked component
      has been fixed.  The bug was introduced in Conary 1.0.8.
    * A bug that caused a segfault when providing an invalid type to
      StringStream has been fixed.
    * The troveInfo web page in the repository browser now displays
      useful error messages instead of traceback messages.  The
      troveInfo page also handles both frozen and non-frozen version
      strings.
    * A bug that caused conary to download unnecessary files when checking out
      shadow sources has been fixed.
    * A bug that caused "cvc rdiff" between versions of a trove that
      were on different hosts to fail has been fixed.
    * Fixed a bug when determining local file system changes involving a file 
      or directory with mtime 0.
    * The --signature-key option was restored

Changes in 1.0.9:
  o Client Changes:
    * A new dependency resolution method has been added which can be turned
      on by setting resolveLevel to 2 in your conarycfg:  If updating trove 'a'
      removes a dependency needed by trove 'b', attempt to update 'b' to
      solve the dependency issue.  This will allow 'conary update conary'
      to work as expected when you have conary-build installed, for example.
    * Switched to using more of optparse's capabilities, including --help
      messages.
    * One short option has been added, cvc -m for message.

  o Bug Fixes:
    * Recipes that use loadRecipe('foo') and rely on conary to look upstream
      to find their branch now work correctly when committing.
    * A bug affecting systems with multiple groups referencing the same troves,
      where the groups are out of sync, has been fixed.
    * the mirror client now correctly handles duplicate items returned in
      trove lists by older servers
    * A bug that caused the mirror client to loop indefinitely when
      doing a --full-trove-sync has been fixed
    * conary rq --trove-flags will now display redirect info even if you
      do not specify --troves (bug #877)
    * dep resolution now support --flavors --full-versions output (bug #751)
    * cvc merge no longer tracebacks if files were added on both upstream
      and on the shadow
    * admin web access for the server doesn't require write permission for
      operations which also require admin access (bug #833)
    * A bug that caused r.remove() in a group to fail if the trove being
      removed was recursively included from another group has been fixed.
    * Conary update tmpwatch -tmpwatch:debuginfo will now erase 
      tmpwatch:debuginfo.
    * An ordering bug that caused info packages to not be updated with their
      components has been fixed.
    * Updates will now happen in a more consistent order based on an
      alphabetic sort.
    * the repository server now handles database deadlocks when committing
       changesets
  o Server Changes:
    * getNewSigList and getNewTroveList could return troveLists with
      duplicate entries

  o Documentation Changes:
    * The inline documentation for recipes has been significantly
      improved and expanded, including many new usage examples.

Changes in 1.0.8
  o Client changes:
    * Conary will now replace symlinks and regular files as long as their
      contents agree (bug #626)

  o Bug Fixes:
    * An error in the method of determining what local changes have been 
      made has been fixed.

Changes in 1.0.7:
  o Client changes:
    * A better method of determining what local changes have been made to a
      local system has been implemented, improving conary's behavior when
      updating.

  o Bugfixes:
    * A bug that caused the user to be prompted for their OpenPGP
      passphrase when building on a target label that does not match
      any signatureKeyMap entry has been fixed.  Previously, if you
      had a signatureKeyMap entry for conary.example.com, and your
      buildLabel was set to conary.example.com@rpl:devel, you would be
      prompted to enter a passphrase even when cooking locally to the
      local@local:COOK label.
    * Dependency resolution will no longer cause a trove to switch
      branches.
    * If a component is kept when performing dependency resolution
      because it is still needed, it's package will be kept as well if
      possible.
    * "conary q --path" now expands symlinks found in the path to the
      file in question. (bug #855)
    * Committing a changeset that provided duplicate file streams for
      streams the server previously referenced from other servers no
      longer causes a traceback.
    * Conary's patch implementation how handles patches which are
      already applied. (bug #640)
    * A server error triggered when using long flavor strings in
      server queries has been fixed.

  o Build fixes:
    * Group cooking now produces output to make it easier to tell what
      is happening.  The --debug flag can be used to get a more
      detailed log of what troves are being included.

  o Server changes:
    * The server traceLog now logs more information about the
      repository calls


Changes in 1.0.6:
  o Repository changes:
    * The commitaction script now accepts the standard conary arguments
      --config and --config-file.

  o Bugfixes:
    * cvc merge on a non-shadow no longer returns a traceback (bz# 792),
      and cvc context foo does not return a traceback when context foo does
      not exist (bz #757)  Fixed by David Coulthart.
    * A bug that caused new OpenPGP keys to be skipped when troves
      were filtered out during mirroring has been fixed.
    * opening invalid changesets now gives a good error message instead of
      a traceback
    * removed obsolete changemail script
    * Exceptions which display fileId's display them as hex sha1s now
      instead of as python strings
    * A bug where including a redirect in a group that has autoResolve 
      caused conary to traceback has been fixed.
    * A bug that kept conary from prompting for your password when committing
      has been fixed.
    * A bug that randomized the order of the labels in the  installLabelPath 
      in some error messages has been fixed.

  o Build fixes:
    * The default ComponentSpec for :perl components now include files
      in site_perl as well as in vendor_perl.
    * Ruby uses /usr/share/ri for its documentation system, so all files
      in %(datadir)s/ri are now included in the default :doc ComponentSpec.

Changes in 1.0.5:
  o Performance improvements:
    * The use of copy.deepcopy() has been eliminated from the
      dependency code.  The new routines are up to 80% faster for
      operations like DependencySet.copy().
    * Removing files looks directly into the file stream of the file
      being removed when cleaning up config file contents rather than
      thawing the full file stream.
    * Getting a single trove from the database without files returned file
      information anyway
    * Trove.applyChangeSet() optionally skips merging file information
    * Cache troves on the update/erase path to avoid duplicate fetchs from
      the local database

  o Bugfixes
    * Installing from a changeset needlessly relied on troves from the 
      database having file information while processing redirects
    * Extraneous dependency cache checks have been removed from the
      addDep() path.
    * When removing files, conary now looks up the file flags directly
      in the file stream in order to clean up config file contents.
      Previously the entire file stream was thawed, which is much more
      resource intensive.

  o Build fixes:
    * r.addArchive() now supports rpms with bzip2-compressed payloads.

Changes in 1.0.4:
  o Performance improvements:
    * The speed of erasing troves with many dependencies has been
      significantly improved.
    * The join order of tables is forced through the use of
      STRAIGHT_JOIN in TroveStore.iterTroves() to work around some
      MySQL optimizer shortcomings.
    * An --analyze command line option has been added to the
      stand-alone server (server.py) to re-ANALYZE the SQL tables for
      MySQL and SQLite.  This can significantly improve repository
      performance in some cases.
    * The changes made to dependency string parsing were a loss in
      some cases due to inefficiency in PyArg_ParseTuple().
      Performance sensitive paths in misc.c now parse the arguments
      directly.

  o Bugfixes:
    * An Apache-based conary repository server no longer logs
      tracebacks in error_log when a client disconnects before all
      data is sent.
    * A bug that caused cross repository commits of changesets that involved
      a branched trove to fail in some cases has been fixed.
    * If an entitlement is used for repository access, it is now sent
      over HTTPS instead of HTTP by default.
    * The conary emerge command no longer attempts to write to the root
      user's conary log file.
    * conary showcs --all now shows not-by-default troves.
    * Previously, there was no way using showcs to display only the troves
      actually in a changeset - conary would by default access the repository
      to fill in any missing troves.  Now, you must specify the
      --recurse-repository option to cause conary to search the repository
      for missing troves.  The --trove-flags option will now display when a
      trove is missing in a changeset.
    * A bug that caused showcs --all to display file lists even when --ls
      was not specified has been fixed.
    * When mirroring, you are now allowed to commit a trove that does
      not have a SHA1 checksum set.  This is an accurate replication
      of the data coming from the source repository.
    * A bug affecting multiple uses of r.replace() in a group recipe has been
      fixed.
    * A bug that caused components not to be erased when their packages were 
      erased when a group referencing those packages was installed has been 
      fixed.

Changes in 1.0.3
  o Client changes:
    * Conary displays full paths when in the error message generated
      when it can't open a log file rather than leaving out the root 
      directory.

  o Performance improvements:
    * A find() class method has been added to StreamSet which enables
      member lookups without complete thawing.
    * The code path for committing filestreams to repositories now
      uses find() to minimize file stream thaws.
    * DBstore now supports precompiled SQL statements for SQLite.
    * Retrieving troves from the local system database no longer
      returns file information when file information is not requested.
    * Dependencies, dependency sets, StreamCollections, file
      dictionaries, and referenced file lists now use C parsing code
      for stream thawing.
    * Extraneous trove instantiations on the system update path have
      been eliminated.
    * Adding troves to the local database now uses temporary tables to
      batch the insertions.

  o Bugfixes:
    * A bug that caused a mismatch between file objects and fileIds
      when cloning a trove has been fixed.

Changes in 1.0.2:
  o Bugfixes:
    * A bug that caused redirects to fail to build when multiple
      flavors of a trove exist has been fixed.
    * A bug with cooking flavored redirects has been fixed.
    * The cvc command no longer enforces managed policy with --prep.
    * A bug that caused disttools based python packages to be built as
      .egg files has been fixed.  This bug was introduced in conary
      0.94.
    * A bug that prevented checking in a recipe that deleted policy
      has been fixed.
    * A bug that prevented entitlements from being recognized by an
      Apache conary repository server when no username and password
      were set for a server has been fixed.
    * A bug that prevented errors from being returned to the client
      if it attempts to add an invalid entitlement key or has
      insufficient permission to add the entitlement key has been
      fixed.  An InvalidEntitlement exception has been added.
    * A repository bug prevented the mirror client from obtaining a
      full list of new troves available for mirorring has been fixed.
    * A bug in cooking groups caused the groups resulting from an
      r.addAll() to not respect the original group's byDefault
      settings in some cases has been fixed.

Changes in 1.0.1:
  o Database schema migration
    * Over time, the Conary system database schema has undergone
      several revisions.  Conary has done incremental schema
      migrations to bring old databases in line with the new schema as
      much as possible, but some remnants of the old schema remain.
      When Conary 1.0.1 runs for the first time, the database will be
      reloaded with a fresh schema.  This corrects errors that can
      occur due to incorrect SQL data types in table definitions.  An
      old copy of the database will be saved as "conarydb-pre-schema-update".

Changes in 1.0:
  o Bugfixes
    * A bug that allowed a group to be installed before children of
      its children were installed has been fixed.  This ensures this
      if a an update is partially completed, it can be restarted from
      where it left off.
    * A bug in python dependencies that sometimes resulted in a plain 
      python: __init__ dependency has been fixed.
    * A bug that dropped additional r.UtilizeUser matches for a file after
      the first one has been fixed.
    * Accessing a repository with the wrong server name no longer
      results in an Internal Server Error.  The error is marshaled
      back to the client.

Changes in 0.97.1:
  o Bugfixes
    * A bug has been fixed that allowed the "incomplete" flag to be
      unset in the database when applying changesets of troves that
      have no "incomplete" flag.  This resulted in "StopIteration"
      exceptions when updating the trove.
    * A bug has been fixed in the code that selects the OpenPGP key
      to be used for signing changesets at cook time.

Changes in 0.97:
  o Client changes:
    * All troves that are committed to repository through commits,
      cooks, branches, shadows, and clones, now always have SHA1
      checksums calculated for them.
    * Trove objects now have a version number set in them.  The
      version number is increased when the data types in the Trove
      object are modified.  This is required to ensure that a Conary
      database or repository has the capability of storing all the
      information in a Trove.  All trove data must be present in order
      to re-calculate SHA1 checksums.  If a local system understands
      version 1 of the Trove object, and a repository server sends a
      changeset that contains a version 2 Trove, an "incomplete" flag
      will be set for trove's entry in the database.  When accessing
      that trove later for merging in an update, the client will go
      back and retrieve the pristine Trove data from the repository
      server so it will have all the data needed to preform three way
      merges and signature verification.

  o Repository changes:
    * Repositories will now reject commits whose troves do not have
      correct SHA1 checksums.

Changes in 0.96:
  o Client changes:
    * conary rq now does not use affinity by default, use --affinity to turn
      it on.  The rq --compatible-troves flag has disappeared.  Now 
      you can switch between displaying all troves that match your system 
      flavor and that match affinity flavor by switching between
      --available-troves with and without the --affinity flag.
    * conary q now displays installed, not by default troves by default,
      but skips missing troves.
    * Fixed an update bug where updating an x86 library on an x86_64 system
      would cause conary to switch other x86_64 components for that library
      to x86 versions.
    * update job output is compressed again
    * Fixed an update bug where if you had made a local change to foo, and then 
      updated a group that pointed to an earlier version of that trove,
      the trove could get downgraded

  o Other changes:
    * Mirroring now mirrors trove signature

Changes in 0.95:
  o Client changes:
    * The "conary verify" command now handles non-regular files with
      provides and requires (for example, symlinks to shared libraries
      that provide sonames).
    * The "conary showchangeset" command now takes --recurse and
      --no-recurse arguments.
    * All info-* packages are now updated in their own individual jobs;
      this is required for their dependencies to be reliable.
    * The conary syncchildren command now will install new packages
      when appropriate.

  o Repository changes:
    * Additional logging has been added to the repository server.
      Logging is controlled by the "traceLog" config file variable,
      which takes a logging level and log path as arguments.
    * Conary now detects MySQL Database Locked errors and will retry
      the operation a configurable number of times.  The "deadlockRetry"
      configuration variable controls the number of retries and
      defaults to 5.

  o Build changes:
    * Conary now uses site.py to find all possible correct elements of
      sys.path when generating python provides and requires.  Previously,
      new elements added via .pth files in the package being built would
      be ignored for that package.
    * The PythonSetup() build action now works properly with setup.py
      files that use "from setuptools import..." instead of "import
      setuptools".

  o Other changes:
    * The conarybugz.py script has been restored to functionality by
      moving to the conaryclient interface for accessing the
      repository.

Changes in 0.94:

  o Redirects no longer point to a specific trove; they now redirect
    to a branch. The client chooses the latest version on that branch
    which is compatible with the local system.

  o Bug Fixes
    * A bug in getNewTroveList() that could cause duplicate
      troves to be returned has been fixed.
    * A bug that caused a repository server running under Apache to
      fail with an Internal Server Error (500) when a client requested
      a changeset file that does not exist has been fixed.
    * Conary no longer displays an error when attempting to write to a
      broken pipe.  (bug #474)
    * Conary now respects branch affinity when moving from old-style
      groups to new-style groups.

  o Client changes:
    * The query/repquery/showcs command line options have been
      reworked.  See the conary man page for details.
    * When "cvc merge" is used to merge changes made on the parent
      branch with changes made on a shadow, conary now records the
      version from the parent branch that was used for the merge.
      This is required to allow conary to handle changing the upstream
      version on a shadow.  It is also useful for accounting
      purposes.  (bug #220)
    * "conary emerge" can now be performed on a recipe file.
      Previously you were required to emerge from a repository. (bug
      #526)
    * Progress is now displayed as conary applies a rollback. (bug #363)
    * Java, Perl, and Python dependencies are now enforced by default.

  o Build changes
    * PythonSetup() no longer passes the --single-version-externally-managed
      argument to setup.py when it uses distutils instead of setuptools.

Changes in 0.93:
  o Bug Fixes
    * A bug in the "conary verify" code sometimes resulted in an
      unhandled TroveIntegrity exception when local modifications were
      made on the system. (bug #507)
    * Usernames and passwords with RFC 2396 reserved characters (such
      as '/') are now handled properly. (bug #587)

  o Server changes
    * Standalone server reports warnings for unsupported configuration options
      instead of exiting with a traceback.
    * Compatibility for repositoryDir has been removed.
    * A bug caused queries for multiple flavors of the same trove
      to return incorrect results has been fixed.
    * Apache hooks now ignore IOErrors when writing changesets to the
      client.  These normally occur when the client closes the
      connection before all the data is sent.

  o Client changes
    * SHA1 checksums are now computed for source checkins and local
      change set commits.
    * Flavor affinity is now more relaxed when updating troves.  For
      example, if you have a trove with flavor that requires sse2 but
      your system flavor is ~!sse2, conary will only prefer troves
      with sse2 enabled instead of requiring it.

  o Build changes
    * PythonSetup() now correctly requires python-setuptools:python
      instead of python-setuptools:runtime.
    * Automatic python dependency provision now searches more directories
      to better support multilib python.
    * Conary now defaults to building in ~/conary/builds instead of
      /var/tmp/conary/builds, and caching in ~/conary/cache instead
      of /var/cache/conary.

Changes in 0.92:
  o Package Building Changes:
    * Conary policy has been split out into the conary-policy package.
      (Some policy was left in conary proper; it is needed for
      internal packaging work.)
    * Conary prints out the name of each policy as it runs, making it
      possible to see which policies take the most time.
    * BuildLog files no longer contain lines that end with \r.
    * A new 'emergeUser' config item has been added.  Conary will
      change to this user when emerging packages as root.
    * --no-deps is now accepted by 'conary emerge'.

  o Group Building Changes:
    * A bug has been fixed in dependency checking when using
      autoResolve where deleted weak troves would be included in
      autoResolve and depChecks.

  o Client changes:
    * Conary can now rate limit uploads and downloads.  The rate limit
      is controlled by the "uploadRateLimit" and "downloadRateLimit"
      configuration variables, which is expressed in bytes per second.
      Also, Conary displays the transfer rate when uploading and
      downloading.  Thanks to Pavel Volkovitskiy for these features.
    * The client didn't write config files for merged changesets in
      the right order, which could result in changesets which could
      not be committed to a repository.
    * Fixed a bug in the update code caused conary to behave
      incorrectly when updating groups.  Conary would install
      components of troves that were not installed.

  o General Bug Fixes
    * Conary did not include the trove sha1 in the troveinfo diff
      unconditionally.  This prevents clients from being able to
      update when a repository is forced to recalculate sha1
      signatures.

Changes in 0.91:
  o Bugfixes
    * A bug was fixed the code that freezes path hashes.  Previously,
      path hashes were not sorted in the frozen representation.  Code
      to fix the frozen path hashes in databases and repositories has
      beed added.
  o Build
    * added cleanAfterCook config that controls whether conary tries to
      clean up after a successful build

Changes in 0.90.0:
  o Code Structure/Architecture Changes:
    * Conary now has the concept of "weak references", where a weak reference
      allows conary to be able to recognize the relationship between a
      collection and the children of collections it contains.  This allows
      us to add several new features to conary, documented in Client and Build
      changes.
    * SQL operations have been migrated to the dbstore driver to allow
      for an easier switch of the database backends for the server side.
    * Various query and code structure optimizations have been
      implemented to allow running under MySQL and PostgreSQL.

  o Documentation Changes:
    * Added summaries about updateall in the conary man page and added
      information about the command-line options for conary rq.
    * Clarified behavior of "conary shadow --source-only" with respect to
      rPath bug #500.
    * Added synonyms for cvc and conary commands which have shortcuts
      (ex: checkout and co).
    * Added man page entry about cvc clone.

  o Package Building Changes:
    * Build logs now contain unexpanded macros, since not all macros
      may be defined when the build log is initially created.
    * The emerge command can now accept version strings.
    * The RemoveNonPackageFiles policy now removes fonts.cache*,
      fonts.dir, and fonts.scale files, since they are always
      handled by tag handlers.
    * The Make() build action can now take a makeName keyword argument
      for cases when the normal Make() handling is exactly right but
      a different make program is required (nmake, qmake, etc.).
    * The new PythonSetup() build action uses very recent versions
      of the python setuptools package to install python programs
      which have a setup.py that uses either the old disttools or
      new setuptools package.
    * fixed bug #bz470: loadInstalled('foo') will now work when you have
      installed a local cook of foo.

  o Group Building Changes:
    * add() now takes a "components" option.  r.add(<package>,
      components=['devel', 'runtime'])  will install <package>, but only the
      'runtime' and 'devel' components of <package> by default.
    * remove() can now 'remove' troves within child troves.
    * When a component is added, (either via r.add() or dep resolution)
      is automatically added as well (though not all its sibling components)
    * A new r.removeComponents(<complist>) command has been added.  It
      allows you to create a group where all devel components are
      byDefault False, for example: r.removeComponents(['devel',
      'devellib']).
    * The installPath used to build a group in is now stored in troveInfo.
    * r.addAll() now recurses through all the included groups
      and creates local versions of them as well by default.
    * A new r.replace(<name>, <newversion>, <newflavor>) command has
      been added.  It removes all versions of name from all groups in
      the recipe and replaces them with the version found by searching
      for newVersion, newFlavor.

  o Client Changes:
    * When committing source changes in interactive mode, conary will ask you
      you to confirm the commit.
    * A new configuration option, autoResolvePackages, tells conary to install
      the packages that include the components needed for dep resolution.
    * You can now install locally cooked groups.
    * If foo is a redirect to bar, and you run 'conary update foo' when
      foo is not installed on your system, conary will act as if you had
      typed 'conary update bar'.  Previously, it would act as if you had typed
      'conary update bar --no-recurse'.

  o Config Changes:
    * Conary config handling now supports comments at the end of config lines.
      # can be escaped by a \ to use a literal # in a configuration option.
    * Default macros used in cooking are now stored in /etc/conary/macros.
      The 'defaultMacros' parameter determines where cvc searches for macro
      definitions.
    * Conary configuration now searches for configuration files in 
      /etc/conary/conf.d/ after reading in /etc/conaryrc

  o Server Changes:
    * Creating changesets atomically moves complete changesets into place.
    * The contents store no longer reference counts entries.
    * Added support for trove marks to support mirroring.  A client
      can use a trove mark to ask the server for any trove that has
      been added since the last trove mark mirrored.
    * Added the hasTroves() interface to support mirroring.  This allows
      the mirror client to make sure that the target mirror does not
      already have a trove that is a candidate for mirroring from the
      source repository.
    * Added support for traceback emails from the repository server.
    * The repository contents store was reworked to avoid reading
      precompressed gzipped data twice (once to double check the uncompressed
      contents sha1 and once to copy the file in place).
    * We have changed the way schema creation and migration is handled
      in the repository code. For administrative and data safety reasons,
      schema upgrades and installs can be performed from now on only by
      running the standalone server (conary/server/server.py --migrate),
      thus avoiding race conditions previously created by having multiple
      Apache processes trying to deal with the SQL schema updates.

   o Command Changes
    * A new script that mirrors repositories has been added.  It is in
      the scripts/ directory in the source distribution of Conary.

Changes in 0.80.4:
  o Build Changes:
    * PackageRecipe has been changed to follow our change to split
      conary into three packages.
    * x86_64 packaging elimintated the conary:lib component to follow x86
      (those files now belong in conary-build:lib)

Changes in 0.80.3:
  o Client Changes:
    * The internal branch source and branch binary flags were changed
      to a bitmask.
    * The warning message printed when multiple branches match a cvc
      checkout command has been improved.
    * Only interactive mode can create binary shadows and branches, and
      a warning is displayed before they are created (since source branches
      are normally the right thing to use).

  o Build Changes:
    * Files in subdirectories named "tmp" are no longer automatically
      excluded from packaging, except for /tmp and /var/tmp.
    * DanglingSymlinks now traverses intermediate symlinks; a symlink
      to a symlink to a symlink will no longer confuse it.

Changes in 0.80.2:
  o Client Changes:
    * Bugs in "conary update foo=<old>--<new>" behavior have been
      fixed.
    * "cvc co foo=<label>" will now work even if you don't have a
      buildLabel set
    * "conary showcs" will now work more nicely with group changesets.
    * "conary showcs --all" no longer shows ids and sha1s.
    * We now never erase pinned items until they are explicitly unpinned.
    * "conary verify" and "conary q --diff" work again.
    * "conary q tmpwatch --components" will display the components
      installed for a package.
    * The pinTroves config item behavior has been fixed.  It now
      consistently pins all troves that match a pinTrove line.
    * When a trove is left on the system because of dependency resolution
      during an update, a warning message is printed.
    * Command line configuration, such as --config
      'buildLabel conary.rpath.com@rpl:devel', now overrides context
      configuration.

  o Server Changes:
    * The repository server now retries a request as an anonymous user
      if the provided user authentication information does not allow
      a client request to succeed.
    * When using "server.py --add-user" to add a user to a repository
      server, the user will only be given admin privileges if --admin
      is added to the command line.  Previously, all users added with
      server.py had admin privileges.  Additionally, if the username
      being added is "anonymous", write access is not granted.

  o Build Changes:
    * It is now possible for a recipe to request that specific
      individual requirements be removed from files using the
      exceptDeps keyword argument to r.Requires().  Previously
      you had to accept all the dependencies generated by r.Requires()
      or none of them.
    * r.Replace() now takes a lines=<regexp> argument, to match a line based
      on a regexp.
    * The EnforceJavaBuildRequirements policy has been added.  When
      you are packaging precompiled Java software where you have
      .class/.jar files but no .java files, you can use "del
      EnforceJavaBuildRequirements" to prevent this from policy from
      generating false positives.
    * The EnforceCILBuildRequirements policy has been added.
    * Enforce*BuildRequirements now warn when a package has requirements
      which they don't fulfill themselves and which are not fulfilled by
      the system database.  (for example, soname dependencies from linking
      against libraries that are not managed by Conary on the system.)
    * Automated Perl dependencies have been added, for both provides
      and requires.  They are not yet enforced, in order to give time
      to adapt while perl packages are being re-built.
    * The EnforcePerlBuildRequirements policy has been added.
      Failures found by this policy may be caused by packages on the
      system not having been rebuilt yet with Perl dependencies, but
      could also show bugs in the Perl dependency code.
    * Automated Python dependencies have been added, for both provides
      and requires.  Like Perl dependencies, they are not yet
      enforced.
    * The EnforcePythonBuildRequirements policy has been added, with
      the same caveats as EnforcePerlBuildRequirements.
    * Conary now writes more information about the build environment
      to the build log when cooking.
    * A bug that caused r.Requires('file:runtime') to create a file
      dependency on 'runtime' instead of trove dependency on
      'file:runtime' has been fixed.
    * Java dependencies now properly ignore array elements in all cases,
      removing false Java dependencies like "[[I" and "[[B".


Changes in 0.80.1:
  o Client Changes:
    * User names and passwords are no longer allowed in repository maps;
      "user" configuration entries must be used instead.
    * The clone command now allows you to clone a binary onto the same
      branch, without having to reclone the source.
    * The TroveInfo table on the client is getting corrupted with
      LoadedTrove and BuildReq entries for components.  These entries
      are only valid on packages.  Code was added to catch when this
      happens to aid debugging.  Additionally, Conary will
      automatically remove the invalid entries the first time 0.80.1
      is run.
    * Environment variables are expanded in paths in conary configuration files.
    * localcs now allows the version and flavor to be specified for a trove
    * conary scs --all now behaves the way it used to again
  o Build Changes:
    * Java dependency generation is now enabled; Java dependency enforcement
      is still disabled.
    * The skipMissingSubDir keyword argument now actually works correctly
      when the subdirectory is missing.
  o Common Changes:
    * Entitlement support has been added as an alternate method of
      authentication.

Changes in 0.80.0:
  o Client Changes:
    * The logic for defining updates across a hierarchy has been completely
      replaced. Instead of rigidly following the trove digraph, we flatten
      the update to choose how troves get updated, and walk the hierarchy
      to determine which updates to actually apply.
    * Dependency resolution could include troves which caused duplicate
      removals for the troves those included troves replace
    * Chroot handling was broken in 0.71.2 and prevented the user name
      lookup code for the chroot from exiting back out of the chroot
    * showchangeset on relative changesets now displays them as jobs.
    * query and queryrep now exclude components if they match their
      package name
    * Conary cleans up rollbacks when a changeset fails to apply.
      Previously, an invalid changeset was saved in the rollback
      stack, which made applying it impossible
    * Removed direct instantiation of NetworkRepositoryClient object; it
      should be created by calling ConaryClient
    * repositoryMap should not contain usernames and passwords now; user
      config file option should hold those instead (user *.rpath.org user pass)
    * If a user name is given without a password the password will be prompted
      for if the repository returns a permissions error
    * added --components parameter to q and rq to not hide components
    * conary update --full-versions --flavors now will work as expected
    * fixed a bug with conary erase foo=/branchname
    * When in multi-threaded mode, the download thread now checks to see
      if the update thread wants to exit.  This fixes many of the
      "timeout waiting for download thread to terminate" messages.
    * Fixed bug where conary erase foo --no-deps wouldn't erase a component
      of foo if it was required by something else
  o Build Changes:
    * Dependencies are now generated for Java .class and .jar files.
      They are not yet enforced, to give time to rebuild Java packages.
    * Java dependency generation has been turned off until 0.80.1 in
      order to wait until there is a deployed version of Conary with
      long dependency handling; some .jar files have so many
      dependencies that they overflowed dependency data structures.
    * CheckDesktopFiles now looks in /usr/share/icons for icons, and
      can find icon names without extensions specified.
    * Build actions which take a subDir keyword argument now also can
      take a skipMissingSubDir keyword argument which, if set to True,
      causes the build action to be skipped if the specified subdirectory
      does not exist.  By default, those build actions will now raise
      an error if the directory does not exist, rather than running in
      the wrong subdirectory as they did previously.
    * You can now cook a recipe that has a superclass that is defined
      locally but a has supersuperclass that is in the repository.  Similarly,
      if you have a superclass that is in the repository but a supersuperclass
      locally, conary will find that as well
    * r.Replace with parameters in the wrong order will now behave correctly
    * The automatic :config component for configuration files has been
      disabled because Conary does not handle files moving between
      troves, and config files were being re-initialized when packages
      were updated.
  o Code structure:
    * queryrep, query, showchangeset, and update --info all use the same
      code to determine how to display their data.  Display.py was changed
      to perform general display operations.
    * query.py added
    * added JobSource concept for searching and manipulating lists of jobs.
    * moved datastore.py into repository module
    * Stubs have been added for adding python and perl dependencies, and
      the stubs have been set to be initially ignored.
    * The internal structure for conary configuration objects has changed
    * A new DYNAMIC size has been added to the StreamSet object.  This will
      cause StreamSet to use either a short or long int to store the size
      of the frozen data that is included in a frozen StreamSet, depending
      on the size of the data being stored.

Changes in 0.71.2
  o Client Changes:
    * The update-conary option has been renamed updateconary per
      bugzilla #428
    * buildPath can be set in contexts
    * cvc co <foo> will work even if there are two foos on the same label with
      different branches.  In that case, it will warn about the older foo
      which it doesn't check out
    * Test mode didn't work for updates and erases which were split into
      multiple jobs
  o Build Changes:
    * Combined the EtcConfig and Config policies, and deprecated
      the EtcConfig policy.
    * All config files default to being put into a :config component.
      This is overridden by any ComponentSpec specifications in the recipe.
    * A use flag has been added for xen defaulting to 'sense prefernot'.  This
      flag should be used to specify flavors for xen domU builds where special
      provisions are made for paravirtualized domU.
    * Added new CheckDesktopFiles policy to catch some more common errors
      in .desktop files.  (For now, it looks for common cases of missing
      icons; more may be added over time.)
    * The Requires policy now interprets synthetic RPATH elements (passed in
      with the rpath= keyword argument) as shell-style globs that are
      interpreted relative first to the destdir and then to the system.

Changes in 0.71.1:
  o Server Changes
    * Added iterTroves() call which iterates over large numbers of troves
      much more efficiently than a single getTrove() call would.
    * Split out FileRetriever object to allow file information to be pulled
      from the repository inside of an iterTroves() loop
    * The web interface shows the troves contained in a group trove instead
      of trying to list all files in a group.
  o Client Changes
    * Config file options that take a path as a value now support ~ for
      home directory substitution
    * Trove.diff() returns a standard job list instead of the previous
      only-used-here format
    * /var/log/conary tracks all update, remove, rollback, and erase events
    * Progress output is simplified when stdout is not a tty (no line
      overwrites)
    * Tracebacks during logged commands get copied to the log
    * Code which checked to see if a shadow has been locally modified didn't
      work for shadows more than a single level deep
    * When you are installing from changesets using --from-files, other troves
      in the changesets can be used for dependency resolution
  o Build Changes (cvc)
    * Additional calls are emulated by the filename_wrapper for the
      r.Run calls.
  o Code Structure
    * Split build/recipe.py into several smaller files
    * Moved OpenPGP keyTable access up call stack so that it can now be
      accessed outside of kid templates.
    * Move epdb code into its own package

Changes in 0.71.0:
  o Code Structure
    * conary now imports all python modules from a toplevel "conary"
      module.  This prevents conary from polluting the module namespace.
  o Client Changes
    * Clone didn't handle shadow version numbers correctly (and could create
      inconsistent version numbers)

Changes in 0.70.5:
  o Client Changes
    * Files changing to config files across distributed repositories now works.
    * The update code uses more consistent use of trove sources, and only
      makes explicit calls to the repository if asked.  This should make it
      possible to create interesting update filters.
    * Clone updated sequences it was iterating over, which is generally
      a bad idea (and caused clone to commit inconsistent troves)
  o Build Changes (cvc)
    * Locally cooked filesets now include file contents, making the
      filesets installable.
    * Fileset cooks now retrieve all of the file objects in a single
      network request per repository.
    * The new NormalizeLibrarySymlinks policy runs the ldconfig program
      in all system library directories.  This ensures that all the
      same symlinks that ldconfig would create when the shlib tag handler
      runs are packaged.  It also warns if ldconfig finds missing files.
    * New argument to r.Run(): "wrapdir" keyword argument behaves much
      like "filewrap" but takes a string argument, which limits the scope of
      %(destdir)s relocation only to the directories under the specified
      wrapdir, which is interpreted relative to %(destdir)s.  Works best
      for applications that install under one single directory, such
      as /opt/<app>
    * Clone, branch, and shadow all take --info now instead of --test
    * ELF files that dlopen() libraries can now be provided with
      synthetic soname dependencies with
      r.Requires('soname: libfoo.so', '/path/to/file')
    * r.Requires now enforces that packages that require a file and
      include that required file must also explicitly provide it. (bz #148)
  o Server Changes
    * Packages added to the repository are checked to ensure the version and
      flavor of all referenced components are the same as for the package

Changes in 0.70.4:
  o Client Changes
    * The trove that satisfies a dependency that is broken by erase is
      now displayed in the "Troves being removed create unresolved
      dependencies" message.
    * Components are now displayed on the same line as their parent
      package in "conary update" output.
    * A new 'interactive' option has been added to conary configuration.
      When set to true, conary will display info about clone, branch,
      update, and erase operations, and then ask before proceding.
  o Build Changes (cvc)
    * The CompilePython action has been fixed to accept macros at the
      beginning of its arguments, fixing a bug new in Conary 0.70.3.
    * The Requires policy can now be given synthetic RPATH elements;
      this is useful when programs are only intended to be run under
      scripts that set LD_LIBRARY_PATH and so do not intrinsically have
      the information they need to find their libraries.
    * Added --test to clone, branch, and shadow commands
    * Clone now supports --skip-build-info for less rigid version checks
      on cloned troves
    * Fixed usage message to better reflect reality
    * Cloning to a branch which already has a version with a compatible
      flavor now works.
    * cpio archive files are now supported for r.addArchive()
  o Repository Changes
    * The repository now serves up stored OpenPGP keys as a "Limited
      Keyserver"; users can retrieve keys, but not search or browse them.
      The keys are available via /getOpenPGPKey?search=KEY_ID. This
      is meant only to allow conary to automatically retrieve OpenPGP
      keys used to sign packages.

Changes in 0.70.3:
  o Client Changes (conary)
    * Conary now works harder to avoid having separate erase/installs,
      instead preferring to link those up into one update when possible.
    * Conary configuration now supports contexts.  Contexts are defined in
      sections starting with a [<name>] line, and provide contextual
      configurations for certain variables, defined in the man page.  All
      configuration options after the [<name>] will be associated with that
      context, and will override the default configuration when that context
      is active.  The current context can be selected by using the --context
      parameter, or by setting the CONARY_CONTEXT environment variable.
    * 'conary config --show-contexts' will display the available contexts
  o Build Changes (cvc)
    * A local cook of a trove foo will ensure that the changeset created is
      installable on your local system, by making sure the version number
      created is unique.
    * The builddir is no longer allowed to appear in ELF RPATHs.
    * The build documentation strings have been significantly updated
      to document the fact that for most strings, a relative path
      is relative to the builddir, but an absolute path is relative
      to the destdir.
    * The ManualConfigure action now sets the standard Configure
      environment.
    * cvc will allow you to cook a trove locally even when you are unable
      to access the trove's source repository
  * Common Changes:
    * Version closeness was improperly measured for troves on different
      branches when then label structure was identical
  o Repository Changes
    * Repository now has a config flag called requireSigs. Setting it to
      True will force all troves to have valid package signatures.  Troves
      lacking this will be rejected.  Enabling this option prevents the
      generation of branches, shadows, or clones since these troves are not
      signed.  It is not recommended that this option be enabled until the
      infrastructure is in place to provide package signatures for all types
      of troves.

Changes in 0.70.2:
  o Client Changes (conary)
    * GnuPG compatible trust metrics for OpenPGP Keys now exists. This
      makes it possible for conary clients to refuse troves that
      aren't properly trusted. The metrics currently in place mimic
      gpg behavior.
    * Running "conary update" in a directory that does not exist no
      longer fails with an error (bugzilla #212).  Note that "cvc
      update" still requires that the current working directory exists
      of course.
    * HTTP error conditions are handled more gracefully when commiting
      a change set. (bugzilla #334)
    * conary more reliably sets a non-zero exit status when an error
      occurs. (bugzilla #312)
    * When performing an update of a group that adds a trove foo,
      search the system for a older version of foo to replace if the
      original update command found a replacement by searching the
      system.
    * New option, "conary update-conary" has been added in an attempt
      to provide a workaround for future drastic protocol revisions
      such as what happened for 0.70
    * Methods for parsing command line update request and changeset requests
      have been added to conaryclient.cmdline
    * A metric for the distance between arbitrary versions on different
      branches has been added, and the code which matches troves changes
      between collections uses this code to give well-defined matches
      for all cases.
    * Rollbacks are now listed with the most recent on top
    * Troves which a group operation tries to remove will be left behind
      if they satisfy dependencies for other troves
    * updateall command respects pins on top-level troves
    * Dependency resolution no longer blows away pinned troves
    * conary update now takes a changeSpec, allowing you to specify both
      the version to remove and the update version, like
      'conary update foo=2.0--3.0'

  o Build Changes (cvc)
    * cvc more reliably sets a non-zero exit status when an error
      occurs. (bugzilla #312)
    * Building groups w/ autoResolve displays the revision of the
      troves which are being included
    * The change to automatically split up hardlink groups into
      per-directory hardlink groups has been reverted.  Instead,
      Conary enforces that link groups do not cross directories, but
      provides an exception mechanism for the rare cases where it is
      appropriate to do so.  The old LinkCount policy was renamed
      LinkType, and the new policy enforcing link group directory
      counting is now called LinkCount.
    * The NormalizeCompression policy no longer causes an error if you
      have two files in the filesystem that differ only by the .gz or
      .bz2 extension.
    * The Provides policy will not longer automatically provide soname
      dependencies for executable files that provide sonames.  A few
      executables do provide sonames, and 0.70.1 provided them as
      harmless extraneous provisions.

   o Repository Changes
     * A new getConaryUrl() method has been implemented to support the
       "conary update-conary" feature
     * Exception handling has been re-worked.  All exception classes
       that are marshaled back to the client are now in the
       repository.errors module.  Some of the most commonly used
       exception classes have been included in their previous modules
       for compatibility until code can be modified to use the new
       repository.errors module.

Changes in 0.70.1:
  * Collection merging didn't handle (admittedly obscure) cases where
    a component on the local system was updated to a new version of a
    trove, and updating that package also tries to update to that version
    but using a different path
  * Redirects are allowed in group cooking as long as the target of the
    redirect is also specified in the group (this allows cleaner handling
    when trying to clean up after label multiplicity)
  * Shorten display for versions and flavors in internal debugging output.
    Make str() output for versions and flavors return formatted strings.
  * ELF files finding non-system libraries via an RPATH did not always
    have the path to the library encoded in their dependency requirement,
    depending on whether the package also included some other (unrelated)
    non-system library.  Futhermore, system paths encoded in an RPATH were
    incorrectly honored.  Both of these bugs have been fixed.
  * Ownership policy now uses macros in the user and group definitions.
  * Symbolic links to shared libraries can now provide path-encoded
    soname dependencies (only manually, never automatically).
  * Removed outdated code with convoluted code for preventing providing
    soname dependencies in some cases; that code has been functionally
    replaced by limiting automatic soname dependencies to system library
    directories.
  * Instead of complaining about hardlinks spanning directories, Conary
    simply creates one link group per directory per hardlinked file.
  * Fixed bug which made source commits fail on cloned source troves

Changes in 0.70.0:
  o The client and server protocol versions have been changed and
    the filecontainer version number updated.
    * Upgrading from previous versions of Conary to 0.70.0 will
      require downloading a old-format changeset file from
      ftp://download.rpath.com/pub/conary/
    * Adding path hash data to TroveInfo overflowed the amount of
      storage space available in a StreamSet when a trove contained
      several thousand files.  In order to accommodate larger data
      stored in StreamSets, we have changed the way data sizes are
      handled.
    * With the changes to StreamSet, LargeStreamSet is obsolete.
      Changeset files used to used LargeStreamSet to represent data.
      Since we now just use a StreamSet, the changeset file format
      changed.
    * Since this version of Conary is incompatible with previous
      versions, we took this opportunity to do database and repository
      migrations that will allow us to make significant code cleanups
      in the near future.

 o Other smaller changes
    * Conary now does the right thing if the same trove is listed
      twice in an update due to recursion (it checks for duplicate
      installs of the same trove).
    * A bug where None would show up in CONARY files when an
      autosource file changed contents but did not change names has
      been fixed.

Changes in 0.62.16:
  * The "conary update" and "conary erase" commands now display the actions
    they take as they run (similar to --info output).
  * The --info output for "conary erase" and "conary update" has been
    reworked to be more user-friendly.
  * Added new conaryrc option signatureKeyMap to choose which signature
    to use when signing based on the label.
  * Fixed a bug where conary would only sign the last trove listed,
    instead of signing all troves listed.
  * The ComponentRequires policy now makes :devellib components require
    :data components if they exist.
  * Don't check for bucket conflicts when resolving during group cooks - if we
    want to check for bucket conflicts in groups, it will be readded in a more
    general way.
  * Removed extra freezes and thaws of files for a 8% improvement in install
    time for absolute change sets (at the cost of some memory, but thanks
    to splitting transactions this should be a good trade off).
  * Added removeIfExist call to miscmodule for some peformance improvement.
  * ELF files that find non-system libraries via an RPATH now have the path
    to the library encoded in their dependency requirement, matching the
    path encoded in the dependency provision.  Before this, the RPATH
    was ignored and the path encoding was only guessed within one source
    package.
  * The LinkCount policy now enforces the requirement that hardlink groups
    contain only files in the same directory as each other; no hardlinks
    between files in different directories are allowed.
  * When updating a group across branches, if a subtrove within the update has
    already been manually moved to the new branch by the user, conary will
    recognize this and sync that trove with the group
  * A new "closed" configuration variable has been added to the
    apache-based networked repository server.  When set, the server
    will always raise a "RepositoryClosed" exception when a client
    attempts to access it.  The configuration variable is a string.
    The string will also be returned to the client.
  * Removed install buckets and replaced with comparisons of hashed path
    values to determine trove compatibility.
  * If a trove is included in an update twice, once directly, and once
    implicitly through recursion, ignore the recursive update.
  * More constraints added to the repository schema
  * Added hasTrove to Items table for faster trove names check

Changes in 0.62.15:
  * The MakeDevices() policy now accepts mode= as a named argument.
  * Added (undocumented) --debug (prints debugging output),
    switched old (undocumented) --debug to now be --debugger (starts debugger
    on initialization)
  * Added debug messages to conaryclient/update.py
  * Cloning to the the same branch works (providing a good way of
    reverting changes)
  * Cloning now updates buildRequirements and loadedTroves in troveInfo
    and enforces their consistency on the target branch
  * Cloning groups is now supported
  * Fix update case where a group update should cause conary to search the
    system for an older version of a trove to replace.
  * If you update a trove foo locally to a new version on the same branch, and
    then update the containing group to a new version on a different branch,
    conary will now update foo to the new branch as well.
  * fix error message when you try to pin as non-root

Changes in 0.62.14:
  * The threading changes in .13 caused some error information to be lost.
    Tracebacks have now been fixed, and the download thread checks much more
    often to see if it needs to exit.
  * Catch InstallBucketConflicts exception

Changes in 0.62.13:
  o Repository Server changes
    * The Schema creation SQL statements have been rewritten in a more
      standardized form. Some indexes have been redefined and a number
      of views have made their way into the default repository schema.
    * The new call troveNamesOnServer can be used now by the netclient
      code for a much faster retrieval of all trove names available on
      all labels on a given server. Server and client protocol numbers
      have changed.
    * The getTroveList() server side function got a rework that should
      result in about a 50% execution time speedup on most queries.
    * The Metadata SQL query has been reworked to join tables in a
      much better order, speeding up the getMetadata call on a
      repository with many versions much faster.

  o Client changes
    * Conary now compresses XML-RPC requests before sending them to
      the repository server.  In order to use compression, the remote
      server must be running Conary 0.62.13 or later.  If the server
      is running an older version, the client will fall back to
      sending uncompressed requests.
    * The database conversion in 0.62.12 did not correct all
      out-of-order file streams.  A new conversion function is in
      0.62.13 that will examine every file stream and ensure that it
      is stored correctly in the database.
    * Versions from the contrib.rpath.com repository are automatically
      rewritten to point to contrib.rpath.org.  NOTE: if you have a
      label from the contrib.rpath.com repository in your
      InstallLabelPath (such as contrib.rpath.com@rpl:devel), you will
      need to modify it to point to contrib.rpath.org.
    * Install bucket handling now works for collections which were not
      fully installed.
    * A bug where database was left locked on exception during install
      when the download thread was still executing has been fixed.
    * The conaryclient code has been split into pieces.
    * Switched rollbacks to local@local:ROLLBACK
    * The main thread no longer blocks forever when the download
      thread fails.
    * Matching referenced troves in collections is no longer dependent
      on sort order of internal dictionaries.

  o Common Repository and Client changes
    * When a changeset is applied to the local system or committed to
      a networked repository, the fileIds are recomputed from the file
      objects and verified.  This prevents corrupted or miscomputed
      changesets from being committed to the repository or applied to
      the local system.

  o Building/Branching changes
    * Many changes have been made to cloning, including sideways
      cloning (creating a clone at the same branch depth as the clone
      source), better cloning with multiple flavors, separate cloning
      of source and binaries, resilience against duplicate troves,
      proper use of existing fileIds during clones, simultaneous
      cloning of multiple troves, and better clonedFrom tracking.
    * The default optflags for x86 changed to remove -mcpu, as it is
      deprecated in gcc.

Changes in 0.62.12:
  * Conary will no longer create a "rootroot" group while installing
    users whose primary group is "root".  It will now call the
    appropriate tag handler for user/group modifications if the tag
    handler is installed.
  * EnforceConfigLogBuildRequirements no longer suggests recursive
    build requirements for packages in which the configure script
    checks to see if the package is already installed.
  * Installing new version of pinned troves leaves the pinned trove in
    place if the two troves have compatible install buckets
  * By default, when you shadow a binary trove, its source is shadowed with it.
  * Instead of a --sources option, cvc shadow and cvc branch now take
    --source-only and --binary-only options that allow you to control whether
    sources or binaries are shadowed.
  * Branch and shadow commands now take an unlimited number of troves
    to branch/shadow.
  * Files sharing versions but with different contents (thanks to flavors)
    got lost when switching from one flavor of a trove to another
  * troves can now be specified for rq, q, and update as <labelpart>/<version>,
    e.g., foo=:rpl1/1.0, or foo=contrib.rpath.com@/2.3-1-2
  * version.hasParent() handles more cases of shadows of shadows correctly.
  * cooking troves into the repository with --flavor <newflavor> now modifies
    the flavor before the recipe is even loaded, not when the recipe's setup
    function is called.
  * add a check to ensure RPATHs in cooked packages do not have %(destdir)s
    or /tmp or /var/tmp in them.
  * EnforceSonameBuildRequirements has been temporarily changed to produce
    warnings instead of errors.
  * Dependncies and flavors didn't order things properly in their frozen forms
  * StreamCollections are now properly ordered

Changes in 0.62.11:
  * InstallBucket policy now allows using macros in component names.
  * The --resume option now works correctly when conary has
    automatically discovered a non-standard path for the main build
    directory.
  * A soname dependency is again generated for libraries outside of
    library directories, but the pathname is now included in the
    dependency.  Within a package, all matching dependencies are
    modified to include the path.  This is useful for cases where
    an application packages private versions of libraries -- the
    dependencies still need to be there so that inter-component
    requirements are honored, but they must not perturb the rest
    of the system.
  * Recursive pinning now behaves itself
  * Switch group recipe syntax to use r.add() instead of r.addTrove,
    r.remove() instead of r.removeTrove(), and add a
    r.setDefaultGroup() command to set the default group.

Changes in 0.62.10:
  * EnforceSonameBuildRequirements enhanced to handle correctly cases
    where more than one trove can resolve a single soname dependency.
  * EnforceConfigLogBuildRequirements now can take exceptions, which
    can be specified either as a filename (such as /usr/bin/bison or
    %(bindir)s/bison) or as a required trove (such as bison:runtime).
  * The trove.Trove initializer no longer allows for a trove to be created
    with a name that has more than one ":" character in it.
  * EnforceSonameBuildRequirements now can take exceptions, which are
    specified as a required trove (such as libfoo:devel) to avoid adding
    to the list of requirements.
  * EnforceSonameBuildRequirements now produces errors for missing build
    requirements, and EnforceConfigLogBuildRequirements now demonstrates
    very few false positives, and so has been updated to warning instead
    of info.
  * Added a check to warn when a trove is installed multiple times from
    the same branch with incompatible install buckets (--no-conflict-check
    overrides this check)
  * Redirects can now redirect to nothing, which allows components to
    disappear gracefully on a redirection
  * A soname dependency is now provided only if the library is in a
    default library directory, or in a directory explicitly added with a
    SharedLibrary(subtrees='/path/to/dir/') call.

Changes in 0.62.9:
  * EnforceConfigLogBuildRequirements policy added.  It looks through
    all config.log files anywhere under the build directory for programs
    that configure has found, and ensures that the transitive closure
    of the build requirements contains each file listed.  (That is, if
    the file /usr/bin/perl has been found, and intltool:runtime is in
    the buildRequires list, and intltool:runtime requires perl, then the
    requirement is satisfied.)  This policy currently produces some false
    positives; the "greylist" that tries to remove false positives needs
    to be expanded.
  * The repository server now uses a repository instance specific key
    cache.  This fixes KeyNotFound errors seen when running multiple
    repositories on one server.

Changes in 0.62.8:
  * The bug, introduced in 0.62.7, that caused Conary to stop short of
    recursing to the innermost troves when handling erasures has been fixed.
  * EnforceSonameBuildRequirements enhanced to use the system database to
    find the right missing build requirements.
  * Make users and groups in a repository such that they may not differ only
    in case, i.e. if user foo exists, user Foo cannot be created.
  * files in /usr/%(lib)s/python/.* are no longer automatically given an
    architecture flavor - if there are architecture-specific files in those
    dirs, they should result in an arch-specific flavor through normal
    means.
  * By default, no OpenPGP signatures will be added to troves when
    doing commits unless a fingerprint is explicitly set in conaryrc.
    Previously, if a keyring existed, the first key found would be used.

Changes in 0.62.7:
  * Some unneeded parts of the sql query in _getTroveList have been removed,
    improving performance.
  * The performance of the default (and most used) case of the
    getAllTroveLeaves has been increased up by using a specialized
    query.
  * Exception handling in the repository when revoked or expired keys
    are used has been corrected.
  * Signature checking now correctly checks the timestamp of the signature
    against the expiration time (if any) of the key that signed it.  If
    the signature timestamp is later than the expiration timestamp,
    the signature is rejected.
  * Pass 'Database is locked' repository errors to the client as a
    RepositoryLocked exception notifying user that the server is busy.
  * The 'yuck' script is no longer installed.
  * ComponentRequires now makes :runtime, :lib, :devellib, and :devel
    components all require their matching :config component if the
    :config component exists.  The :config component is not automatically
    created, but when it exists, it's always going to be because it
    is required by multiple other components.

Changes in 0.62.6:
  * mergeCollections() didn't always handle referenced troves changing
    byDefault status
  * Various cleanups and simplifications have been made to the trove
    removal determination

Changes in 0.62.5:
  * Allow selection of individual troves from change set files via --from-file
  * Recursive queries on local database could get upset by a missing trove
  * Underlying dependency code returns version and flavor for troves with
    broken dependencies
  * Underlying dependency code returns information on what removed trove
    caused a broken dependency
  * Removed --no-deps-recurse option
  * Greatly simplify dependency resolution logic
  * The version portion of a Release (version-sourceCount-buildCount)
    is no longer required to begin with a digit.
  * The Release parsing code has been cleaned up to use consistent
    naming, API documentation, and parse error messages
  * An unhandled exception when signing a trove twice with the same key
    has been fixed.
  * Old (now invalid) changesets are now removed from the changeset
    cache when a digital signature is added to a trove.
  * A package is now counted as empty if it contains only files automatically
    found by the AutoDoc policy.
  * CPackageRecipe now requires elfutils:runtime for eu-strip; this is
    needed for the existing debugedit:runtime requirement to do useful
    work.
  * Removed DistroPackageRecipe and moved its buildRequires list to
    PackageRecipe.  Use clearBuildReqs() to remove any of the base
    requirements for a package.
  * Install buckets are respected during dependency resolution
  * Updated the troveNames() call to a faster query, which should bring
    the run time of the "conary rq" back to a more reasonable limit
  * Race conditions and robustness problems have been fixed in
    the changeset cache.

Changes in 0.62.4:
  * Many places where lots of individual db calls were done to collect
    file objects have been collapsed into batched calls (5-10% speedup
    on some operations)
  * Fixed PGP key submission to not use a hidden form element.
  * Changed PGP key submission to use an xmlrpc call instead of
    modifying the database directly.
  * Added methods to change PGP key/user associations, and thereby
    disable a key.
  * Added an index to dependency resolution for a massive improvement
    on local system dependency performance on large updates.
  * Added the ability to get troves without file lists from the local
    database and use that when getting troves through the changeset
    trove source.
  * Previously, dependency resolution could cause duplicate
    trovesource entries.  This no longer occurs.
  * :lib and :devellib automatically have lib=%(lib)s install buckets.
  * A user management bug in the repository has been fixed.
    Previously, if you deleted a group followed by the user with the
    same name of the group, an unhandled exception occurred.
  * Looking up changeset cache entries in the cache database no longer
    uses exception handling to determine when database entries are
    invalid or stale.
  * The EnforceSonameBuildRequirements policy now recognizes :devellib
    as well as :devel components in buildRequires.

Changes in 0.62.3:
  * Don't link troves to groups when the branch has changed
  * Link new troves to collections (and new collections to old troves) when
    a trove isn't installed but a suitable replacement (meaning on the same
    branch) is available
  * Installing changesets w/ not by default from files broke
  * Fix a bug in the kid template that prevented permissions (ACLs) from being
    deleted from a repository.

Changes in 0.62.2:
  * Further reworkings of update code to be fully based on job sets. The
    absolute flag now defines whether a trove is newly installed or if
    it should be an update from an existing trove (when possible). Network
    changesets and changesets from files are treated almost identically now.
  * Swapped lock terminology for pin
  * Changed table names in database schema to better match the repository
    schema

Changes in 0.62.1:
  * UtilizeGroup fixed
  * conary updateall fixed
  * Disable SHA-1 integrity checks when trove changesets don't include
    files in various places
  * conary now prevents you from cooking empty groups

Changes in 0.62.0:
  * Initial OpenPGP (RFC 2440) based signature support has been
    added. Conary reads public keys from ~/.gnupg/pubring.gpg and
    /etc/conary/pubring.pgp.  Conary reads private keys from
    ~/.gnupg/secring.pgp.  Setting the "signatureKey" configuration
    variable to a key ID will select which key to use from the
    keyring. If signatureKey is not set, and there is a valid private
    keyring, the first key on the keyring will automatically be used
    to sign changesets when committing them to the repository.
    "cvc sign" adds a signature to a trove that already exists in the
    repository.
  * Change set generation on the command line is more flexible. It can generate
    erasure changesets as well as relative to nothing changesets
  * When creating multiple groups from the same recipe using newGroup(),
    Conary now searches all subgroups when resolving dependencies within
    a parent group
  * Conary no longer resolves dependencies for troves with byDefault=False
    (such as :test and :debuginfo).  Conary will now resolve dependencies in
    those troves only if you set checkOnlyByDefaultDeps=False.  When creating
    subgroups using newGroup(), pass the checkOnlyByDefaultDeps flag as an
    argument to the newGroup() function.
  * excludeTroves now applies to troves which have been added to
    already installed collections

Changes in 0.61.12:
  * You can now search for troves by <trove>=<host>@
  * A bug when cooking groups with depCheck = True (introduced in 0.61.10)
    has been fixed.
  * A new r.ByDefault policy controls how components are included in their
    enclosing packages; the default is True except for :test and :debuginfo
    components that default to False.
  * Cloning across repositories works
  * A bug in 'conary update --info' output was fixed

Changes in 0.61.11:
  * A bug that caused a database deadlock when removing entries from the
    changeset cache in the repository server has been fixed.
  * Added RegularExpressionList in conarycfg
  * Added lockTroves configuration option for autolock
  * Recurisvely included troves could be removed incorrectly when those
    troves were already present

Changes in 0.61.10:
  * The conary update command now takes a --sync parameter, documented in
    'man conary'
  * Groups now allow you to create a reference to another cooked trove,
    and use that reference to add troves that are contained in that trove.
    For example, if you want to create a group-python based on the troves in
    an already cooked group-dist, you add a reference to the group-dist in
    group-python, and pass the group-dist reference in when you call
    addTroves.
  * Work has begun towards generalizing the concept of a trove source.
    A class SimpleTroveSource has been added that, when subclassed and given
    access to the troves, will allow you to call findTroves to search that
    source.  The same code is used in update code to unify updating from
    the repository and from changesets, and it is used to provide the search
    capabilities for the local database.
  * Conary now allows all files, not just regular files, to have
    dependencies.  This is necessary for user/group dependencies for
    non-regular files to work.  Packages built with 0.61.10 or later
    that have non-regular files with non-root user or group will not
    be readable by Conary versions 0.61.9 or earlier.
  * Shadowing now preserves the byDefault flag, and handles reshadowing
    collections gracefully now
  * Update preprocessing now works on absolute changesets instead of
    relative ones, providing massive cleanups. Code uses sets of jobs
    instead of changesets for job representation, allowing still more
    cleanups. Many bugs seem to have gone away.

Changes in 0.61.9:
  * Fix a bug added in 0.61.8 that breaks tag handlers

Changes in 0.61.8:
  * Fix a bug introduced in 0.61.7 that occurred when, in the repository,
    either the Users table or Groups table was empty when creating a new group.
  * Add --buildreqs, --flavors options to q and rq.
  * Primary troves should not have their trove change sets overridden by
    items recursively included (and fixed a pile of things this broke).
  * Locally stored change sets can't always get access to pristine files
    from the local filesystem; when it can't, make sure file sha1 checking
    doesn't get upset.
  * Unchanged troves in updated groups could be erased by items in the
    same group on a different branch.
  * The "conary q[uery]" command accepts a --diff option.  When --diff
    is used, the difference between installed and pristine troves is
    displayed.
  * An additional progress callback has been added to show when database
    transactions are committed

Changes in 0.61.7:
  * Several bugs related to updating two troves with the same name have been
    fixed - including branch affinity, flavor affinity, correct handling of
    already updated troves, and correct handling of empty flavors.
  * "conary emerge" as root (or as a user than can apply the changeset
    produced by the build) did not install anything but the toplevel
    package.  This bug has been fixed.
  * No longer hide descriptive TroveNotFound errors behind a generic
    NoNewTroves wrapper.
  * Group recipes can now request that dependencies be resolved and
    added to the group at cook time.  To automatically add required
    troves to a group add "autoResolve = True" to the recipe class.
    Optionally "autoResolveLabelPath" can be set to a list of labels
    to use during dependency resolution.
  * Locally stored rollbacks couldn't handle files changing types. As
    part of the fix, the generic file diff code is now used when creating
    changesets instead of having a special-case wrapper around it
    (fileChangeSet()).
  * The commitaction script and the changemail module did not necessarily
    show the full trailing version for branches and shadows.  (For example,
    /conary.rpath.com@rpl:devel/4.1.25-18/db41/19 showed up as "19"
    instead of "4.1.25-19".)
  * Add a --deps option for conary q.  Make that and conary rq --deps
    recurse over collections.
  * Warn about missing buildRequires entries both for soname dependencies
    and for TagSpecs applied via tag description files.
  * A bug in updating groups that switch the byDefault setting of troves
    has been fixed.
  * Add an updateThreshold config option to control the number of troves to
    include in a download.
  * Ordering didn't work for old packages depending on anything, or for
    dependencies whose provider moved between components.
  * The r.Ownership(), r.UtilizeUser(), and r.UtilizeGroup() now generate
    appropriate dependencies on info-* packages.
  * Updating packages and components installed multiple times could cause
    a component to be removed multiple times (which resulted in a traceback).
  * Fixed a bug that occurred when groups tied to a user were deleted
    without deleting the associated user, then subsequently adding a user
    with the same name.

Changes in 0.61.6:
  * InitialContents turns off EtcConfig, since a file cannot be both
    a config file and an InitialContents file.
  * Reworked repository change sets to directly reference files from the
    contents store.
  * The User() command now takes an optional supplemental= option,
    which provides a list of supplemental groups to which to add
    the user.  (SupplementalGroup() is for groups not associated
    with a user.)
  * The showcs command can now handle components that are referenced
    but not included in a changeset.
  * InfoUserRecipe and InfoGroupRecipe can now be built with buildlogging
    turned on.
  * Conary's internal handling for dyanamically finding new IDs for
    users and groups has been fixed.
  * "conary updateall" now accepts the --test flag.
  * Various fixes were made to the CIL dependency detection code.

Changes in 0.61.5:
  * Added basic clone capability (which only works cloning to parents
    branches and shadows, and on a single host).
  * Now handles degenerate case of packaging unreadable files.
  * A bug that caused conary to ask for the wrong fileId when constructing
    a changeset from multiple repositores has been fixed.
  * Conary now can add users and groups automatically at install time.  If
    there is no taghandler to add a user or a group, conary will add it
    internally as a bootstrapping measure; if there is a taghandler,
    conary will call that instead.  In order to ease transition, Conary
    does not yet create the dependencies on the info- packages; a future
    version of Conary will add those dependencies after the system user
    info- packages have been created.
  * rpm2cpio now handles rpm archives that use bzip2 to compress the
    cpio payload
  * Conary now creates dependencies (provides and requires) for CIL
    files, if mono's monodis is installed on the system or being built
    in the current package.
  * Troves moving between troves could cause conary to attempt double
    erasures
  * The networked repository handles cases where contents are not
    found in the contents store.  The exception is passed back to
    the client.
  * The networked repository handles cases where a file stream is not
    found when the client asks for file contents.  The exception is
    passwd back to the client.
  * An error that caused getPackageBranchPathIds() to return the
    oldest fileIds instead of the youngest fileIds has been corrected.
  * Reworked finding old versions of troves to avoid a single trove
    being removed multiple times

Changes in 0.61.4:
  * %(datadir)s/.../lib/ files will no longer show up in :lib - presumption
    being that anything under %(datadir)s really is arch independenct
  * Creating branches and shadows had a command line parsing bug
  * "cvc newpkg" takes --dir and now complains for unexpected arguments
    (which is used to just ignore)
  * when using flavor affinity for installed troves, merge subarchitecture
    flags
  * group handling didn't always preserve troves which were needed by a
    newly installed trove properly

Changes in 0.61.3:
  * Corrected a bug that snuck in 0.61.2 that caused a temporary SQL table
    to not be temporary, which makes multiple httpd processes fail with
    'database schema changed' errors.

Changes in 0.61.2:
  * Fix a bunch of typos in the authentication checking server side
  * Add permission editing capabilities to the server component and hooks
    in the netclient
  * Overhaul of ACL system so that uniqueness constraints on Troves and
    Labels can be enforced: we now use a special Trove and Label "0 | ALL"
    instead of Null
  * Dependency resolution enforces label ACLs.
  * Module arguments to commitaction are parsed according to shell
    quoting rules.
  * The changemail commitaction module now takes an optional '--from'
    argument.
  * added clearBuildReqs() - will clear all or some of superclass buildreqs
    when cooking.
  * The pickled version of Dependency objects changed, therefore the
    schema version of the changeset cache has been incremented.
  * When Configure() detects a failure and input or output is not a
    tty, all config.log files will be included in the output in order
    to ease debugging from captured log files.
  * Part of the infrastructure for adding users and groups has been added:
    it is possible to create info-<name>:{user,group} packages via
    UserInfoRecipe and GroupInfoRecipe classes.  The User(), Group(),
    and SupplementalGroup() policies are deprecated; those lines should
    move to their own recipes intact (the syntax remains the same).
    The install-time code does not yet install info-* packages first in
    their own transaction; when it does, the Ownership(), UtilizeUser(),
    and UtilizeGroup() policies will create dependencies on the
    appropriate info-* packages.
  * The networked repository server and client code has been changed
    to use the 'deflate' Content-encoding type instead of 'zlib',
    which makes the code RFC 2616 (HTTP 1.1) compliant.
  * A new function called hasUnresolvedSymbols() has been added to the
    elf module.  This could be useful for a contributor to implement a
    policy that checks to make sure that shared libraries do not have
    unresolved symbols.  Additional code could be written to check
    binaries too.
  * cvc checkout, update, and commit now show progress when communicating
    with the repository server
  * Progress is now displayed while downloading file contents from a
    repository (such as when assembling a changeset that is distributed
    across multiple repositories)

Changes in 0.61.1:
  * Cleaned up error message which results from Conary not being able to
    determine which trove to remove when a new one is installed
  * Dependency object use slots
  * Hash values for DependencySet, Version, and Branch objects are cached
  * UIDs and GIDs that cannot be mapped to symbolic names no
    longer cause the buildpackage code to traceback.  The ownerships
    from the filesystem were never used anyway, so it's safe to assume
    that all files are owned by root:root
  * Implemented proper updateall
  * Files in troves are downloadable from the repository browser.
  * Troves in the repository browser are separated by first letter
    instead of showing all troves in one page.

Changes in 0.61.0:
  * New functionality for maintaining user groups: renaming and updating
    members
  * Added repository interfaces for deleting users and groups
  * Added a repository iterator function to list the members of a group
  * The web interface to the Conary repository now has a repository
    contents browser, accessible either from the main page (if you are
    logged into the web interface), or from the /browse url. Example:
        http://conary.example.com/conary/browse
  * A bug preventing all access to the web interface if an anonymous
    user existed has been fixed.
  * "Large" updates are split into multiple pieces which are downloaded
     and installed independently of one another
  * Trove updates are tracked through collections
  * Group handling completely rewritten to function as a three way merge
    instead of a set of heuristics
  * Trove removal handles references troves which are referenced by multiple
    collections
  * Rollback format unified for local and nonlocal rollbacks
  * Dependency ordering forces collections to be installed after all of their
    referenced troves (allowing simple restarts)
  * Database migration removes stale versions
  * --replace-files marks the replaced versions of the files as no longer
    present
  * Troves store information about Install Buckets - not used yet.
    By specifying a component's install bin, which is a set of key-value
    pairs, you can describe whether two versions of a component are
    installable side-by-side.  If two versions of the component share the
    same keys for their install bins, but at least one different value, then
    the components are installable side-by-side.
  * Troves store information about troves loaded when building a recipe
  * Build Requirements are stored with the trove
  * Add isCollection() to TroveInfo
  * Changesets download while instals are going on
  * StreamSet.twm() respects ignoreUnknown now
  * Rollbacks of locally cooked and emerged troves works

Changes in 0.60.12:
  * Previously, if you ran "conary update foo", and foo requires a new
    version of bar, but updating to the new version of bar would break
    existing dependencies of other troves on the system, a very
    unuseful "Troves being removed create unresolved dependencies"
    message would be printed.  Conary now says that "Additional troves
    are needed" instead.  If --resolve is used, it will report the
    troves that have been added before displaying the dependency
    failures caused by erase.
  * Symlinks no longer confuse AutoDoc policy.
  * Autosource files which have changed confused cvc update
  * allow a \ at the end of a line in config files to do line continuations
  * several bugs in the multitag handler have been fixed

Changes in 0.60.11:
  * The '-f' flag was added to the arguments to gzip when
    recompressing compressed files
  * Added progress callbacks for uploading the changeset when cooking
  * Improved automatic mainDir detection for some corner cases.
  * Put development docs back in :devel component (they were
    inadvertantly removed from it by a previous fix).

Changes in 0.60.10:
  * BadFilenames policy absolutely prohibits filenames with newlines
    in them, no exceptions allowed.  Other similarly bad filenames may
    later be forbidden by this policy.
  * UTF8Filenames moved to packagepolicy, where it belongs, and it now
    raises an error instead of printing a warning.
  * Conary now enforces the rule that tag names must have no whitespace
    and must be all alphanumeric characters, -, or _.
  * Conary can now run a single instance of a single tag handler to
    process multiple tags.  The tag description files for each tag
    must point to the same tag handler, and must each specify the
    multitag datasource.  The data is passed to the tag handler on
    standard input using the protocol "tag list for file1\nfile1\n..."
  * Fixed ftp server busy detection when fetching files via URL.

Changes in 0.60.9:
  * The changemail script is replaced by a generic commitaction script
    that loads modules, and a changemail.py module is supplied.  There is
    a backward-compatible changemail script which calls commitaction
    with the changemail.py module.  --email and --*user options now are
    changemail module options, so the commitAction should be specified
    something like this:
    commitAction /.../conary/commitaction --repmap ... --module "/.../conary/changemail --user %(user)s --email foo@example.com --email bar@example.com"
    You can add your own modules and run them all from the same commitaction
    using multiple --module arguments to the commitaction script.
  * Conary can now almost always guess the correct name for the mainDir
    when it is not %(name)s-%(version)s, if the first addArchive()
    instance creates exactly one top-level subdirectory and no other
    top-level files of any sort, in which case it will use that name as
    the mainDir.

Changes in 0.60.8:
  * The changemail script is now actually packaged, in
    /usr/lib{,64}/python2.4/site-packages/conary/changemail
  * Build requirements for superclasses are automatically added to
    subclasses.
  * Build requirements now look at all labels in a version to see if they
    satisfy a build requirement.
  * The NormalizeManPages policy now automatically converts man pages
    encoded in iso-8859-1 to man pages encoded in utf-8.  Additionally,
    it runs faster and no longer calls sed.

Changes in 0.60.7:
  * The changemail script is now distributed with conary, and is called
    with a different calling convention; instead of being called once
    per trove with trove-specific command line options, it is called
    once per commit (of however many troves) and creates more readable
    summary email messages.  Remove --trove, --version, and --flavor
    arguments from your changemail invocations.  Added --user argument
    to changemail; specify in .cnr files as "--user %(user)s".  Or, to
    only print users for source or binary commits, use "--sourceuser
    %(user)s" or "--binaryuser %(user)s", respectively.
  * The cvc rdiff command now recognizes creating a shadow as such.
  * Build requirement tracking is now half-enabled; conary is now able
    to read "buildReqs" tags, but will not yet generate them.
  * Files in /tmp and /var/tmp, and all cvs temporary files, will no
    longer be packaged by default,
  * The addArchive(), addSource(), and addPatch() actions can now fetch
    via HTTPS as well as HTTP and FTP.
  * The repository now handles creating a changeset between two troves
    that both contain a version of a file that is stored on a different
    repository

Changes in 0.60.6:
  * Erasing emerged troves works properly
  * Calling Doc() no longer disables the AutoDoc() policy.
  * A more reliable method is used for finding the port of an
    Apache connection

Changes in 0.60.5:
  * 'conary emerge' works again
  * Distributed group changesets failed when remote troves disappeared
    from the group
  * build logs are now tagged with 'buildlog' tag
  * Conary now handles cases when a directory becomes a symlink when
    applying a changeset.  An error message is displayed which tells the
    user how to apply the update.

Changes in 0.60.4:
  * An error in the automatic database conversion of 0.60.2 systems
    has been corrected.

Changes in 0.60.3:
  * Reimplemented LargeStreamSet in C
  * Added StreamCollection
  * Policies now announce their names in their information, warning,
    debug, and error messages, making it easier to determine how to
    resolve problems.
  * The database conversion for to 0.60.2 didn't work well; a proper
    conversion is now in place

Changes in 0.60.2:
  * Added InitialContent flag
  * Fixed bug which caused servers to leak file descriptors when the sqldb
    was replaced
  * "repquery --deps" output fixed (broken in 0.60.1)
  * Added AutoDoc policy which finds common documentation files and puts
    them in %(thisdocdir)s automatically.
    AutoDoc is disabled by calling
    Doc without calling AutoDoc, which means that existing recipes that
    call Doc will not show changes.
  * getPackageBranchPathIds() now returns version and fileId as well,
    so that the IdGen class can determine if an older version number
    should be assigned to files.  getPackageBranchPathIds() is now the
    primary mechanism for populating the pathId dictionary.
  * The local label methods of the version object have been
    refactored. isLocal() is now onLocalLabel(), isEmerge() is now
    onEmergeLabel(), etc. isOnLocalHost() has been added as a method
    to easily determine if a version only exists in the database
  * Moved logic for explicitly creating a changeset from cscmd.py to the
    ConaryClient object
  * Added the (unused) ability to lock and unlock troves. Ignore this for now.
  * "query --info" behaves much more like "repquery --info" now
  * isSourceVersion() method has been to the Version object
  * most of the remaining erroneous references to "Package" have been
    changed to "Trove" throughout the code.  This includes method
    names such as getPrimaryPackageList() -> getPrimaryTroveList().  Some
    more commonly used methods were left as deprecated thunking methods
  * dependency resolution couldn't resolve a requirement w/o flags against
    a provides w/ flags

Changes in 0.60.1:
  * Support for legacy clients (protocol version 29) has been removed from
    the server
  * The server raises an server-side exception if any client with
    protocol less than 32
  * Updated the URL provided in a server-side client version mismatch
    exception
  * Server-side dependency suggestions return more choices, leaving it
    to the client to sort it all out
  * Client uses timestamps to determine which troves to install when their
    flavors score equally
  * Fixed build-side bug handling meta characters ([,*,etc) in file names
  * "cvc newpkg" now accepts pkgname=label syntax
  * files.contentsChanged() function updated to work with StreamSets
  * Basic local changeset creation, retargeting, and commits work
  * Permissions weren't merged for operations run as non-root users
  * The structure of the repository web interface has been redesigned
    and some authentication UI bugs have been fixed.
  * The repository web interface now requires the conary-web-common package
    to be installed.
  * Committing troves to the repository no longer recompresses non-config
    files
  * Timestamps are set on the server at commit time; the timestamps the
    client assigned is not used (this is to protect against clients with
    a bad idea of time; servers should be consistent, even if they're
    wrong, and as long as time doesn't go backwards on that server all is
    good)
  * Reworked troves to be representable as streams and implement *basic*
    signature capability
  * Local cook versions are now more sensible.

Changes in 0.60.0:
  * Changed changesets to compress individual files instead of the combined
    stream.
  * Cleaned up file content objects to no longer track file sizes.
  * Switched away from TupleStream to StreamSet both for better performance
    and for improved flexibility in the format (at the price of larger
    frozen streams).
  * Troves explicitly provide their own names.
  * Troves can now provide "capability flags", and trove requirements
    can now include references to the capability flags.
    r.ComponentProvides(('ASDF', 'FDSA')) will cause all components built
    from the current recipe to provide the 'ASDF' and 'FDSA' capability
    flags, and r.Requires('/path/to/file', 'foo:runtime(ASDF FDSA)')
    will make /path/to/file require the foo:runtime component built
    with the ASDF and FDSA capability flags.
  * Dependency components can contain : characters now.

Changes in 0.50.14:
  * Dependency checking now returns reordering information (which isn't
    used yet)
  * Allow groups to include other groups defined in the same recipe (but
    explicitly disallow cycles in groups)
  * Fixed bug in building multiple groups with a single recipe when some
    of the groups already exist, but others don't

Changes in 0.50.13:
  * Added automatic :data component for /usr/share, to which you should
    add any platform-independent files that are needed by :lib components
    but not in a libdir-derived path.  These might include configuration
    files and supporting data files needed by both library and runtime
    programs.
  * Added automatic intra-package inter-component dependencies; now within
    a single package, the :devel component will automatically require the
    :lib component if both components exist.  These dependency sets can be
    modified with the ComponentRequires policy.
  * The build/buildpackage.py file has variable and function names changed
    to better match our terminology for packages and components.
  * Change flavor specified in the conaryrc to a flavor path -- accept the
    flavor config parameter multiple times to create a flavor path
  * Added a "filewrap" argument to r.Run() that inserts an LD_PRELOAD
    wrapper that overrides some library funtions to look in %(destdir)s
    first before looking in the filesystem.  This is subject to change
    as we experiment with it!

Changes in 0.50.12:
  * Implemented --quiet for conary update changeset commands, and cvc cook.
    Also implemented the 'quiet' configuration value. This option suppresses
    progress indicators.
  * Split loadRecipe into loadInstalled and loadSuperClass, depending on the
    purpose of the recipe loading.  loadInstalled will examine the local
    system to look for a matching installed trove, and load that version,
    while loadSuperClass will not.
  * Logs of builds are now stored in cooked changesets in the :debuginfo
    component -- generally in
    /usr/src/debug/buildlogs/<name>-<version>-log.bz2, controlled by
    macros.buildlogpath
  * Added lib/logger.py
  * Fixed conarybugz.py to work with Conary's new site-packages location
  * Cleaned up yuck, rpm2cpio, and rpm2ccs scripts to use new "import conary"
    mechanism for finding conary.
  * Check sha1s for all files written into the repository or file system
  * conary scs --deps works again

Changes in 0.50.11:
  * Reworked file addition to local database a bit for better performance
  * Fixed sorting for --info
  * Don't make --info installs require a writeable database
  * Added an exception to group updating, restricting removal of existing
    troves to match the group's contents to troves on the same branch
  * Groups which had the same trove added (via a referenced trove) and
    removed (from the primary trove) got confused
  * conary showcs now takes trove version
  * conary showcs will display erased troves in changesets, and erased troves
    that are referenced but not within the changeset
  * conary changeset now support trove=<version>-- to create a changeset that
    erases the trove
  * Cache user id to name mapping
  * Improved the progress indicators for preparingUpdate and
    creatingDatabaseTransaction
  * Implemented progress indicator on source downloads
  * Fixed bug in update process which caused files to be incorrectly skipped

Changes in 0.50.10:
  * Added callback for creating database transaction, so that it does
    not look like we spend an inordinate amount of time executing tag
    pre scripts.
  * Added findtrove.py to the Makefile so that it is included in
    the distributed version of conary.
  * Added distcheck rule to Makefile to try and avoid missing files in the
    future

Changes in 0.50.9:
  * reimplemented StreamSet in C
  * moved findTroves out to findtrove.py, reworked it to be more modular
  * getSourceVersion now correctly handles branched binaries by looking
    up the branch to find the source component.
  * reimplemented StringStream in C
  * fixed bugs in --info

Changes in 0.50.8:
  * sort update --info alphabetically, display old versions, and display
    a letter summarizing the type of change
  * NormalizeInterpreterPaths() policy now looks in the package currently
    being built, as well as on the installed system, to determine how to
    resolve #!/usr/bin/env scripts.
  * groupName argument to addTrove() can now be a list of group names as
    well as a single group name.
  * --no-recurse works on the erase path
  * fix to walkTroveSet (which was horribly broken)
  * enable (optional) dependency checking when building groups
  * 'cvc cook' error output when there are unresolved build
    requirements is more user friendly
  * filesystem conflicts are handled properly when applying a rollback
  * updating a package to a version that comes from a different
    repository when that package had an uninstalled component works
    now.
  * conary now resides in /usr/$LIB/python$PYVERSION/site-packages/conary/
  * calling r.Replace on a non-regular file results in a warning instead
    of an unhandled exception
  * implemented basic callbacks for update, erase, and changesets

Changes in 0.50.7:
  * Added the XInetdService action to avoid having to include
    /etc/xinetd.d/ files separately, and to make xinetd.d files
    be consistent, making recipe-provided changes less likely to
    conflict with local configuration changes.
  * groups are no longer allowed to contain redirects
  * added setLabelPath to group recipe
  * Allow r.Provides("soname: libfoo.so(FLAGS)", "/some/file") (added
    the "(FLAGS)" part).
  * don't allow spaces and commas in revisions

Changes in 0.50.6:
  * conaryclient.updateChangeSet should have recursed by default
  * Metadata retrieval now works along distributed branches and shadows.
  * reworked troves being added to database to handle missing parts
    of packages and groups properly (and make things faster and more
    elegant)
  * merged update and erase code paths in conaryclient
  * update and erase now take +,- modifiers on trove names
  * added --info to see what an update or erase command will do
  * a single group recipe can now build multiple groups

Changes in 0.50.5:
  * Streams return their value through __call__ instead of value()
  * Reimplemented ShortStream and IntStream in C
  * conary config now takes --show-passwords option, and does not pretty
    print config file values when not printing to screen.  This means that
    conary config > <file> will result in a valid configuration file.
  * Updating groups didn't work when the group referenced troves as new
    which were already installed on the system
  * r.ComponentSpec('somecomponent', '.*') will no longer override the
    file specifications for packaging :debuginfo and :test components.
  * loadRecipe now takes a troveSpec as its first parameter, and uses that
    troveSpec to find the trove on the local system that matches the source
    component that is being loaded.  loadRecipe also automatically searches
    the labels that are parents of the current recipe, so if you shadow a
    recipe, any loadRecipe lines contained in that recipe should still do
    what you want.
  * merge didn't handle files converging
  * merge doesn't need to deal with autosource files
  * diffs between groups failed when members disappeared

Changes in 0.50.4:
  * Most rollback information is stored as a reference to a repository
    instead of storing full rollback data on the local system. The
    localRollbacks flag in conaryrc allows the old behavior to remain.
  * The CONARY state after a merge operation on a shadow now has the
    correct fileId for files that are not different than the parent
    version.
  * Added /usr/lib/conary/conarybugz.py to make it easy to automatically
    populate bugzilla databases from repositories.
  * Sped up Strip, NormalizeInitscriptLocation, NormalizePamConfig,
    TagDescription, and TagHandler policies by limiting them to
    only appropriate directories.
  * Fixed :debuginfo to work with binaries built from more than one
    source file, and made it less aggressive by only stripping debug
    information out to the :debuginfo files, which both makes stack
    traces better without :debuginfo installed and makes libraries
    stripped for :debuginfo more likely to work.
  * When existing fileId's had no streams but the streams are provided
    by a later commit, those streams weren't always merged properly if
    there were multiple files for that fileId
  * conary config output masks user/password info in repository maps
  * the config option useDir has been changed to useDirs, and archDir has been
    changed to archDirs, to allow for tiered use/arch flag definitions, and
    the tweaking of use and arch flag settings.  By default, useDirs and
    archDirs look in /etc/conary/<dir>, followed by /etc/conary/distro/<dir>,
    follwed by ~/.conary/<dir>, where dir is use or arch, depending on the
    context.
  * Arch files can now contain arbitrary macro definitions, and in the future
    will contain values for macros like %(lib)s, which is lib64
    on some platforms.
  * when using --keep-existing, the install label path and install flavor
    are used to determine which version to install instead of using affinity
    to install something close to what you already have.
  * a bug that prevented a changeset from applying to the system when
    the changeset removed a component from a package and the component
    is not installed on the system has been fixed.

Changes in 0.50.3:
  * database findTrove now has an interface that is much closer to the
    repository findTrove function -- this enables conary q to work like
    conary rq.
  * Group handling didn't work for multiple levels of group inclusion.
  * Database.hasTrove() no longer needs to instantiate troves.
  * Fixed overly-aggressive cleaning of the cache.
  * Added repository findTroves call to parallelize findTrove calls.
  * Added the NonMultilibDirectories policy to prevent 32-bit troves from
    utilizing lib64 directories.
  * the NormalizeInterpreterPath policy can now handle unwriteable files
  * fixed the network client code to return file contents properly when
    multiple file contents are requested from the server (bz#50)
  * rewrote Database.getTroveLatestVersion()
  * Added :debuginfo handling in Strip policy, which requires debugging
    to be turned on in optflags and elfutils's eu-strip and debugedit to
    be installed.  Like :test components, :debuginfo components are not
    installed by default.
  * File versions are now properly set to a branched version after a
    merge operation
  * cvc commit aborts again when the current versions of files are not
    the latest versions

Changes in 0.50.2:
  * Any %(lib)s-derived path (/%(lib)s, %(libdir)s, %(krbprefix)s/%(lib)s,
    or %(x11prefix)s/%(lib)s) will now cause the entire package and all
    components to be flavored with the base instruction set flavor, so
    that architecture-sensitive but non-code files in (say) /usr/lib64
    do not show up on 32-bit platforms.
  * Sped up dependency resolution on the client
  * The reworked getFileContents call now asks for contents from the
    correct server when contents from more than one server are requested

Changes in 0.50.1:
  * Add support for trove=<troveVersion> in rq, cvc co, and other places that
    use findTrove
  * Add conary q --info option to display flavors
  * changeset command uses system flavor if no flavor is specified, skips
    troves which are not included in packages and groups by default,
    takes a --no-recurse option, and filters based on the excludeTroves
    configuration setting
  * Added automatic :perl component that works like the :python component,
    and extended the multilib-friendly-or-architecture-neutral policy to
    work with perl as well as python.
  * client/server protocol negotiation is a whole lot smarter now
  * getChangeSet() results in a single URL rather than one per primary trove
  * group, fileset, and redirect recipes have macros that contain the
    buildlabel and buildbranch.
  * fixed a bug with merging absolute change sets which contain config files
  * redirections to troves w/ older versions already installed didn't work
  * the pathId generation code has changed.  For cooked troves, the
    pathId will be the same for any particular version of a path.
    Code must not depend on this behavior, however; it may change in the
    future.

Changes in 0.50.0:
  * Redirections work
  * Sped up group generation
  * Troves which reference other troves (groups and packages) can now specify
    whether a trove is installed by default or not. Packages now reference
    :test, but don't install it by default
  * Added optional 'recurse' parameter to netclient.createChangeSetFile
  * The first argument to the Requires and TagSpec commands can now have
    macros interpolated, as in r.Requires('%(bindir)s/foo', ...)
  * Groups can have requirements now
  * protocol-level getFileContents works on multiple files simultaneously
  * repository log had too many files added to it
  * set instruction set flavor for a cooked trove whenever any Arch flags are
    checked

Changes in 0.14.12:
  * The shadow command looks at buildLabel instead of following
    installLabelPath
  * In some cases, troves with an incompatible flavor were chosen when
    --resolve was used. The proper flavor is now used, or the
    dependency is reported as unsatisfiable.
  * Several more instances of %(lib)s were moved out of the default
    specification for generic components like :runtime and :devel for
    better multilib support.
  * Policy now helps ensure that :python components are either
    architecture-neutral or multilib-friendly.
  * Better error messages for "%(foo)/" (which should be "%(foo)s/")
  * Looking up files in the local database gave erroneous results in
    some cases (this was noticeably primarily when distributed change
    sets were being generated)

Changes in 0.14.11:
  * Local systems store config files in sql tables now.  Use
    /usr/share/conary/convertcontents to convert to the new data store.
    Note that this means that any *config file* managed by conary can be
    read through the main SQL database file in /var/lib/conarydb/conarydb.
  * Actually check build requirements before building, use --no-deps to
    ignore the check.
  * make conary q and conary update convert all flavors to  strong flavors
    for comparison; ~readline becomes readline, and ~!readline becomes
    !readline, so that conary q foo[readline] works as expected.
  * no default flavor is presumed for local operations (erase, q)
  * changed getPackageBranchPathIds to base64 encode the filename in
    order to ensure that the resulting XML-RPC will be UTF-8 clean.
  * localoutofdate renamed to "yuck", a man page added, and the script
    and man page are now installed on the system.
  * rename --use-macro and --use-flavor options for cook to --macro
    and --flavor
  * support new cook syntax: cvc cook <trove>[flavor] to set the troves flavor
    while cooking
  * fixed rq output when iterating over subtroves within a trove or group
  * TroveNotFound exceptions are handled gracefully in cvc.  'conary cook
    foo' will no longer traceback when foo:souce could not be found in
    the repository.
  * Unsynchronized updates work for packages and groups
  * The database is now opened with a 30 second timeout.  This should allow
    better concurrency.
  * added --exclude-troves and excludeTroves conaryrc entry
  * repository .cnr file's commitAction configuration item now has a
    flavor provided to it as %(flavor)s and the default changemail
    script uses it.
  * don't allow the same label to appear twice in sequence in a version

Changes in 0.14.10:
  * FlavorMap sense wasn't set right for base instruction set

Changes in 0.14.9:
  * Shadow Branch objects didn't return parent branches properly. This
    caused incorrect pathId's to show up on cook on shallow shadows.
  * Reworked the code which looks up pathIds to take advantage of a new
    server call (getPackageBranchPathIds) which is faster and looks on
    both the full branch and full parent branches.
  * The Apache repository server now allows mixed ssl and normal requests.
  * Added forceSSL option to apache repository server configuration.
  * The network client code now supports accessing servers over https.
  * Proper salts are used for user passwords.
  * The default value for macros.optflags is "-O2" again, instead of
    an empty string.
  * The http handler in the conary server now sends back proper error
    codes in the case of an authentication error.

Changes in 0.14.8:
  * Fixed bug where streams for commits on distributed branches didn't always
    get set properly
  * reworked findTrove() in repository to return (name, version, flavor)
    tuples instead of full troves
  * Split conary.1 into conary.1 and cvc.1
  * Allow cvc cook trove=<version>
  * remove --target-branch cook option
  * added default :devellib component for architecture-specific devel bits,
    made all files with an architecture-specific multilib path that are
    not in :devellib go into :lib instead of having many of them fall into
    :runtime

Changes in 0.14.7:
  * ELF libraries with sonames that have paths in them are now handled
    sanely, by removing the path (and complaining...)
  * split march into targetArch and unameArch -- requires a new distro-release
  * rework command line arguments to shadow and branch to match how versions
    are normally specified, and allow a flavor specificatoin
  * added --sources to branch and shadow commands

Changes in 0.14.6:
  * fix for generating changesets between repositories
  * policies that look at shared libraries are now multilib-aware,
    fixing shared library permissions and dependency provision
  * autosources didn't work when committing across a shadow

Changes in 0.14.5:
  * allow groups to contain troves with conflicting flavors
  * make repository-side change set caching less buggy
  * fix config files changing to symlinks
  * allow duplicate items to be specified for erase and update
  * changeset command allows flavors to be specified
  * repquery --info shows trove flavor
  * fixed bug with not matching base instruction set flavor

Changes in 0.14.4:
  * several bugs in the 'cvc update' code paths have been fixed
    - it no longer retrieves autosource sources
    - the CONARY file now gets populated entries for autosource files
    - the fileids in CONARY files are now correct after an update
  * several bugs in error handling have been fixed
  * several docstrings have been fixed
  * packagepolicy now automatically adds usermode:runtime requirement to files
    that are dangling symlinks to consolehelper
  * the templating engine for the web interface to the server has been
    changed to kid; kid and elementtree are now required to run a server.
  * the web interface now supports limited editing of ACLs
  * the server now only supports protocol version 26 (it was a mistake
    to leave in support for 24 and 25)
  * old code that supported ancient protocol versions has been
    removed from the server
  * recipes loaded from within recipes follow the label= argument if
    it is given

Changes in 0.14.3:
  * Fixed usage message to no longer print 1 at bottom; improved option
    handling error messages
  * Fixed versions when branching from a shadow
  * The lookaside cache now fetches from the repository into the right
    location and with the right permissions, and fetches manually-added
    as well as automatically-added sources.
  * In recipes, addSource can now take dest='/path/to/file'
  * Change %(servicedir)s location from /var to /srv

Changes in 0.14.2:
  * contents are now stored as diffs when either the new file or the
    old file is empty
  * diffs of numeric streams can now express a change to the value of
    None

Changes in 0.14.1:
  * fixed a typo in lookaside.py that prevented commits from working
  * added a descriptive exception message when fileids in your database
    do not match the fileids in the repository

Changes in 0.14.0
  * added ability for changesets to ignore unknown fields in some places
    (making changesets somewhat less brittle)
  * fixed bug in source handling with non-recipe files in the local directory
  * added framework for generic trove information
  * checkout no longer pulls all sources from the repository
  * used new trove info framework to store the source trove, build time,
    total file size, and version of conary used when building binary
    troves.
  * lib/elf.c no longer uses mmap to read elf files.  Some architectures
    may have elf structures on disk that are not naturally aligned, and
    using mmap to read them won't work.
  * the repository code now uses a 30 second timeout when attempting to
    access the database
  * Have architectures control their march values in the architecture
    config files.
  * add Arch.getCurrentArch() to get the major architecture that is in use
    during a build

Changes in 0.13.3
  * added ability for a contents log file (makes syncing much easier)
  * file tags weren't used on updates
  * "description update" tag action replaced with "handler update"
    (which gets called when either the tag description or the tag handler gets
    updated)
  * "description preremove" tag action replaced with "handler preremove"
  * sources get committed automatically

Changes in 0.13.2
  * reworked use.py code almost entirely.
  * added /etc/conary/arch directory to contain architecture definition files;
    changed /etc/conary/use files to contain more information about how
    flags are used when building.  Flag definitions are no longer in use.py.
  * fixed buildFlavor so that it affects cooking packages as well as
    determining troves to include when cooking a group
  * changed --noclean to --no-clean to be in line with the rest of the
    options; documented it
  * removed Use.foo and Flags.foo options from conary config files.  Macros.foo
    is still there.  Added --use-flavor option to cvc cook which takes a flavor
    and overrides the build flavor while cooking.
  * groups now take flavor strings to determine the flavor of a trove to
    include, not flag sets.
  * dependencies resolution is flavor sensitive now (and uses flavor
    affinity)
  * added trove version/release number to dependency messages
  * renamed classes and methods in versions.py to match current terminology

Changes in 0.13.1
  * repquery wasn't filtering by flavor properly (exposed by a bug fix
    in 0.13.0)

Changes in 0.13.0
  * removed importrpm.py
  * diffs between a file object that has a non-empty provides or requires
    to a file object that has an empty provides or requires are now properly
    generated and applied.
  * added checks to validate merged file objects against the fileIds
    in the changeset
  * implemented shadows
  * framework for redirects in place
  * removed (unused) parentId field from Branches repository table

Changes in 0.12.5
  * reworked dependency resolution a bit for a big speedup in the server
  * moved destdir to %(builddir)s/_ROOT_
  * made macros.destdir available during the unpacking of sources
  * source commands (r.addAction, etc.), if given absolute paths for
    their dir keywords, will perform their actions in the destdir instead
    of the builddir
  * most build commands (r.Make, r.Create, etc.), will work in either builddir
    or destdir, depending on whether they are given relative or absolute
    paths
  * add dir keyword for r.Run
  * include /usr/bin/rpm2cpio

Changes in 0.12.4
  * set more arch flags for x86 and x86_64
  * troves can have multiple instruction set flavors now
  * flipped around use: and is: sections of flavor strings
  * Version and Branch object completely separated

Changes in 0.12.3
  * conary verify updated to new API so that it works again
  * conary q (with no arguments) works again

Changes in 0.12.2
  * added getTroveVersionsByBranch
  * make better use of _mergeQueryResults
  * moved version affinity into findTrove from ConaryClient
  * fixed branch affinity so that it's actually branch affinity instead of
    label affinity
  * rdiff changes for 0.12.0 broke negative numbers for oldVersion
  * rdiff diff'd based on label instead of branch
  * update has flavor affinity now
  * flavors can now be specified on the command line for update, erase
    repquery, and query
  * unspecified flavor flags got scores of zero, which was wrong
  * added python code for flavor scoring (useful for the client)
  * repository queries didn't work properly when looking for multiple flavors
    of a single version
  * fix for updating multiple flavors of a single version of a trove
    simultaneously
  * reworked getTroveVersionList and getAllTroveVersions for per-trove
    flavor filtering

Changes in 0.12.1
  * repquery and query always showed dependency information
  * getTroveLeavesByBranch did extra demarshalling of the flavor
  * repquery didn't deal with nonexistant troves well
  * dependency failures on erase didn't reassemble dependency flags properly
  * fixed bug in dependency sets creation which caused dependency flags
    to get mangled
  * added a check to prevent mangled flags from getting committed

Changes in 0.12.0
  * document config command, and display supplied macro/use/arch information
    in output
  * repository acl's work for almost everything
  * anonymous access must be explicitly enabled by creating an acl for
    user 'anonymous' with password 'anonymous'
  * server side flavor scoring used
  * queries reworked for flavor matching

Changes in 0.11.10.1
  * move to python2.4
  * repository caching (which isn't used yet) didn't track the recurse flag

Changes in 0.11.10
  * changed flavor tracking when loadRecipe() is used to only track
    flavors in loaded recipes that are superclasses of the recipe
    class in the loading recipe.  (e.g. loading python.recipe to get
    the distribution python version will not add all of the python
    recipe's flavor information to the loading recipe class, as long
    as the loading recipe does not subclass the Python class.)
  * add conary verify command for comparing the local system's state to
    the state it was in at install time
  * when a trove is installed for the first time, it comes from a single
    repository
  * didn't handle file types changing on update
  * fixed problem assigning depNums
  * components disappearing from troves caused problems in relative changesets
  * files moving from removed troves in changesets caused update to fail

Changes in 0.11.9
  * change the order of permissions setting (chmod after chown)
    because some versions of the Linux kernel remove setuid/gid bits
    when setting ownership to root

Changes in 0.11.8
  * work around a python bug w/ fdopen() resetting file permissions
  * r.Replace() as an alternative to r.Run("sed -i '...' file")
  * Policy enforcing UTF-8 filenames
  * r.macros.tagdatadir as a standard place to put data just for taghandlers

Changes in 0.11.7
  * changed server.py to take extra config files via --config-file instead
    of as an extra argument
  * extra config files (specified with --config-file) were ignored if they
    didn't exist; issue an error message now
  * Added r.ConsoleHelper() for recipes
  * PAM configuration files shouldn't have paths to modules by default,
    so we remove what used to be the standard path
  * changed repository user authentication to use user groups (currently
    one per user)
  * added password salt
  * restructured repository a bit
  * removed lots of unused code from FilesystemRepository

Changes in 0.11.6
  * branches are created as changesets now instead of as a protocol call
  * merged authdb into primary repository
  * fix for rdiff (broken by flavor rework in 0.11.5)

Changes in 0.11.5
  * Internals reworked to eliminate flavor of None in favor of empty flavor
  * Added (currently unused) code to parse command line flavor specifications
  * static libraries (.a files) get proper flavors now
  * Handle attempts to update already installed troves from absolute
    change sets

Changes in 0.11.4
  * all components built from a single recipe share a common flavor
  * loadRecipe's label= keyword argument can actually take a label
    as well as a hostname

Changes in 0.11.3:
  * optimized a sqlite update statement to use indexed columns
  * added --test to update and erase
  * dependency check didn't handle new components providing the same
    items as old components (broken by 0.11.1 performance enhancements)

Changes in 0.11.2:
  * standalone server was broken by --add-user changes in 0.11.1
  * dependency check no longer allows packages being removed to cause
    dependency failures
  * changed how dependencies are frozen to make the order deterministic
    (so fileId's don't change around)
  * added a database version to the database schema

Changes in 0.11.1:
  * erasing troves enforces dependencies -- this requires a database
    conversion (run the conary-add-filedeps script which fixed the
    conversion to 0.11.0 after updating conary)
  * reworked dependency queries to take advantage of indices for much
    better performance
  * add --add-user to server.py for creating the authdb

Changes in 0.11.0:
  * massive rework of fileId mechanism to allow better flavor support
  * added columns to dependency tables to allow erase dependency checks
    (which are not yet implemented)
  * enabled trove requirements
  * added cvcdesc and the 'describe' command to cvc to generate
    and use metadata XML files.
  * getMetadata follows the branch structure up until it finds metadata
    for the trove.
  * changed getFileContents() to not need trove name or trove version
  * byte-compiled emacs lisp files are transient, like python
    byte-compiled files
  * addSource recipe action now can take a mode= keyword argument
  * cook now enforces having no dash characters in version numbers
  * files are explicitly disallowed from depending on groups, packages,
    or filesets; the only trove dependency that a file or component
    can have is on a component.  Only filesets can depend on filesets.

Changes in 0.10.11:
  * reworked how absolute change sets get converted to relative change
    sets for better efficiency
  * chained dependency resolution caused duplicate troves in the final
    changeset (and a lot of extra work)
  * added --config to stand alone repository
  * source flag wasn't set properly for newly added non-text files
  * flavor information is now printed by "conary query" when multiple
    flavors of the same version of a trove are installed
  * "conary repquery --all" flavor output formatting has been improved

Changes in 0.10.10:
  * changesets get downloaded into a single (meta) file instead of lots
    of separate files
  * fix several bugs in the freshmeat record parsing
  * add a freshmeat project page URL to the metadata by default
  * add a "source" item to metadata
  * the server implementation of troveNames() was horrible
  * enabled file dependencies

Changes in 0.10.9:
  * fixed some authorization issues with the xml-rpc repository interface
  * the web management interface for the repository works now; see
    http://wiki.specifix.com/ConaryConversion for information on how
    to convert existing authdb's to support this
  * fixed a bug with distributed branches
  * users can change their passwords through the repository's web api
  * improved logic apachehooks use to find top level URL
  * fixed bug in server side repository resolution

Changes in 0.10.8:
  * changed iterAllTroves() to troveNames(), which searches a single
    label instead of the whole repository
  * reworked http authentication and CGI request handling and added the
    beginning of a web interface to the repository for user administration
    and metadata management.

Changes in 0.10.7:
  * dependency sql code reworked to use temporary tables
  * new macro called "servicedir" that defines the location for
    service data (%(servicedir)s{ftp,http,etc})
  * added busy wait to sqlite3 python binding when executing SQL
    statements on a busy database

Changes in 0.10.6:
  * Lots of bug fixes for distributed branching
  * Some code rearrangement
  * The start of metadata support code is now included

Changes in 0.10.5:
  * The local database is used for fetching file information (but not
    contents), reducing network traffic when creating change sets
    across repositories.
  * Update works on troves which were locally cooked or emerged
  * Internal changes to move toward getFileContents() working in batches
    rather then on individual files. For now this prevents the repository
    from copying files between the content store and /tmp to serve them.
  * Arch flags are now included in flavors
  * Emerge follows the installLabelPath instead of the buildLabel
  * The extended debugger has been extensively modified
  * Conary can handle filenames with '%' in them
  * The showcs command has been significantly updated, and the updates
    are documented in the conary.1 manpage
  * New syntax for flags distinguishes requirements from "optimized for";
    see http://wiki.specifix.com/FlavorRankSpec

Changes in 0.10.4:
  * Bug fixes for updating from absolute change sets (which basically
    just didn't work for troves which contained config files)
  * Bug fixes for distributed branching
  * The database is used for fetching trove information (but not yet
    file information) when the client constructs change sets across
    distributed branches
  * various other bug fixes

Changes in 0.10.3:
  * this version introduces changes to the network protocol for
    obtaining file contents and changeset generation. The client
    protocol version number has increased, so version 0.10.3 can only
    communicate with servers running the server from 0.10.3. The
    server remains backward compatible with older clients.
  * a warning message is now displayed when the user attempts to
    create a branch that already exists on a trove.
  * the correct trove names are displayed when automatically resolving
    dependencies
  * packages no longer get the union of all the dependency information
    of the components they contain.  This information would have to be
    recalculated if a user installed a package then removed a
    component afterward.
  * a package policy check was added to reject any world-writable
    executable file.
  * r.TagSpec('tagname', exceptions='filter') now overrides a match by
    another r.TagSpec('tagname', 'filter')
  * more changes to metadata interface
  * various other bug fixes and improvements

Changes in 0.10.2:
  * the repository code is now included in the main conary source
    archive
  * "conary showchangeset" produces a more user-friendly output
  * large responses from the repository server are now compressed
  * the protocol for getFileContents() changed to take a fileId
    instead of the file's path.  The repository code can still handle
    old requests, but the client code now requires the latest
    repository code.
  * bug fixes

Changes in 0.10.1:
  * when applying a changeset, dependency failures are resolved by
    querying servers in the installLabelPath
  * troves that satisfy a dependency can automatically be added to a
    transaction.  This behavior is controlled by the "autoResolve"
    variable in conaryrc or the "--resolve" command line option to
    "conary update"
  * dependency resolution is calculated recursively.  To limit the
    recursion depth to check only first order dependencies, a
    "--no-deps-recurse" option has been added to "conary update"
  * "conary repquery" now takes a "--deps" argument, which prints the
    Requires and Provides information for the trove that is being
    queried.
  * changes have been made to the build side of Conary to facilitate
    building recipes that use cross compilers
  * symlinks now get the appropriate ownership set when they are
    restored
  * groups can now specify which flavor of a trove to include
  * repository queries that don't need file information no longer ask
    the repository for files.
  * various bug fixes and cleanups

Changes in 0.10.0:
  * dependency checking is now performed before changesets are
    applied.  This uses new tables in the local system's database.
    If you are using a database created by a version of Conary older
    than 0.10.0, it must be converted before it can be used.  See:
      http://wiki.specifix.com/ConaryConversion
    for details
  * Shared library dependency information in changesets is now stored
    in a different format.  This means that repositories that use old
    versions of Conary will be unable to give valid changesets to
    Conary 0.10.0 or later.  Therefore, the protocol version number has
    been increased.
  * --no-deps argument added
  * "cvc co" is now a synonym for "cvc checkout"

Changes in 0.9.6:
  * dependency enforcement infrastructure has been added (the code is
    currently disabled)
  * bug fixes
    * applying a changeset that un-hardlinks files now works
    * conary rq [trove] --info now works
    * running "conary update [trove]" when more than one flavor of
      [trove] exists no longer tracebacks.  It installs both flavors
      of the trove (which is not always the desired behavior - this
      will be addressed later)
    * only files with execute permissions are checked for
      #!interpreter.
    * "conary rq [trove] --ls" no longer tracebacks when [trove]
      exists in more than one repository
    * various code cleanups

Changes in 0.9.5:
  * new methods for specifying dependency information in recipes have
    been added
  * #! interpreters get added as dependencies
  * local flag overrides now work
  * cvc cook --resume can be used multiple times
  * conary invokes gpg with --no-options to avoid creating or using
    ~/.gnupg

Changes in 0.9.4:
  * fixes to cvc annotate
  * flavors and dependency generation code has been refactored to be
    policy based
  * better error handling when invalid changeset files are given to
    conary
  * minor code cleanups

Changes in 0.9.3:
  * New "cvc annotate" feature
  * Man page updates
  * Changesets which remove a file and replace it now apply correctly.
  * "cvc update" no longer complains and fails to update the CONARY
    state file properly  when ownerships differ
  * FileId generation now looks for previous versions of all the
    packages that have just been created, not just the name of the
    recipe.
  * Cooking as root is no longer allowed
  * Miscellaneous bug fixes.

Changes in 0.9.2:
 * Bug fixes:
   * Applying changesets that have more than one hard link groups
     sharing the same contents sha1 works now.
 * Build changes:
   * Recipes can now create new top level packages.

Changes in 0.9.1:
 * Bug fixes:
   * Applying a changeset that has a flavor which is a superset of the
     previous version's flavor now works.
   * Parsing optional arguments to command line parameters that appear as
     the last thing on the command line works
 * Build changes:
   * Package policy now checks to ensure that files in /etc/cron.*/*
     are executable
 * Update changes:
   * Conary no longer complains if a transient file has been modified
     on disk but no longer exists in a new version of a component.
 * Miscellaneous changes:
   * Version 1 on-disk changeset file support has been removed.

Changes in 0.9.0:
 * protocol versioning is much more granular now allowing for backwards
   compatible versions of functions
 * changeset command now generates changesets for multiple troves spread
   across multiple repositories
 * change sets are transferred as a set of independent change sets now
   (laying the groundwork for repository change set caching, with which
   this version will work just fine)

Changes in 0.8.3:
 * Man page updates.
 * The "conary query" command now accepts multiple arguments for
   troves and paths
 * Fixed "conary erase" command which was broken in 0.8.2

Changes in 0.8.2:
 * You can now install multiple troves at once (even a combination of
   changeset files and troves from repositories), and the entire
   action is recorded in a single rollback (this required a change in
   command-line arguments for updating troves).
 * The beginnings of support for searching multiple repositories
 * Miscellaneous code cleanup and bug fixes.

Changes in 0.8.1:
 * The source code has been re-arranged for easier maintenance, and
   conary has been split into two programs: conary and cvc.
 * Better error messages and debugging tracebacks

Changes in 0.8.0:
 * A new changeset format supports hard links but requires staged update.
 * The new changeset format also collapses duplicate contents even
   when hardlinks are not used.
 * By default, rc?.d/{K,S}* symlinks are no longer packaged. The
   chkconfig program is relied on to create them at package
   install/update time. Init scripts are explicitly required to
   support the chkconfig protocol by default
 * Improved error messages
 * Several bug fixes.

Changes in 0.7.7:
 * Extended debugger saves and emails
 * Tracebacks now include arguments and locals
 * More size optimizations were made when applying changesets
 * Applying absolute changesets when a trove is already installed is
   now much more efficient than it was
 * Self-referential symlinks raise a packaging exception.
 * Several bugs fixes.

Changes in 0.7.6:
 * Installation
   * Hardlink handling
   * enhanced debugging capabilities (including saving a debugging
     state file to enable remote debugging)

   * using binary file ids and iterators for significant memory savings
   * and runtime support for the x86.x86_64 sub-architecture
 * Cooking
   * more robust handling of the --resume option
   * policy normalization of where app-defaults files go.

Changes in 0.7.5:
 * Hard links are implemented (but not yet enabled, in order to
   preserve changeset compatibility for now).
 * Several bugs have been fixed for installing and cooking.

Changes in 0.7.4:
 * Fileids are now stored and transmitted in binary rather than
   encoded.
 * Better handling of multiple versions of packages/troves installed
   at the same time
 * Missing file handling improvements
 * Recipe inheritance is now possible between repositories
 * Enhanced Interrupted builds
 * The dynamic tag protocol was slightly modified
 * Added Arch.x86.amd64 and Arch.x86.em64t
 * several bugs fixes

Changes in 0.7.0:
 * sqlite3 is used for the database
 * better handling of multiple packages with the same name installed at once.

Changes in 0.6.6:
 * repository protocol update
 * changeset format update
 * added the ability to resume halted local builds
 * added the ability to easily package build-time tests to run at
   install time to qualify new/changed environments
 * better handling of packaged .pyc/.pyo files
 * better shared library handling
 * improved inline documentation
 * optimizations for both space and time
 * numerous bugfixes<|MERGE_RESOLUTION|>--- conflicted
+++ resolved
@@ -1,5 +1,46 @@
 Changes in @NEW@:
-<<<<<<< HEAD
+  o Client Changes:
+    * In conaryrc files, repositoryMap entries can now use wildcards
+      for the server name.
+    * Multiple entitlements can now be sent to each server.
+    * Server names in entitlements may include wildcards.
+    * Entitlements may be placed in conaryrc files now using
+      'entitlement server entitlement'. "conary config" displays
+      entitlement information.
+    * A bug that limited a single MetadataItem to less than 64 KiB has
+      been fixed.  Conary 1.1.29 will produce metadata that will not
+      be visible to older clients.  Likewise, metadata produced by
+      older clients will not be visible to Conary 1.1.29 and later
+      clients. (CNY-1746)
+    * Metadata items can now store strings with NUL characters in
+      them. (CNY-1750)
+
+  o Build Changes:
+    * Refreshed autosource files are now displayed by 'cvc revert' and 
+      'cvc diff'. (CNY-1647)
+    * Support for the Bazaar revision control system has been added via
+      r.addBzrSnapshot(). (requires bzr >= 0.16).
+
+  o Server Changes:
+    * (Nearly) all repository operations are now performed using the
+      permissions of the anonymous user in addition to the permission
+      set for any user authentication information which is present.
+    * Path names in the entitlementsDirectory no longer have any
+      meaning. All entitlements are read, and the serverName in the
+      XML for the entitlement is used to determine which server to
+      send the entitlement too.
+    * Entitlement classes are no longer used as part of authentication;
+      they may still be specified, but repositorys now look up the
+      class(es) for an entitlement based on the key.
+
+  o Internal Changes:
+    * The restart information necessary for Conary to resume execution
+      after a critical update is applied now includes the original
+      command line. The way this information is stored is incompatible
+      with very old versions of Conary.  Downgrading from Conary
+      version 1.1.29 (or newer) to version 1.1.11 (or older) is known
+      to fail. (CNY-1758)
+
   o Bug Fixes:
     * 'conary rblist' no longer produces a stack trace if the
       installLabelPath configuration option is not set. (CNY-1731)
@@ -21,69 +62,6 @@
     * TroveChangeSet.isRollbackFence() now returns the correct answer
       if the trove changeset does not contain absolute trove
       info. (CNY-1762)
-
-=======
->>>>>>> 8d040e17
-  o Client Changes:
-    * In conaryrc files, repositoryMap entries can now use wildcards
-      for the server name.
-    * Multiple entitlements can now be sent to each server.
-    * Server names in entitlements may include wildcards.
-    * Entitlements may be placed in conaryrc files now using
-      'entitlement server entitlement'. "conary config" displays
-      entitlement information.
-    * A bug that limited a single MetadataItem to less than 64 KiB has
-      been fixed.  Conary 1.1.29 will produce metadata that will not
-      be visible to older clients.  Likewise, metadata produced by
-      older clients will not be visible to Conary 1.1.29 and later
-      clients. (CNY-1746)
-    * Metadata items can now store strings with NUL characters in
-      them. (CNY-1750)
-
-  o Build Changes:
-    * Refreshed autosource files are now displayed by 'cvc revert' and 
-      'cvc diff'. (CNY-1647)
-    * Support for the Bazaar revision control system has been added via
-      r.addBzrSnapshot(). (requires bzr >= 0.16).
-
-  o Server Changes:
-    * (Nearly) all repository operations are now performed using the
-      permissions of the anonymous user in addition to the permission
-      set for any user authentication information which is present.
-    * Path names in the entitlementsDirectory no longer have any
-      meaning. All entitlements are read, and the serverName in the
-      XML for the entitlement is used to determine which server to
-      send the entitlement too.
-    * Entitlement classes are no longer used as part of authentication;
-      they may still be specified, but repositorys now look up the
-      class(es) for an entitlement based on the key.
-
-  o Internal Changes:
-    * The restart information necessary for Conary to resume execution
-      after a critical update is applied now includes the original
-      command line. The way this information is stored is incompatible
-      with very old versions of Conary.  Downgrading from Conary
-      version 1.1.29 (or newer) to version 1.1.11 (or older) is known
-      to fail. (CNY-1758)
-
-  o Bug Fixes:
-    * 'conary rblist' no longer produces a stack trace if the
-      installLabelPath configuration option is not set. (CNY-1731)
-    * A bug that caused an "Error parsing label" error message when
-      invoking "cvc commit" on a group recipe that used
-      r.setSearchPath(str(r.labelPath[0]), ...) has been
-      fixed. (CNY-1740)
-    * Proxy errors are now reported in the client, for easier
-      debugging. (CNY-1313)
-    * A bug that caused an "Unknown error downloading changeset" error
-      when applying an update job that contained two different
-      versions of the same trove has been fixed. (CNY-1742)
-    * Adding redirects which pointed to otherwise-unused branches
-      corrupted the database by creating a branch without corresponding
-      label information
-    * When critical updates are present in an update job that has
-      previously downloaded all the changesets, Conary will no longer
-      unnecessarily re-download the troves. (CNY-1763)
 
 Changes in 1.1.28:
   o Documentation Changes:
