--- conflicted
+++ resolved
@@ -1,21 +1,14 @@
 Changes in @NEW@:
   o Bug Fixes:
-<<<<<<< HEAD
-     * Fixed reporting of errors when using glob objects in actions such as 
-       r.Remove. (CNY-3055)
-     * Promotion of source components where files have been renamed across
-       repositories has been fixed. (CNY-3059)
-     * Added support for python module discovery in python 2.6, which 
-       uses a new PREFIXES variable to determine where to search for modules.
-       (CNY-3063)
-=======
     * Fixed reporting of errors when using glob objects in actions such as 
       r.Remove. (CNY-3055)
     * Promotion of source components where files have been renamed across
       repositories has been fixed. (CNY-3059)
     * Preserving ownership in tar archives containing files with missing
       intermediate directories now functions. (CNY-3060)
->>>>>>> 6d512e92
+    * Added support for python module discovery in python 2.6, which 
+      uses a new PREFIXES variable to determine where to search for modules.
+      (CNY-3063)
 
 Changes in 2.0.32:
   o New Features:
