--- conflicted
+++ resolved
@@ -2,16 +2,11 @@
   o Client Changes:
     * Conary will now use the proxy settings stored in its local configuration
       when loading remote configuration files. (CNY-2363)
-<<<<<<< HEAD
-=======
-    * The rollback API now raises a RollbackError instead of returning
-      non-zero on errors. (CNY-1643)
     * PGP keys having some self signatures that fail to pass are
       no longer failing, as long as at least one self signature passes.
       (CNY-2439)
     * The client enforces the trust model using the internal
       implementation of OpenPGP. (CNY-1895)
->>>>>>> 21083ec4
   o Build Changes:
     * Policies that move files in destdir now track path translations
       so files will end up in the correct package or component. (CNY-1679)
