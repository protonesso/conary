Changes in @NEW@:
  o Client Changes:
<<<<<<< HEAD
    * Added "cvc set" command to change files between binary and text mode.
    * "cvc add" no longer assumes files it doesn't know to be binary are text
      files; there are lists for both binary and text types, and files which are
      added which aren't in either list need to be added with "--text" or
      "--binary"
    * "cvc annotate" no longer displays pathIds in the error message for the
      specified path not being included in the source trove
    * "cvc annotate" now gives an error when it is run on a binary file
=======
    * Added the "cvc set" command to change files between binary and
      text mode for files in source components.
    * "cvc add" no longer assumes files it doesn't know to be binary
      are text files; there are lists for both binary and text types,
      and files which are added which aren't in either list need
      to be added with "--text" or "--binary". (CNY-838)
    * The conary repository client now retries when a DNS lookup of a
      server hostname fails with a "temporary failure in name
      resolution" error.

  o Bug Fixes:
    * Conary commands do not perform an unnecessary database checks on the 
      local system. (CNY-571)
>>>>>>> 83a06b2d

Changes in 1.0.30:
  o System Update Changes:
    These changes make Conary much more robust when applying updates
    that move files from one package to another.

    * Components that modify the same files are now required to be in
      the same update job.  For example, if a file moves from
      component a:runtime to component b:runtime, the erase of
      component a:runtime and the install of component b:runtime will
      occur at the same time. (CNY-758).
    * Files moving between components as part of a single job are now
      treated as file updates instead of separate add/remove events.
      (CNY-750, CNY-786, CNY-359)

  o Client Changes:
    * The source component is now displayed in "conary rq --info"
      output.
    * Entitlements can now be passed into ConaryClient and
      NetworkRepositoryClient objects directly. (CNY-640)
    * Exceptions raised in callback functions are now issued as
      warnings and the current job is finished before
      existing. KeyboardInterrupts and SystemExits are handled
      immediately. (CNY-806)
    * The "--debug" command line flag now provides information that is
      useful to the end-user during the update process.  The
      "--debug=all" flag will provide output that is useful to conary
      developers.
    * The output of "--debug" has been modified when performing
      dependency resolution.  The output should be more helpful to end
      users.  Also rearranged the output given when dependencies
      fail. (CNY-779)
    * Config files and diffs are no longer cached in ram during installs;
      they are now reread from the changeset whenever they are needed
      (CNY-821)
    * Binary conflicts no longer cause a traceback in cvc update
      (CNY-644,CNY-785)

  o Optimizations
    On a test system, "conary updateall --info" is around 24% faster
    than previous versions of Conary.

    * The SQL query used to retrieve troves from the local database
      has been optimized.  The new code is nearly four times faster
      for operations like "conary q group-dist --info".
    * The SQL query in getTroveContainers() used to determine the
      parent package(s) and groups(s) of a set of troves as recorded
      in the local database has been optimized.  The new code is
      almost 95 times faster. (0.2 seconds versus 19 seconds)
    * The code in getCompleteTroveSet() that creates Version and
      Flavor objects from entries in the database now caches the
      created object.  This is approximately a 4.5 times speed
      up. (2.10 seconds versus 9.4 seconds)
    * The code in iterUpdateContainerInfo has had similar version
      and flavor caching optimizations that make the code about 
      2.5 times faster (from 10 seconds to 4 seconds).

  o Build (cvc) Changes:
    * "cvc merge" and "cvc update" are now more verbose when
      patching. (CNY-406)
    * "cvc clone" now requires that you specify a message when cloning
      source components unless you specify --message.  It also gives
      more output about what it is doing (CNY-766, CNY-430).
    * "cvc clone" now has a --test parameter that runs through all
      steps of cloning without performing the clone.  --info is now
      more lightweight - it no longer downloads all of the file
      contents that would be cloned.
    * "cvc clone" now has a --full-recurse parameter that controls how
      recursion is performed.  Cloning a group no longer recurses by
      default.  The only way that a recursive group clone could
      succeed is if all troves in the group came from the same branch.
      This is almost never the case.
    * The "cvc cook" command now prints the flavor being built,
      as well as the version. (CNY-817)
    * The command line argument parsing in "cvc" has been modified.
      To use the "--resume" command line argument to specify that you
      wish to resume at a particular location, you must use
      "--resume=<loc>".  "--resume <loc>" will not work anymore.  This
      removes an ambiguity in how we parse optional parameters in
      Conary.
    * The PythonSetup build action no longer provides the older
      --single-version-externally-managed argument, and instead
      provides the --prefix, --install-purelib, --install-platlib,
      and --install-data arguments, which can be overridden with the
      purelib, platlib, and data keyword arguments, respectively.  This
      allows it to work correctly with a greater number of packages.
      It also provides the option of providing a "purePython=False"
      argument for python packages that mix architecture-specific
      and architecture-neutral files, and tries to automatically
      discover cases when it should be provided. (CNY-809)
    * Python dependencies were previously incorrectly calculated
      for certain module path elements added in some Python C
      code (for example, contents of the lib-dynload directory);
      these errors are now resolved by using external python
      to find system path elements. (CNY-813)
    * /etc/conary/mirrors/gnu has been added to enable mirror://
      references to the GNU mirror system.
    * The GNU mirror list was then significantly expanded and
      re-sorted.  (CNY-824)
    * /etc/conary/mirrors/cpan has been added to enable mirror://
      references to the Comprehensive Perl Archive network mirror
      system.
    * In group recipes, the methods r.add(), r.addAll(), and
      r.addNewGroup() have been modified to accept the use= parameter,
      which defaults to True (CNY-830).

  o Bug Fixes:
    * "conary rq" (with no arguments) no longer hides troves if the
      flavor that matches the system flavor is not built for the
      latest version. (CNY-784)
    * "cvc cook" now displays the correct label of the thing it is
      building, even when it is not the build label.
    * Running "cvc update" in a directory that has been created with
      "cvc newpkg" but has not yet been committed to the repository
      will now fail with an appropriate error message instead of
      displaying a traceback. (CNY-715)
    * Conary can now apply updates that change a file that is not a
      directory to a directory.
    * Currently version objects are cached to optimize Conary.
      Unfortunately, version objects are mutable objects.  That means
      that if two different pieces of code are given the same version
      object, modifications made by one part of the code could affect
      the other inadvertently.  A warning message has been added to
      the version object when setting or resetting timestamps to make
      developers aware of the problem.  Developers should copy the
      version object before calling setTimeStamps(),
      resetTimeStamps(), incrementSourceCount(), or
      incrementBuildCount() on it.  When creating a version object
      from a string and time stamp set, use the timeStamps= keyword
      argument to versions.VersionFromString() to avoid the copy.  In
      a later version of Conary, version objects will be immutable.
      New methods will be introduced that return new modified objects.
    * Conary no longer hangs waiting for the download thread when an error
      occured in the download thread which caused it to terminate.
    * "conary migrate" now returns an error much earlier if you are
      not using interactive mode. (CNY-826)
    * Files removed from troves (most often by --replace-files) are now
      properly skipped on updates to that trove when the file didn't change
      between versions. (CNY-828)
    * includeConfigFile now gives a much better error message when it
      cannot include a config file. (CNY-618)

Changes in 1.0.29:
  o Bug Fixes:
    * Conary now removes sources from the lookaside before unpacking SRPMs to
      ensure that the source referenced from the SRPM is actually contained in
      the SRPM. (CNY-771)
    * Errors found in the recipe while checking in will now display file name
      and line number information along with the error found.
    * The trove browser no longer shows duplicate entries for multihomed
      repositories.
    * A bug that kept sqlite-based 64-bit mirrors from being used as a source 
      for further mirrors has been fixed.

  o Build Changes:
    * Conary no longer prints policy error messages three times; it
      now prints each error immediately when it is found, and then
      summarizes all policy errors once (instead of twice) at the
      end of the build process. (CNY-776)

Changes in 1.0.28:
  o Client Changes:
    * Migrate no longer replaces by default as if --replace-files was
      specified. (CNY-769)

  o Server Changes:
    * The log retrieval function now returns a HTTP_NOT_IMPLEMENTED
      (501) instead of a HTTP_NOT_FOUND (404) if the logFile
      directive is not configured.

  o Build Changes:
    * Conary now recognizes that pkgconfig finds its files in
      /usr/share/pkgconfig as well as /usr/lib*/pkgconfig. (CNY-754)
    * /etc/conary/mirrors/cran has been added to enable mirror://
      references to the Comprehensive R Archive Network. (CNY-761)

  o Bug Fixes:
    * Conary now resets the timeStamps in all cases when
      getSourceVersion is called (CNY-708).
    * SQLite ANALYZE locks the database after it is run, causing
      updates to fail.
    * A bug that caused lists such as installLabelPath in
      configuration files to be parsed incorrectly when more than one
      space was between list elements has been fixed
    * A bug that caused Locally changed files to no be marked properly
      in rollbacks that were stored locally (including rollbacks for
      locally built troves) has been fixed. (CNY-645)
    * A bug that could cause "cvc cook" to create groups that include
      components needed to resolve dependencies that are already
      included not-by-default has been fixed.

Changes in 1.0.27:
  o Client Changes:
    * A "files preupdate" tag script method has been Implemented which
      gets run before tagged files are installed or changed. (CNY-636)
    * A bug that could cause "--replace-files" to remove ownership
      from every file in a trove has been fixed. (CNY-733)

    * Multiple bugs where using "--replace-files" could result in the
      new file having no owner have been fixed. (CNY-733)
    * The logcat script now supports revision 1 log entries.
    * The logcat script is now installed to /usr/share/conary/logcat

  o Build Changes:
    * Improved handling of the "package=" keyword argument for build
      actions.  In particular, made it available to all build actions,
      removed double-applying macros to the package specification,
      and fixed failure in cases like "MakeInstall(dir=doesnotexist,
      skipMissingDir=True, package=...)". (CNY-737, CNY-738)
    * The lookaside cache now looks in the repository for local sources
      when doing a repository cook. (CNY-744)
    * The mirror:// pseudo-URL handling now detects bad mirrors that
      provide an HTML document instead of the real archive when a
      full archive name is provided; previously, it did so only when
      guessing an archive name.  Thanks to Pavel Volkovitskiy for this
      fix. (CNY-745)
    * The Flavor policy has been slightly optimized for speed.

  o Server Changes:
    * ACL patterns now match to the end of the trove name instead of
      partial strings (CNY-719)

  o Bug Fixes:
    * The Conary repository server now invalidates changeset cache
      entries when adding a digital signature to a previously mirrored
      trove.
    * A bug that caused the mirror code to traceback when no callback
      function was provided to it has been fixed. (CNY-728)
    * Rolling back changes when the current trove has gone missing from
      the server now causes the client to generate the changeset to apply
      based on the trove stored in the local database (CNY-693)

Changes in 1.0.26:
  o Build Changes:
    * When cooking a group, adding "--debug" to the "cvc cook" command
      line now displays detailed information about why a component is
      being included to solve a dependency. (CNY-711)
    * The mirror:// functionality introduced in Conary 1.0.25 had two
      small bugs, one of which prevented mirror:// pseudo-URLs from
      working.  These bugs are now fixed, thanks to Pavel
      Volkovitskiy. (CNY-704)
    * The "cvc cook" command now announces which label it is building
      at the beginning of the cook, making it easier to catch mistakes
      early. Thanks to Pavel Volkovitskiy for this fix. (CNY-615)
    * The source actions (addSource, addArchive, etc.) can now take
      a "package=" argument like the build actions do.  Thanks to
      Pavel Volkovitskiy for contributing this capability.  (CNY-665)
    * The "preMake" option had a bad test for the ';' character; this
      test has been fixed and extended to include && and ||.
      thanks to Pavel Volkovitskiy for this fix. (CNY-580)
    * Many actions had a variety of options (dir=, subdir=, and
      subDir=) for specifying which directory to affect.  These have
      been converted to all prefer "dir=", though compatibility
      with older recipes is retained by continuing to allow the
      subDir= and subdir= options in cases where they have been
      allowed in the past. Thanks to Pavel Volkovitskiy for this
      enhancement. (CNY-668)

  o Server Changes:
    * The Conary web interface now provides a method to rely solely on
      a remote repository server to do authentication checks. (CNY-705)
    * The ACL checks on file contents and file object methods have
      been improved. (CNY-700)
    * Assertions have been added to prevent redirect entries from
      being added to normal troves.
    * An assertion has been added to ensure that redirects specify a
      branch, not a version.
    * The server returns a new FileStreamsMissing exception when the
      client requests file streams with getFileVersion or
      getFileVersions and the requested file stream is not present in
      the repository database. (CNY-721)
    * getFileVersions() now raises FileStreamMissing when it is given
      invalid request.
    * getFileContents() now raises a new FileHasNoContents exception
      when contents are requested for a file type which has no
      contents (such as a symlink).

  o Bug Fixes:
    * A bug that could cause "conary updateall" to attempt to erase
      the same trove twice due to a local update has been fixed.
      (CNY-603)
    * Attempts to target a clone to a version are now caught.  Only
      branches are valid clone targets. (CNY-709)
    * A bug that caused Trove() equality checks to fail when comparing
      redirects has been fixed.
    * A bug that caused the flavor of a redirect to be store
      improperly in the repository database has been fixed.
    * The resha1 script now properly skips troves which aren't present
      in the repository.
    * Conary 1.0.24 incorporated a fix for CNY-684 to correct behavior
      when storing src.rpm files rather than their contents.  The fix
      worked for local builds but not for commits to repositories.
      Conary 1.0.26 includes a fix that corrects the behavior when
      committing to a repository as well. (CNY-684)
    * A bug that prevented flavored redirects from being loaded from
      the repository database has been fixed.
    * "Conary migrate" now will follow redirects. (CNY-722)

Changes in 1.0.25:
  o Build Changes:
    * The addArchive() source action will search for reasonably-named
      archive files based on the name and version if given a URL ending
      with a "/" character. Thanks to Pavel Volkovitskiy for the
      initial implementation. (CNY-671)
    * All source actions, when given a URL that starts with "mirror://",
      will search a set of mirrors based on files in the mirrorDirs
      configuration entry, with default files provided in the
      /etc/conary/mirrors/ directory. Thanks to Pavel Volkovitskiy for
      the initial implementation. (CNY-171)
    * Symbolic links are now allowed to provide a soname even if they
      reference an ELF file only indirectly through other symbolic
      links.  Previously, a symbolic link could only provide a soname
      if it directly referenced an ELF file. (CNY-696)

  o Bug Fixes:
    * A bug that caused unhandled exceptions when downloading the file
      contents needed for a distributed changeset in threaded mode has
      been fixed. This bug was introduced in 1.0.24. (CNY-701)

Changes in 1.0.24:
  o Server Changes:
    * The server binary access log can now be downloaded by an
      administrator by visiting the http://servername/conary/log
      URL. Once the log is accessed it is rotated automatically by the
      repository server. Subsequent accesses to the log URL will only
      yield log entries added since the last access. (CNY-638)
    * The Users and Groups tab in the web management UI is no longer
      highlighted when administrators change their passwords.

  o Client Changes:
    * A --what-provides option has been added to "conary query" and
      "conary repquery".
    * A bug that installed extra components of a package that is being
      installed instead of updated due to the existing package being
      pinned has been fixed. (CNY-682)

  o Build Changes:
    * When pulling files out of a src.rpm file, Conary now stores the
      src.rpm file itself in the repository rather than the files
      pulled from it. (CNY-684)
    * Mono dependency version mappings are now discovered in CIL policy
      .config files. (CNY-686)
    * The internal util.literalRegex() function has been replaced by
      use of re.escape(). (CNY-634)

  o Bug Fixes:
    * The Conary Repository web interface no longer returns a
      HTTP_FORBIDDEN (403) when a bad password is given by the user.
      This allows the user to re-try authentication.
    * The --signatures and --buildreqs flags now work with "conary
      showcs".  (CNY-642)
    * A bug in the NetworkRepositoryClient default pwPrompt mechanism
      has been fixed.
    * Error messages when entitlements fail to load have been
      improved. (CNY-662)
    * The repository client no longer caches repository access info
      when the attempt to access was unsuccessful. (CNY-673, affects
      CNY-578)
    * A bug that caused x86 flavored troves from being updated
      properly when using "conary updateall" on an x86_64 system has
      been fixed. (CNY-628)
    * A bug that caused migrate behavior to not respect pins when the
      pinned troves were set to be erased (CNY-680).
    * Calling r.ComponentSpec(':foo') works again; it is exactly
      equivalent to r.ComponentSpec('foo'). (CNY-637)
    * Calling r.Move() with only one argument now fails explicitly
      rather than silently doing nothing. (CNY-614)

Changes in 1.0.23:
  o API Additions:
    * The interface to create, list and delete access groups and
      modify the users therein through is now exposed though
      ConaryClient.
    * The interface to delete entitlement groups is now exposed
      through ConaryClient.

  o Client Changes:
    * "conary updateall" now accepts the --keep-required command line
      argument.
    * the mirror script now provides download/commit feedback using
      display callbacks like other conary commands
    * the excludeTroves config option will now keep fresh installs from
      happening when an update job is split due to a pinned trove.

  o Server Changes:
    * The repository database migration code now reports an error when
      trying to migrate old-style redirects.  The code to perform the
      migration is incomplete and creates invalid new-style
      redirects.  If you have a repository with old-style redirects,
      contact rPath for assistance with your migration. (CNY-590)

  o Bug Fixes:
    * Subdirectories within source components are now better supported.
      Specifically, different subdirectories with the same filename will
      now work. (CNY-617)
    * The util.literalRegex() function now escapes parenthesis characters.
      (CNY-630)
    * Manifest files now handle file names containing "%" characters.
      Fix from Pavel Volkovitskiy. (CNY-627)
    * Fixed a bug in migrate that caused its behavior to shift when migrating 
      to the same version that is currently installed.
    * Fixed a bug in the logcat script that caused the entitlement field to
      display the user information instead. (CNY-629)

  o Build Changes:
    * The r.addArchive() source action can now unpack Rock Ridge and
      Joliet ISO images, with some limitations. (CNY-625)

Changes in 1.0.22:
  o Client Changes:
    * Conary now has hooks for allowing you to be prompted for both name
      and password when necessary.
    * Conary will no longer report a traceback when trying to perform 
      dependency resolution against repositories that are not available.
      Instead, it will print out a warning. (CNY-578)

  o Build Changes:
    * It is now possible to set environment variables to use within
      Conary builds from within conary configuration files, using the
      new "environment" configuration item.  Thanks to Pavel
      Volkovitskiy for implementing this feature. (CNY-592)
    * In previous versions of Conary, calls to r.PackageSpec() would
      improperly override previous calls to r.ComponentSpec(); now
      the ordering is preserved.  Thanks to Pavel Volkovitskiy for 
      this fix. (CNY-613)

  o Bug Fixes:
    * A bug that would allow recursively generated changesets to
      potentially have missing redirect flags has been fixed.
    * A bug in redirect handling when the branch changed but the trove
      name didn't has been fixed - conary will do a better job of
      determining what jobs to perform in this situation. (CNY-599, CNY-602)
    * Errors relating to PGP now just display the error instead of causing 
      conary to traceback. (CNY-591)
    * Conary sync on a locally cooked trove will no longer traceback (CNY-568)
    * --from-file and sync now work together.
    * An AssertionError that was occasionally reached by incorrect repository
      setups is now a ConaryInternalError
    * A bug when updating to a locally cooked trove when the user had 
      manually removed files has been fixed. (CNY-604)
    * CONARY files that are not accessible will no longer cause conary to
      traceback when trying to read context from them. (CNY-456)
    * signatureKeyMap configuration entries are now checked to ensure
      they are valid. (CNY-531)

Changes in 1.0.21:
  o Client Changes:
    * The "conary migrate" command has changed behavior significantly
      in order to make it more useful for updating a system to exactly
      match a different group.  However, this change makes it much
      less useful for updating normal systems.  "conary migrate"
      should not be used without first reading the man page
      description of its behavior.  The old migrate behavior is now
      available by using "conary sync --full".  "conary syncchildren"
      has been renamed to "conary sync", and its behavior has also
      been modified slightly as a result.  The old behavior is
      available by using "conary sync --current". Please read the man
      page for a full description of the "sync" command as well.  (CNY-477)

  o Build Changes:
    * A "package" keyword parameter has been added to build actions,
      which specifies the package and/or component to which to assign
      the files that are added (not modified or deleted) by that build
      action.  For example, r.MakeInstall(package="foo") will place
      all the new files installed by the MakeInstall action into the
      "foo" package.  Thanks to Pavel Volkovitskiy for contributing
      this capability.  (CNY-562)
    * A "httpHeaders" keyword parameter has been added to the
      r.addArchive(), r.addPatch(), and r.addSource() source actions
      so that headers can be added to the HTTP request.

  o Bug Fixes:
    * The r.addPatch() build action no longer depends on nohup to
      create a file in the current directory (a bug introduced in
      conary 1.0.19). (CNY-575)
    * Commits with missing files no longer traceback. (CNY-455)
    * A bug that caused "#!/usr/bin/env /bin/bash" to not be
      normalized to /bin/bash by the NormalizeInterpreterPaths policy
      has been fixed.
    * A bug that prevented Conary from being able to download files
      that contain '&' or ';' characters has been fixed.  This allows
      Conary to download sources from cgi-bin URLs.
    * "cvc merge" no longer fails to merge changes from the parent
      branch when the shadowed version doesn't exist on the parent
      branch.

Changes in 1.0.20:
  o Build Changes:
    * "jvmdir", "javadir", "javadocdir", and "thisjavadocdir" have
       been added to the default set of macros.
    * A r.JavaDoc() build action has been added.  It funtions
      exactly like the "r.Doc()" build action, except it coppies into
      "%(thisjavadocdir)s".
    * When the r.addArchive() source action attempts to guess the main
      directory in which to build, it now recognizes when when sources
      have been added in an order that defeats its algorithm and provides
      a helpful error message. (CNY-557)

  o Client Changes:
    * A --tag-script parameter has been added to the rollback
      command. (CNY-519)

  o Bug Fixes:
    * A bug in clone behavior that caused Conary to try to clone
      excessive troves has been fixed.  If you were cloning uphill
      from branch /a/b to /a, and a buildreq was satisfied by a trove
      on /a//c, Conary would try to clone the buildreq to /a as well.
      (CNY-499)
    * A bug in the "r.Ant()" and "r.JavaCompile()" build actions which
      caused the CLASSPATH variable to get mangled has been fixed.
    * A bug in 'r.ClassPath()' that caused a traceback has been fixed.
    * A bug that caused the "change password" tab to be displayed when
      browsing the repository via the web as an anonymous user has
      been fixed.
    * The web service code no longer permits the anonymous user to
      view the "change password" (/conary/chPassForm) form.
    * The r.addPatch() source action no longer hangs when presented
      with large patches, which fixes a bug introduced in Conary
      1.0.19.

Changes in 1.0.19:
  o API Change:
    * In order to fully represent empty flavors in Conary, a new Flavor
      object class has been added.  Previously, DependencySet objects
      were used to store flavor information.  Unfortunately it was not
      possible to distinguish "empty flavor" from "flavor not specified".
      When dealing with thawing frozen flavors, use ThawFlavor() instead
      of ThawDependencySet().  When testing to see if a flavor is empty,
      use the isEmpty() method of the flavor object.

  o Client Changes:
    * The default resolveLevel setting is now 2, this means that
      conary will try to update troves that would otherwise cause an
      update to fail.  See the conary man page for more details.
    * Multiple bugs have been fixed in interactive prompting for user
      passwords (CNY-466):
      - Password prompts are based on the server name portion of the
        label being accessed, not the actual hostname of the server
        (these are often different when repositoryMaps are used).
      - When no password callback is available, the operation will
        fail with an open error (which is identical to what would
        happen if no user name was present) instead of giving a
        traceback.
      - The download thread uses the passwords which the original
        thread obtained from the user.
      - The download thread is able to prompt for passwords from the
        user if distributed changesets require access to additional
        repositories.

  o Build Changes:
    * "r.Ant()", "r.JavaCompile()", and "r.ClassPath()" build actions
      have been added to support building java with conary.
    * "r.addPatch()" will now determine the patchlevel without users
      needing to add level= in the r.addPatch() call. The level
      parameter is still honored, but should not be needed.
    * "cvc cook --show-buildreqs" now displays build requirements
      inherited from parent recipe classes. (CNY-520)
    * The output of "cvc diff" and "cvc rdiff" can now be used as an
      input to patch when files are added between two versions. (CNY-424)
    * Use flags have been added for dom0 and domU.  They default to
      "sense prefernot".  The domU flag should be used to build
      binaries specific to Xen domU environments where special
      provisions are made for paravirtualization.  The dom0 flag
      should be used to build binaries specific to Xen dom0
      environments where special provisions are made for the
      hypervisor.  The existing "xen" flag should be used to build
      binaries specific to Xen which apply equally to Xen dom0 and
      domU environments.
    * Warning message for modes specified without an initial "0" have
      been improved to include the path that is affected. (CNY-530)

  o Server Changes:
    * Use the term Entitlement Class in all conary repository web interfaces
      replacing Entitlement Group.

  o Bugs Fixed:
    * The Conary Repository now returns an error to a client when
      committing duplicate troves that have an empty flavor. (CNY-476)
    * When checking out a source trove from a repository using
      "cvc checkout", the user is no longer warned about not being able
      to change the ownership of the files checked out.
    * A bug has been fixed in conary's determination of what troves
      had been updated locally.  This bug caused "conary updateall" to
      consider many x86 troves as needing to be updated separately
      instead of as a part of group-dist.  This could cause updateall
      failures. (CNY-497)
    * A bug that caused 'conary q tmpwatch:runtime --recurse' to traceback
      has been fixed (CNY-460)
    * Interactive mode now handles EOF by assuming it means 'no';
      thanks go to David Coulthart for the patch. (CNY-391)
    * Configuration settings in contexts can now be overridden from
      the command line. (CNY-22)
    * Redirect changesets now have primary troves, meaning they will
      display better when using "conary showchangeset". (CNY-450)
    * User's passwords are now masked when using "cvc context" (unless
      --show-passwords is specified). (CNY-471)
    * Removed excess output from commitaction which was caused by a
      change in option parsing code (CNY-405)

Changes in 1.0.18:
  o Client Changes:
    * Trying to shadow a cooked redirect now results in an error. (CNY-447)
    * A --keep-required option has been added to tell Conary to leave
      troves installed when removing them would break
      dependencies. This used to be the default behavior; Conary now
      issues a dependency error instead. (CNY-6)
    * "delete-entitlement" and "list-entitlements" options have been
      added to the "manageents" script.

  o Build Changes:
    * Python dependencies are now generated for .pyc files as well as
      for .py files. (CNY-459)

  o Server Changes:
    * Support for deleting entitlements, listing the entitlement
      groups a user can manage, and removing the ACL which lets a group
      manage an entitlement group has been added.
    * Entitlement management has been added to the Conary repository
      web interface. (CNY-483)

  o Bug Fixes:
    * The "list-groups" option to the "manageents" script has been
      corrected to list the groups the user can manage instead of the
      groups that user belongs to.

Changes in 1.0.17:
  o Client Changes:
    * Individual file removals performed by "conary remove" now create
      rollbacks. (CNY-7)
    * The repository mirroring client supports two new configuration
      options:
      - matchTroves is a regexp list that limits what troves will be
        mirrored based on the trove names;
      - recurseGroups takes a boolean value (True/False) which will
        cause the miror client to recurse through a groups and mirror
        everything that they include into the target repository.

  o Server Changes:
    * A single conary repository can host multiple serverNames. In the
      Conary repository's configuration file, the serverName directive
      can now specify a space separated list of valid server names
      which will be accepted and served from that repository. (CNY-16)

Changes in 1.0.16
  o Build Changes:
    * A check has been added to "cvc commit" that ensures a .recipe
      file exists in the CONARY state file.
    * Recipe classes can now set an "abstractBaseClass" class
      variable.  When set, Conary will not require a setup() method in
      the class.  This is used for creating superclass recipes where
      setup() methods are not needed.

  o Server Changes:
    * A new "entitlementCheckURL" configuration option has been added.
      This is a hook that allows external validation of entitlements.
    * The Conary Repository web interface look and feel has been
      updated.  The interface will look incorrect unless
      conary-web-common 1.0 or later is installed.

  o Bug Fixes:
    * When running "cvc log" on a newly created source component, cvc now
      errors gracefully instead of tracing back. (bz #863)
    * Conary now changes to the / directory before running tag
      scripts. (bz #1134)
    * "cvc co foo=invalidversionstring" now gives a more helpful error
      message. (bz #1037)
    * Cloning binary troves uphill now correctly checks for the source
      trove uphill.
    * A bug that would cause "conary migrate" to raise a KeyError when
      updating a group that referenced the same trove twice (through
      two subgroups) has been fixed.
    * A bug that caused miscalculations when determining whether a
      shadow has been modified has been fixed.
    * A number of bugs affecting resetting distributed changesets have
      been fixed.
    * A bug in the MySQL dbstore driver that caused the wrong
      character encoding to be used when switching databases has been
      fixed.
    * A bug where running updateall when one of the two groups that
      reference a trove has no update caused an erase of that trove to
      be requested has been fixed (CNY-748).

Changes in 1.0.15
  o Client Changes:
    * When writing files as non-root, Conary will no longer create
      files setuid or setgid unless the uid/gid creating the file
      matches the username/groupname in the package.
    * Conary now checks the rollback count argument for non-positive
      numbers and numbers greater then the number of rollbacks
      available. (bz #1072)
    * The entitlement parser has been reimplemented using expat
      instead of a hand-coded parser.  A correctly formatted
      entitlement file should now be enclosed in an
      <entitlement></entitlement> element.  Conary will continue to
      work with files that do not contain the toplevel <entitlement>
      element.

  o Build Changes:
    * Support has been added for recipe templates.  Now when running
      "cvc newpkg", cvc will automatically create a recipe from a
      template specified by the recipeTemplate configuration
      option. (bz #671, #1059)
    * Policy objects can now accept globs and brace expansions when
      specifying subtrees.
    * Cross-compile builds now provide CONFIG_SITE files to enable
      cross-compiling programs that require external site config
      files.  The default site config files are included.
    * The "cvc checkout" command can now check out multiple source
      troves in a single invocation.

  o Server Changes:
    * An "externalPasswordURL" configuration option has been added,
      which tells the server to call an external URL for password
      verification.  When this option is used, user passwords stored
      in the repository are ignored, and those passwords cannot be
      changed.
    * An authentication cache has been added, which is enabled by
      setting The authCacheTimeout configuration to the number of
      seconds the cache entry should be valid for.

  o Bug Fixes:
    * A bug that caused using groupName parameter with r.replace() to
      traceback has been fixed. (bz #1066)
    * Minimally corrupted/incorrect conary state files will no longer cause 
      conary to traceback. (bz #1107)
    * A bug that prevented upload progress from being displayed when
      using "cvc commit" has been fixed. (bz #969)

Changes in 1.0.14:
  o Client Changes:
    * Conary now creates shadows instead of branches when cooking onto
      a target label.  This means, for example, that local cooks will
      result in a shadow instead of a branch.
    * Conary now creates shadows on the local label when creating rollbacks
      instead of branches.
    * The branch command has been removed.  Any potential branch should be 
      done with a shadow instead.
    * The verify command now shows local changes on a local shadow instead
      of a local branch
    * Local changesets create diffs against a local shadow (instead of
      a branch) and --target for the commit command retargets to a shadow
    * User conaryrc entries are now searched from most specific target to
      least specific (bz #997)
    * A fresh install of a group will cause all of its contained components 
      to be installed or upgraded as well, without reference to what is 
      currently installed on your system -- no trove will be skipped because
      it is referenced by other troves on your system but not installed.
    * Changeset generation across distributed shadows now force file 
      information to be absolute instead of relative when the files are on
      different servers, eliminating server crosstalk on source checkin and
      when committing local changesets. (bz #1033)
    * Cvc merge now takes a revision, to allow you merge only up to a certain
      point instead of to head.

  o Server Changes:
    * Removed the ability for the server to log updates to its contents
      store (mirroring has made this capability obsolete)
    * logFile configuration directive now logs all XML calls
    * Split user management out from core authorization object
    * All user management calls are based on user and group names now
    * The user management web interface for the repository now allows
      the administrator to enable and disable mirroring for groups

  o Bug Fixes:
    * Conary will not traceback if you try to update to a trove with a name
      that matches a filesystem path that you don't have access to (bz #1010).
    * Conary will not raise an exception if a standard config file (~/.conaryrc,
      for example) exists but is not accessible.
    * cvc no longer allows . and .. to be added to source troves (bz #1014)
    * cvc remove handles removing directories (bz #1014)
    * conary rollback no longer tracebacks if you do not have write access to
      the conary database.
    * deeply shadowed versions would fail when performing some version 
      operations.  This caused, for example, local cooks of shadowed troves
      to fail.
    * using loadInstalled with a multiarch trove no longer tracebacks (bz #1039)
    * group recipes that include a trove explicitly byDefault False could result
      in a trove when cooked that had the components of that trove byDefault
      True.
    * Stop sending duplicate Host: headers, proxies (at least squid) mangle 
      these into one host header, causing failures when accessing rbuilder
      repositories that depend on that host header (bz #795)
    * The Symlink() build action should not enforce symlinks not
      dangling, and should instead rely solely on the DanglingSymlinks
      policy.
    * A bug that caused conary to treat a reference as an install when it
      should have been an update due to a miscalculation of what local updates
      had been made on the system has been fixed.

Changes in 1.0.13:
  o Client Changes:
    * A new "conary migrate" command for updating troves has been
      added.  "conary migrate" is useful for circumstances when you
      want to update the software state on a system to be synchronized
      with the default state of a group.  To do this, "conary migrate"
      calculates the changeset required to: 1) update the trove (if an
      update is available); 2) install any missing included troves; 3)
      synchronize included troves that have a mismatched version; 4)
      remove any referenced troves that are not installed by default.
    * The includeConfigFiles configuration directive now accepts http
      and https URLs.  This allows organizations to set up centralized
      site-wide conary configuration.
    * Conary now gives a more detailed error message when a changeset
      attempts to replace an empty directory with a file and
      --replace-files is not specified.

  o Build Changes:
    * The addSource source action will now replace existing files,
      rather than replacing their contents.  This implies that the
      mode of the existing file will not be inherited, and an
      existing read-only file will not prevent addSource from
      working.
    * The internal setModes policy now reports "suid/sgid" only for
      files that are setuid or setgid, rather than all files which
      have an explicitly set mode.  (bz #935)
    * TagSpec no longer will print out ignored TagSpec matches twice,
      once for tags specified in the recipe, and once for tags
      discovered in /etc/conary/tags/*.  (bz #902)
    * TagSpec will now summarize all its suggested additions to
      buildRequires in a single line.  (bz #868)
    * A new reportMissingBuildRequires policy has been added to summarize
      all suggested additions to buildRequires in a single line at the
      end of the entire build process, to make it easier to enhance the
      buildRequires list via cut-and-paste.  (bz #869)

  o Bug Fixes:
    * A bug that caused conary to traceback when a file on the file
      system is owned by unknown uid/gid has been fixed.  Conary will
      now print an error message instead.  (bz #977)
    * A bug that caused conary to traceback when an unknown Use flag
      was used when cooking has been fixed.  Previously, "cvc cook
      --flavor 'foobar'" would create a traceback.  Conary now says
      'Error setting build flag values: No Such Use Flag foobar'.
      (bz #982)
    * Pinned troves are now excluded from updateall operations.
      Previously conary would try to find updates for pinned troves.
    * Conary now handles applying rollbacks which include overlapping
      files correctly.  Previously --replace-files was required to
      apply these rollbacks.
    * the config file directive includeConfigFile is no longer case sensitive 
      (bz #995)

Changes in 1.0.12:
  o Client changes:
    * The rollback command now applies rollbacks up to and including
      the rollback number specified on the command line. It also
      allows the user to specify the number of rollbacks to apply
      (from the top of the stack) instead of which rollback to
      apply. (bz #884)
    * Previously, the code path for installing files as part of a new
      trove required an exception to be handled.  The code has been
      refactored to eliminate the exception in order to reduce install
      times.

  o Build Changes:
    * The cvc command now has a --show-buildreqs option that prints all
      build requirements.  The --no-deps argument for cvc has been
      aliased to --ignore-buildreqs for consistency.

  o Bug Fixes:
    * Installing into a relative root <e.g. --root foo> when running
      as root no longer generates a traceback. (bz #873)
    * Replaced files are now stored in rollbacks. (bz #915)
    * File conflicts are now also detected via the database, not just
      via real file conflicts in the filesystem.
    * A bug that resulted in multiple troves owning a file has been fixed.
    * Rollbacks of troves that were cooked locally will no longer
      raise a TroveIntegrityError.
    * The "conary remove" command no longer generates a traceback when
      the filename given cannot be unlinked. (bz #887)
    * The missing usage message displayed when "cvc" and "conary" are
      run with no command line arguments has been restored.
    * Rollbacks for initial contents files didn't work; applying
      rollbacks now ignores that flag to get the correct contents on
      disk. (bz #924)
    * The patch implementation now properly gives up on patch hunks
      which include changed lines-to-erase, which avoids erasing lines
      which did not appear in the origial version of the file. (bz
      #949)
    * Previously, when a normal error occurred while prepping sources
      for cooking (extracting sources from source archives, for
      example), conary would treat it as a major internal error.  Now
      the error message is simply printed to the screen instead.
    * A typo in a macro will now result in a more helpful error
      message.
    * A bug that caused a traceback when performing "conary rq" on an
      x86_64 box with a large installLabelPath where only an x86
      flavor of a trove was available on one label in the
      installLabelPath has been fixed (bz #961).
    * Conary no longer creates a rollback status file when one isn't
      needed.  This allows /var/lib/conarydb to be on read-only media
      and have queries continue to work/.
    * Reworked "conary remove" to improve error messages and fix
      problems with multiple files being specified, broken symlinks,
      and relative paths (bz #853, #854)
    * The mirror script's --test mode now works correctly instead of
      doing a single iteration and stopping.

Changes in 1.0.11:
  o Client Changes:
    * Conary will now allow generic options to be placed before the command
      you are giving to conary.  For example, 'conary --root=/foo query'
      will now work.
    * the remove command no longer removes file tags from files for no good 
      reason
    * rollbacks now restore files from other troves which are replaced as part
      of an update (thanks to, say, --replace-files or identical contents)
    * --replace-files now marks files as owned by the trove which used to
      claim them
    * You can now kill conary with SIGUSR1 to make conary enter a debugger
      when you Ctrl-C (or a SIGINT is raised)
    * --debug-all now enters a debugger in more situations, including option
      parsing fails, and when you hit Ctrl-C.
    * added ccs2tar, which will convert most absolute changesets (like those
      that cook produces) into tarballs
    * Troves now don't require dependencies that are provided by themselves.
      As troves are built with this new behavior, it should significantly speed
      up dependency resolution.
    * added a script to recalculate the sha1s on a server (after a label
      rename, for instance)
    * added a script to calculate an md5 password (for use in an info recipe,
      for example)

  o Build Changes:
    * Conary now supports a saltedPassword option to r.User in user info-
      packages.  Full use of this option will require that a new shadow package
      be installed.

  o Bug Fixes:
    * command-line configurations now override context settings

  o Build Changes:

Changes in 1.0.10:
  o Client Changes
    * Given a system based on rPath linux where you only installed
      !smp kernels, conary would eventually start installing smp
      kernels on your system, due to the way the update algorithm
      would determine whether you should install a newly available
      trove.  Conary now respects flavor affinity in this case and
      does not install the smp kernel.
    * Mirror configuration files can now specify uploadRateLimit and
      downloadRateLimit.
    * Updates utilizing changeset files are now split into multiple
      jobs properly, allowing changeset files which create users to
      work proprely.
    * "conary rollback" now displays progress information that matches
      the "conary update" progress information.
    * added --with-sources option for clone

  o Bug Fixes:
    * A bug that caused an assertion error when switching from an
      incomplete trove to a complete trove has been fixed.
    * A bug in perl dependencies that caused extra directories to be
      considered part of the dependency has been fixed.
    * A bug affecting updates where a pinned, partially installed
      package was supposed to be updated due to dependency resolution
      has been fixed.
    * A bug that prevented updates from working when part of a locally
      cooked package was replaced with a non-locally cooked component
      has been fixed.  The bug was introduced in Conary 1.0.8.
    * A bug that caused a segfault when providing an invalid type to
      StringStream has been fixed.
    * The troveInfo web page in the repository browser now displays
      useful error messages instead of traceback messages.  The
      troveInfo page also handles both frozen and non-frozen version
      strings.
    * A bug that caused conary to download unnecessary files when checking out
      shadow sources has been fixed.
    * A bug that caused "cvc rdiff" between versions of a trove that
      were on different hosts to fail has been fixed.
    * Fixed a bug when determining local file system changes involving a file 
      or directory with mtime 0.
    * The --signature-key option was restored

Changes in 1.0.9:
  o Client Changes:
    * A new dependency resolution method has been added which can be turned
      on by setting resolveLevel to 2 in your conarycfg:  If updating trove 'a'
      removes a dependency needed by trove 'b', attempt to update 'b' to
      solve the dependency issue.  This will allow 'conary update conary'
      to work as expected when you have conary-build installed, for example.
    * Switched to using more of optparse's capabilities, including --help
      messages.
    * One short option has been added, cvc -m for message.

  o Bug Fixes:
    * Recipes that use loadRecipe('foo') and rely on conary to look upstream
      to find their branch now work correctly when committing.
    * A bug affecting systems with multiple groups referencing the same troves,
      where the groups are out of sync, has been fixed.
    * the mirror client now correctly handles duplicate items returned in
      trove lists by older servers
    * A bug that caused the mirror client to loop indefinitely when
      doing a --full-trove-sync has been fixed
    * conary rq --trove-flags will now display redirect info even if you
      do not specify --troves (bug #877)
    * dep resolution now support --flavors --full-versions output (bug #751)
    * cvc merge no longer tracebacks if files were added on both upstream
      and on the shadow
    * admin web access for the server doesn't require write permission for
      operations which also require admin access (bug #833)
    * A bug that caused r.remove() in a group to fail if the trove being
      removed was recursively included from another group has been fixed.
    * Conary update tmpwatch -tmpwatch:debuginfo will now erase 
      tmpwatch:debuginfo.
    * An ordering bug that caused info packages to not be updated with their
      components has been fixed.
    * Updates will now happen in a more consistent order based on an
      alphabetic sort.
    * the repository server now handles database deadlocks when committing
       changesets
  o Server Changes:
    * getNewSigList and getNewTroveList could return troveLists with
      duplicate entries

  o Documentation Changes:
    * The inline documentation for recipes has been significantly
      improved and expanded, including many new usage examples.

Changes in 1.0.8
  o Client changes:
    * Conary will now replace symlinks and regular files as long as their
      contents agree (bug #626)

  o Bug Fixes:
    * An error in the method of determining what local changes have been 
      made has been fixed.

Changes in 1.0.7:
  o Client changes:
    * A better method of determining what local changes have been made to a
      local system has been implemented, improving conary's behavior when
      updating.

  o Bugfixes:
    * A bug that caused the user to be prompted for their OpenPGP
      passphrase when building on a target label that does not match
      any signatureKeyMap entry has been fixed.  Previously, if you
      had a signatureKeyMap entry for conary.example.com, and your
      buildLabel was set to conary.example.com@rpl:devel, you would be
      prompted to enter a passphrase even when cooking locally to the
      local@local:COOK label.
    * Dependency resolution will no longer cause a trove to switch
      branches.
    * If a component is kept when performing dependency resolution
      because it is still needed, it's package will be kept as well if
      possible.
    * "conary q --path" now expands symlinks found in the path to the
      file in question. (bug #855)
    * Committing a changeset that provided duplicate file streams for
      streams the server previously referenced from other servers no
      longer causes a traceback.
    * Conary's patch implementation how handles patches which are
      already applied. (bug #640)
    * A server error triggered when using long flavor strings in
      server queries has been fixed.

  o Build fixes:
    * Group cooking now produces output to make it easier to tell what
      is happening.  The --debug flag can be used to get a more
      detailed log of what troves are being included.

  o Server changes:
    * The server traceLog now logs more information about the
      repository calls


Changes in 1.0.6:
  o Repository changes:
    * The commitaction script now accepts the standard conary arguments
      --config and --config-file.

  o Bugfixes:
    * cvc merge on a non-shadow no longer returns a traceback (bz# 792),
      and cvc context foo does not return a traceback when context foo does
      not exist (bz #757)  Fixed by David Coulthart.
    * A bug that caused new OpenPGP keys to be skipped when troves
      were filtered out during mirroring has been fixed.
    * opening invalid changesets now gives a good error message instead of
      a traceback
    * removed obsolete changemail script
    * Exceptions which display fileId's display them as hex sha1s now
      instead of as python strings
    * A bug where including a redirect in a group that has autoResolve 
      caused conary to traceback has been fixed.
    * A bug that kept conary from prompting for your password when committing
      has been fixed.
    * A bug that randomized the order of the labels in the  installLabelPath 
      in some error messages has been fixed.

  o Build fixes:
    * The default ComponentSpec for :perl components now include files
      in site_perl as well as in vendor_perl.
    * Ruby uses /usr/share/ri for its documentation system, so all files
      in %(datadir)s/ri are now included in the default :doc ComponentSpec.

Changes in 1.0.5:
  o Performance improvements:
    * The use of copy.deepcopy() has been eliminated from the
      dependency code.  The new routines are up to 80% faster for
      operations like DependencySet.copy().
    * Removing files looks directly into the file stream of the file
      being removed when cleaning up config file contents rather than
      thawing the full file stream.
    * Getting a single trove from the database without files returned file
      information anyway
    * Trove.applyChangeSet() optionally skips merging file information
    * Cache troves on the update/erase path to avoid duplicate fetchs from
      the local database

  o Bugfixes
    * Installing from a changeset needlessly relied on troves from the 
      database having file information while processing redirects
    * Extraneous dependency cache checks have been removed from the
      addDep() path.
    * When removing files, conary now looks up the file flags directly
      in the file stream in order to clean up config file contents.
      Previously the entire file stream was thawed, which is much more
      resource intensive.

  o Build fixes:
    * r.addArchive() now supports rpms with bzip2-compressed payloads.

Changes in 1.0.4:
  o Performance improvements:
    * The speed of erasing troves with many dependencies has been
      significantly improved.
    * The join order of tables is forced through the use of
      STRAIGHT_JOIN in TroveStore.iterTroves() to work around some
      MySQL optimizer shortcomings.
    * An --analyze command line option has been added to the
      stand-alone server (server.py) to re-ANALYZE the SQL tables for
      MySQL and SQLite.  This can significantly improve repository
      performance in some cases.
    * The changes made to dependency string parsing were a loss in
      some cases due to inefficiency in PyArg_ParseTuple().
      Performance sensitive paths in misc.c now parse the arguments
      directly.

  o Bugfixes:
    * An Apache-based conary repository server no longer logs
      tracebacks in error_log when a client disconnects before all
      data is sent.
    * A bug that caused cross repository commits of changesets that involved
      a branched trove to fail in some cases has been fixed.
    * If an entitlement is used for repository access, it is now sent
      over HTTPS instead of HTTP by default.
    * The conary emerge command no longer attempts to write to the root
      user's conary log file.
    * conary showcs --all now shows not-by-default troves.
    * Previously, there was no way using showcs to display only the troves
      actually in a changeset - conary would by default access the repository
      to fill in any missing troves.  Now, you must specify the
      --recurse-repository option to cause conary to search the repository
      for missing troves.  The --trove-flags option will now display when a
      trove is missing in a changeset.
    * A bug that caused showcs --all to display file lists even when --ls
      was not specified has been fixed.
    * When mirroring, you are now allowed to commit a trove that does
      not have a SHA1 checksum set.  This is an accurate replication
      of the data coming from the source repository.
    * A bug affecting multiple uses of r.replace() in a group recipe has been
      fixed.
    * A bug that caused components not to be erased when their packages were 
      erased when a group referencing those packages was installed has been 
      fixed.

Changes in 1.0.3
  o Client changes:
    * Conary displays full paths when in the error message generated
      when it can't open a log file rather than leaving out the root 
      directory.

  o Performance improvements:
    * A find() class method has been added to StreamSet which enables
      member lookups without complete thawing.
    * The code path for committing filestreams to repositories now
      uses find() to minimize file stream thaws.
    * DBstore now supports precompiled SQL statements for SQLite.
    * Retrieving troves from the local system database no longer
      returns file information when file information is not requested.
    * Dependencies, dependency sets, StreamCollections, file
      dictionaries, and referenced file lists now use C parsing code
      for stream thawing.
    * Extraneous trove instantiations on the system update path have
      been eliminated.
    * Adding troves to the local database now uses temporary tables to
      batch the insertions.

  o Bugfixes:
    * A bug that caused a mismatch between file objects and fileIds
      when cloning a trove has been fixed.

Changes in 1.0.2:
  o Bugfixes:
    * A bug that caused redirects to fail to build when multiple
      flavors of a trove exist has been fixed.
    * A bug with cooking flavored redirects has been fixed.
    * The cvc command no longer enforces managed policy with --prep.
    * A bug that caused disttools based python packages to be built as
      .egg files has been fixed.  This bug was introduced in conary
      0.94.
    * A bug that prevented checking in a recipe that deleted policy
      has been fixed.
    * A bug that prevented entitlements from being recognized by an
      Apache conary repository server when no username and password
      were set for a server has been fixed.
    * A bug that prevented errors from being returned to the client
      if it attempts to add an invalid entitlement key or has
      insufficient permission to add the entitlement key has been
      fixed.  An InvalidEntitlement exception has been added.
    * A repository bug prevented the mirror client from obtaining a
      full list of new troves available for mirorring has been fixed.
    * A bug in cooking groups caused the groups resulting from an
      r.addAll() to not respect the original group's byDefault
      settings in some cases has been fixed.

Changes in 1.0.1:
  o Database schema migration
    * Over time, the Conary system database schema has undergone
      several revisions.  Conary has done incremental schema
      migrations to bring old databases in line with the new schema as
      much as possible, but some remnants of the old schema remain.
      When Conary 1.0.1 runs for the first time, the database will be
      reloaded with a fresh schema.  This corrects errors that can
      occur due to incorrect SQL data types in table definitions.  An
      old copy of the database will be saved as "conarydb-pre-schema-update".

Changes in 1.0:
  o Bugfixes
    * A bug that allowed a group to be installed before children of
      its children were installed has been fixed.  This ensures this
      if a an update is partially completed, it can be restarted from
      where it left off.
    * A bug in python dependencies that sometimes resulted in a plain 
      python: __init__ dependency has been fixed.
    * A bug that dropped additional r.UtilizeUser matches for a file after
      the first one has been fixed.
    * Accessing a repository with the wrong server name no longer
      results in an Internal Server Error.  The error is marshaled
      back to the client.

Changes in 0.97.1:
  o Bugfixes
    * A bug has been fixed that allowed the "incomplete" flag to be
      unset in the database when applying changesets of troves that
      have no "incomplete" flag.  This resulted in "StopIteration"
      exceptions when updating the trove.
    * A bug has been fixed in the code that selects the OpenPGP key
      to be used for signing changesets at cook time.

Changes in 0.97:
  o Client changes:
    * All troves that are committed to repository through commits,
      cooks, branches, shadows, and clones, now always have SHA1
      checksums calculated for them.
    * Trove objects now have a version number set in them.  The
      version number is increased when the data types in the Trove
      object are modified.  This is required to ensure that a Conary
      database or repository has the capability of storing all the
      information in a Trove.  All trove data must be present in order
      to re-calculate SHA1 checksums.  If a local system understands
      version 1 of the Trove object, and a repository server sends a
      changeset that contains a version 2 Trove, an "incomplete" flag
      will be set for trove's entry in the database.  When accessing
      that trove later for merging in an update, the client will go
      back and retrieve the pristine Trove data from the repository
      server so it will have all the data needed to preform three way
      merges and signature verification.

  o Repository changes:
    * Repositories will now reject commits whose troves do not have
      correct SHA1 checksums.

Changes in 0.96:
  o Client changes:
    * conary rq now does not use affinity by default, use --affinity to turn
      it on.  The rq --compatible-troves flag has disappeared.  Now 
      you can switch between displaying all troves that match your system 
      flavor and that match affinity flavor by switching between
      --available-troves with and without the --affinity flag.
    * conary q now displays installed, not by default troves by default,
      but skips missing troves.
    * Fixed an update bug where updating an x86 library on an x86_64 system
      would cause conary to switch other x86_64 components for that library
      to x86 versions.
    * update job output is compressed again
    * Fixed an update bug where if you had made a local change to foo, and then 
      updated a group that pointed to an earlier version of that trove,
      the trove could get downgraded

  o Other changes:
    * Mirroring now mirrors trove signature

Changes in 0.95:
  o Client changes:
    * The "conary verify" command now handles non-regular files with
      provides and requires (for example, symlinks to shared libraries
      that provide sonames).
    * The "conary showchangeset" command now takes --recurse and
      --no-recurse arguments.
    * All info-* packages are now updated in their own individual jobs;
      this is required for their dependencies to be reliable.
    * The conary syncchildren command now will install new packages
      when appropriate.

  o Repository changes:
    * Additional logging has been added to the repository server.
      Logging is controlled by the "traceLog" config file variable,
      which takes a logging level and log path as arguments.
    * Conary now detects MySQL Database Locked errors and will retry
      the operation a configurable number of times.  The "deadlockRetry"
      configuration variable controls the number of retries and
      defaults to 5.

  o Build changes:
    * Conary now uses site.py to find all possible correct elements of
      sys.path when generating python provides and requires.  Previously,
      new elements added via .pth files in the package being built would
      be ignored for that package.
    * The PythonSetup() build action now works properly with setup.py
      files that use "from setuptools import..." instead of "import
      setuptools".

  o Other changes:
    * The conarybugz.py script has been restored to functionality by
      moving to the conaryclient interface for accessing the
      repository.

Changes in 0.94:

  o Redirects no longer point to a specific trove; they now redirect
    to a branch. The client chooses the latest version on that branch
    which is compatible with the local system.

  o Bug Fixes
    * A bug in getNewTroveList() that could cause duplicate
      troves to be returned has been fixed.
    * A bug that caused a repository server running under Apache to
      fail with an Internal Server Error (500) when a client requested
      a changeset file that does not exist has been fixed.
    * Conary no longer displays an error when attempting to write to a
      broken pipe.  (bug #474)
    * Conary now respects branch affinity when moving from old-style
      groups to new-style groups.

  o Client changes:
    * The query/repquery/showcs command line options have been
      reworked.  See the conary man page for details.
    * When "cvc merge" is used to merge changes made on the parent
      branch with changes made on a shadow, conary now records the
      version from the parent branch that was used for the merge.
      This is required to allow conary to handle changing the upstream
      version on a shadow.  It is also useful for accounting
      purposes.  (bug #220)
    * "conary emerge" can now be performed on a recipe file.
      Previously you were required to emerge from a repository. (bug
      #526)
    * Progress is now displayed as conary applies a rollback. (bug #363)
    * Java, Perl, and Python dependencies are now enforced by default.

  o Build changes
    * PythonSetup() no longer passes the --single-version-externally-managed
      argument to setup.py when it uses distutils instead of setuptools.

Changes in 0.93:
  o Bug Fixes
    * A bug in the "conary verify" code sometimes resulted in an
      unhandled TroveIntegrity exception when local modifications were
      made on the system. (bug #507)
    * Usernames and passwords with RFC 2396 reserved characters (such
      as '/') are now handled properly. (bug #587)

  o Server changes
    * Standalone server reports warnings for unsupported configuration options
      instead of exiting with a traceback.
    * Compatibility for repositoryDir has been removed.
    * A bug caused queries for multiple flavors of the same trove
      to return incorrect results has been fixed.
    * Apache hooks now ignore IOErrors when writing changesets to the
      client.  These normally occur when the client closes the
      connection before all the data is sent.

  o Client changes
    * SHA1 checksums are now computed for source checkins and local
      change set commits.
    * Flavor affinity is now more relaxed when updating troves.  For
      example, if you have a trove with flavor that requires sse2 but
      your system flavor is ~!sse2, conary will only prefer troves
      with sse2 enabled instead of requiring it.

  o Build changes
    * PythonSetup() now correctly requires python-setuptools:python
      instead of python-setuptools:runtime.
    * Automatic python dependency provision now searches more directories
      to better support multilib python.
    * Conary now defaults to building in ~/conary/builds instead of
      /var/tmp/conary/builds, and caching in ~/conary/cache instead
      of /var/cache/conary.

Changes in 0.92:
  o Package Building Changes:
    * Conary policy has been split out into the conary-policy package.
      (Some policy was left in conary proper; it is needed for
      internal packaging work.)
    * Conary prints out the name of each policy as it runs, making it
      possible to see which policies take the most time.
    * BuildLog files no longer contain lines that end with \r.
    * A new 'emergeUser' config item has been added.  Conary will
      change to this user when emerging packages as root.
    * --no-deps is now accepted by 'conary emerge'.

  o Group Building Changes:
    * A bug has been fixed in dependency checking when using
      autoResolve where deleted weak troves would be included in
      autoResolve and depChecks.

  o Client changes:
    * Conary can now rate limit uploads and downloads.  The rate limit
      is controlled by the "uploadRateLimit" and "downloadRateLimit"
      configuration variables, which is expressed in bytes per second.
      Also, Conary displays the transfer rate when uploading and
      downloading.  Thanks to Pavel Volkovitskiy for these features.
    * The client didn't write config files for merged changesets in
      the right order, which could result in changesets which could
      not be committed to a repository.
    * Fixed a bug in the update code caused conary to behave
      incorrectly when updating groups.  Conary would install
      components of troves that were not installed.

  o General Bug Fixes
    * Conary did not include the trove sha1 in the troveinfo diff
      unconditionally.  This prevents clients from being able to
      update when a repository is forced to recalculate sha1
      signatures.

Changes in 0.91:
  o Bugfixes
    * A bug was fixed the code that freezes path hashes.  Previously,
      path hashes were not sorted in the frozen representation.  Code
      to fix the frozen path hashes in databases and repositories has
      beed added.
  o Build
    * added cleanAfterCook config that controls whether conary tries to
      clean up after a successful build

Changes in 0.90.0:
  o Code Structure/Architecture Changes:
    * Conary now has the concept of "weak references", where a weak reference
      allows conary to be able to recognize the relationship between a
      collection and the children of collections it contains.  This allows
      us to add several new features to conary, documented in Client and Build
      changes.
    * SQL operations have been migrated to the dbstore driver to allow
      for an easier switch of the database backends for the server side.
    * Various query and code structure optimizations have been
      implemented to allow running under MySQL and PostgreSQL.

  o Documentation Changes:
    * Added summaries about updateall in the conary man page and added
      information about the command-line options for conary rq.
    * Clarified behavior of "conary shadow --source-only" with respect to
      rPath bug #500.
    * Added synonyms for cvc and conary commands which have shortcuts
      (ex: checkout and co).
    * Added man page entry about cvc clone.

  o Package Building Changes:
    * Build logs now contain unexpanded macros, since not all macros
      may be defined when the build log is initially created.
    * The emerge command can now accept version strings.
    * The RemoveNonPackageFiles policy now removes fonts.cache*,
      fonts.dir, and fonts.scale files, since they are always
      handled by tag handlers.
    * The Make() build action can now take a makeName keyword argument
      for cases when the normal Make() handling is exactly right but
      a different make program is required (nmake, qmake, etc.).
    * The new PythonSetup() build action uses very recent versions
      of the python setuptools package to install python programs
      which have a setup.py that uses either the old disttools or
      new setuptools package.
    * fixed bug #bz470: loadInstalled('foo') will now work when you have
      installed a local cook of foo.

  o Group Building Changes:
    * add() now takes a "components" option.  r.add(<package>,
      components=['devel', 'runtime'])  will install <package>, but only the
      'runtime' and 'devel' components of <package> by default.
    * remove() can now 'remove' troves within child troves.
    * When a component is added, (either via r.add() or dep resolution)
      is automatically added as well (though not all its sibling components)
    * A new r.removeComponents(<complist>) command has been added.  It
      allows you to create a group where all devel components are
      byDefault False, for example: r.removeComponents(['devel',
      'devellib']).
    * The installPath used to build a group in is now stored in troveInfo.
    * r.addAll() now recurses through all the included groups
      and creates local versions of them as well by default.
    * A new r.replace(<name>, <newversion>, <newflavor>) command has
      been added.  It removes all versions of name from all groups in
      the recipe and replaces them with the version found by searching
      for newVersion, newFlavor.

  o Client Changes:
    * When committing source changes in interactive mode, conary will ask you
      you to confirm the commit.
    * A new configuration option, autoResolvePackages, tells conary to install
      the packages that include the components needed for dep resolution.
    * You can now install locally cooked groups.
    * If foo is a redirect to bar, and you run 'conary update foo' when
      foo is not installed on your system, conary will act as if you had
      typed 'conary update bar'.  Previously, it would act as if you had typed
      'conary update bar --no-recurse'.

  o Config Changes:
    * Conary config handling now supports comments at the end of config lines.
      # can be escaped by a \ to use a literal # in a configuration option.
    * Default macros used in cooking are now stored in /etc/conary/macros.
      The 'defaultMacros' parameter determines where cvc searches for macro
      definitions.
    * Conary configuration now searches for configuration files in 
      /etc/conary/conf.d/ after reading in /etc/conaryrc

  o Server Changes:
    * Creating changesets atomically moves complete changesets into place.
    * The contents store no longer reference counts entries.
    * Added support for trove marks to support mirroring.  A client
      can use a trove mark to ask the server for any trove that has
      been added since the last trove mark mirrored.
    * Added the hasTroves() interface to support mirroring.  This allows
      the mirror client to make sure that the target mirror does not
      already have a trove that is a candidate for mirroring from the
      source repository.
    * Added support for traceback emails from the repository server.
    * The repository contents store was reworked to avoid reading
      precompressed gzipped data twice (once to double check the uncompressed
      contents sha1 and once to copy the file in place).
    * We have changed the way schema creation and migration is handled
      in the repository code. For administrative and data safety reasons,
      schema upgrades and installs can be performed from now on only by
      running the standalone server (conary/server/server.py --migrate),
      thus avoiding race conditions previously created by having multiple
      Apache processes trying to deal with the SQL schema updates.

   o Command Changes
    * A new script that mirrors repositories has been added.  It is in
      the scripts/ directory in the source distribution of Conary.

Changes in 0.80.4:
  o Build Changes:
    * PackageRecipe has been changed to follow our change to split
      conary into three packages.
    * x86_64 packaging elimintated the conary:lib component to follow x86
      (those files now belong in conary-build:lib)

Changes in 0.80.3:
  o Client Changes:
    * The internal branch source and branch binary flags were changed
      to a bitmask.
    * The warning message printed when multiple branches match a cvc
      checkout command has been improved.
    * Only interactive mode can create binary shadows and branches, and
      a warning is displayed before they are created (since source branches
      are normally the right thing to use).

  o Build Changes:
    * Files in subdirectories named "tmp" are no longer automatically
      excluded from packaging, except for /tmp and /var/tmp.
    * DanglingSymlinks now traverses intermediate symlinks; a symlink
      to a symlink to a symlink will no longer confuse it.

Changes in 0.80.2:
  o Client Changes:
    * Bugs in "conary update foo=<old>--<new>" behavior have been
      fixed.
    * "cvc co foo=<label>" will now work even if you don't have a
      buildLabel set
    * "conary showcs" will now work more nicely with group changesets.
    * "conary showcs --all" no longer shows ids and sha1s.
    * We now never erase pinned items until they are explicitly unpinned.
    * "conary verify" and "conary q --diff" work again.
    * "conary q tmpwatch --components" will display the components
      installed for a package.
    * The pinTroves config item behavior has been fixed.  It now
      consistently pins all troves that match a pinTrove line.
    * When a trove is left on the system because of dependency resolution
      during an update, a warning message is printed.
    * Command line configuration, such as --config
      'buildLabel conary.rpath.com@rpl:devel', now overrides context
      configuration.

  o Server Changes:
    * The repository server now retries a request as an anonymous user
      if the provided user authentication information does not allow
      a client request to succeed.
    * When using "server.py --add-user" to add a user to a repository
      server, the user will only be given admin privileges if --admin
      is added to the command line.  Previously, all users added with
      server.py had admin privileges.  Additionally, if the username
      being added is "anonymous", write access is not granted.

  o Build Changes:
    * It is now possible for a recipe to request that specific
      individual requirements be removed from files using the
      exceptDeps keyword argument to r.Requires().  Previously
      you had to accept all the dependencies generated by r.Requires()
      or none of them.
    * r.Replace() now takes a lines=<regexp> argument, to match a line based
      on a regexp.
    * The EnforceJavaBuildRequirements policy has been added.  When
      you are packaging precompiled Java software where you have
      .class/.jar files but no .java files, you can use "del
      EnforceJavaBuildRequirements" to prevent this from policy from
      generating false positives.
    * The EnforceCILBuildRequirements policy has been added.
    * Enforce*BuildRequirements now warn when a package has requirements
      which they don't fulfill themselves and which are not fulfilled by
      the system database.  (for example, soname dependencies from linking
      against libraries that are not managed by Conary on the system.)
    * Automated Perl dependencies have been added, for both provides
      and requires.  They are not yet enforced, in order to give time
      to adapt while perl packages are being re-built.
    * The EnforcePerlBuildRequirements policy has been added.
      Failures found by this policy may be caused by packages on the
      system not having been rebuilt yet with Perl dependencies, but
      could also show bugs in the Perl dependency code.
    * Automated Python dependencies have been added, for both provides
      and requires.  Like Perl dependencies, they are not yet
      enforced.
    * The EnforcePythonBuildRequirements policy has been added, with
      the same caveats as EnforcePerlBuildRequirements.
    * Conary now writes more information about the build environment
      to the build log when cooking.
    * A bug that caused r.Requires('file:runtime') to create a file
      dependency on 'runtime' instead of trove dependency on
      'file:runtime' has been fixed.
    * Java dependencies now properly ignore array elements in all cases,
      removing false Java dependencies like "[[I" and "[[B".


Changes in 0.80.1:
  o Client Changes:
    * User names and passwords are no longer allowed in repository maps;
      "user" configuration entries must be used instead.
    * The clone command now allows you to clone a binary onto the same
      branch, without having to reclone the source.
    * The TroveInfo table on the client is getting corrupted with
      LoadedTrove and BuildReq entries for components.  These entries
      are only valid on packages.  Code was added to catch when this
      happens to aid debugging.  Additionally, Conary will
      automatically remove the invalid entries the first time 0.80.1
      is run.
    * Environment variables are expanded in paths in conary configuration files.
    * localcs now allows the version and flavor to be specified for a trove
    * conary scs --all now behaves the way it used to again
  o Build Changes:
    * Java dependency generation is now enabled; Java dependency enforcement
      is still disabled.
    * The skipMissingSubDir keyword argument now actually works correctly
      when the subdirectory is missing.
  o Common Changes:
    * Entitlement support has been added as an alternate method of
      authentication.

Changes in 0.80.0:
  o Client Changes:
    * The logic for defining updates across a hierarchy has been completely
      replaced. Instead of rigidly following the trove digraph, we flatten
      the update to choose how troves get updated, and walk the hierarchy
      to determine which updates to actually apply.
    * Dependency resolution could include troves which caused duplicate
      removals for the troves those included troves replace
    * Chroot handling was broken in 0.71.2 and prevented the user name
      lookup code for the chroot from exiting back out of the chroot
    * showchangeset on relative changesets now displays them as jobs.
    * query and queryrep now exclude components if they match their
      package name
    * Conary cleans up rollbacks when a changeset fails to apply.
      Previously, an invalid changeset was saved in the rollback
      stack, which made applying it impossible
    * Removed direct instantiation of NetworkRepositoryClient object; it
      should be created by calling ConaryClient
    * repositoryMap should not contain usernames and passwords now; user
      config file option should hold those instead (user *.rpath.org user pass)
    * If a user name is given without a password the password will be prompted
      for if the repository returns a permissions error
    * added --components parameter to q and rq to not hide components
    * conary update --full-versions --flavors now will work as expected
    * fixed a bug with conary erase foo=/branchname
    * When in multi-threaded mode, the download thread now checks to see
      if the update thread wants to exit.  This fixes many of the
      "timeout waiting for download thread to terminate" messages.
    * Fixed bug where conary erase foo --no-deps wouldn't erase a component
      of foo if it was required by something else
  o Build Changes:
    * Dependencies are now generated for Java .class and .jar files.
      They are not yet enforced, to give time to rebuild Java packages.
    * Java dependency generation has been turned off until 0.80.1 in
      order to wait until there is a deployed version of Conary with
      long dependency handling; some .jar files have so many
      dependencies that they overflowed dependency data structures.
    * CheckDesktopFiles now looks in /usr/share/icons for icons, and
      can find icon names without extensions specified.
    * Build actions which take a subDir keyword argument now also can
      take a skipMissingSubDir keyword argument which, if set to True,
      causes the build action to be skipped if the specified subdirectory
      does not exist.  By default, those build actions will now raise
      an error if the directory does not exist, rather than running in
      the wrong subdirectory as they did previously.
    * You can now cook a recipe that has a superclass that is defined
      locally but a has supersuperclass that is in the repository.  Similarly,
      if you have a superclass that is in the repository but a supersuperclass
      locally, conary will find that as well
    * r.Replace with parameters in the wrong order will now behave correctly
    * The automatic :config component for configuration files has been
      disabled because Conary does not handle files moving between
      troves, and config files were being re-initialized when packages
      were updated.
  o Code structure:
    * queryrep, query, showchangeset, and update --info all use the same
      code to determine how to display their data.  Display.py was changed
      to perform general display operations.
    * query.py added
    * added JobSource concept for searching and manipulating lists of jobs.
    * moved datastore.py into repository module
    * Stubs have been added for adding python and perl dependencies, and
      the stubs have been set to be initially ignored.
    * The internal structure for conary configuration objects has changed
    * A new DYNAMIC size has been added to the StreamSet object.  This will
      cause StreamSet to use either a short or long int to store the size
      of the frozen data that is included in a frozen StreamSet, depending
      on the size of the data being stored.

Changes in 0.71.2
  o Client Changes:
    * The update-conary option has been renamed updateconary per
      bugzilla #428
    * buildPath can be set in contexts
    * cvc co <foo> will work even if there are two foos on the same label with
      different branches.  In that case, it will warn about the older foo
      which it doesn't check out
    * Test mode didn't work for updates and erases which were split into
      multiple jobs
  o Build Changes:
    * Combined the EtcConfig and Config policies, and deprecated
      the EtcConfig policy.
    * All config files default to being put into a :config component.
      This is overridden by any ComponentSpec specifications in the recipe.
    * A use flag has been added for xen defaulting to 'sense prefernot'.  This
      flag should be used to specify flavors for xen domU builds where special
      provisions are made for paravirtualized domU.
    * Added new CheckDesktopFiles policy to catch some more common errors
      in .desktop files.  (For now, it looks for common cases of missing
      icons; more may be added over time.)
    * The Requires policy now interprets synthetic RPATH elements (passed in
      with the rpath= keyword argument) as shell-style globs that are
      interpreted relative first to the destdir and then to the system.

Changes in 0.71.1:
  o Server Changes
    * Added iterTroves() call which iterates over large numbers of troves
      much more efficiently than a single getTrove() call would.
    * Split out FileRetriever object to allow file information to be pulled
      from the repository inside of an iterTroves() loop
    * The web interface shows the troves contained in a group trove instead
      of trying to list all files in a group.
  o Client Changes
    * Config file options that take a path as a value now support ~ for
      home directory substitution
    * Trove.diff() returns a standard job list instead of the previous
      only-used-here format
    * /var/log/conary tracks all update, remove, rollback, and erase events
    * Progress output is simplified when stdout is not a tty (no line
      overwrites)
    * Tracebacks during logged commands get copied to the log
    * Code which checked to see if a shadow has been locally modified didn't
      work for shadows more than a single level deep
    * When you are installing from changesets using --from-files, other troves
      in the changesets can be used for dependency resolution
  o Build Changes (cvc)
    * Additional calls are emulated by the filename_wrapper for the
      r.Run calls.
  o Code Structure
    * Split build/recipe.py into several smaller files
    * Moved OpenPGP keyTable access up call stack so that it can now be
      accessed outside of kid templates.
    * Move epdb code into its own package

Changes in 0.71.0:
  o Code Structure
    * conary now imports all python modules from a toplevel "conary"
      module.  This prevents conary from polluting the module namespace.
  o Client Changes
    * Clone didn't handle shadow version numbers correctly (and could create
      inconsistent version numbers)

Changes in 0.70.5:
  o Client Changes
    * Files changing to config files across distributed repositories now works.
    * The update code uses more consistent use of trove sources, and only
      makes explicit calls to the repository if asked.  This should make it
      possible to create interesting update filters.
    * Clone updated sequences it was iterating over, which is generally
      a bad idea (and caused clone to commit inconsistent troves)
  o Build Changes (cvc)
    * Locally cooked filesets now include file contents, making the
      filesets installable.
    * Fileset cooks now retrieve all of the file objects in a single
      network request per repository.
    * The new NormalizeLibrarySymlinks policy runs the ldconfig program
      in all system library directories.  This ensures that all the
      same symlinks that ldconfig would create when the shlib tag handler
      runs are packaged.  It also warns if ldconfig finds missing files.
    * New argument to r.Run(): "wrapdir" keyword argument behaves much
      like "filewrap" but takes a string argument, which limits the scope of
      %(destdir)s relocation only to the directories under the specified
      wrapdir, which is interpreted relative to %(destdir)s.  Works best
      for applications that install under one single directory, such
      as /opt/<app>
    * Clone, branch, and shadow all take --info now instead of --test
    * ELF files that dlopen() libraries can now be provided with
      synthetic soname dependencies with
      r.Requires('soname: libfoo.so', '/path/to/file')
    * r.Requires now enforces that packages that require a file and
      include that required file must also explicitly provide it. (bz #148)
  o Server Changes
    * Packages added to the repository are checked to ensure the version and
      flavor of all referenced components are the same as for the package

Changes in 0.70.4:
  o Client Changes
    * The trove that satisfies a dependency that is broken by erase is
      now displayed in the "Troves being removed create unresolved
      dependencies" message.
    * Components are now displayed on the same line as their parent
      package in "conary update" output.
    * A new 'interactive' option has been added to conary configuration.
      When set to true, conary will display info about clone, branch,
      update, and erase operations, and then ask before proceding.
  o Build Changes (cvc)
    * The CompilePython action has been fixed to accept macros at the
      beginning of its arguments, fixing a bug new in Conary 0.70.3.
    * The Requires policy can now be given synthetic RPATH elements;
      this is useful when programs are only intended to be run under
      scripts that set LD_LIBRARY_PATH and so do not intrinsically have
      the information they need to find their libraries.
    * Added --test to clone, branch, and shadow commands
    * Clone now supports --skip-build-info for less rigid version checks
      on cloned troves
    * Fixed usage message to better reflect reality
    * Cloning to a branch which already has a version with a compatible
      flavor now works.
    * cpio archive files are now supported for r.addArchive()
  o Repository Changes
    * The repository now serves up stored OpenPGP keys as a "Limited
      Keyserver"; users can retrieve keys, but not search or browse them.
      The keys are available via /getOpenPGPKey?search=KEY_ID. This
      is meant only to allow conary to automatically retrieve OpenPGP
      keys used to sign packages.

Changes in 0.70.3:
  o Client Changes (conary)
    * Conary now works harder to avoid having separate erase/installs,
      instead preferring to link those up into one update when possible.
    * Conary configuration now supports contexts.  Contexts are defined in
      sections starting with a [<name>] line, and provide contextual
      configurations for certain variables, defined in the man page.  All
      configuration options after the [<name>] will be associated with that
      context, and will override the default configuration when that context
      is active.  The current context can be selected by using the --context
      parameter, or by setting the CONARY_CONTEXT environment variable.
    * 'conary config --show-contexts' will display the available contexts
  o Build Changes (cvc)
    * A local cook of a trove foo will ensure that the changeset created is
      installable on your local system, by making sure the version number
      created is unique.
    * The builddir is no longer allowed to appear in ELF RPATHs.
    * The build documentation strings have been significantly updated
      to document the fact that for most strings, a relative path
      is relative to the builddir, but an absolute path is relative
      to the destdir.
    * The ManualConfigure action now sets the standard Configure
      environment.
    * cvc will allow you to cook a trove locally even when you are unable
      to access the trove's source repository
  * Common Changes:
    * Version closeness was improperly measured for troves on different
      branches when then label structure was identical
  o Repository Changes
    * Repository now has a config flag called requireSigs. Setting it to
      True will force all troves to have valid package signatures.  Troves
      lacking this will be rejected.  Enabling this option prevents the
      generation of branches, shadows, or clones since these troves are not
      signed.  It is not recommended that this option be enabled until the
      infrastructure is in place to provide package signatures for all types
      of troves.

Changes in 0.70.2:
  o Client Changes (conary)
    * GnuPG compatible trust metrics for OpenPGP Keys now exists. This
      makes it possible for conary clients to refuse troves that
      aren't properly trusted. The metrics currently in place mimic
      gpg behavior.
    * Running "conary update" in a directory that does not exist no
      longer fails with an error (bugzilla #212).  Note that "cvc
      update" still requires that the current working directory exists
      of course.
    * HTTP error conditions are handled more gracefully when commiting
      a change set. (bugzilla #334)
    * conary more reliably sets a non-zero exit status when an error
      occurs. (bugzilla #312)
    * When performing an update of a group that adds a trove foo,
      search the system for a older version of foo to replace if the
      original update command found a replacement by searching the
      system.
    * New option, "conary update-conary" has been added in an attempt
      to provide a workaround for future drastic protocol revisions
      such as what happened for 0.70
    * Methods for parsing command line update request and changeset requests
      have been added to conaryclient.cmdline
    * A metric for the distance between arbitrary versions on different
      branches has been added, and the code which matches troves changes
      between collections uses this code to give well-defined matches
      for all cases.
    * Rollbacks are now listed with the most recent on top
    * Troves which a group operation tries to remove will be left behind
      if they satisfy dependencies for other troves
    * updateall command respects pins on top-level troves
    * Dependency resolution no longer blows away pinned troves
    * conary update now takes a changeSpec, allowing you to specify both
      the version to remove and the update version, like
      'conary update foo=2.0--3.0'

  o Build Changes (cvc)
    * cvc more reliably sets a non-zero exit status when an error
      occurs. (bugzilla #312)
    * Building groups w/ autoResolve displays the revision of the
      troves which are being included
    * The change to automatically split up hardlink groups into
      per-directory hardlink groups has been reverted.  Instead,
      Conary enforces that link groups do not cross directories, but
      provides an exception mechanism for the rare cases where it is
      appropriate to do so.  The old LinkCount policy was renamed
      LinkType, and the new policy enforcing link group directory
      counting is now called LinkCount.
    * The NormalizeCompression policy no longer causes an error if you
      have two files in the filesystem that differ only by the .gz or
      .bz2 extension.
    * The Provides policy will not longer automatically provide soname
      dependencies for executable files that provide sonames.  A few
      executables do provide sonames, and 0.70.1 provided them as
      harmless extraneous provisions.

   o Repository Changes
     * A new getConaryUrl() method has been implemented to support the
       "conary update-conary" feature
     * Exception handling has been re-worked.  All exception classes
       that are marshaled back to the client are now in the
       repository.errors module.  Some of the most commonly used
       exception classes have been included in their previous modules
       for compatibility until code can be modified to use the new
       repository.errors module.

Changes in 0.70.1:
  * Collection merging didn't handle (admittedly obscure) cases where
    a component on the local system was updated to a new version of a
    trove, and updating that package also tries to update to that version
    but using a different path
  * Redirects are allowed in group cooking as long as the target of the
    redirect is also specified in the group (this allows cleaner handling
    when trying to clean up after label multiplicity)
  * Shorten display for versions and flavors in internal debugging output.
    Make str() output for versions and flavors return formatted strings.
  * ELF files finding non-system libraries via an RPATH did not always
    have the path to the library encoded in their dependency requirement,
    depending on whether the package also included some other (unrelated)
    non-system library.  Futhermore, system paths encoded in an RPATH were
    incorrectly honored.  Both of these bugs have been fixed.
  * Ownership policy now uses macros in the user and group definitions.
  * Symbolic links to shared libraries can now provide path-encoded
    soname dependencies (only manually, never automatically).
  * Removed outdated code with convoluted code for preventing providing
    soname dependencies in some cases; that code has been functionally
    replaced by limiting automatic soname dependencies to system library
    directories.
  * Instead of complaining about hardlinks spanning directories, Conary
    simply creates one link group per directory per hardlinked file.
  * Fixed bug which made source commits fail on cloned source troves

Changes in 0.70.0:
  o The client and server protocol versions have been changed and
    the filecontainer version number updated.
    * Upgrading from previous versions of Conary to 0.70.0 will
      require downloading a old-format changeset file from
      ftp://download.rpath.com/pub/conary/
    * Adding path hash data to TroveInfo overflowed the amount of
      storage space available in a StreamSet when a trove contained
      several thousand files.  In order to accommodate larger data
      stored in StreamSets, we have changed the way data sizes are
      handled.
    * With the changes to StreamSet, LargeStreamSet is obsolete.
      Changeset files used to used LargeStreamSet to represent data.
      Since we now just use a StreamSet, the changeset file format
      changed.
    * Since this version of Conary is incompatible with previous
      versions, we took this opportunity to do database and repository
      migrations that will allow us to make significant code cleanups
      in the near future.

 o Other smaller changes
    * Conary now does the right thing if the same trove is listed
      twice in an update due to recursion (it checks for duplicate
      installs of the same trove).
    * A bug where None would show up in CONARY files when an
      autosource file changed contents but did not change names has
      been fixed.

Changes in 0.62.16:
  * The "conary update" and "conary erase" commands now display the actions
    they take as they run (similar to --info output).
  * The --info output for "conary erase" and "conary update" has been
    reworked to be more user-friendly.
  * Added new conaryrc option signatureKeyMap to choose which signature
    to use when signing based on the label.
  * Fixed a bug where conary would only sign the last trove listed,
    instead of signing all troves listed.
  * The ComponentRequires policy now makes :devellib components require
    :data components if they exist.
  * Don't check for bucket conflicts when resolving during group cooks - if we
    want to check for bucket conflicts in groups, it will be readded in a more
    general way.
  * Removed extra freezes and thaws of files for a 8% improvement in install
    time for absolute change sets (at the cost of some memory, but thanks
    to splitting transactions this should be a good trade off).
  * Added removeIfExist call to miscmodule for some peformance improvement.
  * ELF files that find non-system libraries via an RPATH now have the path
    to the library encoded in their dependency requirement, matching the
    path encoded in the dependency provision.  Before this, the RPATH
    was ignored and the path encoding was only guessed within one source
    package.
  * The LinkCount policy now enforces the requirement that hardlink groups
    contain only files in the same directory as each other; no hardlinks
    between files in different directories are allowed.
  * When updating a group across branches, if a subtrove within the update has
    already been manually moved to the new branch by the user, conary will
    recognize this and sync that trove with the group
  * A new "closed" configuration variable has been added to the
    apache-based networked repository server.  When set, the server
    will always raise a "RepositoryClosed" exception when a client
    attempts to access it.  The configuration variable is a string.
    The string will also be returned to the client.
  * Removed install buckets and replaced with comparisons of hashed path
    values to determine trove compatibility.
  * If a trove is included in an update twice, once directly, and once
    implicitly through recursion, ignore the recursive update.
  * More constraints added to the repository schema
  * Added hasTrove to Items table for faster trove names check

Changes in 0.62.15:
  * The MakeDevices() policy now accepts mode= as a named argument.
  * Added (undocumented) --debug (prints debugging output),
    switched old (undocumented) --debug to now be --debugger (starts debugger
    on initialization)
  * Added debug messages to conaryclient/update.py
  * Cloning to the the same branch works (providing a good way of
    reverting changes)
  * Cloning now updates buildRequirements and loadedTroves in troveInfo
    and enforces their consistency on the target branch
  * Cloning groups is now supported
  * Fix update case where a group update should cause conary to search the
    system for an older version of a trove to replace.
  * If you update a trove foo locally to a new version on the same branch, and
    then update the containing group to a new version on a different branch,
    conary will now update foo to the new branch as well.
  * fix error message when you try to pin as non-root

Changes in 0.62.14:
  * The threading changes in .13 caused some error information to be lost.
    Tracebacks have now been fixed, and the download thread checks much more
    often to see if it needs to exit.
  * Catch InstallBucketConflicts exception

Changes in 0.62.13:
  o Repository Server changes
    * The Schema creation SQL statements have been rewritten in a more
      standardized form. Some indexes have been redefined and a number
      of views have made their way into the default repository schema.
    * The new call troveNamesOnServer can be used now by the netclient
      code for a much faster retrieval of all trove names available on
      all labels on a given server. Server and client protocol numbers
      have changed.
    * The getTroveList() server side function got a rework that should
      result in about a 50% execution time speedup on most queries.
    * The Metadata SQL query has been reworked to join tables in a
      much better order, speeding up the getMetadata call on a
      repository with many versions much faster.

  o Client changes
    * Conary now compresses XML-RPC requests before sending them to
      the repository server.  In order to use compression, the remote
      server must be running Conary 0.62.13 or later.  If the server
      is running an older version, the client will fall back to
      sending uncompressed requests.
    * The database conversion in 0.62.12 did not correct all
      out-of-order file streams.  A new conversion function is in
      0.62.13 that will examine every file stream and ensure that it
      is stored correctly in the database.
    * Versions from the contrib.rpath.com repository are automatically
      rewritten to point to contrib.rpath.org.  NOTE: if you have a
      label from the contrib.rpath.com repository in your
      InstallLabelPath (such as contrib.rpath.com@rpl:devel), you will
      need to modify it to point to contrib.rpath.org.
    * Install bucket handling now works for collections which were not
      fully installed.
    * A bug where database was left locked on exception during install
      when the download thread was still executing has been fixed.
    * The conaryclient code has been split into pieces.
    * Switched rollbacks to local@local:ROLLBACK
    * The main thread no longer blocks forever when the download
      thread fails.
    * Matching referenced troves in collections is no longer dependent
      on sort order of internal dictionaries.

  o Common Repository and Client changes
    * When a changeset is applied to the local system or committed to
      a networked repository, the fileIds are recomputed from the file
      objects and verified.  This prevents corrupted or miscomputed
      changesets from being committed to the repository or applied to
      the local system.

  o Building/Branching changes
    * Many changes have been made to cloning, including sideways
      cloning (creating a clone at the same branch depth as the clone
      source), better cloning with multiple flavors, separate cloning
      of source and binaries, resilience against duplicate troves,
      proper use of existing fileIds during clones, simultaneous
      cloning of multiple troves, and better clonedFrom tracking.
    * The default optflags for x86 changed to remove -mcpu, as it is
      deprecated in gcc.

Changes in 0.62.12:
  * Conary will no longer create a "rootroot" group while installing
    users whose primary group is "root".  It will now call the
    appropriate tag handler for user/group modifications if the tag
    handler is installed.
  * EnforceConfigLogBuildRequirements no longer suggests recursive
    build requirements for packages in which the configure script
    checks to see if the package is already installed.
  * Installing new version of pinned troves leaves the pinned trove in
    place if the two troves have compatible install buckets
  * By default, when you shadow a binary trove, its source is shadowed with it.
  * Instead of a --sources option, cvc shadow and cvc branch now take
    --source-only and --binary-only options that allow you to control whether
    sources or binaries are shadowed.
  * Branch and shadow commands now take an unlimited number of troves
    to branch/shadow.
  * Files sharing versions but with different contents (thanks to flavors)
    got lost when switching from one flavor of a trove to another
  * troves can now be specified for rq, q, and update as <labelpart>/<version>,
    e.g., foo=:rpl1/1.0, or foo=contrib.rpath.com@/2.3-1-2
  * version.hasParent() handles more cases of shadows of shadows correctly.
  * cooking troves into the repository with --flavor <newflavor> now modifies
    the flavor before the recipe is even loaded, not when the recipe's setup
    function is called.
  * add a check to ensure RPATHs in cooked packages do not have %(destdir)s
    or /tmp or /var/tmp in them.
  * EnforceSonameBuildRequirements has been temporarily changed to produce
    warnings instead of errors.
  * Dependncies and flavors didn't order things properly in their frozen forms
  * StreamCollections are now properly ordered

Changes in 0.62.11:
  * InstallBucket policy now allows using macros in component names.
  * The --resume option now works correctly when conary has
    automatically discovered a non-standard path for the main build
    directory.
  * A soname dependency is again generated for libraries outside of
    library directories, but the pathname is now included in the
    dependency.  Within a package, all matching dependencies are
    modified to include the path.  This is useful for cases where
    an application packages private versions of libraries -- the
    dependencies still need to be there so that inter-component
    requirements are honored, but they must not perturb the rest
    of the system.
  * Recursive pinning now behaves itself
  * Switch group recipe syntax to use r.add() instead of r.addTrove,
    r.remove() instead of r.removeTrove(), and add a
    r.setDefaultGroup() command to set the default group.

Changes in 0.62.10:
  * EnforceSonameBuildRequirements enhanced to handle correctly cases
    where more than one trove can resolve a single soname dependency.
  * EnforceConfigLogBuildRequirements now can take exceptions, which
    can be specified either as a filename (such as /usr/bin/bison or
    %(bindir)s/bison) or as a required trove (such as bison:runtime).
  * The trove.Trove initializer no longer allows for a trove to be created
    with a name that has more than one ":" character in it.
  * EnforceSonameBuildRequirements now can take exceptions, which are
    specified as a required trove (such as libfoo:devel) to avoid adding
    to the list of requirements.
  * EnforceSonameBuildRequirements now produces errors for missing build
    requirements, and EnforceConfigLogBuildRequirements now demonstrates
    very few false positives, and so has been updated to warning instead
    of info.
  * Added a check to warn when a trove is installed multiple times from
    the same branch with incompatible install buckets (--no-conflict-check
    overrides this check)
  * Redirects can now redirect to nothing, which allows components to
    disappear gracefully on a redirection
  * A soname dependency is now provided only if the library is in a
    default library directory, or in a directory explicitly added with a
    SharedLibrary(subtrees='/path/to/dir/') call.

Changes in 0.62.9:
  * EnforceConfigLogBuildRequirements policy added.  It looks through
    all config.log files anywhere under the build directory for programs
    that configure has found, and ensures that the transitive closure
    of the build requirements contains each file listed.  (That is, if
    the file /usr/bin/perl has been found, and intltool:runtime is in
    the buildRequires list, and intltool:runtime requires perl, then the
    requirement is satisfied.)  This policy currently produces some false
    positives; the "greylist" that tries to remove false positives needs
    to be expanded.
  * The repository server now uses a repository instance specific key
    cache.  This fixes KeyNotFound errors seen when running multiple
    repositories on one server.

Changes in 0.62.8:
  * The bug, introduced in 0.62.7, that caused Conary to stop short of
    recursing to the innermost troves when handling erasures has been fixed.
  * EnforceSonameBuildRequirements enhanced to use the system database to
    find the right missing build requirements.
  * Make users and groups in a repository such that they may not differ only
    in case, i.e. if user foo exists, user Foo cannot be created.
  * files in /usr/%(lib)s/python/.* are no longer automatically given an
    architecture flavor - if there are architecture-specific files in those
    dirs, they should result in an arch-specific flavor through normal
    means.
  * By default, no OpenPGP signatures will be added to troves when
    doing commits unless a fingerprint is explicitly set in conaryrc.
    Previously, if a keyring existed, the first key found would be used.

Changes in 0.62.7:
  * Some unneeded parts of the sql query in _getTroveList have been removed,
    improving performance.
  * The performance of the default (and most used) case of the
    getAllTroveLeaves has been increased up by using a specialized
    query.
  * Exception handling in the repository when revoked or expired keys
    are used has been corrected.
  * Signature checking now correctly checks the timestamp of the signature
    against the expiration time (if any) of the key that signed it.  If
    the signature timestamp is later than the expiration timestamp,
    the signature is rejected.
  * Pass 'Database is locked' repository errors to the client as a
    RepositoryLocked exception notifying user that the server is busy.
  * The 'yuck' script is no longer installed.
  * ComponentRequires now makes :runtime, :lib, :devellib, and :devel
    components all require their matching :config component if the
    :config component exists.  The :config component is not automatically
    created, but when it exists, it's always going to be because it
    is required by multiple other components.

Changes in 0.62.6:
  * mergeCollections() didn't always handle referenced troves changing
    byDefault status
  * Various cleanups and simplifications have been made to the trove
    removal determination

Changes in 0.62.5:
  * Allow selection of individual troves from change set files via --from-file
  * Recursive queries on local database could get upset by a missing trove
  * Underlying dependency code returns version and flavor for troves with
    broken dependencies
  * Underlying dependency code returns information on what removed trove
    caused a broken dependency
  * Removed --no-deps-recurse option
  * Greatly simplify dependency resolution logic
  * The version portion of a Release (version-sourceCount-buildCount)
    is no longer required to begin with a digit.
  * The Release parsing code has been cleaned up to use consistent
    naming, API documentation, and parse error messages
  * An unhandled exception when signing a trove twice with the same key
    has been fixed.
  * Old (now invalid) changesets are now removed from the changeset
    cache when a digital signature is added to a trove.
  * A package is now counted as empty if it contains only files automatically
    found by the AutoDoc policy.
  * CPackageRecipe now requires elfutils:runtime for eu-strip; this is
    needed for the existing debugedit:runtime requirement to do useful
    work.
  * Removed DistroPackageRecipe and moved its buildRequires list to
    PackageRecipe.  Use clearBuildReqs() to remove any of the base
    requirements for a package.
  * Install buckets are respected during dependency resolution
  * Updated the troveNames() call to a faster query, which should bring
    the run time of the "conary rq" back to a more reasonable limit
  * Race conditions and robustness problems have been fixed in
    the changeset cache.

Changes in 0.62.4:
  * Many places where lots of individual db calls were done to collect
    file objects have been collapsed into batched calls (5-10% speedup
    on some operations)
  * Fixed PGP key submission to not use a hidden form element.
  * Changed PGP key submission to use an xmlrpc call instead of
    modifying the database directly.
  * Added methods to change PGP key/user associations, and thereby
    disable a key.
  * Added an index to dependency resolution for a massive improvement
    on local system dependency performance on large updates.
  * Added the ability to get troves without file lists from the local
    database and use that when getting troves through the changeset
    trove source.
  * Previously, dependency resolution could cause duplicate
    trovesource entries.  This no longer occurs.
  * :lib and :devellib automatically have lib=%(lib)s install buckets.
  * A user management bug in the repository has been fixed.
    Previously, if you deleted a group followed by the user with the
    same name of the group, an unhandled exception occurred.
  * Looking up changeset cache entries in the cache database no longer
    uses exception handling to determine when database entries are
    invalid or stale.
  * The EnforceSonameBuildRequirements policy now recognizes :devellib
    as well as :devel components in buildRequires.

Changes in 0.62.3:
  * Don't link troves to groups when the branch has changed
  * Link new troves to collections (and new collections to old troves) when
    a trove isn't installed but a suitable replacement (meaning on the same
    branch) is available
  * Installing changesets w/ not by default from files broke
  * Fix a bug in the kid template that prevented permissions (ACLs) from being
    deleted from a repository.

Changes in 0.62.2:
  * Further reworkings of update code to be fully based on job sets. The
    absolute flag now defines whether a trove is newly installed or if
    it should be an update from an existing trove (when possible). Network
    changesets and changesets from files are treated almost identically now.
  * Swapped lock terminology for pin
  * Changed table names in database schema to better match the repository
    schema

Changes in 0.62.1:
  * UtilizeGroup fixed
  * conary updateall fixed
  * Disable SHA-1 integrity checks when trove changesets don't include
    files in various places
  * conary now prevents you from cooking empty groups

Changes in 0.62.0:
  * Initial OpenPGP (RFC 2440) based signature support has been
    added. Conary reads public keys from ~/.gnupg/pubring.gpg and
    /etc/conary/pubring.pgp.  Conary reads private keys from
    ~/.gnupg/secring.pgp.  Setting the "signatureKey" configuration
    variable to a key ID will select which key to use from the
    keyring. If signatureKey is not set, and there is a valid private
    keyring, the first key on the keyring will automatically be used
    to sign changesets when committing them to the repository.
    "cvc sign" adds a signature to a trove that already exists in the
    repository.
  * Change set generation on the command line is more flexible. It can generate
    erasure changesets as well as relative to nothing changesets
  * When creating multiple groups from the same recipe using newGroup(),
    Conary now searches all subgroups when resolving dependencies within
    a parent group
  * Conary no longer resolves dependencies for troves with byDefault=False
    (such as :test and :debuginfo).  Conary will now resolve dependencies in
    those troves only if you set checkOnlyByDefaultDeps=False.  When creating
    subgroups using newGroup(), pass the checkOnlyByDefaultDeps flag as an
    argument to the newGroup() function.
  * excludeTroves now applies to troves which have been added to
    already installed collections

Changes in 0.61.12:
  * You can now search for troves by <trove>=<host>@
  * A bug when cooking groups with depCheck = True (introduced in 0.61.10)
    has been fixed.
  * A new r.ByDefault policy controls how components are included in their
    enclosing packages; the default is True except for :test and :debuginfo
    components that default to False.
  * Cloning across repositories works
  * A bug in 'conary update --info' output was fixed

Changes in 0.61.11:
  * A bug that caused a database deadlock when removing entries from the
    changeset cache in the repository server has been fixed.
  * Added RegularExpressionList in conarycfg
  * Added lockTroves configuration option for autolock
  * Recurisvely included troves could be removed incorrectly when those
    troves were already present

Changes in 0.61.10:
  * The conary update command now takes a --sync parameter, documented in
    'man conary'
  * Groups now allow you to create a reference to another cooked trove,
    and use that reference to add troves that are contained in that trove.
    For example, if you want to create a group-python based on the troves in
    an already cooked group-dist, you add a reference to the group-dist in
    group-python, and pass the group-dist reference in when you call
    addTroves.
  * Work has begun towards generalizing the concept of a trove source.
    A class SimpleTroveSource has been added that, when subclassed and given
    access to the troves, will allow you to call findTroves to search that
    source.  The same code is used in update code to unify updating from
    the repository and from changesets, and it is used to provide the search
    capabilities for the local database.
  * Conary now allows all files, not just regular files, to have
    dependencies.  This is necessary for user/group dependencies for
    non-regular files to work.  Packages built with 0.61.10 or later
    that have non-regular files with non-root user or group will not
    be readable by Conary versions 0.61.9 or earlier.
  * Shadowing now preserves the byDefault flag, and handles reshadowing
    collections gracefully now
  * Update preprocessing now works on absolute changesets instead of
    relative ones, providing massive cleanups. Code uses sets of jobs
    instead of changesets for job representation, allowing still more
    cleanups. Many bugs seem to have gone away.

Changes in 0.61.9:
  * Fix a bug added in 0.61.8 that breaks tag handlers

Changes in 0.61.8:
  * Fix a bug introduced in 0.61.7 that occurred when, in the repository,
    either the Users table or Groups table was empty when creating a new group.
  * Add --buildreqs, --flavors options to q and rq.
  * Primary troves should not have their trove change sets overridden by
    items recursively included (and fixed a pile of things this broke).
  * Locally stored change sets can't always get access to pristine files
    from the local filesystem; when it can't, make sure file sha1 checking
    doesn't get upset.
  * Unchanged troves in updated groups could be erased by items in the
    same group on a different branch.
  * The "conary q[uery]" command accepts a --diff option.  When --diff
    is used, the difference between installed and pristine troves is
    displayed.
  * An additional progress callback has been added to show when database
    transactions are committed

Changes in 0.61.7:
  * Several bugs related to updating two troves with the same name have been
    fixed - including branch affinity, flavor affinity, correct handling of
    already updated troves, and correct handling of empty flavors.
  * "conary emerge" as root (or as a user than can apply the changeset
    produced by the build) did not install anything but the toplevel
    package.  This bug has been fixed.
  * No longer hide descriptive TroveNotFound errors behind a generic
    NoNewTroves wrapper.
  * Group recipes can now request that dependencies be resolved and
    added to the group at cook time.  To automatically add required
    troves to a group add "autoResolve = True" to the recipe class.
    Optionally "autoResolveLabelPath" can be set to a list of labels
    to use during dependency resolution.
  * Locally stored rollbacks couldn't handle files changing types. As
    part of the fix, the generic file diff code is now used when creating
    changesets instead of having a special-case wrapper around it
    (fileChangeSet()).
  * The commitaction script and the changemail module did not necessarily
    show the full trailing version for branches and shadows.  (For example,
    /conary.rpath.com@rpl:devel/4.1.25-18/db41/19 showed up as "19"
    instead of "4.1.25-19".)
  * Add a --deps option for conary q.  Make that and conary rq --deps
    recurse over collections.
  * Warn about missing buildRequires entries both for soname dependencies
    and for TagSpecs applied via tag description files.
  * A bug in updating groups that switch the byDefault setting of troves
    has been fixed.
  * Add an updateThreshold config option to control the number of troves to
    include in a download.
  * Ordering didn't work for old packages depending on anything, or for
    dependencies whose provider moved between components.
  * The r.Ownership(), r.UtilizeUser(), and r.UtilizeGroup() now generate
    appropriate dependencies on info-* packages.
  * Updating packages and components installed multiple times could cause
    a component to be removed multiple times (which resulted in a traceback).
  * Fixed a bug that occurred when groups tied to a user were deleted
    without deleting the associated user, then subsequently adding a user
    with the same name.

Changes in 0.61.6:
  * InitialContents turns off EtcConfig, since a file cannot be both
    a config file and an InitialContents file.
  * Reworked repository change sets to directly reference files from the
    contents store.
  * The User() command now takes an optional supplemental= option,
    which provides a list of supplemental groups to which to add
    the user.  (SupplementalGroup() is for groups not associated
    with a user.)
  * The showcs command can now handle components that are referenced
    but not included in a changeset.
  * InfoUserRecipe and InfoGroupRecipe can now be built with buildlogging
    turned on.
  * Conary's internal handling for dyanamically finding new IDs for
    users and groups has been fixed.
  * "conary updateall" now accepts the --test flag.
  * Various fixes were made to the CIL dependency detection code.

Changes in 0.61.5:
  * Added basic clone capability (which only works cloning to parents
    branches and shadows, and on a single host).
  * Now handles degenerate case of packaging unreadable files.
  * A bug that caused conary to ask for the wrong fileId when constructing
    a changeset from multiple repositores has been fixed.
  * Conary now can add users and groups automatically at install time.  If
    there is no taghandler to add a user or a group, conary will add it
    internally as a bootstrapping measure; if there is a taghandler,
    conary will call that instead.  In order to ease transition, Conary
    does not yet create the dependencies on the info- packages; a future
    version of Conary will add those dependencies after the system user
    info- packages have been created.
  * rpm2cpio now handles rpm archives that use bzip2 to compress the
    cpio payload
  * Conary now creates dependencies (provides and requires) for CIL
    files, if mono's monodis is installed on the system or being built
    in the current package.
  * Troves moving between troves could cause conary to attempt double
    erasures
  * The networked repository handles cases where contents are not
    found in the contents store.  The exception is passed back to
    the client.
  * The networked repository handles cases where a file stream is not
    found when the client asks for file contents.  The exception is
    passwd back to the client.
  * An error that caused getPackageBranchPathIds() to return the
    oldest fileIds instead of the youngest fileIds has been corrected.
  * Reworked finding old versions of troves to avoid a single trove
    being removed multiple times

Changes in 0.61.4:
  * %(datadir)s/.../lib/ files will no longer show up in :lib - presumption
    being that anything under %(datadir)s really is arch independenct
  * Creating branches and shadows had a command line parsing bug
  * "cvc newpkg" takes --dir and now complains for unexpected arguments
    (which is used to just ignore)
  * when using flavor affinity for installed troves, merge subarchitecture
    flags
  * group handling didn't always preserve troves which were needed by a
    newly installed trove properly

Changes in 0.61.3:
  * Corrected a bug that snuck in 0.61.2 that caused a temporary SQL table
    to not be temporary, which makes multiple httpd processes fail with
    'database schema changed' errors.

Changes in 0.61.2:
  * Fix a bunch of typos in the authentication checking server side
  * Add permission editing capabilities to the server component and hooks
    in the netclient
  * Overhaul of ACL system so that uniqueness constraints on Troves and
    Labels can be enforced: we now use a special Trove and Label "0 | ALL"
    instead of Null
  * Dependency resolution enforces label ACLs.
  * Module arguments to commitaction are parsed according to shell
    quoting rules.
  * The changemail commitaction module now takes an optional '--from'
    argument.
  * added clearBuildReqs() - will clear all or some of superclass buildreqs
    when cooking.
  * The pickled version of Dependency objects changed, therefore the
    schema version of the changeset cache has been incremented.
  * When Configure() detects a failure and input or output is not a
    tty, all config.log files will be included in the output in order
    to ease debugging from captured log files.
  * Part of the infrastructure for adding users and groups has been added:
    it is possible to create info-<name>:{user,group} packages via
    UserInfoRecipe and GroupInfoRecipe classes.  The User(), Group(),
    and SupplementalGroup() policies are deprecated; those lines should
    move to their own recipes intact (the syntax remains the same).
    The install-time code does not yet install info-* packages first in
    their own transaction; when it does, the Ownership(), UtilizeUser(),
    and UtilizeGroup() policies will create dependencies on the
    appropriate info-* packages.
  * The networked repository server and client code has been changed
    to use the 'deflate' Content-encoding type instead of 'zlib',
    which makes the code RFC 2616 (HTTP 1.1) compliant.
  * A new function called hasUnresolvedSymbols() has been added to the
    elf module.  This could be useful for a contributor to implement a
    policy that checks to make sure that shared libraries do not have
    unresolved symbols.  Additional code could be written to check
    binaries too.
  * cvc checkout, update, and commit now show progress when communicating
    with the repository server
  * Progress is now displayed while downloading file contents from a
    repository (such as when assembling a changeset that is distributed
    across multiple repositories)

Changes in 0.61.1:
  * Cleaned up error message which results from Conary not being able to
    determine which trove to remove when a new one is installed
  * Dependency object use slots
  * Hash values for DependencySet, Version, and Branch objects are cached
  * UIDs and GIDs that cannot be mapped to symbolic names no
    longer cause the buildpackage code to traceback.  The ownerships
    from the filesystem were never used anyway, so it's safe to assume
    that all files are owned by root:root
  * Implemented proper updateall
  * Files in troves are downloadable from the repository browser.
  * Troves in the repository browser are separated by first letter
    instead of showing all troves in one page.

Changes in 0.61.0:
  * New functionality for maintaining user groups: renaming and updating
    members
  * Added repository interfaces for deleting users and groups
  * Added a repository iterator function to list the members of a group
  * The web interface to the Conary repository now has a repository
    contents browser, accessible either from the main page (if you are
    logged into the web interface), or from the /browse url. Example:
        http://conary.example.com/conary/browse
  * A bug preventing all access to the web interface if an anonymous
    user existed has been fixed.
  * "Large" updates are split into multiple pieces which are downloaded
     and installed independently of one another
  * Trove updates are tracked through collections
  * Group handling completely rewritten to function as a three way merge
    instead of a set of heuristics
  * Trove removal handles references troves which are referenced by multiple
    collections
  * Rollback format unified for local and nonlocal rollbacks
  * Dependency ordering forces collections to be installed after all of their
    referenced troves (allowing simple restarts)
  * Database migration removes stale versions
  * --replace-files marks the replaced versions of the files as no longer
    present
  * Troves store information about Install Buckets - not used yet.
    By specifying a component's install bin, which is a set of key-value
    pairs, you can describe whether two versions of a component are
    installable side-by-side.  If two versions of the component share the
    same keys for their install bins, but at least one different value, then
    the components are installable side-by-side.
  * Troves store information about troves loaded when building a recipe
  * Build Requirements are stored with the trove
  * Add isCollection() to TroveInfo
  * Changesets download while instals are going on
  * StreamSet.twm() respects ignoreUnknown now
  * Rollbacks of locally cooked and emerged troves works

Changes in 0.60.12:
  * Previously, if you ran "conary update foo", and foo requires a new
    version of bar, but updating to the new version of bar would break
    existing dependencies of other troves on the system, a very
    unuseful "Troves being removed create unresolved dependencies"
    message would be printed.  Conary now says that "Additional troves
    are needed" instead.  If --resolve is used, it will report the
    troves that have been added before displaying the dependency
    failures caused by erase.
  * Symlinks no longer confuse AutoDoc policy.
  * Autosource files which have changed confused cvc update
  * allow a \ at the end of a line in config files to do line continuations
  * several bugs in the multitag handler have been fixed

Changes in 0.60.11:
  * The '-f' flag was added to the arguments to gzip when
    recompressing compressed files
  * Added progress callbacks for uploading the changeset when cooking
  * Improved automatic mainDir detection for some corner cases.
  * Put development docs back in :devel component (they were
    inadvertantly removed from it by a previous fix).

Changes in 0.60.10:
  * BadFilenames policy absolutely prohibits filenames with newlines
    in them, no exceptions allowed.  Other similarly bad filenames may
    later be forbidden by this policy.
  * UTF8Filenames moved to packagepolicy, where it belongs, and it now
    raises an error instead of printing a warning.
  * Conary now enforces the rule that tag names must have no whitespace
    and must be all alphanumeric characters, -, or _.
  * Conary can now run a single instance of a single tag handler to
    process multiple tags.  The tag description files for each tag
    must point to the same tag handler, and must each specify the
    multitag datasource.  The data is passed to the tag handler on
    standard input using the protocol "tag list for file1\nfile1\n..."
  * Fixed ftp server busy detection when fetching files via URL.

Changes in 0.60.9:
  * The changemail script is replaced by a generic commitaction script
    that loads modules, and a changemail.py module is supplied.  There is
    a backward-compatible changemail script which calls commitaction
    with the changemail.py module.  --email and --*user options now are
    changemail module options, so the commitAction should be specified
    something like this:
    commitAction /.../conary/commitaction --repmap ... --module "/.../conary/changemail --user %(user)s --email foo@example.com --email bar@example.com"
    You can add your own modules and run them all from the same commitaction
    using multiple --module arguments to the commitaction script.
  * Conary can now almost always guess the correct name for the mainDir
    when it is not %(name)s-%(version)s, if the first addArchive()
    instance creates exactly one top-level subdirectory and no other
    top-level files of any sort, in which case it will use that name as
    the mainDir.

Changes in 0.60.8:
  * The changemail script is now actually packaged, in
    /usr/lib{,64}/python2.4/site-packages/conary/changemail
  * Build requirements for superclasses are automatically added to
    subclasses.
  * Build requirements now look at all labels in a version to see if they
    satisfy a build requirement.
  * The NormalizeManPages policy now automatically converts man pages
    encoded in iso-8859-1 to man pages encoded in utf-8.  Additionally,
    it runs faster and no longer calls sed.

Changes in 0.60.7:
  * The changemail script is now distributed with conary, and is called
    with a different calling convention; instead of being called once
    per trove with trove-specific command line options, it is called
    once per commit (of however many troves) and creates more readable
    summary email messages.  Remove --trove, --version, and --flavor
    arguments from your changemail invocations.  Added --user argument
    to changemail; specify in .cnr files as "--user %(user)s".  Or, to
    only print users for source or binary commits, use "--sourceuser
    %(user)s" or "--binaryuser %(user)s", respectively.
  * The cvc rdiff command now recognizes creating a shadow as such.
  * Build requirement tracking is now half-enabled; conary is now able
    to read "buildReqs" tags, but will not yet generate them.
  * Files in /tmp and /var/tmp, and all cvs temporary files, will no
    longer be packaged by default,
  * The addArchive(), addSource(), and addPatch() actions can now fetch
    via HTTPS as well as HTTP and FTP.
  * The repository now handles creating a changeset between two troves
    that both contain a version of a file that is stored on a different
    repository

Changes in 0.60.6:
  * Erasing emerged troves works properly
  * Calling Doc() no longer disables the AutoDoc() policy.
  * A more reliable method is used for finding the port of an
    Apache connection

Changes in 0.60.5:
  * 'conary emerge' works again
  * Distributed group changesets failed when remote troves disappeared
    from the group
  * build logs are now tagged with 'buildlog' tag
  * Conary now handles cases when a directory becomes a symlink when
    applying a changeset.  An error message is displayed which tells the
    user how to apply the update.

Changes in 0.60.4:
  * An error in the automatic database conversion of 0.60.2 systems
    has been corrected.

Changes in 0.60.3:
  * Reimplemented LargeStreamSet in C
  * Added StreamCollection
  * Policies now announce their names in their information, warning,
    debug, and error messages, making it easier to determine how to
    resolve problems.
  * The database conversion for to 0.60.2 didn't work well; a proper
    conversion is now in place

Changes in 0.60.2:
  * Added InitialContent flag
  * Fixed bug which caused servers to leak file descriptors when the sqldb
    was replaced
  * "repquery --deps" output fixed (broken in 0.60.1)
  * Added AutoDoc policy which finds common documentation files and puts
    them in %(thisdocdir)s automatically.
    AutoDoc is disabled by calling
    Doc without calling AutoDoc, which means that existing recipes that
    call Doc will not show changes.
  * getPackageBranchPathIds() now returns version and fileId as well,
    so that the IdGen class can determine if an older version number
    should be assigned to files.  getPackageBranchPathIds() is now the
    primary mechanism for populating the pathId dictionary.
  * The local label methods of the version object have been
    refactored. isLocal() is now onLocalLabel(), isEmerge() is now
    onEmergeLabel(), etc. isOnLocalHost() has been added as a method
    to easily determine if a version only exists in the database
  * Moved logic for explicitly creating a changeset from cscmd.py to the
    ConaryClient object
  * Added the (unused) ability to lock and unlock troves. Ignore this for now.
  * "query --info" behaves much more like "repquery --info" now
  * isSourceVersion() method has been to the Version object
  * most of the remaining erroneous references to "Package" have been
    changed to "Trove" throughout the code.  This includes method
    names such as getPrimaryPackageList() -> getPrimaryTroveList().  Some
    more commonly used methods were left as deprecated thunking methods
  * dependency resolution couldn't resolve a requirement w/o flags against
    a provides w/ flags

Changes in 0.60.1:
  * Support for legacy clients (protocol version 29) has been removed from
    the server
  * The server raises an server-side exception if any client with
    protocol less than 32
  * Updated the URL provided in a server-side client version mismatch
    exception
  * Server-side dependency suggestions return more choices, leaving it
    to the client to sort it all out
  * Client uses timestamps to determine which troves to install when their
    flavors score equally
  * Fixed build-side bug handling meta characters ([,*,etc) in file names
  * "cvc newpkg" now accepts pkgname=label syntax
  * files.contentsChanged() function updated to work with StreamSets
  * Basic local changeset creation, retargeting, and commits work
  * Permissions weren't merged for operations run as non-root users
  * The structure of the repository web interface has been redesigned
    and some authentication UI bugs have been fixed.
  * The repository web interface now requires the conary-web-common package
    to be installed.
  * Committing troves to the repository no longer recompresses non-config
    files
  * Timestamps are set on the server at commit time; the timestamps the
    client assigned is not used (this is to protect against clients with
    a bad idea of time; servers should be consistent, even if they're
    wrong, and as long as time doesn't go backwards on that server all is
    good)
  * Reworked troves to be representable as streams and implement *basic*
    signature capability
  * Local cook versions are now more sensible.

Changes in 0.60.0:
  * Changed changesets to compress individual files instead of the combined
    stream.
  * Cleaned up file content objects to no longer track file sizes.
  * Switched away from TupleStream to StreamSet both for better performance
    and for improved flexibility in the format (at the price of larger
    frozen streams).
  * Troves explicitly provide their own names.
  * Troves can now provide "capability flags", and trove requirements
    can now include references to the capability flags.
    r.ComponentProvides(('ASDF', 'FDSA')) will cause all components built
    from the current recipe to provide the 'ASDF' and 'FDSA' capability
    flags, and r.Requires('/path/to/file', 'foo:runtime(ASDF FDSA)')
    will make /path/to/file require the foo:runtime component built
    with the ASDF and FDSA capability flags.
  * Dependency components can contain : characters now.

Changes in 0.50.14:
  * Dependency checking now returns reordering information (which isn't
    used yet)
  * Allow groups to include other groups defined in the same recipe (but
    explicitly disallow cycles in groups)
  * Fixed bug in building multiple groups with a single recipe when some
    of the groups already exist, but others don't

Changes in 0.50.13:
  * Added automatic :data component for /usr/share, to which you should
    add any platform-independent files that are needed by :lib components
    but not in a libdir-derived path.  These might include configuration
    files and supporting data files needed by both library and runtime
    programs.
  * Added automatic intra-package inter-component dependencies; now within
    a single package, the :devel component will automatically require the
    :lib component if both components exist.  These dependency sets can be
    modified with the ComponentRequires policy.
  * The build/buildpackage.py file has variable and function names changed
    to better match our terminology for packages and components.
  * Change flavor specified in the conaryrc to a flavor path -- accept the
    flavor config parameter multiple times to create a flavor path
  * Added a "filewrap" argument to r.Run() that inserts an LD_PRELOAD
    wrapper that overrides some library funtions to look in %(destdir)s
    first before looking in the filesystem.  This is subject to change
    as we experiment with it!

Changes in 0.50.12:
  * Implemented --quiet for conary update changeset commands, and cvc cook.
    Also implemented the 'quiet' configuration value. This option suppresses
    progress indicators.
  * Split loadRecipe into loadInstalled and loadSuperClass, depending on the
    purpose of the recipe loading.  loadInstalled will examine the local
    system to look for a matching installed trove, and load that version,
    while loadSuperClass will not.
  * Logs of builds are now stored in cooked changesets in the :debuginfo
    component -- generally in
    /usr/src/debug/buildlogs/<name>-<version>-log.bz2, controlled by
    macros.buildlogpath
  * Added lib/logger.py
  * Fixed conarybugz.py to work with Conary's new site-packages location
  * Cleaned up yuck, rpm2cpio, and rpm2ccs scripts to use new "import conary"
    mechanism for finding conary.
  * Check sha1s for all files written into the repository or file system
  * conary scs --deps works again

Changes in 0.50.11:
  * Reworked file addition to local database a bit for better performance
  * Fixed sorting for --info
  * Don't make --info installs require a writeable database
  * Added an exception to group updating, restricting removal of existing
    troves to match the group's contents to troves on the same branch
  * Groups which had the same trove added (via a referenced trove) and
    removed (from the primary trove) got confused
  * conary showcs now takes trove version
  * conary showcs will display erased troves in changesets, and erased troves
    that are referenced but not within the changeset
  * conary changeset now support trove=<version>-- to create a changeset that
    erases the trove
  * Cache user id to name mapping
  * Improved the progress indicators for preparingUpdate and
    creatingDatabaseTransaction
  * Implemented progress indicator on source downloads
  * Fixed bug in update process which caused files to be incorrectly skipped

Changes in 0.50.10:
  * Added callback for creating database transaction, so that it does
    not look like we spend an inordinate amount of time executing tag
    pre scripts.
  * Added findtrove.py to the Makefile so that it is included in
    the distributed version of conary.
  * Added distcheck rule to Makefile to try and avoid missing files in the
    future

Changes in 0.50.9:
  * reimplemented StreamSet in C
  * moved findTroves out to findtrove.py, reworked it to be more modular
  * getSourceVersion now correctly handles branched binaries by looking
    up the branch to find the source component.
  * reimplemented StringStream in C
  * fixed bugs in --info

Changes in 0.50.8:
  * sort update --info alphabetically, display old versions, and display
    a letter summarizing the type of change
  * NormalizeInterpreterPaths() policy now looks in the package currently
    being built, as well as on the installed system, to determine how to
    resolve #!/usr/bin/env scripts.
  * groupName argument to addTrove() can now be a list of group names as
    well as a single group name.
  * --no-recurse works on the erase path
  * fix to walkTroveSet (which was horribly broken)
  * enable (optional) dependency checking when building groups
  * 'cvc cook' error output when there are unresolved build
    requirements is more user friendly
  * filesystem conflicts are handled properly when applying a rollback
  * updating a package to a version that comes from a different
    repository when that package had an uninstalled component works
    now.
  * conary now resides in /usr/$LIB/python$PYVERSION/site-packages/conary/
  * calling r.Replace on a non-regular file results in a warning instead
    of an unhandled exception
  * implemented basic callbacks for update, erase, and changesets

Changes in 0.50.7:
  * Added the XInetdService action to avoid having to include
    /etc/xinetd.d/ files separately, and to make xinetd.d files
    be consistent, making recipe-provided changes less likely to
    conflict with local configuration changes.
  * groups are no longer allowed to contain redirects
  * added setLabelPath to group recipe
  * Allow r.Provides("soname: libfoo.so(FLAGS)", "/some/file") (added
    the "(FLAGS)" part).
  * don't allow spaces and commas in revisions

Changes in 0.50.6:
  * conaryclient.updateChangeSet should have recursed by default
  * Metadata retrieval now works along distributed branches and shadows.
  * reworked troves being added to database to handle missing parts
    of packages and groups properly (and make things faster and more
    elegant)
  * merged update and erase code paths in conaryclient
  * update and erase now take +,- modifiers on trove names
  * added --info to see what an update or erase command will do
  * a single group recipe can now build multiple groups

Changes in 0.50.5:
  * Streams return their value through __call__ instead of value()
  * Reimplemented ShortStream and IntStream in C
  * conary config now takes --show-passwords option, and does not pretty
    print config file values when not printing to screen.  This means that
    conary config > <file> will result in a valid configuration file.
  * Updating groups didn't work when the group referenced troves as new
    which were already installed on the system
  * r.ComponentSpec('somecomponent', '.*') will no longer override the
    file specifications for packaging :debuginfo and :test components.
  * loadRecipe now takes a troveSpec as its first parameter, and uses that
    troveSpec to find the trove on the local system that matches the source
    component that is being loaded.  loadRecipe also automatically searches
    the labels that are parents of the current recipe, so if you shadow a
    recipe, any loadRecipe lines contained in that recipe should still do
    what you want.
  * merge didn't handle files converging
  * merge doesn't need to deal with autosource files
  * diffs between groups failed when members disappeared

Changes in 0.50.4:
  * Most rollback information is stored as a reference to a repository
    instead of storing full rollback data on the local system. The
    localRollbacks flag in conaryrc allows the old behavior to remain.
  * The CONARY state after a merge operation on a shadow now has the
    correct fileId for files that are not different than the parent
    version.
  * Added /usr/lib/conary/conarybugz.py to make it easy to automatically
    populate bugzilla databases from repositories.
  * Sped up Strip, NormalizeInitscriptLocation, NormalizePamConfig,
    TagDescription, and TagHandler policies by limiting them to
    only appropriate directories.
  * Fixed :debuginfo to work with binaries built from more than one
    source file, and made it less aggressive by only stripping debug
    information out to the :debuginfo files, which both makes stack
    traces better without :debuginfo installed and makes libraries
    stripped for :debuginfo more likely to work.
  * When existing fileId's had no streams but the streams are provided
    by a later commit, those streams weren't always merged properly if
    there were multiple files for that fileId
  * conary config output masks user/password info in repository maps
  * the config option useDir has been changed to useDirs, and archDir has been
    changed to archDirs, to allow for tiered use/arch flag definitions, and
    the tweaking of use and arch flag settings.  By default, useDirs and
    archDirs look in /etc/conary/<dir>, followed by /etc/conary/distro/<dir>,
    follwed by ~/.conary/<dir>, where dir is use or arch, depending on the
    context.
  * Arch files can now contain arbitrary macro definitions, and in the future
    will contain values for macros like %(lib)s, which is lib64
    on some platforms.
  * when using --keep-existing, the install label path and install flavor
    are used to determine which version to install instead of using affinity
    to install something close to what you already have.
  * a bug that prevented a changeset from applying to the system when
    the changeset removed a component from a package and the component
    is not installed on the system has been fixed.

Changes in 0.50.3:
  * database findTrove now has an interface that is much closer to the
    repository findTrove function -- this enables conary q to work like
    conary rq.
  * Group handling didn't work for multiple levels of group inclusion.
  * Database.hasTrove() no longer needs to instantiate troves.
  * Fixed overly-aggressive cleaning of the cache.
  * Added repository findTroves call to parallelize findTrove calls.
  * Added the NonMultilibDirectories policy to prevent 32-bit troves from
    utilizing lib64 directories.
  * the NormalizeInterpreterPath policy can now handle unwriteable files
  * fixed the network client code to return file contents properly when
    multiple file contents are requested from the server (bz#50)
  * rewrote Database.getTroveLatestVersion()
  * Added :debuginfo handling in Strip policy, which requires debugging
    to be turned on in optflags and elfutils's eu-strip and debugedit to
    be installed.  Like :test components, :debuginfo components are not
    installed by default.
  * File versions are now properly set to a branched version after a
    merge operation
  * cvc commit aborts again when the current versions of files are not
    the latest versions

Changes in 0.50.2:
  * Any %(lib)s-derived path (/%(lib)s, %(libdir)s, %(krbprefix)s/%(lib)s,
    or %(x11prefix)s/%(lib)s) will now cause the entire package and all
    components to be flavored with the base instruction set flavor, so
    that architecture-sensitive but non-code files in (say) /usr/lib64
    do not show up on 32-bit platforms.
  * Sped up dependency resolution on the client
  * The reworked getFileContents call now asks for contents from the
    correct server when contents from more than one server are requested

Changes in 0.50.1:
  * Add support for trove=<troveVersion> in rq, cvc co, and other places that
    use findTrove
  * Add conary q --info option to display flavors
  * changeset command uses system flavor if no flavor is specified, skips
    troves which are not included in packages and groups by default,
    takes a --no-recurse option, and filters based on the excludeTroves
    configuration setting
  * Added automatic :perl component that works like the :python component,
    and extended the multilib-friendly-or-architecture-neutral policy to
    work with perl as well as python.
  * client/server protocol negotiation is a whole lot smarter now
  * getChangeSet() results in a single URL rather than one per primary trove
  * group, fileset, and redirect recipes have macros that contain the
    buildlabel and buildbranch.
  * fixed a bug with merging absolute change sets which contain config files
  * redirections to troves w/ older versions already installed didn't work
  * the pathId generation code has changed.  For cooked troves, the
    pathId will be the same for any particular version of a path.
    Code must not depend on this behavior, however; it may change in the
    future.

Changes in 0.50.0:
  * Redirections work
  * Sped up group generation
  * Troves which reference other troves (groups and packages) can now specify
    whether a trove is installed by default or not. Packages now reference
    :test, but don't install it by default
  * Added optional 'recurse' parameter to netclient.createChangeSetFile
  * The first argument to the Requires and TagSpec commands can now have
    macros interpolated, as in r.Requires('%(bindir)s/foo', ...)
  * Groups can have requirements now
  * protocol-level getFileContents works on multiple files simultaneously
  * repository log had too many files added to it
  * set instruction set flavor for a cooked trove whenever any Arch flags are
    checked

Changes in 0.14.12:
  * The shadow command looks at buildLabel instead of following
    installLabelPath
  * In some cases, troves with an incompatible flavor were chosen when
    --resolve was used. The proper flavor is now used, or the
    dependency is reported as unsatisfiable.
  * Several more instances of %(lib)s were moved out of the default
    specification for generic components like :runtime and :devel for
    better multilib support.
  * Policy now helps ensure that :python components are either
    architecture-neutral or multilib-friendly.
  * Better error messages for "%(foo)/" (which should be "%(foo)s/")
  * Looking up files in the local database gave erroneous results in
    some cases (this was noticeably primarily when distributed change
    sets were being generated)

Changes in 0.14.11:
  * Local systems store config files in sql tables now.  Use
    /usr/share/conary/convertcontents to convert to the new data store.
    Note that this means that any *config file* managed by conary can be
    read through the main SQL database file in /var/lib/conarydb/conarydb.
  * Actually check build requirements before building, use --no-deps to
    ignore the check.
  * make conary q and conary update convert all flavors to  strong flavors
    for comparison; ~readline becomes readline, and ~!readline becomes
    !readline, so that conary q foo[readline] works as expected.
  * no default flavor is presumed for local operations (erase, q)
  * changed getPackageBranchPathIds to base64 encode the filename in
    order to ensure that the resulting XML-RPC will be UTF-8 clean.
  * localoutofdate renamed to "yuck", a man page added, and the script
    and man page are now installed on the system.
  * rename --use-macro and --use-flavor options for cook to --macro
    and --flavor
  * support new cook syntax: cvc cook <trove>[flavor] to set the troves flavor
    while cooking
  * fixed rq output when iterating over subtroves within a trove or group
  * TroveNotFound exceptions are handled gracefully in cvc.  'conary cook
    foo' will no longer traceback when foo:souce could not be found in
    the repository.
  * Unsynchronized updates work for packages and groups
  * The database is now opened with a 30 second timeout.  This should allow
    better concurrency.
  * added --exclude-troves and excludeTroves conaryrc entry
  * repository .cnr file's commitAction configuration item now has a
    flavor provided to it as %(flavor)s and the default changemail
    script uses it.
  * don't allow the same label to appear twice in sequence in a version

Changes in 0.14.10:
  * FlavorMap sense wasn't set right for base instruction set

Changes in 0.14.9:
  * Shadow Branch objects didn't return parent branches properly. This
    caused incorrect pathId's to show up on cook on shallow shadows.
  * Reworked the code which looks up pathIds to take advantage of a new
    server call (getPackageBranchPathIds) which is faster and looks on
    both the full branch and full parent branches.
  * The Apache repository server now allows mixed ssl and normal requests.
  * Added forceSSL option to apache repository server configuration.
  * The network client code now supports accessing servers over https.
  * Proper salts are used for user passwords.
  * The default value for macros.optflags is "-O2" again, instead of
    an empty string.
  * The http handler in the conary server now sends back proper error
    codes in the case of an authentication error.

Changes in 0.14.8:
  * Fixed bug where streams for commits on distributed branches didn't always
    get set properly
  * reworked findTrove() in repository to return (name, version, flavor)
    tuples instead of full troves
  * Split conary.1 into conary.1 and cvc.1
  * Allow cvc cook trove=<version>
  * remove --target-branch cook option
  * added default :devellib component for architecture-specific devel bits,
    made all files with an architecture-specific multilib path that are
    not in :devellib go into :lib instead of having many of them fall into
    :runtime

Changes in 0.14.7:
  * ELF libraries with sonames that have paths in them are now handled
    sanely, by removing the path (and complaining...)
  * split march into targetArch and unameArch -- requires a new distro-release
  * rework command line arguments to shadow and branch to match how versions
    are normally specified, and allow a flavor specificatoin
  * added --sources to branch and shadow commands

Changes in 0.14.6:
  * fix for generating changesets between repositories
  * policies that look at shared libraries are now multilib-aware,
    fixing shared library permissions and dependency provision
  * autosources didn't work when committing across a shadow

Changes in 0.14.5:
  * allow groups to contain troves with conflicting flavors
  * make repository-side change set caching less buggy
  * fix config files changing to symlinks
  * allow duplicate items to be specified for erase and update
  * changeset command allows flavors to be specified
  * repquery --info shows trove flavor
  * fixed bug with not matching base instruction set flavor

Changes in 0.14.4:
  * several bugs in the 'cvc update' code paths have been fixed
    - it no longer retrieves autosource sources
    - the CONARY file now gets populated entries for autosource files
    - the fileids in CONARY files are now correct after an update
  * several bugs in error handling have been fixed
  * several docstrings have been fixed
  * packagepolicy now automatically adds usermode:runtime requirement to files
    that are dangling symlinks to consolehelper
  * the templating engine for the web interface to the server has been
    changed to kid; kid and elementtree are now required to run a server.
  * the web interface now supports limited editing of ACLs
  * the server now only supports protocol version 26 (it was a mistake
    to leave in support for 24 and 25)
  * old code that supported ancient protocol versions has been
    removed from the server
  * recipes loaded from within recipes follow the label= argument if
    it is given

Changes in 0.14.3:
  * Fixed usage message to no longer print 1 at bottom; improved option
    handling error messages
  * Fixed versions when branching from a shadow
  * The lookaside cache now fetches from the repository into the right
    location and with the right permissions, and fetches manually-added
    as well as automatically-added sources.
  * In recipes, addSource can now take dest='/path/to/file'
  * Change %(servicedir)s location from /var to /srv

Changes in 0.14.2:
  * contents are now stored as diffs when either the new file or the
    old file is empty
  * diffs of numeric streams can now express a change to the value of
    None

Changes in 0.14.1:
  * fixed a typo in lookaside.py that prevented commits from working
  * added a descriptive exception message when fileids in your database
    do not match the fileids in the repository

Changes in 0.14.0
  * added ability for changesets to ignore unknown fields in some places
    (making changesets somewhat less brittle)
  * fixed bug in source handling with non-recipe files in the local directory
  * added framework for generic trove information
  * checkout no longer pulls all sources from the repository
  * used new trove info framework to store the source trove, build time,
    total file size, and version of conary used when building binary
    troves.
  * lib/elf.c no longer uses mmap to read elf files.  Some architectures
    may have elf structures on disk that are not naturally aligned, and
    using mmap to read them won't work.
  * the repository code now uses a 30 second timeout when attempting to
    access the database
  * Have architectures control their march values in the architecture
    config files.
  * add Arch.getCurrentArch() to get the major architecture that is in use
    during a build

Changes in 0.13.3
  * added ability for a contents log file (makes syncing much easier)
  * file tags weren't used on updates
  * "description update" tag action replaced with "handler update"
    (which gets called when either the tag description or the tag handler gets
    updated)
  * "description preremove" tag action replaced with "handler preremove"
  * sources get committed automatically

Changes in 0.13.2
  * reworked use.py code almost entirely.
  * added /etc/conary/arch directory to contain architecture definition files;
    changed /etc/conary/use files to contain more information about how
    flags are used when building.  Flag definitions are no longer in use.py.
  * fixed buildFlavor so that it affects cooking packages as well as
    determining troves to include when cooking a group
  * changed --noclean to --no-clean to be in line with the rest of the
    options; documented it
  * removed Use.foo and Flags.foo options from conary config files.  Macros.foo
    is still there.  Added --use-flavor option to cvc cook which takes a flavor
    and overrides the build flavor while cooking.
  * groups now take flavor strings to determine the flavor of a trove to
    include, not flag sets.
  * dependencies resolution is flavor sensitive now (and uses flavor
    affinity)
  * added trove version/release number to dependency messages
  * renamed classes and methods in versions.py to match current terminology

Changes in 0.13.1
  * repquery wasn't filtering by flavor properly (exposed by a bug fix
    in 0.13.0)

Changes in 0.13.0
  * removed importrpm.py
  * diffs between a file object that has a non-empty provides or requires
    to a file object that has an empty provides or requires are now properly
    generated and applied.
  * added checks to validate merged file objects against the fileIds
    in the changeset
  * implemented shadows
  * framework for redirects in place
  * removed (unused) parentId field from Branches repository table

Changes in 0.12.5
  * reworked dependency resolution a bit for a big speedup in the server
  * moved destdir to %(builddir)s/_ROOT_
  * made macros.destdir available during the unpacking of sources
  * source commands (r.addAction, etc.), if given absolute paths for
    their dir keywords, will perform their actions in the destdir instead
    of the builddir
  * most build commands (r.Make, r.Create, etc.), will work in either builddir
    or destdir, depending on whether they are given relative or absolute
    paths
  * add dir keyword for r.Run
  * include /usr/bin/rpm2cpio

Changes in 0.12.4
  * set more arch flags for x86 and x86_64
  * troves can have multiple instruction set flavors now
  * flipped around use: and is: sections of flavor strings
  * Version and Branch object completely separated

Changes in 0.12.3
  * conary verify updated to new API so that it works again
  * conary q (with no arguments) works again

Changes in 0.12.2
  * added getTroveVersionsByBranch
  * make better use of _mergeQueryResults
  * moved version affinity into findTrove from ConaryClient
  * fixed branch affinity so that it's actually branch affinity instead of
    label affinity
  * rdiff changes for 0.12.0 broke negative numbers for oldVersion
  * rdiff diff'd based on label instead of branch
  * update has flavor affinity now
  * flavors can now be specified on the command line for update, erase
    repquery, and query
  * unspecified flavor flags got scores of zero, which was wrong
  * added python code for flavor scoring (useful for the client)
  * repository queries didn't work properly when looking for multiple flavors
    of a single version
  * fix for updating multiple flavors of a single version of a trove
    simultaneously
  * reworked getTroveVersionList and getAllTroveVersions for per-trove
    flavor filtering

Changes in 0.12.1
  * repquery and query always showed dependency information
  * getTroveLeavesByBranch did extra demarshalling of the flavor
  * repquery didn't deal with nonexistant troves well
  * dependency failures on erase didn't reassemble dependency flags properly
  * fixed bug in dependency sets creation which caused dependency flags
    to get mangled
  * added a check to prevent mangled flags from getting committed

Changes in 0.12.0
  * document config command, and display supplied macro/use/arch information
    in output
  * repository acl's work for almost everything
  * anonymous access must be explicitly enabled by creating an acl for
    user 'anonymous' with password 'anonymous'
  * server side flavor scoring used
  * queries reworked for flavor matching

Changes in 0.11.10.1
  * move to python2.4
  * repository caching (which isn't used yet) didn't track the recurse flag

Changes in 0.11.10
  * changed flavor tracking when loadRecipe() is used to only track
    flavors in loaded recipes that are superclasses of the recipe
    class in the loading recipe.  (e.g. loading python.recipe to get
    the distribution python version will not add all of the python
    recipe's flavor information to the loading recipe class, as long
    as the loading recipe does not subclass the Python class.)
  * add conary verify command for comparing the local system's state to
    the state it was in at install time
  * when a trove is installed for the first time, it comes from a single
    repository
  * didn't handle file types changing on update
  * fixed problem assigning depNums
  * components disappearing from troves caused problems in relative changesets
  * files moving from removed troves in changesets caused update to fail

Changes in 0.11.9
  * change the order of permissions setting (chmod after chown)
    because some versions of the Linux kernel remove setuid/gid bits
    when setting ownership to root

Changes in 0.11.8
  * work around a python bug w/ fdopen() resetting file permissions
  * r.Replace() as an alternative to r.Run("sed -i '...' file")
  * Policy enforcing UTF-8 filenames
  * r.macros.tagdatadir as a standard place to put data just for taghandlers

Changes in 0.11.7
  * changed server.py to take extra config files via --config-file instead
    of as an extra argument
  * extra config files (specified with --config-file) were ignored if they
    didn't exist; issue an error message now
  * Added r.ConsoleHelper() for recipes
  * PAM configuration files shouldn't have paths to modules by default,
    so we remove what used to be the standard path
  * changed repository user authentication to use user groups (currently
    one per user)
  * added password salt
  * restructured repository a bit
  * removed lots of unused code from FilesystemRepository

Changes in 0.11.6
  * branches are created as changesets now instead of as a protocol call
  * merged authdb into primary repository
  * fix for rdiff (broken by flavor rework in 0.11.5)

Changes in 0.11.5
  * Internals reworked to eliminate flavor of None in favor of empty flavor
  * Added (currently unused) code to parse command line flavor specifications
  * static libraries (.a files) get proper flavors now
  * Handle attempts to update already installed troves from absolute
    change sets

Changes in 0.11.4
  * all components built from a single recipe share a common flavor
  * loadRecipe's label= keyword argument can actually take a label
    as well as a hostname

Changes in 0.11.3:
  * optimized a sqlite update statement to use indexed columns
  * added --test to update and erase
  * dependency check didn't handle new components providing the same
    items as old components (broken by 0.11.1 performance enhancements)

Changes in 0.11.2:
  * standalone server was broken by --add-user changes in 0.11.1
  * dependency check no longer allows packages being removed to cause
    dependency failures
  * changed how dependencies are frozen to make the order deterministic
    (so fileId's don't change around)
  * added a database version to the database schema

Changes in 0.11.1:
  * erasing troves enforces dependencies -- this requires a database
    conversion (run the conary-add-filedeps script which fixed the
    conversion to 0.11.0 after updating conary)
  * reworked dependency queries to take advantage of indices for much
    better performance
  * add --add-user to server.py for creating the authdb

Changes in 0.11.0:
  * massive rework of fileId mechanism to allow better flavor support
  * added columns to dependency tables to allow erase dependency checks
    (which are not yet implemented)
  * enabled trove requirements
  * added cvcdesc and the 'describe' command to cvc to generate
    and use metadata XML files.
  * getMetadata follows the branch structure up until it finds metadata
    for the trove.
  * changed getFileContents() to not need trove name or trove version
  * byte-compiled emacs lisp files are transient, like python
    byte-compiled files
  * addSource recipe action now can take a mode= keyword argument
  * cook now enforces having no dash characters in version numbers
  * files are explicitly disallowed from depending on groups, packages,
    or filesets; the only trove dependency that a file or component
    can have is on a component.  Only filesets can depend on filesets.

Changes in 0.10.11:
  * reworked how absolute change sets get converted to relative change
    sets for better efficiency
  * chained dependency resolution caused duplicate troves in the final
    changeset (and a lot of extra work)
  * added --config to stand alone repository
  * source flag wasn't set properly for newly added non-text files
  * flavor information is now printed by "conary query" when multiple
    flavors of the same version of a trove are installed
  * "conary repquery --all" flavor output formatting has been improved

Changes in 0.10.10:
  * changesets get downloaded into a single (meta) file instead of lots
    of separate files
  * fix several bugs in the freshmeat record parsing
  * add a freshmeat project page URL to the metadata by default
  * add a "source" item to metadata
  * the server implementation of troveNames() was horrible
  * enabled file dependencies

Changes in 0.10.9:
  * fixed some authorization issues with the xml-rpc repository interface
  * the web management interface for the repository works now; see
    http://wiki.specifix.com/ConaryConversion for information on how
    to convert existing authdb's to support this
  * fixed a bug with distributed branches
  * users can change their passwords through the repository's web api
  * improved logic apachehooks use to find top level URL
  * fixed bug in server side repository resolution

Changes in 0.10.8:
  * changed iterAllTroves() to troveNames(), which searches a single
    label instead of the whole repository
  * reworked http authentication and CGI request handling and added the
    beginning of a web interface to the repository for user administration
    and metadata management.

Changes in 0.10.7:
  * dependency sql code reworked to use temporary tables
  * new macro called "servicedir" that defines the location for
    service data (%(servicedir)s{ftp,http,etc})
  * added busy wait to sqlite3 python binding when executing SQL
    statements on a busy database

Changes in 0.10.6:
  * Lots of bug fixes for distributed branching
  * Some code rearrangement
  * The start of metadata support code is now included

Changes in 0.10.5:
  * The local database is used for fetching file information (but not
    contents), reducing network traffic when creating change sets
    across repositories.
  * Update works on troves which were locally cooked or emerged
  * Internal changes to move toward getFileContents() working in batches
    rather then on individual files. For now this prevents the repository
    from copying files between the content store and /tmp to serve them.
  * Arch flags are now included in flavors
  * Emerge follows the installLabelPath instead of the buildLabel
  * The extended debugger has been extensively modified
  * Conary can handle filenames with '%' in them
  * The showcs command has been significantly updated, and the updates
    are documented in the conary.1 manpage
  * New syntax for flags distinguishes requirements from "optimized for";
    see http://wiki.specifix.com/FlavorRankSpec

Changes in 0.10.4:
  * Bug fixes for updating from absolute change sets (which basically
    just didn't work for troves which contained config files)
  * Bug fixes for distributed branching
  * The database is used for fetching trove information (but not yet
    file information) when the client constructs change sets across
    distributed branches
  * various other bug fixes

Changes in 0.10.3:
  * this version introduces changes to the network protocol for
    obtaining file contents and changeset generation. The client
    protocol version number has increased, so version 0.10.3 can only
    communicate with servers running the server from 0.10.3. The
    server remains backward compatible with older clients.
  * a warning message is now displayed when the user attempts to
    create a branch that already exists on a trove.
  * the correct trove names are displayed when automatically resolving
    dependencies
  * packages no longer get the union of all the dependency information
    of the components they contain.  This information would have to be
    recalculated if a user installed a package then removed a
    component afterward.
  * a package policy check was added to reject any world-writable
    executable file.
  * r.TagSpec('tagname', exceptions='filter') now overrides a match by
    another r.TagSpec('tagname', 'filter')
  * more changes to metadata interface
  * various other bug fixes and improvements

Changes in 0.10.2:
  * the repository code is now included in the main conary source
    archive
  * "conary showchangeset" produces a more user-friendly output
  * large responses from the repository server are now compressed
  * the protocol for getFileContents() changed to take a fileId
    instead of the file's path.  The repository code can still handle
    old requests, but the client code now requires the latest
    repository code.
  * bug fixes

Changes in 0.10.1:
  * when applying a changeset, dependency failures are resolved by
    querying servers in the installLabelPath
  * troves that satisfy a dependency can automatically be added to a
    transaction.  This behavior is controlled by the "autoResolve"
    variable in conaryrc or the "--resolve" command line option to
    "conary update"
  * dependency resolution is calculated recursively.  To limit the
    recursion depth to check only first order dependencies, a
    "--no-deps-recurse" option has been added to "conary update"
  * "conary repquery" now takes a "--deps" argument, which prints the
    Requires and Provides information for the trove that is being
    queried.
  * changes have been made to the build side of Conary to facilitate
    building recipes that use cross compilers
  * symlinks now get the appropriate ownership set when they are
    restored
  * groups can now specify which flavor of a trove to include
  * repository queries that don't need file information no longer ask
    the repository for files.
  * various bug fixes and cleanups

Changes in 0.10.0:
  * dependency checking is now performed before changesets are
    applied.  This uses new tables in the local system's database.
    If you are using a database created by a version of Conary older
    than 0.10.0, it must be converted before it can be used.  See:
      http://wiki.specifix.com/ConaryConversion
    for details
  * Shared library dependency information in changesets is now stored
    in a different format.  This means that repositories that use old
    versions of Conary will be unable to give valid changesets to
    Conary 0.10.0 or later.  Therefore, the protocol version number has
    been increased.
  * --no-deps argument added
  * "cvc co" is now a synonym for "cvc checkout"

Changes in 0.9.6:
  * dependency enforcement infrastructure has been added (the code is
    currently disabled)
  * bug fixes
    * applying a changeset that un-hardlinks files now works
    * conary rq [trove] --info now works
    * running "conary update [trove]" when more than one flavor of
      [trove] exists no longer tracebacks.  It installs both flavors
      of the trove (which is not always the desired behavior - this
      will be addressed later)
    * only files with execute permissions are checked for
      #!interpreter.
    * "conary rq [trove] --ls" no longer tracebacks when [trove]
      exists in more than one repository
    * various code cleanups

Changes in 0.9.5:
  * new methods for specifying dependency information in recipes have
    been added
  * #! interpreters get added as dependencies
  * local flag overrides now work
  * cvc cook --resume can be used multiple times
  * conary invokes gpg with --no-options to avoid creating or using
    ~/.gnupg

Changes in 0.9.4:
  * fixes to cvc annotate
  * flavors and dependency generation code has been refactored to be
    policy based
  * better error handling when invalid changeset files are given to
    conary
  * minor code cleanups

Changes in 0.9.3:
  * New "cvc annotate" feature
  * Man page updates
  * Changesets which remove a file and replace it now apply correctly.
  * "cvc update" no longer complains and fails to update the CONARY
    state file properly  when ownerships differ
  * FileId generation now looks for previous versions of all the
    packages that have just been created, not just the name of the
    recipe.
  * Cooking as root is no longer allowed
  * Miscellaneous bug fixes.

Changes in 0.9.2:
 * Bug fixes:
   * Applying changesets that have more than one hard link groups
     sharing the same contents sha1 works now.
 * Build changes:
   * Recipes can now create new top level packages.

Changes in 0.9.1:
 * Bug fixes:
   * Applying a changeset that has a flavor which is a superset of the
     previous version's flavor now works.
   * Parsing optional arguments to command line parameters that appear as
     the last thing on the command line works
 * Build changes:
   * Package policy now checks to ensure that files in /etc/cron.*/*
     are executable
 * Update changes:
   * Conary no longer complains if a transient file has been modified
     on disk but no longer exists in a new version of a component.
 * Miscellaneous changes:
   * Version 1 on-disk changeset file support has been removed.

Changes in 0.9.0:
 * protocol versioning is much more granular now allowing for backwards
   compatible versions of functions
 * changeset command now generates changesets for multiple troves spread
   across multiple repositories
 * change sets are transferred as a set of independent change sets now
   (laying the groundwork for repository change set caching, with which
   this version will work just fine)

Changes in 0.8.3:
 * Man page updates.
 * The "conary query" command now accepts multiple arguments for
   troves and paths
 * Fixed "conary erase" command which was broken in 0.8.2

Changes in 0.8.2:
 * You can now install multiple troves at once (even a combination of
   changeset files and troves from repositories), and the entire
   action is recorded in a single rollback (this required a change in
   command-line arguments for updating troves).
 * The beginnings of support for searching multiple repositories
 * Miscellaneous code cleanup and bug fixes.

Changes in 0.8.1:
 * The source code has been re-arranged for easier maintenance, and
   conary has been split into two programs: conary and cvc.
 * Better error messages and debugging tracebacks

Changes in 0.8.0:
 * A new changeset format supports hard links but requires staged update.
 * The new changeset format also collapses duplicate contents even
   when hardlinks are not used.
 * By default, rc?.d/{K,S}* symlinks are no longer packaged. The
   chkconfig program is relied on to create them at package
   install/update time. Init scripts are explicitly required to
   support the chkconfig protocol by default
 * Improved error messages
 * Several bug fixes.

Changes in 0.7.7:
 * Extended debugger saves and emails
 * Tracebacks now include arguments and locals
 * More size optimizations were made when applying changesets
 * Applying absolute changesets when a trove is already installed is
   now much more efficient than it was
 * Self-referential symlinks raise a packaging exception.
 * Several bugs fixes.

Changes in 0.7.6:
 * Installation
   * Hardlink handling
   * enhanced debugging capabilities (including saving a debugging
     state file to enable remote debugging)

   * using binary file ids and iterators for significant memory savings
   * and runtime support for the x86.x86_64 sub-architecture
 * Cooking
   * more robust handling of the --resume option
   * policy normalization of where app-defaults files go.

Changes in 0.7.5:
 * Hard links are implemented (but not yet enabled, in order to
   preserve changeset compatibility for now).
 * Several bugs have been fixed for installing and cooking.

Changes in 0.7.4:
 * Fileids are now stored and transmitted in binary rather than
   encoded.
 * Better handling of multiple versions of packages/troves installed
   at the same time
 * Missing file handling improvements
 * Recipe inheritance is now possible between repositories
 * Enhanced Interrupted builds
 * The dynamic tag protocol was slightly modified
 * Added Arch.x86.amd64 and Arch.x86.em64t
 * several bugs fixes

Changes in 0.7.0:
 * sqlite3 is used for the database
 * better handling of multiple packages with the same name installed at once.

Changes in 0.6.6:
 * repository protocol update
 * changeset format update
 * added the ability to resume halted local builds
 * added the ability to easily package build-time tests to run at
   install time to qualify new/changed environments
 * better handling of packaged .pyc/.pyo files
 * better shared library handling
 * improved inline documentation
 * optimizations for both space and time
 * numerous bugfixes<|MERGE_RESOLUTION|>--- conflicted
+++ resolved
@@ -1,15 +1,5 @@
 Changes in @NEW@:
   o Client Changes:
-<<<<<<< HEAD
-    * Added "cvc set" command to change files between binary and text mode.
-    * "cvc add" no longer assumes files it doesn't know to be binary are text
-      files; there are lists for both binary and text types, and files which are
-      added which aren't in either list need to be added with "--text" or
-      "--binary"
-    * "cvc annotate" no longer displays pathIds in the error message for the
-      specified path not being included in the source trove
-    * "cvc annotate" now gives an error when it is run on a binary file
-=======
     * Added the "cvc set" command to change files between binary and
       text mode for files in source components.
     * "cvc add" no longer assumes files it doesn't know to be binary
@@ -19,11 +9,13 @@
     * The conary repository client now retries when a DNS lookup of a
       server hostname fails with a "temporary failure in name
       resolution" error.
+    * "cvc annotate" no longer displays pathIds in the error message for the
+      specified path not being included in the source trove
+    * "cvc annotate" now gives an error when it is run on a binary file
 
   o Bug Fixes:
     * Conary commands do not perform an unnecessary database checks on the 
       local system. (CNY-571)
->>>>>>> 83a06b2d
 
 Changes in 1.0.30:
   o System Update Changes:
