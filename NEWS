--- conflicted
+++ resolved
@@ -34,16 +34,12 @@
       latest trove in every label in your label/search path before
       searching back in the history of that label. (CNY-1312)
     * Added moveComponents and copyComponents to group syntax. (CNY-1231)
-<<<<<<< HEAD
     * Derived packages (experimental) can now change files between
       Config, InitialContents, and Transient, and can set new files
       to be any of those types. (CNY-1283)
     * Derived packages (experimental) can now create hard links, including
       adding new files to existing link groups. (CNY-1284)
-  
-=======
-
->>>>>>> 75759834
+
   o Server Changes:
     * Two new calls have been added to the server API -
       getTroveReferences and getTroveDescendants (CNY-1349)
