<<<<<<< HEAD
Changes in 1.1.31.1:
  o Bug Fix:
    * Proxies used wrong getChangeSet call for old protocol versions (CNY-1803)
=======
Changes in 1.1.32:
  o Client Changes:
    * A getDownloadSizes() method has been added to the ConaryClient
      object to determine the over-the-wire transfer size of the jobs
      in an UpdateJob object.  Call requires a single repository be
      the source of the entire update. (CNY-1757)

  o Server Changes:
    * A "infoOnly" parameter to has been added to the getChangeSet()
      repository method in protocol version 51. (CNY-1757)
    * The list of repository methods is now automatically generated
      instead of statically listed. (CNY-1781)

  o Bug Fixes:
    * The addSvnSnapshot() source action now uses the lookaside directory
      for generating the snapshot, instead of using the remote repository.
      (CNY-1777)
    * A bug that prevented unused entries in the Versions table of the
      system Conary database from being cleaned up after erasures has
      been fixed.
    * A bug that caused changes in the byDefault status of a trove to
      be omitted from local rollbacks has been fixed. (CNY-1796)
>>>>>>> 04461a3c

Changes in 1.1.31:
  o Bug Fix:
    * A bug that caused an Internal Server Error when a Conary proxy
      attempted to convert a changeset for an older client when the
      upstream Conary repository was not running 1.1.29 or later has
      been fixed. (CNY-1792)

Changes in 1.1.30:
  o Bug Fixes:
    * The version cache for upstream servers in the Conary proxy
      incorrectly included user information in the URL, causing
      KeyErrors when users were switched to anonymous. (CNY-1787)
    * An issue related to the formatting of repository map entries
      has been fixed. (CNY-1788)
    * The Conary proxy no longer supports protocol version 41
      (and hasn't for a few releases).
    * An issue that was affecting the performance of the getChangeSet
      API call on Conary proxies running in an apache environment
      has been fixed.

Changes in 1.1.29:
  o Client Changes:
    * In conaryrc files, repositoryMap entries can now use wildcards
      for the server name.
    * Multiple entitlements can now be sent to each server.
    * Server names in entitlements may include wildcards.
    * Entitlements may be placed in conaryrc files now using
      'entitlement server entitlement'. "conary config" displays
      entitlement information.
    * A bug that limited a single MetadataItem to less than 64 KiB has
      been fixed.  Conary 1.1.29 will produce metadata that will not
      be visible to older clients.  Likewise, metadata produced by
      older clients will not be visible to Conary 1.1.29 and later
      clients. (CNY-1746)
    * Metadata items can now store strings with NUL characters in
      them. (CNY-1750)
    * The client API will now raise an InsufficientPermission error
      instead of an OpenError when the client's entitlements are
      not allowing access. (CNY-1738)

  o Build Changes:
    * Refreshed autosource files are now displayed by 'cvc revert' and
      'cvc diff'. (CNY-1647)
    * Support for the Bazaar revision control system has been added via
      r.addBzrSnapshot(). (requires bzr >= 0.16).

  o Server Changes:
    * (Nearly) all repository operations are now performed using the
      permissions of the anonymous user in addition to the permission
      set for any user authentication information which is present.
    * Path names in the entitlementsDirectory no longer have any
      meaning. All entitlements are read, and the serverName in the
      XML for the entitlement is used to determine which server to
      send the entitlement too.
    * Entitlement classes are no longer used as part of authentication;
      they may still be specified, but repositories now look up the
      class(es) for an entitlement based on the key.

  o Internal Changes:
    * The restart information, necessary for Conary to resume execution
      after a critical update is applied, now includes the original
      command line. The way this information is stored is incompatible
      with very old versions of Conary.  Downgrading from Conary
      version 1.1.29 (or newer) to version 1.1.11 (or older) is known
      to fail. (CNY-1758)

  o Bug Fixes:
    * 'conary rblist' no longer produces a stack trace if the
      installLabelPath configuration option is not set. (CNY-1731)
    * A bug that caused an "Error parsing label" error message when
      invoking "cvc commit" on a group recipe that used
      r.setSearchPath(str(r.labelPath[0]), ...) has been
      fixed. (CNY-1740)
    * Proxy errors are now reported in the client, for easier
      debugging. (CNY-1313)
    * A bug that caused an "Unknown error downloading changeset" error
      when applying an update job that contained two different
      versions of the same trove has been fixed. (CNY-1742)
    * Adding redirects which pointed to otherwise-unused branches
      corrupted the database by creating a branch without corresponding
      label information.
    * When critical updates are present in an update job that has
      previously downloaded all the changesets, Conary will no longer
      unnecessarily re-download the troves. (CNY-1763)
    * TroveChangeSet.isRollbackFence() now returns the correct answer
      if the trove changeset does not contain absolute trove
      info. (CNY-1762)
    * A bug related to entitlement directories containing unreadable
      files has been fixed. (CNY-1765)
    * A bug that prevented epydoc from producing documentation on
      the Conary code has been fixed. (CNY-1772)
    * Conary will temporarily fall back to reading unsigned group
      script information from changeset files that are created by
      Conary < 1.1.24.  Once rBuilder creates changesets with a newer
      version of Conary, this change will be reverted. (CNY-1762)
    * Changeset files are now written as absolute paths in the
      changeset index file. (CNY-1776)
    * Entitlement configuratioon lines continue to accept an entitlement
      class for backwards compatibility purposes. (CNY-1786)

Changes in 1.1.28:
  o Documentation Changes:
    * Incorrect references to createGroup have been fixed. (CNY-1700)

  o Build Changes:
    * Files added with in the repository and locally no longer cause
      'cvc update' to fail as long as the files have the same fileId.
      (CNY-1428)
    * r.Link allows full paths to be specified for the target of the
      link as long as the directory matches the source of the link.
      (CNY-751)
    * "cvc mv" has been added as a synonym for "cvc rename".
    * r.addCvsSnapshot() now works correctly with anonymous,
      pserver-based, servers. Previously, cvs checkout would fail due
      to strange characters being in the destination directory.
    * r.add*Snapshot() will now raise errors if the shell commands they
      are executing fail for any reason

  o Bug Fixes:
    * An index has been added to improve the performance of various
      file stream related queries in a Conary repository. (CNY-1704)
    * Directories in binary directories are no longer (incorrectly)
      provided. (CNY-1721)
    * "conary update" now works with read-only changesets. (CNY-1681)
    * the setTroveInfo call refuses to update missing troves (CNY-1741)

  o Server Changes:
    * getChangeSet call now returns supplemental information
      (trovesNeeded, filesNeeded, and removedTroves) for each individual
      job separately, instead of combining them for the entire job list.
    * proxy now combines all upstream changeset requests into a single
      job request for servers running this version or later. (CNY-1716)
    * mirrorMode wasn't passed through to changeset fingerprint calls
      from the caching code.

Changes in 1.1.27:
  o New Features:
    * All group cooks for one source must be done as a large cvc cook
      action instead of one-by-one. (CNY-1303)
    * Group flavors are much shorter if you turn on the config item
      "shortenGroupFlavors".  Some flags, like
      vmware and xen and architecture flags, are always included in a
      group flavor. (CNY-1641)
    * The Conary client is now able to access the network using
      authenticated HTTP proxies. (CNY-1687)

  o Build Changes:
    * A new recipe method, r.MakeFIFO(), is available which will create
      a named pipe at a specified location. (CNY-1597).

  o Internal Changes:
    * Flags for update jobs changed from a bitmask to a class.
    * Removed vestigial support for file label priority paths.

  o Bug fixes:
    * Patch code no longer fails when trailing context is missing at
      the end of the file. (CNY-1638)
    * Files with no permissions set (chmod 0) confused Conary due to
      improper checks for None. (CNY-1678)
    * Errors in the changeset downloading code are no longer ignored
      by the client. (CNY-1682)
    * An error in the resumption of a build has been fixed. (CNY-1684)
    * The introduction of mirrorMode during changeset cration (CNY-1570)
      caused the generation of empty diffs in some cases. mirrorMode now
      includes full contents for all files instead of generating diffs
      (CNY-1699)
    * If you're promoting two flavors of the same version of the same trove,
      they will now always have the same version on the target branch.
      (CNY-1692)

Changes in 1.1.26:
  o New Features:
    * The listcachedir script has been added to help with maintenance
      tasks for the repository changeset cache. (CNY-1469)
    * Conary proxies are now adding an HTTP Via: header. (CNY-1604)

  o Internal Changes:
    * Creating changesets supports a 'mirrorMode', which includes file
      contents of files if their version has changed (even if the sha1
      of those contents are the same). Mirroring uses this to ensure
      complete contents. (CNY-1570)

  o Client Changes:
    * A potential race condition where an update could change the state
      of the Conary database while the rollback code is executing has
      been fixed. Note that as part of the fix for CNY-1591, the update
      and rollback operations cannot commit at the same time; the fix
      further ensures long-running operations detect the state change.
      (CNY-1624)

  o Bug fixes:
    * Manipulating source components now works better when a source
      component has been marked removed.
    * A problem related to the way shim clients use the ServerProxy
      object has been fixed. (CNY-1668)

Changes in 1.1.25:
  o New Feature:
    * Conary now supports a "searchPath" configuration option, which
      operates like the installLabelPath configuration option but can
      contain both packages and labels.  For example:
      "searchPath group-os contrib.rpath.org@rpl:1" can be used to
      configure conary to first install the version of a package
      referenced in group-os, then to fall back to installing from
      contrib.rpath.org@rpl:1. (CNY-1571)

  o Build Changes:
    * GroupRecipe.add*Script now accepts a path to the script as the
      initial parameter.
    * r.addArchive() now supports a preserveOwnership parameter.  When
      set to True, owners and groups from cpio, rpm, and tar archives
      are used as the owners and groups in the final package.
      (CNY-927)
    * A new "cvc revert" command has been added that reverts any local
      changes made in the current directory. (CNY-1222)
    * GroupRecipe.addCopy() copies compatibility classes and group
      scripts onto to groups.  New copyScripts and
      copyCompatibilityScripts options to GroupRecipe.addCopy() and
      GroupRecipe.addAll() can be used to change this
      behavior. (CNY-1642)
    * A new build r.IncludeLicense() action has been added. This build
      action will take either a directory structure of licenses or a
      single license file, normalize its contents, and place it in a
      directory in /usr/share/known-licenses, which will be used at a
      later date by conary-policy.  This method is only useful for
      organizations maintaining a set of packages as part of a Linux
      OS platform.

  o Client Changes:
    * An explicit commit lock is now used to prevent overlapping
      updates and rollbacks.  (CNY-1591)
    * The conaryclient module now exposes ChangeSetFromFile to
      instantiate ReadOnlyChangeSet objects from .ccs
      files. (CNY-1578)
    * "conary q --debug --info" now also displays information about
      where a trove was cloned from if it exists.
    * Redirects with multiple targets can now be built and installed.
      (CNY-1554)
    * Conary repositories now support creating changesets that contain
      files whose compressed contents are greater than or equal to 4
      GiB in size.  Old versions of Conary that attempt to access a
      changeset that contains a compressed file larger than 4 GiB in
      size will report a error of "assert(subMagic == SUBFILE_MAGIC)".
      Previously, an overflow error occurred. (CNY-1572)

  o Internal Changes:
    * Conary clients can now request a specific changeset format
      version from a Conary repository.  This feature requires Conary
      protocol version 48.  This allows one to use new Conary clients
      to generate changesets understood by older clients. (CNY-1544)
    * Internal recipe source management moved into the generic
      Recipe() class from PackageRecipeClass().

  o Server Changes:
    * Standalone Conary repositories or proxies can be run in SSL mode
      if m2crypto is installed and the configuration options "useSSL",
      "sslCert", and "sslKey" are properly set. (CNY-1649)

  o Bug Fixes:
    * A bug that sometimes caused "user/group does not exist - using
      root" messages to be displayed when running "cvc update" created
      new files has been fixed. (CNY-763)
    * The flavor of a derived package (which is an experimental
      feature) built from unflavored package is now properly set to
      unflavored. (CNY-1506)
    * Macros in arguments to the version control system recipe class
      commands are now properly expanded. (CNY-1614)
    * The Conary client will now bypass proxies running on remote
      machines with repositories running on localhost. (CNY-1621)
    * "cvc promote" no longer displays some warnings that were rarely
      helpful unless invoked with the --debug argument. (CNY-1581)
    * A bug that caused the storage of unneeded "unknown" entries in
      the TroveInfo table has been fixed. (CNY-1613)
    * A regression in "cvc annotate" that would produce a traceback
      for not finding a SequenceMatcher class in fixeddifflib was
      fixed.  (CNY-1625)
    * Build commands that invoke shell commands now perform shell
      quoting properly.  Thanks to Pavel Volkovitskiy for finding the
      bugs and submitting the patch. (CNY-1627)
    * Mirroring using group recursion has been fixed. (CNY-1629)
    * Mirroring using group recursion no longer creates
      cross-repository relative changesets. (CNY-1640)
    * r.Install will now replace files which are read-only. (CNY-1634)
    * A bug that caused an unhandled exception when creating a local
      rollback for a trove that had missing troveinfo has been fixed.
    * Attempting to run "cvc merge" in a directory which was not
      already at the tip of a shadow no longer causes a confusing
      error message.  Previously the message was "working directory is
      already based on head of branch"; now the message is "working
      directory is not at the tip of the shadow".
    * cvc commands which need to instantiate the recipe object (merge,
      refresh, and commit) no longer fail if unknown use flags are
      used by the recipe.
    * Running the command to mark a trove as removed from the
      repository on a trove that has already been marked as removed no
      longer results in an error. (CNY-1654)
    * "conary rdiff" now works properly when multiple flavors of the
      same trove are present in the same group. (CNY-1605)
    * "conary rdiff" no longer produces an error if the same file is
      present on different labels. (CNY-1623)
    * A bug that caused inconsistent behavior when troves are pinned
      has been fixed.  Previously, if an update operation would change
      the version of a pinned trove to a version included in a group
      that is installed on the system, the pin would not
      hold. (CNY-1652)
    * A bug that caused an unhandled exception in the Conary update
      code when shared contents to a file in a link group are
      duplicated in the changeset due to distributed contents has been
      fixed.

Changes in 1.1.24.1:
  o Release Correction
    * The source archive for 1.1.24 was not built from the tag for
      1.1.24 in the Mercurial repository.  1.1.24.1 is built from the
      1.1.24 tag.

Changes in 1.1.24:
  o New Feature:
    * Conary 1.1.24 introduces the framework needed to implement a new
      metadata design for Conary.  The new metadata feature allows
      various information such as description to be set for a trove.
      New XML-RPC interfaces, getNewTroveInfo() and setTroveInfo(),
      have been added to facilitate mirroring metadata.
      addMetadataItems() has been added to allow metadata to be added
      to a trove after it has been built. (CNY-1577)

  o Client Changes:
    * The Conary client now distinguishes between an upstream Conary
      proxy and a plain HTTP proxy. This is so we can properly handle
      SSL traffic through an HTTP proxy using the CONNECT HTTP method.
      As such, there is now a "conaryProxy" configuration variable, in
      addition to the "proxy" variable. (CNY-1550)
    * The "proxy" (and newly introduced "conaryProxy") variables can
      be turned off by setting them to "None". (CNY-1378)
    * Clients requesting the inclusion of configuration files residing
      on the network now upload their version. This opens up the
      possibility for the server to serve different configuration
      files to different client generations. (CNY-1588)
    * Configuration variables "localRollbacks" and "pinTroves" get
      used as defaults when applying an update job; they can be
      explicitly overridden. (CNY-1583)

  o Bug Fixes:
    * A bug in the way the proxy configuration variable is set has
      been fixed. (CNY-1586)
    * A bug that caused a traceback when rolling back group updates
      from rollback changesets created when the "localRollback"
      configuration option was set has been fixed. (CNY-1590)
    * A bug that caused a traceback when applying a local rollback
      changeset with a locally modified file has been fixed.  Conary
      needed to create the directory that the locally modified file
      resides in first. (CNY-1444)
    * Applying rollbacks could attempt to invalidate the rollback stack,
      which would cause corruption of the rollback stack (CNY-1587)

Changes in 1.1.23:
  o Client Changes:
    * A new command, "conary rdiff", has been added. This allows one
      to inspect the differences between any two troves with the same
      name. (CNY-855)

  o Build Changes:
    * Conary recipes can now directly reference source code through
      version control systems.  The new r.addMercurialSnapshot(),
      r.addCvsSnapshot(), and r.addSvnSnapshot() source actions check
      out repositories and create snapshots.  They are integrated with
      the "cvc refresh" command for fetching more recent source code
      from version control repositories. (CNY-1)
    * The r.replace() function in group recipes now supports the
      searchPath parameter. (CNY-1574)

  o Bug Fixes:
    * A corner case affecting server-side matching of troves against
      negative flavors has been fixed. (CNY-641)
    * A bug in the StreamSet thaw code that prevented frozen StreamSet
      objects with a tag value greater than 128 from being thawed
      properly has been fixed.
    * A bug has been fixed that prevented creating a diff of a Trove
      object that contained troveInfo with unknown data. (CNY-1569)
    * A bug in the logic used by Conary to determine whether or not
      the rollback stack should be invalidated based on group update
      scripts has been fixed. (CNY-1564)
    * A bug that caused an unhandled exception in a Conary proxy when
      it attempted to create a changeset from a pre-Conary-1.1.x
      server has been fixed.
    * Small race condition in populating the cache for both
      repositories and proxies has been fixed (CNY-1576)

Changes in 1.1.22:
  o Major Changes:
    * Group troves can now declare an (integer) compatibility class
      which is used to automatically invalidate rollbacks (existing
      groups are considered to be in compatibility class zero). When a
      group is upgraded to a new group which has a different
      compatibility class, the rollback stack is invalidated unless
      the group also contains postRollback script which can rollback
      to the version being updated. Postrollback scripts can now be
      defined with a list of compatibility versions they are able to
      roll back to. Old invalidateRollback parameter for some group
      scripts is no longer supported.

  o Client Changes:
    * To take advantage of Conary's ability to apply the critical
      update set and restart before applying the rest of the updates,
      three new API calls have been added: newUpdateJob,
      prepareUpdateJob and applyUpdateJob. (CNY-1454)
    * A new argument, --no-restart, has been added to conary. This has
      to be used in conjunction with --root and allows one to skip the
      restarts after applying critical updates when installing in a
      chroot. (CNY-1458)
    * Proxy configuration parameter is now of the form 'proxy protocol
      url' (i.e. 'proxy http http://proxy.some.com'), and allows
      separate proxies to be configured for http and https. If old
      'proxy url' form is used, separate proxies are configured for
      http and https rather than a single proxy being using for both
      protocols. Users who need the old behavior should set explicit
      configure the same proxy for both protocols.

    * Conary no longer runs group scripts when "--just-db" is
      specified on the command line.
    * The conary.conaryclient.mirror.mirrorRepository() function now
      accepts a list of target repositories.

  o Build Changes:
    * Conary has tools in place through a new cross flag and a new
      "target" flavor to support better defining of cross compiling
      builds.  (CNY-1003)
    * Configuration files are again allowed to have executable bits
      set, but configuration files with executable bits set are not
      included in the :config component even if the :config component
      is being created. (CNY-1260, CNY-1540)

  o Proxy Changes:
    * A proxy can now be configured to use an http proxy for all
      outgoing requests. The 'proxy' configuration item is supported
      in a manner identical to the client.
    * The (unused) ability for a standalone server to act as both a
      proxy and a standalone server has been removed; this removes the
      standalone proxies dependence on the X-Conary-Servername header.

  o Internal Changes:
    * The createTrigger() method of dbstore drivers no longer accepts
      the "pinned" keyword parameter.
    * SeekableNestedFile and FileContainer objects no longer depend on
      the file pointer for reads; pread() is used everywhere.  This
      allows the underlying file descriptors to be shared between
      objects or between threads.
    * Repository schema now understands the concept of minor and major
      schema revisions. (CNY-811)

  o Bug Fixes:
    * A bug in proxy code that caused conary to use https through a
      proxy when http was desired has been fixed. (CNY-1530)
    * A bug in clone/promote relating to cloning when there are
      flavors on the clone label that are superset of the current
      flavor, but the current flavor doesn't exist has been
      fixed. (RMK-415)
    * A race condition related to the multithreaded Conary client,
      where one thread could modify an unprotected variable assumed
      immutable by a different thread has been fixed. (CNY-1450)
    * If the database is locked, Conary will no longer display a stack
      trace, but an error message. (CNY-1292)
    * The Conary library now uses a built-in difflib if the system's
      difflib is not patched for recursion. (CNY-1377)
    * Mirroring troves marked as removed from repositories running on
      MySQL has been fixed. (CNY-1193)
    * Repository cooks now sets the subprocess' stdin to /dev/null to
      avoid hanging while waiting from stdin. (CNY-783)
    * Trove.verifyDigests() no longer fails erroneously if a signature
      version 0 digest has not been calculated and set in
      troveInfo. (CNY-1552)
    * A bug in changeset reset() which affected reusing changesets in
      merges has been fixed. (CNY-1534)
    * A bug in changeset based trove sources where the underlying
      changesets never got reset has been fixed. (CNY-1534)

Changes in 1.1.21:
  o Repository Changes:
    * A "hidden" keyword argument has been added to the
      commitChangeSet() and hasTroves() method.  This allows mirror
      users to commit troves which will never be displayed to users.
      The presentHiddenTroves() call makes all hidden troves
      visible.  The XML-RPC protocol version is now 46.

  o Internal Changes:
    * StreamSet operations in C now use a common StreamSet_GetSSD()
      function which creates the _streamDict object if it does not yet
      exist.  This fixes crashes in rare cases where a
      StreamSet.find() class method is used before any instances of
      that StreamSet have been created. (CNY-1524)
    * Numeric StreamSet types can now have values set to None (which
      indicates that there is no value set at all).  Additionally, if
      passed an empty string to the thaw() method, the value is set to
      None. (CNY-1366)

  o Bug Fixes:
    * A bug in commitChangeSet() which returned a "file not found"
      error when the user had insufficient permission for the commit
      operation has been fixed.
    * A bug that caused Conary to raise an unhandled exception when
      updating a trove that has missing TroveInfo data in the local
      database.  When new types are added to TroveInfo, older versions
      of Conary omit the new data from the database.  Once a version
      of Conary is used that understands the new data types, the
      missing data is restored to the previously incomplete trove.
    * Handling user permissions when committing under certain 
      circumstances against a Conary 1.1.20 was fixed. (CNY-1488)

Changes in 1.1.20:
  o Major Changes:
    * Groups can now include scripts which are automatically run
      before an install, after an install, after an update, and after
      a rollback.  Documentation on how to add these scripts to groups
      will be posted to wiki.rpath.com shortly.  Unlike tag handlers,
      these scripts are not inherently reversible; therefore if a post
      update script is executed, the rollback stack will be reset.  The
      rollback information is still stored in the rollback directory,
      but the "conary rollback" and "conary rblist" commands will no
      longer be able to access the previous rollbacks.

      Only Conary repositories running version 1.1.20 or later can
      store these scripts.  If the repository is not running the
      minimum required version, a "changeset being committed needs a
      newer repository server" error will be produced.

      If an older version of Conary downloads a group that has a
      script associated with it, the scripts will be silently ignored.
      Future versions of Conary may add a "Requires: trove:
      conary(group-scripts)" dependency to groups that have scripts
      associated with them. (CNY-1461)

    * Support for versioned trove signatures has been added. (CNY-1477)
    * Version 1 signatures have been added which use a SHA256 digest
      that includes the frozen form of unknown troveInfo
      segments. (CNY-1186)
    * Unknown troveInfo segments are stored in both the repository and
      local database and restored properly. (CNY-1186)

  o Client Changes:
    * Hashes of the directories in which a trove places files are now
      computed and stored in troveInfo. (CNY-857)
    * A --file-flavors option has been added to "conary query/q",
      "conary repquery/rq", and "conary showcs/scs". (CNY-1507)
    * The ability to promote using branches and to promote to siblings
      of parents has been added.  For example, you can now promote
      from /A//B to /C without first cloning uphill to A. (CNY-1513)

  o Build Changes:
    * When Conary calls an external program (python, perl, monodis) to
      determine file dependencies and that program is not a part of
      the package being built, it will warn if that external program
      is not provided by a component in build requirements. (CNY-1492)

  o Internal Changes:
    * The conary.lib.elf module can now be built against libelf
      version 0.8.0 or later as well as the libelf implementation
      provided by elfutils.  libelf can be downloaded from
      http://www.mr511.de/software/ (CNY-1501)
    * The Conary client API has a new method disconnectRepos() that
      allows one to cut access to the networked repositories.  A
      RepositoryError exception is raised if network access is
      attempted. (CNY-1474)

  o Bug Fixes:
    * StreamSet objects didn't work with inheritance because the C
      implementation treated an internal variable as inheritable when
      it should have been treated as a class variable.
    * Attempting to create a shadowed Version object that reference a
      label that is already uphill are now issues a proper error
      message. (CNY-847)
    * Running the "conary rblist" command as non-root now produces a
      proper error message. (CNY-1453)
    * Badly-formatted parentVersion strings in derived packages
      (experimental) no longer cause a stacktrace.
    * Previous versions of Conary would fail to find the UID or GID of
      a newly created user if "--root" was specified on the command
      line and C library components had not yet been installed.
      Conary would erroneously fall back to using UID 0 or GID 0
      (root) instead.  (CNY-1515)
    * A traceback that occurred when a lookaside repository cache has
      not been defined when initializing a derived package recipe
      object has been fixed. (CNY-1509)
    * The Conary network repository client no longer attempts to use a
      proxy if the repository is residing on the local machine.
    * A bug in the freezing of update jobs has been fixed. (CNY-1521)
    * r.addPatch()'s optional argument "extraArgs" will now do the right
      thing if passed a single string instead of a tuple or list.

Changes in 1.1.19:
  o Client Changes:
    * A new "cvc promote" command has been added. "cvc promote" is a
      special type of cloning based on group structure.  For more
      information on promote, see the JIRA issue until documentation
      on the wiki is updated.  (CNY-1304)
    * An "--all-flavors" option has been added to "cvc promote" which
      promotes all flavors of the latest version of the listed
      troves. (CNY-1440)
    * A programmatic interface for performing partial clones, where
      only some components out of a package are cloned based on
      byDefault settings, has been added. (CNY-1389)
    * Conary changesets can now deal with changesets that contain
      package components that share identical file contents, pathId,
      and fileId combinations. (CNY-1253)
    * The "proxy" configuration parameter will now work for standard
      http proxies such as Squid.  Previously the "proxy"
      configuration parameter could only specify a Conary repository
      proxy.  Environments that require all HTTP and HTTPS traffic
      pass through a proxy must continue to use they "http_proxy"
      environment variable, as the "proxy" configuration variable is
      only used for Conary repository calls.  Source downloads in cvc,
      for example, will only use the http_proxy environment variable.
    * Due to limitations in Apache 2.0, the Conary client will now use
      HTTP/1.1 "chunked" Transfer-encoding when committing changesets
      larger than 2 GiB.
    * An "applyRollback()" method has been added to the ConaryClient
      class. (CNY-1455)

  o Server Changes:
    * The repository cache has been completely reworked. This fixes
      problems with authorization and the cache, and has the side
      benefit of unifying the proxy code for the repository and the
      proxy. The cacheDB repository configuration parameter is
      obsolete and will cause a warning on startup. changesetCacheDir
      should now be used instead, and tmpwatch should be configured to
      clean up both the changesetCacheDir and tmpDir
      directories. (CNY-1387)
    * The repository now properly commits changesets where multiple
      troves reference the same (pathId,fileId) key. (CNY-1414)
    * The standalone server can now decode "Transfer-encoding:
      chunked" PUT requests from clients.
    * Apache based repository servers now send changeset file contents
      using the "req.write()" method instead of the "req.sendfile()"
      method when file contents are larger than 2 GiB.  This works
      around limitations in Apache 2.0.
    * The list of sizes returned by the getChangeSet() and
      getFileContents() repository methods are now returned as a list
      of strings instead of a list of integers.  XML-RPC integers can
      only hold values less than 2147483648 (a signed integer).
    * A Conary repository will now raise an exception if a client
      requests a changeset that is larger than 2 GiB in total size or
      file contents larger than 2 GiB in size and does not support the
      new version 44 protocol required to work around this limitation.

  o Build Changes:
    * A "vmware" flavor has been added to the default set of flavors.
      A trove with a vmware flavor should be intended to run as a
      VMware guest. (CNY-1421)
    * If there's a conflict when loading installed troves, the latest
      trove will be picked.
    * The loadInstalled() recipe function will now search the
      installLabelPath for troves to load when it cannot find them any
      other way.
    * A "overrideLoad" keyword parameter has been added to the
      loadInstalled() and loadSuperClass() recipe functions.  This can
      be used to override the default search mechanism.

  o Bug Fixes:
    * Local flags are now cleared after each group cook, meaning that
      multipass group cooks will have the correct local
      flavor. (CNY-1400)
    * Dependency resolution in group cooks now also take advantage of
      the group cache. (CNY-1386)
    * Changesets for source troves with missing files (because the
      file is missing from the upstream server or the upstream server
      is unavailable) are now properly written to changeset
      files. (CNY-1415)
    * Derived packages, which are still experimental, now correctly
      handle multiple architectures built from the same
      source. (CNY-1423)
    * The loadInstalled() recipe function now always works even if you
      have multiple versions of a package installed from multiple
      branches.
    * Trove names are now checked for legal characters. (CNY-1358)
    * A minor bug related to file uploads on the error codepath was
      fixed.  (CNY-1442)
    * A bug in "cvc promote" that caused it to fail when the source
      components added due to --with-sources were in conflict.  This
      could happen, for example, when different flavors of a binary
      were cooked from different source versions and all flavors to be
      cloned to the new label at the same time (CNY-1443)
    * A bug in the CfgQuotedLineList class' display function has been
      fixed.
    * Flavored items in a job list are now correctly frozen when
      writing out an update job. (CNY-1479)
    * A default UpdateCallback() is set if an update callback hasn't
      been specified when invoking the applyUpdate() method of
      ConaryClient. (CNY-1497)
    * "cvc cook --macros" works as expected now, by defining a macro (as
      passed in on the command line with --macro) per line. (CNY-1062)
    * Committing to a Conary repository when using a standard HTTP
      proxy functions properly.  A change in 1.1.18 introduced this
      incompatibility.
    * The redirect build code has been refactored.  Bugs related to
      building flavored redirects have been fixed. (CNY-727)

Changes in 1.1.18:
  o Major Changes:
    * Changesets are now indexed by a pathId,fileId combination instead of
      just by pathId. This should eliminate the vast majority of conflicts
      when creating groups containing multiple flavors of the same trove.
      Old clients will be served old-format changesets by the repository,
      and new clients continue to support old format changesets. Old and
      new format changes can be merged into a single changeset (CNY-1314).

  o Client Changes:
    * The conary rblist --flavors command now properly displays trove
      flavors. (CNY-1255)
    * When resolving dependencies while updating, conary will now search 
      the latest versions of packages for every label in your installLabelPath
      first before searching the histories of those labels.  This should make
      sure that conary prefers installing maintained troves over unmaintained 
      ones. (CNY-1312)
    * The Conary client API now has a new call, iterRollbacksList(), iterating
      over the rollback name and object. (CNY-1390)
    * Added the --just-db argument to the conary rollback command. (CNY-1398)

  o Build Changes:
    * A list of rPath mirrors for source components has been added.
    * Group recipes now support a setSearchPath method.  This provides a way
      to tell groups how to find and resolve packages by specifying a list
      containing either packages or labels. (CNY-1316)
    * The group addAll command supports "flatten" - a way to cause all troves
      in all subgroups to be included directly in the top level group - 
      flattening any structure created by intermediate groups.
    * Groups now allow you to use the commands "removeTrovesAlsoInGroup"
      and "removeTrovesAlsoInNewGroup".  These commands subtract out the
      troves included within the specified group from the currently
      active group. (CNY-1380)
    * Checking dependencies is now faster when building groups.
    * When resolving dependencies in groups, conary will now search the
      latest trove in every label in your label/search path before
      searching back in the history of that label. (CNY-1312)
    * Added moveComponents and copyComponents to group syntax. (CNY-1231)
    * Derived packages (experimental) can now change files between
      Config, InitialContents, and Transient, and can set new files
      to be any of those types.  They can call UtilizeUser and
      UtilizeGroup.  They can create new tag handlers and tag
      description files (but not make a file from the parent no longer
      be a tag handler or tag description, except by removing the file
      entirely), and add new tags to new and pre-existing files when
      TagSpec is called (but not remove existing tags from files). (CNY-1283)
    * Derived packages (experimental) can now run nearly all build and
      source actions. (CNY-1284)
    * Derived packages (experimental) now inherit byDefault settings from
      the parent (CNY-1401), but can override them in the child (CNY-1283).
    * Derived packages (experimental) now handle multiple binary packages
      built from a single source package, including overriding binary
      package name assignment in the derived package. (CNY-1399)

  o Server Changes:
    * Two new calls have been added to the server API -
      getTroveReferences and getTroveDescendants. (CNY-1349)
    * The proxy server proxies "put" calls now.
    * Cleaned up string compression code in changeset merging.

  o Bug Fixes:
    * Fixed a bug where an invalid flavor at the command line would result
      in a traceback. (CNY-1070)
    * Added an exception to allow redirect recipe names to have any format -
      including those usually reserved for group- and info- packages.
    * Removed a harmful assert that kept trove source stacks from working w/o
      installLabelPaths in some cases. (CNY-1351)
    * The cfg.root item is always stored internally as an absolute path,
      even if it is specified as a relative path. (CNY-1276)
    * cvc now properly cleans up 000-permission files from the old build 
      directory. (CNY-1359)

  o Internal Changes:
    * Changesets in an update job can be downloaded in a step separate from
      the installation. Additionally, update jobs can be frozen and reapplied
      later. (CNY-1300)
    * UpdateJob objects are now versioned for a specific state of the Conary
      database, and can be applied only if the state of the database has not
      changed. (CNY-1300)
    * Public keys can now be retrieved from a directory, with each key stored
      in a separate file. (CNY-1299)
    * Troves now track their direct parent they were cloned from, instead of
      the source-of-all-clones. (CNY-1294)

Changes in 1.1.17:
  o New Feature:
    * A caching proxy has been implemented for Conary.  A proxy server
      caches changesets as clients request them.  This can
      dramatically improve the performance of Conary when a subsequent
      request is made for the same changeset.

      The server is implemented using the existing standalone and
      Apache-based Conary repository server modules. Two new Conary
      repository configuration variables, "proxyDB" and
      "proxyContentsDir" have been created to define the proxy
      database and contents store.

      To configure the Conary client to use a proxy, a new "proxy"
      configuration variable has been added to the conaryrc file.
      Generic HTTP proxies should still be configured using the
      "http_proxy" environment variable.

      In order to facilitate authentication and proxy cache
      invalidation features, new Conary repository methods have been
      introduced.  This means that the Conary proxy requires that
      repositories it connects to run Conary version 1.1.17 or later.
      The Conary proxy is considered experimental.  Therefore future
      versions of Conary may not be able to communicate with the proxy
      as implemented in Conary 1.1.17.

  o Client Changes:
    * Filesystem permissions on rollback data restrict access to the
      owner of the database (normally root). (CNY-1289)
    * The Conary client now sends data across an idle connection to a
      Conary repository.  This will keep the connection alive when the
      repository is behind a firewall or proxy that has short timeouts
      for idle connections. (CNY-1045)
    * The error message produced by Conary when a progress callback
      method raises an unhandled exception has been improved.

  o Build Changes:
    * cvc cook --show-buildreqs works properly now.  Thanks to Pavel
      Volkovitskiy for reporting the issue and providing the
      patch. (CNY-1196)
    * The flags for other packages that are specified in the build
      flavor are now available when cooking as a part of the
      PackageFlags object.  For example, if you wish to check to see
      if kernel.pae is set, you can add "if PackageFlags.kernel.pae:".
      Note that such checks do not affect the final flavor of your
      build, and should be used with care. (CNY-1201)
    * Component and package selection by manifest, as with the
      "package=" option, could fail when large numbers of files were
      found; this bug has been resolved. (CNY-1339)
    * You can now add a labelPath to a group r.add() line by
      specifying a labelPath keyword argument.  For example:
         r.add('conary', labelPath=['conary-unstable.rpath.org@rpl:1',
                                    'conary.rpath.com@rpl:1'])
    * Repeated shadow merges now fail with an error suggesting a
      commit.  Previously, the merge operation would be attempted
      again. (CNY-1278)

  o Server Changes:
    * Conary repositories no longer allow users or groups to be
      created with names that include characters other than those
      defined in the Portable Filename Character Set.
    * Server side functions that work on large datasets (getTroveSigs
      and setTroveSigs) are now using batched SQL operations for faster
      throughput. (CNY-1118, CNY-1243)
    * The code that commits groups to the repository has been reworked
      to significantly reduce the number of SQL queries executed.
      (CNY-1273)
    * Including a symbolic link in the path to the temporary now
      returns an error immediately at startup. (CNY-958)
    * Errors opening a to-be-committed changeset now have the internal
      exception logged and CommitError returned to the client (CNY-1182)
    * Cached Changesets are now versioned depending on the client's
      version.  This allows for the same changeset to be cached for
      different client generations. (CNY-1203)

  o Internal Changes:
    * A StringStream can now be set from a Unicode object.  The
      StringStream stores the UTF-8 encoding of the Unicode
      object. (CNY-366)
    * The ByteStream and LongLongStream classes have been
      reimplemented in C.  Modifications have been made to the
      NumericStream types implemented in C so that they can be used as
      base classes in Python.
    * PathID lookups are now done by file prefix and file ID. This
      allows for identifying files in different package flavors or in
      versions older than the latest one. (CNY-1203)
    * StreamSet objects can now preserve unknown elements of the stream
      instead of silently skipping them. Those elements are retained for
      freeze(), letting the older stream object exactly replicate the
      frozen stream of the newer object. Unknown elements are preserved
      through merges into old object as long as the old object has not
      been locally modified.

  o Bug Fixes:
    * Conary now displays a useful error message when it is unable to
      parse a "user" line in a configuration line.  Previously Conary
      would raise an unhandled exception. (CNY-1267)
    * Mirror configurations no longer use /etc/conary/entitlements/ as
      the default location to read entitlements used to mirror.
      Normally the entitlements used to mirror are different than the
      entitlements required to update the system.  Therefore they
      should not be used when attempting to access source or target
      repositories when mirroring. (CNY-1239)
    * "cvc emerge" now displays error messages when the underlying
      cook process results in an exception.  Previously, an unhandled
      exception message was generated. (CNY-995)
    * Derived packages now support setuid and setgid files. (CNY-1281)
    * You can no longer accidentally include a group in itself by
      using addAll. (CNY-1123, CNY-1124)
    * An error message is produced when troves could not be found
      during "conary migrate" in the same manner they are alerted
      during a "conary update".  Previously these errors were
      masked. (CNY-1171)
    * A bug that caused update failures when a changeset held file
      contents that were both InitialContents and a normal file has
      been fixed. (CNY-1084)
    * Filesets now honor buildFlavor. (CNY-1127)
    * The TroveSource class tried to raise a DuplicateTrove exception,
      which doesn't exist. It now raises InternalConaryError instead.
      (CNY-1197)
    * A proper error is now produced when Conary is unable to create
      the directory for the local database due to a permission
      failure. (CNY-953)
    * Group recipes could sometimes include a trove for dependency
      resolution but not move to include the package directly in the
      group that is doing dependency resolution.  Now the package and
      component both are always included immediately in the group that
      is resolving dependencies. (CNY-1305)
    * A "no new troves available" error message is now given when
      there are no new versions to migrate to (CNY-1246)
    * Attempting to clone without name or contact information set now
      gives a proper error message. (CNY-1315)
    * The client code no longer exits with a sys.exit(0) if one of the
      callbacks fails. (CNY-1271)
    * When multiple labels of a trove exist in a group and that group is 
      being searched for that trove, conary will no longer arbitrarily pick
      one of the labels to return.
    * A bug in the default update callback class that causes a hang
      when unhandled exceptions occur has been fixed.
    * Cloning a trove multiple times that was already cloned no longer
      increments the source count. (CNY-1335)
    * The Conary network client erroneously specified the latest
      protocol version it knew about when calling a server, even if
      the server couldn't understand that version. (CNY-1345)

Changes in 1.1.16:
  o Server Changes:
    * The repository now returns recursive changesets with special
      "removed" trove changesets if a trove is missing or has been
      removed.  This allows the client to determine if it has the
      needed troves to perform an update.  Previously, the repository
      would raise an exception, which prevented updates from mirrors
      with byDefault=False troves (such as :debuginfo) excluded.
    * A getTroveInfo() method has been added to the Conary repository
      server.
    * Repository changeset cache database operations are now retried
      before giving up (CNY-1143)

  o Client Changes:
    * A new "isMissing" trove flag has been added.  This flag is set
      by a Conary repository when a Trove is missing.  This allows the
      client to display an appropriate message when it attempts to
      update from an incomplete mirror.
    * Including a configuration file from an unreachable URL will now
      reasonably time out instead of hanging for 3 minutes (the default TCP
      connection timeout). (CNY-1161)
    * Conary will now correctly erase a trove whose files have changed owners
      or groups to values not mapped to users or groups on the current system.
      (CNY-1071)
    * Conary will now display files that are transient as transient when
      --tags is used.
    * Support for the new getTroveInfo() method has been added to the
      Conary repository client.

  o Build changes:
    * The "cvc cook" command will now log a message when deleting old
      build trees to make way for an upcoming build.
    * The "cvc refresh" command will now print a warning instead of
      failing with an error when an attempt to refresh a
      non-autosourced file is made. (CNY-1160)
    * The BuildPackageRecipe class now requires file:runtime, which is
      needed to run many configure scripts. (CNY-1259)
    * Configuration files are now automatically added to :config
      components only if they do not have any executable bits
      set. (CNY-1260)

  o Bug Fixes:
    * Conary 1.1.14 and 1.1.15 failed to update when encountering the
      multitag protocol; this regression is resolved. (CNY-1257)
    * The logparse module now correctly parses python tracebacks in
      conary log files. (CNY-1258)

Changes in 1.1.15:
  o Client Changes:
    * On the update path, errors and warnings are now handled by callbacks.
      This allows applications using the Conary API to capture and process
      them as appropriate. (CNY-1184)

  o Bug Fixes:
    * "conary erase --help" now displays options as "Erase Options"
      instead of "Update Options". (CNY-1090)

  o Build Changes:
    * Change in assembling recipe namespace changed how unknown recipe
      attributes were handled (they appeared as None instead of raising
      an Attribute Error).
    * Packaged directories are no longer included in :lib components
      because doing so can create multilib failures.  (CNY-1199)

Changes in 1.1.14:
  o Client Changes:
    * Tag handler output is now redirected to a callback. The command line
      callback places "[ tag ]" in front of the output from each tag handler
      to help with debugging. (CNY-906)
    * All filesystem operations are journaled now to allow recovery if an
      unexpected failure occurs. "conary revert" has been added to recover
      from cases where the journal is left behind unexpectedly. (CNY-1010)

  o Build Changes:
    * cvc will no longer fail if the EDITOR environment variable points
      to an invalid editor. (CNY-688)
    * Redirects now build erase redirects for package components which
      existed in the past but have disappeared on head. (CNY-453)
    * The TagSpec policy now checks the transitive closure of build
      requirements when determining whether the build requirements
      are sufficient to ensure that a needed tag description will
      be installed. (CNY-1109)
    * Repositories can now be made read-only to allow for maintenance.
      (CNY-659)
    * PIE executables, which appear to be shared libraries in binary
      directories, will no longer export soname dependencies. (CNY-1128)
    * ELF files in %(testdir)s and %(debuglibdir)s will no longer export
      soname provides.  (CNY-1138, CNY-1139)
    * cvc is now able to check out source troves that have been shadowed from
      a branch that no longer contains the files. (CNY-462)
    * The Install recipe class now has the ability to copy symbolic links.
      (CNY-288)
    * The output produced by cvc when attempting to find the
      appropriate patch level when applying a patch has been
      improved. (CNY-588)
    * When cooking (either from a recipe or from the repository),
      cvc will always use the (auto)source files from the repository,
      instead of re-downloading them. This allows for rebuilds from
      recipes even if the upstream source is no longer available,
      without using the cvc cook --prep command first to cache the
      repository copies. (Auto)sources can still be re-downloaded
      using cvc refresh. (CNY-31)
    * The ordering for the rules used to determine which component a
      file should be in was reversed when a file was under /usr/share
      but had /lib/ somewhere in the path name. (CNY-1155)
    * The cvc add command will now refuse to add symbolic links that
      are absolute, dangling, pointing to files outside of the current
      directory or pointing to files that are not tracked by Conary.
      (CNY-468)
    * Use objects now record which file on system define them. (CNY-1179)
    * ExcludeDirectories built-in policy will now remove the empty
      directories it has excluded from the _ROOT_ in order to prevent
      later policies from thinking they are going to be on the target
      system. (CNY-1195)

  o Internal changes:
    * Conary now supports being built against an internal copy of the
      sqlite3 library for cases when the system sqlite3 is not the
      optimal version for Conary.
    * The repository schema's string types are no longer restricted to
      arbitrary sizes for backends that support indexing larger strings
      than MySQL's InnoDB storage engine. (CNY-1054)

  o Bug Fixes:
    * The SQL query that implements the getTrovesByPath() repository
      method has been reworked to avoid slow queries under
      MySQL. (CNY-1178)
    * Builds that resulted in changesets containing the same file
      in different locations would fail to commit if the files differed
      only by mtime. (CNY-1114)
    * The mirror script now correctly handles the cases where
      the PathIdConflict errors are raised by certain source repositories
      during mirroring. (CNY-426)
    * The mirror script now can correctly mirror removed troves when a
      removed and regular versions appear in the same mirror chunk.
    * Perl dependency strings containing double colons are now properly
      accepted on the command line. (CNY-1132)
    * The cvc stat command now correctly displays the usage information
      when extra arguments are specified. (CNY-1126)
    * The conary update --apply-critical command will now behave correctly
      if the update job contains linked troves (besides the conary package
      which is the source of critical updates). Linked troves are troves
      with overlapping paths.  (CNY-1115)
    * A GET request to the "changeset" URL of a repository server that
      does not supply any arguments no longer results in an Internal
      Server Error.  The repository can be configured to send email to
      an email address with debugging information. (CNY-1142)
    * When checking to make sure that the URL used to upload a
      changeset matches the repository base URL, both URLs are now
      normalized before the comparison is made. (CNY-1140)
    * The conary.lib.logparse module now provides the correct date
      strings for each logged event.
    * The Conary command line argument parser checks for the --help
      option earlier.  This corrects some instances where commands
      like "conary rq --help" would not display help. (CNY-1153)
    * The conary [command] --help --verbose command now correctly
      displays verbose option help.
    * Conary no longer fails with an unhandled exception when the 
      local database is locked.  A useful error message is now
      produced. (CNY-1175)
    * The cvc annotate command now attributes the correct name to the
      person who committed the initial revision of a file. (CNY-1066)
    * Conary will give a better error message if you try to run the
      conary emerge command without conary-build installed. (CNY-995)

Changes in 1.1.13:
  o Build Changes:
    * All files in "binary directories" now provide their path as a
      file: dependency. This allows more flexibility for files that
      have requirements such as "file: /usr/bin/cp". (CNY-930)
    * A addRemoveRedirect() method has been added to the
      RedirectRecipe class to allow redirecting packages to nothing
      (which causes them to be erased on update). The client code has
      been updated to remove package components properly for this
      case.  (CNY-764)

  o Bug Fixes:
    * Config files, though added to the :config component by default
      (CNY-172), can now be appropriately overridden by
      ComponentSpec. (CNY-1107)
    * ELF files that have no DT_NEEDED or DT_SONAME entries no longer
      cause Conary to trace back attempting to discover the ELF
      ABI. (CNY-1072)
    * Conary will no longer attempt to update troves in the namespace
      "local" when using updateall.
    * Redirect recipes which contain conflicting redirects now give an
      error message instead of a traceback. (CNY-449)
    * The previous fix for CNY-699 wrongly encoded the soname rather
      than the filename in provisions for symbolic links to shared
      libraries when the shared library had a soname.  Additionally,
      symlinks from directories not in the system shared library path
      to ELF shared libraries in directories in the shared library
      path wrongly caused internal dependencies to have the full path
      to the symlink encoded in the shared library requirement.  These
      bugs have been resolved. (CNY-1088)

Changes in 1.1.12:
  o Client Changes:
    * A signature callback has been added, which allows one to catch
      the troves with bad signatures and react appropriately (display
      an error message, lower trust level, etc). (CNY-1008)
    * The conary.lib.logparse module has been added to provide
      parsed access to conary log files. (CNY-1075)

  o Build Changes:
    * "cvc cook" is now more efficient in looking up files that are
      part of the built troves (CNY-1008).
    * A "commitRelativeChangeset" configuration variable has been
      added to control whether Conary creates relative or absolute
      changesets when cooking.  It defaults to True, but can be
      changed to False to cause Conary to cook and commit absolute
      changesets. (CNY-912)
    * A list of X.org mirrors has been added to the default mirrors.
    * "cvc diff" now returns an return code of 2 on error, 1 if there
      are differences, and 0 if there are no differences. (CNY-938)
    * An "addResolveSource" method has been added to GroupRecipe.
      This will change how dependency resolution is done when building
      a group.  Instead of searching the label path defined in the
      group for solutions, the resolve source will be searched
      instead. This allows you to resolve dependencies against a
      particular version of a group. (CNY-1061)
    * Cloning multiple flavors of the same package in a single step is
      now possible. (CNY-1080)
    * Perl dependencies now include provides for .ph files, as well as
      .pl and .pm files, found in the perl @INC path. (CNY-1083)

  o Bug Fixes
    * The previous fix for CNY-699 introduced two errors in handling
      shared library dependencies that were not in shared library
      paths and thus need to have their paths encoded.  These bugs
      have been resolved. (CNY-1088)
    * The build time in the troveInfo page of the repository browser
      is now displayed properly as "(unknown)" if a trove has no build
      time set. (CNY-990)
    * dbsh now properly loads the schema when one of the .show
      commands is executed. (CNY-1064)
    * The Conary client version is saved before the re-execution of
      conary that follows the application of a critical
      update. (CNY-1034)
    * A condition that was causing sys.exit() to not terminate the
      server process when running in coverage mode has been
      fixed. (CNY-1038)
    * If a configuration value is a list and has a non-empty default,
      appending values to that default does not reset that list to
      empty (Conary itself never triggers this case, but rMake does
      with defaultBuildReqs). (CNY-1078)
    * FileContainers don't store the path of the filecontainer in the
      gzip header for contents which are being transparently compressed
      by the object
    * Creating referential changesets obtained the path of files in the
      data store multiple times. When one content store in a round-robin
      content store configuration is corrupt, that would lead to inconsistent
      changesets. Instead, we will include those corrupt contents in
      a valid changeset and let the install content validation catch the
      problem.

Changes in 1.1.11:
  o Client Changes:
    * "conary help [command]" now displays the usage message for
      the command.
    * The --help options will now display a smaller number of flags by
      default, and more when the --verbose flag is added.
    * A getUpdateItemList() method has been added to the ConaryClient
      class.  It returns a list of top level troves on the local
      system. (CNY-1025)
    * "conary rq package:source --tags" will now show an "autosource"
      tag on autosourced files.
    * Conary now correctly uses "KB/s" instead of "Kb/s" when
      displaying transfer rates. (CNY-330)
    * conary rblist is now more readable, and supports --labels and
      --full-versions. (CNY-410)

  o Build Changes:
    * When using "cvc refresh" to refresh autosourced files, the
      refresh flag is now reset after the commit.  Previously, the
      file would continue to be refreshed on subsequent commits.
    * When using "cvc commit", cvc no longer downloads autosourced
      files which haven't changed (CNY-611, CNY-463)
    * Files that were previously marked as autosource files can now be
      made a regular file by calling "cvc add".
    * When using "cvc remove" to remove a file from the local checkout
      directory and the file is still specified in the recipe file as
      being automatically downloaded, the file will now be switched to
      an autosource file (preserving the pathId).
    * The autosource state is now stored explicitly in CONARY files.
    * CONARY files now use textual identifiers for flags instead of
      digits.
    * "cvc refresh" no longer downloads all autosource files.  Only
      the file(s) specified are downloaded.
    * Files removed with "cvc remove" are no longer erroneously
      re-added when committing changes to the repository.  This used
      to happen when the file was in the previous version of the
      source component and also present in the lookaside
      cache. (CNY-601)
    * Conary now produces a warning instead of an error when an
      unknown use flag is specified in the buildFlavor configuration
      variable.  It will still produce an error if the unknown use
      flag is accessed in the recipe.
    * Package builds now create relative changesets for components instead
      of absolute changesets, reducing the size of the upload to the
      repository (CNY-912)
    * The download code in cvc now accepts cookies.  This is required
      to download files from Colabnet sites. (CNY-321)
    * The download code in cvc can now handle basic HTTP
      authentication. (CNY-981)
    * Shared libraries and symlinks to shared libraries provide their
      filenames as soname dependency provisions, as well as DT_SONAME
      records listed within the shared library, if any. (CNY-699)
    * Malformed regular expressions passed as exceptDeps arguments to
      the r.Requires policy are now reported gracefully. (CNY-942)
    * A list of GNOME mirrors has been added to the default mirrors.
    * Commit log messages may now be provided with the "cvc --log-file"
      command, with support for standard input using the filename "-".
      (CNY-937)
    * The default ComponentSpec information is now loaded from
      files in the /etc/conary/components/ directory tree, and the
      defaults can now be overridden on a per-distribution basis in
      the /etc/conary/distro/components/ directory tree. (CNY-317)
    * Freeform documentation from /usr/share/doc is now included
      in the new ":supdoc" component instead of the ":doc" component
      by default. (CNY-883)
    * Configuration files are now put into a ":config" component to
      make it easier to override them.  This configuration can be
      disabled by setting the configComponent configuration item
      to False. (CNY-172)
    * Empty directories that have owner or group information explicitly
      set are now included in packages by default. (CNY-724)

  o Bugfixes:
    * Files added in both the repository and locally with cvc now give
      an error message on update rather than corrupting the CONARY
      file (CNY-1024)
    * Adding a file locally and then merging that file from upstream
      now causes an error as expected (it would traceback
      before). (CNY-1021)
    * Cooking a group recipe that defines an empty groups with
      resolveDependencies set no longer results in a traceback.
      Conary will display an error message as expected. (CNY-1030)
    * Specifying a bad protocol in a repositoryMap entry (a protocol
      other than http or https) no longer causes an unhandled
      exception. (CNY-932)
    * When migrating, conary now utilizes update mode with all updates
      explicitly specified when re-executing after critical updates.
      Previously, the migration failed if a critical update was
      applied. (CNY-980)
    * Infinite loops are now detected when including configuration
      files. (CNY-914)
    * Temporary files created when critical updates are applied are
      now cleaned up. (CNY-1012)
    * Conary repositories now detect when changesets that are being
      committed are missing files. (CNY-749)
    * Conary now prints an error message when trying to write a
      changeset file to a location that cannot be written (directory,
      read-only file etc.). (CNY-903)

Changes in 1.1.10:
  o Bugfixes:
    * A warning message produced when attempting to retrieve a OpenPGP
      key has been fixed.  The warning was introduced in CNY-589.

Changes in 1.1.9:
  o Client Changes:
    * The usage message displayed when running "conary" or "cvc" has
      been simplified and improved. (CNY-560)
    * When choosing how to match up troves with the same name, conary now
      takes paths into account, if there's a choice to make between matching
      up two old troves that are otherwise equivalent with a new trove, conary
      will choose the one that shares paths with the new trove. (CNY-819)
    * Conary will now allow "conary migrate --info" and "conary migrate
      --interactive" without displaying usage information. (CNY-985)
    * Conary now only warns about being able to execute gpg if a
      signature trust threshold has been set. (CNY-589)
    * Fixed cvcdesc after the refactoring of configuration options. (CNY-984)

  o Server Changes:
    * PostgreSQL support has been finalized and some SQL queries have
      been updated in the repository code for PostgreSQL
      compatibility.  PostgreSQL will be officially supported in a
      future release of Conary.
    * The repository browser is now viewable by Internet Explorer.

  o Build Changes:
    * cvc now allows files to be switched from autosource to normal
      and from normal to autosourced. (CNY-946)
    * Recipes will now automatically inherit a major_version macro,
      which is defined to be the first two decimal-seperated parts of
      the upstream version, combined with a decimal. For example, a
      version string of 2.16.1.3 would have a major_version of
      2.16. (CNY-629)
    * A list of KDE mirrors has been added to the default mirror
      configuration. (CNY-895)
    * If a group is cooked twice at the same command line, for example
      "cvc cook group-dist[ssl] group-dist[!ssl]", then conary will
      cache the trove found during the first group cook and use it for
      subsequent group cooks. (CNY-818)
    * Unpacking a tarball now preserved permissions only when
      unpacking into the root proxy, not unpacking sources into the
      build directory. (CNY-998)

  o Code Cleanups
    * The command line options common between cvc and conary are now
      defined in one place.
    * The code to add options to the command line parser for an option
      has been refactored to remove duplication.

  o Bug Fixes:
    * A bug that caused an Internal Server Error when marking a group
      :source component as removed in a repository has been fixed.
    * A bug that caused group cook with a replace or remove with a
      flavor and no matching trove to emit a traceback instead of a
      warning has been fixed. (CNY-977)
    * A bug that caused an unhandled exception when two packages with
      the same name require a trove that was being erased has been
      fixed.
    * Timeouts that occur when attempting to read the XML-RPC request
      from a client are now logged and return an exception (instead of
      causing a unhandled exception in the server).

Changes in 1.1.8:
  o Bug Fixes:
    * The fix for CNY-926, which allows a ShimNetClient to create
      changes directly from an in-process Conary Repository, did not
      properly merge changesets when multiple servers were involved.
    * The r.setByDefault() method in group recipes was broken in
      1.0.34.  It would cause a traceback.  This has been fixed.

Changes in 1.1.7:
  o Client Changes:
    * You can now delete troves, update from changeset files, and
      update with a full version specified without an installLabelPath
      set. (CNY-281)
    * "conary rm" has been added as an alias for the "conary remove"
      command. (CNY-952)
    * Conary now produces an error message when an invalid context is
      specified. (CNY-890)
    * User settings in a context will override but not remove user
      settings from the main conary configuration file. (CNY-972)

  o Build (cvc) Changes:
    * "cvc cook --prep" now warns about missing dependencies instead
      of raising an error.  "cvc cook --download" does not warn or
      error. (CNY-787)
    * In a group recipe, if you use r.remove() to remove a component
      from a package in a group (which marks the component
      byDefault=False), and the package no longer contains any
      byDefault=True components, the package itself will also be made
      byDefault=False. This avoids installing packages with no
      components on the system. (CNY-774)
    * Previously, Java files that have no discoverable provided or
      required interfaces (for example, due to EAR dependencies)
      caused a traceback.  Conary now handles this case correctly and
      does not traceback.
    * Merging when the current version is already based on the parent
      version now gives an error message instead of writing out an
      incorrect CONARY file (CNY-968)

  o Bug Fixes:
    * Erases of critical troves is no longer considered a reason to
      restart Conary.
    * A bug triggered when a critical update of a trove depended on an
      erase has been fixed.
    * A bug that caused changesets to be invalidated from the
      changeset cache when signatures were not modified by
      setTroveSigs() has been fixed.
    * A bug that caused an Internal Server Error (ISE) when attempting
      to browse the files in a shadowed component via the Conary
      repository browser has been fixed. (CNY-926)
    * A bug introduced 1.0.32 that affected the ability to update two
      troves due to the same broken dependency when using
      "resolveLevel 2" has been fixed.  This bug affected the ability
      to simply run "conary update conary" when conary-build and
      conary-repository will both installed. (CNY-949)
    * Conary will now display config lines that are equivalent to the
      default configuration value but are set explicitly by the
      user. (CNY-959)
    * Specifying "includeConfigFile" within a context will now include
      the file also within that context. (CNY-622)
    * A memory leak in conary.lib.misc.depSplit() has been fixed.
    * The client no longer loops forever trying to create
      cross-repository relative changesets when the trove is missing
      from one of the repositories. (CNY-948)
    * Repositories no longer return empty troves when
      createChangeSet() is called on troves which are referenced
      within the repository but present on a remote repository.
      (CNY-948)
    * Repository queries no longer return matches for troves which are
      referenced by groups but are not present in the
      repository. (CNY-947)
    * Specifying a root (through conaryrc configuration or the
      "--root" command line parameter) that is not a directory no
      longer results in an unhandled exception. (CNY-814)
    * Renaming and changing a source file no longer results in
      tracebacks on "cvc update" and "cvc merge" (CNY-944, CNY-967)

Changes in 1.1.6:
  o Client Changes:
    * The "cvc" and "conary" command line programs have new command
      line argument aliases.  They accept "-r" as an alias for
      "--root" and "-c" as an alias for "--config".  Commands that
      accept "--info" now accept "-i" as an alias.
    * Contexts can now override any configuration option. (CNY-812)
    * The meaning of the "--components" command line option has
      changed to be more intuitive.  For example, "conary q
      --components" will show all the components for all packages,
      indented as expected. (CNY-822)

  o Build (cvc) Changes:
    * "cvc commit -m'commit message'" is now accepted.  Previously, a
      space was required between the -m and the message.
    * Permissions are now preserved by tar when extracting a tar
      archive added with r.addArchive().
    * The Requires policy now parses pkg-config files more reliably.
    * "cvc cook" now has a "--download" option, which fetches the
      applicable sources from upstream or from the repository and then
      stops. (CNY-837)
    * If cooking a group results in conflicts, the error message will now
      show you the reason why the troves in conflict were included in the
      group. (CNY-876)
    * A new r.addCopy() command is now available to group recipes.  It
      performs the actions required to create a new group, add all of
      the troves from a different group, and add the new group to the
      current group. (CNY-360)
    * In a group recipe, if r.replace() or r.remove() does nothing, a
      warning message is given unless the keyword allowNoMatches is
      used. (CNY-931)
    * In a group recipe, if r.replace() would match against a package
      included inside another group that you are not building, conary
      will warn that replace cannot possibly do anything and will
      suggest using r.addCopy() to resolve the problem. (CNY-360)
    * The Autoconf() build action now enforces buildRequirements of
      automake:runtime and autoconf:runtime if used. (CNY-672)
    * All build actions that enforce buildRequires additions now report
      them through the reportMissingBuildRequires summary policy.

  o Optimizations:
    * Retrieving a large number of troves without files from the local
      database has been sped up by 30%. (CNY-907)
    * On one test machine: "conary q --troves" is 2 times
      faster. "conary q", "conary q --deps" and "conary q --info" are
      30% faster.  "conary q --troves --recurse" is 4-6 times faster.

  o Bug Fixes:
    * r.Replace() no longer fails when a glob matches a dangling
      symlink.  It now reports that no action is taking on the
      dangling symlink due to it being a non-regular file.  This is
      the same behavior as running r.Replace() on non-dangling
      symlinks.

Changes in 1.1.5:
  o Optimizations
    * Duplicate trove instantiations have been removed. Build requires are
      no longer thawed out of abstract change sets, and methods were added
      to get dependency and path hash information directly from trove
      change set objects. These changes combined for a 50% speedup on
      update --info of a large group into an empty root and saved a few
      megs of memory as well (CNY-892)
    * The changes in the previous version of Conary in how XML-RPC
      responses are decompressed actually made Conary slower.  These
      changes have been reverted.

  o Build (cvc) Changes:
    * The Requires() policy now reads pkg-config files and converts the
      "Requires:" lines in them into trove dependencies, removing the
      need to specify those dependencies manually. (CNY-896)
    * Files in /etc/conary/macros.d/ are now loaded in sorted order
      after initial macros are read from /etc/conary/macros. (CNY-878)

  o Bug Fixes:
    * Conary now runs tagscripts correctly when passed a relative root 
      parameter (CNY-416).
    * cvc log now works when there are multiple branches matching for the
      same trove on the same label.
    * Fixed resolveLevel 2 so that it does not try to update packages that
      are already a part of the update. (CNY-886, CNY-780)
    * Fixed resolveLevel 2 so that it does not repeatedly try to perform 
      the same update. (CNY-887)
    * cvc cook | less now leaves less in control of the terminal. (CNY-802)
    * The download thread terminating during an update is now a fatal
      error.
    * The web interface to a conary repository will now print an error
      message instead of a traceback when adding an entitlement class
      with access to a group that does not exist.
    * Parent troves in repository changeset caches are now invalidated
      when a member trove is invalidated (CNY-746)
    * cvc cook group now limits the number of path conflicts displayed for 
      one trove to 10. (CNY-910)
    * Conary update now respects local changes when a group update occurs
      along with the update of the switched trove.  For example, switch
      foo to be installed from another branch instead of the default, 
      and then update foo and its containing group at the same time would
      cause conary to try to reinstall the original foo (resulting in path
      conflicts). (CNY-915)
    * loadRecipe now selects the most recent of two recipes available
      in the case where there are multiple choices due to label
      multiplicity. (CNY-918)

Changes in 1.1.4:
  o Client Changes:
    * Conary now restarts itself after updating critical conary
      components (currently, that consists of conary).  Hooks have
      been added for other components using the conary api to specify
      other troves as critical.  Also, hooks have been added for other
      components to specify a trove to update last. (CNY-805, CNY-808)
    * Conary now warns the user when they will be causing label
      conflicts - that is when an operation would cause two different
      branches of development for a single trove to end up with the
      same trailing label.  Since most conary operations are label
      based, such label conflicts can be confusing to work with and
      are almost never desireable - except in those few cases where
      they are necessary.  (CNY-796)
    * The conary repository client now retries when a DNS lookup of a
      server hostname fails with a "temporary failure in name
      resolution" error.

  o Optimizations
    * The getFileContents() and getFileVersions() server side calls
      have been optimized for faster execution.
    * The SQL query in getTroveList() has been sped up by a 3-5x factor.
    * dbstore now has support for executemany()
    * Inserts into local database now use executemany().

  o Server Changes
    * Several SQL queries have been updated for PostgreSQL compatibility

  o Build (cvc) Changes:
    * The "cvc add" command no longer assumes files it doesn't know to
      be binary are text files; there are lists for both binary and
      text types, and files which are added which aren't in either
      list need to be added with "--text" or "--binary". (CNY-838)
    * A "cvc set" command has been added to change files between
      binary and text mode for files in source components.
    * The "cvc diff" command no longer tries to display the contents
      of autosource files. (CNY-866)
    * The "cvc annotate" command no longer displays pathIds in the
      error message for the specified path not being included in the
      source trove.  It displays the path name instead.
    * The "cvc annotate" command now gives an error when it is run on
      a binary file.
    * A "cvc refresh" command has been added.  It allows you to
      request that cvc fetch new upstream versions of files referenced
      by URL.  Thanks to Pavel Volkovitskiy for the initial
      implementation of this feature. (CNY-743)
    * The "cvc newpkg" command and the PackageSpec policy now disallow
      certain potentially confusing characters in trove
      names. (CNY-842)
    * The PythonSetup() build action has been modified to be more
      consistent with other build actions. The "setupName" paramater
      has been added, which can specify a command to run (defaults to
      "setup.py"). The first argument, similar to Configure(), passes
      arguments to the command being specified by setupName. (CNY-355)
    * The "cvc commit" command now recognizes .html, .css, .kid, and .cfg
      as extensions that identify text files. (CNY-891)
    * The PythonSetup build action has been modified to make it
      clearer what its "dir" and "rootDir" options specify. (CNY-328)

  o Bug Fixes:
    * Conary commands no longer perform an unnecessary database check
      on the local system. (CNY-571)
    * A bug that could allow conary to consider a no-op update as an
      install (and could result in tracebacks in some situations) has
      been fixed. (CNY-845)
    * If you've made a local modification to a package and then try to
      downgrade it later, Conary will now downgrade included
      components as well. (CNY-836)
    * The error message produced by "cvc cook" when a source component
      exists on multiple branches with the same trailing label has
      been improved. (CNY-714)
    * Error handling when manipulating entitlements via XML-RPC has
      been improved. (CNY-692)
    * The usage message displayed when running "conary changeset" has
      been corrected. (CNY-864)
    * Conary no longer tracebacks when a disconnected cook tries to
      load a superclass.  Conary also gives better messages when the
      loaded recipe has a traceback.  Thanks to David Coulthart for
      the core of this patch. (CNY-518, CNY-713)
    * A bug in soname dependency scoring has been fixed.  Dependency
      scoring when multiple sonames were being scored would simply use
      the value of the last soname, instead of the cumulative score.
      Note that the dependencies that did not match at all would still
      return as not matching, so this bug only affected Conary's
      ability to select the best match.
    * A bug in architecture dependency scoring has been fixed.
      Matching architectures are now counted as having a positive
      value, so that when performing dependency resolution on an
      x86_64 machine, troves that have flavor "is: x86_64 x86" will be
      preferred to those with flavor "is: x86".
    * The PythonSetup command ignored any C compiler macros that had
      been set.  The template has been changed to use them in the same
      way that Configure() uses them; as environment variables.
    * The warning message produced when r.Replace() refuses to modify
      a non-regular file now includes the path, as intended.
      (CNY-844)
    * A traceback that occurred when a resolveLevel 2 update resulted
      in a component being erased has been fixed. (CNY-879)
    * Conary now works around a possible threading deadlock when
      exceptions are raised in Threading.join().  The bug is in the
      standard Python threading library, and is fixed in 2.4.3.
      Conary will use a workaround when running under older versions
      of Python. (CNY-795)
    * Checks have been added to the XML-RPC transport system to see if
      an abort has been requested while waiting for a response from
      the server.  This allows the main thread to terminate the
      changeset download thread if it is waiting for an XML-RPC
      response from the server.  (CNY-795)
    * A bug in Conary's handling of an unusual case when multiple
      files being installed share the same content, and one of the
      files has been erased locally has been fixed.
    * A traceback that occurred when a manually removed file switches
      packages during an update has been fixed. (CNY-869)
    * When you remove a file and replace it with a directory, Conary
      now treats it as a removal. (CNY-872)
    * Conary's OpenPGP implementation now dynamically uses RIPEMD if
      it is available from PyCrpyto.  Some PyCrypto builds don't
      include RIPEMD hash support. (CNY-868)
    * A bug that allowed merging changesets with conflicting file
      contents for configuration files with the same pathId has been
      fixed.  Applying the resulting merged changeset caused
      IntegrityErrors.  (CNY-888)

  o Optimizations
    * The getFileContents and getFileVersions server side calls have
      been optimized for faster execution
    * The SQL query in getTroveList has been sped up by a 3-5x factor.
    * dbstore now has support for executemany()
    * Inserts into local database now use executemany().

  o Server Changes
    * Several SQL queries have been updated for PostgreSQL compatibility

Changes in 1.1.3:
  o System Update Changes:
    These changes make Conary much more robust when applying updates
    that move files from one package to another.

    * Components that modify the same files are now required to be in
      the same update job.  For example, if a file moves from
      component a:runtime to component b:runtime, the erase of
      component a:runtime and the install of component b:runtime will
      occur at the same time. (CNY-758).
    * Files moving between components as part of a single job are now
      treated as file updates instead of separate add/remove events.
      (CNY-750, CNY-786, CNY-359)

  o Client Changes:
    * The source component is now displayed in "conary rq --info"
      output.
    * Entitlements can now be passed into ConaryClient and
      NetworkRepositoryClient objects directly. (CNY-640)
    * Exceptions raised in callback functions are now issued as
      warnings and the current job is finished before
      existing. KeyboardInterrupts and SystemExits are handled
      immediately. (CNY-806)
    * The "--debug" command line flag now provides information that is
      useful to the end-user during the update process.  The
      "--debug=all" flag will provide output that is useful to conary
      developers.
    * The output of "--debug" has been modified when performing
      dependency resolution.  The output should be more helpful to end
      users.  Also rearranged the output given when dependencies
      fail. (CNY-779)
    * Config files and diffs are no longer cached in ram during installs;
      they are now reread from the changeset whenever they are needed
      (CNY-821)
    * Binary conflicts no longer cause a traceback in cvc update
      (CNY-644,CNY-785)

  o Optimizations
    On a test system, "conary updateall --info" is around 24% faster
    than previous versions of Conary.

    * The SQL query used to retrieve troves from the local database
      has been optimized.  The new code is nearly four times faster
      for operations like "conary q group-dist --info".
    * The SQL query in getTroveContainers() used to determine the
      parent package(s) and groups(s) of a set of troves as recorded
      in the local database has been optimized.  The new code is
      almost 95 times faster. (0.2 seconds versus 19 seconds)
    * The code in getCompleteTroveSet() that creates Version and
      Flavor objects from entries in the database now caches the
      created object.  This is approximately a 4.5 times speed
      up. (2.10 seconds versus 9.4 seconds)
    * The code in iterUpdateContainerInfo has had similar version
      and flavor caching optimizations that make the code about 
      2.5 times faster (from 10 seconds to 4 seconds).

  o Server Changes:
    The Conary repository server now sends a InvalidClientVersion
    exception when a conary 1.0.x client attempts to manipulate an
    entitlement through addEntitlement() or deleteEntitlement().

  o Build (cvc) Changes:
    * "cvc merge" and "cvc update" are now more verbose when
      patching. (CNY-406)
    * "cvc clone" now requires that you specify a message when cloning
      source components unless you specify --message.  It also gives
      more output about what it is doing (CNY-766, CNY-430).
    * "cvc clone" now has a --test parameter that runs through all
      steps of cloning without performing the clone.  --info is now
      more lightweight - it no longer downloads all of the file
      contents that would be cloned.
    * "cvc clone" now has a --full-recurse parameter that controls how
      recursion is performed.  Cloning a group no longer recurses by
      default.  The only way that a recursive group clone could
      succeed is if all troves in the group came from the same branch.
      This is almost never the case.
    * The "cvc cook" command now prints the flavor being built,
      as well as the version. (CNY-817)
    * The command line argument parsing in "cvc" has been modified.
      To use the "--resume" command line argument to specify that you
      wish to resume at a particular location, you must use
      "--resume=<loc>".  "--resume <loc>" will not work anymore.  This
      removes an ambiguity in how we parse optional parameters in
      Conary.
    * The PythonSetup build action no longer provides the older
      --single-version-externally-managed argument, and instead
      provides the --prefix, --install-purelib, --install-platlib,
      and --install-data arguments, which can be overridden with the
      purelib, platlib, and data keyword arguments, respectively.  This
      allows it to work correctly with a greater number of packages.
      It also provides the option of providing a "purePython=False"
      argument for python packages that mix architecture-specific
      and architecture-neutral files, and tries to automatically
      discover cases when it should be provided. (CNY-809)
    * Python dependencies were previously incorrectly calculated
      for certain module path elements added in some Python C
      code (for example, contents of the lib-dynload directory);
      these errors are now resolved by using external python
      to find system path elements. (CNY-813)
    * /etc/conary/mirrors/gnu has been added to enable mirror://
      references to the GNU mirror system.
    * The GNU mirror list was then significantly expanded and
      re-sorted.  (CNY-824)
    * /etc/conary/mirrors/cpan has been added to enable mirror://
      references to the Comprehensive Perl Archive network mirror
      system.
    * In group recipes, the methods r.add(), r.addAll(), and
      r.addNewGroup() have been modified to accept the use= parameter,
      which defaults to True (CNY-830).

  o Bug Fixes:
    * A bug that caused a traceback in the web interface when a
      non-admin user attempts to manage their entitlement classes has
      been fixed. (CNY-798)
    * "conary rq" (with no arguments) no longer hides troves if the
      flavor that matches the system flavor is not built for the
      latest version. (CNY-784)
    * "cvc cook" now displays the correct label of the thing it is
      building, even when it is not the build label.
    * Running "cvc update" in a directory that has been created with
      "cvc newpkg" but has not yet been committed to the repository
      will now fail with an appropriate error message instead of
      displaying a traceback. (CNY-715)
    * Conary can now apply updates that change a file that is not a
      directory to a directory.
    * Currently version objects are cached to optimize Conary.
      Unfortunately, version objects are mutable objects.  That means
      that if two different pieces of code are given the same version
      object, modifications made by one part of the code could affect
      the other inadvertently.  A warning message has been added to
      the version object when setting or resetting timestamps to make
      developers aware of the problem.  Developers should copy the
      version object before calling setTimeStamps(),
      resetTimeStamps(), incrementSourceCount(), or
      incrementBuildCount() on it.  When creating a version object
      from a string and time stamp set, use the timeStamps= keyword
      argument to versions.VersionFromString() to avoid the copy.  In
      a later version of Conary, version objects will be immutable.
      New methods will be introduced that return new modified objects.
    * Conary no longer hangs waiting for the download thread when an error
      occured in the download thread which caused it to terminate.
    * "conary migrate" now returns an error much earlier if you are
      not using interactive mode. (CNY-826)
    * Files removed from troves (most often by --replace-files) are now
      properly skipped on updates to that trove when the file didn't change
      between versions. (CNY-828)
    * includeConfigFile now gives a much better error message when it
      cannot include a config file. (CNY-618)

Changes in 1.1.2:
  o Bug Fixes:
    * Conary now removes sources from the lookaside before unpacking SRPMs to
      ensure that the source referenced from the SRPM is actually contained in
      the SRPM. (CNY-771)
    * Errors found in the recipe while checking in will now display file name
      and line number information along with the error found.
    * The trove browser no longer shows duplicate entries for multihomed
      repositories.
    * A bug that kept sqlite-based 64-bit mirrors from being used as a source 
      for further mirrors has been fixed.

  o Build Changes:
    * Conary no longer prints policy error messages three times; it
      now prints each error immediately when it is found, and then
      summarizes all policy errors once (instead of twice) at the
      end of the build process. (CNY-776)

Changes in 1.1.1:
  o Client Changes:
    * Migrate no longer replaces by default as if --replace-files was
      specified. (CNY-769)

  o Server Changes:
    * The log retrieval function now returns a HTTP_NOT_IMPLEMENTED
      (501) instead of a HTTP_NOT_FOUND (404) if the logFile
      directive is not configured.

  o Build Changes:
    * Conary now recognizes that pkgconfig finds its files in
      /usr/share/pkgconfig as well as /usr/lib*/pkgconfig. (CNY-754)
    * /etc/conary/mirrors/cran has been added to enable mirror://
      references to the Comprehensive R Archive Network. (CNY-761)

  o Bug Fixes:
    * Conary now resets the timeStamps in all cases when
      getSourceVersion is called (CNY-708).
    * SQLite ANALYZE locks the database after it is run, causing
      updates to fail.
    * A bug that caused lists such as installLabelPath in
      configuration files to be parsed incorrectly when more than one
      space was between list elements has been fixed
    * A bug that caused Locally changed files to no be marked properly
      in rollbacks that were stored locally (including rollbacks for
      locally built troves) has been fixed. (CNY-645)
    * A bug that could cause "cvc cook" to create groups that include
      components needed to resolve dependencies that are already
      included not-by-default has been fixed.
    * A bug that caused a traceback message when adding a user through
      the web interface has been fixed.

Changes in 1.1.0:
  o 1.1 Release Overview

    Conary 1.1.0 is the first version in the 1.1 series.  New
    functionality has been added to Conary that required modifications
    to the repository database schema and XML-RPC protocol.  A Conary
    1.1.x-compatible client is required to access many of the new
    features.  The XML-RPC interface includes version information so
    that old clients continue to work with new servers, and new
    clients continue to work with old servers.

    New Features:
      * Conary can now remove packages and components from a
        repository server.  This is a privileged operation and should
        not normally be used.  Only users with a special "can remove"
        ACL can remove from the repository.  As removing something
        from a Conary repository is an act of last resort and modifies
        repository internals, the command line option will not appear
        in the reference documentation.  rPath will assist users that
        need more information.
      * Conary can now query the repository by path.  Use
        "conary repquery --path /path/to/find" to find components that
        include a particular path.
      * Several enhancements were added to the entitlement management
        facilities in a Conary repository.
      * Conary can now redirect a group.

  Detailed changes follow:

  o Server Changes:
    * Entitlement keys were artificially limited to 63 characters in
      length.  This restriction has been raised to the max length
      permitted in the database column (255).
    * Entitlement classes can now provide access to multiple access
      groups (and updated the web UI to support that) (CNY-600)
    * addEntitlement() and deleteEntitlement() repository calls replaced
      by addEntitlements and deleteEntitlements calls.  These calls
      operate on more than one entitlement simultaneously.
    * Added getTroveLeavesByPath() and getTroveVersionsByPath(). (for
      CNY-74)
    * Conary now checks to ensure you have write access to all the
      things the client is trying to commit before you send them
      across the wire. (CNY-616)
    * deleteAcl() and listAcls() methods have been added to
      ConaryClient.

  o Client Changes:
    * "conary rq" now supports "--path", which allows you to search
      for troves in the repository by path. (CNY-74)
    * "conary rq" now has a "--show-removed" option that allows you to
      see removed trove markers.  A [Removed] flag will be displayed
      when the --trove-flags option is added.

  o Bug Fixes:
    * Conary now resets the timeStamps in all cases when
      getSourceVersion is called (CNY-708).
    * SQLite ANALYZE locks the database after it is run, causing
      updates to fail.
    * A bug that caused lists such as installLabelPath in
      configuration files to be parsed incorrectly when more than one
      space was between list elements has been fixed
    * A bug that caused Locally changed files to no be marked properly
      in rollbacks that were stored locally (including rollbacks for
      locally built troves) has been fixed. (CNY-645)
    * A bug that could cause "cvc cook" to create groups that include
      components needed to resolve dependencies that are already
      included not-by-default has been fixed.

Changes in 1.0.27:
  o Client Changes:
    * A "files preupdate" tag script method has been Implemented which
      gets run before tagged files are installed or changed. (CNY-636)
    * A bug that could cause "--replace-files" to remove ownership
      from every file in a trove has been fixed. (CNY-733)

    * Multiple bugs where using "--replace-files" could result in the
      new file having no owner have been fixed. (CNY-733)
    * The logcat script now supports revision 1 log entries.
    * The logcat script is now installed to /usr/share/conary/logcat

  o Build Changes:
    * Improved handling of the "package=" keyword argument for build
      actions.  In particular, made it available to all build actions,
      removed double-applying macros to the package specification,
      and fixed failure in cases like "MakeInstall(dir=doesnotexist,
      skipMissingDir=True, package=...)". (CNY-737, CNY-738)
    * The lookaside cache now looks in the repository for local sources
      when doing a repository cook. (CNY-744)
    * The mirror:// pseudo-URL handling now detects bad mirrors that
      provide an HTML document instead of the real archive when a
      full archive name is provided; previously, it did so only when
      guessing an archive name.  Thanks to Pavel Volkovitskiy for this
      fix. (CNY-745)
    * The Flavor policy has been slightly optimized for speed.

  o Server Changes:
    * ACL patterns now match to the end of the trove name instead of
      partial strings (CNY-719)

  o Bug Fixes:
    * The Conary repository server now invalidates changeset cache
      entries when adding a digital signature to a previously mirrored
      trove.
    * A bug that caused the mirror code to traceback when no callback
      function was provided to it has been fixed. (CNY-728)
    * Rolling back changes when the current trove has gone missing from
      the server now causes the client to generate the changeset to apply
      based on the trove stored in the local database (CNY-693)

Changes in 1.0.26:
  o Build Changes:
    * When cooking a group, adding "--debug" to the "cvc cook" command
      line now displays detailed information about why a component is
      being included to solve a dependency. (CNY-711)
    * The mirror:// functionality introduced in Conary 1.0.25 had two
      small bugs, one of which prevented mirror:// pseudo-URLs from
      working.  These bugs are now fixed, thanks to Pavel
      Volkovitskiy. (CNY-704)
    * The "cvc cook" command now announces which label it is building
      at the beginning of the cook, making it easier to catch mistakes
      early. Thanks to Pavel Volkovitskiy for this fix. (CNY-615)
    * The source actions (addSource, addArchive, etc.) can now take
      a "package=" argument like the build actions do.  Thanks to
      Pavel Volkovitskiy for contributing this capability.  (CNY-665)
    * The "preMake" option had a bad test for the ';' character; this
      test has been fixed and extended to include && and ||.
      thanks to Pavel Volkovitskiy for this fix. (CNY-580)
    * Many actions had a variety of options (dir=, subdir=, and
      subDir=) for specifying which directory to affect.  These have
      been converted to all prefer "dir=", though compatibility
      with older recipes is retained by continuing to allow the
      subDir= and subdir= options in cases where they have been
      allowed in the past. Thanks to Pavel Volkovitskiy for this
      enhancement. (CNY-668)

Changes in 1.0.26:
  o Server Changes:
    * The Conary web interface now provides a method to rely solely on
      a remote repository server to do authentication checks. (CNY-705)
    * The ACL checks on file contents and file object methods have
      been improved. (CNY-700)
    * Assertions have been added to prevent redirect entries from
      being added to normal troves.
    * An assertion has been added to ensure that redirects specify a
      branch, not a version.
    * The server returns a new FileStreamsMissing exception when the
      client requests file streams with getFileVersion or
      getFileVersions and the requested file stream is not present in
      the repository database. (CNY-721)
    * getFileVersions() now raises FileStreamMissing when it is given
      invalid request.
    * getFileContents() now raises a new FileHasNoContents exception
      when contents are requested for a file type which has no
      contents (such as a symlink).

  o Bug Fixes:
    * A bug that could cause "conary updateall" to attempt to erase
      the same trove twice due to a local update has been fixed.
      (CNY-603)
    * Attempts to target a clone to a version are now caught.  Only
      branches are valid clone targets. (CNY-709)
    * A bug that caused Trove() equality checks to fail when comparing
      redirects has been fixed.
    * A bug that caused the flavor of a redirect to be store
      improperly in the repository database has been fixed.
    * The resha1 script now properly skips troves which aren't present
      in the repository.
    * Conary 1.0.24 incorporated a fix for CNY-684 to correct behavior
      when storing src.rpm files rather than their contents.  The fix
      worked for local builds but not for commits to repositories.
      Conary 1.0.26 includes a fix that corrects the behavior when
      committing to a repository as well. (CNY-684)
    * A bug that prevented flavored redirects from being loaded from
      the repository database has been fixed.
    * "Conary migrate" now will follow redirects. (CNY-722)

Changes in 1.0.25:
  o Build Changes:
    * The addArchive() source action will search for reasonably-named
      archive files based on the name and version if given a URL ending
      with a "/" character. Thanks to Pavel Volkovitskiy for the
      initial implementation. (CNY-671)
    * All source actions, when given a URL that starts with "mirror://",
      will search a set of mirrors based on files in the mirrorDirs
      configuration entry, with default files provided in the
      /etc/conary/mirrors/ directory. Thanks to Pavel Volkovitskiy for
      the initial implementation. (CNY-171)
    * Symbolic links are now allowed to provide a soname even if they
      reference an ELF file only indirectly through other symbolic
      links.  Previously, a symbolic link could only provide a soname
      if it directly referenced an ELF file. (CNY-696)

  o Bug Fixes:
    * A bug that caused unhandled exceptions when downloading the file
      contents needed for a distributed changeset in threaded mode has
      been fixed. This bug was introduced in 1.0.24. (CNY-701)

Changes in 1.0.24:
  o Server Changes:
    * The server binary access log can now be downloaded by an
      administrator by visiting the http://servername/conary/log
      URL. Once the log is accessed it is rotated automatically by the
      repository server. Subsequent accesses to the log URL will only
      yield log entries added since the last access. (CNY-638)
    * The Users and Groups tab in the web management UI is no longer
      highlighted when administrators change their passwords.

  o Client Changes:
    * A --what-provides option has been added to "conary query" and
      "conary repquery".
    * A bug that installed extra components of a package that is being
      installed instead of updated due to the existing package being
      pinned has been fixed. (CNY-682)

  o Build Changes:
    * When pulling files out of a src.rpm file, Conary now stores the
      src.rpm file itself in the repository rather than the files
      pulled from it. (CNY-684)
    * Mono dependency version mappings are now discovered in CIL policy
      .config files. (CNY-686)
    * The internal util.literalRegex() function has been replaced by
      use of re.escape(). (CNY-634)

  o Bug Fixes:
    * The Conary Repository web interface no longer returns a
      HTTP_FORBIDDEN (403) when a bad password is given by the user.
      This allows the user to re-try authentication.
    * The --signatures and --buildreqs flags now work with "conary
      showcs".  (CNY-642)
    * A bug in the NetworkRepositoryClient default pwPrompt mechanism
      has been fixed.
    * Error messages when entitlements fail to load have been
      improved. (CNY-662)
    * The repository client no longer caches repository access info
      when the attempt to access was unsuccessful. (CNY-673, affects
      CNY-578)
    * A bug that caused x86 flavored troves from being updated
      properly when using "conary updateall" on an x86_64 system has
      been fixed. (CNY-628)
    * A bug that caused migrate behavior to not respect pins when the
      pinned troves were set to be erased (CNY-680).
    * Calling r.ComponentSpec(':foo') works again; it is exactly
      equivalent to r.ComponentSpec('foo'). (CNY-637)
    * Calling r.Move() with only one argument now fails explicitly
      rather than silently doing nothing. (CNY-614)

Changes in 1.0.23:
  o API Additions:
    * The interface to create, list and delete access groups and
      modify the users therein through is now exposed though
      ConaryClient.
    * The interface to delete entitlement groups is now exposed
      through ConaryClient.

  o Client Changes:
    * "conary updateall" now accepts the --keep-required command line
      argument.
    * the mirror script now provides download/commit feedback using
      display callbacks like other conary commands
    * the excludeTroves config option will now keep fresh installs from
      happening when an update job is split due to a pinned trove.

  o Server Changes:
    * The repository database migration code now reports an error when
      trying to migrate old-style redirects.  The code to perform the
      migration is incomplete and creates invalid new-style
      redirects.  If you have a repository with old-style redirects,
      contact rPath for assistance with your migration. (CNY-590)

  o Bug Fixes:
    * Subdirectories within source components are now better supported.
      Specifically, different subdirectories with the same filename will
      now work. (CNY-617)
    * The util.literalRegex() function now escapes parenthesis characters.
      (CNY-630)
    * Manifest files now handle file names containing "%" characters.
      Fix from Pavel Volkovitskiy. (CNY-627)
    * Fixed a bug in migrate that caused its behavior to shift when migrating 
      to the same version that is currently installed.
    * Fixed a bug in the logcat script that caused the entitlement field to
      display the user information instead. (CNY-629)

  o Build Changes:
    * The r.addArchive() source action can now unpack Rock Ridge and
      Joliet ISO images, with some limitations. (CNY-625)

Changes in 1.0.22:
  o Client Changes:
    * Conary now has hooks for allowing you to be prompted for both name
      and password when necessary.
    * Conary will no longer report a traceback when trying to perform 
      dependency resolution against repositories that are not available.
      Instead, it will print out a warning. (CNY-578)

  o Build Changes:
    * It is now possible to set environment variables to use within
      Conary builds from within conary configuration files, using the
      new "environment" configuration item.  Thanks to Pavel
      Volkovitskiy for implementing this feature. (CNY-592)
    * In previous versions of Conary, calls to r.PackageSpec() would
      improperly override previous calls to r.ComponentSpec(); now
      the ordering is preserved.  Thanks to Pavel Volkovitskiy for 
      this fix. (CNY-613)

  o Bug Fixes:
    * A bug that would allow recursively generated changesets to
      potentially have missing redirect flags has been fixed.
    * A bug in redirect handling when the branch changed but the trove
      name didn't has been fixed - conary will do a better job of
      determining what jobs to perform in this situation. (CNY-599, CNY-602)
    * Errors relating to PGP now just display the error instead of causing 
      conary to traceback. (CNY-591)
    * Conary sync on a locally cooked trove will no longer traceback (CNY-568)
    * --from-file and sync now work together.
    * An AssertionError that was occasionally reached by incorrect repository
      setups is now a ConaryInternalError
    * A bug when updating to a locally cooked trove when the user had 
      manually removed files has been fixed. (CNY-604)
    * CONARY files that are not accessible will no longer cause conary to
      traceback when trying to read context from them. (CNY-456)
    * signatureKeyMap configuration entries are now checked to ensure
      they are valid. (CNY-531)

Changes in 1.0.21:
  o Client Changes:
    * The "conary migrate" command has changed behavior significantly
      in order to make it more useful for updating a system to exactly
      match a different group.  However, this change makes it much
      less useful for updating normal systems.  "conary migrate"
      should not be used without first reading the man page
      description of its behavior.  The old migrate behavior is now
      available by using "conary sync --full".  "conary syncchildren"
      has been renamed to "conary sync", and its behavior has also
      been modified slightly as a result.  The old behavior is
      available by using "conary sync --current". Please read the man
      page for a full description of the "sync" command as well.  (CNY-477)

  o Build Changes:
    * A "package" keyword parameter has been added to build actions,
      which specifies the package and/or component to which to assign
      the files that are added (not modified or deleted) by that build
      action.  For example, r.MakeInstall(package="foo") will place
      all the new files installed by the MakeInstall action into the
      "foo" package.  Thanks to Pavel Volkovitskiy for contributing
      this capability.  (CNY-562)
    * A "httpHeaders" keyword parameter has been added to the
      r.addArchive(), r.addPatch(), and r.addSource() source actions
      so that headers can be added to the HTTP request.

  o Bug Fixes:
    * The r.addPatch() build action no longer depends on nohup to
      create a file in the current directory (a bug introduced in
      conary 1.0.19). (CNY-575)
    * Commits with missing files no longer traceback. (CNY-455)
    * A bug that caused "#!/usr/bin/env /bin/bash" to not be
      normalized to /bin/bash by the NormalizeInterpreterPaths policy
      has been fixed.
    * A bug that prevented Conary from being able to download files
      that contain '&' or ';' characters has been fixed.  This allows
      Conary to download sources from cgi-bin URLs.
    * "cvc merge" no longer fails to merge changes from the parent
      branch when the shadowed version doesn't exist on the parent
      branch.

Changes in 1.0.20:
  o Build Changes:
    * "jvmdir", "javadir", "javadocdir", and "thisjavadocdir" have
       been added to the default set of macros.
    * A r.JavaDoc() build action has been added.  It funtions
      exactly like the "r.Doc()" build action, except it coppies into
      "%(thisjavadocdir)s".
    * When the r.addArchive() source action attempts to guess the main
      directory in which to build, it now recognizes when when sources
      have been added in an order that defeats its algorithm and provides
      a helpful error message. (CNY-557)

  o Client Changes:
    * A --tag-script parameter has been added to the rollback
      command. (CNY-519)

  o Bug Fixes:
    * A bug in clone behavior that caused Conary to try to clone
      excessive troves has been fixed.  If you were cloning uphill
      from branch /a/b to /a, and a buildreq was satisfied by a trove
      on /a//c, Conary would try to clone the buildreq to /a as well.
      (CNY-499)
    * A bug in the "r.Ant()" and "r.JavaCompile()" build actions which
      caused the CLASSPATH variable to get mangled has been fixed.
    * A bug in 'r.ClassPath()' that caused a traceback has been fixed.
    * A bug that caused the "change password" tab to be displayed when
      browsing the repository via the web as an anonymous user has
      been fixed.
    * The web service code no longer permits the anonymous user to
      view the "change password" (/conary/chPassForm) form.
    * The r.addPatch() source action no longer hangs when presented
      with large patches, which fixes a bug introduced in Conary
      1.0.19.

Changes in 1.0.19:
  o API Change:
    * In order to fully represent empty flavors in Conary, a new Flavor
      object class has been added.  Previously, DependencySet objects
      were used to store flavor information.  Unfortunately it was not
      possible to distinguish "empty flavor" from "flavor not specified".
      When dealing with thawing frozen flavors, use ThawFlavor() instead
      of ThawDependencySet().  When testing to see if a flavor is empty,
      use the isEmpty() method of the flavor object.

  o Client Changes:
    * The default resolveLevel setting is now 2, this means that
      conary will try to update troves that would otherwise cause an
      update to fail.  See the conary man page for more details.
    * Multiple bugs have been fixed in interactive prompting for user
      passwords (CNY-466):
      - Password prompts are based on the server name portion of the
        label being accessed, not the actual hostname of the server
        (these are often different when repositoryMaps are used).
      - When no password callback is available, the operation will
        fail with an open error (which is identical to what would
        happen if no user name was present) instead of giving a
        traceback.
      - The download thread uses the passwords which the original
        thread obtained from the user.
      - The download thread is able to prompt for passwords from the
        user if distributed changesets require access to additional
        repositories.

  o Build Changes:
    * "r.Ant()", "r.JavaCompile()", and "r.ClassPath()" build actions
      have been added to support building java with conary.
    * "r.addPatch()" will now determine the patchlevel without users
      needing to add level= in the r.addPatch() call. The level
      parameter is still honored, but should not be needed.
    * "cvc cook --show-buildreqs" now displays build requirements
      inherited from parent recipe classes. (CNY-520)
    * The output of "cvc diff" and "cvc rdiff" can now be used as an
      input to patch when files are added between two versions. (CNY-424)
    * Use flags have been added for dom0 and domU.  They default to
      "sense prefernot".  The domU flag should be used to build
      binaries specific to Xen domU environments where special
      provisions are made for paravirtualization.  The dom0 flag
      should be used to build binaries specific to Xen dom0
      environments where special provisions are made for the
      hypervisor.  The existing "xen" flag should be used to build
      binaries specific to Xen which apply equally to Xen dom0 and
      domU environments.
    * Warning message for modes specified without an initial "0" have
      been improved to include the path that is affected. (CNY-530)

  o Server Changes:
    * Use the term Entitlement Class in all conary repository web interfaces
      replacing Entitlement Group.

  o Bugs Fixed:
    * The Conary Repository now returns an error to a client when
      committing duplicate troves that have an empty flavor. (CNY-476)
    * When checking out a source trove from a repository using
      "cvc checkout", the user is no longer warned about not being able
      to change the ownership of the files checked out.
    * A bug has been fixed in conary's determination of what troves
      had been updated locally.  This bug caused "conary updateall" to
      consider many x86 troves as needing to be updated separately
      instead of as a part of group-dist.  This could cause updateall
      failures. (CNY-497)
    * A bug that caused 'conary q tmpwatch:runtime --recurse' to traceback
      has been fixed (CNY-460)
    * Interactive mode now handles EOF by assuming it means 'no';
      thanks go to David Coulthart for the patch. (CNY-391)
    * Configuration settings in contexts can now be overridden from
      the command line. (CNY-22)
    * Redirect changesets now have primary troves, meaning they will
      display better when using "conary showchangeset". (CNY-450)
    * User's passwords are now masked when using "cvc context" (unless
      --show-passwords is specified). (CNY-471)
    * Removed excess output from commitaction which was caused by a
      change in option parsing code (CNY-405)

Changes in 1.0.18:
  o Client Changes:
    * Trying to shadow a cooked redirect now results in an error. (CNY-447)
    * A --keep-required option has been added to tell Conary to leave
      troves installed when removing them would break
      dependencies. This used to be the default behavior; Conary now
      issues a dependency error instead. (CNY-6)
    * "delete-entitlement" and "list-entitlements" options have been
      added to the "manageents" script.

  o Build Changes:
    * Python dependencies are now generated for .pyc files as well as
      for .py files. (CNY-459)

  o Server Changes:
    * Support for deleting entitlements, listing the entitlement
      groups a user can manage, and removing the ACL which lets a group
      manage an entitlement group has been added.
    * Entitlement management has been added to the Conary repository
      web interface. (CNY-483)

  o Bug Fixes:
    * The "list-groups" option to the "manageents" script has been
      corrected to list the groups the user can manage instead of the
      groups that user belongs to.

Changes in 1.0.17:
  o Client Changes:
    * Individual file removals performed by "conary remove" now create
      rollbacks. (CNY-7)
    * The repository mirroring client supports two new configuration
      options:
      - matchTroves is a regexp list that limits what troves will be
        mirrored based on the trove names;
      - recurseGroups takes a boolean value (True/False) which will
        cause the miror client to recurse through a groups and mirror
        everything that they include into the target repository.

  o Server Changes:
    * A single conary repository can host multiple serverNames. In the
      Conary repository's configuration file, the serverName directive
      can now specify a space separated list of valid server names
      which will be accepted and served from that repository. (CNY-16)

Changes in 1.0.16
  o Build Changes:
    * A check has been added to "cvc commit" that ensures a .recipe
      file exists in the CONARY state file.
    * Recipe classes can now set an "abstractBaseClass" class
      variable.  When set, Conary will not require a setup() method in
      the class.  This is used for creating superclass recipes where
      setup() methods are not needed.

  o Server Changes:
    * A new "entitlementCheckURL" configuration option has been added.
      This is a hook that allows external validation of entitlements.
    * The Conary Repository web interface look and feel has been
      updated.  The interface will look incorrect unless
      conary-web-common 1.0 or later is installed.

  o Bug Fixes:
    * When running "cvc log" on a newly created source component, cvc now
      errors gracefully instead of tracing back. (bz #863)
    * Conary now changes to the / directory before running tag
      scripts. (bz #1134)
    * "cvc co foo=invalidversionstring" now gives a more helpful error
      message. (bz #1037)
    * Cloning binary troves uphill now correctly checks for the source
      trove uphill.
    * A bug that would cause "conary migrate" to raise a KeyError when
      updating a group that referenced the same trove twice (through
      two subgroups) has been fixed.
    * A bug that caused miscalculations when determining whether a
      shadow has been modified has been fixed.
    * A number of bugs affecting resetting distributed changesets have
      been fixed.
    * A bug in the MySQL dbstore driver that caused the wrong
      character encoding to be used when switching databases has been
      fixed.
    * A bug where running updateall when one of the two groups that
      reference a trove has no update caused an erase of that trove to
      be requested has been fixed (CNY-748).

Changes in 1.0.15
  o Client Changes:
    * When writing files as non-root, Conary will no longer create
      files setuid or setgid unless the uid/gid creating the file
      matches the username/groupname in the package.
    * Conary now checks the rollback count argument for non-positive
      numbers and numbers greater then the number of rollbacks
      available. (bz #1072)
    * The entitlement parser has been reimplemented using expat
      instead of a hand-coded parser.  A correctly formatted
      entitlement file should now be enclosed in an
      <entitlement></entitlement> element.  Conary will continue to
      work with files that do not contain the toplevel <entitlement>
      element.

  o Build Changes:
    * Support has been added for recipe templates.  Now when running
      "cvc newpkg", cvc will automatically create a recipe from a
      template specified by the recipeTemplate configuration
      option. (bz #671, #1059)
    * Policy objects can now accept globs and brace expansions when
      specifying subtrees.
    * Cross-compile builds now provide CONFIG_SITE files to enable
      cross-compiling programs that require external site config
      files.  The default site config files are included.
    * The "cvc checkout" command can now check out multiple source
      troves in a single invocation.

  o Server Changes:
    * An "externalPasswordURL" configuration option has been added,
      which tells the server to call an external URL for password
      verification.  When this option is used, user passwords stored
      in the repository are ignored, and those passwords cannot be
      changed.
    * An authentication cache has been added, which is enabled by
      setting The authCacheTimeout configuration to the number of
      seconds the cache entry should be valid for.

  o Bug Fixes:
    * A bug that caused using groupName parameter with r.replace() to
      traceback has been fixed. (bz #1066)
    * Minimally corrupted/incorrect conary state files will no longer cause 
      conary to traceback. (bz #1107)
    * A bug that prevented upload progress from being displayed when
      using "cvc commit" has been fixed. (bz #969)

Changes in 1.0.14:
  o Client Changes:
    * Conary now creates shadows instead of branches when cooking onto
      a target label.  This means, for example, that local cooks will
      result in a shadow instead of a branch.
    * Conary now creates shadows on the local label when creating rollbacks
      instead of branches.
    * The branch command has been removed.  Any potential branch should be 
      done with a shadow instead.
    * The verify command now shows local changes on a local shadow instead
      of a local branch
    * Local changesets create diffs against a local shadow (instead of
      a branch) and --target for the commit command retargets to a shadow
    * User conaryrc entries are now searched from most specific target to
      least specific (bz #997)
    * A fresh install of a group will cause all of its contained components 
      to be installed or upgraded as well, without reference to what is 
      currently installed on your system -- no trove will be skipped because
      it is referenced by other troves on your system but not installed.
    * Changeset generation across distributed shadows now force file 
      information to be absolute instead of relative when the files are on
      different servers, eliminating server crosstalk on source checkin and
      when committing local changesets. (bz #1033)
    * Cvc merge now takes a revision, to allow you merge only up to a certain
      point instead of to head.

  o Server Changes:
    * Removed the ability for the server to log updates to its contents
      store (mirroring has made this capability obsolete)
    * logFile configuration directive now logs all XML calls
    * Split user management out from core authorization object
    * All user management calls are based on user and group names now
    * The user management web interface for the repository now allows
      the administrator to enable and disable mirroring for groups

  o Bug Fixes:
    * Conary will not traceback if you try to update to a trove with a name
      that matches a filesystem path that you don't have access to (bz #1010).
    * Conary will not raise an exception if a standard config file (~/.conaryrc,
      for example) exists but is not accessible.
    * cvc no longer allows . and .. to be added to source troves (bz #1014)
    * cvc remove handles removing directories (bz #1014)
    * conary rollback no longer tracebacks if you do not have write access to
      the conary database.
    * deeply shadowed versions would fail when performing some version 
      operations.  This caused, for example, local cooks of shadowed troves
      to fail.
    * using loadInstalled with a multiarch trove no longer tracebacks (bz #1039)
    * group recipes that include a trove explicitly byDefault False could result
      in a trove when cooked that had the components of that trove byDefault
      True.
    * Stop sending duplicate Host: headers, proxies (at least squid) mangle 
      these into one host header, causing failures when accessing rbuilder
      repositories that depend on that host header (bz #795)
    * The Symlink() build action should not enforce symlinks not
      dangling, and should instead rely solely on the DanglingSymlinks
      policy.
    * A bug that caused conary to treat a reference as an install when it
      should have been an update due to a miscalculation of what local updates
      had been made on the system has been fixed.

Changes in 1.0.13:
  o Client Changes:
    * A new "conary migrate" command for updating troves has been
      added.  "conary migrate" is useful for circumstances when you
      want to update the software state on a system to be synchronized
      with the default state of a group.  To do this, "conary migrate"
      calculates the changeset required to: 1) update the trove (if an
      update is available); 2) install any missing included troves; 3)
      synchronize included troves that have a mismatched version; 4)
      remove any referenced troves that are not installed by default.
    * The includeConfigFiles configuration directive now accepts http
      and https URLs.  This allows organizations to set up centralized
      site-wide conary configuration.
    * Conary now gives a more detailed error message when a changeset
      attempts to replace an empty directory with a file and
      --replace-files is not specified.

  o Build Changes:
    * The addSource source action will now replace existing files,
      rather than replacing their contents.  This implies that the
      mode of the existing file will not be inherited, and an
      existing read-only file will not prevent addSource from
      working.
    * The internal setModes policy now reports "suid/sgid" only for
      files that are setuid or setgid, rather than all files which
      have an explicitly set mode.  (bz #935)
    * TagSpec no longer will print out ignored TagSpec matches twice,
      once for tags specified in the recipe, and once for tags
      discovered in /etc/conary/tags/*.  (bz #902)
    * TagSpec will now summarize all its suggested additions to
      buildRequires in a single line.  (bz #868)
    * A new reportMissingBuildRequires policy has been added to summarize
      all suggested additions to buildRequires in a single line at the
      end of the entire build process, to make it easier to enhance the
      buildRequires list via cut-and-paste.  (bz #869)

  o Bug Fixes:
    * A bug that caused conary to traceback when a file on the file
      system is owned by unknown uid/gid has been fixed.  Conary will
      now print an error message instead.  (bz #977)
    * A bug that caused conary to traceback when an unknown Use flag
      was used when cooking has been fixed.  Previously, "cvc cook
      --flavor 'foobar'" would create a traceback.  Conary now says
      'Error setting build flag values: No Such Use Flag foobar'.
      (bz #982)
    * Pinned troves are now excluded from updateall operations.
      Previously conary would try to find updates for pinned troves.
    * Conary now handles applying rollbacks which include overlapping
      files correctly.  Previously --replace-files was required to
      apply these rollbacks.
    * the config file directive includeConfigFile is no longer case sensitive 
      (bz #995)

Changes in 1.0.12:
  o Client changes:
    * The rollback command now applies rollbacks up to and including
      the rollback number specified on the command line. It also
      allows the user to specify the number of rollbacks to apply
      (from the top of the stack) instead of which rollback to
      apply. (bz #884)
    * Previously, the code path for installing files as part of a new
      trove required an exception to be handled.  The code has been
      refactored to eliminate the exception in order to reduce install
      times.

  o Build Changes:
    * The cvc command now has a --show-buildreqs option that prints all
      build requirements.  The --no-deps argument for cvc has been
      aliased to --ignore-buildreqs for consistency.

  o Bug Fixes:
    * Installing into a relative root <e.g. --root foo> when running
      as root no longer generates a traceback. (bz #873)
    * Replaced files are now stored in rollbacks. (bz #915)
    * File conflicts are now also detected via the database, not just
      via real file conflicts in the filesystem.
    * A bug that resulted in multiple troves owning a file has been fixed.
    * Rollbacks of troves that were cooked locally will no longer
      raise a TroveIntegrityError.
    * The "conary remove" command no longer generates a traceback when
      the filename given cannot be unlinked. (bz #887)
    * The missing usage message displayed when "cvc" and "conary" are
      run with no command line arguments has been restored.
    * Rollbacks for initial contents files didn't work; applying
      rollbacks now ignores that flag to get the correct contents on
      disk. (bz #924)
    * The patch implementation now properly gives up on patch hunks
      which include changed lines-to-erase, which avoids erasing lines
      which did not appear in the origial version of the file. (bz
      #949)
    * Previously, when a normal error occurred while prepping sources
      for cooking (extracting sources from source archives, for
      example), conary would treat it as a major internal error.  Now
      the error message is simply printed to the screen instead.
    * A typo in a macro will now result in a more helpful error
      message.
    * A bug that caused a traceback when performing "conary rq" on an
      x86_64 box with a large installLabelPath where only an x86
      flavor of a trove was available on one label in the
      installLabelPath has been fixed (bz #961).
    * Conary no longer creates a rollback status file when one isn't
      needed.  This allows /var/lib/conarydb to be on read-only media
      and have queries continue to work/.
    * Reworked "conary remove" to improve error messages and fix
      problems with multiple files being specified, broken symlinks,
      and relative paths (bz #853, #854)
    * The mirror script's --test mode now works correctly instead of
      doing a single iteration and stopping.

Changes in 1.0.11:
  o Client Changes:
    * Conary will now allow generic options to be placed before the command
      you are giving to conary.  For example, 'conary --root=/foo query'
      will now work.
    * the remove command no longer removes file tags from files for no good 
      reason
    * rollbacks now restore files from other troves which are replaced as part
      of an update (thanks to, say, --replace-files or identical contents)
    * --replace-files now marks files as owned by the trove which used to
      claim them
    * You can now kill conary with SIGUSR1 to make conary enter a debugger
      when you Ctrl-C (or a SIGINT is raised)
    * --debug-all now enters a debugger in more situations, including option
      parsing fails, and when you hit Ctrl-C.
    * added ccs2tar, which will convert most absolute changesets (like those
      that cook produces) into tarballs
    * Troves now don't require dependencies that are provided by themselves.
      As troves are built with this new behavior, it should significantly speed
      up dependency resolution.
    * added a script to recalculate the sha1s on a server (after a label
      rename, for instance)
    * added a script to calculate an md5 password (for use in an info recipe,
      for example)

  o Build Changes:
    * Conary now supports a saltedPassword option to r.User in user info-
      packages.  Full use of this option will require that a new shadow package
      be installed.

  o Bug Fixes:
    * command-line configurations now override context settings

  o Build Changes:

Changes in 1.0.10:
  o Client Changes
    * Given a system based on rPath linux where you only installed
      !smp kernels, conary would eventually start installing smp
      kernels on your system, due to the way the update algorithm
      would determine whether you should install a newly available
      trove.  Conary now respects flavor affinity in this case and
      does not install the smp kernel.
    * Mirror configuration files can now specify uploadRateLimit and
      downloadRateLimit.
    * Updates utilizing changeset files are now split into multiple
      jobs properly, allowing changeset files which create users to
      work proprely.
    * "conary rollback" now displays progress information that matches
      the "conary update" progress information.
    * added --with-sources option for clone

  o Bug Fixes:
    * A bug that caused an assertion error when switching from an
      incomplete trove to a complete trove has been fixed.
    * A bug in perl dependencies that caused extra directories to be
      considered part of the dependency has been fixed.
    * A bug affecting updates where a pinned, partially installed
      package was supposed to be updated due to dependency resolution
      has been fixed.
    * A bug that prevented updates from working when part of a locally
      cooked package was replaced with a non-locally cooked component
      has been fixed.  The bug was introduced in Conary 1.0.8.
    * A bug that caused a segfault when providing an invalid type to
      StringStream has been fixed.
    * The troveInfo web page in the repository browser now displays
      useful error messages instead of traceback messages.  The
      troveInfo page also handles both frozen and non-frozen version
      strings.
    * A bug that caused conary to download unnecessary files when checking out
      shadow sources has been fixed.
    * A bug that caused "cvc rdiff" between versions of a trove that
      were on different hosts to fail has been fixed.
    * Fixed a bug when determining local file system changes involving a file 
      or directory with mtime 0.
    * The --signature-key option was restored

Changes in 1.0.9:
  o Client Changes:
    * A new dependency resolution method has been added which can be turned
      on by setting resolveLevel to 2 in your conarycfg:  If updating trove 'a'
      removes a dependency needed by trove 'b', attempt to update 'b' to
      solve the dependency issue.  This will allow 'conary update conary'
      to work as expected when you have conary-build installed, for example.
    * Switched to using more of optparse's capabilities, including --help
      messages.
    * One short option has been added, cvc -m for message.

  o Bug Fixes:
    * Recipes that use loadRecipe('foo') and rely on conary to look upstream
      to find their branch now work correctly when committing.
    * A bug affecting systems with multiple groups referencing the same troves,
      where the groups are out of sync, has been fixed.
    * the mirror client now correctly handles duplicate items returned in
      trove lists by older servers
    * A bug that caused the mirror client to loop indefinitely when
      doing a --full-trove-sync has been fixed
    * conary rq --trove-flags will now display redirect info even if you
      do not specify --troves (bug #877)
    * dep resolution now support --flavors --full-versions output (bug #751)
    * cvc merge no longer tracebacks if files were added on both upstream
      and on the shadow
    * admin web access for the server doesn't require write permission for
      operations which also require admin access (bug #833)
    * A bug that caused r.remove() in a group to fail if the trove being
      removed was recursively included from another group has been fixed.
    * Conary update tmpwatch -tmpwatch:debuginfo will now erase 
      tmpwatch:debuginfo.
    * An ordering bug that caused info packages to not be updated with their
      components has been fixed.
    * Updates will now happen in a more consistent order based on an
      alphabetic sort.
    * the repository server now handles database deadlocks when committing
       changesets
  o Server Changes:
    * getNewSigList and getNewTroveList could return troveLists with
      duplicate entries

  o Documentation Changes:
    * The inline documentation for recipes has been significantly
      improved and expanded, including many new usage examples.

Changes in 1.0.8
  o Client changes:
    * Conary will now replace symlinks and regular files as long as their
      contents agree (bug #626)

  o Bug Fixes:
    * An error in the method of determining what local changes have been 
      made has been fixed.

Changes in 1.0.7:
  o Client changes:
    * A better method of determining what local changes have been made to a
      local system has been implemented, improving conary's behavior when
      updating.

  o Bugfixes:
    * A bug that caused the user to be prompted for their OpenPGP
      passphrase when building on a target label that does not match
      any signatureKeyMap entry has been fixed.  Previously, if you
      had a signatureKeyMap entry for conary.example.com, and your
      buildLabel was set to conary.example.com@rpl:devel, you would be
      prompted to enter a passphrase even when cooking locally to the
      local@local:COOK label.
    * Dependency resolution will no longer cause a trove to switch
      branches.
    * If a component is kept when performing dependency resolution
      because it is still needed, it's package will be kept as well if
      possible.
    * "conary q --path" now expands symlinks found in the path to the
      file in question. (bug #855)
    * Committing a changeset that provided duplicate file streams for
      streams the server previously referenced from other servers no
      longer causes a traceback.
    * Conary's patch implementation how handles patches which are
      already applied. (bug #640)
    * A server error triggered when using long flavor strings in
      server queries has been fixed.

  o Build fixes:
    * Group cooking now produces output to make it easier to tell what
      is happening.  The --debug flag can be used to get a more
      detailed log of what troves are being included.

  o Server changes:
    * The server traceLog now logs more information about the
      repository calls


Changes in 1.0.6:
  o Repository changes:
    * The commitaction script now accepts the standard conary arguments
      --config and --config-file.

  o Bugfixes:
    * cvc merge on a non-shadow no longer returns a traceback (bz# 792),
      and cvc context foo does not return a traceback when context foo does
      not exist (bz #757)  Fixed by David Coulthart.
    * A bug that caused new OpenPGP keys to be skipped when troves
      were filtered out during mirroring has been fixed.
    * opening invalid changesets now gives a good error message instead of
      a traceback
    * removed obsolete changemail script
    * Exceptions which display fileId's display them as hex sha1s now
      instead of as python strings
    * A bug where including a redirect in a group that has autoResolve 
      caused conary to traceback has been fixed.
    * A bug that kept conary from prompting for your password when committing
      has been fixed.
    * A bug that randomized the order of the labels in the  installLabelPath 
      in some error messages has been fixed.

  o Build fixes:
    * The default ComponentSpec for :perl components now include files
      in site_perl as well as in vendor_perl.
    * Ruby uses /usr/share/ri for its documentation system, so all files
      in %(datadir)s/ri are now included in the default :doc ComponentSpec.

Changes in 1.0.5:
  o Performance improvements:
    * The use of copy.deepcopy() has been eliminated from the
      dependency code.  The new routines are up to 80% faster for
      operations like DependencySet.copy().
    * Removing files looks directly into the file stream of the file
      being removed when cleaning up config file contents rather than
      thawing the full file stream.
    * Getting a single trove from the database without files returned file
      information anyway
    * Trove.applyChangeSet() optionally skips merging file information
    * Cache troves on the update/erase path to avoid duplicate fetchs from
      the local database

  o Bugfixes
    * Installing from a changeset needlessly relied on troves from the 
      database having file information while processing redirects
    * Extraneous dependency cache checks have been removed from the
      addDep() path.
    * When removing files, conary now looks up the file flags directly
      in the file stream in order to clean up config file contents.
      Previously the entire file stream was thawed, which is much more
      resource intensive.

  o Build fixes:
    * r.addArchive() now supports rpms with bzip2-compressed payloads.

Changes in 1.0.4:
  o Performance improvements:
    * The speed of erasing troves with many dependencies has been
      significantly improved.
    * The join order of tables is forced through the use of
      STRAIGHT_JOIN in TroveStore.iterTroves() to work around some
      MySQL optimizer shortcomings.
    * An --analyze command line option has been added to the
      stand-alone server (server.py) to re-ANALYZE the SQL tables for
      MySQL and SQLite.  This can significantly improve repository
      performance in some cases.
    * The changes made to dependency string parsing were a loss in
      some cases due to inefficiency in PyArg_ParseTuple().
      Performance sensitive paths in misc.c now parse the arguments
      directly.

  o Bugfixes:
    * An Apache-based conary repository server no longer logs
      tracebacks in error_log when a client disconnects before all
      data is sent.
    * A bug that caused cross repository commits of changesets that involved
      a branched trove to fail in some cases has been fixed.
    * If an entitlement is used for repository access, it is now sent
      over HTTPS instead of HTTP by default.
    * The conary emerge command no longer attempts to write to the root
      user's conary log file.
    * conary showcs --all now shows not-by-default troves.
    * Previously, there was no way using showcs to display only the troves
      actually in a changeset - conary would by default access the repository
      to fill in any missing troves.  Now, you must specify the
      --recurse-repository option to cause conary to search the repository
      for missing troves.  The --trove-flags option will now display when a
      trove is missing in a changeset.
    * A bug that caused showcs --all to display file lists even when --ls
      was not specified has been fixed.
    * When mirroring, you are now allowed to commit a trove that does
      not have a SHA1 checksum set.  This is an accurate replication
      of the data coming from the source repository.
    * A bug affecting multiple uses of r.replace() in a group recipe has been
      fixed.
    * A bug that caused components not to be erased when their packages were 
      erased when a group referencing those packages was installed has been 
      fixed.

Changes in 1.0.3
  o Client changes:
    * Conary displays full paths when in the error message generated
      when it can't open a log file rather than leaving out the root 
      directory.

  o Performance improvements:
    * A find() class method has been added to StreamSet which enables
      member lookups without complete thawing.
    * The code path for committing filestreams to repositories now
      uses find() to minimize file stream thaws.
    * DBstore now supports precompiled SQL statements for SQLite.
    * Retrieving troves from the local system database no longer
      returns file information when file information is not requested.
    * Dependencies, dependency sets, StreamCollections, file
      dictionaries, and referenced file lists now use C parsing code
      for stream thawing.
    * Extraneous trove instantiations on the system update path have
      been eliminated.
    * Adding troves to the local database now uses temporary tables to
      batch the insertions.

  o Bugfixes:
    * A bug that caused a mismatch between file objects and fileIds
      when cloning a trove has been fixed.

Changes in 1.0.2:
  o Bugfixes:
    * A bug that caused redirects to fail to build when multiple
      flavors of a trove exist has been fixed.
    * A bug with cooking flavored redirects has been fixed.
    * The cvc command no longer enforces managed policy with --prep.
    * A bug that caused disttools based python packages to be built as
      .egg files has been fixed.  This bug was introduced in conary
      0.94.
    * A bug that prevented checking in a recipe that deleted policy
      has been fixed.
    * A bug that prevented entitlements from being recognized by an
      Apache conary repository server when no username and password
      were set for a server has been fixed.
    * A bug that prevented errors from being returned to the client
      if it attempts to add an invalid entitlement key or has
      insufficient permission to add the entitlement key has been
      fixed.  An InvalidEntitlement exception has been added.
    * A repository bug prevented the mirror client from obtaining a
      full list of new troves available for mirorring has been fixed.
    * A bug in cooking groups caused the groups resulting from an
      r.addAll() to not respect the original group's byDefault
      settings in some cases has been fixed.

Changes in 1.0.1:
  o Database schema migration
    * Over time, the Conary system database schema has undergone
      several revisions.  Conary has done incremental schema
      migrations to bring old databases in line with the new schema as
      much as possible, but some remnants of the old schema remain.
      When Conary 1.0.1 runs for the first time, the database will be
      reloaded with a fresh schema.  This corrects errors that can
      occur due to incorrect SQL data types in table definitions.  An
      old copy of the database will be saved as "conarydb-pre-schema-update".

Changes in 1.0:
  o Bugfixes
    * A bug that allowed a group to be installed before children of
      its children were installed has been fixed.  This ensures this
      if a an update is partially completed, it can be restarted from
      where it left off.
    * A bug in python dependencies that sometimes resulted in a plain 
      python: __init__ dependency has been fixed.
    * A bug that dropped additional r.UtilizeUser matches for a file after
      the first one has been fixed.
    * Accessing a repository with the wrong server name no longer
      results in an Internal Server Error.  The error is marshaled
      back to the client.

Changes in 0.97.1:
  o Bugfixes
    * A bug has been fixed that allowed the "incomplete" flag to be
      unset in the database when applying changesets of troves that
      have no "incomplete" flag.  This resulted in "StopIteration"
      exceptions when updating the trove.
    * A bug has been fixed in the code that selects the OpenPGP key
      to be used for signing changesets at cook time.

Changes in 0.97:
  o Client changes:
    * All troves that are committed to repository through commits,
      cooks, branches, shadows, and clones, now always have SHA1
      checksums calculated for them.
    * Trove objects now have a version number set in them.  The
      version number is increased when the data types in the Trove
      object are modified.  This is required to ensure that a Conary
      database or repository has the capability of storing all the
      information in a Trove.  All trove data must be present in order
      to re-calculate SHA1 checksums.  If a local system understands
      version 1 of the Trove object, and a repository server sends a
      changeset that contains a version 2 Trove, an "incomplete" flag
      will be set for trove's entry in the database.  When accessing
      that trove later for merging in an update, the client will go
      back and retrieve the pristine Trove data from the repository
      server so it will have all the data needed to preform three way
      merges and signature verification.

  o Repository changes:
    * Repositories will now reject commits whose troves do not have
      correct SHA1 checksums.

Changes in 0.96:
  o Client changes:
    * conary rq now does not use affinity by default, use --affinity to turn
      it on.  The rq --compatible-troves flag has disappeared.  Now 
      you can switch between displaying all troves that match your system 
      flavor and that match affinity flavor by switching between
      --available-troves with and without the --affinity flag.
    * conary q now displays installed, not by default troves by default,
      but skips missing troves.
    * Fixed an update bug where updating an x86 library on an x86_64 system
      would cause conary to switch other x86_64 components for that library
      to x86 versions.
    * update job output is compressed again
    * Fixed an update bug where if you had made a local change to foo, and then 
      updated a group that pointed to an earlier version of that trove,
      the trove could get downgraded

  o Other changes:
    * Mirroring now mirrors trove signature

Changes in 0.95:
  o Client changes:
    * The "conary verify" command now handles non-regular files with
      provides and requires (for example, symlinks to shared libraries
      that provide sonames).
    * The "conary showchangeset" command now takes --recurse and
      --no-recurse arguments.
    * All info-* packages are now updated in their own individual jobs;
      this is required for their dependencies to be reliable.
    * The conary syncchildren command now will install new packages
      when appropriate.

  o Repository changes:
    * Additional logging has been added to the repository server.
      Logging is controlled by the "traceLog" config file variable,
      which takes a logging level and log path as arguments.
    * Conary now detects MySQL Database Locked errors and will retry
      the operation a configurable number of times.  The "deadlockRetry"
      configuration variable controls the number of retries and
      defaults to 5.

  o Build changes:
    * Conary now uses site.py to find all possible correct elements of
      sys.path when generating python provides and requires.  Previously,
      new elements added via .pth files in the package being built would
      be ignored for that package.
    * The PythonSetup() build action now works properly with setup.py
      files that use "from setuptools import..." instead of "import
      setuptools".

  o Other changes:
    * The conarybugz.py script has been restored to functionality by
      moving to the conaryclient interface for accessing the
      repository.

Changes in 0.94:

  o Redirects no longer point to a specific trove; they now redirect
    to a branch. The client chooses the latest version on that branch
    which is compatible with the local system.

  o Bug Fixes
    * A bug in getNewTroveList() that could cause duplicate
      troves to be returned has been fixed.
    * A bug that caused a repository server running under Apache to
      fail with an Internal Server Error (500) when a client requested
      a changeset file that does not exist has been fixed.
    * Conary no longer displays an error when attempting to write to a
      broken pipe.  (bug #474)
    * Conary now respects branch affinity when moving from old-style
      groups to new-style groups.

  o Client changes:
    * The query/repquery/showcs command line options have been
      reworked.  See the conary man page for details.
    * When "cvc merge" is used to merge changes made on the parent
      branch with changes made on a shadow, conary now records the
      version from the parent branch that was used for the merge.
      This is required to allow conary to handle changing the upstream
      version on a shadow.  It is also useful for accounting
      purposes.  (bug #220)
    * "conary emerge" can now be performed on a recipe file.
      Previously you were required to emerge from a repository. (bug
      #526)
    * Progress is now displayed as conary applies a rollback. (bug #363)
    * Java, Perl, and Python dependencies are now enforced by default.

  o Build changes
    * PythonSetup() no longer passes the --single-version-externally-managed
      argument to setup.py when it uses distutils instead of setuptools.

Changes in 0.93:
  o Bug Fixes
    * A bug in the "conary verify" code sometimes resulted in an
      unhandled TroveIntegrity exception when local modifications were
      made on the system. (bug #507)
    * Usernames and passwords with RFC 2396 reserved characters (such
      as '/') are now handled properly. (bug #587)

  o Server changes
    * Standalone server reports warnings for unsupported configuration options
      instead of exiting with a traceback.
    * Compatibility for repositoryDir has been removed.
    * A bug caused queries for multiple flavors of the same trove
      to return incorrect results has been fixed.
    * Apache hooks now ignore IOErrors when writing changesets to the
      client.  These normally occur when the client closes the
      connection before all the data is sent.

  o Client changes
    * SHA1 checksums are now computed for source checkins and local
      change set commits.
    * Flavor affinity is now more relaxed when updating troves.  For
      example, if you have a trove with flavor that requires sse2 but
      your system flavor is ~!sse2, conary will only prefer troves
      with sse2 enabled instead of requiring it.

  o Build changes
    * PythonSetup() now correctly requires python-setuptools:python
      instead of python-setuptools:runtime.
    * Automatic python dependency provision now searches more directories
      to better support multilib python.
    * Conary now defaults to building in ~/conary/builds instead of
      /var/tmp/conary/builds, and caching in ~/conary/cache instead
      of /var/cache/conary.

Changes in 0.92:
  o Package Building Changes:
    * Conary policy has been split out into the conary-policy package.
      (Some policy was left in conary proper; it is needed for
      internal packaging work.)
    * Conary prints out the name of each policy as it runs, making it
      possible to see which policies take the most time.
    * BuildLog files no longer contain lines that end with \r.
    * A new 'emergeUser' config item has been added.  Conary will
      change to this user when emerging packages as root.
    * --no-deps is now accepted by 'conary emerge'.

  o Group Building Changes:
    * A bug has been fixed in dependency checking when using
      autoResolve where deleted weak troves would be included in
      autoResolve and depChecks.

  o Client changes:
    * Conary can now rate limit uploads and downloads.  The rate limit
      is controlled by the "uploadRateLimit" and "downloadRateLimit"
      configuration variables, which is expressed in bytes per second.
      Also, Conary displays the transfer rate when uploading and
      downloading.  Thanks to Pavel Volkovitskiy for these features.
    * The client didn't write config files for merged changesets in
      the right order, which could result in changesets which could
      not be committed to a repository.
    * Fixed a bug in the update code caused conary to behave
      incorrectly when updating groups.  Conary would install
      components of troves that were not installed.

  o General Bug Fixes
    * Conary did not include the trove sha1 in the troveinfo diff
      unconditionally.  This prevents clients from being able to
      update when a repository is forced to recalculate sha1
      signatures.

Changes in 0.91:
  o Bugfixes
    * A bug was fixed the code that freezes path hashes.  Previously,
      path hashes were not sorted in the frozen representation.  Code
      to fix the frozen path hashes in databases and repositories has
      beed added.
  o Build
    * added cleanAfterCook config that controls whether conary tries to
      clean up after a successful build

Changes in 0.90.0:
  o Code Structure/Architecture Changes:
    * Conary now has the concept of "weak references", where a weak reference
      allows conary to be able to recognize the relationship between a
      collection and the children of collections it contains.  This allows
      us to add several new features to conary, documented in Client and Build
      changes.
    * SQL operations have been migrated to the dbstore driver to allow
      for an easier switch of the database backends for the server side.
    * Various query and code structure optimizations have been
      implemented to allow running under MySQL and PostgreSQL.

  o Documentation Changes:
    * Added summaries about updateall in the conary man page and added
      information about the command-line options for conary rq.
    * Clarified behavior of "conary shadow --source-only" with respect to
      rPath bug #500.
    * Added synonyms for cvc and conary commands which have shortcuts
      (ex: checkout and co).
    * Added man page entry about cvc clone.

  o Package Building Changes:
    * Build logs now contain unexpanded macros, since not all macros
      may be defined when the build log is initially created.
    * The emerge command can now accept version strings.
    * The RemoveNonPackageFiles policy now removes fonts.cache*,
      fonts.dir, and fonts.scale files, since they are always
      handled by tag handlers.
    * The Make() build action can now take a makeName keyword argument
      for cases when the normal Make() handling is exactly right but
      a different make program is required (nmake, qmake, etc.).
    * The new PythonSetup() build action uses very recent versions
      of the python setuptools package to install python programs
      which have a setup.py that uses either the old disttools or
      new setuptools package.
    * fixed bug #bz470: loadInstalled('foo') will now work when you have
      installed a local cook of foo.

  o Group Building Changes:
    * add() now takes a "components" option.  r.add(<package>,
      components=['devel', 'runtime'])  will install <package>, but only the
      'runtime' and 'devel' components of <package> by default.
    * remove() can now 'remove' troves within child troves.
    * When a component is added, (either via r.add() or dep resolution)
      is automatically added as well (though not all its sibling components)
    * A new r.removeComponents(<complist>) command has been added.  It
      allows you to create a group where all devel components are
      byDefault False, for example: r.removeComponents(['devel',
      'devellib']).
    * The installPath used to build a group in is now stored in troveInfo.
    * r.addAll() now recurses through all the included groups
      and creates local versions of them as well by default.
    * A new r.replace(<name>, <newversion>, <newflavor>) command has
      been added.  It removes all versions of name from all groups in
      the recipe and replaces them with the version found by searching
      for newVersion, newFlavor.

  o Client Changes:
    * When committing source changes in interactive mode, conary will ask you
      you to confirm the commit.
    * A new configuration option, autoResolvePackages, tells conary to install
      the packages that include the components needed for dep resolution.
    * You can now install locally cooked groups.
    * If foo is a redirect to bar, and you run 'conary update foo' when
      foo is not installed on your system, conary will act as if you had
      typed 'conary update bar'.  Previously, it would act as if you had typed
      'conary update bar --no-recurse'.

  o Config Changes:
    * Conary config handling now supports comments at the end of config lines.
      # can be escaped by a \ to use a literal # in a configuration option.
    * Default macros used in cooking are now stored in /etc/conary/macros.
      The 'defaultMacros' parameter determines where cvc searches for macro
      definitions.
    * Conary configuration now searches for configuration files in 
      /etc/conary/conf.d/ after reading in /etc/conaryrc

  o Server Changes:
    * Creating changesets atomically moves complete changesets into place.
    * The contents store no longer reference counts entries.
    * Added support for trove marks to support mirroring.  A client
      can use a trove mark to ask the server for any trove that has
      been added since the last trove mark mirrored.
    * Added the hasTroves() interface to support mirroring.  This allows
      the mirror client to make sure that the target mirror does not
      already have a trove that is a candidate for mirroring from the
      source repository.
    * Added support for traceback emails from the repository server.
    * The repository contents store was reworked to avoid reading
      precompressed gzipped data twice (once to double check the uncompressed
      contents sha1 and once to copy the file in place).
    * We have changed the way schema creation and migration is handled
      in the repository code. For administrative and data safety reasons,
      schema upgrades and installs can be performed from now on only by
      running the standalone server (conary/server/server.py --migrate),
      thus avoiding race conditions previously created by having multiple
      Apache processes trying to deal with the SQL schema updates.

   o Command Changes
    * A new script that mirrors repositories has been added.  It is in
      the scripts/ directory in the source distribution of Conary.

Changes in 0.80.4:
  o Build Changes:
    * PackageRecipe has been changed to follow our change to split
      conary into three packages.
    * x86_64 packaging elimintated the conary:lib component to follow x86
      (those files now belong in conary-build:lib)

Changes in 0.80.3:
  o Client Changes:
    * The internal branch source and branch binary flags were changed
      to a bitmask.
    * The warning message printed when multiple branches match a cvc
      checkout command has been improved.
    * Only interactive mode can create binary shadows and branches, and
      a warning is displayed before they are created (since source branches
      are normally the right thing to use).

  o Build Changes:
    * Files in subdirectories named "tmp" are no longer automatically
      excluded from packaging, except for /tmp and /var/tmp.
    * DanglingSymlinks now traverses intermediate symlinks; a symlink
      to a symlink to a symlink will no longer confuse it.

Changes in 0.80.2:
  o Client Changes:
    * Bugs in "conary update foo=<old>--<new>" behavior have been
      fixed.
    * "cvc co foo=<label>" will now work even if you don't have a
      buildLabel set
    * "conary showcs" will now work more nicely with group changesets.
    * "conary showcs --all" no longer shows ids and sha1s.
    * We now never erase pinned items until they are explicitly unpinned.
    * "conary verify" and "conary q --diff" work again.
    * "conary q tmpwatch --components" will display the components
      installed for a package.
    * The pinTroves config item behavior has been fixed.  It now
      consistently pins all troves that match a pinTrove line.
    * When a trove is left on the system because of dependency resolution
      during an update, a warning message is printed.
    * Command line configuration, such as --config
      'buildLabel conary.rpath.com@rpl:devel', now overrides context
      configuration.

  o Server Changes:
    * The repository server now retries a request as an anonymous user
      if the provided user authentication information does not allow
      a client request to succeed.
    * When using "server.py --add-user" to add a user to a repository
      server, the user will only be given admin privileges if --admin
      is added to the command line.  Previously, all users added with
      server.py had admin privileges.  Additionally, if the username
      being added is "anonymous", write access is not granted.

  o Build Changes:
    * It is now possible for a recipe to request that specific
      individual requirements be removed from files using the
      exceptDeps keyword argument to r.Requires().  Previously
      you had to accept all the dependencies generated by r.Requires()
      or none of them.
    * r.Replace() now takes a lines=<regexp> argument, to match a line based
      on a regexp.
    * The EnforceJavaBuildRequirements policy has been added.  When
      you are packaging precompiled Java software where you have
      .class/.jar files but no .java files, you can use "del
      EnforceJavaBuildRequirements" to prevent this from policy from
      generating false positives.
    * The EnforceCILBuildRequirements policy has been added.
    * Enforce*BuildRequirements now warn when a package has requirements
      which they don't fulfill themselves and which are not fulfilled by
      the system database.  (for example, soname dependencies from linking
      against libraries that are not managed by Conary on the system.)
    * Automated Perl dependencies have been added, for both provides
      and requires.  They are not yet enforced, in order to give time
      to adapt while perl packages are being re-built.
    * The EnforcePerlBuildRequirements policy has been added.
      Failures found by this policy may be caused by packages on the
      system not having been rebuilt yet with Perl dependencies, but
      could also show bugs in the Perl dependency code.
    * Automated Python dependencies have been added, for both provides
      and requires.  Like Perl dependencies, they are not yet
      enforced.
    * The EnforcePythonBuildRequirements policy has been added, with
      the same caveats as EnforcePerlBuildRequirements.
    * Conary now writes more information about the build environment
      to the build log when cooking.
    * A bug that caused r.Requires('file:runtime') to create a file
      dependency on 'runtime' instead of trove dependency on
      'file:runtime' has been fixed.
    * Java dependencies now properly ignore array elements in all cases,
      removing false Java dependencies like "[[I" and "[[B".


Changes in 0.80.1:
  o Client Changes:
    * User names and passwords are no longer allowed in repository maps;
      "user" configuration entries must be used instead.
    * The clone command now allows you to clone a binary onto the same
      branch, without having to reclone the source.
    * The TroveInfo table on the client is getting corrupted with
      LoadedTrove and BuildReq entries for components.  These entries
      are only valid on packages.  Code was added to catch when this
      happens to aid debugging.  Additionally, Conary will
      automatically remove the invalid entries the first time 0.80.1
      is run.
    * Environment variables are expanded in paths in conary configuration files.
    * localcs now allows the version and flavor to be specified for a trove
    * conary scs --all now behaves the way it used to again
  o Build Changes:
    * Java dependency generation is now enabled; Java dependency enforcement
      is still disabled.
    * The skipMissingSubDir keyword argument now actually works correctly
      when the subdirectory is missing.
  o Common Changes:
    * Entitlement support has been added as an alternate method of
      authentication.

Changes in 0.80.0:
  o Client Changes:
    * The logic for defining updates across a hierarchy has been completely
      replaced. Instead of rigidly following the trove digraph, we flatten
      the update to choose how troves get updated, and walk the hierarchy
      to determine which updates to actually apply.
    * Dependency resolution could include troves which caused duplicate
      removals for the troves those included troves replace
    * Chroot handling was broken in 0.71.2 and prevented the user name
      lookup code for the chroot from exiting back out of the chroot
    * showchangeset on relative changesets now displays them as jobs.
    * query and queryrep now exclude components if they match their
      package name
    * Conary cleans up rollbacks when a changeset fails to apply.
      Previously, an invalid changeset was saved in the rollback
      stack, which made applying it impossible
    * Removed direct instantiation of NetworkRepositoryClient object; it
      should be created by calling ConaryClient
    * repositoryMap should not contain usernames and passwords now; user
      config file option should hold those instead (user *.rpath.org user pass)
    * If a user name is given without a password the password will be prompted
      for if the repository returns a permissions error
    * added --components parameter to q and rq to not hide components
    * conary update --full-versions --flavors now will work as expected
    * fixed a bug with conary erase foo=/branchname
    * When in multi-threaded mode, the download thread now checks to see
      if the update thread wants to exit.  This fixes many of the
      "timeout waiting for download thread to terminate" messages.
    * Fixed bug where conary erase foo --no-deps wouldn't erase a component
      of foo if it was required by something else
  o Build Changes:
    * Dependencies are now generated for Java .class and .jar files.
      They are not yet enforced, to give time to rebuild Java packages.
    * Java dependency generation has been turned off until 0.80.1 in
      order to wait until there is a deployed version of Conary with
      long dependency handling; some .jar files have so many
      dependencies that they overflowed dependency data structures.
    * CheckDesktopFiles now looks in /usr/share/icons for icons, and
      can find icon names without extensions specified.
    * Build actions which take a subDir keyword argument now also can
      take a skipMissingSubDir keyword argument which, if set to True,
      causes the build action to be skipped if the specified subdirectory
      does not exist.  By default, those build actions will now raise
      an error if the directory does not exist, rather than running in
      the wrong subdirectory as they did previously.
    * You can now cook a recipe that has a superclass that is defined
      locally but a has supersuperclass that is in the repository.  Similarly,
      if you have a superclass that is in the repository but a supersuperclass
      locally, conary will find that as well
    * r.Replace with parameters in the wrong order will now behave correctly
    * The automatic :config component for configuration files has been
      disabled because Conary does not handle files moving between
      troves, and config files were being re-initialized when packages
      were updated.
  o Code structure:
    * queryrep, query, showchangeset, and update --info all use the same
      code to determine how to display their data.  Display.py was changed
      to perform general display operations.
    * query.py added
    * added JobSource concept for searching and manipulating lists of jobs.
    * moved datastore.py into repository module
    * Stubs have been added for adding python and perl dependencies, and
      the stubs have been set to be initially ignored.
    * The internal structure for conary configuration objects has changed
    * A new DYNAMIC size has been added to the StreamSet object.  This will
      cause StreamSet to use either a short or long int to store the size
      of the frozen data that is included in a frozen StreamSet, depending
      on the size of the data being stored.

Changes in 0.71.2
  o Client Changes:
    * The update-conary option has been renamed updateconary per
      bugzilla #428
    * buildPath can be set in contexts
    * cvc co <foo> will work even if there are two foos on the same label with
      different branches.  In that case, it will warn about the older foo
      which it doesn't check out
    * Test mode didn't work for updates and erases which were split into
      multiple jobs
  o Build Changes:
    * Combined the EtcConfig and Config policies, and deprecated
      the EtcConfig policy.
    * All config files default to being put into a :config component.
      This is overridden by any ComponentSpec specifications in the recipe.
    * A use flag has been added for xen defaulting to 'sense prefernot'.  This
      flag should be used to specify flavors for xen domU builds where special
      provisions are made for paravirtualized domU.
    * Added new CheckDesktopFiles policy to catch some more common errors
      in .desktop files.  (For now, it looks for common cases of missing
      icons; more may be added over time.)
    * The Requires policy now interprets synthetic RPATH elements (passed in
      with the rpath= keyword argument) as shell-style globs that are
      interpreted relative first to the destdir and then to the system.

Changes in 0.71.1:
  o Server Changes
    * Added iterTroves() call which iterates over large numbers of troves
      much more efficiently than a single getTrove() call would.
    * Split out FileRetriever object to allow file information to be pulled
      from the repository inside of an iterTroves() loop
    * The web interface shows the troves contained in a group trove instead
      of trying to list all files in a group.
  o Client Changes
    * Config file options that take a path as a value now support ~ for
      home directory substitution
    * Trove.diff() returns a standard job list instead of the previous
      only-used-here format
    * /var/log/conary tracks all update, remove, rollback, and erase events
    * Progress output is simplified when stdout is not a tty (no line
      overwrites)
    * Tracebacks during logged commands get copied to the log
    * Code which checked to see if a shadow has been locally modified didn't
      work for shadows more than a single level deep
    * When you are installing from changesets using --from-files, other troves
      in the changesets can be used for dependency resolution
  o Build Changes (cvc)
    * Additional calls are emulated by the filename_wrapper for the
      r.Run calls.
  o Code Structure
    * Split build/recipe.py into several smaller files
    * Moved OpenPGP keyTable access up call stack so that it can now be
      accessed outside of kid templates.
    * Move epdb code into its own package

Changes in 0.71.0:
  o Code Structure
    * conary now imports all python modules from a toplevel "conary"
      module.  This prevents conary from polluting the module namespace.
  o Client Changes
    * Clone didn't handle shadow version numbers correctly (and could create
      inconsistent version numbers)

Changes in 0.70.5:
  o Client Changes
    * Files changing to config files across distributed repositories now works.
    * The update code uses more consistent use of trove sources, and only
      makes explicit calls to the repository if asked.  This should make it
      possible to create interesting update filters.
    * Clone updated sequences it was iterating over, which is generally
      a bad idea (and caused clone to commit inconsistent troves)
  o Build Changes (cvc)
    * Locally cooked filesets now include file contents, making the
      filesets installable.
    * Fileset cooks now retrieve all of the file objects in a single
      network request per repository.
    * The new NormalizeLibrarySymlinks policy runs the ldconfig program
      in all system library directories.  This ensures that all the
      same symlinks that ldconfig would create when the shlib tag handler
      runs are packaged.  It also warns if ldconfig finds missing files.
    * New argument to r.Run(): "wrapdir" keyword argument behaves much
      like "filewrap" but takes a string argument, which limits the scope of
      %(destdir)s relocation only to the directories under the specified
      wrapdir, which is interpreted relative to %(destdir)s.  Works best
      for applications that install under one single directory, such
      as /opt/<app>
    * Clone, branch, and shadow all take --info now instead of --test
    * ELF files that dlopen() libraries can now be provided with
      synthetic soname dependencies with
      r.Requires('soname: libfoo.so', '/path/to/file')
    * r.Requires now enforces that packages that require a file and
      include that required file must also explicitly provide it. (bz #148)
  o Server Changes
    * Packages added to the repository are checked to ensure the version and
      flavor of all referenced components are the same as for the package

Changes in 0.70.4:
  o Client Changes
    * The trove that satisfies a dependency that is broken by erase is
      now displayed in the "Troves being removed create unresolved
      dependencies" message.
    * Components are now displayed on the same line as their parent
      package in "conary update" output.
    * A new 'interactive' option has been added to conary configuration.
      When set to true, conary will display info about clone, branch,
      update, and erase operations, and then ask before proceding.
  o Build Changes (cvc)
    * The CompilePython action has been fixed to accept macros at the
      beginning of its arguments, fixing a bug new in Conary 0.70.3.
    * The Requires policy can now be given synthetic RPATH elements;
      this is useful when programs are only intended to be run under
      scripts that set LD_LIBRARY_PATH and so do not intrinsically have
      the information they need to find their libraries.
    * Added --test to clone, branch, and shadow commands
    * Clone now supports --skip-build-info for less rigid version checks
      on cloned troves
    * Fixed usage message to better reflect reality
    * Cloning to a branch which already has a version with a compatible
      flavor now works.
    * cpio archive files are now supported for r.addArchive()
  o Repository Changes
    * The repository now serves up stored OpenPGP keys as a "Limited
      Keyserver"; users can retrieve keys, but not search or browse them.
      The keys are available via /getOpenPGPKey?search=KEY_ID. This
      is meant only to allow conary to automatically retrieve OpenPGP
      keys used to sign packages.

Changes in 0.70.3:
  o Client Changes (conary)
    * Conary now works harder to avoid having separate erase/installs,
      instead preferring to link those up into one update when possible.
    * Conary configuration now supports contexts.  Contexts are defined in
      sections starting with a [<name>] line, and provide contextual
      configurations for certain variables, defined in the man page.  All
      configuration options after the [<name>] will be associated with that
      context, and will override the default configuration when that context
      is active.  The current context can be selected by using the --context
      parameter, or by setting the CONARY_CONTEXT environment variable.
    * 'conary config --show-contexts' will display the available contexts
  o Build Changes (cvc)
    * A local cook of a trove foo will ensure that the changeset created is
      installable on your local system, by making sure the version number
      created is unique.
    * The builddir is no longer allowed to appear in ELF RPATHs.
    * The build documentation strings have been significantly updated
      to document the fact that for most strings, a relative path
      is relative to the builddir, but an absolute path is relative
      to the destdir.
    * The ManualConfigure action now sets the standard Configure
      environment.
    * cvc will allow you to cook a trove locally even when you are unable
      to access the trove's source repository
  * Common Changes:
    * Version closeness was improperly measured for troves on different
      branches when then label structure was identical
  o Repository Changes
    * Repository now has a config flag called requireSigs. Setting it to
      True will force all troves to have valid package signatures.  Troves
      lacking this will be rejected.  Enabling this option prevents the
      generation of branches, shadows, or clones since these troves are not
      signed.  It is not recommended that this option be enabled until the
      infrastructure is in place to provide package signatures for all types
      of troves.

Changes in 0.70.2:
  o Client Changes (conary)
    * GnuPG compatible trust metrics for OpenPGP Keys now exists. This
      makes it possible for conary clients to refuse troves that
      aren't properly trusted. The metrics currently in place mimic
      gpg behavior.
    * Running "conary update" in a directory that does not exist no
      longer fails with an error (bugzilla #212).  Note that "cvc
      update" still requires that the current working directory exists
      of course.
    * HTTP error conditions are handled more gracefully when commiting
      a change set. (bugzilla #334)
    * conary more reliably sets a non-zero exit status when an error
      occurs. (bugzilla #312)
    * When performing an update of a group that adds a trove foo,
      search the system for a older version of foo to replace if the
      original update command found a replacement by searching the
      system.
    * New option, "conary update-conary" has been added in an attempt
      to provide a workaround for future drastic protocol revisions
      such as what happened for 0.70
    * Methods for parsing command line update request and changeset requests
      have been added to conaryclient.cmdline
    * A metric for the distance between arbitrary versions on different
      branches has been added, and the code which matches troves changes
      between collections uses this code to give well-defined matches
      for all cases.
    * Rollbacks are now listed with the most recent on top
    * Troves which a group operation tries to remove will be left behind
      if they satisfy dependencies for other troves
    * updateall command respects pins on top-level troves
    * Dependency resolution no longer blows away pinned troves
    * conary update now takes a changeSpec, allowing you to specify both
      the version to remove and the update version, like
      'conary update foo=2.0--3.0'

  o Build Changes (cvc)
    * cvc more reliably sets a non-zero exit status when an error
      occurs. (bugzilla #312)
    * Building groups w/ autoResolve displays the revision of the
      troves which are being included
    * The change to automatically split up hardlink groups into
      per-directory hardlink groups has been reverted.  Instead,
      Conary enforces that link groups do not cross directories, but
      provides an exception mechanism for the rare cases where it is
      appropriate to do so.  The old LinkCount policy was renamed
      LinkType, and the new policy enforcing link group directory
      counting is now called LinkCount.
    * The NormalizeCompression policy no longer causes an error if you
      have two files in the filesystem that differ only by the .gz or
      .bz2 extension.
    * The Provides policy will not longer automatically provide soname
      dependencies for executable files that provide sonames.  A few
      executables do provide sonames, and 0.70.1 provided them as
      harmless extraneous provisions.

   o Repository Changes
     * A new getConaryUrl() method has been implemented to support the
       "conary update-conary" feature
     * Exception handling has been re-worked.  All exception classes
       that are marshaled back to the client are now in the
       repository.errors module.  Some of the most commonly used
       exception classes have been included in their previous modules
       for compatibility until code can be modified to use the new
       repository.errors module.

Changes in 0.70.1:
  * Collection merging didn't handle (admittedly obscure) cases where
    a component on the local system was updated to a new version of a
    trove, and updating that package also tries to update to that version
    but using a different path
  * Redirects are allowed in group cooking as long as the target of the
    redirect is also specified in the group (this allows cleaner handling
    when trying to clean up after label multiplicity)
  * Shorten display for versions and flavors in internal debugging output.
    Make str() output for versions and flavors return formatted strings.
  * ELF files finding non-system libraries via an RPATH did not always
    have the path to the library encoded in their dependency requirement,
    depending on whether the package also included some other (unrelated)
    non-system library.  Futhermore, system paths encoded in an RPATH were
    incorrectly honored.  Both of these bugs have been fixed.
  * Ownership policy now uses macros in the user and group definitions.
  * Symbolic links to shared libraries can now provide path-encoded
    soname dependencies (only manually, never automatically).
  * Removed outdated code with convoluted code for preventing providing
    soname dependencies in some cases; that code has been functionally
    replaced by limiting automatic soname dependencies to system library
    directories.
  * Instead of complaining about hardlinks spanning directories, Conary
    simply creates one link group per directory per hardlinked file.
  * Fixed bug which made source commits fail on cloned source troves

Changes in 0.70.0:
  o The client and server protocol versions have been changed and
    the filecontainer version number updated.
    * Upgrading from previous versions of Conary to 0.70.0 will
      require downloading a old-format changeset file from
      ftp://download.rpath.com/pub/conary/
    * Adding path hash data to TroveInfo overflowed the amount of
      storage space available in a StreamSet when a trove contained
      several thousand files.  In order to accommodate larger data
      stored in StreamSets, we have changed the way data sizes are
      handled.
    * With the changes to StreamSet, LargeStreamSet is obsolete.
      Changeset files used to used LargeStreamSet to represent data.
      Since we now just use a StreamSet, the changeset file format
      changed.
    * Since this version of Conary is incompatible with previous
      versions, we took this opportunity to do database and repository
      migrations that will allow us to make significant code cleanups
      in the near future.

 o Other smaller changes
    * Conary now does the right thing if the same trove is listed
      twice in an update due to recursion (it checks for duplicate
      installs of the same trove).
    * A bug where None would show up in CONARY files when an
      autosource file changed contents but did not change names has
      been fixed.

Changes in 0.62.16:
  * The "conary update" and "conary erase" commands now display the actions
    they take as they run (similar to --info output).
  * The --info output for "conary erase" and "conary update" has been
    reworked to be more user-friendly.
  * Added new conaryrc option signatureKeyMap to choose which signature
    to use when signing based on the label.
  * Fixed a bug where conary would only sign the last trove listed,
    instead of signing all troves listed.
  * The ComponentRequires policy now makes :devellib components require
    :data components if they exist.
  * Don't check for bucket conflicts when resolving during group cooks - if we
    want to check for bucket conflicts in groups, it will be readded in a more
    general way.
  * Removed extra freezes and thaws of files for a 8% improvement in install
    time for absolute change sets (at the cost of some memory, but thanks
    to splitting transactions this should be a good trade off).
  * Added removeIfExist call to miscmodule for some peformance improvement.
  * ELF files that find non-system libraries via an RPATH now have the path
    to the library encoded in their dependency requirement, matching the
    path encoded in the dependency provision.  Before this, the RPATH
    was ignored and the path encoding was only guessed within one source
    package.
  * The LinkCount policy now enforces the requirement that hardlink groups
    contain only files in the same directory as each other; no hardlinks
    between files in different directories are allowed.
  * When updating a group across branches, if a subtrove within the update has
    already been manually moved to the new branch by the user, conary will
    recognize this and sync that trove with the group
  * A new "closed" configuration variable has been added to the
    apache-based networked repository server.  When set, the server
    will always raise a "RepositoryClosed" exception when a client
    attempts to access it.  The configuration variable is a string.
    The string will also be returned to the client.
  * Removed install buckets and replaced with comparisons of hashed path
    values to determine trove compatibility.
  * If a trove is included in an update twice, once directly, and once
    implicitly through recursion, ignore the recursive update.
  * More constraints added to the repository schema
  * Added hasTrove to Items table for faster trove names check

Changes in 0.62.15:
  * The MakeDevices() policy now accepts mode= as a named argument.
  * Added (undocumented) --debug (prints debugging output),
    switched old (undocumented) --debug to now be --debugger (starts debugger
    on initialization)
  * Added debug messages to conaryclient/update.py
  * Cloning to the the same branch works (providing a good way of
    reverting changes)
  * Cloning now updates buildRequirements and loadedTroves in troveInfo
    and enforces their consistency on the target branch
  * Cloning groups is now supported
  * Fix update case where a group update should cause conary to search the
    system for an older version of a trove to replace.
  * If you update a trove foo locally to a new version on the same branch, and
    then update the containing group to a new version on a different branch,
    conary will now update foo to the new branch as well.
  * fix error message when you try to pin as non-root

Changes in 0.62.14:
  * The threading changes in .13 caused some error information to be lost.
    Tracebacks have now been fixed, and the download thread checks much more
    often to see if it needs to exit.
  * Catch InstallBucketConflicts exception

Changes in 0.62.13:
  o Repository Server changes
    * The Schema creation SQL statements have been rewritten in a more
      standardized form. Some indexes have been redefined and a number
      of views have made their way into the default repository schema.
    * The new call troveNamesOnServer can be used now by the netclient
      code for a much faster retrieval of all trove names available on
      all labels on a given server. Server and client protocol numbers
      have changed.
    * The getTroveList() server side function got a rework that should
      result in about a 50% execution time speedup on most queries.
    * The Metadata SQL query has been reworked to join tables in a
      much better order, speeding up the getMetadata call on a
      repository with many versions much faster.

  o Client changes
    * Conary now compresses XML-RPC requests before sending them to
      the repository server.  In order to use compression, the remote
      server must be running Conary 0.62.13 or later.  If the server
      is running an older version, the client will fall back to
      sending uncompressed requests.
    * The database conversion in 0.62.12 did not correct all
      out-of-order file streams.  A new conversion function is in
      0.62.13 that will examine every file stream and ensure that it
      is stored correctly in the database.
    * Versions from the contrib.rpath.com repository are automatically
      rewritten to point to contrib.rpath.org.  NOTE: if you have a
      label from the contrib.rpath.com repository in your
      InstallLabelPath (such as contrib.rpath.com@rpl:devel), you will
      need to modify it to point to contrib.rpath.org.
    * Install bucket handling now works for collections which were not
      fully installed.
    * A bug where database was left locked on exception during install
      when the download thread was still executing has been fixed.
    * The conaryclient code has been split into pieces.
    * Switched rollbacks to local@local:ROLLBACK
    * The main thread no longer blocks forever when the download
      thread fails.
    * Matching referenced troves in collections is no longer dependent
      on sort order of internal dictionaries.

  o Common Repository and Client changes
    * When a changeset is applied to the local system or committed to
      a networked repository, the fileIds are recomputed from the file
      objects and verified.  This prevents corrupted or miscomputed
      changesets from being committed to the repository or applied to
      the local system.

  o Building/Branching changes
    * Many changes have been made to cloning, including sideways
      cloning (creating a clone at the same branch depth as the clone
      source), better cloning with multiple flavors, separate cloning
      of source and binaries, resilience against duplicate troves,
      proper use of existing fileIds during clones, simultaneous
      cloning of multiple troves, and better clonedFrom tracking.
    * The default optflags for x86 changed to remove -mcpu, as it is
      deprecated in gcc.

Changes in 0.62.12:
  * Conary will no longer create a "rootroot" group while installing
    users whose primary group is "root".  It will now call the
    appropriate tag handler for user/group modifications if the tag
    handler is installed.
  * EnforceConfigLogBuildRequirements no longer suggests recursive
    build requirements for packages in which the configure script
    checks to see if the package is already installed.
  * Installing new version of pinned troves leaves the pinned trove in
    place if the two troves have compatible install buckets
  * By default, when you shadow a binary trove, its source is shadowed with it.
  * Instead of a --sources option, cvc shadow and cvc branch now take
    --source-only and --binary-only options that allow you to control whether
    sources or binaries are shadowed.
  * Branch and shadow commands now take an unlimited number of troves
    to branch/shadow.
  * Files sharing versions but with different contents (thanks to flavors)
    got lost when switching from one flavor of a trove to another
  * troves can now be specified for rq, q, and update as <labelpart>/<version>,
    e.g., foo=:rpl1/1.0, or foo=contrib.rpath.com@/2.3-1-2
  * version.hasParent() handles more cases of shadows of shadows correctly.
  * cooking troves into the repository with --flavor <newflavor> now modifies
    the flavor before the recipe is even loaded, not when the recipe's setup
    function is called.
  * add a check to ensure RPATHs in cooked packages do not have %(destdir)s
    or /tmp or /var/tmp in them.
  * EnforceSonameBuildRequirements has been temporarily changed to produce
    warnings instead of errors.
  * Dependncies and flavors didn't order things properly in their frozen forms
  * StreamCollections are now properly ordered

Changes in 0.62.11:
  * InstallBucket policy now allows using macros in component names.
  * The --resume option now works correctly when conary has
    automatically discovered a non-standard path for the main build
    directory.
  * A soname dependency is again generated for libraries outside of
    library directories, but the pathname is now included in the
    dependency.  Within a package, all matching dependencies are
    modified to include the path.  This is useful for cases where
    an application packages private versions of libraries -- the
    dependencies still need to be there so that inter-component
    requirements are honored, but they must not perturb the rest
    of the system.
  * Recursive pinning now behaves itself
  * Switch group recipe syntax to use r.add() instead of r.addTrove,
    r.remove() instead of r.removeTrove(), and add a
    r.setDefaultGroup() command to set the default group.

Changes in 0.62.10:
  * EnforceSonameBuildRequirements enhanced to handle correctly cases
    where more than one trove can resolve a single soname dependency.
  * EnforceConfigLogBuildRequirements now can take exceptions, which
    can be specified either as a filename (such as /usr/bin/bison or
    %(bindir)s/bison) or as a required trove (such as bison:runtime).
  * The trove.Trove initializer no longer allows for a trove to be created
    with a name that has more than one ":" character in it.
  * EnforceSonameBuildRequirements now can take exceptions, which are
    specified as a required trove (such as libfoo:devel) to avoid adding
    to the list of requirements.
  * EnforceSonameBuildRequirements now produces errors for missing build
    requirements, and EnforceConfigLogBuildRequirements now demonstrates
    very few false positives, and so has been updated to warning instead
    of info.
  * Added a check to warn when a trove is installed multiple times from
    the same branch with incompatible install buckets (--no-conflict-check
    overrides this check)
  * Redirects can now redirect to nothing, which allows components to
    disappear gracefully on a redirection
  * A soname dependency is now provided only if the library is in a
    default library directory, or in a directory explicitly added with a
    SharedLibrary(subtrees='/path/to/dir/') call.

Changes in 0.62.9:
  * EnforceConfigLogBuildRequirements policy added.  It looks through
    all config.log files anywhere under the build directory for programs
    that configure has found, and ensures that the transitive closure
    of the build requirements contains each file listed.  (That is, if
    the file /usr/bin/perl has been found, and intltool:runtime is in
    the buildRequires list, and intltool:runtime requires perl, then the
    requirement is satisfied.)  This policy currently produces some false
    positives; the "greylist" that tries to remove false positives needs
    to be expanded.
  * The repository server now uses a repository instance specific key
    cache.  This fixes KeyNotFound errors seen when running multiple
    repositories on one server.

Changes in 0.62.8:
  * The bug, introduced in 0.62.7, that caused Conary to stop short of
    recursing to the innermost troves when handling erasures has been fixed.
  * EnforceSonameBuildRequirements enhanced to use the system database to
    find the right missing build requirements.
  * Make users and groups in a repository such that they may not differ only
    in case, i.e. if user foo exists, user Foo cannot be created.
  * files in /usr/%(lib)s/python/.* are no longer automatically given an
    architecture flavor - if there are architecture-specific files in those
    dirs, they should result in an arch-specific flavor through normal
    means.
  * By default, no OpenPGP signatures will be added to troves when
    doing commits unless a fingerprint is explicitly set in conaryrc.
    Previously, if a keyring existed, the first key found would be used.

Changes in 0.62.7:
  * Some unneeded parts of the sql query in _getTroveList have been removed,
    improving performance.
  * The performance of the default (and most used) case of the
    getAllTroveLeaves has been increased up by using a specialized
    query.
  * Exception handling in the repository when revoked or expired keys
    are used has been corrected.
  * Signature checking now correctly checks the timestamp of the signature
    against the expiration time (if any) of the key that signed it.  If
    the signature timestamp is later than the expiration timestamp,
    the signature is rejected.
  * Pass 'Database is locked' repository errors to the client as a
    RepositoryLocked exception notifying user that the server is busy.
  * The 'yuck' script is no longer installed.
  * ComponentRequires now makes :runtime, :lib, :devellib, and :devel
    components all require their matching :config component if the
    :config component exists.  The :config component is not automatically
    created, but when it exists, it's always going to be because it
    is required by multiple other components.

Changes in 0.62.6:
  * mergeCollections() didn't always handle referenced troves changing
    byDefault status
  * Various cleanups and simplifications have been made to the trove
    removal determination

Changes in 0.62.5:
  * Allow selection of individual troves from change set files via --from-file
  * Recursive queries on local database could get upset by a missing trove
  * Underlying dependency code returns version and flavor for troves with
    broken dependencies
  * Underlying dependency code returns information on what removed trove
    caused a broken dependency
  * Removed --no-deps-recurse option
  * Greatly simplify dependency resolution logic
  * The version portion of a Release (version-sourceCount-buildCount)
    is no longer required to begin with a digit.
  * The Release parsing code has been cleaned up to use consistent
    naming, API documentation, and parse error messages
  * An unhandled exception when signing a trove twice with the same key
    has been fixed.
  * Old (now invalid) changesets are now removed from the changeset
    cache when a digital signature is added to a trove.
  * A package is now counted as empty if it contains only files automatically
    found by the AutoDoc policy.
  * CPackageRecipe now requires elfutils:runtime for eu-strip; this is
    needed for the existing debugedit:runtime requirement to do useful
    work.
  * Removed DistroPackageRecipe and moved its buildRequires list to
    PackageRecipe.  Use clearBuildReqs() to remove any of the base
    requirements for a package.
  * Install buckets are respected during dependency resolution
  * Updated the troveNames() call to a faster query, which should bring
    the run time of the "conary rq" back to a more reasonable limit
  * Race conditions and robustness problems have been fixed in
    the changeset cache.

Changes in 0.62.4:
  * Many places where lots of individual db calls were done to collect
    file objects have been collapsed into batched calls (5-10% speedup
    on some operations)
  * Fixed PGP key submission to not use a hidden form element.
  * Changed PGP key submission to use an xmlrpc call instead of
    modifying the database directly.
  * Added methods to change PGP key/user associations, and thereby
    disable a key.
  * Added an index to dependency resolution for a massive improvement
    on local system dependency performance on large updates.
  * Added the ability to get troves without file lists from the local
    database and use that when getting troves through the changeset
    trove source.
  * Previously, dependency resolution could cause duplicate
    trovesource entries.  This no longer occurs.
  * :lib and :devellib automatically have lib=%(lib)s install buckets.
  * A user management bug in the repository has been fixed.
    Previously, if you deleted a group followed by the user with the
    same name of the group, an unhandled exception occurred.
  * Looking up changeset cache entries in the cache database no longer
    uses exception handling to determine when database entries are
    invalid or stale.
  * The EnforceSonameBuildRequirements policy now recognizes :devellib
    as well as :devel components in buildRequires.

Changes in 0.62.3:
  * Don't link troves to groups when the branch has changed
  * Link new troves to collections (and new collections to old troves) when
    a trove isn't installed but a suitable replacement (meaning on the same
    branch) is available
  * Installing changesets w/ not by default from files broke
  * Fix a bug in the kid template that prevented permissions (ACLs) from being
    deleted from a repository.

Changes in 0.62.2:
  * Further reworkings of update code to be fully based on job sets. The
    absolute flag now defines whether a trove is newly installed or if
    it should be an update from an existing trove (when possible). Network
    changesets and changesets from files are treated almost identically now.
  * Swapped lock terminology for pin
  * Changed table names in database schema to better match the repository
    schema

Changes in 0.62.1:
  * UtilizeGroup fixed
  * conary updateall fixed
  * Disable SHA-1 integrity checks when trove changesets don't include
    files in various places
  * conary now prevents you from cooking empty groups

Changes in 0.62.0:
  * Initial OpenPGP (RFC 2440) based signature support has been
    added. Conary reads public keys from ~/.gnupg/pubring.gpg and
    /etc/conary/pubring.pgp.  Conary reads private keys from
    ~/.gnupg/secring.pgp.  Setting the "signatureKey" configuration
    variable to a key ID will select which key to use from the
    keyring. If signatureKey is not set, and there is a valid private
    keyring, the first key on the keyring will automatically be used
    to sign changesets when committing them to the repository.
    "cvc sign" adds a signature to a trove that already exists in the
    repository.
  * Change set generation on the command line is more flexible. It can generate
    erasure changesets as well as relative to nothing changesets
  * When creating multiple groups from the same recipe using newGroup(),
    Conary now searches all subgroups when resolving dependencies within
    a parent group
  * Conary no longer resolves dependencies for troves with byDefault=False
    (such as :test and :debuginfo).  Conary will now resolve dependencies in
    those troves only if you set checkOnlyByDefaultDeps=False.  When creating
    subgroups using newGroup(), pass the checkOnlyByDefaultDeps flag as an
    argument to the newGroup() function.
  * excludeTroves now applies to troves which have been added to
    already installed collections

Changes in 0.61.12:
  * You can now search for troves by <trove>=<host>@
  * A bug when cooking groups with depCheck = True (introduced in 0.61.10)
    has been fixed.
  * A new r.ByDefault policy controls how components are included in their
    enclosing packages; the default is True except for :test and :debuginfo
    components that default to False.
  * Cloning across repositories works
  * A bug in 'conary update --info' output was fixed

Changes in 0.61.11:
  * A bug that caused a database deadlock when removing entries from the
    changeset cache in the repository server has been fixed.
  * Added RegularExpressionList in conarycfg
  * Added lockTroves configuration option for autolock
  * Recurisvely included troves could be removed incorrectly when those
    troves were already present

Changes in 0.61.10:
  * The conary update command now takes a --sync parameter, documented in
    'man conary'
  * Groups now allow you to create a reference to another cooked trove,
    and use that reference to add troves that are contained in that trove.
    For example, if you want to create a group-python based on the troves in
    an already cooked group-dist, you add a reference to the group-dist in
    group-python, and pass the group-dist reference in when you call
    addTroves.
  * Work has begun towards generalizing the concept of a trove source.
    A class SimpleTroveSource has been added that, when subclassed and given
    access to the troves, will allow you to call findTroves to search that
    source.  The same code is used in update code to unify updating from
    the repository and from changesets, and it is used to provide the search
    capabilities for the local database.
  * Conary now allows all files, not just regular files, to have
    dependencies.  This is necessary for user/group dependencies for
    non-regular files to work.  Packages built with 0.61.10 or later
    that have non-regular files with non-root user or group will not
    be readable by Conary versions 0.61.9 or earlier.
  * Shadowing now preserves the byDefault flag, and handles reshadowing
    collections gracefully now
  * Update preprocessing now works on absolute changesets instead of
    relative ones, providing massive cleanups. Code uses sets of jobs
    instead of changesets for job representation, allowing still more
    cleanups. Many bugs seem to have gone away.

Changes in 0.61.9:
  * Fix a bug added in 0.61.8 that breaks tag handlers

Changes in 0.61.8:
  * Fix a bug introduced in 0.61.7 that occurred when, in the repository,
    either the Users table or Groups table was empty when creating a new group.
  * Add --buildreqs, --flavors options to q and rq.
  * Primary troves should not have their trove change sets overridden by
    items recursively included (and fixed a pile of things this broke).
  * Locally stored change sets can't always get access to pristine files
    from the local filesystem; when it can't, make sure file sha1 checking
    doesn't get upset.
  * Unchanged troves in updated groups could be erased by items in the
    same group on a different branch.
  * The "conary q[uery]" command accepts a --diff option.  When --diff
    is used, the difference between installed and pristine troves is
    displayed.
  * An additional progress callback has been added to show when database
    transactions are committed

Changes in 0.61.7:
  * Several bugs related to updating two troves with the same name have been
    fixed - including branch affinity, flavor affinity, correct handling of
    already updated troves, and correct handling of empty flavors.
  * "conary emerge" as root (or as a user than can apply the changeset
    produced by the build) did not install anything but the toplevel
    package.  This bug has been fixed.
  * No longer hide descriptive TroveNotFound errors behind a generic
    NoNewTroves wrapper.
  * Group recipes can now request that dependencies be resolved and
    added to the group at cook time.  To automatically add required
    troves to a group add "autoResolve = True" to the recipe class.
    Optionally "autoResolveLabelPath" can be set to a list of labels
    to use during dependency resolution.
  * Locally stored rollbacks couldn't handle files changing types. As
    part of the fix, the generic file diff code is now used when creating
    changesets instead of having a special-case wrapper around it
    (fileChangeSet()).
  * The commitaction script and the changemail module did not necessarily
    show the full trailing version for branches and shadows.  (For example,
    /conary.rpath.com@rpl:devel/4.1.25-18/db41/19 showed up as "19"
    instead of "4.1.25-19".)
  * Add a --deps option for conary q.  Make that and conary rq --deps
    recurse over collections.
  * Warn about missing buildRequires entries both for soname dependencies
    and for TagSpecs applied via tag description files.
  * A bug in updating groups that switch the byDefault setting of troves
    has been fixed.
  * Add an updateThreshold config option to control the number of troves to
    include in a download.
  * Ordering didn't work for old packages depending on anything, or for
    dependencies whose provider moved between components.
  * The r.Ownership(), r.UtilizeUser(), and r.UtilizeGroup() now generate
    appropriate dependencies on info-* packages.
  * Updating packages and components installed multiple times could cause
    a component to be removed multiple times (which resulted in a traceback).
  * Fixed a bug that occurred when groups tied to a user were deleted
    without deleting the associated user, then subsequently adding a user
    with the same name.

Changes in 0.61.6:
  * InitialContents turns off EtcConfig, since a file cannot be both
    a config file and an InitialContents file.
  * Reworked repository change sets to directly reference files from the
    contents store.
  * The User() command now takes an optional supplemental= option,
    which provides a list of supplemental groups to which to add
    the user.  (SupplementalGroup() is for groups not associated
    with a user.)
  * The showcs command can now handle components that are referenced
    but not included in a changeset.
  * InfoUserRecipe and InfoGroupRecipe can now be built with buildlogging
    turned on.
  * Conary's internal handling for dyanamically finding new IDs for
    users and groups has been fixed.
  * "conary updateall" now accepts the --test flag.
  * Various fixes were made to the CIL dependency detection code.

Changes in 0.61.5:
  * Added basic clone capability (which only works cloning to parents
    branches and shadows, and on a single host).
  * Now handles degenerate case of packaging unreadable files.
  * A bug that caused conary to ask for the wrong fileId when constructing
    a changeset from multiple repositores has been fixed.
  * Conary now can add users and groups automatically at install time.  If
    there is no taghandler to add a user or a group, conary will add it
    internally as a bootstrapping measure; if there is a taghandler,
    conary will call that instead.  In order to ease transition, Conary
    does not yet create the dependencies on the info- packages; a future
    version of Conary will add those dependencies after the system user
    info- packages have been created.
  * rpm2cpio now handles rpm archives that use bzip2 to compress the
    cpio payload
  * Conary now creates dependencies (provides and requires) for CIL
    files, if mono's monodis is installed on the system or being built
    in the current package.
  * Troves moving between troves could cause conary to attempt double
    erasures
  * The networked repository handles cases where contents are not
    found in the contents store.  The exception is passed back to
    the client.
  * The networked repository handles cases where a file stream is not
    found when the client asks for file contents.  The exception is
    passwd back to the client.
  * An error that caused getPackageBranchPathIds() to return the
    oldest fileIds instead of the youngest fileIds has been corrected.
  * Reworked finding old versions of troves to avoid a single trove
    being removed multiple times

Changes in 0.61.4:
  * %(datadir)s/.../lib/ files will no longer show up in :lib - presumption
    being that anything under %(datadir)s really is arch independenct
  * Creating branches and shadows had a command line parsing bug
  * "cvc newpkg" takes --dir and now complains for unexpected arguments
    (which is used to just ignore)
  * when using flavor affinity for installed troves, merge subarchitecture
    flags
  * group handling didn't always preserve troves which were needed by a
    newly installed trove properly

Changes in 0.61.3:
  * Corrected a bug that snuck in 0.61.2 that caused a temporary SQL table
    to not be temporary, which makes multiple httpd processes fail with
    'database schema changed' errors.

Changes in 0.61.2:
  * Fix a bunch of typos in the authentication checking server side
  * Add permission editing capabilities to the server component and hooks
    in the netclient
  * Overhaul of ACL system so that uniqueness constraints on Troves and
    Labels can be enforced: we now use a special Trove and Label "0 | ALL"
    instead of Null
  * Dependency resolution enforces label ACLs.
  * Module arguments to commitaction are parsed according to shell
    quoting rules.
  * The changemail commitaction module now takes an optional '--from'
    argument.
  * added clearBuildReqs() - will clear all or some of superclass buildreqs
    when cooking.
  * The pickled version of Dependency objects changed, therefore the
    schema version of the changeset cache has been incremented.
  * When Configure() detects a failure and input or output is not a
    tty, all config.log files will be included in the output in order
    to ease debugging from captured log files.
  * Part of the infrastructure for adding users and groups has been added:
    it is possible to create info-<name>:{user,group} packages via
    UserInfoRecipe and GroupInfoRecipe classes.  The User(), Group(),
    and SupplementalGroup() policies are deprecated; those lines should
    move to their own recipes intact (the syntax remains the same).
    The install-time code does not yet install info-* packages first in
    their own transaction; when it does, the Ownership(), UtilizeUser(),
    and UtilizeGroup() policies will create dependencies on the
    appropriate info-* packages.
  * The networked repository server and client code has been changed
    to use the 'deflate' Content-encoding type instead of 'zlib',
    which makes the code RFC 2616 (HTTP 1.1) compliant.
  * A new function called hasUnresolvedSymbols() has been added to the
    elf module.  This could be useful for a contributor to implement a
    policy that checks to make sure that shared libraries do not have
    unresolved symbols.  Additional code could be written to check
    binaries too.
  * cvc checkout, update, and commit now show progress when communicating
    with the repository server
  * Progress is now displayed while downloading file contents from a
    repository (such as when assembling a changeset that is distributed
    across multiple repositories)

Changes in 0.61.1:
  * Cleaned up error message which results from Conary not being able to
    determine which trove to remove when a new one is installed
  * Dependency object use slots
  * Hash values for DependencySet, Version, and Branch objects are cached
  * UIDs and GIDs that cannot be mapped to symbolic names no
    longer cause the buildpackage code to traceback.  The ownerships
    from the filesystem were never used anyway, so it's safe to assume
    that all files are owned by root:root
  * Implemented proper updateall
  * Files in troves are downloadable from the repository browser.
  * Troves in the repository browser are separated by first letter
    instead of showing all troves in one page.

Changes in 0.61.0:
  * New functionality for maintaining user groups: renaming and updating
    members
  * Added repository interfaces for deleting users and groups
  * Added a repository iterator function to list the members of a group
  * The web interface to the Conary repository now has a repository
    contents browser, accessible either from the main page (if you are
    logged into the web interface), or from the /browse url. Example:
        http://conary.example.com/conary/browse
  * A bug preventing all access to the web interface if an anonymous
    user existed has been fixed.
  * "Large" updates are split into multiple pieces which are downloaded
     and installed independently of one another
  * Trove updates are tracked through collections
  * Group handling completely rewritten to function as a three way merge
    instead of a set of heuristics
  * Trove removal handles references troves which are referenced by multiple
    collections
  * Rollback format unified for local and nonlocal rollbacks
  * Dependency ordering forces collections to be installed after all of their
    referenced troves (allowing simple restarts)
  * Database migration removes stale versions
  * --replace-files marks the replaced versions of the files as no longer
    present
  * Troves store information about Install Buckets - not used yet.
    By specifying a component's install bin, which is a set of key-value
    pairs, you can describe whether two versions of a component are
    installable side-by-side.  If two versions of the component share the
    same keys for their install bins, but at least one different value, then
    the components are installable side-by-side.
  * Troves store information about troves loaded when building a recipe
  * Build Requirements are stored with the trove
  * Add isCollection() to TroveInfo
  * Changesets download while instals are going on
  * StreamSet.twm() respects ignoreUnknown now
  * Rollbacks of locally cooked and emerged troves works

Changes in 0.60.12:
  * Previously, if you ran "conary update foo", and foo requires a new
    version of bar, but updating to the new version of bar would break
    existing dependencies of other troves on the system, a very
    unuseful "Troves being removed create unresolved dependencies"
    message would be printed.  Conary now says that "Additional troves
    are needed" instead.  If --resolve is used, it will report the
    troves that have been added before displaying the dependency
    failures caused by erase.
  * Symlinks no longer confuse AutoDoc policy.
  * Autosource files which have changed confused cvc update
  * allow a \ at the end of a line in config files to do line continuations
  * several bugs in the multitag handler have been fixed

Changes in 0.60.11:
  * The '-f' flag was added to the arguments to gzip when
    recompressing compressed files
  * Added progress callbacks for uploading the changeset when cooking
  * Improved automatic mainDir detection for some corner cases.
  * Put development docs back in :devel component (they were
    inadvertantly removed from it by a previous fix).

Changes in 0.60.10:
  * BadFilenames policy absolutely prohibits filenames with newlines
    in them, no exceptions allowed.  Other similarly bad filenames may
    later be forbidden by this policy.
  * UTF8Filenames moved to packagepolicy, where it belongs, and it now
    raises an error instead of printing a warning.
  * Conary now enforces the rule that tag names must have no whitespace
    and must be all alphanumeric characters, -, or _.
  * Conary can now run a single instance of a single tag handler to
    process multiple tags.  The tag description files for each tag
    must point to the same tag handler, and must each specify the
    multitag datasource.  The data is passed to the tag handler on
    standard input using the protocol "tag list for file1\nfile1\n..."
  * Fixed ftp server busy detection when fetching files via URL.

Changes in 0.60.9:
  * The changemail script is replaced by a generic commitaction script
    that loads modules, and a changemail.py module is supplied.  There is
    a backward-compatible changemail script which calls commitaction
    with the changemail.py module.  --email and --*user options now are
    changemail module options, so the commitAction should be specified
    something like this:
    commitAction /.../conary/commitaction --repmap ... --module "/.../conary/changemail --user %(user)s --email foo@example.com --email bar@example.com"
    You can add your own modules and run them all from the same commitaction
    using multiple --module arguments to the commitaction script.
  * Conary can now almost always guess the correct name for the mainDir
    when it is not %(name)s-%(version)s, if the first addArchive()
    instance creates exactly one top-level subdirectory and no other
    top-level files of any sort, in which case it will use that name as
    the mainDir.

Changes in 0.60.8:
  * The changemail script is now actually packaged, in
    /usr/lib{,64}/python2.4/site-packages/conary/changemail
  * Build requirements for superclasses are automatically added to
    subclasses.
  * Build requirements now look at all labels in a version to see if they
    satisfy a build requirement.
  * The NormalizeManPages policy now automatically converts man pages
    encoded in iso-8859-1 to man pages encoded in utf-8.  Additionally,
    it runs faster and no longer calls sed.

Changes in 0.60.7:
  * The changemail script is now distributed with conary, and is called
    with a different calling convention; instead of being called once
    per trove with trove-specific command line options, it is called
    once per commit (of however many troves) and creates more readable
    summary email messages.  Remove --trove, --version, and --flavor
    arguments from your changemail invocations.  Added --user argument
    to changemail; specify in .cnr files as "--user %(user)s".  Or, to
    only print users for source or binary commits, use "--sourceuser
    %(user)s" or "--binaryuser %(user)s", respectively.
  * The cvc rdiff command now recognizes creating a shadow as such.
  * Build requirement tracking is now half-enabled; conary is now able
    to read "buildReqs" tags, but will not yet generate them.
  * Files in /tmp and /var/tmp, and all cvs temporary files, will no
    longer be packaged by default,
  * The addArchive(), addSource(), and addPatch() actions can now fetch
    via HTTPS as well as HTTP and FTP.
  * The repository now handles creating a changeset between two troves
    that both contain a version of a file that is stored on a different
    repository

Changes in 0.60.6:
  * Erasing emerged troves works properly
  * Calling Doc() no longer disables the AutoDoc() policy.
  * A more reliable method is used for finding the port of an
    Apache connection

Changes in 0.60.5:
  * 'conary emerge' works again
  * Distributed group changesets failed when remote troves disappeared
    from the group
  * build logs are now tagged with 'buildlog' tag
  * Conary now handles cases when a directory becomes a symlink when
    applying a changeset.  An error message is displayed which tells the
    user how to apply the update.

Changes in 0.60.4:
  * An error in the automatic database conversion of 0.60.2 systems
    has been corrected.

Changes in 0.60.3:
  * Reimplemented LargeStreamSet in C
  * Added StreamCollection
  * Policies now announce their names in their information, warning,
    debug, and error messages, making it easier to determine how to
    resolve problems.
  * The database conversion for to 0.60.2 didn't work well; a proper
    conversion is now in place

Changes in 0.60.2:
  * Added InitialContent flag
  * Fixed bug which caused servers to leak file descriptors when the sqldb
    was replaced
  * "repquery --deps" output fixed (broken in 0.60.1)
  * Added AutoDoc policy which finds common documentation files and puts
    them in %(thisdocdir)s automatically.
    AutoDoc is disabled by calling
    Doc without calling AutoDoc, which means that existing recipes that
    call Doc will not show changes.
  * getPackageBranchPathIds() now returns version and fileId as well,
    so that the IdGen class can determine if an older version number
    should be assigned to files.  getPackageBranchPathIds() is now the
    primary mechanism for populating the pathId dictionary.
  * The local label methods of the version object have been
    refactored. isLocal() is now onLocalLabel(), isEmerge() is now
    onEmergeLabel(), etc. isOnLocalHost() has been added as a method
    to easily determine if a version only exists in the database
  * Moved logic for explicitly creating a changeset from cscmd.py to the
    ConaryClient object
  * Added the (unused) ability to lock and unlock troves. Ignore this for now.
  * "query --info" behaves much more like "repquery --info" now
  * isSourceVersion() method has been to the Version object
  * most of the remaining erroneous references to "Package" have been
    changed to "Trove" throughout the code.  This includes method
    names such as getPrimaryPackageList() -> getPrimaryTroveList().  Some
    more commonly used methods were left as deprecated thunking methods
  * dependency resolution couldn't resolve a requirement w/o flags against
    a provides w/ flags

Changes in 0.60.1:
  * Support for legacy clients (protocol version 29) has been removed from
    the server
  * The server raises an server-side exception if any client with
    protocol less than 32
  * Updated the URL provided in a server-side client version mismatch
    exception
  * Server-side dependency suggestions return more choices, leaving it
    to the client to sort it all out
  * Client uses timestamps to determine which troves to install when their
    flavors score equally
  * Fixed build-side bug handling meta characters ([,*,etc) in file names
  * "cvc newpkg" now accepts pkgname=label syntax
  * files.contentsChanged() function updated to work with StreamSets
  * Basic local changeset creation, retargeting, and commits work
  * Permissions weren't merged for operations run as non-root users
  * The structure of the repository web interface has been redesigned
    and some authentication UI bugs have been fixed.
  * The repository web interface now requires the conary-web-common package
    to be installed.
  * Committing troves to the repository no longer recompresses non-config
    files
  * Timestamps are set on the server at commit time; the timestamps the
    client assigned is not used (this is to protect against clients with
    a bad idea of time; servers should be consistent, even if they're
    wrong, and as long as time doesn't go backwards on that server all is
    good)
  * Reworked troves to be representable as streams and implement *basic*
    signature capability
  * Local cook versions are now more sensible.

Changes in 0.60.0:
  * Changed changesets to compress individual files instead of the combined
    stream.
  * Cleaned up file content objects to no longer track file sizes.
  * Switched away from TupleStream to StreamSet both for better performance
    and for improved flexibility in the format (at the price of larger
    frozen streams).
  * Troves explicitly provide their own names.
  * Troves can now provide "capability flags", and trove requirements
    can now include references to the capability flags.
    r.ComponentProvides(('ASDF', 'FDSA')) will cause all components built
    from the current recipe to provide the 'ASDF' and 'FDSA' capability
    flags, and r.Requires('/path/to/file', 'foo:runtime(ASDF FDSA)')
    will make /path/to/file require the foo:runtime component built
    with the ASDF and FDSA capability flags.
  * Dependency components can contain : characters now.

Changes in 0.50.14:
  * Dependency checking now returns reordering information (which isn't
    used yet)
  * Allow groups to include other groups defined in the same recipe (but
    explicitly disallow cycles in groups)
  * Fixed bug in building multiple groups with a single recipe when some
    of the groups already exist, but others don't

Changes in 0.50.13:
  * Added automatic :data component for /usr/share, to which you should
    add any platform-independent files that are needed by :lib components
    but not in a libdir-derived path.  These might include configuration
    files and supporting data files needed by both library and runtime
    programs.
  * Added automatic intra-package inter-component dependencies; now within
    a single package, the :devel component will automatically require the
    :lib component if both components exist.  These dependency sets can be
    modified with the ComponentRequires policy.
  * The build/buildpackage.py file has variable and function names changed
    to better match our terminology for packages and components.
  * Change flavor specified in the conaryrc to a flavor path -- accept the
    flavor config parameter multiple times to create a flavor path
  * Added a "filewrap" argument to r.Run() that inserts an LD_PRELOAD
    wrapper that overrides some library funtions to look in %(destdir)s
    first before looking in the filesystem.  This is subject to change
    as we experiment with it!

Changes in 0.50.12:
  * Implemented --quiet for conary update changeset commands, and cvc cook.
    Also implemented the 'quiet' configuration value. This option suppresses
    progress indicators.
  * Split loadRecipe into loadInstalled and loadSuperClass, depending on the
    purpose of the recipe loading.  loadInstalled will examine the local
    system to look for a matching installed trove, and load that version,
    while loadSuperClass will not.
  * Logs of builds are now stored in cooked changesets in the :debuginfo
    component -- generally in
    /usr/src/debug/buildlogs/<name>-<version>-log.bz2, controlled by
    macros.buildlogpath
  * Added lib/logger.py
  * Fixed conarybugz.py to work with Conary's new site-packages location
  * Cleaned up yuck, rpm2cpio, and rpm2ccs scripts to use new "import conary"
    mechanism for finding conary.
  * Check sha1s for all files written into the repository or file system
  * conary scs --deps works again

Changes in 0.50.11:
  * Reworked file addition to local database a bit for better performance
  * Fixed sorting for --info
  * Don't make --info installs require a writeable database
  * Added an exception to group updating, restricting removal of existing
    troves to match the group's contents to troves on the same branch
  * Groups which had the same trove added (via a referenced trove) and
    removed (from the primary trove) got confused
  * conary showcs now takes trove version
  * conary showcs will display erased troves in changesets, and erased troves
    that are referenced but not within the changeset
  * conary changeset now support trove=<version>-- to create a changeset that
    erases the trove
  * Cache user id to name mapping
  * Improved the progress indicators for preparingUpdate and
    creatingDatabaseTransaction
  * Implemented progress indicator on source downloads
  * Fixed bug in update process which caused files to be incorrectly skipped

Changes in 0.50.10:
  * Added callback for creating database transaction, so that it does
    not look like we spend an inordinate amount of time executing tag
    pre scripts.
  * Added findtrove.py to the Makefile so that it is included in
    the distributed version of conary.
  * Added distcheck rule to Makefile to try and avoid missing files in the
    future

Changes in 0.50.9:
  * reimplemented StreamSet in C
  * moved findTroves out to findtrove.py, reworked it to be more modular
  * getSourceVersion now correctly handles branched binaries by looking
    up the branch to find the source component.
  * reimplemented StringStream in C
  * fixed bugs in --info

Changes in 0.50.8:
  * sort update --info alphabetically, display old versions, and display
    a letter summarizing the type of change
  * NormalizeInterpreterPaths() policy now looks in the package currently
    being built, as well as on the installed system, to determine how to
    resolve #!/usr/bin/env scripts.
  * groupName argument to addTrove() can now be a list of group names as
    well as a single group name.
  * --no-recurse works on the erase path
  * fix to walkTroveSet (which was horribly broken)
  * enable (optional) dependency checking when building groups
  * 'cvc cook' error output when there are unresolved build
    requirements is more user friendly
  * filesystem conflicts are handled properly when applying a rollback
  * updating a package to a version that comes from a different
    repository when that package had an uninstalled component works
    now.
  * conary now resides in /usr/$LIB/python$PYVERSION/site-packages/conary/
  * calling r.Replace on a non-regular file results in a warning instead
    of an unhandled exception
  * implemented basic callbacks for update, erase, and changesets

Changes in 0.50.7:
  * Added the XInetdService action to avoid having to include
    /etc/xinetd.d/ files separately, and to make xinetd.d files
    be consistent, making recipe-provided changes less likely to
    conflict with local configuration changes.
  * groups are no longer allowed to contain redirects
  * added setLabelPath to group recipe
  * Allow r.Provides("soname: libfoo.so(FLAGS)", "/some/file") (added
    the "(FLAGS)" part).
  * don't allow spaces and commas in revisions

Changes in 0.50.6:
  * conaryclient.updateChangeSet should have recursed by default
  * Metadata retrieval now works along distributed branches and shadows.
  * reworked troves being added to database to handle missing parts
    of packages and groups properly (and make things faster and more
    elegant)
  * merged update and erase code paths in conaryclient
  * update and erase now take +,- modifiers on trove names
  * added --info to see what an update or erase command will do
  * a single group recipe can now build multiple groups

Changes in 0.50.5:
  * Streams return their value through __call__ instead of value()
  * Reimplemented ShortStream and IntStream in C
  * conary config now takes --show-passwords option, and does not pretty
    print config file values when not printing to screen.  This means that
    conary config > <file> will result in a valid configuration file.
  * Updating groups didn't work when the group referenced troves as new
    which were already installed on the system
  * r.ComponentSpec('somecomponent', '.*') will no longer override the
    file specifications for packaging :debuginfo and :test components.
  * loadRecipe now takes a troveSpec as its first parameter, and uses that
    troveSpec to find the trove on the local system that matches the source
    component that is being loaded.  loadRecipe also automatically searches
    the labels that are parents of the current recipe, so if you shadow a
    recipe, any loadRecipe lines contained in that recipe should still do
    what you want.
  * merge didn't handle files converging
  * merge doesn't need to deal with autosource files
  * diffs between groups failed when members disappeared

Changes in 0.50.4:
  * Most rollback information is stored as a reference to a repository
    instead of storing full rollback data on the local system. The
    localRollbacks flag in conaryrc allows the old behavior to remain.
  * The CONARY state after a merge operation on a shadow now has the
    correct fileId for files that are not different than the parent
    version.
  * Added /usr/lib/conary/conarybugz.py to make it easy to automatically
    populate bugzilla databases from repositories.
  * Sped up Strip, NormalizeInitscriptLocation, NormalizePamConfig,
    TagDescription, and TagHandler policies by limiting them to
    only appropriate directories.
  * Fixed :debuginfo to work with binaries built from more than one
    source file, and made it less aggressive by only stripping debug
    information out to the :debuginfo files, which both makes stack
    traces better without :debuginfo installed and makes libraries
    stripped for :debuginfo more likely to work.
  * When existing fileId's had no streams but the streams are provided
    by a later commit, those streams weren't always merged properly if
    there were multiple files for that fileId
  * conary config output masks user/password info in repository maps
  * the config option useDir has been changed to useDirs, and archDir has been
    changed to archDirs, to allow for tiered use/arch flag definitions, and
    the tweaking of use and arch flag settings.  By default, useDirs and
    archDirs look in /etc/conary/<dir>, followed by /etc/conary/distro/<dir>,
    follwed by ~/.conary/<dir>, where dir is use or arch, depending on the
    context.
  * Arch files can now contain arbitrary macro definitions, and in the future
    will contain values for macros like %(lib)s, which is lib64
    on some platforms.
  * when using --keep-existing, the install label path and install flavor
    are used to determine which version to install instead of using affinity
    to install something close to what you already have.
  * a bug that prevented a changeset from applying to the system when
    the changeset removed a component from a package and the component
    is not installed on the system has been fixed.

Changes in 0.50.3:
  * database findTrove now has an interface that is much closer to the
    repository findTrove function -- this enables conary q to work like
    conary rq.
  * Group handling didn't work for multiple levels of group inclusion.
  * Database.hasTrove() no longer needs to instantiate troves.
  * Fixed overly-aggressive cleaning of the cache.
  * Added repository findTroves call to parallelize findTrove calls.
  * Added the NonMultilibDirectories policy to prevent 32-bit troves from
    utilizing lib64 directories.
  * the NormalizeInterpreterPath policy can now handle unwriteable files
  * fixed the network client code to return file contents properly when
    multiple file contents are requested from the server (bz#50)
  * rewrote Database.getTroveLatestVersion()
  * Added :debuginfo handling in Strip policy, which requires debugging
    to be turned on in optflags and elfutils's eu-strip and debugedit to
    be installed.  Like :test components, :debuginfo components are not
    installed by default.
  * File versions are now properly set to a branched version after a
    merge operation
  * cvc commit aborts again when the current versions of files are not
    the latest versions

Changes in 0.50.2:
  * Any %(lib)s-derived path (/%(lib)s, %(libdir)s, %(krbprefix)s/%(lib)s,
    or %(x11prefix)s/%(lib)s) will now cause the entire package and all
    components to be flavored with the base instruction set flavor, so
    that architecture-sensitive but non-code files in (say) /usr/lib64
    do not show up on 32-bit platforms.
  * Sped up dependency resolution on the client
  * The reworked getFileContents call now asks for contents from the
    correct server when contents from more than one server are requested

Changes in 0.50.1:
  * Add support for trove=<troveVersion> in rq, cvc co, and other places that
    use findTrove
  * Add conary q --info option to display flavors
  * changeset command uses system flavor if no flavor is specified, skips
    troves which are not included in packages and groups by default,
    takes a --no-recurse option, and filters based on the excludeTroves
    configuration setting
  * Added automatic :perl component that works like the :python component,
    and extended the multilib-friendly-or-architecture-neutral policy to
    work with perl as well as python.
  * client/server protocol negotiation is a whole lot smarter now
  * getChangeSet() results in a single URL rather than one per primary trove
  * group, fileset, and redirect recipes have macros that contain the
    buildlabel and buildbranch.
  * fixed a bug with merging absolute change sets which contain config files
  * redirections to troves w/ older versions already installed didn't work
  * the pathId generation code has changed.  For cooked troves, the
    pathId will be the same for any particular version of a path.
    Code must not depend on this behavior, however; it may change in the
    future.

Changes in 0.50.0:
  * Redirections work
  * Sped up group generation
  * Troves which reference other troves (groups and packages) can now specify
    whether a trove is installed by default or not. Packages now reference
    :test, but don't install it by default
  * Added optional 'recurse' parameter to netclient.createChangeSetFile
  * The first argument to the Requires and TagSpec commands can now have
    macros interpolated, as in r.Requires('%(bindir)s/foo', ...)
  * Groups can have requirements now
  * protocol-level getFileContents works on multiple files simultaneously
  * repository log had too many files added to it
  * set instruction set flavor for a cooked trove whenever any Arch flags are
    checked

Changes in 0.14.12:
  * The shadow command looks at buildLabel instead of following
    installLabelPath
  * In some cases, troves with an incompatible flavor were chosen when
    --resolve was used. The proper flavor is now used, or the
    dependency is reported as unsatisfiable.
  * Several more instances of %(lib)s were moved out of the default
    specification for generic components like :runtime and :devel for
    better multilib support.
  * Policy now helps ensure that :python components are either
    architecture-neutral or multilib-friendly.
  * Better error messages for "%(foo)/" (which should be "%(foo)s/")
  * Looking up files in the local database gave erroneous results in
    some cases (this was noticeably primarily when distributed change
    sets were being generated)

Changes in 0.14.11:
  * Local systems store config files in sql tables now.  Use
    /usr/share/conary/convertcontents to convert to the new data store.
    Note that this means that any *config file* managed by conary can be
    read through the main SQL database file in /var/lib/conarydb/conarydb.
  * Actually check build requirements before building, use --no-deps to
    ignore the check.
  * make conary q and conary update convert all flavors to  strong flavors
    for comparison; ~readline becomes readline, and ~!readline becomes
    !readline, so that conary q foo[readline] works as expected.
  * no default flavor is presumed for local operations (erase, q)
  * changed getPackageBranchPathIds to base64 encode the filename in
    order to ensure that the resulting XML-RPC will be UTF-8 clean.
  * localoutofdate renamed to "yuck", a man page added, and the script
    and man page are now installed on the system.
  * rename --use-macro and --use-flavor options for cook to --macro
    and --flavor
  * support new cook syntax: cvc cook <trove>[flavor] to set the troves flavor
    while cooking
  * fixed rq output when iterating over subtroves within a trove or group
  * TroveNotFound exceptions are handled gracefully in cvc.  'conary cook
    foo' will no longer traceback when foo:souce could not be found in
    the repository.
  * Unsynchronized updates work for packages and groups
  * The database is now opened with a 30 second timeout.  This should allow
    better concurrency.
  * added --exclude-troves and excludeTroves conaryrc entry
  * repository .cnr file's commitAction configuration item now has a
    flavor provided to it as %(flavor)s and the default changemail
    script uses it.
  * don't allow the same label to appear twice in sequence in a version

Changes in 0.14.10:
  * FlavorMap sense wasn't set right for base instruction set

Changes in 0.14.9:
  * Shadow Branch objects didn't return parent branches properly. This
    caused incorrect pathId's to show up on cook on shallow shadows.
  * Reworked the code which looks up pathIds to take advantage of a new
    server call (getPackageBranchPathIds) which is faster and looks on
    both the full branch and full parent branches.
  * The Apache repository server now allows mixed ssl and normal requests.
  * Added forceSSL option to apache repository server configuration.
  * The network client code now supports accessing servers over https.
  * Proper salts are used for user passwords.
  * The default value for macros.optflags is "-O2" again, instead of
    an empty string.
  * The http handler in the conary server now sends back proper error
    codes in the case of an authentication error.

Changes in 0.14.8:
  * Fixed bug where streams for commits on distributed branches didn't always
    get set properly
  * reworked findTrove() in repository to return (name, version, flavor)
    tuples instead of full troves
  * Split conary.1 into conary.1 and cvc.1
  * Allow cvc cook trove=<version>
  * remove --target-branch cook option
  * added default :devellib component for architecture-specific devel bits,
    made all files with an architecture-specific multilib path that are
    not in :devellib go into :lib instead of having many of them fall into
    :runtime

Changes in 0.14.7:
  * ELF libraries with sonames that have paths in them are now handled
    sanely, by removing the path (and complaining...)
  * split march into targetArch and unameArch -- requires a new distro-release
  * rework command line arguments to shadow and branch to match how versions
    are normally specified, and allow a flavor specificatoin
  * added --sources to branch and shadow commands

Changes in 0.14.6:
  * fix for generating changesets between repositories
  * policies that look at shared libraries are now multilib-aware,
    fixing shared library permissions and dependency provision
  * autosources didn't work when committing across a shadow

Changes in 0.14.5:
  * allow groups to contain troves with conflicting flavors
  * make repository-side change set caching less buggy
  * fix config files changing to symlinks
  * allow duplicate items to be specified for erase and update
  * changeset command allows flavors to be specified
  * repquery --info shows trove flavor
  * fixed bug with not matching base instruction set flavor

Changes in 0.14.4:
  * several bugs in the 'cvc update' code paths have been fixed
    - it no longer retrieves autosource sources
    - the CONARY file now gets populated entries for autosource files
    - the fileids in CONARY files are now correct after an update
  * several bugs in error handling have been fixed
  * several docstrings have been fixed
  * packagepolicy now automatically adds usermode:runtime requirement to files
    that are dangling symlinks to consolehelper
  * the templating engine for the web interface to the server has been
    changed to kid; kid and elementtree are now required to run a server.
  * the web interface now supports limited editing of ACLs
  * the server now only supports protocol version 26 (it was a mistake
    to leave in support for 24 and 25)
  * old code that supported ancient protocol versions has been
    removed from the server
  * recipes loaded from within recipes follow the label= argument if
    it is given

Changes in 0.14.3:
  * Fixed usage message to no longer print 1 at bottom; improved option
    handling error messages
  * Fixed versions when branching from a shadow
  * The lookaside cache now fetches from the repository into the right
    location and with the right permissions, and fetches manually-added
    as well as automatically-added sources.
  * In recipes, addSource can now take dest='/path/to/file'
  * Change %(servicedir)s location from /var to /srv

Changes in 0.14.2:
  * contents are now stored as diffs when either the new file or the
    old file is empty
  * diffs of numeric streams can now express a change to the value of
    None

Changes in 0.14.1:
  * fixed a typo in lookaside.py that prevented commits from working
  * added a descriptive exception message when fileids in your database
    do not match the fileids in the repository

Changes in 0.14.0
  * added ability for changesets to ignore unknown fields in some places
    (making changesets somewhat less brittle)
  * fixed bug in source handling with non-recipe files in the local directory
  * added framework for generic trove information
  * checkout no longer pulls all sources from the repository
  * used new trove info framework to store the source trove, build time,
    total file size, and version of conary used when building binary
    troves.
  * lib/elf.c no longer uses mmap to read elf files.  Some architectures
    may have elf structures on disk that are not naturally aligned, and
    using mmap to read them won't work.
  * the repository code now uses a 30 second timeout when attempting to
    access the database
  * Have architectures control their march values in the architecture
    config files.
  * add Arch.getCurrentArch() to get the major architecture that is in use
    during a build

Changes in 0.13.3
  * added ability for a contents log file (makes syncing much easier)
  * file tags weren't used on updates
  * "description update" tag action replaced with "handler update"
    (which gets called when either the tag description or the tag handler gets
    updated)
  * "description preremove" tag action replaced with "handler preremove"
  * sources get committed automatically

Changes in 0.13.2
  * reworked use.py code almost entirely.
  * added /etc/conary/arch directory to contain architecture definition files;
    changed /etc/conary/use files to contain more information about how
    flags are used when building.  Flag definitions are no longer in use.py.
  * fixed buildFlavor so that it affects cooking packages as well as
    determining troves to include when cooking a group
  * changed --noclean to --no-clean to be in line with the rest of the
    options; documented it
  * removed Use.foo and Flags.foo options from conary config files.  Macros.foo
    is still there.  Added --use-flavor option to cvc cook which takes a flavor
    and overrides the build flavor while cooking.
  * groups now take flavor strings to determine the flavor of a trove to
    include, not flag sets.
  * dependencies resolution is flavor sensitive now (and uses flavor
    affinity)
  * added trove version/release number to dependency messages
  * renamed classes and methods in versions.py to match current terminology

Changes in 0.13.1
  * repquery wasn't filtering by flavor properly (exposed by a bug fix
    in 0.13.0)

Changes in 0.13.0
  * removed importrpm.py
  * diffs between a file object that has a non-empty provides or requires
    to a file object that has an empty provides or requires are now properly
    generated and applied.
  * added checks to validate merged file objects against the fileIds
    in the changeset
  * implemented shadows
  * framework for redirects in place
  * removed (unused) parentId field from Branches repository table

Changes in 0.12.5
  * reworked dependency resolution a bit for a big speedup in the server
  * moved destdir to %(builddir)s/_ROOT_
  * made macros.destdir available during the unpacking of sources
  * source commands (r.addAction, etc.), if given absolute paths for
    their dir keywords, will perform their actions in the destdir instead
    of the builddir
  * most build commands (r.Make, r.Create, etc.), will work in either builddir
    or destdir, depending on whether they are given relative or absolute
    paths
  * add dir keyword for r.Run
  * include /usr/bin/rpm2cpio

Changes in 0.12.4
  * set more arch flags for x86 and x86_64
  * troves can have multiple instruction set flavors now
  * flipped around use: and is: sections of flavor strings
  * Version and Branch object completely separated

Changes in 0.12.3
  * conary verify updated to new API so that it works again
  * conary q (with no arguments) works again

Changes in 0.12.2
  * added getTroveVersionsByBranch
  * make better use of _mergeQueryResults
  * moved version affinity into findTrove from ConaryClient
  * fixed branch affinity so that it's actually branch affinity instead of
    label affinity
  * rdiff changes for 0.12.0 broke negative numbers for oldVersion
  * rdiff diff'd based on label instead of branch
  * update has flavor affinity now
  * flavors can now be specified on the command line for update, erase
    repquery, and query
  * unspecified flavor flags got scores of zero, which was wrong
  * added python code for flavor scoring (useful for the client)
  * repository queries didn't work properly when looking for multiple flavors
    of a single version
  * fix for updating multiple flavors of a single version of a trove
    simultaneously
  * reworked getTroveVersionList and getAllTroveVersions for per-trove
    flavor filtering

Changes in 0.12.1
  * repquery and query always showed dependency information
  * getTroveLeavesByBranch did extra demarshalling of the flavor
  * repquery didn't deal with nonexistant troves well
  * dependency failures on erase didn't reassemble dependency flags properly
  * fixed bug in dependency sets creation which caused dependency flags
    to get mangled
  * added a check to prevent mangled flags from getting committed

Changes in 0.12.0
  * document config command, and display supplied macro/use/arch information
    in output
  * repository acl's work for almost everything
  * anonymous access must be explicitly enabled by creating an acl for
    user 'anonymous' with password 'anonymous'
  * server side flavor scoring used
  * queries reworked for flavor matching

Changes in 0.11.10.1
  * move to python2.4
  * repository caching (which isn't used yet) didn't track the recurse flag

Changes in 0.11.10
  * changed flavor tracking when loadRecipe() is used to only track
    flavors in loaded recipes that are superclasses of the recipe
    class in the loading recipe.  (e.g. loading python.recipe to get
    the distribution python version will not add all of the python
    recipe's flavor information to the loading recipe class, as long
    as the loading recipe does not subclass the Python class.)
  * add conary verify command for comparing the local system's state to
    the state it was in at install time
  * when a trove is installed for the first time, it comes from a single
    repository
  * didn't handle file types changing on update
  * fixed problem assigning depNums
  * components disappearing from troves caused problems in relative changesets
  * files moving from removed troves in changesets caused update to fail

Changes in 0.11.9
  * change the order of permissions setting (chmod after chown)
    because some versions of the Linux kernel remove setuid/gid bits
    when setting ownership to root

Changes in 0.11.8
  * work around a python bug w/ fdopen() resetting file permissions
  * r.Replace() as an alternative to r.Run("sed -i '...' file")
  * Policy enforcing UTF-8 filenames
  * r.macros.tagdatadir as a standard place to put data just for taghandlers

Changes in 0.11.7
  * changed server.py to take extra config files via --config-file instead
    of as an extra argument
  * extra config files (specified with --config-file) were ignored if they
    didn't exist; issue an error message now
  * Added r.ConsoleHelper() for recipes
  * PAM configuration files shouldn't have paths to modules by default,
    so we remove what used to be the standard path
  * changed repository user authentication to use user groups (currently
    one per user)
  * added password salt
  * restructured repository a bit
  * removed lots of unused code from FilesystemRepository

Changes in 0.11.6
  * branches are created as changesets now instead of as a protocol call
  * merged authdb into primary repository
  * fix for rdiff (broken by flavor rework in 0.11.5)

Changes in 0.11.5
  * Internals reworked to eliminate flavor of None in favor of empty flavor
  * Added (currently unused) code to parse command line flavor specifications
  * static libraries (.a files) get proper flavors now
  * Handle attempts to update already installed troves from absolute
    change sets

Changes in 0.11.4
  * all components built from a single recipe share a common flavor
  * loadRecipe's label= keyword argument can actually take a label
    as well as a hostname

Changes in 0.11.3:
  * optimized a sqlite update statement to use indexed columns
  * added --test to update and erase
  * dependency check didn't handle new components providing the same
    items as old components (broken by 0.11.1 performance enhancements)

Changes in 0.11.2:
  * standalone server was broken by --add-user changes in 0.11.1
  * dependency check no longer allows packages being removed to cause
    dependency failures
  * changed how dependencies are frozen to make the order deterministic
    (so fileId's don't change around)
  * added a database version to the database schema

Changes in 0.11.1:
  * erasing troves enforces dependencies -- this requires a database
    conversion (run the conary-add-filedeps script which fixed the
    conversion to 0.11.0 after updating conary)
  * reworked dependency queries to take advantage of indices for much
    better performance
  * add --add-user to server.py for creating the authdb

Changes in 0.11.0:
  * massive rework of fileId mechanism to allow better flavor support
  * added columns to dependency tables to allow erase dependency checks
    (which are not yet implemented)
  * enabled trove requirements
  * added cvcdesc and the 'describe' command to cvc to generate
    and use metadata XML files.
  * getMetadata follows the branch structure up until it finds metadata
    for the trove.
  * changed getFileContents() to not need trove name or trove version
  * byte-compiled emacs lisp files are transient, like python
    byte-compiled files
  * addSource recipe action now can take a mode= keyword argument
  * cook now enforces having no dash characters in version numbers
  * files are explicitly disallowed from depending on groups, packages,
    or filesets; the only trove dependency that a file or component
    can have is on a component.  Only filesets can depend on filesets.

Changes in 0.10.11:
  * reworked how absolute change sets get converted to relative change
    sets for better efficiency
  * chained dependency resolution caused duplicate troves in the final
    changeset (and a lot of extra work)
  * added --config to stand alone repository
  * source flag wasn't set properly for newly added non-text files
  * flavor information is now printed by "conary query" when multiple
    flavors of the same version of a trove are installed
  * "conary repquery --all" flavor output formatting has been improved

Changes in 0.10.10:
  * changesets get downloaded into a single (meta) file instead of lots
    of separate files
  * fix several bugs in the freshmeat record parsing
  * add a freshmeat project page URL to the metadata by default
  * add a "source" item to metadata
  * the server implementation of troveNames() was horrible
  * enabled file dependencies

Changes in 0.10.9:
  * fixed some authorization issues with the xml-rpc repository interface
  * the web management interface for the repository works now; see
    http://wiki.specifix.com/ConaryConversion for information on how
    to convert existing authdb's to support this
  * fixed a bug with distributed branches
  * users can change their passwords through the repository's web api
  * improved logic apachehooks use to find top level URL
  * fixed bug in server side repository resolution

Changes in 0.10.8:
  * changed iterAllTroves() to troveNames(), which searches a single
    label instead of the whole repository
  * reworked http authentication and CGI request handling and added the
    beginning of a web interface to the repository for user administration
    and metadata management.

Changes in 0.10.7:
  * dependency sql code reworked to use temporary tables
  * new macro called "servicedir" that defines the location for
    service data (%(servicedir)s{ftp,http,etc})
  * added busy wait to sqlite3 python binding when executing SQL
    statements on a busy database

Changes in 0.10.6:
  * Lots of bug fixes for distributed branching
  * Some code rearrangement
  * The start of metadata support code is now included

Changes in 0.10.5:
  * The local database is used for fetching file information (but not
    contents), reducing network traffic when creating change sets
    across repositories.
  * Update works on troves which were locally cooked or emerged
  * Internal changes to move toward getFileContents() working in batches
    rather then on individual files. For now this prevents the repository
    from copying files between the content store and /tmp to serve them.
  * Arch flags are now included in flavors
  * Emerge follows the installLabelPath instead of the buildLabel
  * The extended debugger has been extensively modified
  * Conary can handle filenames with '%' in them
  * The showcs command has been significantly updated, and the updates
    are documented in the conary.1 manpage
  * New syntax for flags distinguishes requirements from "optimized for";
    see http://wiki.specifix.com/FlavorRankSpec

Changes in 0.10.4:
  * Bug fixes for updating from absolute change sets (which basically
    just didn't work for troves which contained config files)
  * Bug fixes for distributed branching
  * The database is used for fetching trove information (but not yet
    file information) when the client constructs change sets across
    distributed branches
  * various other bug fixes

Changes in 0.10.3:
  * this version introduces changes to the network protocol for
    obtaining file contents and changeset generation. The client
    protocol version number has increased, so version 0.10.3 can only
    communicate with servers running the server from 0.10.3. The
    server remains backward compatible with older clients.
  * a warning message is now displayed when the user attempts to
    create a branch that already exists on a trove.
  * the correct trove names are displayed when automatically resolving
    dependencies
  * packages no longer get the union of all the dependency information
    of the components they contain.  This information would have to be
    recalculated if a user installed a package then removed a
    component afterward.
  * a package policy check was added to reject any world-writable
    executable file.
  * r.TagSpec('tagname', exceptions='filter') now overrides a match by
    another r.TagSpec('tagname', 'filter')
  * more changes to metadata interface
  * various other bug fixes and improvements

Changes in 0.10.2:
  * the repository code is now included in the main conary source
    archive
  * "conary showchangeset" produces a more user-friendly output
  * large responses from the repository server are now compressed
  * the protocol for getFileContents() changed to take a fileId
    instead of the file's path.  The repository code can still handle
    old requests, but the client code now requires the latest
    repository code.
  * bug fixes

Changes in 0.10.1:
  * when applying a changeset, dependency failures are resolved by
    querying servers in the installLabelPath
  * troves that satisfy a dependency can automatically be added to a
    transaction.  This behavior is controlled by the "autoResolve"
    variable in conaryrc or the "--resolve" command line option to
    "conary update"
  * dependency resolution is calculated recursively.  To limit the
    recursion depth to check only first order dependencies, a
    "--no-deps-recurse" option has been added to "conary update"
  * "conary repquery" now takes a "--deps" argument, which prints the
    Requires and Provides information for the trove that is being
    queried.
  * changes have been made to the build side of Conary to facilitate
    building recipes that use cross compilers
  * symlinks now get the appropriate ownership set when they are
    restored
  * groups can now specify which flavor of a trove to include
  * repository queries that don't need file information no longer ask
    the repository for files.
  * various bug fixes and cleanups

Changes in 0.10.0:
  * dependency checking is now performed before changesets are
    applied.  This uses new tables in the local system's database.
    If you are using a database created by a version of Conary older
    than 0.10.0, it must be converted before it can be used.  See:
      http://wiki.specifix.com/ConaryConversion
    for details
  * Shared library dependency information in changesets is now stored
    in a different format.  This means that repositories that use old
    versions of Conary will be unable to give valid changesets to
    Conary 0.10.0 or later.  Therefore, the protocol version number has
    been increased.
  * --no-deps argument added
  * "cvc co" is now a synonym for "cvc checkout"

Changes in 0.9.6:
  * dependency enforcement infrastructure has been added (the code is
    currently disabled)
  * bug fixes
    * applying a changeset that un-hardlinks files now works
    * conary rq [trove] --info now works
    * running "conary update [trove]" when more than one flavor of
      [trove] exists no longer tracebacks.  It installs both flavors
      of the trove (which is not always the desired behavior - this
      will be addressed later)
    * only files with execute permissions are checked for
      #!interpreter.
    * "conary rq [trove] --ls" no longer tracebacks when [trove]
      exists in more than one repository
    * various code cleanups

Changes in 0.9.5:
  * new methods for specifying dependency information in recipes have
    been added
  * #! interpreters get added as dependencies
  * local flag overrides now work
  * cvc cook --resume can be used multiple times
  * conary invokes gpg with --no-options to avoid creating or using
    ~/.gnupg

Changes in 0.9.4:
  * fixes to cvc annotate
  * flavors and dependency generation code has been refactored to be
    policy based
  * better error handling when invalid changeset files are given to
    conary
  * minor code cleanups

Changes in 0.9.3:
  * New "cvc annotate" feature
  * Man page updates
  * Changesets which remove a file and replace it now apply correctly.
  * "cvc update" no longer complains and fails to update the CONARY
    state file properly  when ownerships differ
  * FileId generation now looks for previous versions of all the
    packages that have just been created, not just the name of the
    recipe.
  * Cooking as root is no longer allowed
  * Miscellaneous bug fixes.

Changes in 0.9.2:
 * Bug fixes:
   * Applying changesets that have more than one hard link groups
     sharing the same contents sha1 works now.
 * Build changes:
   * Recipes can now create new top level packages.

Changes in 0.9.1:
 * Bug fixes:
   * Applying a changeset that has a flavor which is a superset of the
     previous version's flavor now works.
   * Parsing optional arguments to command line parameters that appear as
     the last thing on the command line works
 * Build changes:
   * Package policy now checks to ensure that files in /etc/cron.*/*
     are executable
 * Update changes:
   * Conary no longer complains if a transient file has been modified
     on disk but no longer exists in a new version of a component.
 * Miscellaneous changes:
   * Version 1 on-disk changeset file support has been removed.

Changes in 0.9.0:
 * protocol versioning is much more granular now allowing for backwards
   compatible versions of functions
 * changeset command now generates changesets for multiple troves spread
   across multiple repositories
 * change sets are transferred as a set of independent change sets now
   (laying the groundwork for repository change set caching, with which
   this version will work just fine)

Changes in 0.8.3:
 * Man page updates.
 * The "conary query" command now accepts multiple arguments for
   troves and paths
 * Fixed "conary erase" command which was broken in 0.8.2

Changes in 0.8.2:
 * You can now install multiple troves at once (even a combination of
   changeset files and troves from repositories), and the entire
   action is recorded in a single rollback (this required a change in
   command-line arguments for updating troves).
 * The beginnings of support for searching multiple repositories
 * Miscellaneous code cleanup and bug fixes.

Changes in 0.8.1:
 * The source code has been re-arranged for easier maintenance, and
   conary has been split into two programs: conary and cvc.
 * Better error messages and debugging tracebacks

Changes in 0.8.0:
 * A new changeset format supports hard links but requires staged update.
 * The new changeset format also collapses duplicate contents even
   when hardlinks are not used.
 * By default, rc?.d/{K,S}* symlinks are no longer packaged. The
   chkconfig program is relied on to create them at package
   install/update time. Init scripts are explicitly required to
   support the chkconfig protocol by default
 * Improved error messages
 * Several bug fixes.

Changes in 0.7.7:
 * Extended debugger saves and emails
 * Tracebacks now include arguments and locals
 * More size optimizations were made when applying changesets
 * Applying absolute changesets when a trove is already installed is
   now much more efficient than it was
 * Self-referential symlinks raise a packaging exception.
 * Several bugs fixes.

Changes in 0.7.6:
 * Installation
   * Hardlink handling
   * enhanced debugging capabilities (including saving a debugging
     state file to enable remote debugging)

   * using binary file ids and iterators for significant memory savings
   * and runtime support for the x86.x86_64 sub-architecture
 * Cooking
   * more robust handling of the --resume option
   * policy normalization of where app-defaults files go.

Changes in 0.7.5:
 * Hard links are implemented (but not yet enabled, in order to
   preserve changeset compatibility for now).
 * Several bugs have been fixed for installing and cooking.

Changes in 0.7.4:
 * Fileids are now stored and transmitted in binary rather than
   encoded.
 * Better handling of multiple versions of packages/troves installed
   at the same time
 * Missing file handling improvements
 * Recipe inheritance is now possible between repositories
 * Enhanced Interrupted builds
 * The dynamic tag protocol was slightly modified
 * Added Arch.x86.amd64 and Arch.x86.em64t
 * several bugs fixes

Changes in 0.7.0:
 * sqlite3 is used for the database
 * better handling of multiple packages with the same name installed at once.

Changes in 0.6.6:
 * repository protocol update
 * changeset format update
 * added the ability to resume halted local builds
 * added the ability to easily package build-time tests to run at
   install time to qualify new/changed environments
 * better handling of packaged .pyc/.pyo files
 * better shared library handling
 * improved inline documentation
 * optimizations for both space and time
 * numerous bugfixes<|MERGE_RESOLUTION|>--- conflicted
+++ resolved
@@ -1,8 +1,3 @@
-<<<<<<< HEAD
-Changes in 1.1.31.1:
-  o Bug Fix:
-    * Proxies used wrong getChangeSet call for old protocol versions (CNY-1803)
-=======
 Changes in 1.1.32:
   o Client Changes:
     * A getDownloadSizes() method has been added to the ConaryClient
@@ -25,7 +20,10 @@
       been fixed.
     * A bug that caused changes in the byDefault status of a trove to
       be omitted from local rollbacks has been fixed. (CNY-1796)
->>>>>>> 04461a3c
+
+Changes in 1.1.31.1:
+  o Bug Fix:
+    * Proxies used wrong getChangeSet call for old protocol versions (CNY-1803)
 
 Changes in 1.1.31:
   o Bug Fix:
