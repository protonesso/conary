--- conflicted
+++ resolved
@@ -1,7 +1,4 @@
 Changes in 0.94:
-<<<<<<< HEAD
-  * Redirects now point to branches instead of to specific versions
-=======
   o Bug Fixes
     * A bug in getNewTroveList() that could cause duplicate
       troves to be returned has been fixed.
@@ -12,7 +9,8 @@
     * "conary emerge" can now be performed on a recipe file.
       Previously you were required to emerge from a repository. (bug
       #526)
->>>>>>> 843e7576
+
+  * Redirects now point to branches instead of to specific versions
 
 Changes in 0.93:
   o Bug Fixes
