--- conflicted
+++ resolved
@@ -72,14 +72,10 @@
     * Creating changesets atomically moves complete changesets into place
     * Content store no longer reference counts entries
     * Added support for trove marks to support mirroring
-<<<<<<< HEAD
     * Added support for traceback emails from the repository server
-=======
     * The repository contents store was reworked to avoid reading
       precompressed gzipped data twice (once to double check the uncompressed
       contents sha1 and once to copy the file in place).
-
->>>>>>> 88a9a8cf
 
 Changes in 0.80.4:
   o Build Changes:
