Changes in @NEW@:
  o Bug Fixes:
    * Problem added in 2.0.20 with adding dependencies to postgres
      repositories has been resolved
    * Starting in 2.0.20, dependency resolution started locking the database 
      unnecessarily.  This affected rmake dependency resolution.
    * mirroring code now correctly detects when access control changes
      in the source repository require the generation of absolute changesets
      for mirroring. (CNY-2888)
<<<<<<< HEAD
    * A problem with the autoLoadRecipes config option has been fixed.
      (CNY-2909)
=======
    * a permission check error for users that only have trove access
      entitlements has been fixed (CNY-2761)
>>>>>>> 96faba19

  o Build Changes:
    * The loadSuperClass and loadInstalled methods now returns the loaded
      recipe class so that the loaded class can be referenced anonymously.
      This makes factories more flexible. (CNY-2900)
    * The addPatch source action now takes a "filter" keyword argument
      that provides a command line that can modify the patch; for
      example, by calling the filterdiff program. (CNY-2874)
    * Builds previously failed in some circumstances when Conary
      discovered no need only for :runtime components listed in
      buildRequires.  This has been fixed, and error reporting
      improved for similar classes of bugs in the future. (CNY-2904)
    
  o Client Changes:
    * Boolean conaryrc option downloadFirst has been added to allow
      for downloading all required changesets from the repository before
      proceeding with the update steps. (CNY-2808)

Changes in 2.0.21:
  o Build Changes:
    * Added support for RPM payloads which have been compressed with
      lzma.  The /usr/bin/unlzma program must be available to use this
      feature.  (CNY-2834)

  o Client Changes:
    * Added separate s390x architecture. (CNY-2852)
    * An error introduced in 2.0.20 which caused an assertion failure during
      dependency checking has been fixed (CNY-2883)

Changes in 2.0.20:
  o Code Changes:
    * Dependency checking can now be run without computing the dependency
      order
    * Added closeDatabase parameter when creating an updateJob to prevent
      that updateJob from closing the database when it's destroyed. This
      is a workaround to support CNY-1834
    * Build dependency temporary tables incrementally instead of rebuilding
      them each time. This results in speedup for group building approaching
      50%.

  o Bug Fixes:
    * updates after a local update of a package that is referenced in
      multiple groups now function again. (CNY-2882)

Changes in 2.0.19:
  o Bug Fixes:
    * Removed unnecessary repository accesses that were occuring while
      determining local system changes during an update. (CNY-2876)
    * "import os" within recipes now functions again. (CNY-2879)

Changes in 2.0.18:
  o Protocol Changes:
    * The addRoleMember() and getRoleMembers() calls are now exposed
      via XMLRPC. (CNY-2862)
    * Added support for package creator specific data to trove info and
      the getPackageCreatorTroves() repository call (CNY-2855)

  o Bug Fixes:
    * A rare error that occurred when an updating containing several groups
      that contained different versions of the same package has been 
      fixed. (CNY-2860)
    * Some .car format files previously caused builds to fail; this
      has been corrected. (CNY-2871)
    * Tracebacks no longer print each filename twice (bug introduced
      in Conary 2.0.16). (CNY-2872)

  o Build Changes:
    * When the configure script run by r.Configure() or r.ManualConfigure()
      fails, "command not found" messages are highlighted, and possible
      missing buildRequires based on those messages are sought in the
      repository. (CNY-2708)
    * All missing buildRequires found by noticing programs used in source
      actions, build actions, and policies are reported immediately as well
      as summarized at the end of the build, to make it clearer why each
      requirement has been suggested. (CNY-2858)
    * The r.addPatch() method now takes an optional patchName keyword
      argument, which is the name of the patch program to use to apply
      the patch. (CNY-2858)

Changes in 2.0.17:
  o Build Changes:
    * Recipes loaded based on the autoLoadRecipe configuration directive
      are now ordered based on the loadedTroves list in the packages
      containing those recipes. (CNY-2694)
    * The information provided by the "cvc status" command is now
      available through the checkin.generateStatus API call, and
      it now handles new packages that have not yet been checked
      in. (CNY-2843)
    * The "cvc log" command now has a --newer option that prints
      only log messages that are newer than the current checkout,
      and has been modified to be consumable via a new
      checkin.iterLog API call. (CNY-2840)
    * Building factories which haven't been checked in should work now
      (CNY-2757)
    * Specifying checkDeps and resolveDeps no longer causes an extra
      dependency check when building a group
    * Checking out a source trove without a buildLabel set, but with
      a version specified, no longer gives a confusing warning about
      the buildLabel being unset. (CNY-2783)

  o Bug Fixes:
    * A bug that caused a traceback when rolling back the installation
      of a group containing a post-rollback script has been corrected.
      (CNY-2844)
    * A bug that caused a traceback during metadata lookup when
      installing files to a new component has been corrected.  (CNY-2846)
    * A bug causing magic to identify almost every file as a tarfile
      has been fixed. (CNP-135)
    * When rolling back an update started with Conary version 2.0.15 or
      older, that generated multiple rollback points (generally as a
      result of the presence of critical updates as part of the job),
      the rollback scripts are properly executed. (CNY-2845)
   
  o Server Changes:
    * The deleteUserByName() xmlrpc call now only deletes the role
      with a matching name on very limited situations (CNY-2775)

Changes in 2.0.16:
  o Code Changes:
    * magic has been extended to identify tar archives. (CNY-2825)

  o Bug Fixes:
    * Derived packages created from an unmodified shadow now choose
      the correct binary from which to derive. (CNY-2776)
    * A bug that caused conary to traceback when formating strings in the
      syslog logger has been fixed. (CNY-2689)
    * A workaround for a bug in the standard python library that can
      prevent the display of extended debugging information has been
      added.
    * Unmodified shadows will be recognized as already present when
      promoting them to their parent branch.  Previously they would be 
      re-promoted unnecessarily. (CNY-2837)
    * conary update --test no longer executes the tagscripts associated 
      with the update. (CNY-2800)
    * Multi-stage rollbacks correctly execute the post-rollback script
      after all affected troves have been rolled back, instead of between
      stages. (CNY-2829)

  o Build Changes:
    * Info recipe actions (r.User, r.Group, and r.SupplementalGroup) are
      now available in package recipes. (CNY-2723)
    * Python packages now use %(libdir)s instead of %(prefix)s/lib for pure
      Python libraries.  This is an artifact left behind from fixing CNY-2110
      and CNP-121.
    * A bug causing log output to be lost if conary's log module was
      imported in a recipe has been fixed. (CNY-2813)

  o Server Changes:
    * Testing the HTTPS environment variable to know whether a
      connection is secure is now case-insensitive, because existing
      implementations differ in case. (CNY-2838)

Changes in 2.0.15:
  o Code Changes:
    * We've started using a @publicApi decorator to tag methods which
      are part of the public conary API. (CNY-2367)
    * xmldata.py is no longer part of the Conary library. (CNY-2765)

  o Bug Fixes:
    * An incompatibility of the db2db migration script with the latest
      repository schema has been corrected. (CNY-2774)
    * An error in the handling of multiple URLs with addArchive has
      been fixed. (CNY-2778)
    * sys.argv is not defined under mod_python; importing cvc.py should
      no longer fail as a result of using sys.argv as a default argument
      to main(). (CNY-2786)
    * kernel:runtime is no longer included as a critical update when
      updating conary, because we no longer use abi dependencies to order
      updates.  (CNY-2787)
    * repository code handles correctly the removal of groups that
      include troves from other repositories. (CNY-2802)
    * When using sqlite, some temporary tables used the invalid column
      datatype of STRING instead of TEXT. This has been fixed. (CNY-2013)
    * Fixed bug that made the repository code return incomplete data
      for the getPackageBranchPathIds call in certain situations. (CNY-2810)

  o Build Changes:
    * Removed defaultBasePackages configuration option as well as the
      functionality for loading recipes from the filesystem based
      on configuration.
    * Reworked recipe loading to make the code more understandable.
    * Implemented autoLoadRecipes configuration option. (CNY-2694)
    * Using the byDefault parameter to startGroup only determines the
      byDefault setting when the new group is added to its parent group.
      (CNY-2791)

  o Protocol Changes:
    * The commitCheck() xmlrpc API call has been added that will check
      commit permissions for a trovelist before having to send the 
      changeset for commit (CNY-2683)
    * The getPackageBranchPathIds xmlrpc API call accepts now a list of 
      dirnames instead of prefixes for improved performance (CNY-2743)

  o Client Changes:
    * Added an option --exclude-groups to promote that allows the promotion
      of all the packages within a group without the promotion of the group
      itself. (CNY-2801)

Changes in 2.0.14:
  o Bug Fixes:
    * A bug causing python-setuptools to incorrectly appear to be an
      excessive build requirement has been fixed. (CNY-2738)
    * A bug in which python-setuptools was sometimes incorrectly not
      recognized as being needed in buildRequires has been fixed. (CNY-2772)
    * A regression has been fixed that caused rMake to abort when recursing
      through a group recipe that added troves with full versions. (CNY-2768)
    * When reporting possibly excessive buildRequires, not mentioning
      buildRequires at all in the recipe caused Conary to report the
      immediate superclass's buildRequires as the recipe's buildRequires.
      This bug has been resolved. (CNY-2769)
    * A bug that caused the --context flag to not be recognized when
      specified before a command has been fixed. (CNY-2770)
    * A bug that caused buildRequires calculation in TagSpec to be slow has
      been fixed. (CNY-2773)

Changes in 2.0.13:
  o Build Changes:
    * When cooked, factories can now package additional files in their
     :recipe component. (CNY-2748)
    * Moved VersionConflicts to pluggable policy and removed default
      exceptions. (CNY-2716)

  o Client Changes:
    * PGP Keyring location is no longer determined using $HOME, which
      is unreliable; a getpwuid(3) lookup is used instead. (CNY-2722)
    * The number of retries for providing a passphrase when signing
      troves changed from 3 to 5. (CNY-2709)

  o Code Changes:
    * Some incompatibilities with python2.5 have been removed.

  o Bug Fixes:
    * More optimizations for the pathId lookup query times for some
      package builds. (CNY-2742)
    * A bug that caused an InsufficientPermission error when a user
      only has repository access permissions added by trove calls
      getNewTroveList() has been fixed. (CNY-2755)
    * A bug that caused a request to add access to a trove for a role
      to be ignored if the same trove was used previously to grant
      access to a different role has been fixed. (CNY-2758)
    * A bug that caused an InsufficientPermission error when a user
      requests a changeset to which the user has been granted access
      with addTroveAccess has been fixed. (CNY-2760)
    * The XML writer in xmldata.py is now encoding using UTF-8.
      (CNY-2756)

Changes in 2.0.12:
  o Build Changes:
    * Conary now warns about some possibly unused build requirements.
      This requires conary-policy 1.0.16 or later. (CNY-2232)
    * Suggested additions to buildRequires lists are now separately
      encoded in the XML build log. (CNY-2621)
    * Loaded recipe modules are no longer tracked in sys.modules (RPL-2409)
    * The source components needed to build everything in a group can
      now be found when the group uses searchPaths. (CNY-2710)
    * The SubscriptionLogWriter (CNY-2622) sometimes caused builds
      to fail.  This issue has been resolved. (CNY-2717)
    * Group builds now store the searchPath used with the built troves in
      the repository. (CNY-2721)

  o Client Changes:
    * Conary will now re-read /etc/resolv.conf if an error occurs when
      resolving a hostname. (CNY-2703)
    * Conary now caches the result of IP lookups and uses the cached
      results if an IP address lookup fails during an update. (CNY-2260)
    * Migrate now preserves local installs only of groups and kernels.
      Before, all manually-installed components and troves that were
      referenced by the group being migrated would be updated instead
      of erased. (CNY-2569)
    * An API (the createSourceTrove() method of client objects) has
      been added which creates source troves without using the
      conary.checkin module. (CNY-2498)

  o Bug Fixes:
    * The internal function _ensureReadableRollbackStatus now directly
      ensures that it collects the necessary state it needs to succeed
      instead of relying on that state having been previously collected.
      (CNY-2711)
    * Conary repository migration from repository databases created by
      conary 1.2.x has been fixed. (CNY-2731)
    * In rare cases, some output could corrupt logging data during
      builds.  This has been fixed. (CNY-2734)
    * MySQL performance when inserting troves with large numbers of
      files has been fixed. (CNY-2737)

  o Repository Changes:
    * The addUser() xmlrpc call no longer automatically creates a
      matching role. (CNY-2604)

  o Server Changes
    * The repository code and repository schema have been updated to
      allow for faster processing and lookup of file pathIds (CNY-2468)

Changes in 2.0.11:
  o Build Changes:
    * Added 'factory' command to cvc for displaying and changing the factory
      of the currently checked out recipe (CNY-2690)
    * The SubscriptionLogWriter now handles line continuation. (CNY-2693)

  o Bug Fixes:
    * A regression introduced by the build requirements suggestions for
      recipes using r.MakePathsInstall has been fixed. (CNY-2697)
    * A bug that caused a traceback when r.MakeDevices() is called
      with a path that contains 'lib' has been fixed. (CNY-2692)
    * A regression introduced by the multi-URL support for addArchive
      has been fixed. (CNY-2696)

Changes in 2.0.10:
  o Build Changes:
    * An xml formatted log has been added to :debuginfo. This is in
      addition to the human readable log. The xml log contains the same
      information as the human readable log, plus additional contextual
      information useful for formatting the log data. (CNY-2487)
    * AutoResolve defaults to True for image groups. (CNY-2291)
    * Exceptions and inclusions to policies that don't match anything
      will now emit an error. (CNY-2221)
    * A new selective logging facility for policy to use to inspect
      build output has been added. (CNY-2622)
    * It is now possible to pass a list of multiple URLs to addArchive.
      Conary will try to download the source from each URL, in order,
      until it succeeds. (CNY-2505)
    * Recipe actions have now the ability to suggest build requirements.
      (CNY-935)
    * Running "cvc cook" in a directory with a CONARY file now builds the
      sources specified by that checkout.  This is particularly useful for
      source troves which do not provide recipes thanks to a factory.
      (CNY-2642)
    * Conary now looks for factories in the same places it looks for
      superclasses, including the current working directory for local
      cooks. (CNY-2641)
    * Suggesting build requirements produces a warning if the supplied
      command cannot be found in the search path. (CNY-2663)
    * Skip FactoryRecipeClass when loading recipes to make it easier to
      develop factory recipes. (CNY-2666)
    * Checking out multiple sources with a single command line once again
      creates the CONARY files properly. (CNY-2645)
    * The addArchive source action now supports .war and .jar archives.
      (CNY-2684) 

  o Bug Fixes:
    * Previously, rollbacks could restore files from local rollbacks
      by overwriting existing contents rather than replacing the file.
      In addition, the operation was not journaled properly.  (CNY-2596)
    * A bug in finding the sources required to build all the packages for
      a group that omitted replace() packages has been fixed.  This mainly
      affected rmake builds of group recipes. (CNY-2605)
    * An error in the repository that caused a malformed exception to
      be returned to the client when a trove was missing has been
      corrected. (CNY-2624)
    * If launched with sudo, Conary will no longer change the owner
      on the user's PGP keyring, and will use the proper system-wide
      keyring. (CNY-2630)
    * When using PostgreSQL as a repository backend, some queries
      could be executed with poor execution plans (CNY-2639)
    * A bug that caused a local cook (e.g., "cvc cook pkg.recipe") to
      fail at "Copying forward metadata to newly built items..." when
      the Conary repository for that recipe is not available has been
      fixed. (CNY-2640)
    * Checking out source components which used factories now preserves
      the factory
    * Building directly from recipe files which use factories for superclasses
      now works (CNY-2656)
    * The conary rdiff command works correctly for groups that include
      troves from foreign repositories. (CNY-2544)
    * An issue related to the build logger not properly setting the
      logging pseudo-tty in raw mode has been fixed. (CNY-2647)
    * Conary can now parse perl dependencies with periods in them from
      the command line. (CNY-2667)
    * On failure, the proper URL is returned to the Conary client
      library. This fixes a regression introduced in the Conary 2
      codebase, where only the selector part of the URL would be
      returned. (CNY-2517)
    * A source of circular references which could cause unpredictable
      memory usage has been removed. (CNY-2674)
    * Tighten the rules for what characters are allowed in version strings
      (CNY-2657)
    * Fixed a file descriptor leak when using in-memory-only databases.
    * Performance problems when retrieving an uncached changeset with
      a Postgresql backend have a workaround (CNY-2695)

  o Client changes
    * More of the update logic is now protected by the filesystem journal,
      and the journal now cleans up rollback state on failure. (CNY-2592)
    * Conary now displays more progress information during the
      "Preparing changeset request..." phase.  Much of the time in
      this phase is spent communicating with the repository.  Now
      "Requesting changeset ..." and "Downloading" will be shown as
      data is transferred.

Changes in 2.0.9:
  o Bug Fixes:
    * A bug that occasionally caused a thread deadlock when multiple
      threads access the local system Conary database concurrently has
      been fixed. (CNY-2586)
    * Checking out sources unpacks duplicate binary files (CNY-2543)
    * Derived packages use the revision which was shadowed from to find
      the version to derive from instead of the latest on the branch
      (CNY-2577)
    * A bug that occurred when rMake recursed through a group recipe
      that made use of the replace command has been fixed. (CNY-2606)

Changes in 2.0.8:
  o Client Changes:
    * A close() method has been added to UpdateJob objects. It is
      recommended to call the method explicitly instead of relying
      on the object to be collected when going out of scope.
      (CNY-2489)

  o Build Changes:
    * Group recipes now implement a requireLatest command. It can be
      passed as a keyword argument to r.add, r.replace, r.addAll, and
      r.addCopy.  This flag defaults to True. (CNY-1611)
    * requireLatest has also been implemented as a recipe level
      attribute.  Setting requireLatest to False for a recipe will
      affect the default for all calls to r.add, r.replace, r.addAll,
      and r.addCopy. (CNY-1707)
    * Conary now has support for group policies. Policies deriving from
      GroupEnforcementPolicy and ImageGroupEnforcementPolicy will be
      run on groups at the end of the cook process. (CNY-2378)
    * ImageGroup is now an attribute tracked in a group's troveInfo.
      This attribute is set for groups meant to define a complete,
      functional system, and implies that ImageGroupEnforcementPolicy
      group policies have been run for that group, recursively.
      (CNY-2520)
    * The VersionConflicts group policy has been added. This group
      policy enforces that two different versions of a trove will not
      be accidentally included in one install image. (CNY-2371)
    * TroveFilters now exist. Trove filters allow a packager to
      reference particular troves within a group for group policy
      inclusions/exceptions. (CNY-2477)
    * The Conary policy to fix trailing newlines in config files has
      been corrected to handle non-writable config files. (CNY-2559)
    * Conary will now warn if the PGP keyring is not writable, and
      will continue, instead of stopping with an error. (CNY-2555)
    * The "cvc derive" command now creates a reference directory
      named _OLD_ROOT_ alongside _ROOT_ when the --extract argument
      is provided. (CNY-2530)
    * A new group recipe command, startGroup, has been added, which
      calls createGroup, addNewGroup and setDefaultGroup in one step.
      (CNY-2197)
    * The addCvsSnapshot source action no longer caches the HEAD of
      the repository, since cvs export will not use it. (CNY-2568)
    * Macros from config files and from the command line are now
      available to group recipes. (CNY-2574)
    * A new concept, recipe factories, has been implemented. (CNY-2549)
    * Binary packages built from superclass recipes will be unflavored,
      regardless of any flavor-related references in a recipe.
      (CNY-2576)

  o Bug Fixes:
    * Conary no longer loses ownership of changed files when updating
      multiple flavors of the same version of the same package at the same
      time. (CNY-2553)
    * If Conary is running on kernels which, under certain circumstances,
      return EINVAL when calling poll(), the lazy file cache will only
      count the file descriptors it has open itself. (CNY-2571)
    * conary rdiff works correctly for groups that include troves from
      foreign repositories. (CNY-2544)
    * Job invocation information no longer uses null characters,
      which are not allowed in an XML document. (CNY-2580)
    * Updating files which point to other files (due to a PTR in the
      changeset) previously failed when those other files were not
      being installed at the same time (due to a "conary remove"
      on those files, for example). (CNY-2595)
    * Excluding all Java files in the r.Provides policy no longer
      produces a stack trace. (CNY-2594)

Changes in 2.0.7:
  o Build Changes:
    * Handling pkg-config dependencies has been moved to conary-policy.
      (CNP-93)

  o Bug Fixes:
    * When resuming the update after the execution of a critical update,
      Conary will now use the original file replacement flags. This
      corrects file conflict errors in a migrate when a critical update
      was present. (CNY-2513)
    * The lazy file cache was using /proc/self/fd as a method of
      determining the number of open file descriptors for the current
      process. However, under certain circumstances the directory is not
      readable. The lazy file cache now uses a poll(2)-based technique.
      (CNY-2536)
    * If the directory where the public keyring is stored does not exist,
      it is now automatically created. (CNY-2504)

  o Other changes:
    * Reading metadata from RPM files now validates the size of the RPM
      and the sha1 of the full set of metadata.

Changes in 2.0.6:
  o Build Changes:
    * Java dependencies for classes that are not dependency-complete
      are now automatically disabled. To re-enable them, the missing
      dependencies should be added as buildRequires. (CNY-2175)
    * Build actions that do not match anything (r.Move, r.Copy, etc.)
      will now log exactly what they were trying to do. (CNY-2216)

  o Bug Fixes:
    * A minor bug in the display of the password prompt has been fixed.
      (CNY-2497)
    * When x86_64 is specified and a biarch package is available, Conary
      will mention the biarch as an alternative flavor instead of the x86 one.
    * Derived packages will now work on x86_64 systems even if a biarch 
      flavor is specified. (CNY-2494)
    * Signatures of unexpected types on subkeys are now ignored. (CNY-2490)
    * When updating a group which contained a package that used to be
      byDefault False but is now byDefault True, Conary will now install
      the package. (CNY-2507)
    * When using the tagScript argument with the client's applyUpdateJob
      call, the paths to group scripts to be executed are stored relative
      to the root of the installation, instead of absolute. The tag
      script is always supposed to be executed under chroot. (CNY-2523)

  o Server Changes:
    * The serverName configuration option now allows glob-style
      wildcards.  (CNY-2293)
    * Slow SQL queries used to remove unused entries from the
      TroveFiles table and TroveTroves table have been rewritten to
      make some queries faster with repositories implemented with a
      sqlite database. (CNY-2515)

  o Other changes:
    * The file EULA_Conary.txt has been added to clarify that Conary
      is available under two licenses, and to state the conditions
      under which the two licenses apply.

Changes in 2.0.5:
  o Client Changes:
    * Conary now attempts to provide hints about flavor combinations that would
      work if it cannot find a flavor that matches your exact request 
      (CNY-1920).
    * The rollback API now raises a RollbackError instead of returning
      non-zero on errors. (CNY-1643)

  o Build Changes:
    * When file conflicts occur while cooking groups, the deps that
      caused a package to be pulled in are listed. (CNY-2308)
    * Config policy will automatically append a newline to non-binary files.
      Files that are marked as Config and appear to be binary will
      continue to trigger an error as they have previously. (CNY-2422)
    * Perl requirements that are not present on the system or provided by
      the package being built are dropped. (CNY-2180)
    * Two expansion functions have been introduced to package recipes:
      r.glob and r.regexp. These functions return an object that can be
      substituted for any API parameter that calls for a string based
      regexp or glob. (CNY-2222)
    * Group recipe actions like "r.addAll" and "r.addCopy" now record
      the version of the group that is being copied from into the newly
      created group. (CNY-2359)
    * Add code to display new-style metadata through rq, q, and showchangeset,
      as well as propagate that metadata via cooking, promoting, shadowing,
      and committing source packages.  Entering this metadata must still 
      be done through scripts.  (CNY-1808)
    * Added a hook that allows build requirements to be overridden by
      rMake. (CNY-2427)

  o Bug Fixes:
    * Conary no longer tracebacks when building a package that contains 
      a pkgconfig reference to a file in the current package that is in a
      symlinked directory. (CNY-2455)
    * The order in which configuration files are read when a glob was
      passed to includeConfigFile is now deterministic. (CNY-2483)

  o Server Changes:
    * Roles that have the mirror flag set no longer assume anonymous
      fallback for trove access authentication (CNY-2473)

Changes in 2.0.4:
  o Bug Fixes:
    * Moving an unmodified shadow to tip via cvc promote no longer causes
      an error. (CNY-2441)
    * Recipes using addSvnSnapshot no longer modify the conary
      configuration object's tmpDir setting (CNY-2401)
    * Fixed a rare bug in which dependency resolution would fail when
      a dependency that used to be provided by one installed package
      is now provided by two new packages. (CNY-2459)

  o Client Changes:
    * Conary will now use the proxy settings stored in its local
      configuration when loading remote configuration files. (CNY-2363)
    * PGP keys having some self signatures that fail to pass are
      no longer failing, as long as at least one self signature passes.
      (CNY-2439)
    * The client enforces the trust model using the internal
      implementation of OpenPGP. (CNY-1895)

  o Build Changes:
    * Policies that move files in destdir now track path changes they
      make so that files will end up in the correct package or component
      after being moved, when "package=" or "component=" has been used
      in a build action. (CNY-1679)

Changes in 2.0.3:
  o Build Changes:
    * PGP version 3 keys are now supported for verification of
      package signatures. According to RFC4880, version 3 keys are
      deprecated. (CNY-2420)
    * Superclasses are now loaded from the filesystem. Superclasses
      can now be cooked. Doing so will make a changeset that installs
      the recipe itself on the filesystem. (CNY-983)
    * When building packages, Conary now reads /etc/ld.so.conf.d/*.conf
      files to determine whether to include the path in the dependency.
      (CNY-2433)
    * The /etc/ld.so.conf.d/*.conf handling added to Conary 1.2.13
      introduced a bug that could erase necessary entries from
      ld.so.conf in some circumstances.  This bug has been
      resolved. (CNY-2440)
    * Spaces in URLs are now automatically escaped. (CNY-2389)
    * The Requires() policy now inspects Lib: and Lib.private:
      pkg-config keywords in .pc files to find library files, and
      where it finds them, it adds appropriate Conary trove
      requirements to the .pc files. (CNY-2370)

  o Client Changes:
    * The implementation of the util.mkdirChain function has been
      changed to no longer use exceptions internally to signal that the
      directory already exists. Raising exceptions is a relatively
      expensive operation that slows down the data store. Exceptions are
      still used internally in the very infrequent case of intermediate
      directories not existing. (CNY-2405)
    * Conary will not downgrade packages if no version is specified by
      the user, but, due to an out of date mirror or other reasons, the
      update available for a package is older than the currently
      installed package. (CNY-2402)
    * Conary now recognizes /etc/ld.so.conf.d/*.conf files, adding an
      include line to /etc/ld.so.conf if they exist, and does not add
      new duplicate entries to /etc/ld.so.conf for directories already
      specified in /etc/ld.so.conf.d/*.conf files. (CNY-2432)
    * A getDatabase() method has been added to the ConaryClient class.
      This method returns the local system database object. Code that
      needs to query the local system database should use this method
      to obtain the database object. (CNY-2316)

  o Bug Fixes:
    * A bug that caused an unhandled exception when adding a new role
      in the Conary repository web interface has been fixed.

Changes in 2.0.2:
  o Build Changes:
    * PGP version 2 signatures are now properly parsed. Version 2
      signatures are documented in the outdated RFC1991 and are
      considered deprecated, but some PGP keys contain them.
      (CNY-2417)

Changes in 2.0.1:
  o Build Changes:
    * The Requires() policy now inspects Lib: and Lib.private:
      pkg-config keywords in .pc files to find library files, and
      where it finds them, it adds appropriate Conary trove
      requirements to the .pc files. (CNY-2370)

  o Bug Fixes:
    * An update bug that could result in a trove integrity error has
      been fixed. The issue would occur when updating packages where,
      for some files, the only changes are to file versions. (CNY-2403)

Changes in 2.0.0:
  o Major Changes:
    * The way Conary handles architecture flavors has been changed,
      primarily for better support for multilib systems that support
      having both 32-bit and 64-bit packages installed.
    * The Conary repository Access Control List capabilities have been
      significantly upgraded to support per-trove ACLs. Trove
      permissions are cached and recalculated whenever the ACLs change
      or new troves are added to the repository, for better scaling
      and fast changeset retrieval.
    * All dependencies on the GnuPG "gpg" program have been removed;
      Conary now implements the required OpenPGP functionality
      internally.

  o Optimizations:
    * Conary 2.0 is significantly faster for many repository commit
      operations.  Some "cvc promote" operations, in particular,
      have a 200% performance improvement.  Some group commit
      operations are 75% faster.  Creating a new shadow can be as much
      as 100% faster.  Details of some of the changes that provide
      the improvement are below.
    * Committing to repositories has been reworked to pull all
      modified streams from the repository or database with one
      query. (CNY-2053)
    * Unchanged stream sets now return None on diff.  This prevents
      the Conary repository from having to do unnecessary work to
      retrieve the "old" version of a stream and apply a diff when
      nothing actually changed.
    * Unchanged file streams are now 2-byte, backwards compatible,
      sequences instead of more complex representations of "nothing
      changed".
    * The commit code (both client and server) recognizes unchanged
      files and does not merge stream sets for them.
    * Distributed changeset creation no longer recompresses file
      contents.
    * "cvc promote" no longer recompresses non-config files during
      changeset assembly. (CNY-2202)
    * "cvc promote" now gets file contents and streams from changesets
      when a lot of them are needed from the same trove. (CNY-2202)
    * Changesets that represent a "cvc promote" operation have been
      changed to be relative to either the source of the promote (if
      promoting within a server) or to the current version on the
      target. (CNY-2202)
    * The "cvc shadow" command now commits relative changesets when
      the shadow is made to the same repository as the original trove.
    * The Conary client now tries to perform update jobs as close to
      updateThreshold (without going over) as practical for a
      noticeable performance improvement. (CNY-2283)
    * Committing changesets to the repository has been modified to
      check for files which don't have contents available (during a
      promote or shadow, for example) with one SQL query. Previously,
      a single SQL query was used to check for each file. (CNY-2053)

  o Build Changes:
    * Conary will now ignore flavoring and requirements from ELF
      libraries that are built for architectures other than the
      architecture that is being built for.  This avoids a common
      problem where a single extra (unused) sparc file library
      causes an entire package to be flavored to be installed on
      systems that support both x86 and sparc instruction sets,
      as that configuration is not meaningful. (CNY-1717)
    * The rarely used "cvc describe" command line interface has been
      removed. (CNY-2357)
    * The rarely used "cvcdesc" script has been removed. (CNY-2357)
    * Spaces in URLs provided in source actions such as addArchive
      are now automatically escaped to make them legal URLs. (CNY-2389)
    * The "cvc promote" command now uses the labels and branches
      specified in the "from" section of any promote as the place to
      search for packages (CNY-2235).
    * The PackageSpec documentation incorrectly stated that you could
      pass both package and component information to it; this has
      been corrected to properly redirect to ComponentSpec for this
      usage. (CNY-2387)

  o Client Changes:
    * The "getTroveLatestByLabel" client-side call has been added.
    * Most repository exceptions are demarshalled using logic in the
      exception class itself rather than in a large if/elif block.
      (CNY-747)
    * The "troveNames" and "troveNamesByServer" methods now accept a
      "troveTypes" argument, and by default return only troves that
      are present. (CNY-1838)
    * The mirror client supports a --fast-sync flag which will only
      scan for new troves in the source and skip the time-expensive
      scans for changed trove info records. (CNY-1756)
    * The mirror client supports a --absolute flag which will make it
      use only absolute changesets to mirror content. (CNY-1755)
    * The rollback stack code has been split into a separate class.
      (CNY-2061)
    * A new "conary rmrollback" command that removes old rollbacks has
      been added. (CNY-2061)
    * Rollback objects now have an "isLocal" method to tell whether
      applying that rollback will require repository access. (CNY-2077)
    * Conary now allows a biarch system to have one flavor that
      expresses both the x86 and x86_64 support. The flavorPreferences
      configuration option informs conary to prefer x86_64 packages.
      This change allows group building to automatically resolve x86
      packages. (CNY-525)
    * Conary no longer uses gnupg for OpenPGP key management. (CNY-2349)
    * Conary clients no longer send an absolute URI when talking
      directly to a repository server. (CNY-2324)
    * Many repository permission handling methods have been renamed
      for consistency. For a complete list, see doc/PROTOCOL.versions
      in the Conary source code. (CNY-2298)
    * Setting/resetting the admin field permission is now handled by the
      setUserGroupIsAdmin() call instead of addAcl/editAcl. (CNY-1782)

  o Server Changes:
    * The scoring for target flavor sets has been fixed. (CNY-1539)
    * The (unimplemented) concept of caps for permissions has been
      removed.
    * Server methods have been decorated with the
      @requireClientProtocol decorator.
    * The "usergroups" term has been replaced with "roles" in the
      repository web user interface. (CNY-1973)
    * Server exceptions have been reworked to have marshalling logic in
      the exception class instead of in a large if/elif block. (CNY-747)
    * Server exceptions are marshalled in the proxy layer now instead of
      in both the proxy and server layers.
    * When the repository database is locked, "RepositoryLocked"
      exceptions are now returned for all code paths. (CNY-1596)
    * The repository call log now tracks changeset cache misses. (CNY-1843)
    * Repositories no longer pass anonymous hints to the proxy layer.
      The hint has been False since Conary 1.1.29.
    * The "troveNames" method now filters by using the "troveTypes"
      argument. (CNY-1838)
    * The "getPackageBranchPathIds" method no longer requires access
      to the entire version history of a package; it returns the
      pathIds and fileIds for troves the user is allowed to
      see. Previously, an InsufficientPermission exception was raised
      if part of the version history of a package was not visible to
      the user. (CNY-2038)
    * The repository call log now records the time required to service
      the request. (CNY-2305)
    * A "serializeCommits" boolean server configuration option has been
      added.  This is best turned on for repositories used for development,
      but is unneeded for repositories that are mirrors. (CNY-2285)

  o Protocol Changes:
    * The XML-RPC protocol now allows passing keyword arguments for
      exceptions.  (CNY-747)
    * XML-RPC return values no longer include the "useAnonymous" flag.

Changes in 1.2.12:
  o Client Changes:
    * A getDatabase() method has been added to the ConaryClient class.
      This method returns the local system database object. Code that
      needs to query the local system database should use this method
      to obtain the database object. (CNY-2316)

  o Build Changes:
    * Spaces in URLs are now automatically escaped. (CNY-2389)
    * The Requires() policy now inspects Lib: and Lib.private:
      pkg-config keywords in .pc files to find library files, and
      where it finds them, it adds appropriate Conary trove
      requirements to the .pc files. (CNY-2370)

  o Bug Fixes:
    * The PackageSpec documentation incorrectly stated that you could
      pass both package and component information to it; this has
      been corrected to properly redirect to ComponentSpec for this
      usage. (CNY-2387)
    * An update bug that could result in a trove integrity error has
      been fixed. The issue would occur when updating packages where,
      for some files, the only changes are to file versions. (CNY-2403)

Changes in 1.2.11:
  o Client Changes:
    * The error message printed when Conary encounters an unhandled
      exception has been changed to reflect the fact that the common
      case is merely poor handling of the error condition, rather than
      another bug.  It has also been reformatted to display better in
      rITS. (CNY-2265)
    * The "conary-debug" script that collects information to help
      debug a crash has been enhanced to include the recently-added
      manifest file. (CNY-2338)

  o Build Changes:
    * PythonSetup synopsis now mentions the setupName keyword
      argument. (CNY-2360)
    * The conary.1 manual page now documents the purpose of the
      /etc/conary/components directory. (CNY-2361)
    * The clearBuildReqs() function now has a synonym called
      clearBuildRequires() and the clearCrossReqs() function now has a
      synonym called clearCrossRequires().  The old function names
      will be deprecated in the future. (CNY-834)

  o Bug Fixes:
    * When building groups, r.addCopy() now respects the groupName
      flag. (CNY-2345)
    * The searchPath parameter in group methods now works when it
      contains packages (before it worked only with labels). (CNY-2372)
    * A bug that was preventing users with colons in their passwords
      to use the web interface has been fixed. (CNY-2374)
    * Attempting to add entitlements for unknown entitlement classes
      now raises an UnknownEntitlementGroup exception. (CNY-2377)
    * Committing source packages that use shell-style brace and
      glob expansion in addPatch() can now be committed to a
      repository. (CNY-1152)

Changes in 1.2.10:
  o Client Changes:
    * The "conary verify" command no longer complains about files which
      have been removed with "conary remove". (CNY-950)
    * Local rollbacks for removals now store the original contents for
      modified config files. (CNY-2350)
    * Permission errors now list both the URL and the repository
      hostname. (CNY-2211)

  o Server Changes:
    * A new boolean server configuration option, serializeCommits,
      has been added to explicitly limit contention in certain cases.
      Successfully enabling it requires a minor schema update. (CNY-2285)
    * Servers in maintenance mode no longer return Internal Server
      Errors to GET requests from clients. (CNY-2229)

  o Build Changes:
    * The addPatch() source action honors shell-style brace and glob
      expansion when sourceDir is defined. (CNY-1152)
    * A new "cvc explain" command has been added. "cvc explain"
      displays the documentation for recipe methods.  For example,
      "cvc explain addSource" shows the on-line documentation for the
      addSource() source action. (CNY-2242)
    * The command line interface to cvc derive (added in Conary 1.2.8)
      has been changed.  It now derives onto your buildLabel by default,
      with a --target option to derive onto a different label.
      The cvc derive interface is subject to further change.

  o Bug Fixes:
    * A bug that caused an exception when inspecting ELF files with a
      standalone ABI has been fixed. (CNY-2333)
    * A bug that caused updates with group scripts to fail when run
      with the '--root' option with a trailing slash in the path has
      been fixed. (CNY-2348)
    * An issue related to file placeholders potentially being lost while
      rewriting rollback changesets has been fixed.

Changes in 1.2.9:
  o Documentation Changes:
    * The documentation strings for the update code have been revised
      to include the most common exceptions raised as part of
      prepareChangeSet and updateChangeSet. (CNY-1732)

  o Build Changes:
    * File level requirements provided by the same file are dropped.
      (CNY-2177)
    * Java dependencies that do not start with a valid TLD are now
      excluded. (CNY-2176)
    * The exceptDeps keyword parameter is now allowed for r.Provides(),
      analogously to r.Requires(). (CNY-1485)
    * The new sourceDir keyword parameter is now available for
      r.addSource(), r.addPatch(), and r.addArchive() to specify that
      the source is found within the maindir. (CNY-1439)
    * LD_LIBRARY_PATH is now set when calling bootstrapped python, in
      order to load the correct python libraries. (CNY-2319)
    * The :config component is built by file location, rather than
      from files marked as config files by the Config policy.
      This means that the configComponent configuration item no
      longer operates. (CNY-2256)

  o Client Changes:
    * A keepRequired config option has been added. This has the same
      effect as always setting the --keep-required flag on update.
      (CNY-569)
    * The error message for erased dependencies is now more explicit
      about what happened to the package that is no longer providing
      dependencies, and where the package with the missing dependencies
      came from. (CNY-2248)
    * We now record the current state of the database to a flat file
      after updates as an extreme recovery mechanism.  (CNY-1801)

  o Bug Fixes:
    * The "logcat" script no longer errors out if the log file is empty
      or contains None for entitlements. (CNY-2252)
    * Repositories running under Apache are now correctly displaying
      the real error when trying to generate the verbose traceback
      emails. (CNY-2320)
    * An update job that includes a critical update and an update to a
      group that includes a pre-update script will no longer run the
      script twice. (CNY-2325)
    * A bug that could cause incorrect SQLite database error messages
      has been fixed. (CNY-1840)

Changes in 1.2.8:
  o Client Changes:
    * Added the cvc derive command. (CNY-2237)
    * A new method, conary.conaryclient.getClient(), has been added to
      allow the creation of a conaryclient with configuration to match
      that would be used with a conary command line client. (CNY-1745)
    * Unhandled exceptions that are raised inside a progress callback
      no longer terminate the update process.  A warning is emitted
      and the update continues. (CNY-2304)

  o Internal Changes:
    * The Conary library now has a parallel implementation to gpg
      for the trust algorithm. (CNY-1988)

  o Bug Fixes:
    * A problem occurring when updating troves sharing a large
      number of identical files has been fixed. (CNY-2273)
    * Repository traceback emails are now more verbose. (CNY-2287)
    * Methods starting with two underscore characters are considered
      internal and are no longer passed to the XML-RPC library for
      marshaling. (CNY-2289)
    * It is now possible to clone a group that contains references to
      both a cloned package and the version that the cloned package
      originated from. (CNY-2302)
    * When data from stdin is provided to a taghandler, but the
      taghandler is missing or fails to read some or all of the data,
      it will no longer result in a database locked error. (CNY-2257)
    * Conary no longer exits with an unhandled exception if /tmp does
      not exist when attempting to run a trove script (e.g., group
      pre/post scripts). (CNY-2303)

  o Client Changes:
    * Added cvc derive as a client-side call (CNY-2237)
    * A new method, conary.conaryclient.getClient(), has been added to
      allow the creation of a conaryclient with configuration to match
      that would be used with a conary command line client. (CNY-1745)
    * CONARY_CLIENT_LOG environment variable can now specify a path for
      a log of all of the repository calls made by the client (use logcat
      to view it) (CNY-2313)

Changes in 1.2.7:

  o Build Changes:
    * The cvc command now prints out the most recent log message from
      the underlying source code control system when creating new
      snapshot archives. (CNY-1778)
    * Conary now has support for cmake, using the r.CMake() build
      action in recipes. (CNY-1321)

  o Bug Fixes:
    * Fixed a traceback that would occur when a component doesn't exist
      even though its containing package does. (CNY-2213)
    * Cloning with --default-only no longer removes references to
      components of packages that are not being cloned. (CNY-2226)
    * A bug that prevented "cvc cook" from being able to look up path
      IDs if a component of the package being built was missing from
      the repository has been fixed. (CNY-2250)
    * PGP keys using unknown string-to-key specifiers (as generated by
      "gpg --export-secret-subkeys" for the corresponding secret key)
      are no longer producing an error when iterating through the
      keyring. (CNY-2258)
    * Embedded signatures in secret subkeys now use the public key's
      cryptographic key, which does not require a passphrase to
      be decoded. (CNY-2224)

Changes in 1.2.6:
  o Build Changes:
    * When cooking packages or groups, conary now displays the methods
      that are called. It also displays the methods that are unused,
      making it easier to see if a function from a superclass has been
      left out. (CNY-2193)

  o Bug Fixes:
    * Use of macros in the r.Link() build action worked only in limited
      cases. (CNY-2209)

  o Client Changes:
    * Mirror mode now includes full file streams in changesets, instead
      of differential streams. (CNY-2210)

Changes in 1.2.5:
  o Client Changes:
    * The OpenPGP implementation now merges PGP keys properly.
      (CNY-1987)
    * The OpenPGP implementation is capable of generating trust
      signatures. (CNY-1990)
    * A bug which could cause troves containing *identical* files to
      become corruped in a system database has been fixed. Note that
      repository databases were not affected. (CNY-2191)

  o Build Changes:
    * MakeDirs now handles trailing '/' characters in directory names.
      (CNY-1526)
    * Using the new provideGroup keyword argument to the r.User()
      method in a UserGroupRecipe, you can now specify that the user's
      primary group needs to be already on the system, rather than be
      added while creating the user. (CNY-2096)

  o Bug Fixes:
    * A bug that resulted in a KeyError when removing a trove from a
      group that has 3 levels of subgroups has been fixed. (CNY-1372)
    * A bug that could result in a decremented source count when
      promoting a package to a sibling of a parent branch has been
      fixed. (CNY-2108)
    * A problem resulting in derived packages corrupting files with the
      same content was fixed. (CNY-2157)
    * A bug that caused internal server errors when retrieving
      changesets that contained compressed file data over 4 GiB in size
      has been fixed. (CNY-2170, CNY-2173)
    * HTTP error codes generated by HTTP proxies are now properly
      interpreted by Conary clients. (CNY-2181)
    * When talking to a repository, Conary proxies will now
      automatically switch the protocol to HTTPS whenever authentication
      information is injected on behalf of the client. (CNY-2184)
    * addSvnSnapshot no longer generates conflicts in the paths for
      temporary checkouts. (CNY-2196)

Changes in 1.2.4:
  o Bug Fixes:
    * A file that was mistakenly ommitted from packaging has been
      added to the build. (CNY-2155)

Changes in 1.2.3:
  o Build Changes:
    * The addSvnSnapshot() source action now has the ability to add
      specific SVN revisions via the 'revision' argument. (CNY-2156)
  o Bug Fixes:
    * An update failure that would occur when two versions of a package
      have been installed, one local, one from a repository, has been
      fixed. (CNY-2127)
    * A regression introduced in 1.2.1 affecting patch files that apply
      multiple changes to the same file has been fixed. (CNY-2142)
    * Group scripts now have file descriptor 0 (stdin) connected to
      /dev/null. Previously, stdin was closed, a potential problem
      for scripts that open file descriptors and then disconnect from
      the terminal. (CNY-2143)

  o Client Changes:
    * Added listkeys, addkey, and getkey commands to cvc for basic
      command line PGP key management. (CNY-2150)

Changes in 1.2.2:
  o Build Changes:
    * Python and Ruby dependencies with lib-specific flags now cause
      the package to be architecture-flavored. (CNY-2110)
    * Groups using setSearchPath now prefer packages on the labels and
      troves listed explicitly in the searchPath over other labels,
      even if the label is specified in the add() command. For example,
      if your searchPath includes foo=conary.rpath.com@rpl:1/1-1-1, then
      r.add('foo', 'conary.rpath.com@rpl:1') in a group recipe will now
      find version 1-1-1 over later versions. Before, it would find the
      latest version in the repository if you specified the label in the
      r.add() command. (CNY-1993)

  o Client Changes:
    * The conary command line now accepts 'rb' as an alias for
      'rollback'.
    * The output of 'rblist' now combines packages and their components
      in a single line (similar to the output of 'update'). (CNY-2134)

  o Bug Fixes:
    * When parsing the GPG keyring, PGP version 2 keys are now ignored.
      (CNY-2115)
    * Direct key signatures for PGP keys are now accepted. (CNY-2120)
    * Source control recipe actions such as addMercurialSnapshot()
      no longer produce directory names that can collide with
      a trove with the same name on a different label, producing
      a snapshot of a different source control repository. (CNY-2124)
    * Tag scripts are now closing file descriptors larger than 2
      before calling a function from the exec family. (CNY-2114)
    * A bug in determining the correct version for packages when
      multiple branches of that package exist on the same label has
      been fixed. (CNY-2128)
    * Multiple entitlements to the same host name are now properly
      handled. (CNY-2105)
    * The URL sent back to the client when connecting through an
      HTTP proxy is now correctly computed by repositories. (CNY-2117)
    * setSearchPath now searches the leaves for every source in the
      search path before falling back and searching the rest of the
      repository. Before, it would search the leaves for each label,
      then the rest of the labels, and finally groups. (CNY-2131)

Changes in 1.2.1:
  o Build Changes:
    * The addGitSnapshot() source action is now available. (CNY-1965)
    * Cooking derived packages no longer warns about their
      experimental state. (CNY-2092)
    * loadInstalled does not search the local database for a matching
      package on checkin, but instead searches the repository. This
      makes it easier to develop packages that are correct, with the
      potential of not building on the current machine. (CNY-2027)

  o Client Changes:
    * The Conary client is now less aggressive in sending keepalive
      packets with long-running requests. (CNY-2104)
    * Promote and clone callbacks are more verbose. (CNY-2063)

  o Bug Fixes:
    * Schema migration for the Latest table now correctly handles
      branches that end in redirects. (CNY-2081)
    * Adding a large number of user maps is now more efficient
      if the new addServerGlobs method is used. (CNY-2083)
    * Redirects between branches on the same label, which were
      necessary before Conary 1.2.0, are again handled correctly.
      (CNY-2103)
    * The 'conary updateall' command again properly handles the
      --replace-files command-line argument. (CNY-2112)
    * Patches are no longer partially applied when building. A
      partially applying patch results now in a failure. (CNY-2017)
    * A bug which caused Conary to incorrectly determine the flags
      for python dependencies on 64-bit systems has been fixed.
      (CNY-2091)
    * Ruby dependencies now function properly in a bootstrap build
      of the ruby package. (CNY-2109)

Changes in 1.2.0:
  o Build Changes:
    * A bug which caused Conary to compute python dependencies
      incorrectly when using an external version of python (such
      as when building python itself) has been fixed. (CNY-2087)

Changes in 1.1.96:
  o Server Changes
    * External entitlement servers can now specify per-entitlement
      timeouts and automatic retry values (CNY-2060)

  o Client Changes:
    * Update journal did not have an entry for hard links which were
      made to targets which already existed on the system, causing
      system corruption if the journal had to be rolled back. (CNY-1671)
    * The critical update information now includes enough data to
      re-create the original update job. (CNY-1608)
    * Unknown trove info types in the database are properly stored in
      extracted trove info. (CNY-2059)
    * diff and patch now support files without trailing newlines.
      (CNY-1979)

  o Build Changes:
    * More paths (/usr/lib/.*-sharp.*/) have been added to :cil
      components. (CNY-2080)
    * Path ID lookups now ignore permission errors; in such a case, a
      new path ID is computed. (CNY-1911)
    * Conary now handles python files that specify a python interpreter
      that is not available on the system or in the builddir.  It will
      print a warning and not attempt to compute dependency information
      for those files. (CNY-2050)
    * loadSuperClass and loadInstalled now print out name, version
      flavor of the package that was used when loading. (CNY-1967)

  o Bug Fixes:
    * When running in threaded mode, don't install signal handlers,
      since that is not supported. (CNY-2040)
    * URLs returned by prepareChangeSet, getChangeSet, and
      getFileContents are all based on the URL the client used to call
      the repository instead of built internally by the repository.
      (CNY-2034)
    * An issue that was preventing the repository server, under certain
      circumstances, to determine the proper URL to use has been fixed.
      (CNY-2056, CNY-2058)
    * A regression from Conary 1.1.34 related to self-signature
      verification on private PGP keys has been fixed. (CNY-2047)
    * An issue related to Conary proxies running in non-SSL mode,
      talking to SSL-enabled repository servers has been fixed.
      (CNY-2067)
    * Related to CNY-2034, Conary proxies are now properly computing
      the return URL. (CNY-2069)
    * The client is now properly computing the downloaded file's
      digest if a size limit was specified. (CNY-2072)
    * A regression from Conary 1.1.94 that caused some local cooks to
      fail to be installable due to incorrect primary trove information
      has been fixed (CNY-2078)

  o Other Changes
    * InodeStreams and FileStreams now preserve unknown elements,
      allowing future additions to those without breaking fileId
      computation. (CNY-1971)

Changes in 1.1.95:
  o Server Changes
    * A bug which triggered an exception while migrating postgresql
      repositories has been fixed. (CNY-1912)
    * The getNewTroveInfo call works faster for mirror operations.
      (CNY-2006)
    * An issue that prevented the server from responding with the
      proper error message when in maintenance mode has been fixed.
      (CNY-2005)
    * An issue that was affecting cooking performance when looking
      up path IDs has been fixed. (CNY-1996)

  o Client Changes:
    * A bug which prevented the mirror client from using hidden commits
      when mirroring to a single target has been fixed. (CNY-1981)
    * Clone/promote no longer complains when a buildreq is not also
      being cloned to the new location. (CNY-1844)
    * Turned off flavorPreferences for 1.2 release, as they are not
      quite ready. (CNY-2023)

  o Bug Fixes:
    * Bootstrapping python can now find system conary when using the
      bootstrapped python to determine python dependencies. (CNY-2001)
    * A bug in findTroves when using partial labels, introduced as
      part of 1.1.90, has been fixed. (CNY-2011)
    * cvc operations no longer trace back when the current working
      directory can no longer be accessed. (CNY-2014)
    * Redirects to nothing are now displayed when using --trove-flags.
      (CNY-2025)
    * Stack frames now wrap long lines to make them easier to read.
      (CNY-2016)
    * Comparison of VersionSequence objects is now more robust.
      (CNY-2020)
    * Autosourced files added to both a shadow and its parent now merge
      properly. (CNY-1856)

Changes in 1.1.94:
  o Bug Fixes:
    * Python extension modules installed at the top level of the Python
      search path no longer produce a traceback when computing
      dependencies. (CNY-1995)

Changes in 1.1.93:
  o Build Changes:
    * Filesets now accept macros. (CNY-148)
    * crossRequires are now ignored when not cross compiling. (CNY-1950)
    * Malformed .jar files are now ignored when computing Java
      dependencies. Previously, Conary exited with an error while
      attempting to process them. (CNY-1983)
    * Conary dependencies are no longer attempted when cross-compiling,
      and when bootstrapping python, modules are now sought in system
      python directories as well as in the destdir. (CNY-1986)
    * Python extension modules (.so files) now expose the proper
      dependencies by providing, for example, itertools (the true
      name) as well as itertoolsmodule (as it has previously), but
      requiring the shorter name if it is available on the system.
      (CNY-1077)

  o Client Changes:
    * The cvc promote and clone commands are now more efficient and do
      not download unnecessary packages. This also makes it possible
      to clone packages where access to some of the included troves
      is unavailable at the time of the promote or clone operation.
      (CNY-1913)
    * A bug which prevented the mirror client from using hidden commits
      when mirroring to a single target has been fixed. (CNY-1981)
    * Filesets are now cloneable. (CNY-1297)

  o Server Changes
    * A bug which triggered an exception while migrating postgresql
      repositories has been fixed. (CNY-1912)

  o Bug Fixes:
    * The clone and promote commands now work when cloning over removed
      packages. (CNY-1955)
    * searchPath will now provide only the best flavor match when
      matching against groups with more than one version of a package
      available. Previously, it would return all matches. (CNY-1881)

Changes in 1.1.92:
  o Bug Fixes:
    * ccs2tar correctly handles changesets with duplicate contents and
      hard links. (CNY-1953)
    * An error in the way attributes of ServerProxy classes get
      marshaled has been fixed. (CNY-1956)
    * If local flags (e.g. kernel.smp) are defined in /etc/conary/use,
      cooking no longer produces a traceback. (CNY-1963)
    * The last trove source in a trove source stack is now properly
      passed flavor information. (CNY-1969)
    * Derived packages properly handle files that were not flavored due
      to an exception in the upstream packages. (CNY-1954)
    * The transport layer is automatically encoding non-ASCII strings
      into XMLRPC Binary objects. (CNY-1932)
    * An error that was causing warnings to be printed while cooking
      groups has been fixed. (CNY-1957)

  o Server Changes
    * A bug which triggered an exception while migrating postgresql
      repositories has been fixed. (CNY-1912)

  o Build Changes:
    * Mono (CIL) files are now placed in :cil components by default.
      (CNY-1821)

  o Other Changes
    * The transport layer is using BoundedStringIO objects for
      compression, decompression and XMLRPC encoding/decoding, to
      avoid excessive memory consumption. (CNY-1968)

Changes in 1.1.91:
  o Client Changes:
    * A new configuration option, "flavorPreferences", has been added.
      The client uses this list of flavors in trove selection.
      (CNY-1710)
    * Large files are now compressed on disk instead of in memory when
      creating rollbacks. (CNY-1896)
    * The Conary client API is now more careful with releasing open
      file descriptors. (CNY-1834)
    * The "migrate" mode has changed to overwrite changes made to
      files that are not yet owned by Conary, but already exist on the
      system, as well managed, non-configuration files that have
      changed. (CNY-1868)
    * When signals are received during updates, the journal is now
      rolled back before conary terminates. (CNY-1393)
    * A 'cvc checkout' of multiple projects uses far fewer repository
      calls now, and uses a single changeset.
    * The 'cvc update' and 'cvc diff' commands now accept a source
      version argument without a source count. (CNY-1921)

  o Server Changes:
    * Setting "forceSSL" once again requires a HTTPS connection be
      used when authentication data is passed to an Apache based
      Conary Repository. (CNY-1880)
    * A bug that caused incorrect values for sourceItemId and
      clonedFromId to be used when groups and components were
      committed as part of one changeset has been fixed. (CNY-1903)
    * A bug that caused the Latest table to be rebuilt incorrectly
      when migrating to schema version 15.0 has been fixed.
      (CNY-1909)

  o Build Changes:
    * Redirects will now be followed in group recipes. Previously,
      including redirects would result in an error. (CNY-1693)
    * Derived recipes can now be based on troves which have files
      that have the same content (SHA1) as each other but are
      members of different link groups (are not intended to be
      installed as hard links to each other). (CNY-1733)
    * Derived packages now work properly if the troves they are based
      on contain dangling symlinks. (CNY-1914)
    * Symbolic links that have not changed in a derived package are
      now correctly ignored by policies that are not interested in
      unmodified files. (CNY-1879)
    * The build flavor string used for building a trove is now stored
      as part of that trove's troveInfo field. (CNY-1678)
    * Looking up path IDs now stops when all files have been found,
      instead of always walking the shadow hierarchy. (CNY-1911)
    * multilib cooks set only Arch.x86_64. (CNY-1711)

  o Bug Fixes:
    * The new OpenPGP parsing code now accepts Version 3 keys and
      signatures, without verifying them. (CNY-1931)
    * A file descriptor leak in the getFileContents method has been
      fixed.
    * If ignoreErrors is set for a configuration file, that setting is
      now honored for contexts as well.
    * Troves with large numbers of identical files now erase faster,
      thanks to a SQL fix in sqldb.iterFiles. (CNY-1937)
    * Python dependency determination now properly ignores filenames
      like "python.so" when looking for version flags. (CNY-1940)
    * Conary now correctly avoids assuming that standard I/O files
      are objects with fileno() methods. Previously, calling
      Conary interfaces with non-file objects associated with
      standard input, output, or error could trace back. (CNY-1946)
    * The --buildreqs option for 'conary q' now functions when
      multiple build requirements have the same name.
    * An issue related to the flavor preferences list not being
      properly populated when a group was cooked has been fixed.
      (CNY-1951)

  o Other Changes:
    * Conary tracebacks now report values for each variable in the
      local namespace in each frame. (CNY-1922)
    * select() calls have been replaced with poll() for higher
      efficiency. (CNY-1933)

Changes in 1.1.35:
  o Client Changes:
    * Unknown trove info types in the database are stored in extracted
      trove info properly (CNY-2059)
    * diff and patch now support files without trailing newlines (CNY-1979)

Changes in 1.1.34:
  o Build Changes:
    * The default settings from r.add() will now override the default
      settings from an r.addAll() (CNY-1882)
    * Looking up path IDs is now stop when all files have been found,
      instead of always walking the shadow hierarchy. (CNY-1911)

  o Bug Fixes:
    * A bug that caused an error message in the rPath Appliance
      Platform Agent (rAPA) when using an entitlement generator has
      been fixed. (CNY-1946)

Changes in 1.1.33:
  o Build Changes:
    * The addArchive() source action now handles xpi archives. (CNY-1793)
    * Unknown flags are now ignored when calling loadRecipe with a
      flavor, instead of printing a traceback.

  o Update Changes:
    * Updates to groups are now allowed to be merged with other groups
      in update jobs, reducing the number of jobs that are used for
      updates.

  o Client Changes:
    * Cloning now always increments group version counts, mimicing
      the behavior of group cooking. (CNY-1724)
    * When promoting, --all-flavors is now on by default.  However, if
      a flavor to promote or clone is specified, promotes will be
      limited by that flavor. (CNY-1535)
    * Several commands, such as promote, update and rq, now take an
      --exact-flavors flag.  If specified, the flavors for each trove
      must match exactly - no system flavor or heuristic is used to
      find the trove you want. (CNY-1829)
    * If there is a problem with domain name resolution, conary will
      retry 5 times. However, if the connection fails after those
      attempts, future connection requests will now fail after one try.
      (CNY-1814)

  o Bug Fixes:
    * The SQLite "ANALYZE" command is no longer run on local SQLite
      databases. Any data stored by the "ANALYZE" command will be
      removed from the local database unless it is being accessed
      read-only. Database performance is poor on databases with
      "ANALYZE" data in them. (CNY-778)
    * Some bugs related to installing relative changesets were fixed.
      These bugs would manifest themselves by making relative changesets
      not installable when the network was down. (CNY-1814)

Changes in 1.1.32:
  o Client Changes:
    * A getDownloadSizes() method has been added to the ConaryClient
      object to determine the over-the-wire transfer size of the jobs
      in an UpdateJob object.  Call requires a single repository be
      the source of the entire update. (CNY-1757)
    * cvc reports a more accurate error message when the CONARY file in
      the current directory is not a regular file

  o Server Changes:
    * A "infoOnly" parameter to has been added to the getChangeSet()
      repository method in protocol version 51. (CNY-1757)
    * The list of repository methods is now automatically generated
      instead of statically listed. (CNY-1781)
  
  o Bug Fixes:
    * The addSvnSnapshot() source action now uses the lookaside directory
      for generating the snapshot, instead of using the remote repository.
      (CNY-1777)
    * A bug that prevented unused entries in the Versions table of the
      system Conary database from being cleaned up after erasures has
      been fixed.
    * A bug that caused changes in the byDefault status of a trove to
      be omitted from local rollbacks has been fixed. (CNY-1796)

Changes in 1.1.31.4:
  o Server changes:
    * Setting "forceSSL" once again requires a HTTPS connection be
      used when authentication data is passed to an Apache based
      Conary Repository. (CNY-1880)
    * A bug that caused incorrect values for sourceItemId and
      clonedFromId to be used when groups and components were
      committed as part of one changeset has been fixed. (CNY-1903)
    * A bug that caused the Latest table to be rebuilt incorrectly
      when migrating to schema version 15.0 has been fixed.
      (CNY-1909)

  o Client changes:
    * Large files are now compressed on disk instead of in memory when
      creating rollbacks. (CNY-1896)

Changes in 1.1.90:
  o Major Changes:
    * Label multiplicity, in which a trove on the same label
      appearing on multiple branches was understood as meaning that
      all the trove can be installed at once, is being generally
      deprecated.  Instead, a newer trove on a different branch that
      ends with the same label as an older trove will be considered
      together with and generally preferred to the older trove.
      Branch affinity, in which Conary keeps packages from the same
      branch during an update, is therefore replaced with label
      affinity, in which Conary keeps packages from the same label
      during an update.  Many of the individual changes in this
      version are parts of implementing this general change in
      behavior.

  o Client Changes:
    * Added getTroveLatestByLabel as a client-side call.
    * Label lookups pick the latest version which matches instead of
      the latest version on each branch.
    * Replaced branch affinity with label affinity.
    * getAllTroveLeavesByLabel() filters results by server names to
      eliminate spurious results from repositories which host multiple
      server names. (CNY-1771)
    * The cvc and conary commands now ignore broken pipes on standard
      output instead of producing a traceback. (CNY-1853)
    * Redirects follow the label of the branch they were built with
      instead of the branch itself.
    * Building redirects to a branch is now deprecated; redirects should
      point to labels instead. (CNY-1857)
    * The --replace-files option has been split into
      --replace-managed-files, --replace-unmanaged-files,
      --replace-modified-files, and --replace-config-files. The original
      option is still accepted, and is equivalent to specifying all four
      of the new options simultaneously (CNY-1270)
    * When updating, conary will never automatically drop an architecture
      from an installed trove (unless you specify the flavor to update to 
      explicitly).  (CNY-1714)
    * Dependency resolution now allows updates to go across branches if the
      branches are on the same label.
    * Dependency resolution now follows the same "never drop an architecture"
      rule as other update code. (CNY-1713).
    * Added --show-files parameter to "conary config" to display where
      configuration items came from.
    * Newly installed transient files now silently replace files which are
      otherwise unowned. (CNY-1841)

  o Build Changes:
    * The cvc update command can now update multiple directories
      simultaneously.
    * Java files are now put in a :java component by default. (CNY-527)
    * Python dependencies now include flags designating the major version
      of python involved, as well as a flag distinguishing the target
      architecture library directory (normally "lib" or "lib64") to
      enhance update reliability.  When building a bootstrap python
      or using a different python executable than Conary is running
      with, Conary will use an external python process to determine
      python dependencies. (CNY-1517)
    * Ruby dependencies are now generated, and Ruby modules are placed
      in a :ruby component by default.  Flags are included in the
      dependencies similar to the Python flags, except that they are
      not conditional. (CNY-612)
    * Ensure that two binaries with the same source count but different
      build counts end up with the same build count after cloning. (CNY-1871)

  o Scripts Changes:
    * Repository database migration scripts have been integrated into a 
      common unit.

  o Bug Fixes:
    * Fix a bug in commit code that made r.macros.buildlabel unusable because
      you could not commit recipes that used it.  (CNY-1752)
    * An internal class, _AbstractPackageRecipe, has been renamed to
      AbstractPackageRecipe, in order to allow the inclusion of its
      methods in its subclasses' documentation pages.  The old name is
      still available for compatibility with older modules.  (CNY-1848)
    * Multiple entitlements can be stored for a single hostname or glob
      (previously only the last hostname for a particular hostname/glob
      would be used). (CNY-1825)
    * Cloning the source component for filesets is now allowed.
    * includeConfigFile now sorts files that are matched in globs
    * The default settings from r.add() will now override the default
      settings from an r.addAll() (CNY-1882)
    * Cloning no longer downloads components that won't be cloned (CNY-1891)

  o Other changes:
    * The showchangeset script now displays information on redirect
      troves.

Changes in 1.1.31.3:
  o Server changes:
    * Added EntitlementTimeout exception to notify clients that an
      entitlement has timed out from the authentication cache (CNY-1862)
    * Added remote_ip to user and entitlement based external authentication
      checks (CNY-1864)
    * Fixed bug in proxy which prevented remote_ip from being passed to
      internal repository

  o Client changes:
    * Reread entitlements from disk when EntitlementTimeout is received
      (CNY-1862)

  o Other changes:
    * Logcat now works for calls which passed lists of entitlements

Changes in 1.1.31.2:
  o Proxy changes:
    * Proxy can now inject entitlements and user authentication on behalf
      of clients (CNY-1836)

Changes in 1.1.31.1:
  o Bug Fix:
    * Proxies used wrong getChangeSet call for old protocol versions (CNY-1803)

Changes in 1.1.31:
  o Bug Fix:
    * A bug that caused an Internal Server Error when a Conary proxy
      attempted to convert a changeset for an older client when the
      upstream Conary repository was not running 1.1.29 or later has
      been fixed. (CNY-1792)

Changes in 1.1.30:
  o Bug Fixes:
    * The version cache for upstream servers in the Conary proxy
      incorrectly included user information in the URL, causing
      KeyErrors when users were switched to anonymous. (CNY-1787)
    * An issue related to the formatting of repository map entries
      has been fixed. (CNY-1788)
    * The Conary proxy no longer supports protocol version 41
      (and hasn't for a few releases).
    * An issue that was affecting the performance of the getChangeSet
      API call on Conary proxies running in an apache environment
      has been fixed.

Changes in 1.1.29:
  o Client Changes:
    * In conaryrc files, repositoryMap entries can now use wildcards
      for the server name.
    * Multiple entitlements can now be sent to each server.
    * Server names in entitlements may include wildcards.
    * Entitlements may be placed in conaryrc files now using
      'entitlement server entitlement'. "conary config" displays
      entitlement information.
    * A bug that limited a single MetadataItem to less than 64 KiB has
      been fixed.  Conary 1.1.29 will produce metadata that will not
      be visible to older clients.  Likewise, metadata produced by
      older clients will not be visible to Conary 1.1.29 and later
      clients. (CNY-1746)
    * Metadata items can now store strings with NUL characters in
      them. (CNY-1750)
    * The client API will now raise an InsufficientPermission error
      instead of an OpenError when the client's entitlements are
      not allowing access. (CNY-1738)

  o Build Changes:
    * Refreshed autosource files are now displayed by 'cvc revert' and
      'cvc diff'. (CNY-1647)
    * Support for the Bazaar revision control system has been added via
      r.addBzrSnapshot(). (requires bzr >= 0.16).

  o Server Changes:
    * (Nearly) all repository operations are now performed using the
      permissions of the anonymous user in addition to the permission
      set for any user authentication information which is present.
    * Path names in the entitlementsDirectory no longer have any
      meaning. All entitlements are read, and the serverName in the
      XML for the entitlement is used to determine which server to
      send the entitlement too.
    * Entitlement classes are no longer used as part of authentication;
      they may still be specified, but repositories now look up the
      class(es) for an entitlement based on the key.

  o Internal Changes:
    * The restart information, necessary for Conary to resume execution
      after a critical update is applied, now includes the original
      command line. The way this information is stored is incompatible
      with very old versions of Conary.  Downgrading from Conary
      version 1.1.29 (or newer) to version 1.1.11 (or older) is known
      to fail. (CNY-1758)

  o Bug Fixes:
    * 'conary rblist' no longer produces a stack trace if the
      installLabelPath configuration option is not set. (CNY-1731)
    * A bug that caused an "Error parsing label" error message when
      invoking "cvc commit" on a group recipe that used
      r.setSearchPath(str(r.labelPath[0]), ...) has been
      fixed. (CNY-1740)
    * Proxy errors are now reported in the client, for easier
      debugging. (CNY-1313)
    * A bug that caused an "Unknown error downloading changeset" error
      when applying an update job that contained two different
      versions of the same trove has been fixed. (CNY-1742)
    * Adding redirects which pointed to otherwise-unused branches
      corrupted the database by creating a branch without corresponding
      label information.
    * When critical updates are present in an update job that has
      previously downloaded all the changesets, Conary will no longer
      unnecessarily re-download the troves. (CNY-1763)
    * TroveChangeSet.isRollbackFence() now returns the correct answer
      if the trove changeset does not contain absolute trove
      info. (CNY-1762)
    * A bug related to entitlement directories containing unreadable
      files has been fixed. (CNY-1765)
    * A bug that prevented epydoc from producing documentation on
      the Conary code has been fixed. (CNY-1772)
    * Conary will temporarily fall back to reading unsigned group
      script information from changeset files that are created by
      Conary < 1.1.24.  Once rBuilder creates changesets with a newer
      version of Conary, this change will be reverted. (CNY-1762)
    * Changeset files are now written as absolute paths in the
      changeset index file. (CNY-1776)
    * Entitlement configuratioon lines continue to accept an entitlement
      class for backwards compatibility purposes. (CNY-1786)

Changes in 1.1.28:
  o Documentation Changes:
    * Incorrect references to createGroup have been fixed. (CNY-1700)

  o Build Changes:
    * Files added with in the repository and locally no longer cause
      'cvc update' to fail as long as the files have the same fileId.
      (CNY-1428)
    * r.Link allows full paths to be specified for the target of the
      link as long as the directory matches the source of the link.
      (CNY-751)
    * "cvc mv" has been added as a synonym for "cvc rename".
    * r.addCvsSnapshot() now works correctly with anonymous,
      pserver-based, servers. Previously, cvs checkout would fail due
      to strange characters being in the destination directory.
    * r.add*Snapshot() will now raise errors if the shell commands they
      are executing fail for any reason

  o Bug Fixes:
    * An index has been added to improve the performance of various
      file stream related queries in a Conary repository. (CNY-1704)
    * Directories in binary directories are no longer (incorrectly)
      provided. (CNY-1721)
    * "conary update" now works with read-only changesets. (CNY-1681)
    * the setTroveInfo call refuses to update missing troves (CNY-1741)

  o Server Changes:
    * getChangeSet call now returns supplemental information
      (trovesNeeded, filesNeeded, and removedTroves) for each individual
      job separately, instead of combining them for the entire job list.
    * proxy now combines all upstream changeset requests into a single
      job request for servers running this version or later. (CNY-1716)
    * mirrorMode wasn't passed through to changeset fingerprint calls
      from the caching code.

Changes in 1.1.27:
  o New Features:
    * All group cooks for one source must be done as a large cvc cook
      action instead of one-by-one. (CNY-1303)
    * Group flavors are much shorter if you turn on the config item
      "shortenGroupFlavors".  Some flags, like
      vmware and xen and architecture flags, are always included in a
      group flavor. (CNY-1641)
    * The Conary client is now able to access the network using
      authenticated HTTP proxies. (CNY-1687)

  o Build Changes:
    * A new recipe method, r.MakeFIFO(), is available which will create
      a named pipe at a specified location. (CNY-1597).

  o Internal Changes:
    * Flags for update jobs changed from a bitmask to a class.
    * Removed vestigial support for file label priority paths.

  o Bug fixes:
    * Patch code no longer fails when trailing context is missing at
      the end of the file. (CNY-1638)
    * Files with no permissions set (chmod 0) confused Conary due to
      improper checks for None. (CNY-1678)
    * Errors in the changeset downloading code are no longer ignored
      by the client. (CNY-1682)
    * An error in the resumption of a build has been fixed. (CNY-1684)
    * The introduction of mirrorMode during changeset cration (CNY-1570)
      caused the generation of empty diffs in some cases. mirrorMode now
      includes full contents for all files instead of generating diffs
      (CNY-1699)
    * If you're promoting two flavors of the same version of the same trove,
      they will now always have the same version on the target branch.
      (CNY-1692)

Changes in 1.1.26:
  o New Features:
    * The listcachedir script has been added to help with maintenance
      tasks for the repository changeset cache. (CNY-1469)
    * Conary proxies are now adding an HTTP Via: header. (CNY-1604)

  o Internal Changes:
    * Creating changesets supports a 'mirrorMode', which includes file
      contents of files if their version has changed (even if the sha1
      of those contents are the same). Mirroring uses this to ensure
      complete contents. (CNY-1570)

  o Client Changes:
    * A potential race condition where an update could change the state
      of the Conary database while the rollback code is executing has
      been fixed. Note that as part of the fix for CNY-1591, the update
      and rollback operations cannot commit at the same time; the fix
      further ensures long-running operations detect the state change.
      (CNY-1624)

  o Bug fixes:
    * Manipulating source components now works better when a source
      component has been marked removed.
    * A problem related to the way shim clients use the ServerProxy
      object has been fixed. (CNY-1668)

Changes in 1.1.25:
  o New Feature:
    * Conary now supports a "searchPath" configuration option, which
      operates like the installLabelPath configuration option but can
      contain both packages and labels.  For example:
      "searchPath group-os contrib.rpath.org@rpl:1" can be used to
      configure conary to first install the version of a package
      referenced in group-os, then to fall back to installing from
      contrib.rpath.org@rpl:1. (CNY-1571)

  o Build Changes:
    * GroupRecipe.add*Script now accepts a path to the script as the
      initial parameter.
    * r.addArchive() now supports a preserveOwnership parameter.  When
      set to True, owners and groups from cpio, rpm, and tar archives
      are used as the owners and groups in the final package.
      (CNY-927)
    * A new "cvc revert" command has been added that reverts any local
      changes made in the current directory. (CNY-1222)
    * GroupRecipe.addCopy() copies compatibility classes and group
      scripts onto to groups.  New copyScripts and
      copyCompatibilityScripts options to GroupRecipe.addCopy() and
      GroupRecipe.addAll() can be used to change this
      behavior. (CNY-1642)
    * A new build r.IncludeLicense() action has been added. This build
      action will take either a directory structure of licenses or a
      single license file, normalize its contents, and place it in a
      directory in /usr/share/known-licenses, which will be used at a
      later date by conary-policy.  This method is only useful for
      organizations maintaining a set of packages as part of a Linux
      OS platform.

  o Client Changes:
    * An explicit commit lock is now used to prevent overlapping
      updates and rollbacks.  (CNY-1591)
    * The conaryclient module now exposes ChangeSetFromFile to
      instantiate ReadOnlyChangeSet objects from .ccs
      files. (CNY-1578)
    * "conary q --debug --info" now also displays information about
      where a trove was cloned from if it exists.
    * Redirects with multiple targets can now be built and installed.
      (CNY-1554)
    * Conary repositories now support creating changesets that contain
      files whose compressed contents are greater than or equal to 4
      GiB in size.  Old versions of Conary that attempt to access a
      changeset that contains a compressed file larger than 4 GiB in
      size will report a error of "assert(subMagic == SUBFILE_MAGIC)".
      Previously, an overflow error occurred. (CNY-1572)

  o Internal Changes:
    * Conary clients can now request a specific changeset format
      version from a Conary repository.  This feature requires Conary
      protocol version 48.  This allows one to use new Conary clients
      to generate changesets understood by older clients. (CNY-1544)
    * Internal recipe source management moved into the generic
      Recipe() class from PackageRecipeClass().

  o Server Changes:
    * Standalone Conary repositories or proxies can be run in SSL mode
      if m2crypto is installed and the configuration options "useSSL",
      "sslCert", and "sslKey" are properly set. (CNY-1649)

  o Bug Fixes:
    * A bug that sometimes caused "user/group does not exist - using
      root" messages to be displayed when running "cvc update" created
      new files has been fixed. (CNY-763)
    * The flavor of a derived package (which is an experimental
      feature) built from unflavored package is now properly set to
      unflavored. (CNY-1506)
    * Macros in arguments to the version control system recipe class
      commands are now properly expanded. (CNY-1614)
    * The Conary client will now bypass proxies running on remote
      machines with repositories running on localhost. (CNY-1621)
    * "cvc promote" no longer displays some warnings that were rarely
      helpful unless invoked with the --debug argument. (CNY-1581)
    * A bug that caused the storage of unneeded "unknown" entries in
      the TroveInfo table has been fixed. (CNY-1613)
    * A regression in "cvc annotate" that would produce a traceback
      for not finding a SequenceMatcher class in fixeddifflib was
      fixed.  (CNY-1625)
    * Build commands that invoke shell commands now perform shell
      quoting properly.  Thanks to Pavel Volkovitskiy for finding the
      bugs and submitting the patch. (CNY-1627)
    * Mirroring using group recursion has been fixed. (CNY-1629)
    * Mirroring using group recursion no longer creates
      cross-repository relative changesets. (CNY-1640)
    * r.Install will now replace files which are read-only. (CNY-1634)
    * A bug that caused an unhandled exception when creating a local
      rollback for a trove that had missing troveinfo has been fixed.
    * Attempting to run "cvc merge" in a directory which was not
      already at the tip of a shadow no longer causes a confusing
      error message.  Previously the message was "working directory is
      already based on head of branch"; now the message is "working
      directory is not at the tip of the shadow".
    * cvc commands which need to instantiate the recipe object (merge,
      refresh, and commit) no longer fail if unknown use flags are
      used by the recipe.
    * Running the command to mark a trove as removed from the
      repository on a trove that has already been marked as removed no
      longer results in an error. (CNY-1654)
    * "conary rdiff" now works properly when multiple flavors of the
      same trove are present in the same group. (CNY-1605)
    * "conary rdiff" no longer produces an error if the same file is
      present on different labels. (CNY-1623)
    * A bug that caused inconsistent behavior when troves are pinned
      has been fixed.  Previously, if an update operation would change
      the version of a pinned trove to a version included in a group
      that is installed on the system, the pin would not
      hold. (CNY-1652)
    * A bug that caused an unhandled exception in the Conary update
      code when shared contents to a file in a link group are
      duplicated in the changeset due to distributed contents has been
      fixed.

Changes in 1.1.24.1:
  o Release Correction
    * The source archive for 1.1.24 was not built from the tag for
      1.1.24 in the Mercurial repository.  1.1.24.1 is built from the
      1.1.24 tag.

Changes in 1.1.24:
  o New Feature:
    * Conary 1.1.24 introduces the framework needed to implement a new
      metadata design for Conary.  The new metadata feature allows
      various information such as description to be set for a trove.
      New XML-RPC interfaces, getNewTroveInfo() and setTroveInfo(),
      have been added to facilitate mirroring metadata.
      addMetadataItems() has been added to allow metadata to be added
      to a trove after it has been built. (CNY-1577)

  o Client Changes:
    * The Conary client now distinguishes between an upstream Conary
      proxy and a plain HTTP proxy. This is so we can properly handle
      SSL traffic through an HTTP proxy using the CONNECT HTTP method.
      As such, there is now a "conaryProxy" configuration variable, in
      addition to the "proxy" variable. (CNY-1550)
    * The "proxy" (and newly introduced "conaryProxy") variables can
      be turned off by setting them to "None". (CNY-1378)
    * Clients requesting the inclusion of configuration files residing
      on the network now upload their version. This opens up the
      possibility for the server to serve different configuration
      files to different client generations. (CNY-1588)
    * Configuration variables "localRollbacks" and "pinTroves" get
      used as defaults when applying an update job; they can be
      explicitly overridden. (CNY-1583)

  o Bug Fixes:
    * A bug in the way the proxy configuration variable is set has
      been fixed. (CNY-1586)
    * A bug that caused a traceback when rolling back group updates
      from rollback changesets created when the "localRollback"
      configuration option was set has been fixed. (CNY-1590)
    * A bug that caused a traceback when applying a local rollback
      changeset with a locally modified file has been fixed.  Conary
      needed to create the directory that the locally modified file
      resides in first. (CNY-1444)
    * Applying rollbacks could attempt to invalidate the rollback stack,
      which would cause corruption of the rollback stack (CNY-1587)

Changes in 1.1.23:
  o Client Changes:
    * A new command, "conary rdiff", has been added. This allows one
      to inspect the differences between any two troves with the same
      name. (CNY-855)

  o Build Changes:
    * Conary recipes can now directly reference source code through
      version control systems.  The new r.addMercurialSnapshot(),
      r.addCvsSnapshot(), and r.addSvnSnapshot() source actions check
      out repositories and create snapshots.  They are integrated with
      the "cvc refresh" command for fetching more recent source code
      from version control repositories. (CNY-1)
    * The r.replace() function in group recipes now supports the
      searchPath parameter. (CNY-1574)

  o Bug Fixes:
    * A corner case affecting server-side matching of troves against
      negative flavors has been fixed. (CNY-641)
    * A bug in the StreamSet thaw code that prevented frozen StreamSet
      objects with a tag value greater than 128 from being thawed
      properly has been fixed.
    * A bug has been fixed that prevented creating a diff of a Trove
      object that contained troveInfo with unknown data. (CNY-1569)
    * A bug in the logic used by Conary to determine whether or not
      the rollback stack should be invalidated based on group update
      scripts has been fixed. (CNY-1564)
    * A bug that caused an unhandled exception in a Conary proxy when
      it attempted to create a changeset from a pre-Conary-1.1.x
      server has been fixed.
    * Small race condition in populating the cache for both
      repositories and proxies has been fixed (CNY-1576)

Changes in 1.1.22:
  o Major Changes:
    * Group troves can now declare an (integer) compatibility class
      which is used to automatically invalidate rollbacks (existing
      groups are considered to be in compatibility class zero). When a
      group is upgraded to a new group which has a different
      compatibility class, the rollback stack is invalidated unless
      the group also contains postRollback script which can rollback
      to the version being updated. Postrollback scripts can now be
      defined with a list of compatibility versions they are able to
      roll back to. Old invalidateRollback parameter for some group
      scripts is no longer supported.

  o Client Changes:
    * To take advantage of Conary's ability to apply the critical
      update set and restart before applying the rest of the updates,
      three new API calls have been added: newUpdateJob,
      prepareUpdateJob and applyUpdateJob. (CNY-1454)
    * A new argument, --no-restart, has been added to conary. This has
      to be used in conjunction with --root and allows one to skip the
      restarts after applying critical updates when installing in a
      chroot. (CNY-1458)
    * Proxy configuration parameter is now of the form 'proxy protocol
      url' (i.e. 'proxy http http://proxy.some.com'), and allows
      separate proxies to be configured for http and https. If old
      'proxy url' form is used, separate proxies are configured for
      http and https rather than a single proxy being using for both
      protocols. Users who need the old behavior should set explicit
      configure the same proxy for both protocols.

    * Conary no longer runs group scripts when "--just-db" is
      specified on the command line.
    * The conary.conaryclient.mirror.mirrorRepository() function now
      accepts a list of target repositories.

  o Build Changes:
    * Conary has tools in place through a new cross flag and a new
      "target" flavor to support better defining of cross compiling
      builds.  (CNY-1003)
    * Configuration files are again allowed to have executable bits
      set, but configuration files with executable bits set are not
      included in the :config component even if the :config component
      is being created. (CNY-1260, CNY-1540)

  o Proxy Changes:
    * A proxy can now be configured to use an http proxy for all
      outgoing requests. The 'proxy' configuration item is supported
      in a manner identical to the client.
    * The (unused) ability for a standalone server to act as both a
      proxy and a standalone server has been removed; this removes the
      standalone proxies dependence on the X-Conary-Servername header.

  o Internal Changes:
    * The createTrigger() method of dbstore drivers no longer accepts
      the "pinned" keyword parameter.
    * SeekableNestedFile and FileContainer objects no longer depend on
      the file pointer for reads; pread() is used everywhere.  This
      allows the underlying file descriptors to be shared between
      objects or between threads.
    * Repository schema now understands the concept of minor and major
      schema revisions. (CNY-811)

  o Bug Fixes:
    * A bug in proxy code that caused conary to use https through a
      proxy when http was desired has been fixed. (CNY-1530)
    * A bug in clone/promote relating to cloning when there are
      flavors on the clone label that are superset of the current
      flavor, but the current flavor doesn't exist has been
      fixed. (RMK-415)
    * A race condition related to the multithreaded Conary client,
      where one thread could modify an unprotected variable assumed
      immutable by a different thread has been fixed. (CNY-1450)
    * If the database is locked, Conary will no longer display a stack
      trace, but an error message. (CNY-1292)
    * The Conary library now uses a built-in difflib if the system's
      difflib is not patched for recursion. (CNY-1377)
    * Mirroring troves marked as removed from repositories running on
      MySQL has been fixed. (CNY-1193)
    * Repository cooks now sets the subprocess' stdin to /dev/null to
      avoid hanging while waiting from stdin. (CNY-783)
    * Trove.verifyDigests() no longer fails erroneously if a signature
      version 0 digest has not been calculated and set in
      troveInfo. (CNY-1552)
    * A bug in changeset reset() which affected reusing changesets in
      merges has been fixed. (CNY-1534)
    * A bug in changeset based trove sources where the underlying
      changesets never got reset has been fixed. (CNY-1534)

Changes in 1.1.21:
  o Repository Changes:
    * A "hidden" keyword argument has been added to the
      commitChangeSet() and hasTroves() method.  This allows mirror
      users to commit troves which will never be displayed to users.
      The presentHiddenTroves() call makes all hidden troves
      visible.  The XML-RPC protocol version is now 46.

  o Internal Changes:
    * StreamSet operations in C now use a common StreamSet_GetSSD()
      function which creates the _streamDict object if it does not yet
      exist.  This fixes crashes in rare cases where a
      StreamSet.find() class method is used before any instances of
      that StreamSet have been created. (CNY-1524)
    * Numeric StreamSet types can now have values set to None (which
      indicates that there is no value set at all).  Additionally, if
      passed an empty string to the thaw() method, the value is set to
      None. (CNY-1366)

  o Bug Fixes:
    * A bug in commitChangeSet() which returned a "file not found"
      error when the user had insufficient permission for the commit
      operation has been fixed.
    * A bug that caused Conary to raise an unhandled exception when
      updating a trove that has missing TroveInfo data in the local
      database.  When new types are added to TroveInfo, older versions
      of Conary omit the new data from the database.  Once a version
      of Conary is used that understands the new data types, the
      missing data is restored to the previously incomplete trove.
    * Handling user permissions when committing under certain 
      circumstances against a Conary 1.1.20 was fixed. (CNY-1488)

Changes in 1.1.20:
  o Major Changes:
    * Groups can now include scripts which are automatically run
      before an install, after an install, after an update, and after
      a rollback.  Documentation on how to add these scripts to groups
      will be posted to wiki.rpath.com shortly.  Unlike tag handlers,
      these scripts are not inherently reversible; therefore if a post
      update script is executed, the rollback stack will be reset.  The
      rollback information is still stored in the rollback directory,
      but the "conary rollback" and "conary rblist" commands will no
      longer be able to access the previous rollbacks.

      Only Conary repositories running version 1.1.20 or later can
      store these scripts.  If the repository is not running the
      minimum required version, a "changeset being committed needs a
      newer repository server" error will be produced.

      If an older version of Conary downloads a group that has a
      script associated with it, the scripts will be silently ignored.
      Future versions of Conary may add a "Requires: trove:
      conary(group-scripts)" dependency to groups that have scripts
      associated with them. (CNY-1461)

    * Support for versioned trove signatures has been added. (CNY-1477)
    * Version 1 signatures have been added which use a SHA256 digest
      that includes the frozen form of unknown troveInfo
      segments. (CNY-1186)
    * Unknown troveInfo segments are stored in both the repository and
      local database and restored properly. (CNY-1186)

  o Client Changes:
    * Hashes of the directories in which a trove places files are now
      computed and stored in troveInfo. (CNY-857)
    * A --file-flavors option has been added to "conary query/q",
      "conary repquery/rq", and "conary showcs/scs". (CNY-1507)
    * The ability to promote using branches and to promote to siblings
      of parents has been added.  For example, you can now promote
      from /A//B to /C without first cloning uphill to A. (CNY-1513)

  o Build Changes:
    * When Conary calls an external program (python, perl, monodis) to
      determine file dependencies and that program is not a part of
      the package being built, it will warn if that external program
      is not provided by a component in build requirements. (CNY-1492)

  o Internal Changes:
    * The conary.lib.elf module can now be built against libelf
      version 0.8.0 or later as well as the libelf implementation
      provided by elfutils.  libelf can be downloaded from
      http://www.mr511.de/software/ (CNY-1501)
    * The Conary client API has a new method disconnectRepos() that
      allows one to cut access to the networked repositories.  A
      RepositoryError exception is raised if network access is
      attempted. (CNY-1474)

  o Bug Fixes:
    * StreamSet objects didn't work with inheritance because the C
      implementation treated an internal variable as inheritable when
      it should have been treated as a class variable.
    * Attempting to create a shadowed Version object that reference a
      label that is already uphill are now issues a proper error
      message. (CNY-847)
    * Running the "conary rblist" command as non-root now produces a
      proper error message. (CNY-1453)
    * Badly-formatted parentVersion strings in derived packages
      (experimental) no longer cause a stacktrace.
    * Previous versions of Conary would fail to find the UID or GID of
      a newly created user if "--root" was specified on the command
      line and C library components had not yet been installed.
      Conary would erroneously fall back to using UID 0 or GID 0
      (root) instead.  (CNY-1515)
    * A traceback that occurred when a lookaside repository cache has
      not been defined when initializing a derived package recipe
      object has been fixed. (CNY-1509)
    * The Conary network repository client no longer attempts to use a
      proxy if the repository is residing on the local machine.
    * A bug in the freezing of update jobs has been fixed. (CNY-1521)
    * r.addPatch()'s optional argument "extraArgs" will now do the right
      thing if passed a single string instead of a tuple or list.

Changes in 1.1.19:
  o Client Changes:
    * A new "cvc promote" command has been added. "cvc promote" is a
      special type of cloning based on group structure.  For more
      information on promote, see the JIRA issue until documentation
      on the wiki is updated.  (CNY-1304)
    * An "--all-flavors" option has been added to "cvc promote" which
      promotes all flavors of the latest version of the listed
      troves. (CNY-1440)
    * A programmatic interface for performing partial clones, where
      only some components out of a package are cloned based on
      byDefault settings, has been added. (CNY-1389)
    * Conary changesets can now deal with changesets that contain
      package components that share identical file contents, pathId,
      and fileId combinations. (CNY-1253)
    * The "proxy" configuration parameter will now work for standard
      http proxies such as Squid.  Previously the "proxy"
      configuration parameter could only specify a Conary repository
      proxy.  Environments that require all HTTP and HTTPS traffic
      pass through a proxy must continue to use they "http_proxy"
      environment variable, as the "proxy" configuration variable is
      only used for Conary repository calls.  Source downloads in cvc,
      for example, will only use the http_proxy environment variable.
    * Due to limitations in Apache 2.0, the Conary client will now use
      HTTP/1.1 "chunked" Transfer-encoding when committing changesets
      larger than 2 GiB.
    * An "applyRollback()" method has been added to the ConaryClient
      class. (CNY-1455)

  o Server Changes:
    * The repository cache has been completely reworked. This fixes
      problems with authorization and the cache, and has the side
      benefit of unifying the proxy code for the repository and the
      proxy. The cacheDB repository configuration parameter is
      obsolete and will cause a warning on startup. changesetCacheDir
      should now be used instead, and tmpwatch should be configured to
      clean up both the changesetCacheDir and tmpDir
      directories. (CNY-1387)
    * The repository now properly commits changesets where multiple
      troves reference the same (pathId,fileId) key. (CNY-1414)
    * The standalone server can now decode "Transfer-encoding:
      chunked" PUT requests from clients.
    * Apache based repository servers now send changeset file contents
      using the "req.write()" method instead of the "req.sendfile()"
      method when file contents are larger than 2 GiB.  This works
      around limitations in Apache 2.0.
    * The list of sizes returned by the getChangeSet() and
      getFileContents() repository methods are now returned as a list
      of strings instead of a list of integers.  XML-RPC integers can
      only hold values less than 2147483648 (a signed integer).
    * A Conary repository will now raise an exception if a client
      requests a changeset that is larger than 2 GiB in total size or
      file contents larger than 2 GiB in size and does not support the
      new version 44 protocol required to work around this limitation.

  o Build Changes:
    * A "vmware" flavor has been added to the default set of flavors.
      A trove with a vmware flavor should be intended to run as a
      VMware guest. (CNY-1421)
    * If there's a conflict when loading installed troves, the latest
      trove will be picked.
    * The loadInstalled() recipe function will now search the
      installLabelPath for troves to load when it cannot find them any
      other way.
    * A "overrideLoad" keyword parameter has been added to the
      loadInstalled() and loadSuperClass() recipe functions.  This can
      be used to override the default search mechanism.

  o Bug Fixes:
    * Local flags are now cleared after each group cook, meaning that
      multipass group cooks will have the correct local
      flavor. (CNY-1400)
    * Dependency resolution in group cooks now also take advantage of
      the group cache. (CNY-1386)
    * Changesets for source troves with missing files (because the
      file is missing from the upstream server or the upstream server
      is unavailable) are now properly written to changeset
      files. (CNY-1415)
    * Derived packages, which are still experimental, now correctly
      handle multiple architectures built from the same
      source. (CNY-1423)
    * The loadInstalled() recipe function now always works even if you
      have multiple versions of a package installed from multiple
      branches.
    * Trove names are now checked for legal characters. (CNY-1358)
    * A minor bug related to file uploads on the error codepath was
      fixed.  (CNY-1442)
    * A bug in "cvc promote" that caused it to fail when the source
      components added due to --with-sources were in conflict.  This
      could happen, for example, when different flavors of a binary
      were cooked from different source versions and all flavors to be
      cloned to the new label at the same time (CNY-1443)
    * A bug in the CfgQuotedLineList class' display function has been
      fixed.
    * Flavored items in a job list are now correctly frozen when
      writing out an update job. (CNY-1479)
    * A default UpdateCallback() is set if an update callback hasn't
      been specified when invoking the applyUpdate() method of
      ConaryClient. (CNY-1497)
    * "cvc cook --macros" works as expected now, by defining a macro (as
      passed in on the command line with --macro) per line. (CNY-1062)
    * Committing to a Conary repository when using a standard HTTP
      proxy functions properly.  A change in 1.1.18 introduced this
      incompatibility.
    * The redirect build code has been refactored.  Bugs related to
      building flavored redirects have been fixed. (CNY-727)

Changes in 1.1.18:
  o Major Changes:
    * Changesets are now indexed by a pathId,fileId combination instead of
      just by pathId. This should eliminate the vast majority of conflicts
      when creating groups containing multiple flavors of the same trove.
      Old clients will be served old-format changesets by the repository,
      and new clients continue to support old format changesets. Old and
      new format changes can be merged into a single changeset (CNY-1314).

  o Client Changes:
    * The conary rblist --flavors command now properly displays trove
      flavors. (CNY-1255)
    * When resolving dependencies while updating, conary will now search 
      the latest versions of packages for every label in your installLabelPath
      first before searching the histories of those labels.  This should make
      sure that conary prefers installing maintained troves over unmaintained 
      ones. (CNY-1312)
    * The Conary client API now has a new call, iterRollbacksList(), iterating
      over the rollback name and object. (CNY-1390)
    * Added the --just-db argument to the conary rollback command. (CNY-1398)

  o Build Changes:
    * A list of rPath mirrors for source components has been added.
    * Group recipes now support a setSearchPath method.  This provides a way
      to tell groups how to find and resolve packages by specifying a list
      containing either packages or labels. (CNY-1316)
    * The group addAll command supports "flatten" - a way to cause all troves
      in all subgroups to be included directly in the top level group - 
      flattening any structure created by intermediate groups.
    * Groups now allow you to use the commands "removeTrovesAlsoInGroup"
      and "removeTrovesAlsoInNewGroup".  These commands subtract out the
      troves included within the specified group from the currently
      active group. (CNY-1380)
    * Checking dependencies is now faster when building groups.
    * When resolving dependencies in groups, conary will now search the
      latest trove in every label in your label/search path before
      searching back in the history of that label. (CNY-1312)
    * Added moveComponents and copyComponents to group syntax. (CNY-1231)
    * Derived packages (experimental) can now change files between
      Config, InitialContents, and Transient, and can set new files
      to be any of those types.  They can call UtilizeUser and
      UtilizeGroup.  They can create new tag handlers and tag
      description files (but not make a file from the parent no longer
      be a tag handler or tag description, except by removing the file
      entirely), and add new tags to new and pre-existing files when
      TagSpec is called (but not remove existing tags from files). (CNY-1283)
    * Derived packages (experimental) can now run nearly all build and
      source actions. (CNY-1284)
    * Derived packages (experimental) now inherit byDefault settings from
      the parent (CNY-1401), but can override them in the child (CNY-1283).
    * Derived packages (experimental) now handle multiple binary packages
      built from a single source package, including overriding binary
      package name assignment in the derived package. (CNY-1399)

  o Server Changes:
    * Two new calls have been added to the server API -
      getTroveReferences and getTroveDescendants. (CNY-1349)
    * The proxy server proxies "put" calls now.
    * Cleaned up string compression code in changeset merging.

  o Bug Fixes:
    * Fixed a bug where an invalid flavor at the command line would result
      in a traceback. (CNY-1070)
    * Added an exception to allow redirect recipe names to have any format -
      including those usually reserved for group- and info- packages.
    * Removed a harmful assert that kept trove source stacks from working w/o
      installLabelPaths in some cases. (CNY-1351)
    * The cfg.root item is always stored internally as an absolute path,
      even if it is specified as a relative path. (CNY-1276)
    * cvc now properly cleans up 000-permission files from the old build 
      directory. (CNY-1359)

  o Internal Changes:
    * Changesets in an update job can be downloaded in a step separate from
      the installation. Additionally, update jobs can be frozen and reapplied
      later. (CNY-1300)
    * UpdateJob objects are now versioned for a specific state of the Conary
      database, and can be applied only if the state of the database has not
      changed. (CNY-1300)
    * Public keys can now be retrieved from a directory, with each key stored
      in a separate file. (CNY-1299)
    * Troves now track their direct parent they were cloned from, instead of
      the source-of-all-clones. (CNY-1294)

Changes in 1.1.17:
  o New Feature:
    * A caching proxy has been implemented for Conary.  A proxy server
      caches changesets as clients request them.  This can
      dramatically improve the performance of Conary when a subsequent
      request is made for the same changeset.

      The server is implemented using the existing standalone and
      Apache-based Conary repository server modules. Two new Conary
      repository configuration variables, "proxyDB" and
      "proxyContentsDir" have been created to define the proxy
      database and contents store.

      To configure the Conary client to use a proxy, a new "proxy"
      configuration variable has been added to the conaryrc file.
      Generic HTTP proxies should still be configured using the
      "http_proxy" environment variable.

      In order to facilitate authentication and proxy cache
      invalidation features, new Conary repository methods have been
      introduced.  This means that the Conary proxy requires that
      repositories it connects to run Conary version 1.1.17 or later.
      The Conary proxy is considered experimental.  Therefore future
      versions of Conary may not be able to communicate with the proxy
      as implemented in Conary 1.1.17.

  o Client Changes:
    * Filesystem permissions on rollback data restrict access to the
      owner of the database (normally root). (CNY-1289)
    * The Conary client now sends data across an idle connection to a
      Conary repository.  This will keep the connection alive when the
      repository is behind a firewall or proxy that has short timeouts
      for idle connections. (CNY-1045)
    * The error message produced by Conary when a progress callback
      method raises an unhandled exception has been improved.

  o Build Changes:
    * cvc cook --show-buildreqs works properly now.  Thanks to Pavel
      Volkovitskiy for reporting the issue and providing the
      patch. (CNY-1196)
    * The flags for other packages that are specified in the build
      flavor are now available when cooking as a part of the
      PackageFlags object.  For example, if you wish to check to see
      if kernel.pae is set, you can add "if PackageFlags.kernel.pae:".
      Note that such checks do not affect the final flavor of your
      build, and should be used with care. (CNY-1201)
    * Component and package selection by manifest, as with the
      "package=" option, could fail when large numbers of files were
      found; this bug has been resolved. (CNY-1339)
    * You can now add a labelPath to a group r.add() line by
      specifying a labelPath keyword argument.  For example:
         r.add('conary', labelPath=['conary-unstable.rpath.org@rpl:1',
                                    'conary.rpath.com@rpl:1'])
    * Repeated shadow merges now fail with an error suggesting a
      commit.  Previously, the merge operation would be attempted
      again. (CNY-1278)

  o Server Changes:
    * Conary repositories no longer allow users or groups to be
      created with names that include characters other than those
      defined in the Portable Filename Character Set.
    * Server side functions that work on large datasets (getTroveSigs
      and setTroveSigs) are now using batched SQL operations for faster
      throughput. (CNY-1118, CNY-1243)
    * The code that commits groups to the repository has been reworked
      to significantly reduce the number of SQL queries executed.
      (CNY-1273)
    * Including a symbolic link in the path to the temporary now
      returns an error immediately at startup. (CNY-958)
    * Errors opening a to-be-committed changeset now have the internal
      exception logged and CommitError returned to the client (CNY-1182)
    * Cached Changesets are now versioned depending on the client's
      version.  This allows for the same changeset to be cached for
      different client generations. (CNY-1203)

  o Internal Changes:
    * A StringStream can now be set from a Unicode object.  The
      StringStream stores the UTF-8 encoding of the Unicode
      object. (CNY-366)
    * The ByteStream and LongLongStream classes have been
      reimplemented in C.  Modifications have been made to the
      NumericStream types implemented in C so that they can be used as
      base classes in Python.
    * PathID lookups are now done by file prefix and file ID. This
      allows for identifying files in different package flavors or in
      versions older than the latest one. (CNY-1203)
    * StreamSet objects can now preserve unknown elements of the stream
      instead of silently skipping them. Those elements are retained for
      freeze(), letting the older stream object exactly replicate the
      frozen stream of the newer object. Unknown elements are preserved
      through merges into old object as long as the old object has not
      been locally modified.

  o Bug Fixes:
    * Conary now displays a useful error message when it is unable to
      parse a "user" line in a configuration line.  Previously Conary
      would raise an unhandled exception. (CNY-1267)
    * Mirror configurations no longer use /etc/conary/entitlements/ as
      the default location to read entitlements used to mirror.
      Normally the entitlements used to mirror are different than the
      entitlements required to update the system.  Therefore they
      should not be used when attempting to access source or target
      repositories when mirroring. (CNY-1239)
    * "cvc emerge" now displays error messages when the underlying
      cook process results in an exception.  Previously, an unhandled
      exception message was generated. (CNY-995)
    * Derived packages now support setuid and setgid files. (CNY-1281)
    * You can no longer accidentally include a group in itself by
      using addAll. (CNY-1123, CNY-1124)
    * An error message is produced when troves could not be found
      during "conary migrate" in the same manner they are alerted
      during a "conary update".  Previously these errors were
      masked. (CNY-1171)
    * A bug that caused update failures when a changeset held file
      contents that were both InitialContents and a normal file has
      been fixed. (CNY-1084)
    * Filesets now honor buildFlavor. (CNY-1127)
    * The TroveSource class tried to raise a DuplicateTrove exception,
      which doesn't exist. It now raises InternalConaryError instead.
      (CNY-1197)
    * A proper error is now produced when Conary is unable to create
      the directory for the local database due to a permission
      failure. (CNY-953)
    * Group recipes could sometimes include a trove for dependency
      resolution but not move to include the package directly in the
      group that is doing dependency resolution.  Now the package and
      component both are always included immediately in the group that
      is resolving dependencies. (CNY-1305)
    * A "no new troves available" error message is now given when
      there are no new versions to migrate to (CNY-1246)
    * Attempting to clone without name or contact information set now
      gives a proper error message. (CNY-1315)
    * The client code no longer exits with a sys.exit(0) if one of the
      callbacks fails. (CNY-1271)
    * When multiple labels of a trove exist in a group and that group is 
      being searched for that trove, conary will no longer arbitrarily pick
      one of the labels to return.
    * A bug in the default update callback class that causes a hang
      when unhandled exceptions occur has been fixed.
    * Cloning a trove multiple times that was already cloned no longer
      increments the source count. (CNY-1335)
    * The Conary network client erroneously specified the latest
      protocol version it knew about when calling a server, even if
      the server couldn't understand that version. (CNY-1345)

Changes in 1.1.16:
  o Server Changes:
    * The repository now returns recursive changesets with special
      "removed" trove changesets if a trove is missing or has been
      removed.  This allows the client to determine if it has the
      needed troves to perform an update.  Previously, the repository
      would raise an exception, which prevented updates from mirrors
      with byDefault=False troves (such as :debuginfo) excluded.
    * A getTroveInfo() method has been added to the Conary repository
      server.
    * Repository changeset cache database operations are now retried
      before giving up (CNY-1143)

  o Client Changes:
    * A new "isMissing" trove flag has been added.  This flag is set
      by a Conary repository when a Trove is missing.  This allows the
      client to display an appropriate message when it attempts to
      update from an incomplete mirror.
    * Including a configuration file from an unreachable URL will now
      reasonably time out instead of hanging for 3 minutes (the default TCP
      connection timeout). (CNY-1161)
    * Conary will now correctly erase a trove whose files have changed owners
      or groups to values not mapped to users or groups on the current system.
      (CNY-1071)
    * Conary will now display files that are transient as transient when
      --tags is used.
    * Support for the new getTroveInfo() method has been added to the
      Conary repository client.

  o Build changes:
    * The "cvc cook" command will now log a message when deleting old
      build trees to make way for an upcoming build.
    * The "cvc refresh" command will now print a warning instead of
      failing with an error when an attempt to refresh a
      non-autosourced file is made. (CNY-1160)
    * The BuildPackageRecipe class now requires file:runtime, which is
      needed to run many configure scripts. (CNY-1259)
    * Configuration files are now automatically added to :config
      components only if they do not have any executable bits
      set. (CNY-1260)

  o Bug Fixes:
    * Conary 1.1.14 and 1.1.15 failed to update when encountering the
      multitag protocol; this regression is resolved. (CNY-1257)
    * The logparse module now correctly parses python tracebacks in
      conary log files. (CNY-1258)

Changes in 1.1.15:
  o Client Changes:
    * On the update path, errors and warnings are now handled by callbacks.
      This allows applications using the Conary API to capture and process
      them as appropriate. (CNY-1184)

  o Bug Fixes:
    * "conary erase --help" now displays options as "Erase Options"
      instead of "Update Options". (CNY-1090)

  o Build Changes:
    * Change in assembling recipe namespace changed how unknown recipe
      attributes were handled (they appeared as None instead of raising
      an Attribute Error).
    * Packaged directories are no longer included in :lib components
      because doing so can create multilib failures.  (CNY-1199)

Changes in 1.1.14:
  o Client Changes:
    * Tag handler output is now redirected to a callback. The command line
      callback places "[ tag ]" in front of the output from each tag handler
      to help with debugging. (CNY-906)
    * All filesystem operations are journaled now to allow recovery if an
      unexpected failure occurs. "conary revert" has been added to recover
      from cases where the journal is left behind unexpectedly. (CNY-1010)

  o Build Changes:
    * cvc will no longer fail if the EDITOR environment variable points
      to an invalid editor. (CNY-688)
    * Redirects now build erase redirects for package components which
      existed in the past but have disappeared on head. (CNY-453)
    * The TagSpec policy now checks the transitive closure of build
      requirements when determining whether the build requirements
      are sufficient to ensure that a needed tag description will
      be installed. (CNY-1109)
    * Repositories can now be made read-only to allow for maintenance.
      (CNY-659)
    * PIE executables, which appear to be shared libraries in binary
      directories, will no longer export soname dependencies. (CNY-1128)
    * ELF files in %(testdir)s and %(debuglibdir)s will no longer export
      soname provides.  (CNY-1138, CNY-1139)
    * cvc is now able to check out source troves that have been shadowed from
      a branch that no longer contains the files. (CNY-462)
    * The Install recipe class now has the ability to copy symbolic links.
      (CNY-288)
    * The output produced by cvc when attempting to find the
      appropriate patch level when applying a patch has been
      improved. (CNY-588)
    * When cooking (either from a recipe or from the repository),
      cvc will always use the (auto)source files from the repository,
      instead of re-downloading them. This allows for rebuilds from
      recipes even if the upstream source is no longer available,
      without using the cvc cook --prep command first to cache the
      repository copies. (Auto)sources can still be re-downloaded
      using cvc refresh. (CNY-31)
    * The ordering for the rules used to determine which component a
      file should be in was reversed when a file was under /usr/share
      but had /lib/ somewhere in the path name. (CNY-1155)
    * The cvc add command will now refuse to add symbolic links that
      are absolute, dangling, pointing to files outside of the current
      directory or pointing to files that are not tracked by Conary.
      (CNY-468)
    * Use objects now record which file on system define them. (CNY-1179)
    * ExcludeDirectories built-in policy will now remove the empty
      directories it has excluded from the _ROOT_ in order to prevent
      later policies from thinking they are going to be on the target
      system. (CNY-1195)

  o Internal changes:
    * Conary now supports being built against an internal copy of the
      sqlite3 library for cases when the system sqlite3 is not the
      optimal version for Conary.
    * The repository schema's string types are no longer restricted to
      arbitrary sizes for backends that support indexing larger strings
      than MySQL's InnoDB storage engine. (CNY-1054)

  o Bug Fixes:
    * The SQL query that implements the getTrovesByPath() repository
      method has been reworked to avoid slow queries under
      MySQL. (CNY-1178)
    * Builds that resulted in changesets containing the same file
      in different locations would fail to commit if the files differed
      only by mtime. (CNY-1114)
    * The mirror script now correctly handles the cases where
      the PathIdConflict errors are raised by certain source repositories
      during mirroring. (CNY-426)
    * The mirror script now can correctly mirror removed troves when a
      removed and regular versions appear in the same mirror chunk.
    * Perl dependency strings containing double colons are now properly
      accepted on the command line. (CNY-1132)
    * The cvc stat command now correctly displays the usage information
      when extra arguments are specified. (CNY-1126)
    * The conary update --apply-critical command will now behave correctly
      if the update job contains linked troves (besides the conary package
      which is the source of critical updates). Linked troves are troves
      with overlapping paths.  (CNY-1115)
    * A GET request to the "changeset" URL of a repository server that
      does not supply any arguments no longer results in an Internal
      Server Error.  The repository can be configured to send email to
      an email address with debugging information. (CNY-1142)
    * When checking to make sure that the URL used to upload a
      changeset matches the repository base URL, both URLs are now
      normalized before the comparison is made. (CNY-1140)
    * The conary.lib.logparse module now provides the correct date
      strings for each logged event.
    * The Conary command line argument parser checks for the --help
      option earlier.  This corrects some instances where commands
      like "conary rq --help" would not display help. (CNY-1153)
    * The conary [command] --help --verbose command now correctly
      displays verbose option help.
    * Conary no longer fails with an unhandled exception when the 
      local database is locked.  A useful error message is now
      produced. (CNY-1175)
    * The cvc annotate command now attributes the correct name to the
      person who committed the initial revision of a file. (CNY-1066)
    * Conary will give a better error message if you try to run the
      conary emerge command without conary-build installed. (CNY-995)

Changes in 1.1.13:
  o Build Changes:
    * All files in "binary directories" now provide their path as a
      file: dependency. This allows more flexibility for files that
      have requirements such as "file: /usr/bin/cp". (CNY-930)
    * A addRemoveRedirect() method has been added to the
      RedirectRecipe class to allow redirecting packages to nothing
      (which causes them to be erased on update). The client code has
      been updated to remove package components properly for this
      case.  (CNY-764)

  o Bug Fixes:
    * Config files, though added to the :config component by default
      (CNY-172), can now be appropriately overridden by
      ComponentSpec. (CNY-1107)
    * ELF files that have no DT_NEEDED or DT_SONAME entries no longer
      cause Conary to trace back attempting to discover the ELF
      ABI. (CNY-1072)
    * Conary will no longer attempt to update troves in the namespace
      "local" when using updateall.
    * Redirect recipes which contain conflicting redirects now give an
      error message instead of a traceback. (CNY-449)
    * The previous fix for CNY-699 wrongly encoded the soname rather
      than the filename in provisions for symbolic links to shared
      libraries when the shared library had a soname.  Additionally,
      symlinks from directories not in the system shared library path
      to ELF shared libraries in directories in the shared library
      path wrongly caused internal dependencies to have the full path
      to the symlink encoded in the shared library requirement.  These
      bugs have been resolved. (CNY-1088)

Changes in 1.1.12:
  o Client Changes:
    * A signature callback has been added, which allows one to catch
      the troves with bad signatures and react appropriately (display
      an error message, lower trust level, etc). (CNY-1008)
    * The conary.lib.logparse module has been added to provide
      parsed access to conary log files. (CNY-1075)

  o Build Changes:
    * "cvc cook" is now more efficient in looking up files that are
      part of the built troves (CNY-1008).
    * A "commitRelativeChangeset" configuration variable has been
      added to control whether Conary creates relative or absolute
      changesets when cooking.  It defaults to True, but can be
      changed to False to cause Conary to cook and commit absolute
      changesets. (CNY-912)
    * A list of X.org mirrors has been added to the default mirrors.
    * "cvc diff" now returns an return code of 2 on error, 1 if there
      are differences, and 0 if there are no differences. (CNY-938)
    * An "addResolveSource" method has been added to GroupRecipe.
      This will change how dependency resolution is done when building
      a group.  Instead of searching the label path defined in the
      group for solutions, the resolve source will be searched
      instead. This allows you to resolve dependencies against a
      particular version of a group. (CNY-1061)
    * Cloning multiple flavors of the same package in a single step is
      now possible. (CNY-1080)
    * Perl dependencies now include provides for .ph files, as well as
      .pl and .pm files, found in the perl @INC path. (CNY-1083)

  o Bug Fixes
    * The previous fix for CNY-699 introduced two errors in handling
      shared library dependencies that were not in shared library
      paths and thus need to have their paths encoded.  These bugs
      have been resolved. (CNY-1088)
    * The build time in the troveInfo page of the repository browser
      is now displayed properly as "(unknown)" if a trove has no build
      time set. (CNY-990)
    * dbsh now properly loads the schema when one of the .show
      commands is executed. (CNY-1064)
    * The Conary client version is saved before the re-execution of
      conary that follows the application of a critical
      update. (CNY-1034)
    * A condition that was causing sys.exit() to not terminate the
      server process when running in coverage mode has been
      fixed. (CNY-1038)
    * If a configuration value is a list and has a non-empty default,
      appending values to that default does not reset that list to
      empty (Conary itself never triggers this case, but rMake does
      with defaultBuildReqs). (CNY-1078)
    * FileContainers don't store the path of the filecontainer in the
      gzip header for contents which are being transparently compressed
      by the object
    * Creating referential changesets obtained the path of files in the
      data store multiple times. When one content store in a round-robin
      content store configuration is corrupt, that would lead to inconsistent
      changesets. Instead, we will include those corrupt contents in
      a valid changeset and let the install content validation catch the
      problem.

Changes in 1.1.11:
  o Client Changes:
    * "conary help [command]" now displays the usage message for
      the command.
    * The --help options will now display a smaller number of flags by
      default, and more when the --verbose flag is added.
    * A getUpdateItemList() method has been added to the ConaryClient
      class.  It returns a list of top level troves on the local
      system. (CNY-1025)
    * "conary rq package:source --tags" will now show an "autosource"
      tag on autosourced files.
    * Conary now correctly uses "KB/s" instead of "Kb/s" when
      displaying transfer rates. (CNY-330)
    * conary rblist is now more readable, and supports --labels and
      --full-versions. (CNY-410)

  o Build Changes:
    * When using "cvc refresh" to refresh autosourced files, the
      refresh flag is now reset after the commit.  Previously, the
      file would continue to be refreshed on subsequent commits.
    * When using "cvc commit", cvc no longer downloads autosourced
      files which haven't changed (CNY-611, CNY-463)
    * Files that were previously marked as autosource files can now be
      made a regular file by calling "cvc add".
    * When using "cvc remove" to remove a file from the local checkout
      directory and the file is still specified in the recipe file as
      being automatically downloaded, the file will now be switched to
      an autosource file (preserving the pathId).
    * The autosource state is now stored explicitly in CONARY files.
    * CONARY files now use textual identifiers for flags instead of
      digits.
    * "cvc refresh" no longer downloads all autosource files.  Only
      the file(s) specified are downloaded.
    * Files removed with "cvc remove" are no longer erroneously
      re-added when committing changes to the repository.  This used
      to happen when the file was in the previous version of the
      source component and also present in the lookaside
      cache. (CNY-601)
    * Conary now produces a warning instead of an error when an
      unknown use flag is specified in the buildFlavor configuration
      variable.  It will still produce an error if the unknown use
      flag is accessed in the recipe.
    * Package builds now create relative changesets for components instead
      of absolute changesets, reducing the size of the upload to the
      repository (CNY-912)
    * The download code in cvc now accepts cookies.  This is required
      to download files from Colabnet sites. (CNY-321)
    * The download code in cvc can now handle basic HTTP
      authentication. (CNY-981)
    * Shared libraries and symlinks to shared libraries provide their
      filenames as soname dependency provisions, as well as DT_SONAME
      records listed within the shared library, if any. (CNY-699)
    * Malformed regular expressions passed as exceptDeps arguments to
      the r.Requires policy are now reported gracefully. (CNY-942)
    * A list of GNOME mirrors has been added to the default mirrors.
    * Commit log messages may now be provided with the "cvc --log-file"
      command, with support for standard input using the filename "-".
      (CNY-937)
    * The default ComponentSpec information is now loaded from
      files in the /etc/conary/components/ directory tree, and the
      defaults can now be overridden on a per-distribution basis in
      the /etc/conary/distro/components/ directory tree. (CNY-317)
    * Freeform documentation from /usr/share/doc is now included
      in the new ":supdoc" component instead of the ":doc" component
      by default. (CNY-883)
    * Configuration files are now put into a ":config" component to
      make it easier to override them.  This configuration can be
      disabled by setting the configComponent configuration item
      to False. (CNY-172)
    * Empty directories that have owner or group information explicitly
      set are now included in packages by default. (CNY-724)

  o Bugfixes:
    * Files added in both the repository and locally with cvc now give
      an error message on update rather than corrupting the CONARY
      file (CNY-1024)
    * Adding a file locally and then merging that file from upstream
      now causes an error as expected (it would traceback
      before). (CNY-1021)
    * Cooking a group recipe that defines an empty groups with
      resolveDependencies set no longer results in a traceback.
      Conary will display an error message as expected. (CNY-1030)
    * Specifying a bad protocol in a repositoryMap entry (a protocol
      other than http or https) no longer causes an unhandled
      exception. (CNY-932)
    * When migrating, conary now utilizes update mode with all updates
      explicitly specified when re-executing after critical updates.
      Previously, the migration failed if a critical update was
      applied. (CNY-980)
    * Infinite loops are now detected when including configuration
      files. (CNY-914)
    * Temporary files created when critical updates are applied are
      now cleaned up. (CNY-1012)
    * Conary repositories now detect when changesets that are being
      committed are missing files. (CNY-749)
    * Conary now prints an error message when trying to write a
      changeset file to a location that cannot be written (directory,
      read-only file etc.). (CNY-903)

Changes in 1.1.10:
  o Bugfixes:
    * A warning message produced when attempting to retrieve a OpenPGP
      key has been fixed.  The warning was introduced in CNY-589.

Changes in 1.1.9:
  o Client Changes:
    * The usage message displayed when running "conary" or "cvc" has
      been simplified and improved. (CNY-560)
    * When choosing how to match up troves with the same name, conary now
      takes paths into account, if there's a choice to make between matching
      up two old troves that are otherwise equivalent with a new trove, conary
      will choose the one that shares paths with the new trove. (CNY-819)
    * Conary will now allow "conary migrate --info" and "conary migrate
      --interactive" without displaying usage information. (CNY-985)
    * Conary now only warns about being able to execute gpg if a
      signature trust threshold has been set. (CNY-589)
    * Fixed cvcdesc after the refactoring of configuration options. (CNY-984)

  o Server Changes:
    * PostgreSQL support has been finalized and some SQL queries have
      been updated in the repository code for PostgreSQL
      compatibility.  PostgreSQL will be officially supported in a
      future release of Conary.
    * The repository browser is now viewable by Internet Explorer.

  o Build Changes:
    * cvc now allows files to be switched from autosource to normal
      and from normal to autosourced. (CNY-946)
    * Recipes will now automatically inherit a major_version macro,
      which is defined to be the first two decimal-seperated parts of
      the upstream version, combined with a decimal. For example, a
      version string of 2.16.1.3 would have a major_version of
      2.16. (CNY-629)
    * A list of KDE mirrors has been added to the default mirror
      configuration. (CNY-895)
    * If a group is cooked twice at the same command line, for example
      "cvc cook group-dist[ssl] group-dist[!ssl]", then conary will
      cache the trove found during the first group cook and use it for
      subsequent group cooks. (CNY-818)
    * Unpacking a tarball now preserved permissions only when
      unpacking into the root proxy, not unpacking sources into the
      build directory. (CNY-998)

  o Code Cleanups
    * The command line options common between cvc and conary are now
      defined in one place.
    * The code to add options to the command line parser for an option
      has been refactored to remove duplication.

  o Bug Fixes:
    * A bug that caused an Internal Server Error when marking a group
      :source component as removed in a repository has been fixed.
    * A bug that caused group cook with a replace or remove with a
      flavor and no matching trove to emit a traceback instead of a
      warning has been fixed. (CNY-977)
    * A bug that caused an unhandled exception when two packages with
      the same name require a trove that was being erased has been
      fixed.
    * Timeouts that occur when attempting to read the XML-RPC request
      from a client are now logged and return an exception (instead of
      causing a unhandled exception in the server).

Changes in 1.1.8:
  o Bug Fixes:
    * The fix for CNY-926, which allows a ShimNetClient to create
      changes directly from an in-process Conary Repository, did not
      properly merge changesets when multiple servers were involved.
    * The r.setByDefault() method in group recipes was broken in
      1.0.34.  It would cause a traceback.  This has been fixed.

Changes in 1.1.7:
  o Client Changes:
    * You can now delete troves, update from changeset files, and
      update with a full version specified without an installLabelPath
      set. (CNY-281)
    * "conary rm" has been added as an alias for the "conary remove"
      command. (CNY-952)
    * Conary now produces an error message when an invalid context is
      specified. (CNY-890)
    * User settings in a context will override but not remove user
      settings from the main conary configuration file. (CNY-972)

  o Build (cvc) Changes:
    * "cvc cook --prep" now warns about missing dependencies instead
      of raising an error.  "cvc cook --download" does not warn or
      error. (CNY-787)
    * In a group recipe, if you use r.remove() to remove a component
      from a package in a group (which marks the component
      byDefault=False), and the package no longer contains any
      byDefault=True components, the package itself will also be made
      byDefault=False. This avoids installing packages with no
      components on the system. (CNY-774)
    * Previously, Java files that have no discoverable provided or
      required interfaces (for example, due to EAR dependencies)
      caused a traceback.  Conary now handles this case correctly and
      does not traceback.
    * Merging when the current version is already based on the parent
      version now gives an error message instead of writing out an
      incorrect CONARY file (CNY-968)

  o Bug Fixes:
    * Erases of critical troves is no longer considered a reason to
      restart Conary.
    * A bug triggered when a critical update of a trove depended on an
      erase has been fixed.
    * A bug that caused changesets to be invalidated from the
      changeset cache when signatures were not modified by
      setTroveSigs() has been fixed.
    * A bug that caused an Internal Server Error (ISE) when attempting
      to browse the files in a shadowed component via the Conary
      repository browser has been fixed. (CNY-926)
    * A bug introduced 1.0.32 that affected the ability to update two
      troves due to the same broken dependency when using
      "resolveLevel 2" has been fixed.  This bug affected the ability
      to simply run "conary update conary" when conary-build and
      conary-repository will both installed. (CNY-949)
    * Conary will now display config lines that are equivalent to the
      default configuration value but are set explicitly by the
      user. (CNY-959)
    * Specifying "includeConfigFile" within a context will now include
      the file also within that context. (CNY-622)
    * A memory leak in conary.lib.misc.depSplit() has been fixed.
    * The client no longer loops forever trying to create
      cross-repository relative changesets when the trove is missing
      from one of the repositories. (CNY-948)
    * Repositories no longer return empty troves when
      createChangeSet() is called on troves which are referenced
      within the repository but present on a remote repository.
      (CNY-948)
    * Repository queries no longer return matches for troves which are
      referenced by groups but are not present in the
      repository. (CNY-947)
    * Specifying a root (through conaryrc configuration or the
      "--root" command line parameter) that is not a directory no
      longer results in an unhandled exception. (CNY-814)
    * Renaming and changing a source file no longer results in
      tracebacks on "cvc update" and "cvc merge" (CNY-944, CNY-967)

Changes in 1.1.6:
  o Client Changes:
    * The "cvc" and "conary" command line programs have new command
      line argument aliases.  They accept "-r" as an alias for
      "--root" and "-c" as an alias for "--config".  Commands that
      accept "--info" now accept "-i" as an alias.
    * Contexts can now override any configuration option. (CNY-812)
    * The meaning of the "--components" command line option has
      changed to be more intuitive.  For example, "conary q
      --components" will show all the components for all packages,
      indented as expected. (CNY-822)

  o Build (cvc) Changes:
    * "cvc commit -m'commit message'" is now accepted.  Previously, a
      space was required between the -m and the message.
    * Permissions are now preserved by tar when extracting a tar
      archive added with r.addArchive().
    * The Requires policy now parses pkg-config files more reliably.
    * "cvc cook" now has a "--download" option, which fetches the
      applicable sources from upstream or from the repository and then
      stops. (CNY-837)
    * If cooking a group results in conflicts, the error message will now
      show you the reason why the troves in conflict were included in the
      group. (CNY-876)
    * A new r.addCopy() command is now available to group recipes.  It
      performs the actions required to create a new group, add all of
      the troves from a different group, and add the new group to the
      current group. (CNY-360)
    * In a group recipe, if r.replace() or r.remove() does nothing, a
      warning message is given unless the keyword allowNoMatches is
      used. (CNY-931)
    * In a group recipe, if r.replace() would match against a package
      included inside another group that you are not building, conary
      will warn that replace cannot possibly do anything and will
      suggest using r.addCopy() to resolve the problem. (CNY-360)
    * The Autoconf() build action now enforces buildRequirements of
      automake:runtime and autoconf:runtime if used. (CNY-672)
    * All build actions that enforce buildRequires additions now report
      them through the reportMissingBuildRequires summary policy.

  o Optimizations:
    * Retrieving a large number of troves without files from the local
      database has been sped up by 30%. (CNY-907)
    * On one test machine: "conary q --troves" is 2 times
      faster. "conary q", "conary q --deps" and "conary q --info" are
      30% faster.  "conary q --troves --recurse" is 4-6 times faster.

  o Bug Fixes:
    * r.Replace() no longer fails when a glob matches a dangling
      symlink.  It now reports that no action is taking on the
      dangling symlink due to it being a non-regular file.  This is
      the same behavior as running r.Replace() on non-dangling
      symlinks.

Changes in 1.1.5:
  o Optimizations
    * Duplicate trove instantiations have been removed. Build requires are
      no longer thawed out of abstract change sets, and methods were added
      to get dependency and path hash information directly from trove
      change set objects. These changes combined for a 50% speedup on
      update --info of a large group into an empty root and saved a few
      megs of memory as well (CNY-892)
    * The changes in the previous version of Conary in how XML-RPC
      responses are decompressed actually made Conary slower.  These
      changes have been reverted.

  o Build (cvc) Changes:
    * The Requires() policy now reads pkg-config files and converts the
      "Requires:" lines in them into trove dependencies, removing the
      need to specify those dependencies manually. (CNY-896)
    * Files in /etc/conary/macros.d/ are now loaded in sorted order
      after initial macros are read from /etc/conary/macros. (CNY-878)

  o Bug Fixes:
    * Conary now runs tagscripts correctly when passed a relative root 
      parameter (CNY-416).
    * cvc log now works when there are multiple branches matching for the
      same trove on the same label.
    * Fixed resolveLevel 2 so that it does not try to update packages that
      are already a part of the update. (CNY-886, CNY-780)
    * Fixed resolveLevel 2 so that it does not repeatedly try to perform 
      the same update. (CNY-887)
    * cvc cook | less now leaves less in control of the terminal. (CNY-802)
    * The download thread terminating during an update is now a fatal
      error.
    * The web interface to a conary repository will now print an error
      message instead of a traceback when adding an entitlement class
      with access to a group that does not exist.
    * Parent troves in repository changeset caches are now invalidated
      when a member trove is invalidated (CNY-746)
    * cvc cook group now limits the number of path conflicts displayed for 
      one trove to 10. (CNY-910)
    * Conary update now respects local changes when a group update occurs
      along with the update of the switched trove.  For example, switch
      foo to be installed from another branch instead of the default, 
      and then update foo and its containing group at the same time would
      cause conary to try to reinstall the original foo (resulting in path
      conflicts). (CNY-915)
    * loadRecipe now selects the most recent of two recipes available
      in the case where there are multiple choices due to label
      multiplicity. (CNY-918)

Changes in 1.1.4:
  o Client Changes:
    * Conary now restarts itself after updating critical conary
      components (currently, that consists of conary).  Hooks have
      been added for other components using the conary api to specify
      other troves as critical.  Also, hooks have been added for other
      components to specify a trove to update last. (CNY-805, CNY-808)
    * Conary now warns the user when they will be causing label
      conflicts - that is when an operation would cause two different
      branches of development for a single trove to end up with the
      same trailing label.  Since most conary operations are label
      based, such label conflicts can be confusing to work with and
      are almost never desireable - except in those few cases where
      they are necessary.  (CNY-796)
    * The conary repository client now retries when a DNS lookup of a
      server hostname fails with a "temporary failure in name
      resolution" error.

  o Optimizations
    * The getFileContents() and getFileVersions() server side calls
      have been optimized for faster execution.
    * The SQL query in getTroveList() has been sped up by a 3-5x factor.
    * dbstore now has support for executemany()
    * Inserts into local database now use executemany().

  o Server Changes
    * Several SQL queries have been updated for PostgreSQL compatibility

  o Build (cvc) Changes:
    * The "cvc add" command no longer assumes files it doesn't know to
      be binary are text files; there are lists for both binary and
      text types, and files which are added which aren't in either
      list need to be added with "--text" or "--binary". (CNY-838)
    * A "cvc set" command has been added to change files between
      binary and text mode for files in source components.
    * The "cvc diff" command no longer tries to display the contents
      of autosource files. (CNY-866)
    * The "cvc annotate" command no longer displays pathIds in the
      error message for the specified path not being included in the
      source trove.  It displays the path name instead.
    * The "cvc annotate" command now gives an error when it is run on
      a binary file.
    * A "cvc refresh" command has been added.  It allows you to
      request that cvc fetch new upstream versions of files referenced
      by URL.  Thanks to Pavel Volkovitskiy for the initial
      implementation of this feature. (CNY-743)
    * The "cvc newpkg" command and the PackageSpec policy now disallow
      certain potentially confusing characters in trove
      names. (CNY-842)
    * The PythonSetup() build action has been modified to be more
      consistent with other build actions. The "setupName" paramater
      has been added, which can specify a command to run (defaults to
      "setup.py"). The first argument, similar to Configure(), passes
      arguments to the command being specified by setupName. (CNY-355)
    * The "cvc commit" command now recognizes .html, .css, .kid, and .cfg
      as extensions that identify text files. (CNY-891)
    * The PythonSetup build action has been modified to make it
      clearer what its "dir" and "rootDir" options specify. (CNY-328)

  o Bug Fixes:
    * Conary commands no longer perform an unnecessary database check
      on the local system. (CNY-571)
    * A bug that could allow conary to consider a no-op update as an
      install (and could result in tracebacks in some situations) has
      been fixed. (CNY-845)
    * If you've made a local modification to a package and then try to
      downgrade it later, Conary will now downgrade included
      components as well. (CNY-836)
    * The error message produced by "cvc cook" when a source component
      exists on multiple branches with the same trailing label has
      been improved. (CNY-714)
    * Error handling when manipulating entitlements via XML-RPC has
      been improved. (CNY-692)
    * The usage message displayed when running "conary changeset" has
      been corrected. (CNY-864)
    * Conary no longer tracebacks when a disconnected cook tries to
      load a superclass.  Conary also gives better messages when the
      loaded recipe has a traceback.  Thanks to David Coulthart for
      the core of this patch. (CNY-518, CNY-713)
    * A bug in soname dependency scoring has been fixed.  Dependency
      scoring when multiple sonames were being scored would simply use
      the value of the last soname, instead of the cumulative score.
      Note that the dependencies that did not match at all would still
      return as not matching, so this bug only affected Conary's
      ability to select the best match.
    * A bug in architecture dependency scoring has been fixed.
      Matching architectures are now counted as having a positive
      value, so that when performing dependency resolution on an
      x86_64 machine, troves that have flavor "is: x86_64 x86" will be
      preferred to those with flavor "is: x86".
    * The PythonSetup command ignored any C compiler macros that had
      been set.  The template has been changed to use them in the same
      way that Configure() uses them; as environment variables.
    * The warning message produced when r.Replace() refuses to modify
      a non-regular file now includes the path, as intended.
      (CNY-844)
    * A traceback that occurred when a resolveLevel 2 update resulted
      in a component being erased has been fixed. (CNY-879)
    * Conary now works around a possible threading deadlock when
      exceptions are raised in Threading.join().  The bug is in the
      standard Python threading library, and is fixed in 2.4.3.
      Conary will use a workaround when running under older versions
      of Python. (CNY-795)
    * Checks have been added to the XML-RPC transport system to see if
      an abort has been requested while waiting for a response from
      the server.  This allows the main thread to terminate the
      changeset download thread if it is waiting for an XML-RPC
      response from the server.  (CNY-795)
    * A bug in Conary's handling of an unusual case when multiple
      files being installed share the same content, and one of the
      files has been erased locally has been fixed.
    * A traceback that occurred when a manually removed file switches
      packages during an update has been fixed. (CNY-869)
    * When you remove a file and replace it with a directory, Conary
      now treats it as a removal. (CNY-872)
    * Conary's OpenPGP implementation now dynamically uses RIPEMD if
      it is available from PyCrpyto.  Some PyCrypto builds don't
      include RIPEMD hash support. (CNY-868)
    * A bug that allowed merging changesets with conflicting file
      contents for configuration files with the same pathId has been
      fixed.  Applying the resulting merged changeset caused
      IntegrityErrors.  (CNY-888)

  o Optimizations
    * The getFileContents and getFileVersions server side calls have
      been optimized for faster execution
    * The SQL query in getTroveList has been sped up by a 3-5x factor.
    * dbstore now has support for executemany()
    * Inserts into local database now use executemany().

  o Server Changes
    * Several SQL queries have been updated for PostgreSQL compatibility

Changes in 1.1.3:
  o System Update Changes:
    These changes make Conary much more robust when applying updates
    that move files from one package to another.

    * Components that modify the same files are now required to be in
      the same update job.  For example, if a file moves from
      component a:runtime to component b:runtime, the erase of
      component a:runtime and the install of component b:runtime will
      occur at the same time. (CNY-758).
    * Files moving between components as part of a single job are now
      treated as file updates instead of separate add/remove events.
      (CNY-750, CNY-786, CNY-359)

  o Client Changes:
    * The source component is now displayed in "conary rq --info"
      output.
    * Entitlements can now be passed into ConaryClient and
      NetworkRepositoryClient objects directly. (CNY-640)
    * Exceptions raised in callback functions are now issued as
      warnings and the current job is finished before
      existing. KeyboardInterrupts and SystemExits are handled
      immediately. (CNY-806)
    * The "--debug" command line flag now provides information that is
      useful to the end-user during the update process.  The
      "--debug=all" flag will provide output that is useful to conary
      developers.
    * The output of "--debug" has been modified when performing
      dependency resolution.  The output should be more helpful to end
      users.  Also rearranged the output given when dependencies
      fail. (CNY-779)
    * Config files and diffs are no longer cached in ram during installs;
      they are now reread from the changeset whenever they are needed
      (CNY-821)
    * Binary conflicts no longer cause a traceback in cvc update
      (CNY-644,CNY-785)

  o Optimizations
    On a test system, "conary updateall --info" is around 24% faster
    than previous versions of Conary.

    * The SQL query used to retrieve troves from the local database
      has been optimized.  The new code is nearly four times faster
      for operations like "conary q group-dist --info".
    * The SQL query in getTroveContainers() used to determine the
      parent package(s) and groups(s) of a set of troves as recorded
      in the local database has been optimized.  The new code is
      almost 95 times faster. (0.2 seconds versus 19 seconds)
    * The code in getCompleteTroveSet() that creates Version and
      Flavor objects from entries in the database now caches the
      created object.  This is approximately a 4.5 times speed
      up. (2.10 seconds versus 9.4 seconds)
    * The code in iterUpdateContainerInfo has had similar version
      and flavor caching optimizations that make the code about 
      2.5 times faster (from 10 seconds to 4 seconds).

  o Server Changes:
    The Conary repository server now sends a InvalidClientVersion
    exception when a conary 1.0.x client attempts to manipulate an
    entitlement through addEntitlement() or deleteEntitlement().

  o Build (cvc) Changes:
    * "cvc merge" and "cvc update" are now more verbose when
      patching. (CNY-406)
    * "cvc clone" now requires that you specify a message when cloning
      source components unless you specify --message.  It also gives
      more output about what it is doing (CNY-766, CNY-430).
    * "cvc clone" now has a --test parameter that runs through all
      steps of cloning without performing the clone.  --info is now
      more lightweight - it no longer downloads all of the file
      contents that would be cloned.
    * "cvc clone" now has a --full-recurse parameter that controls how
      recursion is performed.  Cloning a group no longer recurses by
      default.  The only way that a recursive group clone could
      succeed is if all troves in the group came from the same branch.
      This is almost never the case.
    * The "cvc cook" command now prints the flavor being built,
      as well as the version. (CNY-817)
    * The command line argument parsing in "cvc" has been modified.
      To use the "--resume" command line argument to specify that you
      wish to resume at a particular location, you must use
      "--resume=<loc>".  "--resume <loc>" will not work anymore.  This
      removes an ambiguity in how we parse optional parameters in
      Conary.
    * The PythonSetup build action no longer provides the older
      --single-version-externally-managed argument, and instead
      provides the --prefix, --install-purelib, --install-platlib,
      and --install-data arguments, which can be overridden with the
      purelib, platlib, and data keyword arguments, respectively.  This
      allows it to work correctly with a greater number of packages.
      It also provides the option of providing a "purePython=False"
      argument for python packages that mix architecture-specific
      and architecture-neutral files, and tries to automatically
      discover cases when it should be provided. (CNY-809)
    * Python dependencies were previously incorrectly calculated
      for certain module path elements added in some Python C
      code (for example, contents of the lib-dynload directory);
      these errors are now resolved by using external python
      to find system path elements. (CNY-813)
    * /etc/conary/mirrors/gnu has been added to enable mirror://
      references to the GNU mirror system.
    * The GNU mirror list was then significantly expanded and
      re-sorted.  (CNY-824)
    * /etc/conary/mirrors/cpan has been added to enable mirror://
      references to the Comprehensive Perl Archive network mirror
      system.
    * In group recipes, the methods r.add(), r.addAll(), and
      r.addNewGroup() have been modified to accept the use= parameter,
      which defaults to True (CNY-830).

  o Bug Fixes:
    * A bug that caused a traceback in the web interface when a
      non-admin user attempts to manage their entitlement classes has
      been fixed. (CNY-798)
    * "conary rq" (with no arguments) no longer hides troves if the
      flavor that matches the system flavor is not built for the
      latest version. (CNY-784)
    * "cvc cook" now displays the correct label of the thing it is
      building, even when it is not the build label.
    * Running "cvc update" in a directory that has been created with
      "cvc newpkg" but has not yet been committed to the repository
      will now fail with an appropriate error message instead of
      displaying a traceback. (CNY-715)
    * Conary can now apply updates that change a file that is not a
      directory to a directory.
    * Currently version objects are cached to optimize Conary.
      Unfortunately, version objects are mutable objects.  That means
      that if two different pieces of code are given the same version
      object, modifications made by one part of the code could affect
      the other inadvertently.  A warning message has been added to
      the version object when setting or resetting timestamps to make
      developers aware of the problem.  Developers should copy the
      version object before calling setTimeStamps(),
      resetTimeStamps(), incrementSourceCount(), or
      incrementBuildCount() on it.  When creating a version object
      from a string and time stamp set, use the timeStamps= keyword
      argument to versions.VersionFromString() to avoid the copy.  In
      a later version of Conary, version objects will be immutable.
      New methods will be introduced that return new modified objects.
    * Conary no longer hangs waiting for the download thread when an error
      occured in the download thread which caused it to terminate.
    * "conary migrate" now returns an error much earlier if you are
      not using interactive mode. (CNY-826)
    * Files removed from troves (most often by --replace-files) are now
      properly skipped on updates to that trove when the file didn't change
      between versions. (CNY-828)
    * includeConfigFile now gives a much better error message when it
      cannot include a config file. (CNY-618)

Changes in 1.1.2:
  o Bug Fixes:
    * Conary now removes sources from the lookaside before unpacking SRPMs to
      ensure that the source referenced from the SRPM is actually contained in
      the SRPM. (CNY-771)
    * Errors found in the recipe while checking in will now display file name
      and line number information along with the error found.
    * The trove browser no longer shows duplicate entries for multihomed
      repositories.
    * A bug that kept sqlite-based 64-bit mirrors from being used as a source 
      for further mirrors has been fixed.

  o Build Changes:
    * Conary no longer prints policy error messages three times; it
      now prints each error immediately when it is found, and then
      summarizes all policy errors once (instead of twice) at the
      end of the build process. (CNY-776)

Changes in 1.1.1:
  o Client Changes:
    * Migrate no longer replaces by default as if --replace-files was
      specified. (CNY-769)

  o Server Changes:
    * The log retrieval function now returns a HTTP_NOT_IMPLEMENTED
      (501) instead of a HTTP_NOT_FOUND (404) if the logFile
      directive is not configured.

  o Build Changes:
    * Conary now recognizes that pkgconfig finds its files in
      /usr/share/pkgconfig as well as /usr/lib*/pkgconfig. (CNY-754)
    * /etc/conary/mirrors/cran has been added to enable mirror://
      references to the Comprehensive R Archive Network. (CNY-761)

  o Bug Fixes:
    * Conary now resets the timeStamps in all cases when
      getSourceVersion is called (CNY-708).
    * SQLite ANALYZE locks the database after it is run, causing
      updates to fail.
    * A bug that caused lists such as installLabelPath in
      configuration files to be parsed incorrectly when more than one
      space was between list elements has been fixed
    * A bug that caused Locally changed files to no be marked properly
      in rollbacks that were stored locally (including rollbacks for
      locally built troves) has been fixed. (CNY-645)
    * A bug that could cause "cvc cook" to create groups that include
      components needed to resolve dependencies that are already
      included not-by-default has been fixed.
    * A bug that caused a traceback message when adding a user through
      the web interface has been fixed.

Changes in 1.1.0:
  o 1.1 Release Overview

    Conary 1.1.0 is the first version in the 1.1 series.  New
    functionality has been added to Conary that required modifications
    to the repository database schema and XML-RPC protocol.  A Conary
    1.1.x-compatible client is required to access many of the new
    features.  The XML-RPC interface includes version information so
    that old clients continue to work with new servers, and new
    clients continue to work with old servers.

    New Features:
      * Conary can now remove packages and components from a
        repository server.  This is a privileged operation and should
        not normally be used.  Only users with a special "can remove"
        ACL can remove from the repository.  As removing something
        from a Conary repository is an act of last resort and modifies
        repository internals, the command line option will not appear
        in the reference documentation.  rPath will assist users that
        need more information.
      * Conary can now query the repository by path.  Use
        "conary repquery --path /path/to/find" to find components that
        include a particular path.
      * Several enhancements were added to the entitlement management
        facilities in a Conary repository.
      * Conary can now redirect a group.

  Detailed changes follow:

  o Server Changes:
    * Entitlement keys were artificially limited to 63 characters in
      length.  This restriction has been raised to the max length
      permitted in the database column (255).
    * Entitlement classes can now provide access to multiple access
      groups (and updated the web UI to support that) (CNY-600)
    * addEntitlement() and deleteEntitlement() repository calls replaced
      by addEntitlements and deleteEntitlements calls.  These calls
      operate on more than one entitlement simultaneously.
    * Added getTroveLeavesByPath() and getTroveVersionsByPath(). (for
      CNY-74)
    * Conary now checks to ensure you have write access to all the
      things the client is trying to commit before you send them
      across the wire. (CNY-616)
    * deleteAcl() and listAcls() methods have been added to
      ConaryClient.

  o Client Changes:
    * "conary rq" now supports "--path", which allows you to search
      for troves in the repository by path. (CNY-74)
    * "conary rq" now has a "--show-removed" option that allows you to
      see removed trove markers.  A [Removed] flag will be displayed
      when the --trove-flags option is added.

  o Bug Fixes:
    * Conary now resets the timeStamps in all cases when
      getSourceVersion is called (CNY-708).
    * SQLite ANALYZE locks the database after it is run, causing
      updates to fail.
    * A bug that caused lists such as installLabelPath in
      configuration files to be parsed incorrectly when more than one
      space was between list elements has been fixed
    * A bug that caused Locally changed files to no be marked properly
      in rollbacks that were stored locally (including rollbacks for
      locally built troves) has been fixed. (CNY-645)
    * A bug that could cause "cvc cook" to create groups that include
      components needed to resolve dependencies that are already
      included not-by-default has been fixed.

Changes in 1.0.27:
  o Client Changes:
    * A "files preupdate" tag script method has been Implemented which
      gets run before tagged files are installed or changed. (CNY-636)
    * A bug that could cause "--replace-files" to remove ownership
      from every file in a trove has been fixed. (CNY-733)

    * Multiple bugs where using "--replace-files" could result in the
      new file having no owner have been fixed. (CNY-733)
    * The logcat script now supports revision 1 log entries.
    * The logcat script is now installed to /usr/share/conary/logcat

  o Build Changes:
    * Improved handling of the "package=" keyword argument for build
      actions.  In particular, made it available to all build actions,
      removed double-applying macros to the package specification,
      and fixed failure in cases like "MakeInstall(dir=doesnotexist,
      skipMissingDir=True, package=...)". (CNY-737, CNY-738)
    * The lookaside cache now looks in the repository for local sources
      when doing a repository cook. (CNY-744)
    * The mirror:// pseudo-URL handling now detects bad mirrors that
      provide an HTML document instead of the real archive when a
      full archive name is provided; previously, it did so only when
      guessing an archive name.  Thanks to Pavel Volkovitskiy for this
      fix. (CNY-745)
    * The Flavor policy has been slightly optimized for speed.

  o Server Changes:
    * ACL patterns now match to the end of the trove name instead of
      partial strings (CNY-719)

  o Bug Fixes:
    * The Conary repository server now invalidates changeset cache
      entries when adding a digital signature to a previously mirrored
      trove.
    * A bug that caused the mirror code to traceback when no callback
      function was provided to it has been fixed. (CNY-728)
    * Rolling back changes when the current trove has gone missing from
      the server now causes the client to generate the changeset to apply
      based on the trove stored in the local database (CNY-693)

Changes in 1.0.26:
  o Build Changes:
    * When cooking a group, adding "--debug" to the "cvc cook" command
      line now displays detailed information about why a component is
      being included to solve a dependency. (CNY-711)
    * The mirror:// functionality introduced in Conary 1.0.25 had two
      small bugs, one of which prevented mirror:// pseudo-URLs from
      working.  These bugs are now fixed, thanks to Pavel
      Volkovitskiy. (CNY-704)
    * The "cvc cook" command now announces which label it is building
      at the beginning of the cook, making it easier to catch mistakes
      early. Thanks to Pavel Volkovitskiy for this fix. (CNY-615)
    * The source actions (addSource, addArchive, etc.) can now take
      a "package=" argument like the build actions do.  Thanks to
      Pavel Volkovitskiy for contributing this capability.  (CNY-665)
    * The "preMake" option had a bad test for the ';' character; this
      test has been fixed and extended to include && and ||.
      thanks to Pavel Volkovitskiy for this fix. (CNY-580)
    * Many actions had a variety of options (dir=, subdir=, and
      subDir=) for specifying which directory to affect.  These have
      been converted to all prefer "dir=", though compatibility
      with older recipes is retained by continuing to allow the
      subDir= and subdir= options in cases where they have been
      allowed in the past. Thanks to Pavel Volkovitskiy for this
      enhancement. (CNY-668)

Changes in 1.0.26:
  o Server Changes:
    * The Conary web interface now provides a method to rely solely on
      a remote repository server to do authentication checks. (CNY-705)
    * The ACL checks on file contents and file object methods have
      been improved. (CNY-700)
    * Assertions have been added to prevent redirect entries from
      being added to normal troves.
    * An assertion has been added to ensure that redirects specify a
      branch, not a version.
    * The server returns a new FileStreamsMissing exception when the
      client requests file streams with getFileVersion or
      getFileVersions and the requested file stream is not present in
      the repository database. (CNY-721)
    * getFileVersions() now raises FileStreamMissing when it is given
      invalid request.
    * getFileContents() now raises a new FileHasNoContents exception
      when contents are requested for a file type which has no
      contents (such as a symlink).

  o Bug Fixes:
    * A bug that could cause "conary updateall" to attempt to erase
      the same trove twice due to a local update has been fixed.
      (CNY-603)
    * Attempts to target a clone to a version are now caught.  Only
      branches are valid clone targets. (CNY-709)
    * A bug that caused Trove() equality checks to fail when comparing
      redirects has been fixed.
    * A bug that caused the flavor of a redirect to be store
      improperly in the repository database has been fixed.
    * The resha1 script now properly skips troves which aren't present
      in the repository.
    * Conary 1.0.24 incorporated a fix for CNY-684 to correct behavior
      when storing src.rpm files rather than their contents.  The fix
      worked for local builds but not for commits to repositories.
      Conary 1.0.26 includes a fix that corrects the behavior when
      committing to a repository as well. (CNY-684)
    * A bug that prevented flavored redirects from being loaded from
      the repository database has been fixed.
    * "Conary migrate" now will follow redirects. (CNY-722)

Changes in 1.0.25:
  o Build Changes:
    * The addArchive() source action will search for reasonably-named
      archive files based on the name and version if given a URL ending
      with a "/" character. Thanks to Pavel Volkovitskiy for the
      initial implementation. (CNY-671)
    * All source actions, when given a URL that starts with "mirror://",
      will search a set of mirrors based on files in the mirrorDirs
      configuration entry, with default files provided in the
      /etc/conary/mirrors/ directory. Thanks to Pavel Volkovitskiy for
      the initial implementation. (CNY-171)
    * Symbolic links are now allowed to provide a soname even if they
      reference an ELF file only indirectly through other symbolic
      links.  Previously, a symbolic link could only provide a soname
      if it directly referenced an ELF file. (CNY-696)

  o Bug Fixes:
    * A bug that caused unhandled exceptions when downloading the file
      contents needed for a distributed changeset in threaded mode has
      been fixed. This bug was introduced in 1.0.24. (CNY-701)

Changes in 1.0.24:
  o Server Changes:
    * The server binary access log can now be downloaded by an
      administrator by visiting the http://servername/conary/log
      URL. Once the log is accessed it is rotated automatically by the
      repository server. Subsequent accesses to the log URL will only
      yield log entries added since the last access. (CNY-638)
    * The Users and Groups tab in the web management UI is no longer
      highlighted when administrators change their passwords.

  o Client Changes:
    * A --what-provides option has been added to "conary query" and
      "conary repquery".
    * A bug that installed extra components of a package that is being
      installed instead of updated due to the existing package being
      pinned has been fixed. (CNY-682)

  o Build Changes:
    * When pulling files out of a src.rpm file, Conary now stores the
      src.rpm file itself in the repository rather than the files
      pulled from it. (CNY-684)
    * Mono dependency version mappings are now discovered in CIL policy
      .config files. (CNY-686)
    * The internal util.literalRegex() function has been replaced by
      use of re.escape(). (CNY-634)

  o Bug Fixes:
    * The Conary Repository web interface no longer returns a
      HTTP_FORBIDDEN (403) when a bad password is given by the user.
      This allows the user to re-try authentication.
    * The --signatures and --buildreqs flags now work with "conary
      showcs".  (CNY-642)
    * A bug in the NetworkRepositoryClient default pwPrompt mechanism
      has been fixed.
    * Error messages when entitlements fail to load have been
      improved. (CNY-662)
    * The repository client no longer caches repository access info
      when the attempt to access was unsuccessful. (CNY-673, affects
      CNY-578)
    * A bug that caused x86 flavored troves from being updated
      properly when using "conary updateall" on an x86_64 system has
      been fixed. (CNY-628)
    * A bug that caused migrate behavior to not respect pins when the
      pinned troves were set to be erased (CNY-680).
    * Calling r.ComponentSpec(':foo') works again; it is exactly
      equivalent to r.ComponentSpec('foo'). (CNY-637)
    * Calling r.Move() with only one argument now fails explicitly
      rather than silently doing nothing. (CNY-614)

Changes in 1.0.23:
  o API Additions:
    * The interface to create, list and delete access groups and
      modify the users therein through is now exposed though
      ConaryClient.
    * The interface to delete entitlement groups is now exposed
      through ConaryClient.

  o Client Changes:
    * "conary updateall" now accepts the --keep-required command line
      argument.
    * the mirror script now provides download/commit feedback using
      display callbacks like other conary commands
    * the excludeTroves config option will now keep fresh installs from
      happening when an update job is split due to a pinned trove.

  o Server Changes:
    * The repository database migration code now reports an error when
      trying to migrate old-style redirects.  The code to perform the
      migration is incomplete and creates invalid new-style
      redirects.  If you have a repository with old-style redirects,
      contact rPath for assistance with your migration. (CNY-590)

  o Bug Fixes:
    * Subdirectories within source components are now better supported.
      Specifically, different subdirectories with the same filename will
      now work. (CNY-617)
    * The util.literalRegex() function now escapes parenthesis characters.
      (CNY-630)
    * Manifest files now handle file names containing "%" characters.
      Fix from Pavel Volkovitskiy. (CNY-627)
    * Fixed a bug in migrate that caused its behavior to shift when migrating 
      to the same version that is currently installed.
    * Fixed a bug in the logcat script that caused the entitlement field to
      display the user information instead. (CNY-629)

  o Build Changes:
    * The r.addArchive() source action can now unpack Rock Ridge and
      Joliet ISO images, with some limitations. (CNY-625)

Changes in 1.0.22:
  o Client Changes:
    * Conary now has hooks for allowing you to be prompted for both name
      and password when necessary.
    * Conary will no longer report a traceback when trying to perform 
      dependency resolution against repositories that are not available.
      Instead, it will print out a warning. (CNY-578)

  o Build Changes:
    * It is now possible to set environment variables to use within
      Conary builds from within conary configuration files, using the
      new "environment" configuration item.  Thanks to Pavel
      Volkovitskiy for implementing this feature. (CNY-592)
    * In previous versions of Conary, calls to r.PackageSpec() would
      improperly override previous calls to r.ComponentSpec(); now
      the ordering is preserved.  Thanks to Pavel Volkovitskiy for 
      this fix. (CNY-613)

  o Bug Fixes:
    * A bug that would allow recursively generated changesets to
      potentially have missing redirect flags has been fixed.
    * A bug in redirect handling when the branch changed but the trove
      name didn't has been fixed - conary will do a better job of
      determining what jobs to perform in this situation. (CNY-599, CNY-602)
    * Errors relating to PGP now just display the error instead of causing 
      conary to traceback. (CNY-591)
    * Conary sync on a locally cooked trove will no longer traceback (CNY-568)
    * --from-file and sync now work together.
    * An AssertionError that was occasionally reached by incorrect repository
      setups is now a ConaryInternalError
    * A bug when updating to a locally cooked trove when the user had 
      manually removed files has been fixed. (CNY-604)
    * CONARY files that are not accessible will no longer cause conary to
      traceback when trying to read context from them. (CNY-456)
    * signatureKeyMap configuration entries are now checked to ensure
      they are valid. (CNY-531)

Changes in 1.0.21:
  o Client Changes:
    * The "conary migrate" command has changed behavior significantly
      in order to make it more useful for updating a system to exactly
      match a different group.  However, this change makes it much
      less useful for updating normal systems.  "conary migrate"
      should not be used without first reading the man page
      description of its behavior.  The old migrate behavior is now
      available by using "conary sync --full".  "conary syncchildren"
      has been renamed to "conary sync", and its behavior has also
      been modified slightly as a result.  The old behavior is
      available by using "conary sync --current". Please read the man
      page for a full description of the "sync" command as well.  (CNY-477)

  o Build Changes:
    * A "package" keyword parameter has been added to build actions,
      which specifies the package and/or component to which to assign
      the files that are added (not modified or deleted) by that build
      action.  For example, r.MakeInstall(package="foo") will place
      all the new files installed by the MakeInstall action into the
      "foo" package.  Thanks to Pavel Volkovitskiy for contributing
      this capability.  (CNY-562)
    * A "httpHeaders" keyword parameter has been added to the
      r.addArchive(), r.addPatch(), and r.addSource() source actions
      so that headers can be added to the HTTP request.

  o Bug Fixes:
    * The r.addPatch() build action no longer depends on nohup to
      create a file in the current directory (a bug introduced in
      conary 1.0.19). (CNY-575)
    * Commits with missing files no longer traceback. (CNY-455)
    * A bug that caused "#!/usr/bin/env /bin/bash" to not be
      normalized to /bin/bash by the NormalizeInterpreterPaths policy
      has been fixed.
    * A bug that prevented Conary from being able to download files
      that contain '&' or ';' characters has been fixed.  This allows
      Conary to download sources from cgi-bin URLs.
    * "cvc merge" no longer fails to merge changes from the parent
      branch when the shadowed version doesn't exist on the parent
      branch.

Changes in 1.0.20:
  o Build Changes:
    * "jvmdir", "javadir", "javadocdir", and "thisjavadocdir" have
       been added to the default set of macros.
    * A r.JavaDoc() build action has been added.  It funtions
      exactly like the "r.Doc()" build action, except it coppies into
      "%(thisjavadocdir)s".
    * When the r.addArchive() source action attempts to guess the main
      directory in which to build, it now recognizes when when sources
      have been added in an order that defeats its algorithm and provides
      a helpful error message. (CNY-557)

  o Client Changes:
    * A --tag-script parameter has been added to the rollback
      command. (CNY-519)

  o Bug Fixes:
    * A bug in clone behavior that caused Conary to try to clone
      excessive troves has been fixed.  If you were cloning uphill
      from branch /a/b to /a, and a buildreq was satisfied by a trove
      on /a//c, Conary would try to clone the buildreq to /a as well.
      (CNY-499)
    * A bug in the "r.Ant()" and "r.JavaCompile()" build actions which
      caused the CLASSPATH variable to get mangled has been fixed.
    * A bug in 'r.ClassPath()' that caused a traceback has been fixed.
    * A bug that caused the "change password" tab to be displayed when
      browsing the repository via the web as an anonymous user has
      been fixed.
    * The web service code no longer permits the anonymous user to
      view the "change password" (/conary/chPassForm) form.
    * The r.addPatch() source action no longer hangs when presented
      with large patches, which fixes a bug introduced in Conary
      1.0.19.

Changes in 1.0.19:
  o API Change:
    * In order to fully represent empty flavors in Conary, a new Flavor
      object class has been added.  Previously, DependencySet objects
      were used to store flavor information.  Unfortunately it was not
      possible to distinguish "empty flavor" from "flavor not specified".
      When dealing with thawing frozen flavors, use ThawFlavor() instead
      of ThawDependencySet().  When testing to see if a flavor is empty,
      use the isEmpty() method of the flavor object.

  o Client Changes:
    * The default resolveLevel setting is now 2, this means that
      conary will try to update troves that would otherwise cause an
      update to fail.  See the conary man page for more details.
    * Multiple bugs have been fixed in interactive prompting for user
      passwords (CNY-466):
      - Password prompts are based on the server name portion of the
        label being accessed, not the actual hostname of the server
        (these are often different when repositoryMaps are used).
      - When no password callback is available, the operation will
        fail with an open error (which is identical to what would
        happen if no user name was present) instead of giving a
        traceback.
      - The download thread uses the passwords which the original
        thread obtained from the user.
      - The download thread is able to prompt for passwords from the
        user if distributed changesets require access to additional
        repositories.

  o Build Changes:
    * "r.Ant()", "r.JavaCompile()", and "r.ClassPath()" build actions
      have been added to support building java with conary.
    * "r.addPatch()" will now determine the patchlevel without users
      needing to add level= in the r.addPatch() call. The level
      parameter is still honored, but should not be needed.
    * "cvc cook --show-buildreqs" now displays build requirements
      inherited from parent recipe classes. (CNY-520)
    * The output of "cvc diff" and "cvc rdiff" can now be used as an
      input to patch when files are added between two versions. (CNY-424)
    * Use flags have been added for dom0 and domU.  They default to
      "sense prefernot".  The domU flag should be used to build
      binaries specific to Xen domU environments where special
      provisions are made for paravirtualization.  The dom0 flag
      should be used to build binaries specific to Xen dom0
      environments where special provisions are made for the
      hypervisor.  The existing "xen" flag should be used to build
      binaries specific to Xen which apply equally to Xen dom0 and
      domU environments.
    * Warning message for modes specified without an initial "0" have
      been improved to include the path that is affected. (CNY-530)

  o Server Changes:
    * Use the term Entitlement Class in all conary repository web interfaces
      replacing Entitlement Group.

  o Bugs Fixed:
    * The Conary Repository now returns an error to a client when
      committing duplicate troves that have an empty flavor. (CNY-476)
    * When checking out a source trove from a repository using
      "cvc checkout", the user is no longer warned about not being able
      to change the ownership of the files checked out.
    * A bug has been fixed in conary's determination of what troves
      had been updated locally.  This bug caused "conary updateall" to
      consider many x86 troves as needing to be updated separately
      instead of as a part of group-dist.  This could cause updateall
      failures. (CNY-497)
    * A bug that caused 'conary q tmpwatch:runtime --recurse' to traceback
      has been fixed (CNY-460)
    * Interactive mode now handles EOF by assuming it means 'no';
      thanks go to David Coulthart for the patch. (CNY-391)
    * Configuration settings in contexts can now be overridden from
      the command line. (CNY-22)
    * Redirect changesets now have primary troves, meaning they will
      display better when using "conary showchangeset". (CNY-450)
    * User's passwords are now masked when using "cvc context" (unless
      --show-passwords is specified). (CNY-471)
    * Removed excess output from commitaction which was caused by a
      change in option parsing code (CNY-405)

Changes in 1.0.18:
  o Client Changes:
    * Trying to shadow a cooked redirect now results in an error. (CNY-447)
    * A --keep-required option has been added to tell Conary to leave
      troves installed when removing them would break
      dependencies. This used to be the default behavior; Conary now
      issues a dependency error instead. (CNY-6)
    * "delete-entitlement" and "list-entitlements" options have been
      added to the "manageents" script.

  o Build Changes:
    * Python dependencies are now generated for .pyc files as well as
      for .py files. (CNY-459)

  o Server Changes:
    * Support for deleting entitlements, listing the entitlement
      groups a user can manage, and removing the ACL which lets a group
      manage an entitlement group has been added.
    * Entitlement management has been added to the Conary repository
      web interface. (CNY-483)

  o Bug Fixes:
    * The "list-groups" option to the "manageents" script has been
      corrected to list the groups the user can manage instead of the
      groups that user belongs to.

Changes in 1.0.17:
  o Client Changes:
    * Individual file removals performed by "conary remove" now create
      rollbacks. (CNY-7)
    * The repository mirroring client supports two new configuration
      options:
      - matchTroves is a regexp list that limits what troves will be
        mirrored based on the trove names;
      - recurseGroups takes a boolean value (True/False) which will
        cause the miror client to recurse through a groups and mirror
        everything that they include into the target repository.

  o Server Changes:
    * A single conary repository can host multiple serverNames. In the
      Conary repository's configuration file, the serverName directive
      can now specify a space separated list of valid server names
      which will be accepted and served from that repository. (CNY-16)

Changes in 1.0.16
  o Build Changes:
    * A check has been added to "cvc commit" that ensures a .recipe
      file exists in the CONARY state file.
    * Recipe classes can now set an "abstractBaseClass" class
      variable.  When set, Conary will not require a setup() method in
      the class.  This is used for creating superclass recipes where
      setup() methods are not needed.

  o Server Changes:
    * A new "entitlementCheckURL" configuration option has been added.
      This is a hook that allows external validation of entitlements.
    * The Conary Repository web interface look and feel has been
      updated.  The interface will look incorrect unless
      conary-web-common 1.0 or later is installed.

  o Bug Fixes:
    * When running "cvc log" on a newly created source component, cvc now
      errors gracefully instead of tracing back. (bz #863)
    * Conary now changes to the / directory before running tag
      scripts. (bz #1134)
    * "cvc co foo=invalidversionstring" now gives a more helpful error
      message. (bz #1037)
    * Cloning binary troves uphill now correctly checks for the source
      trove uphill.
    * A bug that would cause "conary migrate" to raise a KeyError when
      updating a group that referenced the same trove twice (through
      two subgroups) has been fixed.
    * A bug that caused miscalculations when determining whether a
      shadow has been modified has been fixed.
    * A number of bugs affecting resetting distributed changesets have
      been fixed.
    * A bug in the MySQL dbstore driver that caused the wrong
      character encoding to be used when switching databases has been
      fixed.
    * A bug where running updateall when one of the two groups that
      reference a trove has no update caused an erase of that trove to
      be requested has been fixed (CNY-748).

Changes in 1.0.15
  o Client Changes:
    * When writing files as non-root, Conary will no longer create
      files setuid or setgid unless the uid/gid creating the file
      matches the username/groupname in the package.
    * Conary now checks the rollback count argument for non-positive
      numbers and numbers greater then the number of rollbacks
      available. (bz #1072)
    * The entitlement parser has been reimplemented using expat
      instead of a hand-coded parser.  A correctly formatted
      entitlement file should now be enclosed in an
      <entitlement></entitlement> element.  Conary will continue to
      work with files that do not contain the toplevel <entitlement>
      element.

  o Build Changes:
    * Support has been added for recipe templates.  Now when running
      "cvc newpkg", cvc will automatically create a recipe from a
      template specified by the recipeTemplate configuration
      option. (bz #671, #1059)
    * Policy objects can now accept globs and brace expansions when
      specifying subtrees.
    * Cross-compile builds now provide CONFIG_SITE files to enable
      cross-compiling programs that require external site config
      files.  The default site config files are included.
    * The "cvc checkout" command can now check out multiple source
      troves in a single invocation.

  o Server Changes:
    * An "externalPasswordURL" configuration option has been added,
      which tells the server to call an external URL for password
      verification.  When this option is used, user passwords stored
      in the repository are ignored, and those passwords cannot be
      changed.
    * An authentication cache has been added, which is enabled by
      setting The authCacheTimeout configuration to the number of
      seconds the cache entry should be valid for.

  o Bug Fixes:
    * A bug that caused using groupName parameter with r.replace() to
      traceback has been fixed. (bz #1066)
    * Minimally corrupted/incorrect conary state files will no longer cause 
      conary to traceback. (bz #1107)
    * A bug that prevented upload progress from being displayed when
      using "cvc commit" has been fixed. (bz #969)

Changes in 1.0.14:
  o Client Changes:
    * Conary now creates shadows instead of branches when cooking onto
      a target label.  This means, for example, that local cooks will
      result in a shadow instead of a branch.
    * Conary now creates shadows on the local label when creating rollbacks
      instead of branches.
    * The branch command has been removed.  Any potential branch should be 
      done with a shadow instead.
    * The verify command now shows local changes on a local shadow instead
      of a local branch
    * Local changesets create diffs against a local shadow (instead of
      a branch) and --target for the commit command retargets to a shadow
    * User conaryrc entries are now searched from most specific target to
      least specific (bz #997)
    * A fresh install of a group will cause all of its contained components 
      to be installed or upgraded as well, without reference to what is 
      currently installed on your system -- no trove will be skipped because
      it is referenced by other troves on your system but not installed.
    * Changeset generation across distributed shadows now force file 
      information to be absolute instead of relative when the files are on
      different servers, eliminating server crosstalk on source checkin and
      when committing local changesets. (bz #1033)
    * Cvc merge now takes a revision, to allow you merge only up to a certain
      point instead of to head.

  o Server Changes:
    * Removed the ability for the server to log updates to its contents
      store (mirroring has made this capability obsolete)
    * logFile configuration directive now logs all XML calls
    * Split user management out from core authorization object
    * All user management calls are based on user and group names now
    * The user management web interface for the repository now allows
      the administrator to enable and disable mirroring for groups

  o Bug Fixes:
    * Conary will not traceback if you try to update to a trove with a name
      that matches a filesystem path that you don't have access to (bz #1010).
    * Conary will not raise an exception if a standard config file (~/.conaryrc,
      for example) exists but is not accessible.
    * cvc no longer allows . and .. to be added to source troves (bz #1014)
    * cvc remove handles removing directories (bz #1014)
    * conary rollback no longer tracebacks if you do not have write access to
      the conary database.
    * deeply shadowed versions would fail when performing some version 
      operations.  This caused, for example, local cooks of shadowed troves
      to fail.
    * using loadInstalled with a multiarch trove no longer tracebacks (bz #1039)
    * group recipes that include a trove explicitly byDefault False could result
      in a trove when cooked that had the components of that trove byDefault
      True.
    * Stop sending duplicate Host: headers, proxies (at least squid) mangle 
      these into one host header, causing failures when accessing rbuilder
      repositories that depend on that host header (bz #795)
    * The Symlink() build action should not enforce symlinks not
      dangling, and should instead rely solely on the DanglingSymlinks
      policy.
    * A bug that caused conary to treat a reference as an install when it
      should have been an update due to a miscalculation of what local updates
      had been made on the system has been fixed.

Changes in 1.0.13:
  o Client Changes:
    * A new "conary migrate" command for updating troves has been
      added.  "conary migrate" is useful for circumstances when you
      want to update the software state on a system to be synchronized
      with the default state of a group.  To do this, "conary migrate"
      calculates the changeset required to: 1) update the trove (if an
      update is available); 2) install any missing included troves; 3)
      synchronize included troves that have a mismatched version; 4)
      remove any referenced troves that are not installed by default.
    * The includeConfigFiles configuration directive now accepts http
      and https URLs.  This allows organizations to set up centralized
      site-wide conary configuration.
    * Conary now gives a more detailed error message when a changeset
      attempts to replace an empty directory with a file and
      --replace-files is not specified.

  o Build Changes:
    * The addSource source action will now replace existing files,
      rather than replacing their contents.  This implies that the
      mode of the existing file will not be inherited, and an
      existing read-only file will not prevent addSource from
      working.
    * The internal setModes policy now reports "suid/sgid" only for
      files that are setuid or setgid, rather than all files which
      have an explicitly set mode.  (bz #935)
    * TagSpec no longer will print out ignored TagSpec matches twice,
      once for tags specified in the recipe, and once for tags
      discovered in /etc/conary/tags/*.  (bz #902)
    * TagSpec will now summarize all its suggested additions to
      buildRequires in a single line.  (bz #868)
    * A new reportMissingBuildRequires policy has been added to summarize
      all suggested additions to buildRequires in a single line at the
      end of the entire build process, to make it easier to enhance the
      buildRequires list via cut-and-paste.  (bz #869)

  o Bug Fixes:
    * A bug that caused conary to traceback when a file on the file
      system is owned by unknown uid/gid has been fixed.  Conary will
      now print an error message instead.  (bz #977)
    * A bug that caused conary to traceback when an unknown Use flag
      was used when cooking has been fixed.  Previously, "cvc cook
      --flavor 'foobar'" would create a traceback.  Conary now says
      'Error setting build flag values: No Such Use Flag foobar'.
      (bz #982)
    * Pinned troves are now excluded from updateall operations.
      Previously conary would try to find updates for pinned troves.
    * Conary now handles applying rollbacks which include overlapping
      files correctly.  Previously --replace-files was required to
      apply these rollbacks.
    * the config file directive includeConfigFile is no longer case sensitive 
      (bz #995)

Changes in 1.0.12:
  o Client changes:
    * The rollback command now applies rollbacks up to and including
      the rollback number specified on the command line. It also
      allows the user to specify the number of rollbacks to apply
      (from the top of the stack) instead of which rollback to
      apply. (bz #884)
    * Previously, the code path for installing files as part of a new
      trove required an exception to be handled.  The code has been
      refactored to eliminate the exception in order to reduce install
      times.

  o Build Changes:
    * The cvc command now has a --show-buildreqs option that prints all
      build requirements.  The --no-deps argument for cvc has been
      aliased to --ignore-buildreqs for consistency.

  o Bug Fixes:
    * Installing into a relative root <e.g. --root foo> when running
      as root no longer generates a traceback. (bz #873)
    * Replaced files are now stored in rollbacks. (bz #915)
    * File conflicts are now also detected via the database, not just
      via real file conflicts in the filesystem.
    * A bug that resulted in multiple troves owning a file has been fixed.
    * Rollbacks of troves that were cooked locally will no longer
      raise a TroveIntegrityError.
    * The "conary remove" command no longer generates a traceback when
      the filename given cannot be unlinked. (bz #887)
    * The missing usage message displayed when "cvc" and "conary" are
      run with no command line arguments has been restored.
    * Rollbacks for initial contents files didn't work; applying
      rollbacks now ignores that flag to get the correct contents on
      disk. (bz #924)
    * The patch implementation now properly gives up on patch hunks
      which include changed lines-to-erase, which avoids erasing lines
      which did not appear in the origial version of the file. (bz
      #949)
    * Previously, when a normal error occurred while prepping sources
      for cooking (extracting sources from source archives, for
      example), conary would treat it as a major internal error.  Now
      the error message is simply printed to the screen instead.
    * A typo in a macro will now result in a more helpful error
      message.
    * A bug that caused a traceback when performing "conary rq" on an
      x86_64 box with a large installLabelPath where only an x86
      flavor of a trove was available on one label in the
      installLabelPath has been fixed (bz #961).
    * Conary no longer creates a rollback status file when one isn't
      needed.  This allows /var/lib/conarydb to be on read-only media
      and have queries continue to work/.
    * Reworked "conary remove" to improve error messages and fix
      problems with multiple files being specified, broken symlinks,
      and relative paths (bz #853, #854)
    * The mirror script's --test mode now works correctly instead of
      doing a single iteration and stopping.

Changes in 1.0.11:
  o Client Changes:
    * Conary will now allow generic options to be placed before the command
      you are giving to conary.  For example, 'conary --root=/foo query'
      will now work.
    * the remove command no longer removes file tags from files for no good 
      reason
    * rollbacks now restore files from other troves which are replaced as part
      of an update (thanks to, say, --replace-files or identical contents)
    * --replace-files now marks files as owned by the trove which used to
      claim them
    * You can now kill conary with SIGUSR1 to make conary enter a debugger
      when you Ctrl-C (or a SIGINT is raised)
    * --debug-all now enters a debugger in more situations, including option
      parsing fails, and when you hit Ctrl-C.
    * added ccs2tar, which will convert most absolute changesets (like those
      that cook produces) into tarballs
    * Troves now don't require dependencies that are provided by themselves.
      As troves are built with this new behavior, it should significantly speed
      up dependency resolution.
    * added a script to recalculate the sha1s on a server (after a label
      rename, for instance)
    * added a script to calculate an md5 password (for use in an info recipe,
      for example)

  o Build Changes:
    * Conary now supports a saltedPassword option to r.User in user info-
      packages.  Full use of this option will require that a new shadow package
      be installed.

  o Bug Fixes:
    * command-line configurations now override context settings

  o Build Changes:

Changes in 1.0.10:
  o Client Changes
    * Given a system based on rPath linux where you only installed
      !smp kernels, conary would eventually start installing smp
      kernels on your system, due to the way the update algorithm
      would determine whether you should install a newly available
      trove.  Conary now respects flavor affinity in this case and
      does not install the smp kernel.
    * Mirror configuration files can now specify uploadRateLimit and
      downloadRateLimit.
    * Updates utilizing changeset files are now split into multiple
      jobs properly, allowing changeset files which create users to
      work proprely.
    * "conary rollback" now displays progress information that matches
      the "conary update" progress information.
    * added --with-sources option for clone

  o Bug Fixes:
    * A bug that caused an assertion error when switching from an
      incomplete trove to a complete trove has been fixed.
    * A bug in perl dependencies that caused extra directories to be
      considered part of the dependency has been fixed.
    * A bug affecting updates where a pinned, partially installed
      package was supposed to be updated due to dependency resolution
      has been fixed.
    * A bug that prevented updates from working when part of a locally
      cooked package was replaced with a non-locally cooked component
      has been fixed.  The bug was introduced in Conary 1.0.8.
    * A bug that caused a segfault when providing an invalid type to
      StringStream has been fixed.
    * The troveInfo web page in the repository browser now displays
      useful error messages instead of traceback messages.  The
      troveInfo page also handles both frozen and non-frozen version
      strings.
    * A bug that caused conary to download unnecessary files when checking out
      shadow sources has been fixed.
    * A bug that caused "cvc rdiff" between versions of a trove that
      were on different hosts to fail has been fixed.
    * Fixed a bug when determining local file system changes involving a file 
      or directory with mtime 0.
    * The --signature-key option was restored

Changes in 1.0.9:
  o Client Changes:
    * A new dependency resolution method has been added which can be turned
      on by setting resolveLevel to 2 in your conarycfg:  If updating trove 'a'
      removes a dependency needed by trove 'b', attempt to update 'b' to
      solve the dependency issue.  This will allow 'conary update conary'
      to work as expected when you have conary-build installed, for example.
    * Switched to using more of optparse's capabilities, including --help
      messages.
    * One short option has been added, cvc -m for message.

  o Bug Fixes:
    * Recipes that use loadRecipe('foo') and rely on conary to look upstream
      to find their branch now work correctly when committing.
    * A bug affecting systems with multiple groups referencing the same troves,
      where the groups are out of sync, has been fixed.
    * the mirror client now correctly handles duplicate items returned in
      trove lists by older servers
    * A bug that caused the mirror client to loop indefinitely when
      doing a --full-trove-sync has been fixed
    * conary rq --trove-flags will now display redirect info even if you
      do not specify --troves (bug #877)
    * dep resolution now support --flavors --full-versions output (bug #751)
    * cvc merge no longer tracebacks if files were added on both upstream
      and on the shadow
    * admin web access for the server doesn't require write permission for
      operations which also require admin access (bug #833)
    * A bug that caused r.remove() in a group to fail if the trove being
      removed was recursively included from another group has been fixed.
    * Conary update tmpwatch -tmpwatch:debuginfo will now erase 
      tmpwatch:debuginfo.
    * An ordering bug that caused info packages to not be updated with their
      components has been fixed.
    * Updates will now happen in a more consistent order based on an
      alphabetic sort.
    * the repository server now handles database deadlocks when committing
       changesets
  o Server Changes:
    * getNewSigList and getNewTroveList could return troveLists with
      duplicate entries

  o Documentation Changes:
    * The inline documentation for recipes has been significantly
      improved and expanded, including many new usage examples.

Changes in 1.0.8
  o Client changes:
    * Conary will now replace symlinks and regular files as long as their
      contents agree (bug #626)

  o Bug Fixes:
    * An error in the method of determining what local changes have been 
      made has been fixed.

Changes in 1.0.7:
  o Client changes:
    * A better method of determining what local changes have been made to a
      local system has been implemented, improving conary's behavior when
      updating.

  o Bugfixes:
    * A bug that caused the user to be prompted for their OpenPGP
      passphrase when building on a target label that does not match
      any signatureKeyMap entry has been fixed.  Previously, if you
      had a signatureKeyMap entry for conary.example.com, and your
      buildLabel was set to conary.example.com@rpl:devel, you would be
      prompted to enter a passphrase even when cooking locally to the
      local@local:COOK label.
    * Dependency resolution will no longer cause a trove to switch
      branches.
    * If a component is kept when performing dependency resolution
      because it is still needed, it's package will be kept as well if
      possible.
    * "conary q --path" now expands symlinks found in the path to the
      file in question. (bug #855)
    * Committing a changeset that provided duplicate file streams for
      streams the server previously referenced from other servers no
      longer causes a traceback.
    * Conary's patch implementation how handles patches which are
      already applied. (bug #640)
    * A server error triggered when using long flavor strings in
      server queries has been fixed.

  o Build fixes:
    * Group cooking now produces output to make it easier to tell what
      is happening.  The --debug flag can be used to get a more
      detailed log of what troves are being included.

  o Server changes:
    * The server traceLog now logs more information about the
      repository calls


Changes in 1.0.6:
  o Repository changes:
    * The commitaction script now accepts the standard conary arguments
      --config and --config-file.

  o Bugfixes:
    * cvc merge on a non-shadow no longer returns a traceback (bz# 792),
      and cvc context foo does not return a traceback when context foo does
      not exist (bz #757)  Fixed by David Coulthart.
    * A bug that caused new OpenPGP keys to be skipped when troves
      were filtered out during mirroring has been fixed.
    * opening invalid changesets now gives a good error message instead of
      a traceback
    * removed obsolete changemail script
    * Exceptions which display fileId's display them as hex sha1s now
      instead of as python strings
    * A bug where including a redirect in a group that has autoResolve 
      caused conary to traceback has been fixed.
    * A bug that kept conary from prompting for your password when committing
      has been fixed.
    * A bug that randomized the order of the labels in the  installLabelPath 
      in some error messages has been fixed.

  o Build fixes:
    * The default ComponentSpec for :perl components now include files
      in site_perl as well as in vendor_perl.
    * Ruby uses /usr/share/ri for its documentation system, so all files
      in %(datadir)s/ri are now included in the default :doc ComponentSpec.

Changes in 1.0.5:
  o Performance improvements:
    * The use of copy.deepcopy() has been eliminated from the
      dependency code.  The new routines are up to 80% faster for
      operations like DependencySet.copy().
    * Removing files looks directly into the file stream of the file
      being removed when cleaning up config file contents rather than
      thawing the full file stream.
    * Getting a single trove from the database without files returned file
      information anyway
    * Trove.applyChangeSet() optionally skips merging file information
    * Cache troves on the update/erase path to avoid duplicate fetchs from
      the local database

  o Bugfixes
    * Installing from a changeset needlessly relied on troves from the 
      database having file information while processing redirects
    * Extraneous dependency cache checks have been removed from the
      addDep() path.
    * When removing files, conary now looks up the file flags directly
      in the file stream in order to clean up config file contents.
      Previously the entire file stream was thawed, which is much more
      resource intensive.

  o Build fixes:
    * r.addArchive() now supports rpms with bzip2-compressed payloads.

Changes in 1.0.4:
  o Performance improvements:
    * The speed of erasing troves with many dependencies has been
      significantly improved.
    * The join order of tables is forced through the use of
      STRAIGHT_JOIN in TroveStore.iterTroves() to work around some
      MySQL optimizer shortcomings.
    * An --analyze command line option has been added to the
      stand-alone server (server.py) to re-ANALYZE the SQL tables for
      MySQL and SQLite.  This can significantly improve repository
      performance in some cases.
    * The changes made to dependency string parsing were a loss in
      some cases due to inefficiency in PyArg_ParseTuple().
      Performance sensitive paths in misc.c now parse the arguments
      directly.

  o Bugfixes:
    * An Apache-based conary repository server no longer logs
      tracebacks in error_log when a client disconnects before all
      data is sent.
    * A bug that caused cross repository commits of changesets that involved
      a branched trove to fail in some cases has been fixed.
    * If an entitlement is used for repository access, it is now sent
      over HTTPS instead of HTTP by default.
    * The conary emerge command no longer attempts to write to the root
      user's conary log file.
    * conary showcs --all now shows not-by-default troves.
    * Previously, there was no way using showcs to display only the troves
      actually in a changeset - conary would by default access the repository
      to fill in any missing troves.  Now, you must specify the
      --recurse-repository option to cause conary to search the repository
      for missing troves.  The --trove-flags option will now display when a
      trove is missing in a changeset.
    * A bug that caused showcs --all to display file lists even when --ls
      was not specified has been fixed.
    * When mirroring, you are now allowed to commit a trove that does
      not have a SHA1 checksum set.  This is an accurate replication
      of the data coming from the source repository.
    * A bug affecting multiple uses of r.replace() in a group recipe has been
      fixed.
    * A bug that caused components not to be erased when their packages were 
      erased when a group referencing those packages was installed has been 
      fixed.

Changes in 1.0.3
  o Client changes:
    * Conary displays full paths when in the error message generated
      when it can't open a log file rather than leaving out the root 
      directory.

  o Performance improvements:
    * A find() class method has been added to StreamSet which enables
      member lookups without complete thawing.
    * The code path for committing filestreams to repositories now
      uses find() to minimize file stream thaws.
    * DBstore now supports precompiled SQL statements for SQLite.
    * Retrieving troves from the local system database no longer
      returns file information when file information is not requested.
    * Dependencies, dependency sets, StreamCollections, file
      dictionaries, and referenced file lists now use C parsing code
      for stream thawing.
    * Extraneous trove instantiations on the system update path have
      been eliminated.
    * Adding troves to the local database now uses temporary tables to
      batch the insertions.

  o Bugfixes:
    * A bug that caused a mismatch between file objects and fileIds
      when cloning a trove has been fixed.

Changes in 1.0.2:
  o Bugfixes:
    * A bug that caused redirects to fail to build when multiple
      flavors of a trove exist has been fixed.
    * A bug with cooking flavored redirects has been fixed.
    * The cvc command no longer enforces managed policy with --prep.
    * A bug that caused disttools based python packages to be built as
      .egg files has been fixed.  This bug was introduced in conary
      0.94.
    * A bug that prevented checking in a recipe that deleted policy
      has been fixed.
    * A bug that prevented entitlements from being recognized by an
      Apache conary repository server when no username and password
      were set for a server has been fixed.
    * A bug that prevented errors from being returned to the client
      if it attempts to add an invalid entitlement key or has
      insufficient permission to add the entitlement key has been
      fixed.  An InvalidEntitlement exception has been added.
    * A repository bug prevented the mirror client from obtaining a
      full list of new troves available for mirorring has been fixed.
    * A bug in cooking groups caused the groups resulting from an
      r.addAll() to not respect the original group's byDefault
      settings in some cases has been fixed.

Changes in 1.0.1:
  o Database schema migration
    * Over time, the Conary system database schema has undergone
      several revisions.  Conary has done incremental schema
      migrations to bring old databases in line with the new schema as
      much as possible, but some remnants of the old schema remain.
      When Conary 1.0.1 runs for the first time, the database will be
      reloaded with a fresh schema.  This corrects errors that can
      occur due to incorrect SQL data types in table definitions.  An
      old copy of the database will be saved as "conarydb-pre-schema-update".

Changes in 1.0:
  o Bugfixes
    * A bug that allowed a group to be installed before children of
      its children were installed has been fixed.  This ensures this
      if a an update is partially completed, it can be restarted from
      where it left off.
    * A bug in python dependencies that sometimes resulted in a plain 
      python: __init__ dependency has been fixed.
    * A bug that dropped additional r.UtilizeUser matches for a file after
      the first one has been fixed.
    * Accessing a repository with the wrong server name no longer
      results in an Internal Server Error.  The error is marshaled
      back to the client.

Changes in 0.97.1:
  o Bugfixes
    * A bug has been fixed that allowed the "incomplete" flag to be
      unset in the database when applying changesets of troves that
      have no "incomplete" flag.  This resulted in "StopIteration"
      exceptions when updating the trove.
    * A bug has been fixed in the code that selects the OpenPGP key
      to be used for signing changesets at cook time.

Changes in 0.97:
  o Client changes:
    * All troves that are committed to repository through commits,
      cooks, branches, shadows, and clones, now always have SHA1
      checksums calculated for them.
    * Trove objects now have a version number set in them.  The
      version number is increased when the data types in the Trove
      object are modified.  This is required to ensure that a Conary
      database or repository has the capability of storing all the
      information in a Trove.  All trove data must be present in order
      to re-calculate SHA1 checksums.  If a local system understands
      version 1 of the Trove object, and a repository server sends a
      changeset that contains a version 2 Trove, an "incomplete" flag
      will be set for trove's entry in the database.  When accessing
      that trove later for merging in an update, the client will go
      back and retrieve the pristine Trove data from the repository
      server so it will have all the data needed to preform three way
      merges and signature verification.

  o Repository changes:
    * Repositories will now reject commits whose troves do not have
      correct SHA1 checksums.

Changes in 0.96:
  o Client changes:
    * conary rq now does not use affinity by default, use --affinity to turn
      it on.  The rq --compatible-troves flag has disappeared.  Now 
      you can switch between displaying all troves that match your system 
      flavor and that match affinity flavor by switching between
      --available-troves with and without the --affinity flag.
    * conary q now displays installed, not by default troves by default,
      but skips missing troves.
    * Fixed an update bug where updating an x86 library on an x86_64 system
      would cause conary to switch other x86_64 components for that library
      to x86 versions.
    * update job output is compressed again
    * Fixed an update bug where if you had made a local change to foo, and then 
      updated a group that pointed to an earlier version of that trove,
      the trove could get downgraded

  o Other changes:
    * Mirroring now mirrors trove signature

Changes in 0.95:
  o Client changes:
    * The "conary verify" command now handles non-regular files with
      provides and requires (for example, symlinks to shared libraries
      that provide sonames).
    * The "conary showchangeset" command now takes --recurse and
      --no-recurse arguments.
    * All info-* packages are now updated in their own individual jobs;
      this is required for their dependencies to be reliable.
    * The conary syncchildren command now will install new packages
      when appropriate.

  o Repository changes:
    * Additional logging has been added to the repository server.
      Logging is controlled by the "traceLog" config file variable,
      which takes a logging level and log path as arguments.
    * Conary now detects MySQL Database Locked errors and will retry
      the operation a configurable number of times.  The "deadlockRetry"
      configuration variable controls the number of retries and
      defaults to 5.

  o Build changes:
    * Conary now uses site.py to find all possible correct elements of
      sys.path when generating python provides and requires.  Previously,
      new elements added via .pth files in the package being built would
      be ignored for that package.
    * The PythonSetup() build action now works properly with setup.py
      files that use "from setuptools import..." instead of "import
      setuptools".

  o Other changes:
    * The conarybugz.py script has been restored to functionality by
      moving to the conaryclient interface for accessing the
      repository.

Changes in 0.94:

  o Redirects no longer point to a specific trove; they now redirect
    to a branch. The client chooses the latest version on that branch
    which is compatible with the local system.

  o Bug Fixes
    * A bug in getNewTroveList() that could cause duplicate
      troves to be returned has been fixed.
    * A bug that caused a repository server running under Apache to
      fail with an Internal Server Error (500) when a client requested
      a changeset file that does not exist has been fixed.
    * Conary no longer displays an error when attempting to write to a
      broken pipe.  (bug #474)
    * Conary now respects branch affinity when moving from old-style
      groups to new-style groups.

  o Client changes:
    * The query/repquery/showcs command line options have been
      reworked.  See the conary man page for details.
    * When "cvc merge" is used to merge changes made on the parent
      branch with changes made on a shadow, conary now records the
      version from the parent branch that was used for the merge.
      This is required to allow conary to handle changing the upstream
      version on a shadow.  It is also useful for accounting
      purposes.  (bug #220)
    * "conary emerge" can now be performed on a recipe file.
      Previously you were required to emerge from a repository. (bug
      #526)
    * Progress is now displayed as conary applies a rollback. (bug #363)
    * Java, Perl, and Python dependencies are now enforced by default.

  o Build changes
    * PythonSetup() no longer passes the --single-version-externally-managed
      argument to setup.py when it uses distutils instead of setuptools.

Changes in 0.93:
  o Bug Fixes
    * A bug in the "conary verify" code sometimes resulted in an
      unhandled TroveIntegrity exception when local modifications were
      made on the system. (bug #507)
    * Usernames and passwords with RFC 2396 reserved characters (such
      as '/') are now handled properly. (bug #587)

  o Server changes
    * Standalone server reports warnings for unsupported configuration options
      instead of exiting with a traceback.
    * Compatibility for repositoryDir has been removed.
    * A bug caused queries for multiple flavors of the same trove
      to return incorrect results has been fixed.
    * Apache hooks now ignore IOErrors when writing changesets to the
      client.  These normally occur when the client closes the
      connection before all the data is sent.

  o Client changes
    * SHA1 checksums are now computed for source checkins and local
      change set commits.
    * Flavor affinity is now more relaxed when updating troves.  For
      example, if you have a trove with flavor that requires sse2 but
      your system flavor is ~!sse2, conary will only prefer troves
      with sse2 enabled instead of requiring it.

  o Build changes
    * PythonSetup() now correctly requires python-setuptools:python
      instead of python-setuptools:runtime.
    * Automatic python dependency provision now searches more directories
      to better support multilib python.
    * Conary now defaults to building in ~/conary/builds instead of
      /var/tmp/conary/builds, and caching in ~/conary/cache instead
      of /var/cache/conary.

Changes in 0.92:
  o Package Building Changes:
    * Conary policy has been split out into the conary-policy package.
      (Some policy was left in conary proper; it is needed for
      internal packaging work.)
    * Conary prints out the name of each policy as it runs, making it
      possible to see which policies take the most time.
    * BuildLog files no longer contain lines that end with \r.
    * A new 'emergeUser' config item has been added.  Conary will
      change to this user when emerging packages as root.
    * --no-deps is now accepted by 'conary emerge'.

  o Group Building Changes:
    * A bug has been fixed in dependency checking when using
      autoResolve where deleted weak troves would be included in
      autoResolve and depChecks.

  o Client changes:
    * Conary can now rate limit uploads and downloads.  The rate limit
      is controlled by the "uploadRateLimit" and "downloadRateLimit"
      configuration variables, which is expressed in bytes per second.
      Also, Conary displays the transfer rate when uploading and
      downloading.  Thanks to Pavel Volkovitskiy for these features.
    * The client didn't write config files for merged changesets in
      the right order, which could result in changesets which could
      not be committed to a repository.
    * Fixed a bug in the update code caused conary to behave
      incorrectly when updating groups.  Conary would install
      components of troves that were not installed.

  o General Bug Fixes
    * Conary did not include the trove sha1 in the troveinfo diff
      unconditionally.  This prevents clients from being able to
      update when a repository is forced to recalculate sha1
      signatures.

Changes in 0.91:
  o Bugfixes
    * A bug was fixed the code that freezes path hashes.  Previously,
      path hashes were not sorted in the frozen representation.  Code
      to fix the frozen path hashes in databases and repositories has
      beed added.
  o Build
    * added cleanAfterCook config that controls whether conary tries to
      clean up after a successful build

Changes in 0.90.0:
  o Code Structure/Architecture Changes:
    * Conary now has the concept of "weak references", where a weak reference
      allows conary to be able to recognize the relationship between a
      collection and the children of collections it contains.  This allows
      us to add several new features to conary, documented in Client and Build
      changes.
    * SQL operations have been migrated to the dbstore driver to allow
      for an easier switch of the database backends for the server side.
    * Various query and code structure optimizations have been
      implemented to allow running under MySQL and PostgreSQL.

  o Documentation Changes:
    * Added summaries about updateall in the conary man page and added
      information about the command-line options for conary rq.
    * Clarified behavior of "conary shadow --source-only" with respect to
      rPath bug #500.
    * Added synonyms for cvc and conary commands which have shortcuts
      (ex: checkout and co).
    * Added man page entry about cvc clone.

  o Package Building Changes:
    * Build logs now contain unexpanded macros, since not all macros
      may be defined when the build log is initially created.
    * The emerge command can now accept version strings.
    * The RemoveNonPackageFiles policy now removes fonts.cache*,
      fonts.dir, and fonts.scale files, since they are always
      handled by tag handlers.
    * The Make() build action can now take a makeName keyword argument
      for cases when the normal Make() handling is exactly right but
      a different make program is required (nmake, qmake, etc.).
    * The new PythonSetup() build action uses very recent versions
      of the python setuptools package to install python programs
      which have a setup.py that uses either the old disttools or
      new setuptools package.
    * fixed bug #bz470: loadInstalled('foo') will now work when you have
      installed a local cook of foo.

  o Group Building Changes:
    * add() now takes a "components" option.  r.add(<package>,
      components=['devel', 'runtime'])  will install <package>, but only the
      'runtime' and 'devel' components of <package> by default.
    * remove() can now 'remove' troves within child troves.
    * When a component is added, (either via r.add() or dep resolution)
      is automatically added as well (though not all its sibling components)
    * A new r.removeComponents(<complist>) command has been added.  It
      allows you to create a group where all devel components are
      byDefault False, for example: r.removeComponents(['devel',
      'devellib']).
    * The installPath used to build a group in is now stored in troveInfo.
    * r.addAll() now recurses through all the included groups
      and creates local versions of them as well by default.
    * A new r.replace(<name>, <newversion>, <newflavor>) command has
      been added.  It removes all versions of name from all groups in
      the recipe and replaces them with the version found by searching
      for newVersion, newFlavor.

  o Client Changes:
    * When committing source changes in interactive mode, conary will ask you
      you to confirm the commit.
    * A new configuration option, autoResolvePackages, tells conary to install
      the packages that include the components needed for dep resolution.
    * You can now install locally cooked groups.
    * If foo is a redirect to bar, and you run 'conary update foo' when
      foo is not installed on your system, conary will act as if you had
      typed 'conary update bar'.  Previously, it would act as if you had typed
      'conary update bar --no-recurse'.

  o Config Changes:
    * Conary config handling now supports comments at the end of config lines.
      # can be escaped by a \ to use a literal # in a configuration option.
    * Default macros used in cooking are now stored in /etc/conary/macros.
      The 'defaultMacros' parameter determines where cvc searches for macro
      definitions.
    * Conary configuration now searches for configuration files in 
      /etc/conary/conf.d/ after reading in /etc/conaryrc

  o Server Changes:
    * Creating changesets atomically moves complete changesets into place.
    * The contents store no longer reference counts entries.
    * Added support for trove marks to support mirroring.  A client
      can use a trove mark to ask the server for any trove that has
      been added since the last trove mark mirrored.
    * Added the hasTroves() interface to support mirroring.  This allows
      the mirror client to make sure that the target mirror does not
      already have a trove that is a candidate for mirroring from the
      source repository.
    * Added support for traceback emails from the repository server.
    * The repository contents store was reworked to avoid reading
      precompressed gzipped data twice (once to double check the uncompressed
      contents sha1 and once to copy the file in place).
    * We have changed the way schema creation and migration is handled
      in the repository code. For administrative and data safety reasons,
      schema upgrades and installs can be performed from now on only by
      running the standalone server (conary/server/server.py --migrate),
      thus avoiding race conditions previously created by having multiple
      Apache processes trying to deal with the SQL schema updates.

   o Command Changes
    * A new script that mirrors repositories has been added.  It is in
      the scripts/ directory in the source distribution of Conary.

Changes in 0.80.4:
  o Build Changes:
    * PackageRecipe has been changed to follow our change to split
      conary into three packages.
    * x86_64 packaging elimintated the conary:lib component to follow x86
      (those files now belong in conary-build:lib)

Changes in 0.80.3:
  o Client Changes:
    * The internal branch source and branch binary flags were changed
      to a bitmask.
    * The warning message printed when multiple branches match a cvc
      checkout command has been improved.
    * Only interactive mode can create binary shadows and branches, and
      a warning is displayed before they are created (since source branches
      are normally the right thing to use).

  o Build Changes:
    * Files in subdirectories named "tmp" are no longer automatically
      excluded from packaging, except for /tmp and /var/tmp.
    * DanglingSymlinks now traverses intermediate symlinks; a symlink
      to a symlink to a symlink will no longer confuse it.

Changes in 0.80.2:
  o Client Changes:
    * Bugs in "conary update foo=<old>--<new>" behavior have been
      fixed.
    * "cvc co foo=<label>" will now work even if you don't have a
      buildLabel set
    * "conary showcs" will now work more nicely with group changesets.
    * "conary showcs --all" no longer shows ids and sha1s.
    * We now never erase pinned items until they are explicitly unpinned.
    * "conary verify" and "conary q --diff" work again.
    * "conary q tmpwatch --components" will display the components
      installed for a package.
    * The pinTroves config item behavior has been fixed.  It now
      consistently pins all troves that match a pinTrove line.
    * When a trove is left on the system because of dependency resolution
      during an update, a warning message is printed.
    * Command line configuration, such as --config
      'buildLabel conary.rpath.com@rpl:devel', now overrides context
      configuration.

  o Server Changes:
    * The repository server now retries a request as an anonymous user
      if the provided user authentication information does not allow
      a client request to succeed.
    * When using "server.py --add-user" to add a user to a repository
      server, the user will only be given admin privileges if --admin
      is added to the command line.  Previously, all users added with
      server.py had admin privileges.  Additionally, if the username
      being added is "anonymous", write access is not granted.

  o Build Changes:
    * It is now possible for a recipe to request that specific
      individual requirements be removed from files using the
      exceptDeps keyword argument to r.Requires().  Previously
      you had to accept all the dependencies generated by r.Requires()
      or none of them.
    * r.Replace() now takes a lines=<regexp> argument, to match a line based
      on a regexp.
    * The EnforceJavaBuildRequirements policy has been added.  When
      you are packaging precompiled Java software where you have
      .class/.jar files but no .java files, you can use "del
      EnforceJavaBuildRequirements" to prevent this from policy from
      generating false positives.
    * The EnforceCILBuildRequirements policy has been added.
    * Enforce*BuildRequirements now warn when a package has requirements
      which they don't fulfill themselves and which are not fulfilled by
      the system database.  (for example, soname dependencies from linking
      against libraries that are not managed by Conary on the system.)
    * Automated Perl dependencies have been added, for both provides
      and requires.  They are not yet enforced, in order to give time
      to adapt while perl packages are being re-built.
    * The EnforcePerlBuildRequirements policy has been added.
      Failures found by this policy may be caused by packages on the
      system not having been rebuilt yet with Perl dependencies, but
      could also show bugs in the Perl dependency code.
    * Automated Python dependencies have been added, for both provides
      and requires.  Like Perl dependencies, they are not yet
      enforced.
    * The EnforcePythonBuildRequirements policy has been added, with
      the same caveats as EnforcePerlBuildRequirements.
    * Conary now writes more information about the build environment
      to the build log when cooking.
    * A bug that caused r.Requires('file:runtime') to create a file
      dependency on 'runtime' instead of trove dependency on
      'file:runtime' has been fixed.
    * Java dependencies now properly ignore array elements in all cases,
      removing false Java dependencies like "[[I" and "[[B".


Changes in 0.80.1:
  o Client Changes:
    * User names and passwords are no longer allowed in repository maps;
      "user" configuration entries must be used instead.
    * The clone command now allows you to clone a binary onto the same
      branch, without having to reclone the source.
    * The TroveInfo table on the client is getting corrupted with
      LoadedTrove and BuildReq entries for components.  These entries
      are only valid on packages.  Code was added to catch when this
      happens to aid debugging.  Additionally, Conary will
      automatically remove the invalid entries the first time 0.80.1
      is run.
    * Environment variables are expanded in paths in conary configuration files.
    * localcs now allows the version and flavor to be specified for a trove
    * conary scs --all now behaves the way it used to again
  o Build Changes:
    * Java dependency generation is now enabled; Java dependency enforcement
      is still disabled.
    * The skipMissingSubDir keyword argument now actually works correctly
      when the subdirectory is missing.
  o Common Changes:
    * Entitlement support has been added as an alternate method of
      authentication.

Changes in 0.80.0:
  o Client Changes:
    * The logic for defining updates across a hierarchy has been completely
      replaced. Instead of rigidly following the trove digraph, we flatten
      the update to choose how troves get updated, and walk the hierarchy
      to determine which updates to actually apply.
    * Dependency resolution could include troves which caused duplicate
      removals for the troves those included troves replace
    * Chroot handling was broken in 0.71.2 and prevented the user name
      lookup code for the chroot from exiting back out of the chroot
    * showchangeset on relative changesets now displays them as jobs.
    * query and queryrep now exclude components if they match their
      package name
    * Conary cleans up rollbacks when a changeset fails to apply.
      Previously, an invalid changeset was saved in the rollback
      stack, which made applying it impossible
    * Removed direct instantiation of NetworkRepositoryClient object; it
      should be created by calling ConaryClient
    * repositoryMap should not contain usernames and passwords now; user
      config file option should hold those instead (user *.rpath.org user pass)
    * If a user name is given without a password the password will be prompted
      for if the repository returns a permissions error
    * added --components parameter to q and rq to not hide components
    * conary update --full-versions --flavors now will work as expected
    * fixed a bug with conary erase foo=/branchname
    * When in multi-threaded mode, the download thread now checks to see
      if the update thread wants to exit.  This fixes many of the
      "timeout waiting for download thread to terminate" messages.
    * Fixed bug where conary erase foo --no-deps wouldn't erase a component
      of foo if it was required by something else
  o Build Changes:
    * Dependencies are now generated for Java .class and .jar files.
      They are not yet enforced, to give time to rebuild Java packages.
    * Java dependency generation has been turned off until 0.80.1 in
      order to wait until there is a deployed version of Conary with
      long dependency handling; some .jar files have so many
      dependencies that they overflowed dependency data structures.
    * CheckDesktopFiles now looks in /usr/share/icons for icons, and
      can find icon names without extensions specified.
    * Build actions which take a subDir keyword argument now also can
      take a skipMissingSubDir keyword argument which, if set to True,
      causes the build action to be skipped if the specified subdirectory
      does not exist.  By default, those build actions will now raise
      an error if the directory does not exist, rather than running in
      the wrong subdirectory as they did previously.
    * You can now cook a recipe that has a superclass that is defined
      locally but a has supersuperclass that is in the repository.  Similarly,
      if you have a superclass that is in the repository but a supersuperclass
      locally, conary will find that as well
    * r.Replace with parameters in the wrong order will now behave correctly
    * The automatic :config component for configuration files has been
      disabled because Conary does not handle files moving between
      troves, and config files were being re-initialized when packages
      were updated.
  o Code structure:
    * queryrep, query, showchangeset, and update --info all use the same
      code to determine how to display their data.  Display.py was changed
      to perform general display operations.
    * query.py added
    * added JobSource concept for searching and manipulating lists of jobs.
    * moved datastore.py into repository module
    * Stubs have been added for adding python and perl dependencies, and
      the stubs have been set to be initially ignored.
    * The internal structure for conary configuration objects has changed
    * A new DYNAMIC size has been added to the StreamSet object.  This will
      cause StreamSet to use either a short or long int to store the size
      of the frozen data that is included in a frozen StreamSet, depending
      on the size of the data being stored.

Changes in 0.71.2
  o Client Changes:
    * The update-conary option has been renamed updateconary per
      bugzilla #428
    * buildPath can be set in contexts
    * cvc co <foo> will work even if there are two foos on the same label with
      different branches.  In that case, it will warn about the older foo
      which it doesn't check out
    * Test mode didn't work for updates and erases which were split into
      multiple jobs
  o Build Changes:
    * Combined the EtcConfig and Config policies, and deprecated
      the EtcConfig policy.
    * All config files default to being put into a :config component.
      This is overridden by any ComponentSpec specifications in the recipe.
    * A use flag has been added for xen defaulting to 'sense prefernot'.  This
      flag should be used to specify flavors for xen domU builds where special
      provisions are made for paravirtualized domU.
    * Added new CheckDesktopFiles policy to catch some more common errors
      in .desktop files.  (For now, it looks for common cases of missing
      icons; more may be added over time.)
    * The Requires policy now interprets synthetic RPATH elements (passed in
      with the rpath= keyword argument) as shell-style globs that are
      interpreted relative first to the destdir and then to the system.

Changes in 0.71.1:
  o Server Changes
    * Added iterTroves() call which iterates over large numbers of troves
      much more efficiently than a single getTrove() call would.
    * Split out FileRetriever object to allow file information to be pulled
      from the repository inside of an iterTroves() loop
    * The web interface shows the troves contained in a group trove instead
      of trying to list all files in a group.
  o Client Changes
    * Config file options that take a path as a value now support ~ for
      home directory substitution
    * Trove.diff() returns a standard job list instead of the previous
      only-used-here format
    * /var/log/conary tracks all update, remove, rollback, and erase events
    * Progress output is simplified when stdout is not a tty (no line
      overwrites)
    * Tracebacks during logged commands get copied to the log
    * Code which checked to see if a shadow has been locally modified didn't
      work for shadows more than a single level deep
    * When you are installing from changesets using --from-files, other troves
      in the changesets can be used for dependency resolution
  o Build Changes (cvc)
    * Additional calls are emulated by the filename_wrapper for the
      r.Run calls.
  o Code Structure
    * Split build/recipe.py into several smaller files
    * Moved OpenPGP keyTable access up call stack so that it can now be
      accessed outside of kid templates.
    * Move epdb code into its own package

Changes in 0.71.0:
  o Code Structure
    * conary now imports all python modules from a toplevel "conary"
      module.  This prevents conary from polluting the module namespace.
  o Client Changes
    * Clone didn't handle shadow version numbers correctly (and could create
      inconsistent version numbers)

Changes in 0.70.5:
  o Client Changes
    * Files changing to config files across distributed repositories now works.
    * The update code uses more consistent use of trove sources, and only
      makes explicit calls to the repository if asked.  This should make it
      possible to create interesting update filters.
    * Clone updated sequences it was iterating over, which is generally
      a bad idea (and caused clone to commit inconsistent troves)
  o Build Changes (cvc)
    * Locally cooked filesets now include file contents, making the
      filesets installable.
    * Fileset cooks now retrieve all of the file objects in a single
      network request per repository.
    * The new NormalizeLibrarySymlinks policy runs the ldconfig program
      in all system library directories.  This ensures that all the
      same symlinks that ldconfig would create when the shlib tag handler
      runs are packaged.  It also warns if ldconfig finds missing files.
    * New argument to r.Run(): "wrapdir" keyword argument behaves much
      like "filewrap" but takes a string argument, which limits the scope of
      %(destdir)s relocation only to the directories under the specified
      wrapdir, which is interpreted relative to %(destdir)s.  Works best
      for applications that install under one single directory, such
      as /opt/<app>
    * Clone, branch, and shadow all take --info now instead of --test
    * ELF files that dlopen() libraries can now be provided with
      synthetic soname dependencies with
      r.Requires('soname: libfoo.so', '/path/to/file')
    * r.Requires now enforces that packages that require a file and
      include that required file must also explicitly provide it. (bz #148)
  o Server Changes
    * Packages added to the repository are checked to ensure the version and
      flavor of all referenced components are the same as for the package

Changes in 0.70.4:
  o Client Changes
    * The trove that satisfies a dependency that is broken by erase is
      now displayed in the "Troves being removed create unresolved
      dependencies" message.
    * Components are now displayed on the same line as their parent
      package in "conary update" output.
    * A new 'interactive' option has been added to conary configuration.
      When set to true, conary will display info about clone, branch,
      update, and erase operations, and then ask before proceding.
  o Build Changes (cvc)
    * The CompilePython action has been fixed to accept macros at the
      beginning of its arguments, fixing a bug new in Conary 0.70.3.
    * The Requires policy can now be given synthetic RPATH elements;
      this is useful when programs are only intended to be run under
      scripts that set LD_LIBRARY_PATH and so do not intrinsically have
      the information they need to find their libraries.
    * Added --test to clone, branch, and shadow commands
    * Clone now supports --skip-build-info for less rigid version checks
      on cloned troves
    * Fixed usage message to better reflect reality
    * Cloning to a branch which already has a version with a compatible
      flavor now works.
    * cpio archive files are now supported for r.addArchive()
  o Repository Changes
    * The repository now serves up stored OpenPGP keys as a "Limited
      Keyserver"; users can retrieve keys, but not search or browse them.
      The keys are available via /getOpenPGPKey?search=KEY_ID. This
      is meant only to allow conary to automatically retrieve OpenPGP
      keys used to sign packages.

Changes in 0.70.3:
  o Client Changes (conary)
    * Conary now works harder to avoid having separate erase/installs,
      instead preferring to link those up into one update when possible.
    * Conary configuration now supports contexts.  Contexts are defined in
      sections starting with a [<name>] line, and provide contextual
      configurations for certain variables, defined in the man page.  All
      configuration options after the [<name>] will be associated with that
      context, and will override the default configuration when that context
      is active.  The current context can be selected by using the --context
      parameter, or by setting the CONARY_CONTEXT environment variable.
    * 'conary config --show-contexts' will display the available contexts
  o Build Changes (cvc)
    * A local cook of a trove foo will ensure that the changeset created is
      installable on your local system, by making sure the version number
      created is unique.
    * The builddir is no longer allowed to appear in ELF RPATHs.
    * The build documentation strings have been significantly updated
      to document the fact that for most strings, a relative path
      is relative to the builddir, but an absolute path is relative
      to the destdir.
    * The ManualConfigure action now sets the standard Configure
      environment.
    * cvc will allow you to cook a trove locally even when you are unable
      to access the trove's source repository
  * Common Changes:
    * Version closeness was improperly measured for troves on different
      branches when then label structure was identical
  o Repository Changes
    * Repository now has a config flag called requireSigs. Setting it to
      True will force all troves to have valid package signatures.  Troves
      lacking this will be rejected.  Enabling this option prevents the
      generation of branches, shadows, or clones since these troves are not
      signed.  It is not recommended that this option be enabled until the
      infrastructure is in place to provide package signatures for all types
      of troves.

Changes in 0.70.2:
  o Client Changes (conary)
    * GnuPG compatible trust metrics for OpenPGP Keys now exists. This
      makes it possible for conary clients to refuse troves that
      aren't properly trusted. The metrics currently in place mimic
      gpg behavior.
    * Running "conary update" in a directory that does not exist no
      longer fails with an error (bugzilla #212).  Note that "cvc
      update" still requires that the current working directory exists
      of course.
    * HTTP error conditions are handled more gracefully when commiting
      a change set. (bugzilla #334)
    * conary more reliably sets a non-zero exit status when an error
      occurs. (bugzilla #312)
    * When performing an update of a group that adds a trove foo,
      search the system for a older version of foo to replace if the
      original update command found a replacement by searching the
      system.
    * New option, "conary update-conary" has been added in an attempt
      to provide a workaround for future drastic protocol revisions
      such as what happened for 0.70
    * Methods for parsing command line update request and changeset requests
      have been added to conaryclient.cmdline
    * A metric for the distance between arbitrary versions on different
      branches has been added, and the code which matches troves changes
      between collections uses this code to give well-defined matches
      for all cases.
    * Rollbacks are now listed with the most recent on top
    * Troves which a group operation tries to remove will be left behind
      if they satisfy dependencies for other troves
    * updateall command respects pins on top-level troves
    * Dependency resolution no longer blows away pinned troves
    * conary update now takes a changeSpec, allowing you to specify both
      the version to remove and the update version, like
      'conary update foo=2.0--3.0'

  o Build Changes (cvc)
    * cvc more reliably sets a non-zero exit status when an error
      occurs. (bugzilla #312)
    * Building groups w/ autoResolve displays the revision of the
      troves which are being included
    * The change to automatically split up hardlink groups into
      per-directory hardlink groups has been reverted.  Instead,
      Conary enforces that link groups do not cross directories, but
      provides an exception mechanism for the rare cases where it is
      appropriate to do so.  The old LinkCount policy was renamed
      LinkType, and the new policy enforcing link group directory
      counting is now called LinkCount.
    * The NormalizeCompression policy no longer causes an error if you
      have two files in the filesystem that differ only by the .gz or
      .bz2 extension.
    * The Provides policy will not longer automatically provide soname
      dependencies for executable files that provide sonames.  A few
      executables do provide sonames, and 0.70.1 provided them as
      harmless extraneous provisions.

   o Repository Changes
     * A new getConaryUrl() method has been implemented to support the
       "conary update-conary" feature
     * Exception handling has been re-worked.  All exception classes
       that are marshaled back to the client are now in the
       repository.errors module.  Some of the most commonly used
       exception classes have been included in their previous modules
       for compatibility until code can be modified to use the new
       repository.errors module.

Changes in 0.70.1:
  * Collection merging didn't handle (admittedly obscure) cases where
    a component on the local system was updated to a new version of a
    trove, and updating that package also tries to update to that version
    but using a different path
  * Redirects are allowed in group cooking as long as the target of the
    redirect is also specified in the group (this allows cleaner handling
    when trying to clean up after label multiplicity)
  * Shorten display for versions and flavors in internal debugging output.
    Make str() output for versions and flavors return formatted strings.
  * ELF files finding non-system libraries via an RPATH did not always
    have the path to the library encoded in their dependency requirement,
    depending on whether the package also included some other (unrelated)
    non-system library.  Futhermore, system paths encoded in an RPATH were
    incorrectly honored.  Both of these bugs have been fixed.
  * Ownership policy now uses macros in the user and group definitions.
  * Symbolic links to shared libraries can now provide path-encoded
    soname dependencies (only manually, never automatically).
  * Removed outdated code with convoluted code for preventing providing
    soname dependencies in some cases; that code has been functionally
    replaced by limiting automatic soname dependencies to system library
    directories.
  * Instead of complaining about hardlinks spanning directories, Conary
    simply creates one link group per directory per hardlinked file.
  * Fixed bug which made source commits fail on cloned source troves

Changes in 0.70.0:
  o The client and server protocol versions have been changed and
    the filecontainer version number updated.
    * Upgrading from previous versions of Conary to 0.70.0 will
      require downloading a old-format changeset file from
      ftp://download.rpath.com/pub/conary/
    * Adding path hash data to TroveInfo overflowed the amount of
      storage space available in a StreamSet when a trove contained
      several thousand files.  In order to accommodate larger data
      stored in StreamSets, we have changed the way data sizes are
      handled.
    * With the changes to StreamSet, LargeStreamSet is obsolete.
      Changeset files used to used LargeStreamSet to represent data.
      Since we now just use a StreamSet, the changeset file format
      changed.
    * Since this version of Conary is incompatible with previous
      versions, we took this opportunity to do database and repository
      migrations that will allow us to make significant code cleanups
      in the near future.

 o Other smaller changes
    * Conary now does the right thing if the same trove is listed
      twice in an update due to recursion (it checks for duplicate
      installs of the same trove).
    * A bug where None would show up in CONARY files when an
      autosource file changed contents but did not change names has
      been fixed.

Changes in 0.62.16:
  * The "conary update" and "conary erase" commands now display the actions
    they take as they run (similar to --info output).
  * The --info output for "conary erase" and "conary update" has been
    reworked to be more user-friendly.
  * Added new conaryrc option signatureKeyMap to choose which signature
    to use when signing based on the label.
  * Fixed a bug where conary would only sign the last trove listed,
    instead of signing all troves listed.
  * The ComponentRequires policy now makes :devellib components require
    :data components if they exist.
  * Don't check for bucket conflicts when resolving during group cooks - if we
    want to check for bucket conflicts in groups, it will be readded in a more
    general way.
  * Removed extra freezes and thaws of files for a 8% improvement in install
    time for absolute change sets (at the cost of some memory, but thanks
    to splitting transactions this should be a good trade off).
  * Added removeIfExist call to miscmodule for some peformance improvement.
  * ELF files that find non-system libraries via an RPATH now have the path
    to the library encoded in their dependency requirement, matching the
    path encoded in the dependency provision.  Before this, the RPATH
    was ignored and the path encoding was only guessed within one source
    package.
  * The LinkCount policy now enforces the requirement that hardlink groups
    contain only files in the same directory as each other; no hardlinks
    between files in different directories are allowed.
  * When updating a group across branches, if a subtrove within the update has
    already been manually moved to the new branch by the user, conary will
    recognize this and sync that trove with the group
  * A new "closed" configuration variable has been added to the
    apache-based networked repository server.  When set, the server
    will always raise a "RepositoryClosed" exception when a client
    attempts to access it.  The configuration variable is a string.
    The string will also be returned to the client.
  * Removed install buckets and replaced with comparisons of hashed path
    values to determine trove compatibility.
  * If a trove is included in an update twice, once directly, and once
    implicitly through recursion, ignore the recursive update.
  * More constraints added to the repository schema
  * Added hasTrove to Items table for faster trove names check

Changes in 0.62.15:
  * The MakeDevices() policy now accepts mode= as a named argument.
  * Added (undocumented) --debug (prints debugging output),
    switched old (undocumented) --debug to now be --debugger (starts debugger
    on initialization)
  * Added debug messages to conaryclient/update.py
  * Cloning to the the same branch works (providing a good way of
    reverting changes)
  * Cloning now updates buildRequirements and loadedTroves in troveInfo
    and enforces their consistency on the target branch
  * Cloning groups is now supported
  * Fix update case where a group update should cause conary to search the
    system for an older version of a trove to replace.
  * If you update a trove foo locally to a new version on the same branch, and
    then update the containing group to a new version on a different branch,
    conary will now update foo to the new branch as well.
  * fix error message when you try to pin as non-root

Changes in 0.62.14:
  * The threading changes in .13 caused some error information to be lost.
    Tracebacks have now been fixed, and the download thread checks much more
    often to see if it needs to exit.
  * Catch InstallBucketConflicts exception

Changes in 0.62.13:
  o Repository Server changes
    * The Schema creation SQL statements have been rewritten in a more
      standardized form. Some indexes have been redefined and a number
      of views have made their way into the default repository schema.
    * The new call troveNamesOnServer can be used now by the netclient
      code for a much faster retrieval of all trove names available on
      all labels on a given server. Server and client protocol numbers
      have changed.
    * The getTroveList() server side function got a rework that should
      result in about a 50% execution time speedup on most queries.
    * The Metadata SQL query has been reworked to join tables in a
      much better order, speeding up the getMetadata call on a
      repository with many versions much faster.

  o Client changes
    * Conary now compresses XML-RPC requests before sending them to
      the repository server.  In order to use compression, the remote
      server must be running Conary 0.62.13 or later.  If the server
      is running an older version, the client will fall back to
      sending uncompressed requests.
    * The database conversion in 0.62.12 did not correct all
      out-of-order file streams.  A new conversion function is in
      0.62.13 that will examine every file stream and ensure that it
      is stored correctly in the database.
    * Versions from the contrib.rpath.com repository are automatically
      rewritten to point to contrib.rpath.org.  NOTE: if you have a
      label from the contrib.rpath.com repository in your
      InstallLabelPath (such as contrib.rpath.com@rpl:devel), you will
      need to modify it to point to contrib.rpath.org.
    * Install bucket handling now works for collections which were not
      fully installed.
    * A bug where database was left locked on exception during install
      when the download thread was still executing has been fixed.
    * The conaryclient code has been split into pieces.
    * Switched rollbacks to local@local:ROLLBACK
    * The main thread no longer blocks forever when the download
      thread fails.
    * Matching referenced troves in collections is no longer dependent
      on sort order of internal dictionaries.

  o Common Repository and Client changes
    * When a changeset is applied to the local system or committed to
      a networked repository, the fileIds are recomputed from the file
      objects and verified.  This prevents corrupted or miscomputed
      changesets from being committed to the repository or applied to
      the local system.

  o Building/Branching changes
    * Many changes have been made to cloning, including sideways
      cloning (creating a clone at the same branch depth as the clone
      source), better cloning with multiple flavors, separate cloning
      of source and binaries, resilience against duplicate troves,
      proper use of existing fileIds during clones, simultaneous
      cloning of multiple troves, and better clonedFrom tracking.
    * The default optflags for x86 changed to remove -mcpu, as it is
      deprecated in gcc.

Changes in 0.62.12:
  * Conary will no longer create a "rootroot" group while installing
    users whose primary group is "root".  It will now call the
    appropriate tag handler for user/group modifications if the tag
    handler is installed.
  * EnforceConfigLogBuildRequirements no longer suggests recursive
    build requirements for packages in which the configure script
    checks to see if the package is already installed.
  * Installing new version of pinned troves leaves the pinned trove in
    place if the two troves have compatible install buckets
  * By default, when you shadow a binary trove, its source is shadowed with it.
  * Instead of a --sources option, cvc shadow and cvc branch now take
    --source-only and --binary-only options that allow you to control whether
    sources or binaries are shadowed.
  * Branch and shadow commands now take an unlimited number of troves
    to branch/shadow.
  * Files sharing versions but with different contents (thanks to flavors)
    got lost when switching from one flavor of a trove to another
  * troves can now be specified for rq, q, and update as <labelpart>/<version>,
    e.g., foo=:rpl1/1.0, or foo=contrib.rpath.com@/2.3-1-2
  * version.hasParent() handles more cases of shadows of shadows correctly.
  * cooking troves into the repository with --flavor <newflavor> now modifies
    the flavor before the recipe is even loaded, not when the recipe's setup
    function is called.
  * add a check to ensure RPATHs in cooked packages do not have %(destdir)s
    or /tmp or /var/tmp in them.
  * EnforceSonameBuildRequirements has been temporarily changed to produce
    warnings instead of errors.
  * Dependncies and flavors didn't order things properly in their frozen forms
  * StreamCollections are now properly ordered

Changes in 0.62.11:
  * InstallBucket policy now allows using macros in component names.
  * The --resume option now works correctly when conary has
    automatically discovered a non-standard path for the main build
    directory.
  * A soname dependency is again generated for libraries outside of
    library directories, but the pathname is now included in the
    dependency.  Within a package, all matching dependencies are
    modified to include the path.  This is useful for cases where
    an application packages private versions of libraries -- the
    dependencies still need to be there so that inter-component
    requirements are honored, but they must not perturb the rest
    of the system.
  * Recursive pinning now behaves itself
  * Switch group recipe syntax to use r.add() instead of r.addTrove,
    r.remove() instead of r.removeTrove(), and add a
    r.setDefaultGroup() command to set the default group.

Changes in 0.62.10:
  * EnforceSonameBuildRequirements enhanced to handle correctly cases
    where more than one trove can resolve a single soname dependency.
  * EnforceConfigLogBuildRequirements now can take exceptions, which
    can be specified either as a filename (such as /usr/bin/bison or
    %(bindir)s/bison) or as a required trove (such as bison:runtime).
  * The trove.Trove initializer no longer allows for a trove to be created
    with a name that has more than one ":" character in it.
  * EnforceSonameBuildRequirements now can take exceptions, which are
    specified as a required trove (such as libfoo:devel) to avoid adding
    to the list of requirements.
  * EnforceSonameBuildRequirements now produces errors for missing build
    requirements, and EnforceConfigLogBuildRequirements now demonstrates
    very few false positives, and so has been updated to warning instead
    of info.
  * Added a check to warn when a trove is installed multiple times from
    the same branch with incompatible install buckets (--no-conflict-check
    overrides this check)
  * Redirects can now redirect to nothing, which allows components to
    disappear gracefully on a redirection
  * A soname dependency is now provided only if the library is in a
    default library directory, or in a directory explicitly added with a
    SharedLibrary(subtrees='/path/to/dir/') call.

Changes in 0.62.9:
  * EnforceConfigLogBuildRequirements policy added.  It looks through
    all config.log files anywhere under the build directory for programs
    that configure has found, and ensures that the transitive closure
    of the build requirements contains each file listed.  (That is, if
    the file /usr/bin/perl has been found, and intltool:runtime is in
    the buildRequires list, and intltool:runtime requires perl, then the
    requirement is satisfied.)  This policy currently produces some false
    positives; the "greylist" that tries to remove false positives needs
    to be expanded.
  * The repository server now uses a repository instance specific key
    cache.  This fixes KeyNotFound errors seen when running multiple
    repositories on one server.

Changes in 0.62.8:
  * The bug, introduced in 0.62.7, that caused Conary to stop short of
    recursing to the innermost troves when handling erasures has been fixed.
  * EnforceSonameBuildRequirements enhanced to use the system database to
    find the right missing build requirements.
  * Make users and groups in a repository such that they may not differ only
    in case, i.e. if user foo exists, user Foo cannot be created.
  * files in /usr/%(lib)s/python/.* are no longer automatically given an
    architecture flavor - if there are architecture-specific files in those
    dirs, they should result in an arch-specific flavor through normal
    means.
  * By default, no OpenPGP signatures will be added to troves when
    doing commits unless a fingerprint is explicitly set in conaryrc.
    Previously, if a keyring existed, the first key found would be used.

Changes in 0.62.7:
  * Some unneeded parts of the sql query in _getTroveList have been removed,
    improving performance.
  * The performance of the default (and most used) case of the
    getAllTroveLeaves has been increased up by using a specialized
    query.
  * Exception handling in the repository when revoked or expired keys
    are used has been corrected.
  * Signature checking now correctly checks the timestamp of the signature
    against the expiration time (if any) of the key that signed it.  If
    the signature timestamp is later than the expiration timestamp,
    the signature is rejected.
  * Pass 'Database is locked' repository errors to the client as a
    RepositoryLocked exception notifying user that the server is busy.
  * The 'yuck' script is no longer installed.
  * ComponentRequires now makes :runtime, :lib, :devellib, and :devel
    components all require their matching :config component if the
    :config component exists.  The :config component is not automatically
    created, but when it exists, it's always going to be because it
    is required by multiple other components.

Changes in 0.62.6:
  * mergeCollections() didn't always handle referenced troves changing
    byDefault status
  * Various cleanups and simplifications have been made to the trove
    removal determination

Changes in 0.62.5:
  * Allow selection of individual troves from change set files via --from-file
  * Recursive queries on local database could get upset by a missing trove
  * Underlying dependency code returns version and flavor for troves with
    broken dependencies
  * Underlying dependency code returns information on what removed trove
    caused a broken dependency
  * Removed --no-deps-recurse option
  * Greatly simplify dependency resolution logic
  * The version portion of a Release (version-sourceCount-buildCount)
    is no longer required to begin with a digit.
  * The Release parsing code has been cleaned up to use consistent
    naming, API documentation, and parse error messages
  * An unhandled exception when signing a trove twice with the same key
    has been fixed.
  * Old (now invalid) changesets are now removed from the changeset
    cache when a digital signature is added to a trove.
  * A package is now counted as empty if it contains only files automatically
    found by the AutoDoc policy.
  * CPackageRecipe now requires elfutils:runtime for eu-strip; this is
    needed for the existing debugedit:runtime requirement to do useful
    work.
  * Removed DistroPackageRecipe and moved its buildRequires list to
    PackageRecipe.  Use clearBuildReqs() to remove any of the base
    requirements for a package.
  * Install buckets are respected during dependency resolution
  * Updated the troveNames() call to a faster query, which should bring
    the run time of the "conary rq" back to a more reasonable limit
  * Race conditions and robustness problems have been fixed in
    the changeset cache.

Changes in 0.62.4:
  * Many places where lots of individual db calls were done to collect
    file objects have been collapsed into batched calls (5-10% speedup
    on some operations)
  * Fixed PGP key submission to not use a hidden form element.
  * Changed PGP key submission to use an xmlrpc call instead of
    modifying the database directly.
  * Added methods to change PGP key/user associations, and thereby
    disable a key.
  * Added an index to dependency resolution for a massive improvement
    on local system dependency performance on large updates.
  * Added the ability to get troves without file lists from the local
    database and use that when getting troves through the changeset
    trove source.
  * Previously, dependency resolution could cause duplicate
    trovesource entries.  This no longer occurs.
  * :lib and :devellib automatically have lib=%(lib)s install buckets.
  * A user management bug in the repository has been fixed.
    Previously, if you deleted a group followed by the user with the
    same name of the group, an unhandled exception occurred.
  * Looking up changeset cache entries in the cache database no longer
    uses exception handling to determine when database entries are
    invalid or stale.
  * The EnforceSonameBuildRequirements policy now recognizes :devellib
    as well as :devel components in buildRequires.

Changes in 0.62.3:
  * Don't link troves to groups when the branch has changed
  * Link new troves to collections (and new collections to old troves) when
    a trove isn't installed but a suitable replacement (meaning on the same
    branch) is available
  * Installing changesets w/ not by default from files broke
  * Fix a bug in the kid template that prevented permissions (ACLs) from being
    deleted from a repository.

Changes in 0.62.2:
  * Further reworkings of update code to be fully based on job sets. The
    absolute flag now defines whether a trove is newly installed or if
    it should be an update from an existing trove (when possible). Network
    changesets and changesets from files are treated almost identically now.
  * Swapped lock terminology for pin
  * Changed table names in database schema to better match the repository
    schema

Changes in 0.62.1:
  * UtilizeGroup fixed
  * conary updateall fixed
  * Disable SHA-1 integrity checks when trove changesets don't include
    files in various places
  * conary now prevents you from cooking empty groups

Changes in 0.62.0:
  * Initial OpenPGP (RFC 2440) based signature support has been
    added. Conary reads public keys from ~/.gnupg/pubring.gpg and
    /etc/conary/pubring.pgp.  Conary reads private keys from
    ~/.gnupg/secring.pgp.  Setting the "signatureKey" configuration
    variable to a key ID will select which key to use from the
    keyring. If signatureKey is not set, and there is a valid private
    keyring, the first key on the keyring will automatically be used
    to sign changesets when committing them to the repository.
    "cvc sign" adds a signature to a trove that already exists in the
    repository.
  * Change set generation on the command line is more flexible. It can generate
    erasure changesets as well as relative to nothing changesets
  * When creating multiple groups from the same recipe using newGroup(),
    Conary now searches all subgroups when resolving dependencies within
    a parent group
  * Conary no longer resolves dependencies for troves with byDefault=False
    (such as :test and :debuginfo).  Conary will now resolve dependencies in
    those troves only if you set checkOnlyByDefaultDeps=False.  When creating
    subgroups using newGroup(), pass the checkOnlyByDefaultDeps flag as an
    argument to the newGroup() function.
  * excludeTroves now applies to troves which have been added to
    already installed collections

Changes in 0.61.12:
  * You can now search for troves by <trove>=<host>@
  * A bug when cooking groups with depCheck = True (introduced in 0.61.10)
    has been fixed.
  * A new r.ByDefault policy controls how components are included in their
    enclosing packages; the default is True except for :test and :debuginfo
    components that default to False.
  * Cloning across repositories works
  * A bug in 'conary update --info' output was fixed

Changes in 0.61.11:
  * A bug that caused a database deadlock when removing entries from the
    changeset cache in the repository server has been fixed.
  * Added RegularExpressionList in conarycfg
  * Added lockTroves configuration option for autolock
  * Recurisvely included troves could be removed incorrectly when those
    troves were already present

Changes in 0.61.10:
  * The conary update command now takes a --sync parameter, documented in
    'man conary'
  * Groups now allow you to create a reference to another cooked trove,
    and use that reference to add troves that are contained in that trove.
    For example, if you want to create a group-python based on the troves in
    an already cooked group-dist, you add a reference to the group-dist in
    group-python, and pass the group-dist reference in when you call
    addTroves.
  * Work has begun towards generalizing the concept of a trove source.
    A class SimpleTroveSource has been added that, when subclassed and given
    access to the troves, will allow you to call findTroves to search that
    source.  The same code is used in update code to unify updating from
    the repository and from changesets, and it is used to provide the search
    capabilities for the local database.
  * Conary now allows all files, not just regular files, to have
    dependencies.  This is necessary for user/group dependencies for
    non-regular files to work.  Packages built with 0.61.10 or later
    that have non-regular files with non-root user or group will not
    be readable by Conary versions 0.61.9 or earlier.
  * Shadowing now preserves the byDefault flag, and handles reshadowing
    collections gracefully now
  * Update preprocessing now works on absolute changesets instead of
    relative ones, providing massive cleanups. Code uses sets of jobs
    instead of changesets for job representation, allowing still more
    cleanups. Many bugs seem to have gone away.

Changes in 0.61.9:
  * Fix a bug added in 0.61.8 that breaks tag handlers

Changes in 0.61.8:
  * Fix a bug introduced in 0.61.7 that occurred when, in the repository,
    either the Users table or Groups table was empty when creating a new group.
  * Add --buildreqs, --flavors options to q and rq.
  * Primary troves should not have their trove change sets overridden by
    items recursively included (and fixed a pile of things this broke).
  * Locally stored change sets can't always get access to pristine files
    from the local filesystem; when it can't, make sure file sha1 checking
    doesn't get upset.
  * Unchanged troves in updated groups could be erased by items in the
    same group on a different branch.
  * The "conary q[uery]" command accepts a --diff option.  When --diff
    is used, the difference between installed and pristine troves is
    displayed.
  * An additional progress callback has been added to show when database
    transactions are committed

Changes in 0.61.7:
  * Several bugs related to updating two troves with the same name have been
    fixed - including branch affinity, flavor affinity, correct handling of
    already updated troves, and correct handling of empty flavors.
  * "conary emerge" as root (or as a user than can apply the changeset
    produced by the build) did not install anything but the toplevel
    package.  This bug has been fixed.
  * No longer hide descriptive TroveNotFound errors behind a generic
    NoNewTroves wrapper.
  * Group recipes can now request that dependencies be resolved and
    added to the group at cook time.  To automatically add required
    troves to a group add "autoResolve = True" to the recipe class.
    Optionally "autoResolveLabelPath" can be set to a list of labels
    to use during dependency resolution.
  * Locally stored rollbacks couldn't handle files changing types. As
    part of the fix, the generic file diff code is now used when creating
    changesets instead of having a special-case wrapper around it
    (fileChangeSet()).
  * The commitaction script and the changemail module did not necessarily
    show the full trailing version for branches and shadows.  (For example,
    /conary.rpath.com@rpl:devel/4.1.25-18/db41/19 showed up as "19"
    instead of "4.1.25-19".)
  * Add a --deps option for conary q.  Make that and conary rq --deps
    recurse over collections.
  * Warn about missing buildRequires entries both for soname dependencies
    and for TagSpecs applied via tag description files.
  * A bug in updating groups that switch the byDefault setting of troves
    has been fixed.
  * Add an updateThreshold config option to control the number of troves to
    include in a download.
  * Ordering didn't work for old packages depending on anything, or for
    dependencies whose provider moved between components.
  * The r.Ownership(), r.UtilizeUser(), and r.UtilizeGroup() now generate
    appropriate dependencies on info-* packages.
  * Updating packages and components installed multiple times could cause
    a component to be removed multiple times (which resulted in a traceback).
  * Fixed a bug that occurred when groups tied to a user were deleted
    without deleting the associated user, then subsequently adding a user
    with the same name.

Changes in 0.61.6:
  * InitialContents turns off EtcConfig, since a file cannot be both
    a config file and an InitialContents file.
  * Reworked repository change sets to directly reference files from the
    contents store.
  * The User() command now takes an optional supplemental= option,
    which provides a list of supplemental groups to which to add
    the user.  (SupplementalGroup() is for groups not associated
    with a user.)
  * The showcs command can now handle components that are referenced
    but not included in a changeset.
  * InfoUserRecipe and InfoGroupRecipe can now be built with buildlogging
    turned on.
  * Conary's internal handling for dyanamically finding new IDs for
    users and groups has been fixed.
  * "conary updateall" now accepts the --test flag.
  * Various fixes were made to the CIL dependency detection code.

Changes in 0.61.5:
  * Added basic clone capability (which only works cloning to parents
    branches and shadows, and on a single host).
  * Now handles degenerate case of packaging unreadable files.
  * A bug that caused conary to ask for the wrong fileId when constructing
    a changeset from multiple repositores has been fixed.
  * Conary now can add users and groups automatically at install time.  If
    there is no taghandler to add a user or a group, conary will add it
    internally as a bootstrapping measure; if there is a taghandler,
    conary will call that instead.  In order to ease transition, Conary
    does not yet create the dependencies on the info- packages; a future
    version of Conary will add those dependencies after the system user
    info- packages have been created.
  * rpm2cpio now handles rpm archives that use bzip2 to compress the
    cpio payload
  * Conary now creates dependencies (provides and requires) for CIL
    files, if mono's monodis is installed on the system or being built
    in the current package.
  * Troves moving between troves could cause conary to attempt double
    erasures
  * The networked repository handles cases where contents are not
    found in the contents store.  The exception is passed back to
    the client.
  * The networked repository handles cases where a file stream is not
    found when the client asks for file contents.  The exception is
    passwd back to the client.
  * An error that caused getPackageBranchPathIds() to return the
    oldest fileIds instead of the youngest fileIds has been corrected.
  * Reworked finding old versions of troves to avoid a single trove
    being removed multiple times

Changes in 0.61.4:
  * %(datadir)s/.../lib/ files will no longer show up in :lib - presumption
    being that anything under %(datadir)s really is arch independenct
  * Creating branches and shadows had a command line parsing bug
  * "cvc newpkg" takes --dir and now complains for unexpected arguments
    (which is used to just ignore)
  * when using flavor affinity for installed troves, merge subarchitecture
    flags
  * group handling didn't always preserve troves which were needed by a
    newly installed trove properly

Changes in 0.61.3:
  * Corrected a bug that snuck in 0.61.2 that caused a temporary SQL table
    to not be temporary, which makes multiple httpd processes fail with
    'database schema changed' errors.

Changes in 0.61.2:
  * Fix a bunch of typos in the authentication checking server side
  * Add permission editing capabilities to the server component and hooks
    in the netclient
  * Overhaul of ACL system so that uniqueness constraints on Troves and
    Labels can be enforced: we now use a special Trove and Label "0 | ALL"
    instead of Null
  * Dependency resolution enforces label ACLs.
  * Module arguments to commitaction are parsed according to shell
    quoting rules.
  * The changemail commitaction module now takes an optional '--from'
    argument.
  * added clearBuildReqs() - will clear all or some of superclass buildreqs
    when cooking.
  * The pickled version of Dependency objects changed, therefore the
    schema version of the changeset cache has been incremented.
  * When Configure() detects a failure and input or output is not a
    tty, all config.log files will be included in the output in order
    to ease debugging from captured log files.
  * Part of the infrastructure for adding users and groups has been added:
    it is possible to create info-<name>:{user,group} packages via
    UserInfoRecipe and GroupInfoRecipe classes.  The User(), Group(),
    and SupplementalGroup() policies are deprecated; those lines should
    move to their own recipes intact (the syntax remains the same).
    The install-time code does not yet install info-* packages first in
    their own transaction; when it does, the Ownership(), UtilizeUser(),
    and UtilizeGroup() policies will create dependencies on the
    appropriate info-* packages.
  * The networked repository server and client code has been changed
    to use the 'deflate' Content-encoding type instead of 'zlib',
    which makes the code RFC 2616 (HTTP 1.1) compliant.
  * A new function called hasUnresolvedSymbols() has been added to the
    elf module.  This could be useful for a contributor to implement a
    policy that checks to make sure that shared libraries do not have
    unresolved symbols.  Additional code could be written to check
    binaries too.
  * cvc checkout, update, and commit now show progress when communicating
    with the repository server
  * Progress is now displayed while downloading file contents from a
    repository (such as when assembling a changeset that is distributed
    across multiple repositories)

Changes in 0.61.1:
  * Cleaned up error message which results from Conary not being able to
    determine which trove to remove when a new one is installed
  * Dependency object use slots
  * Hash values for DependencySet, Version, and Branch objects are cached
  * UIDs and GIDs that cannot be mapped to symbolic names no
    longer cause the buildpackage code to traceback.  The ownerships
    from the filesystem were never used anyway, so it's safe to assume
    that all files are owned by root:root
  * Implemented proper updateall
  * Files in troves are downloadable from the repository browser.
  * Troves in the repository browser are separated by first letter
    instead of showing all troves in one page.

Changes in 0.61.0:
  * New functionality for maintaining user groups: renaming and updating
    members
  * Added repository interfaces for deleting users and groups
  * Added a repository iterator function to list the members of a group
  * The web interface to the Conary repository now has a repository
    contents browser, accessible either from the main page (if you are
    logged into the web interface), or from the /browse url. Example:
        http://conary.example.com/conary/browse
  * A bug preventing all access to the web interface if an anonymous
    user existed has been fixed.
  * "Large" updates are split into multiple pieces which are downloaded
     and installed independently of one another
  * Trove updates are tracked through collections
  * Group handling completely rewritten to function as a three way merge
    instead of a set of heuristics
  * Trove removal handles references troves which are referenced by multiple
    collections
  * Rollback format unified for local and nonlocal rollbacks
  * Dependency ordering forces collections to be installed after all of their
    referenced troves (allowing simple restarts)
  * Database migration removes stale versions
  * --replace-files marks the replaced versions of the files as no longer
    present
  * Troves store information about Install Buckets - not used yet.
    By specifying a component's install bin, which is a set of key-value
    pairs, you can describe whether two versions of a component are
    installable side-by-side.  If two versions of the component share the
    same keys for their install bins, but at least one different value, then
    the components are installable side-by-side.
  * Troves store information about troves loaded when building a recipe
  * Build Requirements are stored with the trove
  * Add isCollection() to TroveInfo
  * Changesets download while instals are going on
  * StreamSet.twm() respects ignoreUnknown now
  * Rollbacks of locally cooked and emerged troves works

Changes in 0.60.12:
  * Previously, if you ran "conary update foo", and foo requires a new
    version of bar, but updating to the new version of bar would break
    existing dependencies of other troves on the system, a very
    unuseful "Troves being removed create unresolved dependencies"
    message would be printed.  Conary now says that "Additional troves
    are needed" instead.  If --resolve is used, it will report the
    troves that have been added before displaying the dependency
    failures caused by erase.
  * Symlinks no longer confuse AutoDoc policy.
  * Autosource files which have changed confused cvc update
  * allow a \ at the end of a line in config files to do line continuations
  * several bugs in the multitag handler have been fixed

Changes in 0.60.11:
  * The '-f' flag was added to the arguments to gzip when
    recompressing compressed files
  * Added progress callbacks for uploading the changeset when cooking
  * Improved automatic mainDir detection for some corner cases.
  * Put development docs back in :devel component (they were
    inadvertantly removed from it by a previous fix).

Changes in 0.60.10:
  * BadFilenames policy absolutely prohibits filenames with newlines
    in them, no exceptions allowed.  Other similarly bad filenames may
    later be forbidden by this policy.
  * UTF8Filenames moved to packagepolicy, where it belongs, and it now
    raises an error instead of printing a warning.
  * Conary now enforces the rule that tag names must have no whitespace
    and must be all alphanumeric characters, -, or _.
  * Conary can now run a single instance of a single tag handler to
    process multiple tags.  The tag description files for each tag
    must point to the same tag handler, and must each specify the
    multitag datasource.  The data is passed to the tag handler on
    standard input using the protocol "tag list for file1\nfile1\n..."
  * Fixed ftp server busy detection when fetching files via URL.

Changes in 0.60.9:
  * The changemail script is replaced by a generic commitaction script
    that loads modules, and a changemail.py module is supplied.  There is
    a backward-compatible changemail script which calls commitaction
    with the changemail.py module.  --email and --*user options now are
    changemail module options, so the commitAction should be specified
    something like this:
    commitAction /.../conary/commitaction --repmap ... --module "/.../conary/changemail --user %(user)s --email foo@example.com --email bar@example.com"
    You can add your own modules and run them all from the same commitaction
    using multiple --module arguments to the commitaction script.
  * Conary can now almost always guess the correct name for the mainDir
    when it is not %(name)s-%(version)s, if the first addArchive()
    instance creates exactly one top-level subdirectory and no other
    top-level files of any sort, in which case it will use that name as
    the mainDir.

Changes in 0.60.8:
  * The changemail script is now actually packaged, in
    /usr/lib{,64}/python2.4/site-packages/conary/changemail
  * Build requirements for superclasses are automatically added to
    subclasses.
  * Build requirements now look at all labels in a version to see if they
    satisfy a build requirement.
  * The NormalizeManPages policy now automatically converts man pages
    encoded in iso-8859-1 to man pages encoded in utf-8.  Additionally,
    it runs faster and no longer calls sed.

Changes in 0.60.7:
  * The changemail script is now distributed with conary, and is called
    with a different calling convention; instead of being called once
    per trove with trove-specific command line options, it is called
    once per commit (of however many troves) and creates more readable
    summary email messages.  Remove --trove, --version, and --flavor
    arguments from your changemail invocations.  Added --user argument
    to changemail; specify in .cnr files as "--user %(user)s".  Or, to
    only print users for source or binary commits, use "--sourceuser
    %(user)s" or "--binaryuser %(user)s", respectively.
  * The cvc rdiff command now recognizes creating a shadow as such.
  * Build requirement tracking is now half-enabled; conary is now able
    to read "buildReqs" tags, but will not yet generate them.
  * Files in /tmp and /var/tmp, and all cvs temporary files, will no
    longer be packaged by default,
  * The addArchive(), addSource(), and addPatch() actions can now fetch
    via HTTPS as well as HTTP and FTP.
  * The repository now handles creating a changeset between two troves
    that both contain a version of a file that is stored on a different
    repository

Changes in 0.60.6:
  * Erasing emerged troves works properly
  * Calling Doc() no longer disables the AutoDoc() policy.
  * A more reliable method is used for finding the port of an
    Apache connection

Changes in 0.60.5:
  * 'conary emerge' works again
  * Distributed group changesets failed when remote troves disappeared
    from the group
  * build logs are now tagged with 'buildlog' tag
  * Conary now handles cases when a directory becomes a symlink when
    applying a changeset.  An error message is displayed which tells the
    user how to apply the update.

Changes in 0.60.4:
  * An error in the automatic database conversion of 0.60.2 systems
    has been corrected.

Changes in 0.60.3:
  * Reimplemented LargeStreamSet in C
  * Added StreamCollection
  * Policies now announce their names in their information, warning,
    debug, and error messages, making it easier to determine how to
    resolve problems.
  * The database conversion for to 0.60.2 didn't work well; a proper
    conversion is now in place

Changes in 0.60.2:
  * Added InitialContent flag
  * Fixed bug which caused servers to leak file descriptors when the sqldb
    was replaced
  * "repquery --deps" output fixed (broken in 0.60.1)
  * Added AutoDoc policy which finds common documentation files and puts
    them in %(thisdocdir)s automatically.
    AutoDoc is disabled by calling
    Doc without calling AutoDoc, which means that existing recipes that
    call Doc will not show changes.
  * getPackageBranchPathIds() now returns version and fileId as well,
    so that the IdGen class can determine if an older version number
    should be assigned to files.  getPackageBranchPathIds() is now the
    primary mechanism for populating the pathId dictionary.
  * The local label methods of the version object have been
    refactored. isLocal() is now onLocalLabel(), isEmerge() is now
    onEmergeLabel(), etc. isOnLocalHost() has been added as a method
    to easily determine if a version only exists in the database
  * Moved logic for explicitly creating a changeset from cscmd.py to the
    ConaryClient object
  * Added the (unused) ability to lock and unlock troves. Ignore this for now.
  * "query --info" behaves much more like "repquery --info" now
  * isSourceVersion() method has been to the Version object
  * most of the remaining erroneous references to "Package" have been
    changed to "Trove" throughout the code.  This includes method
    names such as getPrimaryPackageList() -> getPrimaryTroveList().  Some
    more commonly used methods were left as deprecated thunking methods
  * dependency resolution couldn't resolve a requirement w/o flags against
    a provides w/ flags

Changes in 0.60.1:
  * Support for legacy clients (protocol version 29) has been removed from
    the server
  * The server raises an server-side exception if any client with
    protocol less than 32
  * Updated the URL provided in a server-side client version mismatch
    exception
  * Server-side dependency suggestions return more choices, leaving it
    to the client to sort it all out
  * Client uses timestamps to determine which troves to install when their
    flavors score equally
  * Fixed build-side bug handling meta characters ([,*,etc) in file names
  * "cvc newpkg" now accepts pkgname=label syntax
  * files.contentsChanged() function updated to work with StreamSets
  * Basic local changeset creation, retargeting, and commits work
  * Permissions weren't merged for operations run as non-root users
  * The structure of the repository web interface has been redesigned
    and some authentication UI bugs have been fixed.
  * The repository web interface now requires the conary-web-common package
    to be installed.
  * Committing troves to the repository no longer recompresses non-config
    files
  * Timestamps are set on the server at commit time; the timestamps the
    client assigned is not used (this is to protect against clients with
    a bad idea of time; servers should be consistent, even if they're
    wrong, and as long as time doesn't go backwards on that server all is
    good)
  * Reworked troves to be representable as streams and implement *basic*
    signature capability
  * Local cook versions are now more sensible.

Changes in 0.60.0:
  * Changed changesets to compress individual files instead of the combined
    stream.
  * Cleaned up file content objects to no longer track file sizes.
  * Switched away from TupleStream to StreamSet both for better performance
    and for improved flexibility in the format (at the price of larger
    frozen streams).
  * Troves explicitly provide their own names.
  * Troves can now provide "capability flags", and trove requirements
    can now include references to the capability flags.
    r.ComponentProvides(('ASDF', 'FDSA')) will cause all components built
    from the current recipe to provide the 'ASDF' and 'FDSA' capability
    flags, and r.Requires('/path/to/file', 'foo:runtime(ASDF FDSA)')
    will make /path/to/file require the foo:runtime component built
    with the ASDF and FDSA capability flags.
  * Dependency components can contain : characters now.

Changes in 0.50.14:
  * Dependency checking now returns reordering information (which isn't
    used yet)
  * Allow groups to include other groups defined in the same recipe (but
    explicitly disallow cycles in groups)
  * Fixed bug in building multiple groups with a single recipe when some
    of the groups already exist, but others don't

Changes in 0.50.13:
  * Added automatic :data component for /usr/share, to which you should
    add any platform-independent files that are needed by :lib components
    but not in a libdir-derived path.  These might include configuration
    files and supporting data files needed by both library and runtime
    programs.
  * Added automatic intra-package inter-component dependencies; now within
    a single package, the :devel component will automatically require the
    :lib component if both components exist.  These dependency sets can be
    modified with the ComponentRequires policy.
  * The build/buildpackage.py file has variable and function names changed
    to better match our terminology for packages and components.
  * Change flavor specified in the conaryrc to a flavor path -- accept the
    flavor config parameter multiple times to create a flavor path
  * Added a "filewrap" argument to r.Run() that inserts an LD_PRELOAD
    wrapper that overrides some library funtions to look in %(destdir)s
    first before looking in the filesystem.  This is subject to change
    as we experiment with it!

Changes in 0.50.12:
  * Implemented --quiet for conary update changeset commands, and cvc cook.
    Also implemented the 'quiet' configuration value. This option suppresses
    progress indicators.
  * Split loadRecipe into loadInstalled and loadSuperClass, depending on the
    purpose of the recipe loading.  loadInstalled will examine the local
    system to look for a matching installed trove, and load that version,
    while loadSuperClass will not.
  * Logs of builds are now stored in cooked changesets in the :debuginfo
    component -- generally in
    /usr/src/debug/buildlogs/<name>-<version>-log.bz2, controlled by
    macros.buildlogpath
  * Added lib/logger.py
  * Fixed conarybugz.py to work with Conary's new site-packages location
  * Cleaned up yuck, rpm2cpio, and rpm2ccs scripts to use new "import conary"
    mechanism for finding conary.
  * Check sha1s for all files written into the repository or file system
  * conary scs --deps works again

Changes in 0.50.11:
  * Reworked file addition to local database a bit for better performance
  * Fixed sorting for --info
  * Don't make --info installs require a writeable database
  * Added an exception to group updating, restricting removal of existing
    troves to match the group's contents to troves on the same branch
  * Groups which had the same trove added (via a referenced trove) and
    removed (from the primary trove) got confused
  * conary showcs now takes trove version
  * conary showcs will display erased troves in changesets, and erased troves
    that are referenced but not within the changeset
  * conary changeset now support trove=<version>-- to create a changeset that
    erases the trove
  * Cache user id to name mapping
  * Improved the progress indicators for preparingUpdate and
    creatingDatabaseTransaction
  * Implemented progress indicator on source downloads
  * Fixed bug in update process which caused files to be incorrectly skipped

Changes in 0.50.10:
  * Added callback for creating database transaction, so that it does
    not look like we spend an inordinate amount of time executing tag
    pre scripts.
  * Added findtrove.py to the Makefile so that it is included in
    the distributed version of conary.
  * Added distcheck rule to Makefile to try and avoid missing files in the
    future

Changes in 0.50.9:
  * reimplemented StreamSet in C
  * moved findTroves out to findtrove.py, reworked it to be more modular
  * getSourceVersion now correctly handles branched binaries by looking
    up the branch to find the source component.
  * reimplemented StringStream in C
  * fixed bugs in --info

Changes in 0.50.8:
  * sort update --info alphabetically, display old versions, and display
    a letter summarizing the type of change
  * NormalizeInterpreterPaths() policy now looks in the package currently
    being built, as well as on the installed system, to determine how to
    resolve #!/usr/bin/env scripts.
  * groupName argument to addTrove() can now be a list of group names as
    well as a single group name.
  * --no-recurse works on the erase path
  * fix to walkTroveSet (which was horribly broken)
  * enable (optional) dependency checking when building groups
  * 'cvc cook' error output when there are unresolved build
    requirements is more user friendly
  * filesystem conflicts are handled properly when applying a rollback
  * updating a package to a version that comes from a different
    repository when that package had an uninstalled component works
    now.
  * conary now resides in /usr/$LIB/python$PYVERSION/site-packages/conary/
  * calling r.Replace on a non-regular file results in a warning instead
    of an unhandled exception
  * implemented basic callbacks for update, erase, and changesets

Changes in 0.50.7:
  * Added the XInetdService action to avoid having to include
    /etc/xinetd.d/ files separately, and to make xinetd.d files
    be consistent, making recipe-provided changes less likely to
    conflict with local configuration changes.
  * groups are no longer allowed to contain redirects
  * added setLabelPath to group recipe
  * Allow r.Provides("soname: libfoo.so(FLAGS)", "/some/file") (added
    the "(FLAGS)" part).
  * don't allow spaces and commas in revisions

Changes in 0.50.6:
  * conaryclient.updateChangeSet should have recursed by default
  * Metadata retrieval now works along distributed branches and shadows.
  * reworked troves being added to database to handle missing parts
    of packages and groups properly (and make things faster and more
    elegant)
  * merged update and erase code paths in conaryclient
  * update and erase now take +,- modifiers on trove names
  * added --info to see what an update or erase command will do
  * a single group recipe can now build multiple groups

Changes in 0.50.5:
  * Streams return their value through __call__ instead of value()
  * Reimplemented ShortStream and IntStream in C
  * conary config now takes --show-passwords option, and does not pretty
    print config file values when not printing to screen.  This means that
    conary config > <file> will result in a valid configuration file.
  * Updating groups didn't work when the group referenced troves as new
    which were already installed on the system
  * r.ComponentSpec('somecomponent', '.*') will no longer override the
    file specifications for packaging :debuginfo and :test components.
  * loadRecipe now takes a troveSpec as its first parameter, and uses that
    troveSpec to find the trove on the local system that matches the source
    component that is being loaded.  loadRecipe also automatically searches
    the labels that are parents of the current recipe, so if you shadow a
    recipe, any loadRecipe lines contained in that recipe should still do
    what you want.
  * merge didn't handle files converging
  * merge doesn't need to deal with autosource files
  * diffs between groups failed when members disappeared

Changes in 0.50.4:
  * Most rollback information is stored as a reference to a repository
    instead of storing full rollback data on the local system. The
    localRollbacks flag in conaryrc allows the old behavior to remain.
  * The CONARY state after a merge operation on a shadow now has the
    correct fileId for files that are not different than the parent
    version.
  * Added /usr/lib/conary/conarybugz.py to make it easy to automatically
    populate bugzilla databases from repositories.
  * Sped up Strip, NormalizeInitscriptLocation, NormalizePamConfig,
    TagDescription, and TagHandler policies by limiting them to
    only appropriate directories.
  * Fixed :debuginfo to work with binaries built from more than one
    source file, and made it less aggressive by only stripping debug
    information out to the :debuginfo files, which both makes stack
    traces better without :debuginfo installed and makes libraries
    stripped for :debuginfo more likely to work.
  * When existing fileId's had no streams but the streams are provided
    by a later commit, those streams weren't always merged properly if
    there were multiple files for that fileId
  * conary config output masks user/password info in repository maps
  * the config option useDir has been changed to useDirs, and archDir has been
    changed to archDirs, to allow for tiered use/arch flag definitions, and
    the tweaking of use and arch flag settings.  By default, useDirs and
    archDirs look in /etc/conary/<dir>, followed by /etc/conary/distro/<dir>,
    follwed by ~/.conary/<dir>, where dir is use or arch, depending on the
    context.
  * Arch files can now contain arbitrary macro definitions, and in the future
    will contain values for macros like %(lib)s, which is lib64
    on some platforms.
  * when using --keep-existing, the install label path and install flavor
    are used to determine which version to install instead of using affinity
    to install something close to what you already have.
  * a bug that prevented a changeset from applying to the system when
    the changeset removed a component from a package and the component
    is not installed on the system has been fixed.

Changes in 0.50.3:
  * database findTrove now has an interface that is much closer to the
    repository findTrove function -- this enables conary q to work like
    conary rq.
  * Group handling didn't work for multiple levels of group inclusion.
  * Database.hasTrove() no longer needs to instantiate troves.
  * Fixed overly-aggressive cleaning of the cache.
  * Added repository findTroves call to parallelize findTrove calls.
  * Added the NonMultilibDirectories policy to prevent 32-bit troves from
    utilizing lib64 directories.
  * the NormalizeInterpreterPath policy can now handle unwriteable files
  * fixed the network client code to return file contents properly when
    multiple file contents are requested from the server (bz#50)
  * rewrote Database.getTroveLatestVersion()
  * Added :debuginfo handling in Strip policy, which requires debugging
    to be turned on in optflags and elfutils's eu-strip and debugedit to
    be installed.  Like :test components, :debuginfo components are not
    installed by default.
  * File versions are now properly set to a branched version after a
    merge operation
  * cvc commit aborts again when the current versions of files are not
    the latest versions

Changes in 0.50.2:
  * Any %(lib)s-derived path (/%(lib)s, %(libdir)s, %(krbprefix)s/%(lib)s,
    or %(x11prefix)s/%(lib)s) will now cause the entire package and all
    components to be flavored with the base instruction set flavor, so
    that architecture-sensitive but non-code files in (say) /usr/lib64
    do not show up on 32-bit platforms.
  * Sped up dependency resolution on the client
  * The reworked getFileContents call now asks for contents from the
    correct server when contents from more than one server are requested

Changes in 0.50.1:
  * Add support for trove=<troveVersion> in rq, cvc co, and other places that
    use findTrove
  * Add conary q --info option to display flavors
  * changeset command uses system flavor if no flavor is specified, skips
    troves which are not included in packages and groups by default,
    takes a --no-recurse option, and filters based on the excludeTroves
    configuration setting
  * Added automatic :perl component that works like the :python component,
    and extended the multilib-friendly-or-architecture-neutral policy to
    work with perl as well as python.
  * client/server protocol negotiation is a whole lot smarter now
  * getChangeSet() results in a single URL rather than one per primary trove
  * group, fileset, and redirect recipes have macros that contain the
    buildlabel and buildbranch.
  * fixed a bug with merging absolute change sets which contain config files
  * redirections to troves w/ older versions already installed didn't work
  * the pathId generation code has changed.  For cooked troves, the
    pathId will be the same for any particular version of a path.
    Code must not depend on this behavior, however; it may change in the
    future.

Changes in 0.50.0:
  * Redirections work
  * Sped up group generation
  * Troves which reference other troves (groups and packages) can now specify
    whether a trove is installed by default or not. Packages now reference
    :test, but don't install it by default
  * Added optional 'recurse' parameter to netclient.createChangeSetFile
  * The first argument to the Requires and TagSpec commands can now have
    macros interpolated, as in r.Requires('%(bindir)s/foo', ...)
  * Groups can have requirements now
  * protocol-level getFileContents works on multiple files simultaneously
  * repository log had too many files added to it
  * set instruction set flavor for a cooked trove whenever any Arch flags are
    checked

Changes in 0.14.12:
  * The shadow command looks at buildLabel instead of following
    installLabelPath
  * In some cases, troves with an incompatible flavor were chosen when
    --resolve was used. The proper flavor is now used, or the
    dependency is reported as unsatisfiable.
  * Several more instances of %(lib)s were moved out of the default
    specification for generic components like :runtime and :devel for
    better multilib support.
  * Policy now helps ensure that :python components are either
    architecture-neutral or multilib-friendly.
  * Better error messages for "%(foo)/" (which should be "%(foo)s/")
  * Looking up files in the local database gave erroneous results in
    some cases (this was noticeably primarily when distributed change
    sets were being generated)

Changes in 0.14.11:
  * Local systems store config files in sql tables now.  Use
    /usr/share/conary/convertcontents to convert to the new data store.
    Note that this means that any *config file* managed by conary can be
    read through the main SQL database file in /var/lib/conarydb/conarydb.
  * Actually check build requirements before building, use --no-deps to
    ignore the check.
  * make conary q and conary update convert all flavors to  strong flavors
    for comparison; ~readline becomes readline, and ~!readline becomes
    !readline, so that conary q foo[readline] works as expected.
  * no default flavor is presumed for local operations (erase, q)
  * changed getPackageBranchPathIds to base64 encode the filename in
    order to ensure that the resulting XML-RPC will be UTF-8 clean.
  * localoutofdate renamed to "yuck", a man page added, and the script
    and man page are now installed on the system.
  * rename --use-macro and --use-flavor options for cook to --macro
    and --flavor
  * support new cook syntax: cvc cook <trove>[flavor] to set the troves flavor
    while cooking
  * fixed rq output when iterating over subtroves within a trove or group
  * TroveNotFound exceptions are handled gracefully in cvc.  'conary cook
    foo' will no longer traceback when foo:souce could not be found in
    the repository.
  * Unsynchronized updates work for packages and groups
  * The database is now opened with a 30 second timeout.  This should allow
    better concurrency.
  * added --exclude-troves and excludeTroves conaryrc entry
  * repository .cnr file's commitAction configuration item now has a
    flavor provided to it as %(flavor)s and the default changemail
    script uses it.
  * don't allow the same label to appear twice in sequence in a version

Changes in 0.14.10:
  * FlavorMap sense wasn't set right for base instruction set

Changes in 0.14.9:
  * Shadow Branch objects didn't return parent branches properly. This
    caused incorrect pathId's to show up on cook on shallow shadows.
  * Reworked the code which looks up pathIds to take advantage of a new
    server call (getPackageBranchPathIds) which is faster and looks on
    both the full branch and full parent branches.
  * The Apache repository server now allows mixed ssl and normal requests.
  * Added forceSSL option to apache repository server configuration.
  * The network client code now supports accessing servers over https.
  * Proper salts are used for user passwords.
  * The default value for macros.optflags is "-O2" again, instead of
    an empty string.
  * The http handler in the conary server now sends back proper error
    codes in the case of an authentication error.

Changes in 0.14.8:
  * Fixed bug where streams for commits on distributed branches didn't always
    get set properly
  * reworked findTrove() in repository to return (name, version, flavor)
    tuples instead of full troves
  * Split conary.1 into conary.1 and cvc.1
  * Allow cvc cook trove=<version>
  * remove --target-branch cook option
  * added default :devellib component for architecture-specific devel bits,
    made all files with an architecture-specific multilib path that are
    not in :devellib go into :lib instead of having many of them fall into
    :runtime

Changes in 0.14.7:
  * ELF libraries with sonames that have paths in them are now handled
    sanely, by removing the path (and complaining...)
  * split march into targetArch and unameArch -- requires a new distro-release
  * rework command line arguments to shadow and branch to match how versions
    are normally specified, and allow a flavor specificatoin
  * added --sources to branch and shadow commands

Changes in 0.14.6:
  * fix for generating changesets between repositories
  * policies that look at shared libraries are now multilib-aware,
    fixing shared library permissions and dependency provision
  * autosources didn't work when committing across a shadow

Changes in 0.14.5:
  * allow groups to contain troves with conflicting flavors
  * make repository-side change set caching less buggy
  * fix config files changing to symlinks
  * allow duplicate items to be specified for erase and update
  * changeset command allows flavors to be specified
  * repquery --info shows trove flavor
  * fixed bug with not matching base instruction set flavor

Changes in 0.14.4:
  * several bugs in the 'cvc update' code paths have been fixed
    - it no longer retrieves autosource sources
    - the CONARY file now gets populated entries for autosource files
    - the fileids in CONARY files are now correct after an update
  * several bugs in error handling have been fixed
  * several docstrings have been fixed
  * packagepolicy now automatically adds usermode:runtime requirement to files
    that are dangling symlinks to consolehelper
  * the templating engine for the web interface to the server has been
    changed to kid; kid and elementtree are now required to run a server.
  * the web interface now supports limited editing of ACLs
  * the server now only supports protocol version 26 (it was a mistake
    to leave in support for 24 and 25)
  * old code that supported ancient protocol versions has been
    removed from the server
  * recipes loaded from within recipes follow the label= argument if
    it is given

Changes in 0.14.3:
  * Fixed usage message to no longer print 1 at bottom; improved option
    handling error messages
  * Fixed versions when branching from a shadow
  * The lookaside cache now fetches from the repository into the right
    location and with the right permissions, and fetches manually-added
    as well as automatically-added sources.
  * In recipes, addSource can now take dest='/path/to/file'
  * Change %(servicedir)s location from /var to /srv

Changes in 0.14.2:
  * contents are now stored as diffs when either the new file or the
    old file is empty
  * diffs of numeric streams can now express a change to the value of
    None

Changes in 0.14.1:
  * fixed a typo in lookaside.py that prevented commits from working
  * added a descriptive exception message when fileids in your database
    do not match the fileids in the repository

Changes in 0.14.0
  * added ability for changesets to ignore unknown fields in some places
    (making changesets somewhat less brittle)
  * fixed bug in source handling with non-recipe files in the local directory
  * added framework for generic trove information
  * checkout no longer pulls all sources from the repository
  * used new trove info framework to store the source trove, build time,
    total file size, and version of conary used when building binary
    troves.
  * lib/elf.c no longer uses mmap to read elf files.  Some architectures
    may have elf structures on disk that are not naturally aligned, and
    using mmap to read them won't work.
  * the repository code now uses a 30 second timeout when attempting to
    access the database
  * Have architectures control their march values in the architecture
    config files.
  * add Arch.getCurrentArch() to get the major architecture that is in use
    during a build

Changes in 0.13.3
  * added ability for a contents log file (makes syncing much easier)
  * file tags weren't used on updates
  * "description update" tag action replaced with "handler update"
    (which gets called when either the tag description or the tag handler gets
    updated)
  * "description preremove" tag action replaced with "handler preremove"
  * sources get committed automatically

Changes in 0.13.2
  * reworked use.py code almost entirely.
  * added /etc/conary/arch directory to contain architecture definition files;
    changed /etc/conary/use files to contain more information about how
    flags are used when building.  Flag definitions are no longer in use.py.
  * fixed buildFlavor so that it affects cooking packages as well as
    determining troves to include when cooking a group
  * changed --noclean to --no-clean to be in line with the rest of the
    options; documented it
  * removed Use.foo and Flags.foo options from conary config files.  Macros.foo
    is still there.  Added --use-flavor option to cvc cook which takes a flavor
    and overrides the build flavor while cooking.
  * groups now take flavor strings to determine the flavor of a trove to
    include, not flag sets.
  * dependencies resolution is flavor sensitive now (and uses flavor
    affinity)
  * added trove version/release number to dependency messages
  * renamed classes and methods in versions.py to match current terminology

Changes in 0.13.1
  * repquery wasn't filtering by flavor properly (exposed by a bug fix
    in 0.13.0)

Changes in 0.13.0
  * removed importrpm.py
  * diffs between a file object that has a non-empty provides or requires
    to a file object that has an empty provides or requires are now properly
    generated and applied.
  * added checks to validate merged file objects against the fileIds
    in the changeset
  * implemented shadows
  * framework for redirects in place
  * removed (unused) parentId field from Branches repository table

Changes in 0.12.5
  * reworked dependency resolution a bit for a big speedup in the server
  * moved destdir to %(builddir)s/_ROOT_
  * made macros.destdir available during the unpacking of sources
  * source commands (r.addAction, etc.), if given absolute paths for
    their dir keywords, will perform their actions in the destdir instead
    of the builddir
  * most build commands (r.Make, r.Create, etc.), will work in either builddir
    or destdir, depending on whether they are given relative or absolute
    paths
  * add dir keyword for r.Run
  * include /usr/bin/rpm2cpio

Changes in 0.12.4
  * set more arch flags for x86 and x86_64
  * troves can have multiple instruction set flavors now
  * flipped around use: and is: sections of flavor strings
  * Version and Branch object completely separated

Changes in 0.12.3
  * conary verify updated to new API so that it works again
  * conary q (with no arguments) works again

Changes in 0.12.2
  * added getTroveVersionsByBranch
  * make better use of _mergeQueryResults
  * moved version affinity into findTrove from ConaryClient
  * fixed branch affinity so that it's actually branch affinity instead of
    label affinity
  * rdiff changes for 0.12.0 broke negative numbers for oldVersion
  * rdiff diff'd based on label instead of branch
  * update has flavor affinity now
  * flavors can now be specified on the command line for update, erase
    repquery, and query
  * unspecified flavor flags got scores of zero, which was wrong
  * added python code for flavor scoring (useful for the client)
  * repository queries didn't work properly when looking for multiple flavors
    of a single version
  * fix for updating multiple flavors of a single version of a trove
    simultaneously
  * reworked getTroveVersionList and getAllTroveVersions for per-trove
    flavor filtering

Changes in 0.12.1
  * repquery and query always showed dependency information
  * getTroveLeavesByBranch did extra demarshalling of the flavor
  * repquery didn't deal with nonexistant troves well
  * dependency failures on erase didn't reassemble dependency flags properly
  * fixed bug in dependency sets creation which caused dependency flags
    to get mangled
  * added a check to prevent mangled flags from getting committed

Changes in 0.12.0
  * document config command, and display supplied macro/use/arch information
    in output
  * repository acl's work for almost everything
  * anonymous access must be explicitly enabled by creating an acl for
    user 'anonymous' with password 'anonymous'
  * server side flavor scoring used
  * queries reworked for flavor matching

Changes in 0.11.10.1
  * move to python2.4
  * repository caching (which isn't used yet) didn't track the recurse flag

Changes in 0.11.10
  * changed flavor tracking when loadRecipe() is used to only track
    flavors in loaded recipes that are superclasses of the recipe
    class in the loading recipe.  (e.g. loading python.recipe to get
    the distribution python version will not add all of the python
    recipe's flavor information to the loading recipe class, as long
    as the loading recipe does not subclass the Python class.)
  * add conary verify command for comparing the local system's state to
    the state it was in at install time
  * when a trove is installed for the first time, it comes from a single
    repository
  * didn't handle file types changing on update
  * fixed problem assigning depNums
  * components disappearing from troves caused problems in relative changesets
  * files moving from removed troves in changesets caused update to fail

Changes in 0.11.9
  * change the order of permissions setting (chmod after chown)
    because some versions of the Linux kernel remove setuid/gid bits
    when setting ownership to root

Changes in 0.11.8
  * work around a python bug w/ fdopen() resetting file permissions
  * r.Replace() as an alternative to r.Run("sed -i '...' file")
  * Policy enforcing UTF-8 filenames
  * r.macros.tagdatadir as a standard place to put data just for taghandlers

Changes in 0.11.7
  * changed server.py to take extra config files via --config-file instead
    of as an extra argument
  * extra config files (specified with --config-file) were ignored if they
    didn't exist; issue an error message now
  * Added r.ConsoleHelper() for recipes
  * PAM configuration files shouldn't have paths to modules by default,
    so we remove what used to be the standard path
  * changed repository user authentication to use user groups (currently
    one per user)
  * added password salt
  * restructured repository a bit
  * removed lots of unused code from FilesystemRepository

Changes in 0.11.6
  * branches are created as changesets now instead of as a protocol call
  * merged authdb into primary repository
  * fix for rdiff (broken by flavor rework in 0.11.5)

Changes in 0.11.5
  * Internals reworked to eliminate flavor of None in favor of empty flavor
  * Added (currently unused) code to parse command line flavor specifications
  * static libraries (.a files) get proper flavors now
  * Handle attempts to update already installed troves from absolute
    change sets

Changes in 0.11.4
  * all components built from a single recipe share a common flavor
  * loadRecipe's label= keyword argument can actually take a label
    as well as a hostname

Changes in 0.11.3:
  * optimized a sqlite update statement to use indexed columns
  * added --test to update and erase
  * dependency check didn't handle new components providing the same
    items as old components (broken by 0.11.1 performance enhancements)

Changes in 0.11.2:
  * standalone server was broken by --add-user changes in 0.11.1
  * dependency check no longer allows packages being removed to cause
    dependency failures
  * changed how dependencies are frozen to make the order deterministic
    (so fileId's don't change around)
  * added a database version to the database schema

Changes in 0.11.1:
  * erasing troves enforces dependencies -- this requires a database
    conversion (run the conary-add-filedeps script which fixed the
    conversion to 0.11.0 after updating conary)
  * reworked dependency queries to take advantage of indices for much
    better performance
  * add --add-user to server.py for creating the authdb

Changes in 0.11.0:
  * massive rework of fileId mechanism to allow better flavor support
  * added columns to dependency tables to allow erase dependency checks
    (which are not yet implemented)
  * enabled trove requirements
  * added cvcdesc and the 'describe' command to cvc to generate
    and use metadata XML files.
  * getMetadata follows the branch structure up until it finds metadata
    for the trove.
  * changed getFileContents() to not need trove name or trove version
  * byte-compiled emacs lisp files are transient, like python
    byte-compiled files
  * addSource recipe action now can take a mode= keyword argument
  * cook now enforces having no dash characters in version numbers
  * files are explicitly disallowed from depending on groups, packages,
    or filesets; the only trove dependency that a file or component
    can have is on a component.  Only filesets can depend on filesets.

Changes in 0.10.11:
  * reworked how absolute change sets get converted to relative change
    sets for better efficiency
  * chained dependency resolution caused duplicate troves in the final
    changeset (and a lot of extra work)
  * added --config to stand alone repository
  * source flag wasn't set properly for newly added non-text files
  * flavor information is now printed by "conary query" when multiple
    flavors of the same version of a trove are installed
  * "conary repquery --all" flavor output formatting has been improved

Changes in 0.10.10:
  * changesets get downloaded into a single (meta) file instead of lots
    of separate files
  * fix several bugs in the freshmeat record parsing
  * add a freshmeat project page URL to the metadata by default
  * add a "source" item to metadata
  * the server implementation of troveNames() was horrible
  * enabled file dependencies

Changes in 0.10.9:
  * fixed some authorization issues with the xml-rpc repository interface
  * the web management interface for the repository works now; see
    http://wiki.specifix.com/ConaryConversion for information on how
    to convert existing authdb's to support this
  * fixed a bug with distributed branches
  * users can change their passwords through the repository's web api
  * improved logic apachehooks use to find top level URL
  * fixed bug in server side repository resolution

Changes in 0.10.8:
  * changed iterAllTroves() to troveNames(), which searches a single
    label instead of the whole repository
  * reworked http authentication and CGI request handling and added the
    beginning of a web interface to the repository for user administration
    and metadata management.

Changes in 0.10.7:
  * dependency sql code reworked to use temporary tables
  * new macro called "servicedir" that defines the location for
    service data (%(servicedir)s{ftp,http,etc})
  * added busy wait to sqlite3 python binding when executing SQL
    statements on a busy database

Changes in 0.10.6:
  * Lots of bug fixes for distributed branching
  * Some code rearrangement
  * The start of metadata support code is now included

Changes in 0.10.5:
  * The local database is used for fetching file information (but not
    contents), reducing network traffic when creating change sets
    across repositories.
  * Update works on troves which were locally cooked or emerged
  * Internal changes to move toward getFileContents() working in batches
    rather then on individual files. For now this prevents the repository
    from copying files between the content store and /tmp to serve them.
  * Arch flags are now included in flavors
  * Emerge follows the installLabelPath instead of the buildLabel
  * The extended debugger has been extensively modified
  * Conary can handle filenames with '%' in them
  * The showcs command has been significantly updated, and the updates
    are documented in the conary.1 manpage
  * New syntax for flags distinguishes requirements from "optimized for";
    see http://wiki.specifix.com/FlavorRankSpec

Changes in 0.10.4:
  * Bug fixes for updating from absolute change sets (which basically
    just didn't work for troves which contained config files)
  * Bug fixes for distributed branching
  * The database is used for fetching trove information (but not yet
    file information) when the client constructs change sets across
    distributed branches
  * various other bug fixes

Changes in 0.10.3:
  * this version introduces changes to the network protocol for
    obtaining file contents and changeset generation. The client
    protocol version number has increased, so version 0.10.3 can only
    communicate with servers running the server from 0.10.3. The
    server remains backward compatible with older clients.
  * a warning message is now displayed when the user attempts to
    create a branch that already exists on a trove.
  * the correct trove names are displayed when automatically resolving
    dependencies
  * packages no longer get the union of all the dependency information
    of the components they contain.  This information would have to be
    recalculated if a user installed a package then removed a
    component afterward.
  * a package policy check was added to reject any world-writable
    executable file.
  * r.TagSpec('tagname', exceptions='filter') now overrides a match by
    another r.TagSpec('tagname', 'filter')
  * more changes to metadata interface
  * various other bug fixes and improvements

Changes in 0.10.2:
  * the repository code is now included in the main conary source
    archive
  * "conary showchangeset" produces a more user-friendly output
  * large responses from the repository server are now compressed
  * the protocol for getFileContents() changed to take a fileId
    instead of the file's path.  The repository code can still handle
    old requests, but the client code now requires the latest
    repository code.
  * bug fixes

Changes in 0.10.1:
  * when applying a changeset, dependency failures are resolved by
    querying servers in the installLabelPath
  * troves that satisfy a dependency can automatically be added to a
    transaction.  This behavior is controlled by the "autoResolve"
    variable in conaryrc or the "--resolve" command line option to
    "conary update"
  * dependency resolution is calculated recursively.  To limit the
    recursion depth to check only first order dependencies, a
    "--no-deps-recurse" option has been added to "conary update"
  * "conary repquery" now takes a "--deps" argument, which prints the
    Requires and Provides information for the trove that is being
    queried.
  * changes have been made to the build side of Conary to facilitate
    building recipes that use cross compilers
  * symlinks now get the appropriate ownership set when they are
    restored
  * groups can now specify which flavor of a trove to include
  * repository queries that don't need file information no longer ask
    the repository for files.
  * various bug fixes and cleanups

Changes in 0.10.0:
  * dependency checking is now performed before changesets are
    applied.  This uses new tables in the local system's database.
    If you are using a database created by a version of Conary older
    than 0.10.0, it must be converted before it can be used.  See:
      http://wiki.specifix.com/ConaryConversion
    for details
  * Shared library dependency information in changesets is now stored
    in a different format.  This means that repositories that use old
    versions of Conary will be unable to give valid changesets to
    Conary 0.10.0 or later.  Therefore, the protocol version number has
    been increased.
  * --no-deps argument added
  * "cvc co" is now a synonym for "cvc checkout"

Changes in 0.9.6:
  * dependency enforcement infrastructure has been added (the code is
    currently disabled)
  * bug fixes
    * applying a changeset that un-hardlinks files now works
    * conary rq [trove] --info now works
    * running "conary update [trove]" when more than one flavor of
      [trove] exists no longer tracebacks.  It installs both flavors
      of the trove (which is not always the desired behavior - this
      will be addressed later)
    * only files with execute permissions are checked for
      #!interpreter.
    * "conary rq [trove] --ls" no longer tracebacks when [trove]
      exists in more than one repository
    * various code cleanups

Changes in 0.9.5:
  * new methods for specifying dependency information in recipes have
    been added
  * #! interpreters get added as dependencies
  * local flag overrides now work
  * cvc cook --resume can be used multiple times
  * conary invokes gpg with --no-options to avoid creating or using
    ~/.gnupg

Changes in 0.9.4:
  * fixes to cvc annotate
  * flavors and dependency generation code has been refactored to be
    policy based
  * better error handling when invalid changeset files are given to
    conary
  * minor code cleanups

Changes in 0.9.3:
  * New "cvc annotate" feature
  * Man page updates
  * Changesets which remove a file and replace it now apply correctly.
  * "cvc update" no longer complains and fails to update the CONARY
    state file properly  when ownerships differ
  * FileId generation now looks for previous versions of all the
    packages that have just been created, not just the name of the
    recipe.
  * Cooking as root is no longer allowed
  * Miscellaneous bug fixes.

Changes in 0.9.2:
 * Bug fixes:
   * Applying changesets that have more than one hard link groups
     sharing the same contents sha1 works now.
 * Build changes:
   * Recipes can now create new top level packages.

Changes in 0.9.1:
 * Bug fixes:
   * Applying a changeset that has a flavor which is a superset of the
     previous version's flavor now works.
   * Parsing optional arguments to command line parameters that appear as
     the last thing on the command line works
 * Build changes:
   * Package policy now checks to ensure that files in /etc/cron.*/*
     are executable
 * Update changes:
   * Conary no longer complains if a transient file has been modified
     on disk but no longer exists in a new version of a component.
 * Miscellaneous changes:
   * Version 1 on-disk changeset file support has been removed.

Changes in 0.9.0:
 * protocol versioning is much more granular now allowing for backwards
   compatible versions of functions
 * changeset command now generates changesets for multiple troves spread
   across multiple repositories
 * change sets are transferred as a set of independent change sets now
   (laying the groundwork for repository change set caching, with which
   this version will work just fine)

Changes in 0.8.3:
 * Man page updates.
 * The "conary query" command now accepts multiple arguments for
   troves and paths
 * Fixed "conary erase" command which was broken in 0.8.2

Changes in 0.8.2:
 * You can now install multiple troves at once (even a combination of
   changeset files and troves from repositories), and the entire
   action is recorded in a single rollback (this required a change in
   command-line arguments for updating troves).
 * The beginnings of support for searching multiple repositories
 * Miscellaneous code cleanup and bug fixes.

Changes in 0.8.1:
 * The source code has been re-arranged for easier maintenance, and
   conary has been split into two programs: conary and cvc.
 * Better error messages and debugging tracebacks

Changes in 0.8.0:
 * A new changeset format supports hard links but requires staged update.
 * The new changeset format also collapses duplicate contents even
   when hardlinks are not used.
 * By default, rc?.d/{K,S}* symlinks are no longer packaged. The
   chkconfig program is relied on to create them at package
   install/update time. Init scripts are explicitly required to
   support the chkconfig protocol by default
 * Improved error messages
 * Several bug fixes.

Changes in 0.7.7:
 * Extended debugger saves and emails
 * Tracebacks now include arguments and locals
 * More size optimizations were made when applying changesets
 * Applying absolute changesets when a trove is already installed is
   now much more efficient than it was
 * Self-referential symlinks raise a packaging exception.
 * Several bugs fixes.

Changes in 0.7.6:
 * Installation
   * Hardlink handling
   * enhanced debugging capabilities (including saving a debugging
     state file to enable remote debugging)

   * using binary file ids and iterators for significant memory savings
   * and runtime support for the x86.x86_64 sub-architecture
 * Cooking
   * more robust handling of the --resume option
   * policy normalization of where app-defaults files go.

Changes in 0.7.5:
 * Hard links are implemented (but not yet enabled, in order to
   preserve changeset compatibility for now).
 * Several bugs have been fixed for installing and cooking.

Changes in 0.7.4:
 * Fileids are now stored and transmitted in binary rather than
   encoded.
 * Better handling of multiple versions of packages/troves installed
   at the same time
 * Missing file handling improvements
 * Recipe inheritance is now possible between repositories
 * Enhanced Interrupted builds
 * The dynamic tag protocol was slightly modified
 * Added Arch.x86.amd64 and Arch.x86.em64t
 * several bugs fixes

Changes in 0.7.0:
 * sqlite3 is used for the database
 * better handling of multiple packages with the same name installed at once.

Changes in 0.6.6:
 * repository protocol update
 * changeset format update
 * added the ability to resume halted local builds
 * added the ability to easily package build-time tests to run at
   install time to qualify new/changed environments
 * better handling of packaged .pyc/.pyo files
 * better shared library handling
 * improved inline documentation
 * optimizations for both space and time
 * numerous bugfixes<|MERGE_RESOLUTION|>--- conflicted
+++ resolved
@@ -7,13 +7,10 @@
     * mirroring code now correctly detects when access control changes
       in the source repository require the generation of absolute changesets
       for mirroring. (CNY-2888)
-<<<<<<< HEAD
+    * a permission check error for users that only have trove access
+      entitlements has been fixed (CNY-2761)
     * A problem with the autoLoadRecipes config option has been fixed.
       (CNY-2909)
-=======
-    * a permission check error for users that only have trove access
-      entitlements has been fixed (CNY-2761)
->>>>>>> 96faba19
 
   o Build Changes:
     * The loadSuperClass and loadInstalled methods now returns the loaded
