<<<<<<< HEAD
Changes in @NEW@:
  o Client Changes:
    * Added keepRequired config option that has the same effect as always 
      setting the --keep-required flag on update. (CNY-569)
=======
Changes in 2.0.0:
  o Optimizations:
    * Reworked commit path to pull all modified streams from the repository
      or database with one query (CNY-2053)
    * Unchanged stream sets now return None on diff
    * Unchanged file streams are now 2-byte, backwards compatible, sequences
      instead of more complex representations of "nothing changed"
    * Commit code (both client and server) recognize unchanged files and
      don't merge stream sets for them.
    * Distributed changeset creation no longer recompresses file contents

  o Client Changes:
    * Added cvc derive as a client-side call (CNY-2237)
    * Added getTroveLatestByLabel as a client-side call
    * Most repository exceptions are demarshalled using logic in the
      exception class itself rather than in a large if/elif block (CNY-747)
    * troveNames and troveNamesByServer methods now accept a troveTypes
      argument and return present troves only by default (CNY-1838)
    * the mirror client supports a --fast-sync flag which will only
      scan for new troves in the source and skip the time-expensive
      scans for changed trove info records (CNY-1756)
    * the mirror client supports a --absolute flag which will make it
      use only absolute changesets to mirror content (CNY-1755)
    * 'cvc shadow' now commits relative changesets when the shadow is
      made to the same repository as the original trove
    * Reworked promote changesets to be relative to either the source of
      the promote (if promoting within a server) or to the current version
      on the target (CNY-2202)
    * Promote no longer recompresses non-config files during changeset
      assembly (CNY-2202)
    * Promote now gets file contents and streams from changesets when a
      lot of them are needed from the same trove (CNY-2022)
    * Split rollback stack code into a separate class (CNY-2061)
    * Added rmrollback command to remove old rollbacks (CNY-2061)
    * Rollback objects now have isLocal() method (CNY-2077)
    * cvc promote now uses the labels and branches specified in the
      "from" section of any promote as the place to search for packages
      (CNY-2235).
    * Conary now allows a biarch system to have one flavor that expresses
      both the x86 and x86_64 support.  The flavorPreferences configuration
      option informs conary to prefer x86_64 packages. This change allows
      group building to automatically resolve x86 packages. (CNY-525)


  o Server Changes:
    * Fixed scoring for target flavor sets (CNY-1539)
    * Setting/resetting the admin field permission is handled now by the
      setUserGroupIsAdmin() call instead of addAcl/editAcl (CNY-1782)
    * Removed (unimplemented) concept of caps for permissions
    * Added @requireClientProtocol decorator for server methods
    * Renamed usergroups to roles in the repository web user interface
      (CNY-1973)
    * Reworked server exceptions to have marshalling logic in the exception
      class instead of in a large if/elif block (CNY-747)
    * Call log now tracks cache misses (CNY-1843)
    * Repository no longer passes anonymous-hint to proxy layer (it has
      been False since 1.1.29)
    * Server exceptions are marshalled in the proxy layer now instead of
      in both the proxy and server layers
    * When the repository database is locked, RepositoryLocked exceptions
      are now returned for all code paths (CNY-1596)
    * troveNames method now filter by troveTypes argument (CNY-1838)
    * getPackageBranchPathIds method no longer requires an acl for the
      branch; it returns the pathIds and fileIds for troves the user is
      allowed to see (CNY-2038)
    * Reworked commit path to check for files which don't have contents
      available (during a promote or shadow, for example) with one query
      (CNY-2053)
    * Added call latency to repository log (CNY-2305)

  o Protocol Changes:
    * Protocol allows passing keyword arguments for exceptions (CNY-747)
    * No longer include useAnonymous flag in return value
>>>>>>> edf04f6c

Changes in 1.2.8:
  o Client Changes:
    * Added the cvc derive command. (CNY-2237)
    * A new method, conary.conaryclient.getClient(), has been added to
      allow the creation of a conaryclient with configuration to match
      that would be used with a conary command line client. (CNY-1745)
    * Unhandled exceptions that are raised inside a progress callback
      no longer terminate the update process.  A warning is emitted
      and the update continues. (CNY-2304)

  o Internal Changes:
    * The Conary library now has a parallel implementation to gpg
      for the trust algorithm. (CNY-1988)

  o Bug Fixes:
    * A problem occurring when updating troves sharing a large
      number of identical files has been fixed. (CNY-2273)
    * Repository traceback emails are now more verbose. (CNY-2287)
    * Methods starting with two underscore characters are considered
      internal and are no longer passed to the XML-RPC library for
      marshaling. (CNY-2286)
    * It is now possible to clone a group that contains references to
      both a cloned package and the version that the cloned package
      originated from. (CNY-2302)
    * When data from stdin is provided to a taghandler, but the
      taghandler is missing or fails to read some or all of the data,
      it will no longer result in a database locked error. (CNY-2257)
    * Conary no longer exits with an unhandled exception if /tmp does
      not exist when attempting to run a trove script (e.g., group
      pre/post scripts). (CNY-2303)

  o Client Changes:
    * Added cvc derive as a client-side call (CNY-2237)
    * A new method, conary.conaryclient.getClient(), has been added to
      allow the creation of a conaryclient with configuration to match
      that would be used with a conary command line client. (CNY-1745)
    * CONARY_CLIENT_LOG environment variable can now specify a path for
      a log of all of the repository calls made by the client (use logcat
      to view it) (CNY-2313)

Changes in 1.2.7:

  o Build Changes:
    * The cvc command now prints out the most recent log message from
      the underlying source code control system when creating new
      snapshot archives. (CNY-1778)
    * Conary now has support for cmake, using the r.CMake() build
      action in recipes. (CNY-1321)

  o Bug Fixes:
    * Fixed a traceback that would occur when a component doesn't exist
      even though its containing package does. (CNY-2213)
    * Cloning with --default-only no longer removes references to
      components of packages that are not being cloned. (CNY-2226)
    * A bug that prevented "cvc cook" from being able to look up path
      IDs if a component of the package being built was missing from
      the repository has been fixed. (CNY-2250)
    * PGP keys using unknown string-to-key specifiers (as generated by
      "gpg --export-secret-subkeys" for the corresponding secret key)
      are no longer producing an error when iterating through the
      keyring. (CNY-2258)
    * Embedded signatures in secret subkeys now use the public key's
      cryptographic key, which does not require a passphrase to
      be decoded. (CNY-2224)

Changes in 1.2.6:
  o Build Changes:
    * When cooking packages or groups, conary now displays the methods
      that are called. It also displays the methods that are unused,
      making it easier to see if a function from a superclass has been
      left out. (CNY-2193)

  o Bug Fixes:
    * Use of macros in the r.Link() build action worked only in limited
      cases. (CNY-2209)

  o Client Changes:
    * Mirror mode now includes full file streams in changesets, instead
      of differential streams. (CNY-2210)

Changes in 1.2.5:
  o Client Changes:
    * The OpenPGP implementation now merges PGP keys properly.
      (CNY-1987)
    * The OpenPGP implementation is capable of generating trust
      signatures. (CNY-1990)
    * A bug which could cause troves containing *identical* files to
      become corruped in a system database has been fixed. Note that
      repository databases were not affected. (CNY-2191)

  o Build Changes:
    * MakeDirs now handles trailing '/' characters in directory names.
      (CNY-1526)
    * Using the new provideGroup keyword argument to the r.User()
      method in a UserGroupRecipe, you can now specify that the user's
      primary group needs to be already on the system, rather than be
      added while creating the user. (CNY-2096)

  o Bug Fixes:
    * A bug that resulted in a KeyError when removing a trove from a
      group that has 3 levels of subgroups has been fixed. (CNY-1372)
    * A bug that could result in a decremented source count when
      promoting a package to a sibling of a parent branch has been
      fixed. (CNY-2108)
    * A problem resulting in derived packages corrupting files with the
      same content was fixed. (CNY-2157)
    * A bug that caused internal server errors when retrieving
      changesets that contained compressed file data over 4 GiB in size
      has been fixed. (CNY-2170, CNY-2173)
    * HTTP error codes generated by HTTP proxies are now properly
      interpreted by Conary clients. (CNY-2181)
    * When talking to a repository, Conary proxies will now
      automatically switch the protocol to HTTPS whenever authentication
      information is injected on behalf of the client. (CNY-2184)
    * addSvnSnapshot no longer generates conflicts in the paths for
      temporary checkouts. (CNY-2196)

Changes in 1.2.4:
  o Bug Fixes:
    * A file that was mistakenly ommitted from packaging has been
      added to the build. (CNY-2155)

Changes in 1.2.3:
  o Build Changes:
    * The addSvnSnapshot() source action now has the ability to add
      specific SVN revisions via the 'revision' argument. (CNY-2156)
  o Bug Fixes:
    * An update failure that would occur when two versions of a package
      have been installed, one local, one from a repository, has been
      fixed. (CNY-2127)
    * A regression introduced in 1.2.1 affecting patch files that apply
      multiple changes to the same file has been fixed. (CNY-2142)
    * Group scripts now have file descriptor 0 (stdin) connected to
      /dev/null. Previously, stdin was closed, a potential problem
      for scripts that open file descriptors and then disconnect from
      the terminal. (CNY-2143)

  o Client Changes:
    * Added listkeys, addkey, and getkey commands to cvc for basic
      command line PGP key management. (CNY-2150)

Changes in 1.2.2:
  o Build Changes:
    * Python and Ruby dependencies with lib-specific flags now cause
      the package to be architecture-flavored. (CNY-2110)
    * Groups using setSearchPath now prefer packages on the labels and
      troves listed explicitly in the searchPath over other labels,
      even if the label is specified in the add() command. For example,
      if your searchPath includes foo=conary.rpath.com@rpl:1/1-1-1, then
      r.add('foo', 'conary.rpath.com@rpl:1') in a group recipe will now
      find version 1-1-1 over later versions. Before, it would find the
      latest version in the repository if you specified the label in the
      r.add() command. (CNY-1993)

  o Client Changes:
    * The conary command line now accepts 'rb' as an alias for
      'rollback'.
    * The output of 'rblist' now combines packages and their components
      in a single line (similar to the output of 'update'). (CNY-2134)

  o Bug Fixes:
    * When parsing the GPG keyring, PGP version 2 keys are now ignored.
      (CNY-2115)
    * Direct key signatures for PGP keys are now accepted. (CNY-2120)
    * Source control recipe actions such as addMercurialSnapshot()
      no longer produce directory names that can collide with
      a trove with the same name on a different label, producing
      a snapshot of a different source control repository. (CNY-2124)
    * Tag scripts are now closing file descriptors larger than 2
      before calling a function from the exec family. (CNY-2114)
    * A bug in determining the correct version for packages when
      multiple branches of that package exist on the same label has
      been fixed. (CNY-2128)
    * Multiple entitlements to the same host name are now properly
      handled. (CNY-2105)
    * The URL sent back to the client when connecting through an
      HTTP proxy is now correctly computed by repositories. (CNY-2117)
    * setSearchPath now searches the leaves for every source in the
      search path before falling back and searching the rest of the
      repository. Before, it would search the leaves for each label,
      then the rest of the labels, and finally groups. (CNY-2131)

Changes in 1.2.1:
  o Build Changes:
    * The addGitSnapshot() source action is now available. (CNY-1965)
    * Cooking derived packages no longer warns about their
      experimental state. (CNY-2092)
    * loadInstalled does not search the local database for a matching
      package on checkin, but instead searches the repository. This
      makes it easier to develop packages that are correct, with the
      potential of not building on the current machine. (CNY-2027)

  o Client Changes:
    * The Conary client is now less aggressive in sending keepalive
      packets with long-running requests. (CNY-2104)
    * Promote and clone callbacks are more verbose. (CNY-2063)

  o Bug Fixes:
    * Schema migration for the Latest table now correctly handles
      branches that end in redirects. (CNY-2081)
    * Adding a large number of user maps is now more efficient
      if the new addServerGlobs method is used. (CNY-2083)
    * Redirects between branches on the same label, which were
      necessary before Conary 1.2.0, are again handled correctly.
      (CNY-2103)
    * The 'conary updateall' command again properly handles the
      --replace-files command-line argument. (CNY-2112)
    * Patches are no longer partially applied when building. A
      partially applying patch results now in a failure. (CNY-2017)
    * A bug which caused Conary to incorrectly determine the flags
      for python dependencies on 64-bit systems has been fixed.
      (CNY-2091)
    * Ruby dependencies now function properly in a bootstrap build
      of the ruby package. (CNY-2109)

Changes in 1.2.0:
  o Build Changes:
    * A bug which caused Conary to compute python dependencies
      incorrectly when using an external version of python (such
      as when building python itself) has been fixed. (CNY-2087)

Changes in 1.1.96:
  o Server Changes
    * External entitlement servers can now specify per-entitlement
      timeouts and automatic retry values (CNY-2060)

  o Client Changes:
    * Update journal did not have an entry for hard links which were
      made to targets which already existed on the system, causing
      system corruption if the journal had to be rolled back. (CNY-1671)
    * The critical update information now includes enough data to
      re-create the original update job. (CNY-1608)
    * Unknown trove info types in the database are properly stored in
      extracted trove info. (CNY-2059)
    * diff and patch now support files without trailing newlines.
      (CNY-1979)

  o Build Changes:
    * More paths (/usr/lib/.*-sharp.*/) have been added to :cil
      components. (CNY-2080)
    * Path ID lookups now ignore permission errors; in such a case, a
      new path ID is computed. (CNY-1911)
    * Conary now handles python files that specify a python interpreter
      that is not available on the system or in the builddir.  It will
      print a warning and not attempt to compute dependency information
      for those files. (CNY-2050)
    * loadSuperClass and loadInstalled now print out name, version
      flavor of the package that was used when loading. (CNY-1967)

  o Bug Fixes:
    * When running in threaded mode, don't install signal handlers,
      since that is not supported. (CNY-2040)
    * URLs returned by prepareChangeSet, getChangeSet, and
      getFileContents are all based on the URL the client used to call
      the repository instead of built internally by the repository.
      (CNY-2034)
    * An issue that was preventing the repository server, under certain
      circumstances, to determine the proper URL to use has been fixed.
      (CNY-2056, CNY-2058)
    * A regression from Conary 1.1.34 related to self-signature
      verification on private PGP keys has been fixed. (CNY-2047)
    * An issue related to Conary proxies running in non-SSL mode,
      talking to SSL-enabled repository servers has been fixed.
      (CNY-2067)
    * Related to CNY-2034, Conary proxies are now properly computing
      the return URL. (CNY-2069)
    * The client is now properly computing the downloaded file's
      digest if a size limit was specified. (CNY-2072)
    * A regression from Conary 1.1.94 that caused some local cooks to
      fail to be installable due to incorrect primary trove information
      has been fixed (CNY-2078)

  o Other Changes
    * InodeStreams and FileStreams now preserve unknown elements,
      allowing future additions to those without breaking fileId
      computation. (CNY-1971)

Changes in 1.1.95:
  o Server Changes
    * A bug which triggered an exception while migrating postgresql
      repositories has been fixed. (CNY-1912)
    * The getNewTroveInfo call works faster for mirror operations.
      (CNY-2006)
    * An issue that prevented the server from responding with the
      proper error message when in maintenance mode has been fixed.
      (CNY-2005)
    * An issue that was affecting cooking performance when looking
      up path IDs has been fixed. (CNY-1996)

  o Client Changes:
    * A bug which prevented the mirror client from using hidden commits
      when mirroring to a single target has been fixed. (CNY-1981)
    * Clone/promote no longer complains when a buildreq is not also
      being cloned to the new location. (CNY-1844)
    * Turned off flavorPreferences for 1.2 release, as they are not
      quite ready. (CNY-2023)

  o Bug Fixes:
    * Bootstrapping python can now find system conary when using the
      bootstrapped python to determine python dependencies. (CNY-2001)
    * A bug in findTroves when using partial labels, introduced as
      part of 1.1.90, has been fixed. (CNY-2011)
    * cvc operations no longer trace back when the current working
      directory can no longer be accessed. (CNY-2014)
    * Redirects to nothing are now displayed when using --trove-flags.
      (CNY-2025)
    * Stack frames now wrap long lines to make them easier to read.
      (CNY-2016)
    * Comparison of VersionSequence objects is now more robust.
      (CNY-2020)
    * Autosourced files added to both a shadow and its parent now merge
      properly. (CNY-1856)

Changes in 1.1.94:
  o Bug Fixes:
    * Python extension modules installed at the top level of the Python
      search path no longer produce a traceback when computing
      dependencies. (CNY-1995)

Changes in 1.1.93:
  o Build Changes:
    * Filesets now accept macros. (CNY-148)
    * crossRequires are now ignored when not cross compiling. (CNY-1950)
    * Malformed .jar files are now ignored when computing Java
      dependencies. Previously, Conary exited with an error while
      attempting to process them. (CNY-1983)
    * Conary dependencies are no longer attempted when cross-compiling,
      and when bootstrapping python, modules are now sought in system
      python directories as well as in the destdir. (CNY-1986)
    * Python extension modules (.so files) now expose the proper
      dependencies by providing, for example, itertools (the true
      name) as well as itertoolsmodule (as it has previously), but
      requiring the shorter name if it is available on the system.
      (CNY-1077)

  o Client Changes:
    * The cvc promote and clone commands are now more efficient and do
      not download unnecessary packages. This also makes it possible
      to clone packages where access to some of the included troves
      is unavailable at the time of the promote or clone operation.
      (CNY-1913)
    * A bug which prevented the mirror client from using hidden commits
      when mirroring to a single target has been fixed. (CNY-1981)
    * Filesets are now cloneable. (CNY-1297)

  o Server Changes
    * A bug which triggered an exception while migrating postgresql
      repositories has been fixed. (CNY-1912)

  o Bug Fixes:
    * The clone and promote commands now work when cloning over removed
      packages. (CNY-1955)
    * searchPath will now provide only the best flavor match when
      matching against groups with more than one version of a package
      available. Previously, it would return all matches. (CNY-1881)

Changes in 1.1.92:
  o Bug Fixes:
    * ccs2tar correctly handles changesets with duplicate contents and
      hard links. (CNY-1953)
    * An error in the way attributes of ServerProxy classes get
      marshaled has been fixed. (CNY-1956)
    * If local flags (e.g. kernel.smp) are defined in /etc/conary/use,
      cooking no longer produces a traceback. (CNY-1963)
    * The last trove source in a trove source stack is now properly
      passed flavor information. (CNY-1969)
    * Derived packages properly handle files that were not flavored due
      to an exception in the upstream packages. (CNY-1954)
    * The transport layer is automatically encoding non-ASCII strings
      into XMLRPC Binary objects. (CNY-1932)
    * An error that was causing warnings to be printed while cooking
      groups has been fixed. (CNY-1957)

  o Server Changes
    * A bug which triggered an exception while migrating postgresql
      repositories has been fixed. (CNY-1912)

  o Build Changes:
    * Mono (CIL) files are now placed in :cil components by default.
      (CNY-1821)

  o Other Changes
    * The transport layer is using BoundedStringIO objects for
      compression, decompression and XMLRPC encoding/decoding, to
      avoid excessive memory consumption. (CNY-1968)

Changes in 1.1.91:
  o Client Changes:
    * A new configuration option, "flavorPreferences", has been added.
      The client uses this list of flavors in trove selection.
      (CNY-1710)
    * Large files are now compressed on disk instead of in memory when
      creating rollbacks. (CNY-1896)
    * The Conary client API is now more careful with releasing open
      file descriptors. (CNY-1834)
    * The "migrate" mode has changed to overwrite changes made to
      files that are not yet owned by Conary, but already exist on the
      system, as well managed, non-configuration files that have
      changed. (CNY-1868)
    * When signals are received during updates, the journal is now
      rolled back before conary terminates. (CNY-1393)
    * A 'cvc checkout' of multiple projects uses far fewer repository
      calls now, and uses a single changeset.
    * The 'cvc update' and 'cvc diff' commands now accept a source
      version argument without a source count. (CNY-1921)

Changes in 1.1.35:
  o Client Changes:
    * Unknown trove info types in the database are stored in extracted
      trove info properly (CNY-2059)
    * diff and patch now support files without trailing newlines (CNY-1979)

Changes in 1.1.34:
  o Build Changes:
    * The default settings from r.add() will now override the default
      settings from an r.addAll() (CNY-1882)
    * Looking up path IDs is now stop when all files have been found,
      instead of always walking the shadow hierarchy. (CNY-1911)

  o Bug Fixes:
    * A bug that caused an error message in the rPath Appliance
      Platform Agent (rAPA) when using an entitlement generator has
      been fixed. (CNY-1946)

Changes in 1.1.33:
  o Build Changes:
    * The addArchive() source action now handles xpi archives. (CNY-1793)
    * Unknown flags are now ignored when calling loadRecipe with a
      flavor, instead of printing a traceback.

  o Update Changes:
    * Updates to groups are now allowed to be merged with other groups
      in update jobs, reducing the number of jobs that are used for
      updates.

  o Client Changes:
    * Cloning now always increments group version counts, mimicing
      the behavior of group cooking. (CNY-1724)
    * When promoting, --all-flavors is now on by default.  However, if
      a flavor to promote or clone is specified, promotes will be
      limited by that flavor. (CNY-1535)
    * Several commands, such as promote, update and rq, now take an
      --exact-flavors flag.  If specified, the flavors for each trove
      must match exactly - no system flavor or heuristic is used to
      find the trove you want. (CNY-1829)
    * If there is a problem with domain name resolution, conary will
      retry 5 times. However, if the connection fails after those
      attempts, future connection requests will now fail after one try.
      (CNY-1814)

  o Bug Fixes:
    * The SQLite "ANALYZE" command is no longer run on local SQLite
      databases. Any data stored by the "ANALYZE" command will be
      removed from the local database unless it is being accessed
      read-only. Database performance is poor on databases with
      "ANALYZE" data in them. (CNY-778)
    * Some bugs related to installing relative changesets were fixed.
      These bugs would manifest themselves by making relative changesets
      not installable when the network was down. (CNY-1814)

Changes in 1.1.32:
  o Client Changes:
    * A getDownloadSizes() method has been added to the ConaryClient
      object to determine the over-the-wire transfer size of the jobs
      in an UpdateJob object.  Call requires a single repository be
      the source of the entire update. (CNY-1757)
    * cvc reports a more accurate error message when the CONARY file in
      the current directory is not a regular file

  o Server Changes:
    * A "infoOnly" parameter to has been added to the getChangeSet()
      repository method in protocol version 51. (CNY-1757)
    * The list of repository methods is now automatically generated
      instead of statically listed. (CNY-1781)
  
  o Bug Fixes:
    * The addSvnSnapshot() source action now uses the lookaside directory
      for generating the snapshot, instead of using the remote repository.
      (CNY-1777)
    * A bug that prevented unused entries in the Versions table of the
      system Conary database from being cleaned up after erasures has
      been fixed.
    * A bug that caused changes in the byDefault status of a trove to
      be omitted from local rollbacks has been fixed. (CNY-1796)

Changes in 1.1.31.4:
  o Server changes:
    * Setting "forceSSL" once again requires a HTTPS connection be
      used when authentication data is passed to an Apache based
      Conary Repository. (CNY-1880)
    * A bug that caused incorrect values for sourceItemId and
      clonedFromId to be used when groups and components were
      committed as part of one changeset has been fixed. (CNY-1903)
    * A bug that caused the Latest table to be rebuilt incorrectly
      when migrating to schema version 15.0 has been fixed.
      (CNY-1909)

  o Build Changes:
    * Redirects will now be followed in group recipes. Previously,
      including redirects would result in an error. (CNY-1693)
    * Derived recipes can now be based on troves which have files
      that have the same content (SHA1) as each other but are
      members of different link groups (are not intended to be
      installed as hard links to each other). (CNY-1733)
    * Derived packages now work properly if the troves they are based
      on contain dangling symlinks. (CNY-1914)
    * Symbolic links that have not changed in a derived package are
      now correctly ignored by policies that are not interested in
      unmodified files. (CNY-1879)
    * The build flavor string used for building a trove is now stored
      as part of that trove's troveInfo field. (CNY-1678)
    * Looking up path IDs now stops when all files have been found,
      instead of always walking the shadow hierarchy. (CNY-1911)
    * multilib cooks set only Arch.x86_64. (CNY-1711)

  o Bug Fixes:
    * The new OpenPGP parsing code now accepts Version 3 keys and
      signatures, without verifying them. (CNY-1931)
    * A file descriptor leak in the getFileContents method has been
      fixed.
    * If ignoreErrors is set for a configuration file, that setting is
      now honored for contexts as well.
    * Troves with large numbers of identical files now erase faster,
      thanks to a SQL fix in sqldb.iterFiles. (CNY-1937)
    * Python dependency determination now properly ignores filenames
      like "python.so" when looking for version flags. (CNY-1940)
    * Conary now correctly avoids assuming that standard I/O files
      are objects with fileno() methods. Previously, calling
      Conary interfaces with non-file objects associated with
      standard input, output, or error could trace back. (CNY-1946)
    * The --buildreqs option for 'conary q' now functions when
      multiple build requirements have the same name.
    * An issue related to the flavor preferences list not being
      properly populated when a group was cooked has been fixed.
      (CNY-1951)

  o Other Changes:
    * Conary tracebacks now report values for each variable in the
      local namespace in each frame. (CNY-1922)
    * select() calls have been replaced with poll() for higher
      efficiency. (CNY-1933)

Changes in 1.1.90:
  o Major Changes:
    * Label multiplicity, in which a trove on the same label
      appearing on multiple branches was understood as meaning that
      all the trove can be installed at once, is being generally
      deprecated.  Instead, a newer trove on a different branch that
      ends with the same label as an older trove will be considered
      together with and generally preferred to the older trove.
      Branch affinity, in which Conary keeps packages from the same
      branch during an update, is therefore replaced with label
      affinity, in which Conary keeps packages from the same label
      during an update.  Many of the individual changes in this
      version are parts of implementing this general change in
      behavior.

  o Client Changes:
    * Added getTroveLatestByLabel as a client-side call.
    * Label lookups pick the latest version which matches instead of
      the latest version on each branch.
    * Replaced branch affinity with label affinity.
    * getAllTroveLeavesByLabel() filters results by server names to
      eliminate spurious results from repositories which host multiple
      server names. (CNY-1771)
    * The cvc and conary commands now ignore broken pipes on standard
      output instead of producing a traceback. (CNY-1853)
    * Redirects follow the label of the branch they were built with
      instead of the branch itself.
    * Building redirects to a branch is now deprecated; redirects should
      point to labels instead. (CNY-1857)
    * The --replace-files option has been split into
      --replace-managed-files, --replace-unmanaged-files,
      --replace-modified-files, and --replace-config-files. The original
      option is still accepted, and is equivalent to specifying all four
      of the new options simultaneously (CNY-1270)
    * When updating, conary will never automatically drop an architecture
      from an installed trove (unless you specify the flavor to update to 
      explicitly).  (CNY-1714)
    * Dependency resolution now allows updates to go across branches if the
      branches are on the same label.
    * Dependency resolution now follows the same "never drop an architecture"
      rule as other update code. (CNY-1713).
    * Added --show-files parameter to "conary config" to display where
      configuration items came from.
    * Newly installed transient files now silently replace files which are
      otherwise unowned. (CNY-1841)

  o Build Changes:
    * The cvc update command can now update multiple directories
      simultaneously.
    * Java files are now put in a :java component by default. (CNY-527)
    * Python dependencies now include flags designating the major version
      of python involved, as well as a flag distinguishing the target
      architecture library directory (normally "lib" or "lib64") to
      enhance update reliability.  When building a bootstrap python
      or using a different python executable than Conary is running
      with, Conary will use an external python process to determine
      python dependencies. (CNY-1517)
    * Ruby dependencies are now generated, and Ruby modules are placed
      in a :ruby component by default.  Flags are included in the
      dependencies similar to the Python flags, except that they are
      not conditional. (CNY-612)
    * Ensure that two binaries with the same source count but different
      build counts end up with the same build count after cloning. (CNY-1871)

  o Scripts Changes:
    * Repository database migration scripts have been integrated into a 
      common unit.

  o Bug Fixes:
    * Fix a bug in commit code that made r.macros.buildlabel unusable because
      you could not commit recipes that used it.  (CNY-1752)
    * An internal class, _AbstractPackageRecipe, has been renamed to
      AbstractPackageRecipe, in order to allow the inclusion of its
      methods in its subclasses' documentation pages.  The old name is
      still available for compatibility with older modules.  (CNY-1848)
    * Multiple entitlements can be stored for a single hostname or glob
      (previously only the last hostname for a particular hostname/glob
      would be used). (CNY-1825)
    * Cloning the source component for filesets is now allowed.
    * includeConfigFile now sorts files that are matched in globs
    * The default settings from r.add() will now override the default
      settings from an r.addAll() (CNY-1882)
    * Cloning no longer downloads components that won't be cloned (CNY-1891)

  o Other changes:
    * The showchangeset script now displays information on redirect
      troves.

Changes in 1.1.31.3:
  o Server changes:
    * Added EntitlementTimeout exception to notify clients that an
      entitlement has timed out from the authentication cache (CNY-1862)
    * Added remote_ip to user and entitlement based external authentication
      checks (CNY-1864)
    * Fixed bug in proxy which prevented remote_ip from being passed to
      internal repository

  o Client changes:
    * Reread entitlements from disk when EntitlementTimeout is received
      (CNY-1862)

  o Other changes:
    * Logcat now works for calls which passed lists of entitlements

Changes in 1.1.31.2:
  o Proxy changes:
    * Proxy can now inject entitlements and user authentication on behalf
      of clients (CNY-1836)

Changes in 1.1.31.1:
  o Bug Fix:
    * Proxies used wrong getChangeSet call for old protocol versions (CNY-1803)

Changes in 1.1.31:
  o Bug Fix:
    * A bug that caused an Internal Server Error when a Conary proxy
      attempted to convert a changeset for an older client when the
      upstream Conary repository was not running 1.1.29 or later has
      been fixed. (CNY-1792)

Changes in 1.1.30:
  o Bug Fixes:
    * The version cache for upstream servers in the Conary proxy
      incorrectly included user information in the URL, causing
      KeyErrors when users were switched to anonymous. (CNY-1787)
    * An issue related to the formatting of repository map entries
      has been fixed. (CNY-1788)
    * The Conary proxy no longer supports protocol version 41
      (and hasn't for a few releases).
    * An issue that was affecting the performance of the getChangeSet
      API call on Conary proxies running in an apache environment
      has been fixed.

Changes in 1.1.29:
  o Client Changes:
    * In conaryrc files, repositoryMap entries can now use wildcards
      for the server name.
    * Multiple entitlements can now be sent to each server.
    * Server names in entitlements may include wildcards.
    * Entitlements may be placed in conaryrc files now using
      'entitlement server entitlement'. "conary config" displays
      entitlement information.
    * A bug that limited a single MetadataItem to less than 64 KiB has
      been fixed.  Conary 1.1.29 will produce metadata that will not
      be visible to older clients.  Likewise, metadata produced by
      older clients will not be visible to Conary 1.1.29 and later
      clients. (CNY-1746)
    * Metadata items can now store strings with NUL characters in
      them. (CNY-1750)
    * The client API will now raise an InsufficientPermission error
      instead of an OpenError when the client's entitlements are
      not allowing access. (CNY-1738)

  o Build Changes:
    * Refreshed autosource files are now displayed by 'cvc revert' and
      'cvc diff'. (CNY-1647)
    * Support for the Bazaar revision control system has been added via
      r.addBzrSnapshot(). (requires bzr >= 0.16).

  o Server Changes:
    * (Nearly) all repository operations are now performed using the
      permissions of the anonymous user in addition to the permission
      set for any user authentication information which is present.
    * Path names in the entitlementsDirectory no longer have any
      meaning. All entitlements are read, and the serverName in the
      XML for the entitlement is used to determine which server to
      send the entitlement too.
    * Entitlement classes are no longer used as part of authentication;
      they may still be specified, but repositories now look up the
      class(es) for an entitlement based on the key.

  o Internal Changes:
    * The restart information, necessary for Conary to resume execution
      after a critical update is applied, now includes the original
      command line. The way this information is stored is incompatible
      with very old versions of Conary.  Downgrading from Conary
      version 1.1.29 (or newer) to version 1.1.11 (or older) is known
      to fail. (CNY-1758)

  o Bug Fixes:
    * 'conary rblist' no longer produces a stack trace if the
      installLabelPath configuration option is not set. (CNY-1731)
    * A bug that caused an "Error parsing label" error message when
      invoking "cvc commit" on a group recipe that used
      r.setSearchPath(str(r.labelPath[0]), ...) has been
      fixed. (CNY-1740)
    * Proxy errors are now reported in the client, for easier
      debugging. (CNY-1313)
    * A bug that caused an "Unknown error downloading changeset" error
      when applying an update job that contained two different
      versions of the same trove has been fixed. (CNY-1742)
    * Adding redirects which pointed to otherwise-unused branches
      corrupted the database by creating a branch without corresponding
      label information.
    * When critical updates are present in an update job that has
      previously downloaded all the changesets, Conary will no longer
      unnecessarily re-download the troves. (CNY-1763)
    * TroveChangeSet.isRollbackFence() now returns the correct answer
      if the trove changeset does not contain absolute trove
      info. (CNY-1762)
    * A bug related to entitlement directories containing unreadable
      files has been fixed. (CNY-1765)
    * A bug that prevented epydoc from producing documentation on
      the Conary code has been fixed. (CNY-1772)
    * Conary will temporarily fall back to reading unsigned group
      script information from changeset files that are created by
      Conary < 1.1.24.  Once rBuilder creates changesets with a newer
      version of Conary, this change will be reverted. (CNY-1762)
    * Changeset files are now written as absolute paths in the
      changeset index file. (CNY-1776)
    * Entitlement configuratioon lines continue to accept an entitlement
      class for backwards compatibility purposes. (CNY-1786)

Changes in 1.1.28:
  o Documentation Changes:
    * Incorrect references to createGroup have been fixed. (CNY-1700)

  o Build Changes:
    * Files added with in the repository and locally no longer cause
      'cvc update' to fail as long as the files have the same fileId.
      (CNY-1428)
    * r.Link allows full paths to be specified for the target of the
      link as long as the directory matches the source of the link.
      (CNY-751)
    * "cvc mv" has been added as a synonym for "cvc rename".
    * r.addCvsSnapshot() now works correctly with anonymous,
      pserver-based, servers. Previously, cvs checkout would fail due
      to strange characters being in the destination directory.
    * r.add*Snapshot() will now raise errors if the shell commands they
      are executing fail for any reason

  o Bug Fixes:
    * An index has been added to improve the performance of various
      file stream related queries in a Conary repository. (CNY-1704)
    * Directories in binary directories are no longer (incorrectly)
      provided. (CNY-1721)
    * "conary update" now works with read-only changesets. (CNY-1681)
    * the setTroveInfo call refuses to update missing troves (CNY-1741)

  o Server Changes:
    * getChangeSet call now returns supplemental information
      (trovesNeeded, filesNeeded, and removedTroves) for each individual
      job separately, instead of combining them for the entire job list.
    * proxy now combines all upstream changeset requests into a single
      job request for servers running this version or later. (CNY-1716)
    * mirrorMode wasn't passed through to changeset fingerprint calls
      from the caching code.

Changes in 1.1.27:
  o New Features:
    * All group cooks for one source must be done as a large cvc cook
      action instead of one-by-one. (CNY-1303)
    * Group flavors are much shorter if you turn on the config item
      "shortenGroupFlavors".  Some flags, like
      vmware and xen and architecture flags, are always included in a
      group flavor. (CNY-1641)
    * The Conary client is now able to access the network using
      authenticated HTTP proxies. (CNY-1687)

  o Build Changes:
    * A new recipe method, r.MakeFIFO(), is available which will create
      a named pipe at a specified location. (CNY-1597).

  o Internal Changes:
    * Flags for update jobs changed from a bitmask to a class.
    * Removed vestigial support for file label priority paths.

  o Bug fixes:
    * Patch code no longer fails when trailing context is missing at
      the end of the file. (CNY-1638)
    * Files with no permissions set (chmod 0) confused Conary due to
      improper checks for None. (CNY-1678)
    * Errors in the changeset downloading code are no longer ignored
      by the client. (CNY-1682)
    * An error in the resumption of a build has been fixed. (CNY-1684)
    * The introduction of mirrorMode during changeset cration (CNY-1570)
      caused the generation of empty diffs in some cases. mirrorMode now
      includes full contents for all files instead of generating diffs
      (CNY-1699)
    * If you're promoting two flavors of the same version of the same trove,
      they will now always have the same version on the target branch.
      (CNY-1692)

Changes in 1.1.26:
  o New Features:
    * The listcachedir script has been added to help with maintenance
      tasks for the repository changeset cache. (CNY-1469)
    * Conary proxies are now adding an HTTP Via: header. (CNY-1604)

  o Internal Changes:
    * Creating changesets supports a 'mirrorMode', which includes file
      contents of files if their version has changed (even if the sha1
      of those contents are the same). Mirroring uses this to ensure
      complete contents. (CNY-1570)

  o Client Changes:
    * A potential race condition where an update could change the state
      of the Conary database while the rollback code is executing has
      been fixed. Note that as part of the fix for CNY-1591, the update
      and rollback operations cannot commit at the same time; the fix
      further ensures long-running operations detect the state change.
      (CNY-1624)

  o Bug fixes:
    * Manipulating source components now works better when a source
      component has been marked removed.
    * A problem related to the way shim clients use the ServerProxy
      object has been fixed. (CNY-1668)

Changes in 1.1.25:
  o New Feature:
    * Conary now supports a "searchPath" configuration option, which
      operates like the installLabelPath configuration option but can
      contain both packages and labels.  For example:
      "searchPath group-os contrib.rpath.org@rpl:1" can be used to
      configure conary to first install the version of a package
      referenced in group-os, then to fall back to installing from
      contrib.rpath.org@rpl:1. (CNY-1571)

  o Build Changes:
    * GroupRecipe.add*Script now accepts a path to the script as the
      initial parameter.
    * r.addArchive() now supports a preserveOwnership parameter.  When
      set to True, owners and groups from cpio, rpm, and tar archives
      are used as the owners and groups in the final package.
      (CNY-927)
    * A new "cvc revert" command has been added that reverts any local
      changes made in the current directory. (CNY-1222)
    * GroupRecipe.addCopy() copies compatibility classes and group
      scripts onto to groups.  New copyScripts and
      copyCompatibilityScripts options to GroupRecipe.addCopy() and
      GroupRecipe.addAll() can be used to change this
      behavior. (CNY-1642)
    * A new build r.IncludeLicense() action has been added. This build
      action will take either a directory structure of licenses or a
      single license file, normalize its contents, and place it in a
      directory in /usr/share/known-licenses, which will be used at a
      later date by conary-policy.  This method is only useful for
      organizations maintaining a set of packages as part of a Linux
      OS platform.

  o Client Changes:
    * An explicit commit lock is now used to prevent overlapping
      updates and rollbacks.  (CNY-1591)
    * The conaryclient module now exposes ChangeSetFromFile to
      instantiate ReadOnlyChangeSet objects from .ccs
      files. (CNY-1578)
    * "conary q --debug --info" now also displays information about
      where a trove was cloned from if it exists.
    * Redirects with multiple targets can now be built and installed.
      (CNY-1554)
    * Conary repositories now support creating changesets that contain
      files whose compressed contents are greater than or equal to 4
      GiB in size.  Old versions of Conary that attempt to access a
      changeset that contains a compressed file larger than 4 GiB in
      size will report a error of "assert(subMagic == SUBFILE_MAGIC)".
      Previously, an overflow error occurred. (CNY-1572)

  o Internal Changes:
    * Conary clients can now request a specific changeset format
      version from a Conary repository.  This feature requires Conary
      protocol version 48.  This allows one to use new Conary clients
      to generate changesets understood by older clients. (CNY-1544)
    * Internal recipe source management moved into the generic
      Recipe() class from PackageRecipeClass().

  o Server Changes:
    * Standalone Conary repositories or proxies can be run in SSL mode
      if m2crypto is installed and the configuration options "useSSL",
      "sslCert", and "sslKey" are properly set. (CNY-1649)

  o Bug Fixes:
    * A bug that sometimes caused "user/group does not exist - using
      root" messages to be displayed when running "cvc update" created
      new files has been fixed. (CNY-763)
    * The flavor of a derived package (which is an experimental
      feature) built from unflavored package is now properly set to
      unflavored. (CNY-1506)
    * Macros in arguments to the version control system recipe class
      commands are now properly expanded. (CNY-1614)
    * The Conary client will now bypass proxies running on remote
      machines with repositories running on localhost. (CNY-1621)
    * "cvc promote" no longer displays some warnings that were rarely
      helpful unless invoked with the --debug argument. (CNY-1581)
    * A bug that caused the storage of unneeded "unknown" entries in
      the TroveInfo table has been fixed. (CNY-1613)
    * A regression in "cvc annotate" that would produce a traceback
      for not finding a SequenceMatcher class in fixeddifflib was
      fixed.  (CNY-1625)
    * Build commands that invoke shell commands now perform shell
      quoting properly.  Thanks to Pavel Volkovitskiy for finding the
      bugs and submitting the patch. (CNY-1627)
    * Mirroring using group recursion has been fixed. (CNY-1629)
    * Mirroring using group recursion no longer creates
      cross-repository relative changesets. (CNY-1640)
    * r.Install will now replace files which are read-only. (CNY-1634)
    * A bug that caused an unhandled exception when creating a local
      rollback for a trove that had missing troveinfo has been fixed.
    * Attempting to run "cvc merge" in a directory which was not
      already at the tip of a shadow no longer causes a confusing
      error message.  Previously the message was "working directory is
      already based on head of branch"; now the message is "working
      directory is not at the tip of the shadow".
    * cvc commands which need to instantiate the recipe object (merge,
      refresh, and commit) no longer fail if unknown use flags are
      used by the recipe.
    * Running the command to mark a trove as removed from the
      repository on a trove that has already been marked as removed no
      longer results in an error. (CNY-1654)
    * "conary rdiff" now works properly when multiple flavors of the
      same trove are present in the same group. (CNY-1605)
    * "conary rdiff" no longer produces an error if the same file is
      present on different labels. (CNY-1623)
    * A bug that caused inconsistent behavior when troves are pinned
      has been fixed.  Previously, if an update operation would change
      the version of a pinned trove to a version included in a group
      that is installed on the system, the pin would not
      hold. (CNY-1652)
    * A bug that caused an unhandled exception in the Conary update
      code when shared contents to a file in a link group are
      duplicated in the changeset due to distributed contents has been
      fixed.

Changes in 1.1.24.1:
  o Release Correction
    * The source archive for 1.1.24 was not built from the tag for
      1.1.24 in the Mercurial repository.  1.1.24.1 is built from the
      1.1.24 tag.

Changes in 1.1.24:
  o New Feature:
    * Conary 1.1.24 introduces the framework needed to implement a new
      metadata design for Conary.  The new metadata feature allows
      various information such as description to be set for a trove.
      New XML-RPC interfaces, getNewTroveInfo() and setTroveInfo(),
      have been added to facilitate mirroring metadata.
      addMetadataItems() has been added to allow metadata to be added
      to a trove after it has been built. (CNY-1577)

  o Client Changes:
    * The Conary client now distinguishes between an upstream Conary
      proxy and a plain HTTP proxy. This is so we can properly handle
      SSL traffic through an HTTP proxy using the CONNECT HTTP method.
      As such, there is now a "conaryProxy" configuration variable, in
      addition to the "proxy" variable. (CNY-1550)
    * The "proxy" (and newly introduced "conaryProxy") variables can
      be turned off by setting them to "None". (CNY-1378)
    * Clients requesting the inclusion of configuration files residing
      on the network now upload their version. This opens up the
      possibility for the server to serve different configuration
      files to different client generations. (CNY-1588)
    * Configuration variables "localRollbacks" and "pinTroves" get
      used as defaults when applying an update job; they can be
      explicitly overridden. (CNY-1583)

  o Bug Fixes:
    * A bug in the way the proxy configuration variable is set has
      been fixed. (CNY-1586)
    * A bug that caused a traceback when rolling back group updates
      from rollback changesets created when the "localRollback"
      configuration option was set has been fixed. (CNY-1590)
    * A bug that caused a traceback when applying a local rollback
      changeset with a locally modified file has been fixed.  Conary
      needed to create the directory that the locally modified file
      resides in first. (CNY-1444)
    * Applying rollbacks could attempt to invalidate the rollback stack,
      which would cause corruption of the rollback stack (CNY-1587)

Changes in 1.1.23:
  o Client Changes:
    * A new command, "conary rdiff", has been added. This allows one
      to inspect the differences between any two troves with the same
      name. (CNY-855)

  o Build Changes:
    * Conary recipes can now directly reference source code through
      version control systems.  The new r.addMercurialSnapshot(),
      r.addCvsSnapshot(), and r.addSvnSnapshot() source actions check
      out repositories and create snapshots.  They are integrated with
      the "cvc refresh" command for fetching more recent source code
      from version control repositories. (CNY-1)
    * The r.replace() function in group recipes now supports the
      searchPath parameter. (CNY-1574)

  o Bug Fixes:
    * A corner case affecting server-side matching of troves against
      negative flavors has been fixed. (CNY-641)
    * A bug in the StreamSet thaw code that prevented frozen StreamSet
      objects with a tag value greater than 128 from being thawed
      properly has been fixed.
    * A bug has been fixed that prevented creating a diff of a Trove
      object that contained troveInfo with unknown data. (CNY-1569)
    * A bug in the logic used by Conary to determine whether or not
      the rollback stack should be invalidated based on group update
      scripts has been fixed. (CNY-1564)
    * A bug that caused an unhandled exception in a Conary proxy when
      it attempted to create a changeset from a pre-Conary-1.1.x
      server has been fixed.
    * Small race condition in populating the cache for both
      repositories and proxies has been fixed (CNY-1576)

Changes in 1.1.22:
  o Major Changes:
    * Group troves can now declare an (integer) compatibility class
      which is used to automatically invalidate rollbacks (existing
      groups are considered to be in compatibility class zero). When a
      group is upgraded to a new group which has a different
      compatibility class, the rollback stack is invalidated unless
      the group also contains postRollback script which can rollback
      to the version being updated. Postrollback scripts can now be
      defined with a list of compatibility versions they are able to
      roll back to. Old invalidateRollback parameter for some group
      scripts is no longer supported.

  o Client Changes:
    * To take advantage of Conary's ability to apply the critical
      update set and restart before applying the rest of the updates,
      three new API calls have been added: newUpdateJob,
      prepareUpdateJob and applyUpdateJob. (CNY-1454)
    * A new argument, --no-restart, has been added to conary. This has
      to be used in conjunction with --root and allows one to skip the
      restarts after applying critical updates when installing in a
      chroot. (CNY-1458)
    * Proxy configuration parameter is now of the form 'proxy protocol
      url' (i.e. 'proxy http http://proxy.some.com'), and allows
      separate proxies to be configured for http and https. If old
      'proxy url' form is used, separate proxies are configured for
      http and https rather than a single proxy being using for both
      protocols. Users who need the old behavior should set explicit
      configure the same proxy for both protocols.

    * Conary no longer runs group scripts when "--just-db" is
      specified on the command line.
    * The conary.conaryclient.mirror.mirrorRepository() function now
      accepts a list of target repositories.

  o Build Changes:
    * Conary has tools in place through a new cross flag and a new
      "target" flavor to support better defining of cross compiling
      builds.  (CNY-1003)
    * Configuration files are again allowed to have executable bits
      set, but configuration files with executable bits set are not
      included in the :config component even if the :config component
      is being created. (CNY-1260, CNY-1540)

  o Proxy Changes:
    * A proxy can now be configured to use an http proxy for all
      outgoing requests. The 'proxy' configuration item is supported
      in a manner identical to the client.
    * The (unused) ability for a standalone server to act as both a
      proxy and a standalone server has been removed; this removes the
      standalone proxies dependence on the X-Conary-Servername header.

  o Internal Changes:
    * The createTrigger() method of dbstore drivers no longer accepts
      the "pinned" keyword parameter.
    * SeekableNestedFile and FileContainer objects no longer depend on
      the file pointer for reads; pread() is used everywhere.  This
      allows the underlying file descriptors to be shared between
      objects or between threads.
    * Repository schema now understands the concept of minor and major
      schema revisions. (CNY-811)

  o Bug Fixes:
    * A bug in proxy code that caused conary to use https through a
      proxy when http was desired has been fixed. (CNY-1530)
    * A bug in clone/promote relating to cloning when there are
      flavors on the clone label that are superset of the current
      flavor, but the current flavor doesn't exist has been
      fixed. (RMK-415)
    * A race condition related to the multithreaded Conary client,
      where one thread could modify an unprotected variable assumed
      immutable by a different thread has been fixed. (CNY-1450)
    * If the database is locked, Conary will no longer display a stack
      trace, but an error message. (CNY-1292)
    * The Conary library now uses a built-in difflib if the system's
      difflib is not patched for recursion. (CNY-1377)
    * Mirroring troves marked as removed from repositories running on
      MySQL has been fixed. (CNY-1193)
    * Repository cooks now sets the subprocess' stdin to /dev/null to
      avoid hanging while waiting from stdin. (CNY-783)
    * Trove.verifyDigests() no longer fails erroneously if a signature
      version 0 digest has not been calculated and set in
      troveInfo. (CNY-1552)
    * A bug in changeset reset() which affected reusing changesets in
      merges has been fixed. (CNY-1534)
    * A bug in changeset based trove sources where the underlying
      changesets never got reset has been fixed. (CNY-1534)

Changes in 1.1.21:
  o Repository Changes:
    * A "hidden" keyword argument has been added to the
      commitChangeSet() and hasTroves() method.  This allows mirror
      users to commit troves which will never be displayed to users.
      The presentHiddenTroves() call makes all hidden troves
      visible.  The XML-RPC protocol version is now 46.

  o Internal Changes:
    * StreamSet operations in C now use a common StreamSet_GetSSD()
      function which creates the _streamDict object if it does not yet
      exist.  This fixes crashes in rare cases where a
      StreamSet.find() class method is used before any instances of
      that StreamSet have been created. (CNY-1524)
    * Numeric StreamSet types can now have values set to None (which
      indicates that there is no value set at all).  Additionally, if
      passed an empty string to the thaw() method, the value is set to
      None. (CNY-1366)

  o Bug Fixes:
    * A bug in commitChangeSet() which returned a "file not found"
      error when the user had insufficient permission for the commit
      operation has been fixed.
    * A bug that caused Conary to raise an unhandled exception when
      updating a trove that has missing TroveInfo data in the local
      database.  When new types are added to TroveInfo, older versions
      of Conary omit the new data from the database.  Once a version
      of Conary is used that understands the new data types, the
      missing data is restored to the previously incomplete trove.
    * Handling user permissions when committing under certain 
      circumstances against a Conary 1.1.20 was fixed. (CNY-1488)

Changes in 1.1.20:
  o Major Changes:
    * Groups can now include scripts which are automatically run
      before an install, after an install, after an update, and after
      a rollback.  Documentation on how to add these scripts to groups
      will be posted to wiki.rpath.com shortly.  Unlike tag handlers,
      these scripts are not inherently reversible; therefore if a post
      update script is executed, the rollback stack will be reset.  The
      rollback information is still stored in the rollback directory,
      but the "conary rollback" and "conary rblist" commands will no
      longer be able to access the previous rollbacks.

      Only Conary repositories running version 1.1.20 or later can
      store these scripts.  If the repository is not running the
      minimum required version, a "changeset being committed needs a
      newer repository server" error will be produced.

      If an older version of Conary downloads a group that has a
      script associated with it, the scripts will be silently ignored.
      Future versions of Conary may add a "Requires: trove:
      conary(group-scripts)" dependency to groups that have scripts
      associated with them. (CNY-1461)

    * Support for versioned trove signatures has been added. (CNY-1477)
    * Version 1 signatures have been added which use a SHA256 digest
      that includes the frozen form of unknown troveInfo
      segments. (CNY-1186)
    * Unknown troveInfo segments are stored in both the repository and
      local database and restored properly. (CNY-1186)

  o Client Changes:
    * Hashes of the directories in which a trove places files are now
      computed and stored in troveInfo. (CNY-857)
    * A --file-flavors option has been added to "conary query/q",
      "conary repquery/rq", and "conary showcs/scs". (CNY-1507)
    * The ability to promote using branches and to promote to siblings
      of parents has been added.  For example, you can now promote
      from /A//B to /C without first cloning uphill to A. (CNY-1513)

  o Build Changes:
    * When Conary calls an external program (python, perl, monodis) to
      determine file dependencies and that program is not a part of
      the package being built, it will warn if that external program
      is not provided by a component in build requirements. (CNY-1492)

  o Internal Changes:
    * The conary.lib.elf module can now be built against libelf
      version 0.8.0 or later as well as the libelf implementation
      provided by elfutils.  libelf can be downloaded from
      http://www.mr511.de/software/ (CNY-1501)
    * The Conary client API has a new method disconnectRepos() that
      allows one to cut access to the networked repositories.  A
      RepositoryError exception is raised if network access is
      attempted. (CNY-1474)

  o Bug Fixes:
    * StreamSet objects didn't work with inheritance because the C
      implementation treated an internal variable as inheritable when
      it should have been treated as a class variable.
    * Attempting to create a shadowed Version object that reference a
      label that is already uphill are now issues a proper error
      message. (CNY-847)
    * Running the "conary rblist" command as non-root now produces a
      proper error message. (CNY-1453)
    * Badly-formatted parentVersion strings in derived packages
      (experimental) no longer cause a stacktrace.
    * Previous versions of Conary would fail to find the UID or GID of
      a newly created user if "--root" was specified on the command
      line and C library components had not yet been installed.
      Conary would erroneously fall back to using UID 0 or GID 0
      (root) instead.  (CNY-1515)
    * A traceback that occurred when a lookaside repository cache has
      not been defined when initializing a derived package recipe
      object has been fixed. (CNY-1509)
    * The Conary network repository client no longer attempts to use a
      proxy if the repository is residing on the local machine.
    * A bug in the freezing of update jobs has been fixed. (CNY-1521)
    * r.addPatch()'s optional argument "extraArgs" will now do the right
      thing if passed a single string instead of a tuple or list.

Changes in 1.1.19:
  o Client Changes:
    * A new "cvc promote" command has been added. "cvc promote" is a
      special type of cloning based on group structure.  For more
      information on promote, see the JIRA issue until documentation
      on the wiki is updated.  (CNY-1304)
    * An "--all-flavors" option has been added to "cvc promote" which
      promotes all flavors of the latest version of the listed
      troves. (CNY-1440)
    * A programmatic interface for performing partial clones, where
      only some components out of a package are cloned based on
      byDefault settings, has been added. (CNY-1389)
    * Conary changesets can now deal with changesets that contain
      package components that share identical file contents, pathId,
      and fileId combinations. (CNY-1253)
    * The "proxy" configuration parameter will now work for standard
      http proxies such as Squid.  Previously the "proxy"
      configuration parameter could only specify a Conary repository
      proxy.  Environments that require all HTTP and HTTPS traffic
      pass through a proxy must continue to use they "http_proxy"
      environment variable, as the "proxy" configuration variable is
      only used for Conary repository calls.  Source downloads in cvc,
      for example, will only use the http_proxy environment variable.
    * Due to limitations in Apache 2.0, the Conary client will now use
      HTTP/1.1 "chunked" Transfer-encoding when committing changesets
      larger than 2 GiB.
    * An "applyRollback()" method has been added to the ConaryClient
      class. (CNY-1455)

  o Server Changes:
    * The repository cache has been completely reworked. This fixes
      problems with authorization and the cache, and has the side
      benefit of unifying the proxy code for the repository and the
      proxy. The cacheDB repository configuration parameter is
      obsolete and will cause a warning on startup. changesetCacheDir
      should now be used instead, and tmpwatch should be configured to
      clean up both the changesetCacheDir and tmpDir
      directories. (CNY-1387)
    * The repository now properly commits changesets where multiple
      troves reference the same (pathId,fileId) key. (CNY-1414)
    * The standalone server can now decode "Transfer-encoding:
      chunked" PUT requests from clients.
    * Apache based repository servers now send changeset file contents
      using the "req.write()" method instead of the "req.sendfile()"
      method when file contents are larger than 2 GiB.  This works
      around limitations in Apache 2.0.
    * The list of sizes returned by the getChangeSet() and
      getFileContents() repository methods are now returned as a list
      of strings instead of a list of integers.  XML-RPC integers can
      only hold values less than 2147483648 (a signed integer).
    * A Conary repository will now raise an exception if a client
      requests a changeset that is larger than 2 GiB in total size or
      file contents larger than 2 GiB in size and does not support the
      new version 44 protocol required to work around this limitation.

  o Build Changes:
    * A "vmware" flavor has been added to the default set of flavors.
      A trove with a vmware flavor should be intended to run as a
      VMware guest. (CNY-1421)
    * If there's a conflict when loading installed troves, the latest
      trove will be picked.
    * The loadInstalled() recipe function will now search the
      installLabelPath for troves to load when it cannot find them any
      other way.
    * A "overrideLoad" keyword parameter has been added to the
      loadInstalled() and loadSuperClass() recipe functions.  This can
      be used to override the default search mechanism.

  o Bug Fixes:
    * Local flags are now cleared after each group cook, meaning that
      multipass group cooks will have the correct local
      flavor. (CNY-1400)
    * Dependency resolution in group cooks now also take advantage of
      the group cache. (CNY-1386)
    * Changesets for source troves with missing files (because the
      file is missing from the upstream server or the upstream server
      is unavailable) are now properly written to changeset
      files. (CNY-1415)
    * Derived packages, which are still experimental, now correctly
      handle multiple architectures built from the same
      source. (CNY-1423)
    * The loadInstalled() recipe function now always works even if you
      have multiple versions of a package installed from multiple
      branches.
    * Trove names are now checked for legal characters. (CNY-1358)
    * A minor bug related to file uploads on the error codepath was
      fixed.  (CNY-1442)
    * A bug in "cvc promote" that caused it to fail when the source
      components added due to --with-sources were in conflict.  This
      could happen, for example, when different flavors of a binary
      were cooked from different source versions and all flavors to be
      cloned to the new label at the same time (CNY-1443)
    * A bug in the CfgQuotedLineList class' display function has been
      fixed.
    * Flavored items in a job list are now correctly frozen when
      writing out an update job. (CNY-1479)
    * A default UpdateCallback() is set if an update callback hasn't
      been specified when invoking the applyUpdate() method of
      ConaryClient. (CNY-1497)
    * "cvc cook --macros" works as expected now, by defining a macro (as
      passed in on the command line with --macro) per line. (CNY-1062)
    * Committing to a Conary repository when using a standard HTTP
      proxy functions properly.  A change in 1.1.18 introduced this
      incompatibility.
    * The redirect build code has been refactored.  Bugs related to
      building flavored redirects have been fixed. (CNY-727)

Changes in 1.1.18:
  o Major Changes:
    * Changesets are now indexed by a pathId,fileId combination instead of
      just by pathId. This should eliminate the vast majority of conflicts
      when creating groups containing multiple flavors of the same trove.
      Old clients will be served old-format changesets by the repository,
      and new clients continue to support old format changesets. Old and
      new format changes can be merged into a single changeset (CNY-1314).

  o Client Changes:
    * The conary rblist --flavors command now properly displays trove
      flavors. (CNY-1255)
    * When resolving dependencies while updating, conary will now search 
      the latest versions of packages for every label in your installLabelPath
      first before searching the histories of those labels.  This should make
      sure that conary prefers installing maintained troves over unmaintained 
      ones. (CNY-1312)
    * The Conary client API now has a new call, iterRollbacksList(), iterating
      over the rollback name and object. (CNY-1390)
    * Added the --just-db argument to the conary rollback command. (CNY-1398)

  o Build Changes:
    * A list of rPath mirrors for source components has been added.
    * Group recipes now support a setSearchPath method.  This provides a way
      to tell groups how to find and resolve packages by specifying a list
      containing either packages or labels. (CNY-1316)
    * The group addAll command supports "flatten" - a way to cause all troves
      in all subgroups to be included directly in the top level group - 
      flattening any structure created by intermediate groups.
    * Groups now allow you to use the commands "removeTrovesAlsoInGroup"
      and "removeTrovesAlsoInNewGroup".  These commands subtract out the
      troves included within the specified group from the currently
      active group. (CNY-1380)
    * Checking dependencies is now faster when building groups.
    * When resolving dependencies in groups, conary will now search the
      latest trove in every label in your label/search path before
      searching back in the history of that label. (CNY-1312)
    * Added moveComponents and copyComponents to group syntax. (CNY-1231)
    * Derived packages (experimental) can now change files between
      Config, InitialContents, and Transient, and can set new files
      to be any of those types.  They can call UtilizeUser and
      UtilizeGroup.  They can create new tag handlers and tag
      description files (but not make a file from the parent no longer
      be a tag handler or tag description, except by removing the file
      entirely), and add new tags to new and pre-existing files when
      TagSpec is called (but not remove existing tags from files). (CNY-1283)
    * Derived packages (experimental) can now run nearly all build and
      source actions. (CNY-1284)
    * Derived packages (experimental) now inherit byDefault settings from
      the parent (CNY-1401), but can override them in the child (CNY-1283).
    * Derived packages (experimental) now handle multiple binary packages
      built from a single source package, including overriding binary
      package name assignment in the derived package. (CNY-1399)

  o Server Changes:
    * Two new calls have been added to the server API -
      getTroveReferences and getTroveDescendants. (CNY-1349)
    * The proxy server proxies "put" calls now.
    * Cleaned up string compression code in changeset merging.

  o Bug Fixes:
    * Fixed a bug where an invalid flavor at the command line would result
      in a traceback. (CNY-1070)
    * Added an exception to allow redirect recipe names to have any format -
      including those usually reserved for group- and info- packages.
    * Removed a harmful assert that kept trove source stacks from working w/o
      installLabelPaths in some cases. (CNY-1351)
    * The cfg.root item is always stored internally as an absolute path,
      even if it is specified as a relative path. (CNY-1276)
    * cvc now properly cleans up 000-permission files from the old build 
      directory. (CNY-1359)

  o Internal Changes:
    * Changesets in an update job can be downloaded in a step separate from
      the installation. Additionally, update jobs can be frozen and reapplied
      later. (CNY-1300)
    * UpdateJob objects are now versioned for a specific state of the Conary
      database, and can be applied only if the state of the database has not
      changed. (CNY-1300)
    * Public keys can now be retrieved from a directory, with each key stored
      in a separate file. (CNY-1299)
    * Troves now track their direct parent they were cloned from, instead of
      the source-of-all-clones. (CNY-1294)

Changes in 1.1.17:
  o New Feature:
    * A caching proxy has been implemented for Conary.  A proxy server
      caches changesets as clients request them.  This can
      dramatically improve the performance of Conary when a subsequent
      request is made for the same changeset.

      The server is implemented using the existing standalone and
      Apache-based Conary repository server modules. Two new Conary
      repository configuration variables, "proxyDB" and
      "proxyContentsDir" have been created to define the proxy
      database and contents store.

      To configure the Conary client to use a proxy, a new "proxy"
      configuration variable has been added to the conaryrc file.
      Generic HTTP proxies should still be configured using the
      "http_proxy" environment variable.

      In order to facilitate authentication and proxy cache
      invalidation features, new Conary repository methods have been
      introduced.  This means that the Conary proxy requires that
      repositories it connects to run Conary version 1.1.17 or later.
      The Conary proxy is considered experimental.  Therefore future
      versions of Conary may not be able to communicate with the proxy
      as implemented in Conary 1.1.17.

  o Client Changes:
    * Filesystem permissions on rollback data restrict access to the
      owner of the database (normally root). (CNY-1289)
    * The Conary client now sends data across an idle connection to a
      Conary repository.  This will keep the connection alive when the
      repository is behind a firewall or proxy that has short timeouts
      for idle connections. (CNY-1045)
    * The error message produced by Conary when a progress callback
      method raises an unhandled exception has been improved.

  o Build Changes:
    * cvc cook --show-buildreqs works properly now.  Thanks to Pavel
      Volkovitskiy for reporting the issue and providing the
      patch. (CNY-1196)
    * The flags for other packages that are specified in the build
      flavor are now available when cooking as a part of the
      PackageFlags object.  For example, if you wish to check to see
      if kernel.pae is set, you can add "if PackageFlags.kernel.pae:".
      Note that such checks do not affect the final flavor of your
      build, and should be used with care. (CNY-1201)
    * Component and package selection by manifest, as with the
      "package=" option, could fail when large numbers of files were
      found; this bug has been resolved. (CNY-1339)
    * You can now add a labelPath to a group r.add() line by
      specifying a labelPath keyword argument.  For example:
         r.add('conary', labelPath=['conary-unstable.rpath.org@rpl:1',
                                    'conary.rpath.com@rpl:1'])
    * Repeated shadow merges now fail with an error suggesting a
      commit.  Previously, the merge operation would be attempted
      again. (CNY-1278)

  o Server Changes:
    * Conary repositories no longer allow users or groups to be
      created with names that include characters other than those
      defined in the Portable Filename Character Set.
    * Server side functions that work on large datasets (getTroveSigs
      and setTroveSigs) are now using batched SQL operations for faster
      throughput. (CNY-1118, CNY-1243)
    * The code that commits groups to the repository has been reworked
      to significantly reduce the number of SQL queries executed.
      (CNY-1273)
    * Including a symbolic link in the path to the temporary now
      returns an error immediately at startup. (CNY-958)
    * Errors opening a to-be-committed changeset now have the internal
      exception logged and CommitError returned to the client (CNY-1182)
    * Cached Changesets are now versioned depending on the client's
      version.  This allows for the same changeset to be cached for
      different client generations. (CNY-1203)

  o Internal Changes:
    * A StringStream can now be set from a Unicode object.  The
      StringStream stores the UTF-8 encoding of the Unicode
      object. (CNY-366)
    * The ByteStream and LongLongStream classes have been
      reimplemented in C.  Modifications have been made to the
      NumericStream types implemented in C so that they can be used as
      base classes in Python.
    * PathID lookups are now done by file prefix and file ID. This
      allows for identifying files in different package flavors or in
      versions older than the latest one. (CNY-1203)
    * StreamSet objects can now preserve unknown elements of the stream
      instead of silently skipping them. Those elements are retained for
      freeze(), letting the older stream object exactly replicate the
      frozen stream of the newer object. Unknown elements are preserved
      through merges into old object as long as the old object has not
      been locally modified.

  o Bug Fixes:
    * Conary now displays a useful error message when it is unable to
      parse a "user" line in a configuration line.  Previously Conary
      would raise an unhandled exception. (CNY-1267)
    * Mirror configurations no longer use /etc/conary/entitlements/ as
      the default location to read entitlements used to mirror.
      Normally the entitlements used to mirror are different than the
      entitlements required to update the system.  Therefore they
      should not be used when attempting to access source or target
      repositories when mirroring. (CNY-1239)
    * "cvc emerge" now displays error messages when the underlying
      cook process results in an exception.  Previously, an unhandled
      exception message was generated. (CNY-995)
    * Derived packages now support setuid and setgid files. (CNY-1281)
    * You can no longer accidentally include a group in itself by
      using addAll. (CNY-1123, CNY-1124)
    * An error message is produced when troves could not be found
      during "conary migrate" in the same manner they are alerted
      during a "conary update".  Previously these errors were
      masked. (CNY-1171)
    * A bug that caused update failures when a changeset held file
      contents that were both InitialContents and a normal file has
      been fixed. (CNY-1084)
    * Filesets now honor buildFlavor. (CNY-1127)
    * The TroveSource class tried to raise a DuplicateTrove exception,
      which doesn't exist. It now raises InternalConaryError instead.
      (CNY-1197)
    * A proper error is now produced when Conary is unable to create
      the directory for the local database due to a permission
      failure. (CNY-953)
    * Group recipes could sometimes include a trove for dependency
      resolution but not move to include the package directly in the
      group that is doing dependency resolution.  Now the package and
      component both are always included immediately in the group that
      is resolving dependencies. (CNY-1305)
    * A "no new troves available" error message is now given when
      there are no new versions to migrate to (CNY-1246)
    * Attempting to clone without name or contact information set now
      gives a proper error message. (CNY-1315)
    * The client code no longer exits with a sys.exit(0) if one of the
      callbacks fails. (CNY-1271)
    * When multiple labels of a trove exist in a group and that group is 
      being searched for that trove, conary will no longer arbitrarily pick
      one of the labels to return.
    * A bug in the default update callback class that causes a hang
      when unhandled exceptions occur has been fixed.
    * Cloning a trove multiple times that was already cloned no longer
      increments the source count. (CNY-1335)
    * The Conary network client erroneously specified the latest
      protocol version it knew about when calling a server, even if
      the server couldn't understand that version. (CNY-1345)

Changes in 1.1.16:
  o Server Changes:
    * The repository now returns recursive changesets with special
      "removed" trove changesets if a trove is missing or has been
      removed.  This allows the client to determine if it has the
      needed troves to perform an update.  Previously, the repository
      would raise an exception, which prevented updates from mirrors
      with byDefault=False troves (such as :debuginfo) excluded.
    * A getTroveInfo() method has been added to the Conary repository
      server.
    * Repository changeset cache database operations are now retried
      before giving up (CNY-1143)

  o Client Changes:
    * A new "isMissing" trove flag has been added.  This flag is set
      by a Conary repository when a Trove is missing.  This allows the
      client to display an appropriate message when it attempts to
      update from an incomplete mirror.
    * Including a configuration file from an unreachable URL will now
      reasonably time out instead of hanging for 3 minutes (the default TCP
      connection timeout). (CNY-1161)
    * Conary will now correctly erase a trove whose files have changed owners
      or groups to values not mapped to users or groups on the current system.
      (CNY-1071)
    * Conary will now display files that are transient as transient when
      --tags is used.
    * Support for the new getTroveInfo() method has been added to the
      Conary repository client.

  o Build changes:
    * The "cvc cook" command will now log a message when deleting old
      build trees to make way for an upcoming build.
    * The "cvc refresh" command will now print a warning instead of
      failing with an error when an attempt to refresh a
      non-autosourced file is made. (CNY-1160)
    * The BuildPackageRecipe class now requires file:runtime, which is
      needed to run many configure scripts. (CNY-1259)
    * Configuration files are now automatically added to :config
      components only if they do not have any executable bits
      set. (CNY-1260)

  o Bug Fixes:
    * Conary 1.1.14 and 1.1.15 failed to update when encountering the
      multitag protocol; this regression is resolved. (CNY-1257)
    * The logparse module now correctly parses python tracebacks in
      conary log files. (CNY-1258)

Changes in 1.1.15:
  o Client Changes:
    * On the update path, errors and warnings are now handled by callbacks.
      This allows applications using the Conary API to capture and process
      them as appropriate. (CNY-1184)

  o Bug Fixes:
    * "conary erase --help" now displays options as "Erase Options"
      instead of "Update Options". (CNY-1090)

  o Build Changes:
    * Change in assembling recipe namespace changed how unknown recipe
      attributes were handled (they appeared as None instead of raising
      an Attribute Error).
    * Packaged directories are no longer included in :lib components
      because doing so can create multilib failures.  (CNY-1199)

Changes in 1.1.14:
  o Client Changes:
    * Tag handler output is now redirected to a callback. The command line
      callback places "[ tag ]" in front of the output from each tag handler
      to help with debugging. (CNY-906)
    * All filesystem operations are journaled now to allow recovery if an
      unexpected failure occurs. "conary revert" has been added to recover
      from cases where the journal is left behind unexpectedly. (CNY-1010)

  o Build Changes:
    * cvc will no longer fail if the EDITOR environment variable points
      to an invalid editor. (CNY-688)
    * Redirects now build erase redirects for package components which
      existed in the past but have disappeared on head. (CNY-453)
    * The TagSpec policy now checks the transitive closure of build
      requirements when determining whether the build requirements
      are sufficient to ensure that a needed tag description will
      be installed. (CNY-1109)
    * Repositories can now be made read-only to allow for maintenance.
      (CNY-659)
    * PIE executables, which appear to be shared libraries in binary
      directories, will no longer export soname dependencies. (CNY-1128)
    * ELF files in %(testdir)s and %(debuglibdir)s will no longer export
      soname provides.  (CNY-1138, CNY-1139)
    * cvc is now able to check out source troves that have been shadowed from
      a branch that no longer contains the files. (CNY-462)
    * The Install recipe class now has the ability to copy symbolic links.
      (CNY-288)
    * The output produced by cvc when attempting to find the
      appropriate patch level when applying a patch has been
      improved. (CNY-588)
    * When cooking (either from a recipe or from the repository),
      cvc will always use the (auto)source files from the repository,
      instead of re-downloading them. This allows for rebuilds from
      recipes even if the upstream source is no longer available,
      without using the cvc cook --prep command first to cache the
      repository copies. (Auto)sources can still be re-downloaded
      using cvc refresh. (CNY-31)
    * The ordering for the rules used to determine which component a
      file should be in was reversed when a file was under /usr/share
      but had /lib/ somewhere in the path name. (CNY-1155)
    * The cvc add command will now refuse to add symbolic links that
      are absolute, dangling, pointing to files outside of the current
      directory or pointing to files that are not tracked by Conary.
      (CNY-468)
    * Use objects now record which file on system define them. (CNY-1179)
    * ExcludeDirectories built-in policy will now remove the empty
      directories it has excluded from the _ROOT_ in order to prevent
      later policies from thinking they are going to be on the target
      system. (CNY-1195)

  o Internal changes:
    * Conary now supports being built against an internal copy of the
      sqlite3 library for cases when the system sqlite3 is not the
      optimal version for Conary.
    * The repository schema's string types are no longer restricted to
      arbitrary sizes for backends that support indexing larger strings
      than MySQL's InnoDB storage engine. (CNY-1054)

  o Bug Fixes:
    * The SQL query that implements the getTrovesByPath() repository
      method has been reworked to avoid slow queries under
      MySQL. (CNY-1178)
    * Builds that resulted in changesets containing the same file
      in different locations would fail to commit if the files differed
      only by mtime. (CNY-1114)
    * The mirror script now correctly handles the cases where
      the PathIdConflict errors are raised by certain source repositories
      during mirroring. (CNY-426)
    * The mirror script now can correctly mirror removed troves when a
      removed and regular versions appear in the same mirror chunk.
    * Perl dependency strings containing double colons are now properly
      accepted on the command line. (CNY-1132)
    * The cvc stat command now correctly displays the usage information
      when extra arguments are specified. (CNY-1126)
    * The conary update --apply-critical command will now behave correctly
      if the update job contains linked troves (besides the conary package
      which is the source of critical updates). Linked troves are troves
      with overlapping paths.  (CNY-1115)
    * A GET request to the "changeset" URL of a repository server that
      does not supply any arguments no longer results in an Internal
      Server Error.  The repository can be configured to send email to
      an email address with debugging information. (CNY-1142)
    * When checking to make sure that the URL used to upload a
      changeset matches the repository base URL, both URLs are now
      normalized before the comparison is made. (CNY-1140)
    * The conary.lib.logparse module now provides the correct date
      strings for each logged event.
    * The Conary command line argument parser checks for the --help
      option earlier.  This corrects some instances where commands
      like "conary rq --help" would not display help. (CNY-1153)
    * The conary [command] --help --verbose command now correctly
      displays verbose option help.
    * Conary no longer fails with an unhandled exception when the 
      local database is locked.  A useful error message is now
      produced. (CNY-1175)
    * The cvc annotate command now attributes the correct name to the
      person who committed the initial revision of a file. (CNY-1066)
    * Conary will give a better error message if you try to run the
      conary emerge command without conary-build installed. (CNY-995)

Changes in 1.1.13:
  o Build Changes:
    * All files in "binary directories" now provide their path as a
      file: dependency. This allows more flexibility for files that
      have requirements such as "file: /usr/bin/cp". (CNY-930)
    * A addRemoveRedirect() method has been added to the
      RedirectRecipe class to allow redirecting packages to nothing
      (which causes them to be erased on update). The client code has
      been updated to remove package components properly for this
      case.  (CNY-764)

  o Bug Fixes:
    * Config files, though added to the :config component by default
      (CNY-172), can now be appropriately overridden by
      ComponentSpec. (CNY-1107)
    * ELF files that have no DT_NEEDED or DT_SONAME entries no longer
      cause Conary to trace back attempting to discover the ELF
      ABI. (CNY-1072)
    * Conary will no longer attempt to update troves in the namespace
      "local" when using updateall.
    * Redirect recipes which contain conflicting redirects now give an
      error message instead of a traceback. (CNY-449)
    * The previous fix for CNY-699 wrongly encoded the soname rather
      than the filename in provisions for symbolic links to shared
      libraries when the shared library had a soname.  Additionally,
      symlinks from directories not in the system shared library path
      to ELF shared libraries in directories in the shared library
      path wrongly caused internal dependencies to have the full path
      to the symlink encoded in the shared library requirement.  These
      bugs have been resolved. (CNY-1088)

Changes in 1.1.12:
  o Client Changes:
    * A signature callback has been added, which allows one to catch
      the troves with bad signatures and react appropriately (display
      an error message, lower trust level, etc). (CNY-1008)
    * The conary.lib.logparse module has been added to provide
      parsed access to conary log files. (CNY-1075)

  o Build Changes:
    * "cvc cook" is now more efficient in looking up files that are
      part of the built troves (CNY-1008).
    * A "commitRelativeChangeset" configuration variable has been
      added to control whether Conary creates relative or absolute
      changesets when cooking.  It defaults to True, but can be
      changed to False to cause Conary to cook and commit absolute
      changesets. (CNY-912)
    * A list of X.org mirrors has been added to the default mirrors.
    * "cvc diff" now returns an return code of 2 on error, 1 if there
      are differences, and 0 if there are no differences. (CNY-938)
    * An "addResolveSource" method has been added to GroupRecipe.
      This will change how dependency resolution is done when building
      a group.  Instead of searching the label path defined in the
      group for solutions, the resolve source will be searched
      instead. This allows you to resolve dependencies against a
      particular version of a group. (CNY-1061)
    * Cloning multiple flavors of the same package in a single step is
      now possible. (CNY-1080)
    * Perl dependencies now include provides for .ph files, as well as
      .pl and .pm files, found in the perl @INC path. (CNY-1083)

  o Bug Fixes
    * The previous fix for CNY-699 introduced two errors in handling
      shared library dependencies that were not in shared library
      paths and thus need to have their paths encoded.  These bugs
      have been resolved. (CNY-1088)
    * The build time in the troveInfo page of the repository browser
      is now displayed properly as "(unknown)" if a trove has no build
      time set. (CNY-990)
    * dbsh now properly loads the schema when one of the .show
      commands is executed. (CNY-1064)
    * The Conary client version is saved before the re-execution of
      conary that follows the application of a critical
      update. (CNY-1034)
    * A condition that was causing sys.exit() to not terminate the
      server process when running in coverage mode has been
      fixed. (CNY-1038)
    * If a configuration value is a list and has a non-empty default,
      appending values to that default does not reset that list to
      empty (Conary itself never triggers this case, but rMake does
      with defaultBuildReqs). (CNY-1078)
    * FileContainers don't store the path of the filecontainer in the
      gzip header for contents which are being transparently compressed
      by the object
    * Creating referential changesets obtained the path of files in the
      data store multiple times. When one content store in a round-robin
      content store configuration is corrupt, that would lead to inconsistent
      changesets. Instead, we will include those corrupt contents in
      a valid changeset and let the install content validation catch the
      problem.

Changes in 1.1.11:
  o Client Changes:
    * "conary help [command]" now displays the usage message for
      the command.
    * The --help options will now display a smaller number of flags by
      default, and more when the --verbose flag is added.
    * A getUpdateItemList() method has been added to the ConaryClient
      class.  It returns a list of top level troves on the local
      system. (CNY-1025)
    * "conary rq package:source --tags" will now show an "autosource"
      tag on autosourced files.
    * Conary now correctly uses "KB/s" instead of "Kb/s" when
      displaying transfer rates. (CNY-330)
    * conary rblist is now more readable, and supports --labels and
      --full-versions. (CNY-410)

  o Build Changes:
    * When using "cvc refresh" to refresh autosourced files, the
      refresh flag is now reset after the commit.  Previously, the
      file would continue to be refreshed on subsequent commits.
    * When using "cvc commit", cvc no longer downloads autosourced
      files which haven't changed (CNY-611, CNY-463)
    * Files that were previously marked as autosource files can now be
      made a regular file by calling "cvc add".
    * When using "cvc remove" to remove a file from the local checkout
      directory and the file is still specified in the recipe file as
      being automatically downloaded, the file will now be switched to
      an autosource file (preserving the pathId).
    * The autosource state is now stored explicitly in CONARY files.
    * CONARY files now use textual identifiers for flags instead of
      digits.
    * "cvc refresh" no longer downloads all autosource files.  Only
      the file(s) specified are downloaded.
    * Files removed with "cvc remove" are no longer erroneously
      re-added when committing changes to the repository.  This used
      to happen when the file was in the previous version of the
      source component and also present in the lookaside
      cache. (CNY-601)
    * Conary now produces a warning instead of an error when an
      unknown use flag is specified in the buildFlavor configuration
      variable.  It will still produce an error if the unknown use
      flag is accessed in the recipe.
    * Package builds now create relative changesets for components instead
      of absolute changesets, reducing the size of the upload to the
      repository (CNY-912)
    * The download code in cvc now accepts cookies.  This is required
      to download files from Colabnet sites. (CNY-321)
    * The download code in cvc can now handle basic HTTP
      authentication. (CNY-981)
    * Shared libraries and symlinks to shared libraries provide their
      filenames as soname dependency provisions, as well as DT_SONAME
      records listed within the shared library, if any. (CNY-699)
    * Malformed regular expressions passed as exceptDeps arguments to
      the r.Requires policy are now reported gracefully. (CNY-942)
    * A list of GNOME mirrors has been added to the default mirrors.
    * Commit log messages may now be provided with the "cvc --log-file"
      command, with support for standard input using the filename "-".
      (CNY-937)
    * The default ComponentSpec information is now loaded from
      files in the /etc/conary/components/ directory tree, and the
      defaults can now be overridden on a per-distribution basis in
      the /etc/conary/distro/components/ directory tree. (CNY-317)
    * Freeform documentation from /usr/share/doc is now included
      in the new ":supdoc" component instead of the ":doc" component
      by default. (CNY-883)
    * Configuration files are now put into a ":config" component to
      make it easier to override them.  This configuration can be
      disabled by setting the configComponent configuration item
      to False. (CNY-172)
    * Empty directories that have owner or group information explicitly
      set are now included in packages by default. (CNY-724)

  o Bugfixes:
    * Files added in both the repository and locally with cvc now give
      an error message on update rather than corrupting the CONARY
      file (CNY-1024)
    * Adding a file locally and then merging that file from upstream
      now causes an error as expected (it would traceback
      before). (CNY-1021)
    * Cooking a group recipe that defines an empty groups with
      resolveDependencies set no longer results in a traceback.
      Conary will display an error message as expected. (CNY-1030)
    * Specifying a bad protocol in a repositoryMap entry (a protocol
      other than http or https) no longer causes an unhandled
      exception. (CNY-932)
    * When migrating, conary now utilizes update mode with all updates
      explicitly specified when re-executing after critical updates.
      Previously, the migration failed if a critical update was
      applied. (CNY-980)
    * Infinite loops are now detected when including configuration
      files. (CNY-914)
    * Temporary files created when critical updates are applied are
      now cleaned up. (CNY-1012)
    * Conary repositories now detect when changesets that are being
      committed are missing files. (CNY-749)
    * Conary now prints an error message when trying to write a
      changeset file to a location that cannot be written (directory,
      read-only file etc.). (CNY-903)

Changes in 1.1.10:
  o Bugfixes:
    * A warning message produced when attempting to retrieve a OpenPGP
      key has been fixed.  The warning was introduced in CNY-589.

Changes in 1.1.9:
  o Client Changes:
    * The usage message displayed when running "conary" or "cvc" has
      been simplified and improved. (CNY-560)
    * When choosing how to match up troves with the same name, conary now
      takes paths into account, if there's a choice to make between matching
      up two old troves that are otherwise equivalent with a new trove, conary
      will choose the one that shares paths with the new trove. (CNY-819)
    * Conary will now allow "conary migrate --info" and "conary migrate
      --interactive" without displaying usage information. (CNY-985)
    * Conary now only warns about being able to execute gpg if a
      signature trust threshold has been set. (CNY-589)
    * Fixed cvcdesc after the refactoring of configuration options. (CNY-984)

  o Server Changes:
    * PostgreSQL support has been finalized and some SQL queries have
      been updated in the repository code for PostgreSQL
      compatibility.  PostgreSQL will be officially supported in a
      future release of Conary.
    * The repository browser is now viewable by Internet Explorer.

  o Build Changes:
    * cvc now allows files to be switched from autosource to normal
      and from normal to autosourced. (CNY-946)
    * Recipes will now automatically inherit a major_version macro,
      which is defined to be the first two decimal-seperated parts of
      the upstream version, combined with a decimal. For example, a
      version string of 2.16.1.3 would have a major_version of
      2.16. (CNY-629)
    * A list of KDE mirrors has been added to the default mirror
      configuration. (CNY-895)
    * If a group is cooked twice at the same command line, for example
      "cvc cook group-dist[ssl] group-dist[!ssl]", then conary will
      cache the trove found during the first group cook and use it for
      subsequent group cooks. (CNY-818)
    * Unpacking a tarball now preserved permissions only when
      unpacking into the root proxy, not unpacking sources into the
      build directory. (CNY-998)

  o Code Cleanups
    * The command line options common between cvc and conary are now
      defined in one place.
    * The code to add options to the command line parser for an option
      has been refactored to remove duplication.

  o Bug Fixes:
    * A bug that caused an Internal Server Error when marking a group
      :source component as removed in a repository has been fixed.
    * A bug that caused group cook with a replace or remove with a
      flavor and no matching trove to emit a traceback instead of a
      warning has been fixed. (CNY-977)
    * A bug that caused an unhandled exception when two packages with
      the same name require a trove that was being erased has been
      fixed.
    * Timeouts that occur when attempting to read the XML-RPC request
      from a client are now logged and return an exception (instead of
      causing a unhandled exception in the server).

Changes in 1.1.8:
  o Bug Fixes:
    * The fix for CNY-926, which allows a ShimNetClient to create
      changes directly from an in-process Conary Repository, did not
      properly merge changesets when multiple servers were involved.
    * The r.setByDefault() method in group recipes was broken in
      1.0.34.  It would cause a traceback.  This has been fixed.

Changes in 1.1.7:
  o Client Changes:
    * You can now delete troves, update from changeset files, and
      update with a full version specified without an installLabelPath
      set. (CNY-281)
    * "conary rm" has been added as an alias for the "conary remove"
      command. (CNY-952)
    * Conary now produces an error message when an invalid context is
      specified. (CNY-890)
    * User settings in a context will override but not remove user
      settings from the main conary configuration file. (CNY-972)

  o Build (cvc) Changes:
    * "cvc cook --prep" now warns about missing dependencies instead
      of raising an error.  "cvc cook --download" does not warn or
      error. (CNY-787)
    * In a group recipe, if you use r.remove() to remove a component
      from a package in a group (which marks the component
      byDefault=False), and the package no longer contains any
      byDefault=True components, the package itself will also be made
      byDefault=False. This avoids installing packages with no
      components on the system. (CNY-774)
    * Previously, Java files that have no discoverable provided or
      required interfaces (for example, due to EAR dependencies)
      caused a traceback.  Conary now handles this case correctly and
      does not traceback.
    * Merging when the current version is already based on the parent
      version now gives an error message instead of writing out an
      incorrect CONARY file (CNY-968)

  o Bug Fixes:
    * Erases of critical troves is no longer considered a reason to
      restart Conary.
    * A bug triggered when a critical update of a trove depended on an
      erase has been fixed.
    * A bug that caused changesets to be invalidated from the
      changeset cache when signatures were not modified by
      setTroveSigs() has been fixed.
    * A bug that caused an Internal Server Error (ISE) when attempting
      to browse the files in a shadowed component via the Conary
      repository browser has been fixed. (CNY-926)
    * A bug introduced 1.0.32 that affected the ability to update two
      troves due to the same broken dependency when using
      "resolveLevel 2" has been fixed.  This bug affected the ability
      to simply run "conary update conary" when conary-build and
      conary-repository will both installed. (CNY-949)
    * Conary will now display config lines that are equivalent to the
      default configuration value but are set explicitly by the
      user. (CNY-959)
    * Specifying "includeConfigFile" within a context will now include
      the file also within that context. (CNY-622)
    * A memory leak in conary.lib.misc.depSplit() has been fixed.
    * The client no longer loops forever trying to create
      cross-repository relative changesets when the trove is missing
      from one of the repositories. (CNY-948)
    * Repositories no longer return empty troves when
      createChangeSet() is called on troves which are referenced
      within the repository but present on a remote repository.
      (CNY-948)
    * Repository queries no longer return matches for troves which are
      referenced by groups but are not present in the
      repository. (CNY-947)
    * Specifying a root (through conaryrc configuration or the
      "--root" command line parameter) that is not a directory no
      longer results in an unhandled exception. (CNY-814)
    * Renaming and changing a source file no longer results in
      tracebacks on "cvc update" and "cvc merge" (CNY-944, CNY-967)

Changes in 1.1.6:
  o Client Changes:
    * The "cvc" and "conary" command line programs have new command
      line argument aliases.  They accept "-r" as an alias for
      "--root" and "-c" as an alias for "--config".  Commands that
      accept "--info" now accept "-i" as an alias.
    * Contexts can now override any configuration option. (CNY-812)
    * The meaning of the "--components" command line option has
      changed to be more intuitive.  For example, "conary q
      --components" will show all the components for all packages,
      indented as expected. (CNY-822)

  o Build (cvc) Changes:
    * "cvc commit -m'commit message'" is now accepted.  Previously, a
      space was required between the -m and the message.
    * Permissions are now preserved by tar when extracting a tar
      archive added with r.addArchive().
    * The Requires policy now parses pkg-config files more reliably.
    * "cvc cook" now has a "--download" option, which fetches the
      applicable sources from upstream or from the repository and then
      stops. (CNY-837)
    * If cooking a group results in conflicts, the error message will now
      show you the reason why the troves in conflict were included in the
      group. (CNY-876)
    * A new r.addCopy() command is now available to group recipes.  It
      performs the actions required to create a new group, add all of
      the troves from a different group, and add the new group to the
      current group. (CNY-360)
    * In a group recipe, if r.replace() or r.remove() does nothing, a
      warning message is given unless the keyword allowNoMatches is
      used. (CNY-931)
    * In a group recipe, if r.replace() would match against a package
      included inside another group that you are not building, conary
      will warn that replace cannot possibly do anything and will
      suggest using r.addCopy() to resolve the problem. (CNY-360)
    * The Autoconf() build action now enforces buildRequirements of
      automake:runtime and autoconf:runtime if used. (CNY-672)
    * All build actions that enforce buildRequires additions now report
      them through the reportMissingBuildRequires summary policy.

  o Optimizations:
    * Retrieving a large number of troves without files from the local
      database has been sped up by 30%. (CNY-907)
    * On one test machine: "conary q --troves" is 2 times
      faster. "conary q", "conary q --deps" and "conary q --info" are
      30% faster.  "conary q --troves --recurse" is 4-6 times faster.

  o Bug Fixes:
    * r.Replace() no longer fails when a glob matches a dangling
      symlink.  It now reports that no action is taking on the
      dangling symlink due to it being a non-regular file.  This is
      the same behavior as running r.Replace() on non-dangling
      symlinks.

Changes in 1.1.5:
  o Optimizations
    * Duplicate trove instantiations have been removed. Build requires are
      no longer thawed out of abstract change sets, and methods were added
      to get dependency and path hash information directly from trove
      change set objects. These changes combined for a 50% speedup on
      update --info of a large group into an empty root and saved a few
      megs of memory as well (CNY-892)
    * The changes in the previous version of Conary in how XML-RPC
      responses are decompressed actually made Conary slower.  These
      changes have been reverted.

  o Build (cvc) Changes:
    * The Requires() policy now reads pkg-config files and converts the
      "Requires:" lines in them into trove dependencies, removing the
      need to specify those dependencies manually. (CNY-896)
    * Files in /etc/conary/macros.d/ are now loaded in sorted order
      after initial macros are read from /etc/conary/macros. (CNY-878)

  o Bug Fixes:
    * Conary now runs tagscripts correctly when passed a relative root 
      parameter (CNY-416).
    * cvc log now works when there are multiple branches matching for the
      same trove on the same label.
    * Fixed resolveLevel 2 so that it does not try to update packages that
      are already a part of the update. (CNY-886, CNY-780)
    * Fixed resolveLevel 2 so that it does not repeatedly try to perform 
      the same update. (CNY-887)
    * cvc cook | less now leaves less in control of the terminal. (CNY-802)
    * The download thread terminating during an update is now a fatal
      error.
    * The web interface to a conary repository will now print an error
      message instead of a traceback when adding an entitlement class
      with access to a group that does not exist.
    * Parent troves in repository changeset caches are now invalidated
      when a member trove is invalidated (CNY-746)
    * cvc cook group now limits the number of path conflicts displayed for 
      one trove to 10. (CNY-910)
    * Conary update now respects local changes when a group update occurs
      along with the update of the switched trove.  For example, switch
      foo to be installed from another branch instead of the default, 
      and then update foo and its containing group at the same time would
      cause conary to try to reinstall the original foo (resulting in path
      conflicts). (CNY-915)
    * loadRecipe now selects the most recent of two recipes available
      in the case where there are multiple choices due to label
      multiplicity. (CNY-918)

Changes in 1.1.4:
  o Client Changes:
    * Conary now restarts itself after updating critical conary
      components (currently, that consists of conary).  Hooks have
      been added for other components using the conary api to specify
      other troves as critical.  Also, hooks have been added for other
      components to specify a trove to update last. (CNY-805, CNY-808)
    * Conary now warns the user when they will be causing label
      conflicts - that is when an operation would cause two different
      branches of development for a single trove to end up with the
      same trailing label.  Since most conary operations are label
      based, such label conflicts can be confusing to work with and
      are almost never desireable - except in those few cases where
      they are necessary.  (CNY-796)
    * The conary repository client now retries when a DNS lookup of a
      server hostname fails with a "temporary failure in name
      resolution" error.

  o Optimizations
    * The getFileContents() and getFileVersions() server side calls
      have been optimized for faster execution.
    * The SQL query in getTroveList() has been sped up by a 3-5x factor.
    * dbstore now has support for executemany()
    * Inserts into local database now use executemany().

  o Server Changes
    * Several SQL queries have been updated for PostgreSQL compatibility

  o Build (cvc) Changes:
    * The "cvc add" command no longer assumes files it doesn't know to
      be binary are text files; there are lists for both binary and
      text types, and files which are added which aren't in either
      list need to be added with "--text" or "--binary". (CNY-838)
    * A "cvc set" command has been added to change files between
      binary and text mode for files in source components.
    * The "cvc diff" command no longer tries to display the contents
      of autosource files. (CNY-866)
    * The "cvc annotate" command no longer displays pathIds in the
      error message for the specified path not being included in the
      source trove.  It displays the path name instead.
    * The "cvc annotate" command now gives an error when it is run on
      a binary file.
    * A "cvc refresh" command has been added.  It allows you to
      request that cvc fetch new upstream versions of files referenced
      by URL.  Thanks to Pavel Volkovitskiy for the initial
      implementation of this feature. (CNY-743)
    * The "cvc newpkg" command and the PackageSpec policy now disallow
      certain potentially confusing characters in trove
      names. (CNY-842)
    * The PythonSetup() build action has been modified to be more
      consistent with other build actions. The "setupName" paramater
      has been added, which can specify a command to run (defaults to
      "setup.py"). The first argument, similar to Configure(), passes
      arguments to the command being specified by setupName. (CNY-355)
    * The "cvc commit" command now recognizes .html, .css, .kid, and .cfg
      as extensions that identify text files. (CNY-891)
    * The PythonSetup build action has been modified to make it
      clearer what its "dir" and "rootDir" options specify. (CNY-328)

  o Bug Fixes:
    * Conary commands no longer perform an unnecessary database check
      on the local system. (CNY-571)
    * A bug that could allow conary to consider a no-op update as an
      install (and could result in tracebacks in some situations) has
      been fixed. (CNY-845)
    * If you've made a local modification to a package and then try to
      downgrade it later, Conary will now downgrade included
      components as well. (CNY-836)
    * The error message produced by "cvc cook" when a source component
      exists on multiple branches with the same trailing label has
      been improved. (CNY-714)
    * Error handling when manipulating entitlements via XML-RPC has
      been improved. (CNY-692)
    * The usage message displayed when running "conary changeset" has
      been corrected. (CNY-864)
    * Conary no longer tracebacks when a disconnected cook tries to
      load a superclass.  Conary also gives better messages when the
      loaded recipe has a traceback.  Thanks to David Coulthart for
      the core of this patch. (CNY-518, CNY-713)
    * A bug in soname dependency scoring has been fixed.  Dependency
      scoring when multiple sonames were being scored would simply use
      the value of the last soname, instead of the cumulative score.
      Note that the dependencies that did not match at all would still
      return as not matching, so this bug only affected Conary's
      ability to select the best match.
    * A bug in architecture dependency scoring has been fixed.
      Matching architectures are now counted as having a positive
      value, so that when performing dependency resolution on an
      x86_64 machine, troves that have flavor "is: x86_64 x86" will be
      preferred to those with flavor "is: x86".
    * The PythonSetup command ignored any C compiler macros that had
      been set.  The template has been changed to use them in the same
      way that Configure() uses them; as environment variables.
    * The warning message produced when r.Replace() refuses to modify
      a non-regular file now includes the path, as intended.
      (CNY-844)
    * A traceback that occurred when a resolveLevel 2 update resulted
      in a component being erased has been fixed. (CNY-879)
    * Conary now works around a possible threading deadlock when
      exceptions are raised in Threading.join().  The bug is in the
      standard Python threading library, and is fixed in 2.4.3.
      Conary will use a workaround when running under older versions
      of Python. (CNY-795)
    * Checks have been added to the XML-RPC transport system to see if
      an abort has been requested while waiting for a response from
      the server.  This allows the main thread to terminate the
      changeset download thread if it is waiting for an XML-RPC
      response from the server.  (CNY-795)
    * A bug in Conary's handling of an unusual case when multiple
      files being installed share the same content, and one of the
      files has been erased locally has been fixed.
    * A traceback that occurred when a manually removed file switches
      packages during an update has been fixed. (CNY-869)
    * When you remove a file and replace it with a directory, Conary
      now treats it as a removal. (CNY-872)
    * Conary's OpenPGP implementation now dynamically uses RIPEMD if
      it is available from PyCrpyto.  Some PyCrypto builds don't
      include RIPEMD hash support. (CNY-868)
    * A bug that allowed merging changesets with conflicting file
      contents for configuration files with the same pathId has been
      fixed.  Applying the resulting merged changeset caused
      IntegrityErrors.  (CNY-888)

  o Optimizations
    * The getFileContents and getFileVersions server side calls have
      been optimized for faster execution
    * The SQL query in getTroveList has been sped up by a 3-5x factor.
    * dbstore now has support for executemany()
    * Inserts into local database now use executemany().

  o Server Changes
    * Several SQL queries have been updated for PostgreSQL compatibility

Changes in 1.1.3:
  o System Update Changes:
    These changes make Conary much more robust when applying updates
    that move files from one package to another.

    * Components that modify the same files are now required to be in
      the same update job.  For example, if a file moves from
      component a:runtime to component b:runtime, the erase of
      component a:runtime and the install of component b:runtime will
      occur at the same time. (CNY-758).
    * Files moving between components as part of a single job are now
      treated as file updates instead of separate add/remove events.
      (CNY-750, CNY-786, CNY-359)

  o Client Changes:
    * The source component is now displayed in "conary rq --info"
      output.
    * Entitlements can now be passed into ConaryClient and
      NetworkRepositoryClient objects directly. (CNY-640)
    * Exceptions raised in callback functions are now issued as
      warnings and the current job is finished before
      existing. KeyboardInterrupts and SystemExits are handled
      immediately. (CNY-806)
    * The "--debug" command line flag now provides information that is
      useful to the end-user during the update process.  The
      "--debug=all" flag will provide output that is useful to conary
      developers.
    * The output of "--debug" has been modified when performing
      dependency resolution.  The output should be more helpful to end
      users.  Also rearranged the output given when dependencies
      fail. (CNY-779)
    * Config files and diffs are no longer cached in ram during installs;
      they are now reread from the changeset whenever they are needed
      (CNY-821)
    * Binary conflicts no longer cause a traceback in cvc update
      (CNY-644,CNY-785)

  o Optimizations
    On a test system, "conary updateall --info" is around 24% faster
    than previous versions of Conary.

    * The SQL query used to retrieve troves from the local database
      has been optimized.  The new code is nearly four times faster
      for operations like "conary q group-dist --info".
    * The SQL query in getTroveContainers() used to determine the
      parent package(s) and groups(s) of a set of troves as recorded
      in the local database has been optimized.  The new code is
      almost 95 times faster. (0.2 seconds versus 19 seconds)
    * The code in getCompleteTroveSet() that creates Version and
      Flavor objects from entries in the database now caches the
      created object.  This is approximately a 4.5 times speed
      up. (2.10 seconds versus 9.4 seconds)
    * The code in iterUpdateContainerInfo has had similar version
      and flavor caching optimizations that make the code about 
      2.5 times faster (from 10 seconds to 4 seconds).

  o Server Changes:
    The Conary repository server now sends a InvalidClientVersion
    exception when a conary 1.0.x client attempts to manipulate an
    entitlement through addEntitlement() or deleteEntitlement().

  o Build (cvc) Changes:
    * "cvc merge" and "cvc update" are now more verbose when
      patching. (CNY-406)
    * "cvc clone" now requires that you specify a message when cloning
      source components unless you specify --message.  It also gives
      more output about what it is doing (CNY-766, CNY-430).
    * "cvc clone" now has a --test parameter that runs through all
      steps of cloning without performing the clone.  --info is now
      more lightweight - it no longer downloads all of the file
      contents that would be cloned.
    * "cvc clone" now has a --full-recurse parameter that controls how
      recursion is performed.  Cloning a group no longer recurses by
      default.  The only way that a recursive group clone could
      succeed is if all troves in the group came from the same branch.
      This is almost never the case.
    * The "cvc cook" command now prints the flavor being built,
      as well as the version. (CNY-817)
    * The command line argument parsing in "cvc" has been modified.
      To use the "--resume" command line argument to specify that you
      wish to resume at a particular location, you must use
      "--resume=<loc>".  "--resume <loc>" will not work anymore.  This
      removes an ambiguity in how we parse optional parameters in
      Conary.
    * The PythonSetup build action no longer provides the older
      --single-version-externally-managed argument, and instead
      provides the --prefix, --install-purelib, --install-platlib,
      and --install-data arguments, which can be overridden with the
      purelib, platlib, and data keyword arguments, respectively.  This
      allows it to work correctly with a greater number of packages.
      It also provides the option of providing a "purePython=False"
      argument for python packages that mix architecture-specific
      and architecture-neutral files, and tries to automatically
      discover cases when it should be provided. (CNY-809)
    * Python dependencies were previously incorrectly calculated
      for certain module path elements added in some Python C
      code (for example, contents of the lib-dynload directory);
      these errors are now resolved by using external python
      to find system path elements. (CNY-813)
    * /etc/conary/mirrors/gnu has been added to enable mirror://
      references to the GNU mirror system.
    * The GNU mirror list was then significantly expanded and
      re-sorted.  (CNY-824)
    * /etc/conary/mirrors/cpan has been added to enable mirror://
      references to the Comprehensive Perl Archive network mirror
      system.
    * In group recipes, the methods r.add(), r.addAll(), and
      r.addNewGroup() have been modified to accept the use= parameter,
      which defaults to True (CNY-830).

  o Bug Fixes:
    * A bug that caused a traceback in the web interface when a
      non-admin user attempts to manage their entitlement classes has
      been fixed. (CNY-798)
    * "conary rq" (with no arguments) no longer hides troves if the
      flavor that matches the system flavor is not built for the
      latest version. (CNY-784)
    * "cvc cook" now displays the correct label of the thing it is
      building, even when it is not the build label.
    * Running "cvc update" in a directory that has been created with
      "cvc newpkg" but has not yet been committed to the repository
      will now fail with an appropriate error message instead of
      displaying a traceback. (CNY-715)
    * Conary can now apply updates that change a file that is not a
      directory to a directory.
    * Currently version objects are cached to optimize Conary.
      Unfortunately, version objects are mutable objects.  That means
      that if two different pieces of code are given the same version
      object, modifications made by one part of the code could affect
      the other inadvertently.  A warning message has been added to
      the version object when setting or resetting timestamps to make
      developers aware of the problem.  Developers should copy the
      version object before calling setTimeStamps(),
      resetTimeStamps(), incrementSourceCount(), or
      incrementBuildCount() on it.  When creating a version object
      from a string and time stamp set, use the timeStamps= keyword
      argument to versions.VersionFromString() to avoid the copy.  In
      a later version of Conary, version objects will be immutable.
      New methods will be introduced that return new modified objects.
    * Conary no longer hangs waiting for the download thread when an error
      occured in the download thread which caused it to terminate.
    * "conary migrate" now returns an error much earlier if you are
      not using interactive mode. (CNY-826)
    * Files removed from troves (most often by --replace-files) are now
      properly skipped on updates to that trove when the file didn't change
      between versions. (CNY-828)
    * includeConfigFile now gives a much better error message when it
      cannot include a config file. (CNY-618)

Changes in 1.1.2:
  o Bug Fixes:
    * Conary now removes sources from the lookaside before unpacking SRPMs to
      ensure that the source referenced from the SRPM is actually contained in
      the SRPM. (CNY-771)
    * Errors found in the recipe while checking in will now display file name
      and line number information along with the error found.
    * The trove browser no longer shows duplicate entries for multihomed
      repositories.
    * A bug that kept sqlite-based 64-bit mirrors from being used as a source 
      for further mirrors has been fixed.

  o Build Changes:
    * Conary no longer prints policy error messages three times; it
      now prints each error immediately when it is found, and then
      summarizes all policy errors once (instead of twice) at the
      end of the build process. (CNY-776)

Changes in 1.1.1:
  o Client Changes:
    * Migrate no longer replaces by default as if --replace-files was
      specified. (CNY-769)

  o Server Changes:
    * The log retrieval function now returns a HTTP_NOT_IMPLEMENTED
      (501) instead of a HTTP_NOT_FOUND (404) if the logFile
      directive is not configured.

  o Build Changes:
    * Conary now recognizes that pkgconfig finds its files in
      /usr/share/pkgconfig as well as /usr/lib*/pkgconfig. (CNY-754)
    * /etc/conary/mirrors/cran has been added to enable mirror://
      references to the Comprehensive R Archive Network. (CNY-761)

  o Bug Fixes:
    * Conary now resets the timeStamps in all cases when
      getSourceVersion is called (CNY-708).
    * SQLite ANALYZE locks the database after it is run, causing
      updates to fail.
    * A bug that caused lists such as installLabelPath in
      configuration files to be parsed incorrectly when more than one
      space was between list elements has been fixed
    * A bug that caused Locally changed files to no be marked properly
      in rollbacks that were stored locally (including rollbacks for
      locally built troves) has been fixed. (CNY-645)
    * A bug that could cause "cvc cook" to create groups that include
      components needed to resolve dependencies that are already
      included not-by-default has been fixed.
    * A bug that caused a traceback message when adding a user through
      the web interface has been fixed.

Changes in 1.1.0:
  o 1.1 Release Overview

    Conary 1.1.0 is the first version in the 1.1 series.  New
    functionality has been added to Conary that required modifications
    to the repository database schema and XML-RPC protocol.  A Conary
    1.1.x-compatible client is required to access many of the new
    features.  The XML-RPC interface includes version information so
    that old clients continue to work with new servers, and new
    clients continue to work with old servers.

    New Features:
      * Conary can now remove packages and components from a
        repository server.  This is a privileged operation and should
        not normally be used.  Only users with a special "can remove"
        ACL can remove from the repository.  As removing something
        from a Conary repository is an act of last resort and modifies
        repository internals, the command line option will not appear
        in the reference documentation.  rPath will assist users that
        need more information.
      * Conary can now query the repository by path.  Use
        "conary repquery --path /path/to/find" to find components that
        include a particular path.
      * Several enhancements were added to the entitlement management
        facilities in a Conary repository.
      * Conary can now redirect a group.

  Detailed changes follow:

  o Server Changes:
    * Entitlement keys were artificially limited to 63 characters in
      length.  This restriction has been raised to the max length
      permitted in the database column (255).
    * Entitlement classes can now provide access to multiple access
      groups (and updated the web UI to support that) (CNY-600)
    * addEntitlement() and deleteEntitlement() repository calls replaced
      by addEntitlements and deleteEntitlements calls.  These calls
      operate on more than one entitlement simultaneously.
    * Added getTroveLeavesByPath() and getTroveVersionsByPath(). (for
      CNY-74)
    * Conary now checks to ensure you have write access to all the
      things the client is trying to commit before you send them
      across the wire. (CNY-616)
    * deleteAcl() and listAcls() methods have been added to
      ConaryClient.

  o Client Changes:
    * "conary rq" now supports "--path", which allows you to search
      for troves in the repository by path. (CNY-74)
    * "conary rq" now has a "--show-removed" option that allows you to
      see removed trove markers.  A [Removed] flag will be displayed
      when the --trove-flags option is added.

  o Bug Fixes:
    * Conary now resets the timeStamps in all cases when
      getSourceVersion is called (CNY-708).
    * SQLite ANALYZE locks the database after it is run, causing
      updates to fail.
    * A bug that caused lists such as installLabelPath in
      configuration files to be parsed incorrectly when more than one
      space was between list elements has been fixed
    * A bug that caused Locally changed files to no be marked properly
      in rollbacks that were stored locally (including rollbacks for
      locally built troves) has been fixed. (CNY-645)
    * A bug that could cause "cvc cook" to create groups that include
      components needed to resolve dependencies that are already
      included not-by-default has been fixed.

Changes in 1.0.27:
  o Client Changes:
    * A "files preupdate" tag script method has been Implemented which
      gets run before tagged files are installed or changed. (CNY-636)
    * A bug that could cause "--replace-files" to remove ownership
      from every file in a trove has been fixed. (CNY-733)

    * Multiple bugs where using "--replace-files" could result in the
      new file having no owner have been fixed. (CNY-733)
    * The logcat script now supports revision 1 log entries.
    * The logcat script is now installed to /usr/share/conary/logcat

  o Build Changes:
    * Improved handling of the "package=" keyword argument for build
      actions.  In particular, made it available to all build actions,
      removed double-applying macros to the package specification,
      and fixed failure in cases like "MakeInstall(dir=doesnotexist,
      skipMissingDir=True, package=...)". (CNY-737, CNY-738)
    * The lookaside cache now looks in the repository for local sources
      when doing a repository cook. (CNY-744)
    * The mirror:// pseudo-URL handling now detects bad mirrors that
      provide an HTML document instead of the real archive when a
      full archive name is provided; previously, it did so only when
      guessing an archive name.  Thanks to Pavel Volkovitskiy for this
      fix. (CNY-745)
    * The Flavor policy has been slightly optimized for speed.

  o Server Changes:
    * ACL patterns now match to the end of the trove name instead of
      partial strings (CNY-719)

  o Bug Fixes:
    * The Conary repository server now invalidates changeset cache
      entries when adding a digital signature to a previously mirrored
      trove.
    * A bug that caused the mirror code to traceback when no callback
      function was provided to it has been fixed. (CNY-728)
    * Rolling back changes when the current trove has gone missing from
      the server now causes the client to generate the changeset to apply
      based on the trove stored in the local database (CNY-693)

Changes in 1.0.26:
  o Build Changes:
    * When cooking a group, adding "--debug" to the "cvc cook" command
      line now displays detailed information about why a component is
      being included to solve a dependency. (CNY-711)
    * The mirror:// functionality introduced in Conary 1.0.25 had two
      small bugs, one of which prevented mirror:// pseudo-URLs from
      working.  These bugs are now fixed, thanks to Pavel
      Volkovitskiy. (CNY-704)
    * The "cvc cook" command now announces which label it is building
      at the beginning of the cook, making it easier to catch mistakes
      early. Thanks to Pavel Volkovitskiy for this fix. (CNY-615)
    * The source actions (addSource, addArchive, etc.) can now take
      a "package=" argument like the build actions do.  Thanks to
      Pavel Volkovitskiy for contributing this capability.  (CNY-665)
    * The "preMake" option had a bad test for the ';' character; this
      test has been fixed and extended to include && and ||.
      thanks to Pavel Volkovitskiy for this fix. (CNY-580)
    * Many actions had a variety of options (dir=, subdir=, and
      subDir=) for specifying which directory to affect.  These have
      been converted to all prefer "dir=", though compatibility
      with older recipes is retained by continuing to allow the
      subDir= and subdir= options in cases where they have been
      allowed in the past. Thanks to Pavel Volkovitskiy for this
      enhancement. (CNY-668)

Changes in 1.0.26:
  o Server Changes:
    * The Conary web interface now provides a method to rely solely on
      a remote repository server to do authentication checks. (CNY-705)
    * The ACL checks on file contents and file object methods have
      been improved. (CNY-700)
    * Assertions have been added to prevent redirect entries from
      being added to normal troves.
    * An assertion has been added to ensure that redirects specify a
      branch, not a version.
    * The server returns a new FileStreamsMissing exception when the
      client requests file streams with getFileVersion or
      getFileVersions and the requested file stream is not present in
      the repository database. (CNY-721)
    * getFileVersions() now raises FileStreamMissing when it is given
      invalid request.
    * getFileContents() now raises a new FileHasNoContents exception
      when contents are requested for a file type which has no
      contents (such as a symlink).

  o Bug Fixes:
    * A bug that could cause "conary updateall" to attempt to erase
      the same trove twice due to a local update has been fixed.
      (CNY-603)
    * Attempts to target a clone to a version are now caught.  Only
      branches are valid clone targets. (CNY-709)
    * A bug that caused Trove() equality checks to fail when comparing
      redirects has been fixed.
    * A bug that caused the flavor of a redirect to be store
      improperly in the repository database has been fixed.
    * The resha1 script now properly skips troves which aren't present
      in the repository.
    * Conary 1.0.24 incorporated a fix for CNY-684 to correct behavior
      when storing src.rpm files rather than their contents.  The fix
      worked for local builds but not for commits to repositories.
      Conary 1.0.26 includes a fix that corrects the behavior when
      committing to a repository as well. (CNY-684)
    * A bug that prevented flavored redirects from being loaded from
      the repository database has been fixed.
    * "Conary migrate" now will follow redirects. (CNY-722)

Changes in 1.0.25:
  o Build Changes:
    * The addArchive() source action will search for reasonably-named
      archive files based on the name and version if given a URL ending
      with a "/" character. Thanks to Pavel Volkovitskiy for the
      initial implementation. (CNY-671)
    * All source actions, when given a URL that starts with "mirror://",
      will search a set of mirrors based on files in the mirrorDirs
      configuration entry, with default files provided in the
      /etc/conary/mirrors/ directory. Thanks to Pavel Volkovitskiy for
      the initial implementation. (CNY-171)
    * Symbolic links are now allowed to provide a soname even if they
      reference an ELF file only indirectly through other symbolic
      links.  Previously, a symbolic link could only provide a soname
      if it directly referenced an ELF file. (CNY-696)

  o Bug Fixes:
    * A bug that caused unhandled exceptions when downloading the file
      contents needed for a distributed changeset in threaded mode has
      been fixed. This bug was introduced in 1.0.24. (CNY-701)

Changes in 1.0.24:
  o Server Changes:
    * The server binary access log can now be downloaded by an
      administrator by visiting the http://servername/conary/log
      URL. Once the log is accessed it is rotated automatically by the
      repository server. Subsequent accesses to the log URL will only
      yield log entries added since the last access. (CNY-638)
    * The Users and Groups tab in the web management UI is no longer
      highlighted when administrators change their passwords.

  o Client Changes:
    * A --what-provides option has been added to "conary query" and
      "conary repquery".
    * A bug that installed extra components of a package that is being
      installed instead of updated due to the existing package being
      pinned has been fixed. (CNY-682)

  o Build Changes:
    * When pulling files out of a src.rpm file, Conary now stores the
      src.rpm file itself in the repository rather than the files
      pulled from it. (CNY-684)
    * Mono dependency version mappings are now discovered in CIL policy
      .config files. (CNY-686)
    * The internal util.literalRegex() function has been replaced by
      use of re.escape(). (CNY-634)

  o Bug Fixes:
    * The Conary Repository web interface no longer returns a
      HTTP_FORBIDDEN (403) when a bad password is given by the user.
      This allows the user to re-try authentication.
    * The --signatures and --buildreqs flags now work with "conary
      showcs".  (CNY-642)
    * A bug in the NetworkRepositoryClient default pwPrompt mechanism
      has been fixed.
    * Error messages when entitlements fail to load have been
      improved. (CNY-662)
    * The repository client no longer caches repository access info
      when the attempt to access was unsuccessful. (CNY-673, affects
      CNY-578)
    * A bug that caused x86 flavored troves from being updated
      properly when using "conary updateall" on an x86_64 system has
      been fixed. (CNY-628)
    * A bug that caused migrate behavior to not respect pins when the
      pinned troves were set to be erased (CNY-680).
    * Calling r.ComponentSpec(':foo') works again; it is exactly
      equivalent to r.ComponentSpec('foo'). (CNY-637)
    * Calling r.Move() with only one argument now fails explicitly
      rather than silently doing nothing. (CNY-614)

Changes in 1.0.23:
  o API Additions:
    * The interface to create, list and delete access groups and
      modify the users therein through is now exposed though
      ConaryClient.
    * The interface to delete entitlement groups is now exposed
      through ConaryClient.

  o Client Changes:
    * "conary updateall" now accepts the --keep-required command line
      argument.
    * the mirror script now provides download/commit feedback using
      display callbacks like other conary commands
    * the excludeTroves config option will now keep fresh installs from
      happening when an update job is split due to a pinned trove.

  o Server Changes:
    * The repository database migration code now reports an error when
      trying to migrate old-style redirects.  The code to perform the
      migration is incomplete and creates invalid new-style
      redirects.  If you have a repository with old-style redirects,
      contact rPath for assistance with your migration. (CNY-590)

  o Bug Fixes:
    * Subdirectories within source components are now better supported.
      Specifically, different subdirectories with the same filename will
      now work. (CNY-617)
    * The util.literalRegex() function now escapes parenthesis characters.
      (CNY-630)
    * Manifest files now handle file names containing "%" characters.
      Fix from Pavel Volkovitskiy. (CNY-627)
    * Fixed a bug in migrate that caused its behavior to shift when migrating 
      to the same version that is currently installed.
    * Fixed a bug in the logcat script that caused the entitlement field to
      display the user information instead. (CNY-629)

  o Build Changes:
    * The r.addArchive() source action can now unpack Rock Ridge and
      Joliet ISO images, with some limitations. (CNY-625)

Changes in 1.0.22:
  o Client Changes:
    * Conary now has hooks for allowing you to be prompted for both name
      and password when necessary.
    * Conary will no longer report a traceback when trying to perform 
      dependency resolution against repositories that are not available.
      Instead, it will print out a warning. (CNY-578)

  o Build Changes:
    * It is now possible to set environment variables to use within
      Conary builds from within conary configuration files, using the
      new "environment" configuration item.  Thanks to Pavel
      Volkovitskiy for implementing this feature. (CNY-592)
    * In previous versions of Conary, calls to r.PackageSpec() would
      improperly override previous calls to r.ComponentSpec(); now
      the ordering is preserved.  Thanks to Pavel Volkovitskiy for 
      this fix. (CNY-613)

  o Bug Fixes:
    * A bug that would allow recursively generated changesets to
      potentially have missing redirect flags has been fixed.
    * A bug in redirect handling when the branch changed but the trove
      name didn't has been fixed - conary will do a better job of
      determining what jobs to perform in this situation. (CNY-599, CNY-602)
    * Errors relating to PGP now just display the error instead of causing 
      conary to traceback. (CNY-591)
    * Conary sync on a locally cooked trove will no longer traceback (CNY-568)
    * --from-file and sync now work together.
    * An AssertionError that was occasionally reached by incorrect repository
      setups is now a ConaryInternalError
    * A bug when updating to a locally cooked trove when the user had 
      manually removed files has been fixed. (CNY-604)
    * CONARY files that are not accessible will no longer cause conary to
      traceback when trying to read context from them. (CNY-456)
    * signatureKeyMap configuration entries are now checked to ensure
      they are valid. (CNY-531)

Changes in 1.0.21:
  o Client Changes:
    * The "conary migrate" command has changed behavior significantly
      in order to make it more useful for updating a system to exactly
      match a different group.  However, this change makes it much
      less useful for updating normal systems.  "conary migrate"
      should not be used without first reading the man page
      description of its behavior.  The old migrate behavior is now
      available by using "conary sync --full".  "conary syncchildren"
      has been renamed to "conary sync", and its behavior has also
      been modified slightly as a result.  The old behavior is
      available by using "conary sync --current". Please read the man
      page for a full description of the "sync" command as well.  (CNY-477)

  o Build Changes:
    * A "package" keyword parameter has been added to build actions,
      which specifies the package and/or component to which to assign
      the files that are added (not modified or deleted) by that build
      action.  For example, r.MakeInstall(package="foo") will place
      all the new files installed by the MakeInstall action into the
      "foo" package.  Thanks to Pavel Volkovitskiy for contributing
      this capability.  (CNY-562)
    * A "httpHeaders" keyword parameter has been added to the
      r.addArchive(), r.addPatch(), and r.addSource() source actions
      so that headers can be added to the HTTP request.

  o Bug Fixes:
    * The r.addPatch() build action no longer depends on nohup to
      create a file in the current directory (a bug introduced in
      conary 1.0.19). (CNY-575)
    * Commits with missing files no longer traceback. (CNY-455)
    * A bug that caused "#!/usr/bin/env /bin/bash" to not be
      normalized to /bin/bash by the NormalizeInterpreterPaths policy
      has been fixed.
    * A bug that prevented Conary from being able to download files
      that contain '&' or ';' characters has been fixed.  This allows
      Conary to download sources from cgi-bin URLs.
    * "cvc merge" no longer fails to merge changes from the parent
      branch when the shadowed version doesn't exist on the parent
      branch.

Changes in 1.0.20:
  o Build Changes:
    * "jvmdir", "javadir", "javadocdir", and "thisjavadocdir" have
       been added to the default set of macros.
    * A r.JavaDoc() build action has been added.  It funtions
      exactly like the "r.Doc()" build action, except it coppies into
      "%(thisjavadocdir)s".
    * When the r.addArchive() source action attempts to guess the main
      directory in which to build, it now recognizes when when sources
      have been added in an order that defeats its algorithm and provides
      a helpful error message. (CNY-557)

  o Client Changes:
    * A --tag-script parameter has been added to the rollback
      command. (CNY-519)

  o Bug Fixes:
    * A bug in clone behavior that caused Conary to try to clone
      excessive troves has been fixed.  If you were cloning uphill
      from branch /a/b to /a, and a buildreq was satisfied by a trove
      on /a//c, Conary would try to clone the buildreq to /a as well.
      (CNY-499)
    * A bug in the "r.Ant()" and "r.JavaCompile()" build actions which
      caused the CLASSPATH variable to get mangled has been fixed.
    * A bug in 'r.ClassPath()' that caused a traceback has been fixed.
    * A bug that caused the "change password" tab to be displayed when
      browsing the repository via the web as an anonymous user has
      been fixed.
    * The web service code no longer permits the anonymous user to
      view the "change password" (/conary/chPassForm) form.
    * The r.addPatch() source action no longer hangs when presented
      with large patches, which fixes a bug introduced in Conary
      1.0.19.

Changes in 1.0.19:
  o API Change:
    * In order to fully represent empty flavors in Conary, a new Flavor
      object class has been added.  Previously, DependencySet objects
      were used to store flavor information.  Unfortunately it was not
      possible to distinguish "empty flavor" from "flavor not specified".
      When dealing with thawing frozen flavors, use ThawFlavor() instead
      of ThawDependencySet().  When testing to see if a flavor is empty,
      use the isEmpty() method of the flavor object.

  o Client Changes:
    * The default resolveLevel setting is now 2, this means that
      conary will try to update troves that would otherwise cause an
      update to fail.  See the conary man page for more details.
    * Multiple bugs have been fixed in interactive prompting for user
      passwords (CNY-466):
      - Password prompts are based on the server name portion of the
        label being accessed, not the actual hostname of the server
        (these are often different when repositoryMaps are used).
      - When no password callback is available, the operation will
        fail with an open error (which is identical to what would
        happen if no user name was present) instead of giving a
        traceback.
      - The download thread uses the passwords which the original
        thread obtained from the user.
      - The download thread is able to prompt for passwords from the
        user if distributed changesets require access to additional
        repositories.

  o Build Changes:
    * "r.Ant()", "r.JavaCompile()", and "r.ClassPath()" build actions
      have been added to support building java with conary.
    * "r.addPatch()" will now determine the patchlevel without users
      needing to add level= in the r.addPatch() call. The level
      parameter is still honored, but should not be needed.
    * "cvc cook --show-buildreqs" now displays build requirements
      inherited from parent recipe classes. (CNY-520)
    * The output of "cvc diff" and "cvc rdiff" can now be used as an
      input to patch when files are added between two versions. (CNY-424)
    * Use flags have been added for dom0 and domU.  They default to
      "sense prefernot".  The domU flag should be used to build
      binaries specific to Xen domU environments where special
      provisions are made for paravirtualization.  The dom0 flag
      should be used to build binaries specific to Xen dom0
      environments where special provisions are made for the
      hypervisor.  The existing "xen" flag should be used to build
      binaries specific to Xen which apply equally to Xen dom0 and
      domU environments.
    * Warning message for modes specified without an initial "0" have
      been improved to include the path that is affected. (CNY-530)

  o Server Changes:
    * Use the term Entitlement Class in all conary repository web interfaces
      replacing Entitlement Group.

  o Bugs Fixed:
    * The Conary Repository now returns an error to a client when
      committing duplicate troves that have an empty flavor. (CNY-476)
    * When checking out a source trove from a repository using
      "cvc checkout", the user is no longer warned about not being able
      to change the ownership of the files checked out.
    * A bug has been fixed in conary's determination of what troves
      had been updated locally.  This bug caused "conary updateall" to
      consider many x86 troves as needing to be updated separately
      instead of as a part of group-dist.  This could cause updateall
      failures. (CNY-497)
    * A bug that caused 'conary q tmpwatch:runtime --recurse' to traceback
      has been fixed (CNY-460)
    * Interactive mode now handles EOF by assuming it means 'no';
      thanks go to David Coulthart for the patch. (CNY-391)
    * Configuration settings in contexts can now be overridden from
      the command line. (CNY-22)
    * Redirect changesets now have primary troves, meaning they will
      display better when using "conary showchangeset". (CNY-450)
    * User's passwords are now masked when using "cvc context" (unless
      --show-passwords is specified). (CNY-471)
    * Removed excess output from commitaction which was caused by a
      change in option parsing code (CNY-405)

Changes in 1.0.18:
  o Client Changes:
    * Trying to shadow a cooked redirect now results in an error. (CNY-447)
    * A --keep-required option has been added to tell Conary to leave
      troves installed when removing them would break
      dependencies. This used to be the default behavior; Conary now
      issues a dependency error instead. (CNY-6)
    * "delete-entitlement" and "list-entitlements" options have been
      added to the "manageents" script.

  o Build Changes:
    * Python dependencies are now generated for .pyc files as well as
      for .py files. (CNY-459)

  o Server Changes:
    * Support for deleting entitlements, listing the entitlement
      groups a user can manage, and removing the ACL which lets a group
      manage an entitlement group has been added.
    * Entitlement management has been added to the Conary repository
      web interface. (CNY-483)

  o Bug Fixes:
    * The "list-groups" option to the "manageents" script has been
      corrected to list the groups the user can manage instead of the
      groups that user belongs to.

Changes in 1.0.17:
  o Client Changes:
    * Individual file removals performed by "conary remove" now create
      rollbacks. (CNY-7)
    * The repository mirroring client supports two new configuration
      options:
      - matchTroves is a regexp list that limits what troves will be
        mirrored based on the trove names;
      - recurseGroups takes a boolean value (True/False) which will
        cause the miror client to recurse through a groups and mirror
        everything that they include into the target repository.

  o Server Changes:
    * A single conary repository can host multiple serverNames. In the
      Conary repository's configuration file, the serverName directive
      can now specify a space separated list of valid server names
      which will be accepted and served from that repository. (CNY-16)

Changes in 1.0.16
  o Build Changes:
    * A check has been added to "cvc commit" that ensures a .recipe
      file exists in the CONARY state file.
    * Recipe classes can now set an "abstractBaseClass" class
      variable.  When set, Conary will not require a setup() method in
      the class.  This is used for creating superclass recipes where
      setup() methods are not needed.

  o Server Changes:
    * A new "entitlementCheckURL" configuration option has been added.
      This is a hook that allows external validation of entitlements.
    * The Conary Repository web interface look and feel has been
      updated.  The interface will look incorrect unless
      conary-web-common 1.0 or later is installed.

  o Bug Fixes:
    * When running "cvc log" on a newly created source component, cvc now
      errors gracefully instead of tracing back. (bz #863)
    * Conary now changes to the / directory before running tag
      scripts. (bz #1134)
    * "cvc co foo=invalidversionstring" now gives a more helpful error
      message. (bz #1037)
    * Cloning binary troves uphill now correctly checks for the source
      trove uphill.
    * A bug that would cause "conary migrate" to raise a KeyError when
      updating a group that referenced the same trove twice (through
      two subgroups) has been fixed.
    * A bug that caused miscalculations when determining whether a
      shadow has been modified has been fixed.
    * A number of bugs affecting resetting distributed changesets have
      been fixed.
    * A bug in the MySQL dbstore driver that caused the wrong
      character encoding to be used when switching databases has been
      fixed.
    * A bug where running updateall when one of the two groups that
      reference a trove has no update caused an erase of that trove to
      be requested has been fixed (CNY-748).

Changes in 1.0.15
  o Client Changes:
    * When writing files as non-root, Conary will no longer create
      files setuid or setgid unless the uid/gid creating the file
      matches the username/groupname in the package.
    * Conary now checks the rollback count argument for non-positive
      numbers and numbers greater then the number of rollbacks
      available. (bz #1072)
    * The entitlement parser has been reimplemented using expat
      instead of a hand-coded parser.  A correctly formatted
      entitlement file should now be enclosed in an
      <entitlement></entitlement> element.  Conary will continue to
      work with files that do not contain the toplevel <entitlement>
      element.

  o Build Changes:
    * Support has been added for recipe templates.  Now when running
      "cvc newpkg", cvc will automatically create a recipe from a
      template specified by the recipeTemplate configuration
      option. (bz #671, #1059)
    * Policy objects can now accept globs and brace expansions when
      specifying subtrees.
    * Cross-compile builds now provide CONFIG_SITE files to enable
      cross-compiling programs that require external site config
      files.  The default site config files are included.
    * The "cvc checkout" command can now check out multiple source
      troves in a single invocation.

  o Server Changes:
    * An "externalPasswordURL" configuration option has been added,
      which tells the server to call an external URL for password
      verification.  When this option is used, user passwords stored
      in the repository are ignored, and those passwords cannot be
      changed.
    * An authentication cache has been added, which is enabled by
      setting The authCacheTimeout configuration to the number of
      seconds the cache entry should be valid for.

  o Bug Fixes:
    * A bug that caused using groupName parameter with r.replace() to
      traceback has been fixed. (bz #1066)
    * Minimally corrupted/incorrect conary state files will no longer cause 
      conary to traceback. (bz #1107)
    * A bug that prevented upload progress from being displayed when
      using "cvc commit" has been fixed. (bz #969)

Changes in 1.0.14:
  o Client Changes:
    * Conary now creates shadows instead of branches when cooking onto
      a target label.  This means, for example, that local cooks will
      result in a shadow instead of a branch.
    * Conary now creates shadows on the local label when creating rollbacks
      instead of branches.
    * The branch command has been removed.  Any potential branch should be 
      done with a shadow instead.
    * The verify command now shows local changes on a local shadow instead
      of a local branch
    * Local changesets create diffs against a local shadow (instead of
      a branch) and --target for the commit command retargets to a shadow
    * User conaryrc entries are now searched from most specific target to
      least specific (bz #997)
    * A fresh install of a group will cause all of its contained components 
      to be installed or upgraded as well, without reference to what is 
      currently installed on your system -- no trove will be skipped because
      it is referenced by other troves on your system but not installed.
    * Changeset generation across distributed shadows now force file 
      information to be absolute instead of relative when the files are on
      different servers, eliminating server crosstalk on source checkin and
      when committing local changesets. (bz #1033)
    * Cvc merge now takes a revision, to allow you merge only up to a certain
      point instead of to head.

  o Server Changes:
    * Removed the ability for the server to log updates to its contents
      store (mirroring has made this capability obsolete)
    * logFile configuration directive now logs all XML calls
    * Split user management out from core authorization object
    * All user management calls are based on user and group names now
    * The user management web interface for the repository now allows
      the administrator to enable and disable mirroring for groups

  o Bug Fixes:
    * Conary will not traceback if you try to update to a trove with a name
      that matches a filesystem path that you don't have access to (bz #1010).
    * Conary will not raise an exception if a standard config file (~/.conaryrc,
      for example) exists but is not accessible.
    * cvc no longer allows . and .. to be added to source troves (bz #1014)
    * cvc remove handles removing directories (bz #1014)
    * conary rollback no longer tracebacks if you do not have write access to
      the conary database.
    * deeply shadowed versions would fail when performing some version 
      operations.  This caused, for example, local cooks of shadowed troves
      to fail.
    * using loadInstalled with a multiarch trove no longer tracebacks (bz #1039)
    * group recipes that include a trove explicitly byDefault False could result
      in a trove when cooked that had the components of that trove byDefault
      True.
    * Stop sending duplicate Host: headers, proxies (at least squid) mangle 
      these into one host header, causing failures when accessing rbuilder
      repositories that depend on that host header (bz #795)
    * The Symlink() build action should not enforce symlinks not
      dangling, and should instead rely solely on the DanglingSymlinks
      policy.
    * A bug that caused conary to treat a reference as an install when it
      should have been an update due to a miscalculation of what local updates
      had been made on the system has been fixed.

Changes in 1.0.13:
  o Client Changes:
    * A new "conary migrate" command for updating troves has been
      added.  "conary migrate" is useful for circumstances when you
      want to update the software state on a system to be synchronized
      with the default state of a group.  To do this, "conary migrate"
      calculates the changeset required to: 1) update the trove (if an
      update is available); 2) install any missing included troves; 3)
      synchronize included troves that have a mismatched version; 4)
      remove any referenced troves that are not installed by default.
    * The includeConfigFiles configuration directive now accepts http
      and https URLs.  This allows organizations to set up centralized
      site-wide conary configuration.
    * Conary now gives a more detailed error message when a changeset
      attempts to replace an empty directory with a file and
      --replace-files is not specified.

  o Build Changes:
    * The addSource source action will now replace existing files,
      rather than replacing their contents.  This implies that the
      mode of the existing file will not be inherited, and an
      existing read-only file will not prevent addSource from
      working.
    * The internal setModes policy now reports "suid/sgid" only for
      files that are setuid or setgid, rather than all files which
      have an explicitly set mode.  (bz #935)
    * TagSpec no longer will print out ignored TagSpec matches twice,
      once for tags specified in the recipe, and once for tags
      discovered in /etc/conary/tags/*.  (bz #902)
    * TagSpec will now summarize all its suggested additions to
      buildRequires in a single line.  (bz #868)
    * A new reportMissingBuildRequires policy has been added to summarize
      all suggested additions to buildRequires in a single line at the
      end of the entire build process, to make it easier to enhance the
      buildRequires list via cut-and-paste.  (bz #869)

  o Bug Fixes:
    * A bug that caused conary to traceback when a file on the file
      system is owned by unknown uid/gid has been fixed.  Conary will
      now print an error message instead.  (bz #977)
    * A bug that caused conary to traceback when an unknown Use flag
      was used when cooking has been fixed.  Previously, "cvc cook
      --flavor 'foobar'" would create a traceback.  Conary now says
      'Error setting build flag values: No Such Use Flag foobar'.
      (bz #982)
    * Pinned troves are now excluded from updateall operations.
      Previously conary would try to find updates for pinned troves.
    * Conary now handles applying rollbacks which include overlapping
      files correctly.  Previously --replace-files was required to
      apply these rollbacks.
    * the config file directive includeConfigFile is no longer case sensitive 
      (bz #995)

Changes in 1.0.12:
  o Client changes:
    * The rollback command now applies rollbacks up to and including
      the rollback number specified on the command line. It also
      allows the user to specify the number of rollbacks to apply
      (from the top of the stack) instead of which rollback to
      apply. (bz #884)
    * Previously, the code path for installing files as part of a new
      trove required an exception to be handled.  The code has been
      refactored to eliminate the exception in order to reduce install
      times.

  o Build Changes:
    * The cvc command now has a --show-buildreqs option that prints all
      build requirements.  The --no-deps argument for cvc has been
      aliased to --ignore-buildreqs for consistency.

  o Bug Fixes:
    * Installing into a relative root <e.g. --root foo> when running
      as root no longer generates a traceback. (bz #873)
    * Replaced files are now stored in rollbacks. (bz #915)
    * File conflicts are now also detected via the database, not just
      via real file conflicts in the filesystem.
    * A bug that resulted in multiple troves owning a file has been fixed.
    * Rollbacks of troves that were cooked locally will no longer
      raise a TroveIntegrityError.
    * The "conary remove" command no longer generates a traceback when
      the filename given cannot be unlinked. (bz #887)
    * The missing usage message displayed when "cvc" and "conary" are
      run with no command line arguments has been restored.
    * Rollbacks for initial contents files didn't work; applying
      rollbacks now ignores that flag to get the correct contents on
      disk. (bz #924)
    * The patch implementation now properly gives up on patch hunks
      which include changed lines-to-erase, which avoids erasing lines
      which did not appear in the origial version of the file. (bz
      #949)
    * Previously, when a normal error occurred while prepping sources
      for cooking (extracting sources from source archives, for
      example), conary would treat it as a major internal error.  Now
      the error message is simply printed to the screen instead.
    * A typo in a macro will now result in a more helpful error
      message.
    * A bug that caused a traceback when performing "conary rq" on an
      x86_64 box with a large installLabelPath where only an x86
      flavor of a trove was available on one label in the
      installLabelPath has been fixed (bz #961).
    * Conary no longer creates a rollback status file when one isn't
      needed.  This allows /var/lib/conarydb to be on read-only media
      and have queries continue to work/.
    * Reworked "conary remove" to improve error messages and fix
      problems with multiple files being specified, broken symlinks,
      and relative paths (bz #853, #854)
    * The mirror script's --test mode now works correctly instead of
      doing a single iteration and stopping.

Changes in 1.0.11:
  o Client Changes:
    * Conary will now allow generic options to be placed before the command
      you are giving to conary.  For example, 'conary --root=/foo query'
      will now work.
    * the remove command no longer removes file tags from files for no good 
      reason
    * rollbacks now restore files from other troves which are replaced as part
      of an update (thanks to, say, --replace-files or identical contents)
    * --replace-files now marks files as owned by the trove which used to
      claim them
    * You can now kill conary with SIGUSR1 to make conary enter a debugger
      when you Ctrl-C (or a SIGINT is raised)
    * --debug-all now enters a debugger in more situations, including option
      parsing fails, and when you hit Ctrl-C.
    * added ccs2tar, which will convert most absolute changesets (like those
      that cook produces) into tarballs
    * Troves now don't require dependencies that are provided by themselves.
      As troves are built with this new behavior, it should significantly speed
      up dependency resolution.
    * added a script to recalculate the sha1s on a server (after a label
      rename, for instance)
    * added a script to calculate an md5 password (for use in an info recipe,
      for example)

  o Build Changes:
    * Conary now supports a saltedPassword option to r.User in user info-
      packages.  Full use of this option will require that a new shadow package
      be installed.

  o Bug Fixes:
    * command-line configurations now override context settings

  o Build Changes:

Changes in 1.0.10:
  o Client Changes
    * Given a system based on rPath linux where you only installed
      !smp kernels, conary would eventually start installing smp
      kernels on your system, due to the way the update algorithm
      would determine whether you should install a newly available
      trove.  Conary now respects flavor affinity in this case and
      does not install the smp kernel.
    * Mirror configuration files can now specify uploadRateLimit and
      downloadRateLimit.
    * Updates utilizing changeset files are now split into multiple
      jobs properly, allowing changeset files which create users to
      work proprely.
    * "conary rollback" now displays progress information that matches
      the "conary update" progress information.
    * added --with-sources option for clone

  o Bug Fixes:
    * A bug that caused an assertion error when switching from an
      incomplete trove to a complete trove has been fixed.
    * A bug in perl dependencies that caused extra directories to be
      considered part of the dependency has been fixed.
    * A bug affecting updates where a pinned, partially installed
      package was supposed to be updated due to dependency resolution
      has been fixed.
    * A bug that prevented updates from working when part of a locally
      cooked package was replaced with a non-locally cooked component
      has been fixed.  The bug was introduced in Conary 1.0.8.
    * A bug that caused a segfault when providing an invalid type to
      StringStream has been fixed.
    * The troveInfo web page in the repository browser now displays
      useful error messages instead of traceback messages.  The
      troveInfo page also handles both frozen and non-frozen version
      strings.
    * A bug that caused conary to download unnecessary files when checking out
      shadow sources has been fixed.
    * A bug that caused "cvc rdiff" between versions of a trove that
      were on different hosts to fail has been fixed.
    * Fixed a bug when determining local file system changes involving a file 
      or directory with mtime 0.
    * The --signature-key option was restored

Changes in 1.0.9:
  o Client Changes:
    * A new dependency resolution method has been added which can be turned
      on by setting resolveLevel to 2 in your conarycfg:  If updating trove 'a'
      removes a dependency needed by trove 'b', attempt to update 'b' to
      solve the dependency issue.  This will allow 'conary update conary'
      to work as expected when you have conary-build installed, for example.
    * Switched to using more of optparse's capabilities, including --help
      messages.
    * One short option has been added, cvc -m for message.

  o Bug Fixes:
    * Recipes that use loadRecipe('foo') and rely on conary to look upstream
      to find their branch now work correctly when committing.
    * A bug affecting systems with multiple groups referencing the same troves,
      where the groups are out of sync, has been fixed.
    * the mirror client now correctly handles duplicate items returned in
      trove lists by older servers
    * A bug that caused the mirror client to loop indefinitely when
      doing a --full-trove-sync has been fixed
    * conary rq --trove-flags will now display redirect info even if you
      do not specify --troves (bug #877)
    * dep resolution now support --flavors --full-versions output (bug #751)
    * cvc merge no longer tracebacks if files were added on both upstream
      and on the shadow
    * admin web access for the server doesn't require write permission for
      operations which also require admin access (bug #833)
    * A bug that caused r.remove() in a group to fail if the trove being
      removed was recursively included from another group has been fixed.
    * Conary update tmpwatch -tmpwatch:debuginfo will now erase 
      tmpwatch:debuginfo.
    * An ordering bug that caused info packages to not be updated with their
      components has been fixed.
    * Updates will now happen in a more consistent order based on an
      alphabetic sort.
    * the repository server now handles database deadlocks when committing
       changesets
  o Server Changes:
    * getNewSigList and getNewTroveList could return troveLists with
      duplicate entries

  o Documentation Changes:
    * The inline documentation for recipes has been significantly
      improved and expanded, including many new usage examples.

Changes in 1.0.8
  o Client changes:
    * Conary will now replace symlinks and regular files as long as their
      contents agree (bug #626)

  o Bug Fixes:
    * An error in the method of determining what local changes have been 
      made has been fixed.

Changes in 1.0.7:
  o Client changes:
    * A better method of determining what local changes have been made to a
      local system has been implemented, improving conary's behavior when
      updating.

  o Bugfixes:
    * A bug that caused the user to be prompted for their OpenPGP
      passphrase when building on a target label that does not match
      any signatureKeyMap entry has been fixed.  Previously, if you
      had a signatureKeyMap entry for conary.example.com, and your
      buildLabel was set to conary.example.com@rpl:devel, you would be
      prompted to enter a passphrase even when cooking locally to the
      local@local:COOK label.
    * Dependency resolution will no longer cause a trove to switch
      branches.
    * If a component is kept when performing dependency resolution
      because it is still needed, it's package will be kept as well if
      possible.
    * "conary q --path" now expands symlinks found in the path to the
      file in question. (bug #855)
    * Committing a changeset that provided duplicate file streams for
      streams the server previously referenced from other servers no
      longer causes a traceback.
    * Conary's patch implementation how handles patches which are
      already applied. (bug #640)
    * A server error triggered when using long flavor strings in
      server queries has been fixed.

  o Build fixes:
    * Group cooking now produces output to make it easier to tell what
      is happening.  The --debug flag can be used to get a more
      detailed log of what troves are being included.

  o Server changes:
    * The server traceLog now logs more information about the
      repository calls


Changes in 1.0.6:
  o Repository changes:
    * The commitaction script now accepts the standard conary arguments
      --config and --config-file.

  o Bugfixes:
    * cvc merge on a non-shadow no longer returns a traceback (bz# 792),
      and cvc context foo does not return a traceback when context foo does
      not exist (bz #757)  Fixed by David Coulthart.
    * A bug that caused new OpenPGP keys to be skipped when troves
      were filtered out during mirroring has been fixed.
    * opening invalid changesets now gives a good error message instead of
      a traceback
    * removed obsolete changemail script
    * Exceptions which display fileId's display them as hex sha1s now
      instead of as python strings
    * A bug where including a redirect in a group that has autoResolve 
      caused conary to traceback has been fixed.
    * A bug that kept conary from prompting for your password when committing
      has been fixed.
    * A bug that randomized the order of the labels in the  installLabelPath 
      in some error messages has been fixed.

  o Build fixes:
    * The default ComponentSpec for :perl components now include files
      in site_perl as well as in vendor_perl.
    * Ruby uses /usr/share/ri for its documentation system, so all files
      in %(datadir)s/ri are now included in the default :doc ComponentSpec.

Changes in 1.0.5:
  o Performance improvements:
    * The use of copy.deepcopy() has been eliminated from the
      dependency code.  The new routines are up to 80% faster for
      operations like DependencySet.copy().
    * Removing files looks directly into the file stream of the file
      being removed when cleaning up config file contents rather than
      thawing the full file stream.
    * Getting a single trove from the database without files returned file
      information anyway
    * Trove.applyChangeSet() optionally skips merging file information
    * Cache troves on the update/erase path to avoid duplicate fetchs from
      the local database

  o Bugfixes
    * Installing from a changeset needlessly relied on troves from the 
      database having file information while processing redirects
    * Extraneous dependency cache checks have been removed from the
      addDep() path.
    * When removing files, conary now looks up the file flags directly
      in the file stream in order to clean up config file contents.
      Previously the entire file stream was thawed, which is much more
      resource intensive.

  o Build fixes:
    * r.addArchive() now supports rpms with bzip2-compressed payloads.

Changes in 1.0.4:
  o Performance improvements:
    * The speed of erasing troves with many dependencies has been
      significantly improved.
    * The join order of tables is forced through the use of
      STRAIGHT_JOIN in TroveStore.iterTroves() to work around some
      MySQL optimizer shortcomings.
    * An --analyze command line option has been added to the
      stand-alone server (server.py) to re-ANALYZE the SQL tables for
      MySQL and SQLite.  This can significantly improve repository
      performance in some cases.
    * The changes made to dependency string parsing were a loss in
      some cases due to inefficiency in PyArg_ParseTuple().
      Performance sensitive paths in misc.c now parse the arguments
      directly.

  o Bugfixes:
    * An Apache-based conary repository server no longer logs
      tracebacks in error_log when a client disconnects before all
      data is sent.
    * A bug that caused cross repository commits of changesets that involved
      a branched trove to fail in some cases has been fixed.
    * If an entitlement is used for repository access, it is now sent
      over HTTPS instead of HTTP by default.
    * The conary emerge command no longer attempts to write to the root
      user's conary log file.
    * conary showcs --all now shows not-by-default troves.
    * Previously, there was no way using showcs to display only the troves
      actually in a changeset - conary would by default access the repository
      to fill in any missing troves.  Now, you must specify the
      --recurse-repository option to cause conary to search the repository
      for missing troves.  The --trove-flags option will now display when a
      trove is missing in a changeset.
    * A bug that caused showcs --all to display file lists even when --ls
      was not specified has been fixed.
    * When mirroring, you are now allowed to commit a trove that does
      not have a SHA1 checksum set.  This is an accurate replication
      of the data coming from the source repository.
    * A bug affecting multiple uses of r.replace() in a group recipe has been
      fixed.
    * A bug that caused components not to be erased when their packages were 
      erased when a group referencing those packages was installed has been 
      fixed.

Changes in 1.0.3
  o Client changes:
    * Conary displays full paths when in the error message generated
      when it can't open a log file rather than leaving out the root 
      directory.

  o Performance improvements:
    * A find() class method has been added to StreamSet which enables
      member lookups without complete thawing.
    * The code path for committing filestreams to repositories now
      uses find() to minimize file stream thaws.
    * DBstore now supports precompiled SQL statements for SQLite.
    * Retrieving troves from the local system database no longer
      returns file information when file information is not requested.
    * Dependencies, dependency sets, StreamCollections, file
      dictionaries, and referenced file lists now use C parsing code
      for stream thawing.
    * Extraneous trove instantiations on the system update path have
      been eliminated.
    * Adding troves to the local database now uses temporary tables to
      batch the insertions.

  o Bugfixes:
    * A bug that caused a mismatch between file objects and fileIds
      when cloning a trove has been fixed.

Changes in 1.0.2:
  o Bugfixes:
    * A bug that caused redirects to fail to build when multiple
      flavors of a trove exist has been fixed.
    * A bug with cooking flavored redirects has been fixed.
    * The cvc command no longer enforces managed policy with --prep.
    * A bug that caused disttools based python packages to be built as
      .egg files has been fixed.  This bug was introduced in conary
      0.94.
    * A bug that prevented checking in a recipe that deleted policy
      has been fixed.
    * A bug that prevented entitlements from being recognized by an
      Apache conary repository server when no username and password
      were set for a server has been fixed.
    * A bug that prevented errors from being returned to the client
      if it attempts to add an invalid entitlement key or has
      insufficient permission to add the entitlement key has been
      fixed.  An InvalidEntitlement exception has been added.
    * A repository bug prevented the mirror client from obtaining a
      full list of new troves available for mirorring has been fixed.
    * A bug in cooking groups caused the groups resulting from an
      r.addAll() to not respect the original group's byDefault
      settings in some cases has been fixed.

Changes in 1.0.1:
  o Database schema migration
    * Over time, the Conary system database schema has undergone
      several revisions.  Conary has done incremental schema
      migrations to bring old databases in line with the new schema as
      much as possible, but some remnants of the old schema remain.
      When Conary 1.0.1 runs for the first time, the database will be
      reloaded with a fresh schema.  This corrects errors that can
      occur due to incorrect SQL data types in table definitions.  An
      old copy of the database will be saved as "conarydb-pre-schema-update".

Changes in 1.0:
  o Bugfixes
    * A bug that allowed a group to be installed before children of
      its children were installed has been fixed.  This ensures this
      if a an update is partially completed, it can be restarted from
      where it left off.
    * A bug in python dependencies that sometimes resulted in a plain 
      python: __init__ dependency has been fixed.
    * A bug that dropped additional r.UtilizeUser matches for a file after
      the first one has been fixed.
    * Accessing a repository with the wrong server name no longer
      results in an Internal Server Error.  The error is marshaled
      back to the client.

Changes in 0.97.1:
  o Bugfixes
    * A bug has been fixed that allowed the "incomplete" flag to be
      unset in the database when applying changesets of troves that
      have no "incomplete" flag.  This resulted in "StopIteration"
      exceptions when updating the trove.
    * A bug has been fixed in the code that selects the OpenPGP key
      to be used for signing changesets at cook time.

Changes in 0.97:
  o Client changes:
    * All troves that are committed to repository through commits,
      cooks, branches, shadows, and clones, now always have SHA1
      checksums calculated for them.
    * Trove objects now have a version number set in them.  The
      version number is increased when the data types in the Trove
      object are modified.  This is required to ensure that a Conary
      database or repository has the capability of storing all the
      information in a Trove.  All trove data must be present in order
      to re-calculate SHA1 checksums.  If a local system understands
      version 1 of the Trove object, and a repository server sends a
      changeset that contains a version 2 Trove, an "incomplete" flag
      will be set for trove's entry in the database.  When accessing
      that trove later for merging in an update, the client will go
      back and retrieve the pristine Trove data from the repository
      server so it will have all the data needed to preform three way
      merges and signature verification.

  o Repository changes:
    * Repositories will now reject commits whose troves do not have
      correct SHA1 checksums.

Changes in 0.96:
  o Client changes:
    * conary rq now does not use affinity by default, use --affinity to turn
      it on.  The rq --compatible-troves flag has disappeared.  Now 
      you can switch between displaying all troves that match your system 
      flavor and that match affinity flavor by switching between
      --available-troves with and without the --affinity flag.
    * conary q now displays installed, not by default troves by default,
      but skips missing troves.
    * Fixed an update bug where updating an x86 library on an x86_64 system
      would cause conary to switch other x86_64 components for that library
      to x86 versions.
    * update job output is compressed again
    * Fixed an update bug where if you had made a local change to foo, and then 
      updated a group that pointed to an earlier version of that trove,
      the trove could get downgraded

  o Other changes:
    * Mirroring now mirrors trove signature

Changes in 0.95:
  o Client changes:
    * The "conary verify" command now handles non-regular files with
      provides and requires (for example, symlinks to shared libraries
      that provide sonames).
    * The "conary showchangeset" command now takes --recurse and
      --no-recurse arguments.
    * All info-* packages are now updated in their own individual jobs;
      this is required for their dependencies to be reliable.
    * The conary syncchildren command now will install new packages
      when appropriate.

  o Repository changes:
    * Additional logging has been added to the repository server.
      Logging is controlled by the "traceLog" config file variable,
      which takes a logging level and log path as arguments.
    * Conary now detects MySQL Database Locked errors and will retry
      the operation a configurable number of times.  The "deadlockRetry"
      configuration variable controls the number of retries and
      defaults to 5.

  o Build changes:
    * Conary now uses site.py to find all possible correct elements of
      sys.path when generating python provides and requires.  Previously,
      new elements added via .pth files in the package being built would
      be ignored for that package.
    * The PythonSetup() build action now works properly with setup.py
      files that use "from setuptools import..." instead of "import
      setuptools".

  o Other changes:
    * The conarybugz.py script has been restored to functionality by
      moving to the conaryclient interface for accessing the
      repository.

Changes in 0.94:

  o Redirects no longer point to a specific trove; they now redirect
    to a branch. The client chooses the latest version on that branch
    which is compatible with the local system.

  o Bug Fixes
    * A bug in getNewTroveList() that could cause duplicate
      troves to be returned has been fixed.
    * A bug that caused a repository server running under Apache to
      fail with an Internal Server Error (500) when a client requested
      a changeset file that does not exist has been fixed.
    * Conary no longer displays an error when attempting to write to a
      broken pipe.  (bug #474)
    * Conary now respects branch affinity when moving from old-style
      groups to new-style groups.

  o Client changes:
    * The query/repquery/showcs command line options have been
      reworked.  See the conary man page for details.
    * When "cvc merge" is used to merge changes made on the parent
      branch with changes made on a shadow, conary now records the
      version from the parent branch that was used for the merge.
      This is required to allow conary to handle changing the upstream
      version on a shadow.  It is also useful for accounting
      purposes.  (bug #220)
    * "conary emerge" can now be performed on a recipe file.
      Previously you were required to emerge from a repository. (bug
      #526)
    * Progress is now displayed as conary applies a rollback. (bug #363)
    * Java, Perl, and Python dependencies are now enforced by default.

  o Build changes
    * PythonSetup() no longer passes the --single-version-externally-managed
      argument to setup.py when it uses distutils instead of setuptools.

Changes in 0.93:
  o Bug Fixes
    * A bug in the "conary verify" code sometimes resulted in an
      unhandled TroveIntegrity exception when local modifications were
      made on the system. (bug #507)
    * Usernames and passwords with RFC 2396 reserved characters (such
      as '/') are now handled properly. (bug #587)

  o Server changes
    * Standalone server reports warnings for unsupported configuration options
      instead of exiting with a traceback.
    * Compatibility for repositoryDir has been removed.
    * A bug caused queries for multiple flavors of the same trove
      to return incorrect results has been fixed.
    * Apache hooks now ignore IOErrors when writing changesets to the
      client.  These normally occur when the client closes the
      connection before all the data is sent.

  o Client changes
    * SHA1 checksums are now computed for source checkins and local
      change set commits.
    * Flavor affinity is now more relaxed when updating troves.  For
      example, if you have a trove with flavor that requires sse2 but
      your system flavor is ~!sse2, conary will only prefer troves
      with sse2 enabled instead of requiring it.

  o Build changes
    * PythonSetup() now correctly requires python-setuptools:python
      instead of python-setuptools:runtime.
    * Automatic python dependency provision now searches more directories
      to better support multilib python.
    * Conary now defaults to building in ~/conary/builds instead of
      /var/tmp/conary/builds, and caching in ~/conary/cache instead
      of /var/cache/conary.

Changes in 0.92:
  o Package Building Changes:
    * Conary policy has been split out into the conary-policy package.
      (Some policy was left in conary proper; it is needed for
      internal packaging work.)
    * Conary prints out the name of each policy as it runs, making it
      possible to see which policies take the most time.
    * BuildLog files no longer contain lines that end with \r.
    * A new 'emergeUser' config item has been added.  Conary will
      change to this user when emerging packages as root.
    * --no-deps is now accepted by 'conary emerge'.

  o Group Building Changes:
    * A bug has been fixed in dependency checking when using
      autoResolve where deleted weak troves would be included in
      autoResolve and depChecks.

  o Client changes:
    * Conary can now rate limit uploads and downloads.  The rate limit
      is controlled by the "uploadRateLimit" and "downloadRateLimit"
      configuration variables, which is expressed in bytes per second.
      Also, Conary displays the transfer rate when uploading and
      downloading.  Thanks to Pavel Volkovitskiy for these features.
    * The client didn't write config files for merged changesets in
      the right order, which could result in changesets which could
      not be committed to a repository.
    * Fixed a bug in the update code caused conary to behave
      incorrectly when updating groups.  Conary would install
      components of troves that were not installed.

  o General Bug Fixes
    * Conary did not include the trove sha1 in the troveinfo diff
      unconditionally.  This prevents clients from being able to
      update when a repository is forced to recalculate sha1
      signatures.

Changes in 0.91:
  o Bugfixes
    * A bug was fixed the code that freezes path hashes.  Previously,
      path hashes were not sorted in the frozen representation.  Code
      to fix the frozen path hashes in databases and repositories has
      beed added.
  o Build
    * added cleanAfterCook config that controls whether conary tries to
      clean up after a successful build

Changes in 0.90.0:
  o Code Structure/Architecture Changes:
    * Conary now has the concept of "weak references", where a weak reference
      allows conary to be able to recognize the relationship between a
      collection and the children of collections it contains.  This allows
      us to add several new features to conary, documented in Client and Build
      changes.
    * SQL operations have been migrated to the dbstore driver to allow
      for an easier switch of the database backends for the server side.
    * Various query and code structure optimizations have been
      implemented to allow running under MySQL and PostgreSQL.

  o Documentation Changes:
    * Added summaries about updateall in the conary man page and added
      information about the command-line options for conary rq.
    * Clarified behavior of "conary shadow --source-only" with respect to
      rPath bug #500.
    * Added synonyms for cvc and conary commands which have shortcuts
      (ex: checkout and co).
    * Added man page entry about cvc clone.

  o Package Building Changes:
    * Build logs now contain unexpanded macros, since not all macros
      may be defined when the build log is initially created.
    * The emerge command can now accept version strings.
    * The RemoveNonPackageFiles policy now removes fonts.cache*,
      fonts.dir, and fonts.scale files, since they are always
      handled by tag handlers.
    * The Make() build action can now take a makeName keyword argument
      for cases when the normal Make() handling is exactly right but
      a different make program is required (nmake, qmake, etc.).
    * The new PythonSetup() build action uses very recent versions
      of the python setuptools package to install python programs
      which have a setup.py that uses either the old disttools or
      new setuptools package.
    * fixed bug #bz470: loadInstalled('foo') will now work when you have
      installed a local cook of foo.

  o Group Building Changes:
    * add() now takes a "components" option.  r.add(<package>,
      components=['devel', 'runtime'])  will install <package>, but only the
      'runtime' and 'devel' components of <package> by default.
    * remove() can now 'remove' troves within child troves.
    * When a component is added, (either via r.add() or dep resolution)
      is automatically added as well (though not all its sibling components)
    * A new r.removeComponents(<complist>) command has been added.  It
      allows you to create a group where all devel components are
      byDefault False, for example: r.removeComponents(['devel',
      'devellib']).
    * The installPath used to build a group in is now stored in troveInfo.
    * r.addAll() now recurses through all the included groups
      and creates local versions of them as well by default.
    * A new r.replace(<name>, <newversion>, <newflavor>) command has
      been added.  It removes all versions of name from all groups in
      the recipe and replaces them with the version found by searching
      for newVersion, newFlavor.

  o Client Changes:
    * When committing source changes in interactive mode, conary will ask you
      you to confirm the commit.
    * A new configuration option, autoResolvePackages, tells conary to install
      the packages that include the components needed for dep resolution.
    * You can now install locally cooked groups.
    * If foo is a redirect to bar, and you run 'conary update foo' when
      foo is not installed on your system, conary will act as if you had
      typed 'conary update bar'.  Previously, it would act as if you had typed
      'conary update bar --no-recurse'.

  o Config Changes:
    * Conary config handling now supports comments at the end of config lines.
      # can be escaped by a \ to use a literal # in a configuration option.
    * Default macros used in cooking are now stored in /etc/conary/macros.
      The 'defaultMacros' parameter determines where cvc searches for macro
      definitions.
    * Conary configuration now searches for configuration files in 
      /etc/conary/conf.d/ after reading in /etc/conaryrc

  o Server Changes:
    * Creating changesets atomically moves complete changesets into place.
    * The contents store no longer reference counts entries.
    * Added support for trove marks to support mirroring.  A client
      can use a trove mark to ask the server for any trove that has
      been added since the last trove mark mirrored.
    * Added the hasTroves() interface to support mirroring.  This allows
      the mirror client to make sure that the target mirror does not
      already have a trove that is a candidate for mirroring from the
      source repository.
    * Added support for traceback emails from the repository server.
    * The repository contents store was reworked to avoid reading
      precompressed gzipped data twice (once to double check the uncompressed
      contents sha1 and once to copy the file in place).
    * We have changed the way schema creation and migration is handled
      in the repository code. For administrative and data safety reasons,
      schema upgrades and installs can be performed from now on only by
      running the standalone server (conary/server/server.py --migrate),
      thus avoiding race conditions previously created by having multiple
      Apache processes trying to deal with the SQL schema updates.

   o Command Changes
    * A new script that mirrors repositories has been added.  It is in
      the scripts/ directory in the source distribution of Conary.

Changes in 0.80.4:
  o Build Changes:
    * PackageRecipe has been changed to follow our change to split
      conary into three packages.
    * x86_64 packaging elimintated the conary:lib component to follow x86
      (those files now belong in conary-build:lib)

Changes in 0.80.3:
  o Client Changes:
    * The internal branch source and branch binary flags were changed
      to a bitmask.
    * The warning message printed when multiple branches match a cvc
      checkout command has been improved.
    * Only interactive mode can create binary shadows and branches, and
      a warning is displayed before they are created (since source branches
      are normally the right thing to use).

  o Build Changes:
    * Files in subdirectories named "tmp" are no longer automatically
      excluded from packaging, except for /tmp and /var/tmp.
    * DanglingSymlinks now traverses intermediate symlinks; a symlink
      to a symlink to a symlink will no longer confuse it.

Changes in 0.80.2:
  o Client Changes:
    * Bugs in "conary update foo=<old>--<new>" behavior have been
      fixed.
    * "cvc co foo=<label>" will now work even if you don't have a
      buildLabel set
    * "conary showcs" will now work more nicely with group changesets.
    * "conary showcs --all" no longer shows ids and sha1s.
    * We now never erase pinned items until they are explicitly unpinned.
    * "conary verify" and "conary q --diff" work again.
    * "conary q tmpwatch --components" will display the components
      installed for a package.
    * The pinTroves config item behavior has been fixed.  It now
      consistently pins all troves that match a pinTrove line.
    * When a trove is left on the system because of dependency resolution
      during an update, a warning message is printed.
    * Command line configuration, such as --config
      'buildLabel conary.rpath.com@rpl:devel', now overrides context
      configuration.

  o Server Changes:
    * The repository server now retries a request as an anonymous user
      if the provided user authentication information does not allow
      a client request to succeed.
    * When using "server.py --add-user" to add a user to a repository
      server, the user will only be given admin privileges if --admin
      is added to the command line.  Previously, all users added with
      server.py had admin privileges.  Additionally, if the username
      being added is "anonymous", write access is not granted.

  o Build Changes:
    * It is now possible for a recipe to request that specific
      individual requirements be removed from files using the
      exceptDeps keyword argument to r.Requires().  Previously
      you had to accept all the dependencies generated by r.Requires()
      or none of them.
    * r.Replace() now takes a lines=<regexp> argument, to match a line based
      on a regexp.
    * The EnforceJavaBuildRequirements policy has been added.  When
      you are packaging precompiled Java software where you have
      .class/.jar files but no .java files, you can use "del
      EnforceJavaBuildRequirements" to prevent this from policy from
      generating false positives.
    * The EnforceCILBuildRequirements policy has been added.
    * Enforce*BuildRequirements now warn when a package has requirements
      which they don't fulfill themselves and which are not fulfilled by
      the system database.  (for example, soname dependencies from linking
      against libraries that are not managed by Conary on the system.)
    * Automated Perl dependencies have been added, for both provides
      and requires.  They are not yet enforced, in order to give time
      to adapt while perl packages are being re-built.
    * The EnforcePerlBuildRequirements policy has been added.
      Failures found by this policy may be caused by packages on the
      system not having been rebuilt yet with Perl dependencies, but
      could also show bugs in the Perl dependency code.
    * Automated Python dependencies have been added, for both provides
      and requires.  Like Perl dependencies, they are not yet
      enforced.
    * The EnforcePythonBuildRequirements policy has been added, with
      the same caveats as EnforcePerlBuildRequirements.
    * Conary now writes more information about the build environment
      to the build log when cooking.
    * A bug that caused r.Requires('file:runtime') to create a file
      dependency on 'runtime' instead of trove dependency on
      'file:runtime' has been fixed.
    * Java dependencies now properly ignore array elements in all cases,
      removing false Java dependencies like "[[I" and "[[B".


Changes in 0.80.1:
  o Client Changes:
    * User names and passwords are no longer allowed in repository maps;
      "user" configuration entries must be used instead.
    * The clone command now allows you to clone a binary onto the same
      branch, without having to reclone the source.
    * The TroveInfo table on the client is getting corrupted with
      LoadedTrove and BuildReq entries for components.  These entries
      are only valid on packages.  Code was added to catch when this
      happens to aid debugging.  Additionally, Conary will
      automatically remove the invalid entries the first time 0.80.1
      is run.
    * Environment variables are expanded in paths in conary configuration files.
    * localcs now allows the version and flavor to be specified for a trove
    * conary scs --all now behaves the way it used to again
  o Build Changes:
    * Java dependency generation is now enabled; Java dependency enforcement
      is still disabled.
    * The skipMissingSubDir keyword argument now actually works correctly
      when the subdirectory is missing.
  o Common Changes:
    * Entitlement support has been added as an alternate method of
      authentication.

Changes in 0.80.0:
  o Client Changes:
    * The logic for defining updates across a hierarchy has been completely
      replaced. Instead of rigidly following the trove digraph, we flatten
      the update to choose how troves get updated, and walk the hierarchy
      to determine which updates to actually apply.
    * Dependency resolution could include troves which caused duplicate
      removals for the troves those included troves replace
    * Chroot handling was broken in 0.71.2 and prevented the user name
      lookup code for the chroot from exiting back out of the chroot
    * showchangeset on relative changesets now displays them as jobs.
    * query and queryrep now exclude components if they match their
      package name
    * Conary cleans up rollbacks when a changeset fails to apply.
      Previously, an invalid changeset was saved in the rollback
      stack, which made applying it impossible
    * Removed direct instantiation of NetworkRepositoryClient object; it
      should be created by calling ConaryClient
    * repositoryMap should not contain usernames and passwords now; user
      config file option should hold those instead (user *.rpath.org user pass)
    * If a user name is given without a password the password will be prompted
      for if the repository returns a permissions error
    * added --components parameter to q and rq to not hide components
    * conary update --full-versions --flavors now will work as expected
    * fixed a bug with conary erase foo=/branchname
    * When in multi-threaded mode, the download thread now checks to see
      if the update thread wants to exit.  This fixes many of the
      "timeout waiting for download thread to terminate" messages.
    * Fixed bug where conary erase foo --no-deps wouldn't erase a component
      of foo if it was required by something else
  o Build Changes:
    * Dependencies are now generated for Java .class and .jar files.
      They are not yet enforced, to give time to rebuild Java packages.
    * Java dependency generation has been turned off until 0.80.1 in
      order to wait until there is a deployed version of Conary with
      long dependency handling; some .jar files have so many
      dependencies that they overflowed dependency data structures.
    * CheckDesktopFiles now looks in /usr/share/icons for icons, and
      can find icon names without extensions specified.
    * Build actions which take a subDir keyword argument now also can
      take a skipMissingSubDir keyword argument which, if set to True,
      causes the build action to be skipped if the specified subdirectory
      does not exist.  By default, those build actions will now raise
      an error if the directory does not exist, rather than running in
      the wrong subdirectory as they did previously.
    * You can now cook a recipe that has a superclass that is defined
      locally but a has supersuperclass that is in the repository.  Similarly,
      if you have a superclass that is in the repository but a supersuperclass
      locally, conary will find that as well
    * r.Replace with parameters in the wrong order will now behave correctly
    * The automatic :config component for configuration files has been
      disabled because Conary does not handle files moving between
      troves, and config files were being re-initialized when packages
      were updated.
  o Code structure:
    * queryrep, query, showchangeset, and update --info all use the same
      code to determine how to display their data.  Display.py was changed
      to perform general display operations.
    * query.py added
    * added JobSource concept for searching and manipulating lists of jobs.
    * moved datastore.py into repository module
    * Stubs have been added for adding python and perl dependencies, and
      the stubs have been set to be initially ignored.
    * The internal structure for conary configuration objects has changed
    * A new DYNAMIC size has been added to the StreamSet object.  This will
      cause StreamSet to use either a short or long int to store the size
      of the frozen data that is included in a frozen StreamSet, depending
      on the size of the data being stored.

Changes in 0.71.2
  o Client Changes:
    * The update-conary option has been renamed updateconary per
      bugzilla #428
    * buildPath can be set in contexts
    * cvc co <foo> will work even if there are two foos on the same label with
      different branches.  In that case, it will warn about the older foo
      which it doesn't check out
    * Test mode didn't work for updates and erases which were split into
      multiple jobs
  o Build Changes:
    * Combined the EtcConfig and Config policies, and deprecated
      the EtcConfig policy.
    * All config files default to being put into a :config component.
      This is overridden by any ComponentSpec specifications in the recipe.
    * A use flag has been added for xen defaulting to 'sense prefernot'.  This
      flag should be used to specify flavors for xen domU builds where special
      provisions are made for paravirtualized domU.
    * Added new CheckDesktopFiles policy to catch some more common errors
      in .desktop files.  (For now, it looks for common cases of missing
      icons; more may be added over time.)
    * The Requires policy now interprets synthetic RPATH elements (passed in
      with the rpath= keyword argument) as shell-style globs that are
      interpreted relative first to the destdir and then to the system.

Changes in 0.71.1:
  o Server Changes
    * Added iterTroves() call which iterates over large numbers of troves
      much more efficiently than a single getTrove() call would.
    * Split out FileRetriever object to allow file information to be pulled
      from the repository inside of an iterTroves() loop
    * The web interface shows the troves contained in a group trove instead
      of trying to list all files in a group.
  o Client Changes
    * Config file options that take a path as a value now support ~ for
      home directory substitution
    * Trove.diff() returns a standard job list instead of the previous
      only-used-here format
    * /var/log/conary tracks all update, remove, rollback, and erase events
    * Progress output is simplified when stdout is not a tty (no line
      overwrites)
    * Tracebacks during logged commands get copied to the log
    * Code which checked to see if a shadow has been locally modified didn't
      work for shadows more than a single level deep
    * When you are installing from changesets using --from-files, other troves
      in the changesets can be used for dependency resolution
  o Build Changes (cvc)
    * Additional calls are emulated by the filename_wrapper for the
      r.Run calls.
  o Code Structure
    * Split build/recipe.py into several smaller files
    * Moved OpenPGP keyTable access up call stack so that it can now be
      accessed outside of kid templates.
    * Move epdb code into its own package

Changes in 0.71.0:
  o Code Structure
    * conary now imports all python modules from a toplevel "conary"
      module.  This prevents conary from polluting the module namespace.
  o Client Changes
    * Clone didn't handle shadow version numbers correctly (and could create
      inconsistent version numbers)

Changes in 0.70.5:
  o Client Changes
    * Files changing to config files across distributed repositories now works.
    * The update code uses more consistent use of trove sources, and only
      makes explicit calls to the repository if asked.  This should make it
      possible to create interesting update filters.
    * Clone updated sequences it was iterating over, which is generally
      a bad idea (and caused clone to commit inconsistent troves)
  o Build Changes (cvc)
    * Locally cooked filesets now include file contents, making the
      filesets installable.
    * Fileset cooks now retrieve all of the file objects in a single
      network request per repository.
    * The new NormalizeLibrarySymlinks policy runs the ldconfig program
      in all system library directories.  This ensures that all the
      same symlinks that ldconfig would create when the shlib tag handler
      runs are packaged.  It also warns if ldconfig finds missing files.
    * New argument to r.Run(): "wrapdir" keyword argument behaves much
      like "filewrap" but takes a string argument, which limits the scope of
      %(destdir)s relocation only to the directories under the specified
      wrapdir, which is interpreted relative to %(destdir)s.  Works best
      for applications that install under one single directory, such
      as /opt/<app>
    * Clone, branch, and shadow all take --info now instead of --test
    * ELF files that dlopen() libraries can now be provided with
      synthetic soname dependencies with
      r.Requires('soname: libfoo.so', '/path/to/file')
    * r.Requires now enforces that packages that require a file and
      include that required file must also explicitly provide it. (bz #148)
  o Server Changes
    * Packages added to the repository are checked to ensure the version and
      flavor of all referenced components are the same as for the package

Changes in 0.70.4:
  o Client Changes
    * The trove that satisfies a dependency that is broken by erase is
      now displayed in the "Troves being removed create unresolved
      dependencies" message.
    * Components are now displayed on the same line as their parent
      package in "conary update" output.
    * A new 'interactive' option has been added to conary configuration.
      When set to true, conary will display info about clone, branch,
      update, and erase operations, and then ask before proceding.
  o Build Changes (cvc)
    * The CompilePython action has been fixed to accept macros at the
      beginning of its arguments, fixing a bug new in Conary 0.70.3.
    * The Requires policy can now be given synthetic RPATH elements;
      this is useful when programs are only intended to be run under
      scripts that set LD_LIBRARY_PATH and so do not intrinsically have
      the information they need to find their libraries.
    * Added --test to clone, branch, and shadow commands
    * Clone now supports --skip-build-info for less rigid version checks
      on cloned troves
    * Fixed usage message to better reflect reality
    * Cloning to a branch which already has a version with a compatible
      flavor now works.
    * cpio archive files are now supported for r.addArchive()
  o Repository Changes
    * The repository now serves up stored OpenPGP keys as a "Limited
      Keyserver"; users can retrieve keys, but not search or browse them.
      The keys are available via /getOpenPGPKey?search=KEY_ID. This
      is meant only to allow conary to automatically retrieve OpenPGP
      keys used to sign packages.

Changes in 0.70.3:
  o Client Changes (conary)
    * Conary now works harder to avoid having separate erase/installs,
      instead preferring to link those up into one update when possible.
    * Conary configuration now supports contexts.  Contexts are defined in
      sections starting with a [<name>] line, and provide contextual
      configurations for certain variables, defined in the man page.  All
      configuration options after the [<name>] will be associated with that
      context, and will override the default configuration when that context
      is active.  The current context can be selected by using the --context
      parameter, or by setting the CONARY_CONTEXT environment variable.
    * 'conary config --show-contexts' will display the available contexts
  o Build Changes (cvc)
    * A local cook of a trove foo will ensure that the changeset created is
      installable on your local system, by making sure the version number
      created is unique.
    * The builddir is no longer allowed to appear in ELF RPATHs.
    * The build documentation strings have been significantly updated
      to document the fact that for most strings, a relative path
      is relative to the builddir, but an absolute path is relative
      to the destdir.
    * The ManualConfigure action now sets the standard Configure
      environment.
    * cvc will allow you to cook a trove locally even when you are unable
      to access the trove's source repository
  * Common Changes:
    * Version closeness was improperly measured for troves on different
      branches when then label structure was identical
  o Repository Changes
    * Repository now has a config flag called requireSigs. Setting it to
      True will force all troves to have valid package signatures.  Troves
      lacking this will be rejected.  Enabling this option prevents the
      generation of branches, shadows, or clones since these troves are not
      signed.  It is not recommended that this option be enabled until the
      infrastructure is in place to provide package signatures for all types
      of troves.

Changes in 0.70.2:
  o Client Changes (conary)
    * GnuPG compatible trust metrics for OpenPGP Keys now exists. This
      makes it possible for conary clients to refuse troves that
      aren't properly trusted. The metrics currently in place mimic
      gpg behavior.
    * Running "conary update" in a directory that does not exist no
      longer fails with an error (bugzilla #212).  Note that "cvc
      update" still requires that the current working directory exists
      of course.
    * HTTP error conditions are handled more gracefully when commiting
      a change set. (bugzilla #334)
    * conary more reliably sets a non-zero exit status when an error
      occurs. (bugzilla #312)
    * When performing an update of a group that adds a trove foo,
      search the system for a older version of foo to replace if the
      original update command found a replacement by searching the
      system.
    * New option, "conary update-conary" has been added in an attempt
      to provide a workaround for future drastic protocol revisions
      such as what happened for 0.70
    * Methods for parsing command line update request and changeset requests
      have been added to conaryclient.cmdline
    * A metric for the distance between arbitrary versions on different
      branches has been added, and the code which matches troves changes
      between collections uses this code to give well-defined matches
      for all cases.
    * Rollbacks are now listed with the most recent on top
    * Troves which a group operation tries to remove will be left behind
      if they satisfy dependencies for other troves
    * updateall command respects pins on top-level troves
    * Dependency resolution no longer blows away pinned troves
    * conary update now takes a changeSpec, allowing you to specify both
      the version to remove and the update version, like
      'conary update foo=2.0--3.0'

  o Build Changes (cvc)
    * cvc more reliably sets a non-zero exit status when an error
      occurs. (bugzilla #312)
    * Building groups w/ autoResolve displays the revision of the
      troves which are being included
    * The change to automatically split up hardlink groups into
      per-directory hardlink groups has been reverted.  Instead,
      Conary enforces that link groups do not cross directories, but
      provides an exception mechanism for the rare cases where it is
      appropriate to do so.  The old LinkCount policy was renamed
      LinkType, and the new policy enforcing link group directory
      counting is now called LinkCount.
    * The NormalizeCompression policy no longer causes an error if you
      have two files in the filesystem that differ only by the .gz or
      .bz2 extension.
    * The Provides policy will not longer automatically provide soname
      dependencies for executable files that provide sonames.  A few
      executables do provide sonames, and 0.70.1 provided them as
      harmless extraneous provisions.

   o Repository Changes
     * A new getConaryUrl() method has been implemented to support the
       "conary update-conary" feature
     * Exception handling has been re-worked.  All exception classes
       that are marshaled back to the client are now in the
       repository.errors module.  Some of the most commonly used
       exception classes have been included in their previous modules
       for compatibility until code can be modified to use the new
       repository.errors module.

Changes in 0.70.1:
  * Collection merging didn't handle (admittedly obscure) cases where
    a component on the local system was updated to a new version of a
    trove, and updating that package also tries to update to that version
    but using a different path
  * Redirects are allowed in group cooking as long as the target of the
    redirect is also specified in the group (this allows cleaner handling
    when trying to clean up after label multiplicity)
  * Shorten display for versions and flavors in internal debugging output.
    Make str() output for versions and flavors return formatted strings.
  * ELF files finding non-system libraries via an RPATH did not always
    have the path to the library encoded in their dependency requirement,
    depending on whether the package also included some other (unrelated)
    non-system library.  Futhermore, system paths encoded in an RPATH were
    incorrectly honored.  Both of these bugs have been fixed.
  * Ownership policy now uses macros in the user and group definitions.
  * Symbolic links to shared libraries can now provide path-encoded
    soname dependencies (only manually, never automatically).
  * Removed outdated code with convoluted code for preventing providing
    soname dependencies in some cases; that code has been functionally
    replaced by limiting automatic soname dependencies to system library
    directories.
  * Instead of complaining about hardlinks spanning directories, Conary
    simply creates one link group per directory per hardlinked file.
  * Fixed bug which made source commits fail on cloned source troves

Changes in 0.70.0:
  o The client and server protocol versions have been changed and
    the filecontainer version number updated.
    * Upgrading from previous versions of Conary to 0.70.0 will
      require downloading a old-format changeset file from
      ftp://download.rpath.com/pub/conary/
    * Adding path hash data to TroveInfo overflowed the amount of
      storage space available in a StreamSet when a trove contained
      several thousand files.  In order to accommodate larger data
      stored in StreamSets, we have changed the way data sizes are
      handled.
    * With the changes to StreamSet, LargeStreamSet is obsolete.
      Changeset files used to used LargeStreamSet to represent data.
      Since we now just use a StreamSet, the changeset file format
      changed.
    * Since this version of Conary is incompatible with previous
      versions, we took this opportunity to do database and repository
      migrations that will allow us to make significant code cleanups
      in the near future.

 o Other smaller changes
    * Conary now does the right thing if the same trove is listed
      twice in an update due to recursion (it checks for duplicate
      installs of the same trove).
    * A bug where None would show up in CONARY files when an
      autosource file changed contents but did not change names has
      been fixed.

Changes in 0.62.16:
  * The "conary update" and "conary erase" commands now display the actions
    they take as they run (similar to --info output).
  * The --info output for "conary erase" and "conary update" has been
    reworked to be more user-friendly.
  * Added new conaryrc option signatureKeyMap to choose which signature
    to use when signing based on the label.
  * Fixed a bug where conary would only sign the last trove listed,
    instead of signing all troves listed.
  * The ComponentRequires policy now makes :devellib components require
    :data components if they exist.
  * Don't check for bucket conflicts when resolving during group cooks - if we
    want to check for bucket conflicts in groups, it will be readded in a more
    general way.
  * Removed extra freezes and thaws of files for a 8% improvement in install
    time for absolute change sets (at the cost of some memory, but thanks
    to splitting transactions this should be a good trade off).
  * Added removeIfExist call to miscmodule for some peformance improvement.
  * ELF files that find non-system libraries via an RPATH now have the path
    to the library encoded in their dependency requirement, matching the
    path encoded in the dependency provision.  Before this, the RPATH
    was ignored and the path encoding was only guessed within one source
    package.
  * The LinkCount policy now enforces the requirement that hardlink groups
    contain only files in the same directory as each other; no hardlinks
    between files in different directories are allowed.
  * When updating a group across branches, if a subtrove within the update has
    already been manually moved to the new branch by the user, conary will
    recognize this and sync that trove with the group
  * A new "closed" configuration variable has been added to the
    apache-based networked repository server.  When set, the server
    will always raise a "RepositoryClosed" exception when a client
    attempts to access it.  The configuration variable is a string.
    The string will also be returned to the client.
  * Removed install buckets and replaced with comparisons of hashed path
    values to determine trove compatibility.
  * If a trove is included in an update twice, once directly, and once
    implicitly through recursion, ignore the recursive update.
  * More constraints added to the repository schema
  * Added hasTrove to Items table for faster trove names check

Changes in 0.62.15:
  * The MakeDevices() policy now accepts mode= as a named argument.
  * Added (undocumented) --debug (prints debugging output),
    switched old (undocumented) --debug to now be --debugger (starts debugger
    on initialization)
  * Added debug messages to conaryclient/update.py
  * Cloning to the the same branch works (providing a good way of
    reverting changes)
  * Cloning now updates buildRequirements and loadedTroves in troveInfo
    and enforces their consistency on the target branch
  * Cloning groups is now supported
  * Fix update case where a group update should cause conary to search the
    system for an older version of a trove to replace.
  * If you update a trove foo locally to a new version on the same branch, and
    then update the containing group to a new version on a different branch,
    conary will now update foo to the new branch as well.
  * fix error message when you try to pin as non-root

Changes in 0.62.14:
  * The threading changes in .13 caused some error information to be lost.
    Tracebacks have now been fixed, and the download thread checks much more
    often to see if it needs to exit.
  * Catch InstallBucketConflicts exception

Changes in 0.62.13:
  o Repository Server changes
    * The Schema creation SQL statements have been rewritten in a more
      standardized form. Some indexes have been redefined and a number
      of views have made their way into the default repository schema.
    * The new call troveNamesOnServer can be used now by the netclient
      code for a much faster retrieval of all trove names available on
      all labels on a given server. Server and client protocol numbers
      have changed.
    * The getTroveList() server side function got a rework that should
      result in about a 50% execution time speedup on most queries.
    * The Metadata SQL query has been reworked to join tables in a
      much better order, speeding up the getMetadata call on a
      repository with many versions much faster.

  o Client changes
    * Conary now compresses XML-RPC requests before sending them to
      the repository server.  In order to use compression, the remote
      server must be running Conary 0.62.13 or later.  If the server
      is running an older version, the client will fall back to
      sending uncompressed requests.
    * The database conversion in 0.62.12 did not correct all
      out-of-order file streams.  A new conversion function is in
      0.62.13 that will examine every file stream and ensure that it
      is stored correctly in the database.
    * Versions from the contrib.rpath.com repository are automatically
      rewritten to point to contrib.rpath.org.  NOTE: if you have a
      label from the contrib.rpath.com repository in your
      InstallLabelPath (such as contrib.rpath.com@rpl:devel), you will
      need to modify it to point to contrib.rpath.org.
    * Install bucket handling now works for collections which were not
      fully installed.
    * A bug where database was left locked on exception during install
      when the download thread was still executing has been fixed.
    * The conaryclient code has been split into pieces.
    * Switched rollbacks to local@local:ROLLBACK
    * The main thread no longer blocks forever when the download
      thread fails.
    * Matching referenced troves in collections is no longer dependent
      on sort order of internal dictionaries.

  o Common Repository and Client changes
    * When a changeset is applied to the local system or committed to
      a networked repository, the fileIds are recomputed from the file
      objects and verified.  This prevents corrupted or miscomputed
      changesets from being committed to the repository or applied to
      the local system.

  o Building/Branching changes
    * Many changes have been made to cloning, including sideways
      cloning (creating a clone at the same branch depth as the clone
      source), better cloning with multiple flavors, separate cloning
      of source and binaries, resilience against duplicate troves,
      proper use of existing fileIds during clones, simultaneous
      cloning of multiple troves, and better clonedFrom tracking.
    * The default optflags for x86 changed to remove -mcpu, as it is
      deprecated in gcc.

Changes in 0.62.12:
  * Conary will no longer create a "rootroot" group while installing
    users whose primary group is "root".  It will now call the
    appropriate tag handler for user/group modifications if the tag
    handler is installed.
  * EnforceConfigLogBuildRequirements no longer suggests recursive
    build requirements for packages in which the configure script
    checks to see if the package is already installed.
  * Installing new version of pinned troves leaves the pinned trove in
    place if the two troves have compatible install buckets
  * By default, when you shadow a binary trove, its source is shadowed with it.
  * Instead of a --sources option, cvc shadow and cvc branch now take
    --source-only and --binary-only options that allow you to control whether
    sources or binaries are shadowed.
  * Branch and shadow commands now take an unlimited number of troves
    to branch/shadow.
  * Files sharing versions but with different contents (thanks to flavors)
    got lost when switching from one flavor of a trove to another
  * troves can now be specified for rq, q, and update as <labelpart>/<version>,
    e.g., foo=:rpl1/1.0, or foo=contrib.rpath.com@/2.3-1-2
  * version.hasParent() handles more cases of shadows of shadows correctly.
  * cooking troves into the repository with --flavor <newflavor> now modifies
    the flavor before the recipe is even loaded, not when the recipe's setup
    function is called.
  * add a check to ensure RPATHs in cooked packages do not have %(destdir)s
    or /tmp or /var/tmp in them.
  * EnforceSonameBuildRequirements has been temporarily changed to produce
    warnings instead of errors.
  * Dependncies and flavors didn't order things properly in their frozen forms
  * StreamCollections are now properly ordered

Changes in 0.62.11:
  * InstallBucket policy now allows using macros in component names.
  * The --resume option now works correctly when conary has
    automatically discovered a non-standard path for the main build
    directory.
  * A soname dependency is again generated for libraries outside of
    library directories, but the pathname is now included in the
    dependency.  Within a package, all matching dependencies are
    modified to include the path.  This is useful for cases where
    an application packages private versions of libraries -- the
    dependencies still need to be there so that inter-component
    requirements are honored, but they must not perturb the rest
    of the system.
  * Recursive pinning now behaves itself
  * Switch group recipe syntax to use r.add() instead of r.addTrove,
    r.remove() instead of r.removeTrove(), and add a
    r.setDefaultGroup() command to set the default group.

Changes in 0.62.10:
  * EnforceSonameBuildRequirements enhanced to handle correctly cases
    where more than one trove can resolve a single soname dependency.
  * EnforceConfigLogBuildRequirements now can take exceptions, which
    can be specified either as a filename (such as /usr/bin/bison or
    %(bindir)s/bison) or as a required trove (such as bison:runtime).
  * The trove.Trove initializer no longer allows for a trove to be created
    with a name that has more than one ":" character in it.
  * EnforceSonameBuildRequirements now can take exceptions, which are
    specified as a required trove (such as libfoo:devel) to avoid adding
    to the list of requirements.
  * EnforceSonameBuildRequirements now produces errors for missing build
    requirements, and EnforceConfigLogBuildRequirements now demonstrates
    very few false positives, and so has been updated to warning instead
    of info.
  * Added a check to warn when a trove is installed multiple times from
    the same branch with incompatible install buckets (--no-conflict-check
    overrides this check)
  * Redirects can now redirect to nothing, which allows components to
    disappear gracefully on a redirection
  * A soname dependency is now provided only if the library is in a
    default library directory, or in a directory explicitly added with a
    SharedLibrary(subtrees='/path/to/dir/') call.

Changes in 0.62.9:
  * EnforceConfigLogBuildRequirements policy added.  It looks through
    all config.log files anywhere under the build directory for programs
    that configure has found, and ensures that the transitive closure
    of the build requirements contains each file listed.  (That is, if
    the file /usr/bin/perl has been found, and intltool:runtime is in
    the buildRequires list, and intltool:runtime requires perl, then the
    requirement is satisfied.)  This policy currently produces some false
    positives; the "greylist" that tries to remove false positives needs
    to be expanded.
  * The repository server now uses a repository instance specific key
    cache.  This fixes KeyNotFound errors seen when running multiple
    repositories on one server.

Changes in 0.62.8:
  * The bug, introduced in 0.62.7, that caused Conary to stop short of
    recursing to the innermost troves when handling erasures has been fixed.
  * EnforceSonameBuildRequirements enhanced to use the system database to
    find the right missing build requirements.
  * Make users and groups in a repository such that they may not differ only
    in case, i.e. if user foo exists, user Foo cannot be created.
  * files in /usr/%(lib)s/python/.* are no longer automatically given an
    architecture flavor - if there are architecture-specific files in those
    dirs, they should result in an arch-specific flavor through normal
    means.
  * By default, no OpenPGP signatures will be added to troves when
    doing commits unless a fingerprint is explicitly set in conaryrc.
    Previously, if a keyring existed, the first key found would be used.

Changes in 0.62.7:
  * Some unneeded parts of the sql query in _getTroveList have been removed,
    improving performance.
  * The performance of the default (and most used) case of the
    getAllTroveLeaves has been increased up by using a specialized
    query.
  * Exception handling in the repository when revoked or expired keys
    are used has been corrected.
  * Signature checking now correctly checks the timestamp of the signature
    against the expiration time (if any) of the key that signed it.  If
    the signature timestamp is later than the expiration timestamp,
    the signature is rejected.
  * Pass 'Database is locked' repository errors to the client as a
    RepositoryLocked exception notifying user that the server is busy.
  * The 'yuck' script is no longer installed.
  * ComponentRequires now makes :runtime, :lib, :devellib, and :devel
    components all require their matching :config component if the
    :config component exists.  The :config component is not automatically
    created, but when it exists, it's always going to be because it
    is required by multiple other components.

Changes in 0.62.6:
  * mergeCollections() didn't always handle referenced troves changing
    byDefault status
  * Various cleanups and simplifications have been made to the trove
    removal determination

Changes in 0.62.5:
  * Allow selection of individual troves from change set files via --from-file
  * Recursive queries on local database could get upset by a missing trove
  * Underlying dependency code returns version and flavor for troves with
    broken dependencies
  * Underlying dependency code returns information on what removed trove
    caused a broken dependency
  * Removed --no-deps-recurse option
  * Greatly simplify dependency resolution logic
  * The version portion of a Release (version-sourceCount-buildCount)
    is no longer required to begin with a digit.
  * The Release parsing code has been cleaned up to use consistent
    naming, API documentation, and parse error messages
  * An unhandled exception when signing a trove twice with the same key
    has been fixed.
  * Old (now invalid) changesets are now removed from the changeset
    cache when a digital signature is added to a trove.
  * A package is now counted as empty if it contains only files automatically
    found by the AutoDoc policy.
  * CPackageRecipe now requires elfutils:runtime for eu-strip; this is
    needed for the existing debugedit:runtime requirement to do useful
    work.
  * Removed DistroPackageRecipe and moved its buildRequires list to
    PackageRecipe.  Use clearBuildReqs() to remove any of the base
    requirements for a package.
  * Install buckets are respected during dependency resolution
  * Updated the troveNames() call to a faster query, which should bring
    the run time of the "conary rq" back to a more reasonable limit
  * Race conditions and robustness problems have been fixed in
    the changeset cache.

Changes in 0.62.4:
  * Many places where lots of individual db calls were done to collect
    file objects have been collapsed into batched calls (5-10% speedup
    on some operations)
  * Fixed PGP key submission to not use a hidden form element.
  * Changed PGP key submission to use an xmlrpc call instead of
    modifying the database directly.
  * Added methods to change PGP key/user associations, and thereby
    disable a key.
  * Added an index to dependency resolution for a massive improvement
    on local system dependency performance on large updates.
  * Added the ability to get troves without file lists from the local
    database and use that when getting troves through the changeset
    trove source.
  * Previously, dependency resolution could cause duplicate
    trovesource entries.  This no longer occurs.
  * :lib and :devellib automatically have lib=%(lib)s install buckets.
  * A user management bug in the repository has been fixed.
    Previously, if you deleted a group followed by the user with the
    same name of the group, an unhandled exception occurred.
  * Looking up changeset cache entries in the cache database no longer
    uses exception handling to determine when database entries are
    invalid or stale.
  * The EnforceSonameBuildRequirements policy now recognizes :devellib
    as well as :devel components in buildRequires.

Changes in 0.62.3:
  * Don't link troves to groups when the branch has changed
  * Link new troves to collections (and new collections to old troves) when
    a trove isn't installed but a suitable replacement (meaning on the same
    branch) is available
  * Installing changesets w/ not by default from files broke
  * Fix a bug in the kid template that prevented permissions (ACLs) from being
    deleted from a repository.

Changes in 0.62.2:
  * Further reworkings of update code to be fully based on job sets. The
    absolute flag now defines whether a trove is newly installed or if
    it should be an update from an existing trove (when possible). Network
    changesets and changesets from files are treated almost identically now.
  * Swapped lock terminology for pin
  * Changed table names in database schema to better match the repository
    schema

Changes in 0.62.1:
  * UtilizeGroup fixed
  * conary updateall fixed
  * Disable SHA-1 integrity checks when trove changesets don't include
    files in various places
  * conary now prevents you from cooking empty groups

Changes in 0.62.0:
  * Initial OpenPGP (RFC 2440) based signature support has been
    added. Conary reads public keys from ~/.gnupg/pubring.gpg and
    /etc/conary/pubring.pgp.  Conary reads private keys from
    ~/.gnupg/secring.pgp.  Setting the "signatureKey" configuration
    variable to a key ID will select which key to use from the
    keyring. If signatureKey is not set, and there is a valid private
    keyring, the first key on the keyring will automatically be used
    to sign changesets when committing them to the repository.
    "cvc sign" adds a signature to a trove that already exists in the
    repository.
  * Change set generation on the command line is more flexible. It can generate
    erasure changesets as well as relative to nothing changesets
  * When creating multiple groups from the same recipe using newGroup(),
    Conary now searches all subgroups when resolving dependencies within
    a parent group
  * Conary no longer resolves dependencies for troves with byDefault=False
    (such as :test and :debuginfo).  Conary will now resolve dependencies in
    those troves only if you set checkOnlyByDefaultDeps=False.  When creating
    subgroups using newGroup(), pass the checkOnlyByDefaultDeps flag as an
    argument to the newGroup() function.
  * excludeTroves now applies to troves which have been added to
    already installed collections

Changes in 0.61.12:
  * You can now search for troves by <trove>=<host>@
  * A bug when cooking groups with depCheck = True (introduced in 0.61.10)
    has been fixed.
  * A new r.ByDefault policy controls how components are included in their
    enclosing packages; the default is True except for :test and :debuginfo
    components that default to False.
  * Cloning across repositories works
  * A bug in 'conary update --info' output was fixed

Changes in 0.61.11:
  * A bug that caused a database deadlock when removing entries from the
    changeset cache in the repository server has been fixed.
  * Added RegularExpressionList in conarycfg
  * Added lockTroves configuration option for autolock
  * Recurisvely included troves could be removed incorrectly when those
    troves were already present

Changes in 0.61.10:
  * The conary update command now takes a --sync parameter, documented in
    'man conary'
  * Groups now allow you to create a reference to another cooked trove,
    and use that reference to add troves that are contained in that trove.
    For example, if you want to create a group-python based on the troves in
    an already cooked group-dist, you add a reference to the group-dist in
    group-python, and pass the group-dist reference in when you call
    addTroves.
  * Work has begun towards generalizing the concept of a trove source.
    A class SimpleTroveSource has been added that, when subclassed and given
    access to the troves, will allow you to call findTroves to search that
    source.  The same code is used in update code to unify updating from
    the repository and from changesets, and it is used to provide the search
    capabilities for the local database.
  * Conary now allows all files, not just regular files, to have
    dependencies.  This is necessary for user/group dependencies for
    non-regular files to work.  Packages built with 0.61.10 or later
    that have non-regular files with non-root user or group will not
    be readable by Conary versions 0.61.9 or earlier.
  * Shadowing now preserves the byDefault flag, and handles reshadowing
    collections gracefully now
  * Update preprocessing now works on absolute changesets instead of
    relative ones, providing massive cleanups. Code uses sets of jobs
    instead of changesets for job representation, allowing still more
    cleanups. Many bugs seem to have gone away.

Changes in 0.61.9:
  * Fix a bug added in 0.61.8 that breaks tag handlers

Changes in 0.61.8:
  * Fix a bug introduced in 0.61.7 that occurred when, in the repository,
    either the Users table or Groups table was empty when creating a new group.
  * Add --buildreqs, --flavors options to q and rq.
  * Primary troves should not have their trove change sets overridden by
    items recursively included (and fixed a pile of things this broke).
  * Locally stored change sets can't always get access to pristine files
    from the local filesystem; when it can't, make sure file sha1 checking
    doesn't get upset.
  * Unchanged troves in updated groups could be erased by items in the
    same group on a different branch.
  * The "conary q[uery]" command accepts a --diff option.  When --diff
    is used, the difference between installed and pristine troves is
    displayed.
  * An additional progress callback has been added to show when database
    transactions are committed

Changes in 0.61.7:
  * Several bugs related to updating two troves with the same name have been
    fixed - including branch affinity, flavor affinity, correct handling of
    already updated troves, and correct handling of empty flavors.
  * "conary emerge" as root (or as a user than can apply the changeset
    produced by the build) did not install anything but the toplevel
    package.  This bug has been fixed.
  * No longer hide descriptive TroveNotFound errors behind a generic
    NoNewTroves wrapper.
  * Group recipes can now request that dependencies be resolved and
    added to the group at cook time.  To automatically add required
    troves to a group add "autoResolve = True" to the recipe class.
    Optionally "autoResolveLabelPath" can be set to a list of labels
    to use during dependency resolution.
  * Locally stored rollbacks couldn't handle files changing types. As
    part of the fix, the generic file diff code is now used when creating
    changesets instead of having a special-case wrapper around it
    (fileChangeSet()).
  * The commitaction script and the changemail module did not necessarily
    show the full trailing version for branches and shadows.  (For example,
    /conary.rpath.com@rpl:devel/4.1.25-18/db41/19 showed up as "19"
    instead of "4.1.25-19".)
  * Add a --deps option for conary q.  Make that and conary rq --deps
    recurse over collections.
  * Warn about missing buildRequires entries both for soname dependencies
    and for TagSpecs applied via tag description files.
  * A bug in updating groups that switch the byDefault setting of troves
    has been fixed.
  * Add an updateThreshold config option to control the number of troves to
    include in a download.
  * Ordering didn't work for old packages depending on anything, or for
    dependencies whose provider moved between components.
  * The r.Ownership(), r.UtilizeUser(), and r.UtilizeGroup() now generate
    appropriate dependencies on info-* packages.
  * Updating packages and components installed multiple times could cause
    a component to be removed multiple times (which resulted in a traceback).
  * Fixed a bug that occurred when groups tied to a user were deleted
    without deleting the associated user, then subsequently adding a user
    with the same name.

Changes in 0.61.6:
  * InitialContents turns off EtcConfig, since a file cannot be both
    a config file and an InitialContents file.
  * Reworked repository change sets to directly reference files from the
    contents store.
  * The User() command now takes an optional supplemental= option,
    which provides a list of supplemental groups to which to add
    the user.  (SupplementalGroup() is for groups not associated
    with a user.)
  * The showcs command can now handle components that are referenced
    but not included in a changeset.
  * InfoUserRecipe and InfoGroupRecipe can now be built with buildlogging
    turned on.
  * Conary's internal handling for dyanamically finding new IDs for
    users and groups has been fixed.
  * "conary updateall" now accepts the --test flag.
  * Various fixes were made to the CIL dependency detection code.

Changes in 0.61.5:
  * Added basic clone capability (which only works cloning to parents
    branches and shadows, and on a single host).
  * Now handles degenerate case of packaging unreadable files.
  * A bug that caused conary to ask for the wrong fileId when constructing
    a changeset from multiple repositores has been fixed.
  * Conary now can add users and groups automatically at install time.  If
    there is no taghandler to add a user or a group, conary will add it
    internally as a bootstrapping measure; if there is a taghandler,
    conary will call that instead.  In order to ease transition, Conary
    does not yet create the dependencies on the info- packages; a future
    version of Conary will add those dependencies after the system user
    info- packages have been created.
  * rpm2cpio now handles rpm archives that use bzip2 to compress the
    cpio payload
  * Conary now creates dependencies (provides and requires) for CIL
    files, if mono's monodis is installed on the system or being built
    in the current package.
  * Troves moving between troves could cause conary to attempt double
    erasures
  * The networked repository handles cases where contents are not
    found in the contents store.  The exception is passed back to
    the client.
  * The networked repository handles cases where a file stream is not
    found when the client asks for file contents.  The exception is
    passwd back to the client.
  * An error that caused getPackageBranchPathIds() to return the
    oldest fileIds instead of the youngest fileIds has been corrected.
  * Reworked finding old versions of troves to avoid a single trove
    being removed multiple times

Changes in 0.61.4:
  * %(datadir)s/.../lib/ files will no longer show up in :lib - presumption
    being that anything under %(datadir)s really is arch independenct
  * Creating branches and shadows had a command line parsing bug
  * "cvc newpkg" takes --dir and now complains for unexpected arguments
    (which is used to just ignore)
  * when using flavor affinity for installed troves, merge subarchitecture
    flags
  * group handling didn't always preserve troves which were needed by a
    newly installed trove properly

Changes in 0.61.3:
  * Corrected a bug that snuck in 0.61.2 that caused a temporary SQL table
    to not be temporary, which makes multiple httpd processes fail with
    'database schema changed' errors.

Changes in 0.61.2:
  * Fix a bunch of typos in the authentication checking server side
  * Add permission editing capabilities to the server component and hooks
    in the netclient
  * Overhaul of ACL system so that uniqueness constraints on Troves and
    Labels can be enforced: we now use a special Trove and Label "0 | ALL"
    instead of Null
  * Dependency resolution enforces label ACLs.
  * Module arguments to commitaction are parsed according to shell
    quoting rules.
  * The changemail commitaction module now takes an optional '--from'
    argument.
  * added clearBuildReqs() - will clear all or some of superclass buildreqs
    when cooking.
  * The pickled version of Dependency objects changed, therefore the
    schema version of the changeset cache has been incremented.
  * When Configure() detects a failure and input or output is not a
    tty, all config.log files will be included in the output in order
    to ease debugging from captured log files.
  * Part of the infrastructure for adding users and groups has been added:
    it is possible to create info-<name>:{user,group} packages via
    UserInfoRecipe and GroupInfoRecipe classes.  The User(), Group(),
    and SupplementalGroup() policies are deprecated; those lines should
    move to their own recipes intact (the syntax remains the same).
    The install-time code does not yet install info-* packages first in
    their own transaction; when it does, the Ownership(), UtilizeUser(),
    and UtilizeGroup() policies will create dependencies on the
    appropriate info-* packages.
  * The networked repository server and client code has been changed
    to use the 'deflate' Content-encoding type instead of 'zlib',
    which makes the code RFC 2616 (HTTP 1.1) compliant.
  * A new function called hasUnresolvedSymbols() has been added to the
    elf module.  This could be useful for a contributor to implement a
    policy that checks to make sure that shared libraries do not have
    unresolved symbols.  Additional code could be written to check
    binaries too.
  * cvc checkout, update, and commit now show progress when communicating
    with the repository server
  * Progress is now displayed while downloading file contents from a
    repository (such as when assembling a changeset that is distributed
    across multiple repositories)

Changes in 0.61.1:
  * Cleaned up error message which results from Conary not being able to
    determine which trove to remove when a new one is installed
  * Dependency object use slots
  * Hash values for DependencySet, Version, and Branch objects are cached
  * UIDs and GIDs that cannot be mapped to symbolic names no
    longer cause the buildpackage code to traceback.  The ownerships
    from the filesystem were never used anyway, so it's safe to assume
    that all files are owned by root:root
  * Implemented proper updateall
  * Files in troves are downloadable from the repository browser.
  * Troves in the repository browser are separated by first letter
    instead of showing all troves in one page.

Changes in 0.61.0:
  * New functionality for maintaining user groups: renaming and updating
    members
  * Added repository interfaces for deleting users and groups
  * Added a repository iterator function to list the members of a group
  * The web interface to the Conary repository now has a repository
    contents browser, accessible either from the main page (if you are
    logged into the web interface), or from the /browse url. Example:
        http://conary.example.com/conary/browse
  * A bug preventing all access to the web interface if an anonymous
    user existed has been fixed.
  * "Large" updates are split into multiple pieces which are downloaded
     and installed independently of one another
  * Trove updates are tracked through collections
  * Group handling completely rewritten to function as a three way merge
    instead of a set of heuristics
  * Trove removal handles references troves which are referenced by multiple
    collections
  * Rollback format unified for local and nonlocal rollbacks
  * Dependency ordering forces collections to be installed after all of their
    referenced troves (allowing simple restarts)
  * Database migration removes stale versions
  * --replace-files marks the replaced versions of the files as no longer
    present
  * Troves store information about Install Buckets - not used yet.
    By specifying a component's install bin, which is a set of key-value
    pairs, you can describe whether two versions of a component are
    installable side-by-side.  If two versions of the component share the
    same keys for their install bins, but at least one different value, then
    the components are installable side-by-side.
  * Troves store information about troves loaded when building a recipe
  * Build Requirements are stored with the trove
  * Add isCollection() to TroveInfo
  * Changesets download while instals are going on
  * StreamSet.twm() respects ignoreUnknown now
  * Rollbacks of locally cooked and emerged troves works

Changes in 0.60.12:
  * Previously, if you ran "conary update foo", and foo requires a new
    version of bar, but updating to the new version of bar would break
    existing dependencies of other troves on the system, a very
    unuseful "Troves being removed create unresolved dependencies"
    message would be printed.  Conary now says that "Additional troves
    are needed" instead.  If --resolve is used, it will report the
    troves that have been added before displaying the dependency
    failures caused by erase.
  * Symlinks no longer confuse AutoDoc policy.
  * Autosource files which have changed confused cvc update
  * allow a \ at the end of a line in config files to do line continuations
  * several bugs in the multitag handler have been fixed

Changes in 0.60.11:
  * The '-f' flag was added to the arguments to gzip when
    recompressing compressed files
  * Added progress callbacks for uploading the changeset when cooking
  * Improved automatic mainDir detection for some corner cases.
  * Put development docs back in :devel component (they were
    inadvertantly removed from it by a previous fix).

Changes in 0.60.10:
  * BadFilenames policy absolutely prohibits filenames with newlines
    in them, no exceptions allowed.  Other similarly bad filenames may
    later be forbidden by this policy.
  * UTF8Filenames moved to packagepolicy, where it belongs, and it now
    raises an error instead of printing a warning.
  * Conary now enforces the rule that tag names must have no whitespace
    and must be all alphanumeric characters, -, or _.
  * Conary can now run a single instance of a single tag handler to
    process multiple tags.  The tag description files for each tag
    must point to the same tag handler, and must each specify the
    multitag datasource.  The data is passed to the tag handler on
    standard input using the protocol "tag list for file1\nfile1\n..."
  * Fixed ftp server busy detection when fetching files via URL.

Changes in 0.60.9:
  * The changemail script is replaced by a generic commitaction script
    that loads modules, and a changemail.py module is supplied.  There is
    a backward-compatible changemail script which calls commitaction
    with the changemail.py module.  --email and --*user options now are
    changemail module options, so the commitAction should be specified
    something like this:
    commitAction /.../conary/commitaction --repmap ... --module "/.../conary/changemail --user %(user)s --email foo@example.com --email bar@example.com"
    You can add your own modules and run them all from the same commitaction
    using multiple --module arguments to the commitaction script.
  * Conary can now almost always guess the correct name for the mainDir
    when it is not %(name)s-%(version)s, if the first addArchive()
    instance creates exactly one top-level subdirectory and no other
    top-level files of any sort, in which case it will use that name as
    the mainDir.

Changes in 0.60.8:
  * The changemail script is now actually packaged, in
    /usr/lib{,64}/python2.4/site-packages/conary/changemail
  * Build requirements for superclasses are automatically added to
    subclasses.
  * Build requirements now look at all labels in a version to see if they
    satisfy a build requirement.
  * The NormalizeManPages policy now automatically converts man pages
    encoded in iso-8859-1 to man pages encoded in utf-8.  Additionally,
    it runs faster and no longer calls sed.

Changes in 0.60.7:
  * The changemail script is now distributed with conary, and is called
    with a different calling convention; instead of being called once
    per trove with trove-specific command line options, it is called
    once per commit (of however many troves) and creates more readable
    summary email messages.  Remove --trove, --version, and --flavor
    arguments from your changemail invocations.  Added --user argument
    to changemail; specify in .cnr files as "--user %(user)s".  Or, to
    only print users for source or binary commits, use "--sourceuser
    %(user)s" or "--binaryuser %(user)s", respectively.
  * The cvc rdiff command now recognizes creating a shadow as such.
  * Build requirement tracking is now half-enabled; conary is now able
    to read "buildReqs" tags, but will not yet generate them.
  * Files in /tmp and /var/tmp, and all cvs temporary files, will no
    longer be packaged by default,
  * The addArchive(), addSource(), and addPatch() actions can now fetch
    via HTTPS as well as HTTP and FTP.
  * The repository now handles creating a changeset between two troves
    that both contain a version of a file that is stored on a different
    repository

Changes in 0.60.6:
  * Erasing emerged troves works properly
  * Calling Doc() no longer disables the AutoDoc() policy.
  * A more reliable method is used for finding the port of an
    Apache connection

Changes in 0.60.5:
  * 'conary emerge' works again
  * Distributed group changesets failed when remote troves disappeared
    from the group
  * build logs are now tagged with 'buildlog' tag
  * Conary now handles cases when a directory becomes a symlink when
    applying a changeset.  An error message is displayed which tells the
    user how to apply the update.

Changes in 0.60.4:
  * An error in the automatic database conversion of 0.60.2 systems
    has been corrected.

Changes in 0.60.3:
  * Reimplemented LargeStreamSet in C
  * Added StreamCollection
  * Policies now announce their names in their information, warning,
    debug, and error messages, making it easier to determine how to
    resolve problems.
  * The database conversion for to 0.60.2 didn't work well; a proper
    conversion is now in place

Changes in 0.60.2:
  * Added InitialContent flag
  * Fixed bug which caused servers to leak file descriptors when the sqldb
    was replaced
  * "repquery --deps" output fixed (broken in 0.60.1)
  * Added AutoDoc policy which finds common documentation files and puts
    them in %(thisdocdir)s automatically.
    AutoDoc is disabled by calling
    Doc without calling AutoDoc, which means that existing recipes that
    call Doc will not show changes.
  * getPackageBranchPathIds() now returns version and fileId as well,
    so that the IdGen class can determine if an older version number
    should be assigned to files.  getPackageBranchPathIds() is now the
    primary mechanism for populating the pathId dictionary.
  * The local label methods of the version object have been
    refactored. isLocal() is now onLocalLabel(), isEmerge() is now
    onEmergeLabel(), etc. isOnLocalHost() has been added as a method
    to easily determine if a version only exists in the database
  * Moved logic for explicitly creating a changeset from cscmd.py to the
    ConaryClient object
  * Added the (unused) ability to lock and unlock troves. Ignore this for now.
  * "query --info" behaves much more like "repquery --info" now
  * isSourceVersion() method has been to the Version object
  * most of the remaining erroneous references to "Package" have been
    changed to "Trove" throughout the code.  This includes method
    names such as getPrimaryPackageList() -> getPrimaryTroveList().  Some
    more commonly used methods were left as deprecated thunking methods
  * dependency resolution couldn't resolve a requirement w/o flags against
    a provides w/ flags

Changes in 0.60.1:
  * Support for legacy clients (protocol version 29) has been removed from
    the server
  * The server raises an server-side exception if any client with
    protocol less than 32
  * Updated the URL provided in a server-side client version mismatch
    exception
  * Server-side dependency suggestions return more choices, leaving it
    to the client to sort it all out
  * Client uses timestamps to determine which troves to install when their
    flavors score equally
  * Fixed build-side bug handling meta characters ([,*,etc) in file names
  * "cvc newpkg" now accepts pkgname=label syntax
  * files.contentsChanged() function updated to work with StreamSets
  * Basic local changeset creation, retargeting, and commits work
  * Permissions weren't merged for operations run as non-root users
  * The structure of the repository web interface has been redesigned
    and some authentication UI bugs have been fixed.
  * The repository web interface now requires the conary-web-common package
    to be installed.
  * Committing troves to the repository no longer recompresses non-config
    files
  * Timestamps are set on the server at commit time; the timestamps the
    client assigned is not used (this is to protect against clients with
    a bad idea of time; servers should be consistent, even if they're
    wrong, and as long as time doesn't go backwards on that server all is
    good)
  * Reworked troves to be representable as streams and implement *basic*
    signature capability
  * Local cook versions are now more sensible.

Changes in 0.60.0:
  * Changed changesets to compress individual files instead of the combined
    stream.
  * Cleaned up file content objects to no longer track file sizes.
  * Switched away from TupleStream to StreamSet both for better performance
    and for improved flexibility in the format (at the price of larger
    frozen streams).
  * Troves explicitly provide their own names.
  * Troves can now provide "capability flags", and trove requirements
    can now include references to the capability flags.
    r.ComponentProvides(('ASDF', 'FDSA')) will cause all components built
    from the current recipe to provide the 'ASDF' and 'FDSA' capability
    flags, and r.Requires('/path/to/file', 'foo:runtime(ASDF FDSA)')
    will make /path/to/file require the foo:runtime component built
    with the ASDF and FDSA capability flags.
  * Dependency components can contain : characters now.

Changes in 0.50.14:
  * Dependency checking now returns reordering information (which isn't
    used yet)
  * Allow groups to include other groups defined in the same recipe (but
    explicitly disallow cycles in groups)
  * Fixed bug in building multiple groups with a single recipe when some
    of the groups already exist, but others don't

Changes in 0.50.13:
  * Added automatic :data component for /usr/share, to which you should
    add any platform-independent files that are needed by :lib components
    but not in a libdir-derived path.  These might include configuration
    files and supporting data files needed by both library and runtime
    programs.
  * Added automatic intra-package inter-component dependencies; now within
    a single package, the :devel component will automatically require the
    :lib component if both components exist.  These dependency sets can be
    modified with the ComponentRequires policy.
  * The build/buildpackage.py file has variable and function names changed
    to better match our terminology for packages and components.
  * Change flavor specified in the conaryrc to a flavor path -- accept the
    flavor config parameter multiple times to create a flavor path
  * Added a "filewrap" argument to r.Run() that inserts an LD_PRELOAD
    wrapper that overrides some library funtions to look in %(destdir)s
    first before looking in the filesystem.  This is subject to change
    as we experiment with it!

Changes in 0.50.12:
  * Implemented --quiet for conary update changeset commands, and cvc cook.
    Also implemented the 'quiet' configuration value. This option suppresses
    progress indicators.
  * Split loadRecipe into loadInstalled and loadSuperClass, depending on the
    purpose of the recipe loading.  loadInstalled will examine the local
    system to look for a matching installed trove, and load that version,
    while loadSuperClass will not.
  * Logs of builds are now stored in cooked changesets in the :debuginfo
    component -- generally in
    /usr/src/debug/buildlogs/<name>-<version>-log.bz2, controlled by
    macros.buildlogpath
  * Added lib/logger.py
  * Fixed conarybugz.py to work with Conary's new site-packages location
  * Cleaned up yuck, rpm2cpio, and rpm2ccs scripts to use new "import conary"
    mechanism for finding conary.
  * Check sha1s for all files written into the repository or file system
  * conary scs --deps works again

Changes in 0.50.11:
  * Reworked file addition to local database a bit for better performance
  * Fixed sorting for --info
  * Don't make --info installs require a writeable database
  * Added an exception to group updating, restricting removal of existing
    troves to match the group's contents to troves on the same branch
  * Groups which had the same trove added (via a referenced trove) and
    removed (from the primary trove) got confused
  * conary showcs now takes trove version
  * conary showcs will display erased troves in changesets, and erased troves
    that are referenced but not within the changeset
  * conary changeset now support trove=<version>-- to create a changeset that
    erases the trove
  * Cache user id to name mapping
  * Improved the progress indicators for preparingUpdate and
    creatingDatabaseTransaction
  * Implemented progress indicator on source downloads
  * Fixed bug in update process which caused files to be incorrectly skipped

Changes in 0.50.10:
  * Added callback for creating database transaction, so that it does
    not look like we spend an inordinate amount of time executing tag
    pre scripts.
  * Added findtrove.py to the Makefile so that it is included in
    the distributed version of conary.
  * Added distcheck rule to Makefile to try and avoid missing files in the
    future

Changes in 0.50.9:
  * reimplemented StreamSet in C
  * moved findTroves out to findtrove.py, reworked it to be more modular
  * getSourceVersion now correctly handles branched binaries by looking
    up the branch to find the source component.
  * reimplemented StringStream in C
  * fixed bugs in --info

Changes in 0.50.8:
  * sort update --info alphabetically, display old versions, and display
    a letter summarizing the type of change
  * NormalizeInterpreterPaths() policy now looks in the package currently
    being built, as well as on the installed system, to determine how to
    resolve #!/usr/bin/env scripts.
  * groupName argument to addTrove() can now be a list of group names as
    well as a single group name.
  * --no-recurse works on the erase path
  * fix to walkTroveSet (which was horribly broken)
  * enable (optional) dependency checking when building groups
  * 'cvc cook' error output when there are unresolved build
    requirements is more user friendly
  * filesystem conflicts are handled properly when applying a rollback
  * updating a package to a version that comes from a different
    repository when that package had an uninstalled component works
    now.
  * conary now resides in /usr/$LIB/python$PYVERSION/site-packages/conary/
  * calling r.Replace on a non-regular file results in a warning instead
    of an unhandled exception
  * implemented basic callbacks for update, erase, and changesets

Changes in 0.50.7:
  * Added the XInetdService action to avoid having to include
    /etc/xinetd.d/ files separately, and to make xinetd.d files
    be consistent, making recipe-provided changes less likely to
    conflict with local configuration changes.
  * groups are no longer allowed to contain redirects
  * added setLabelPath to group recipe
  * Allow r.Provides("soname: libfoo.so(FLAGS)", "/some/file") (added
    the "(FLAGS)" part).
  * don't allow spaces and commas in revisions

Changes in 0.50.6:
  * conaryclient.updateChangeSet should have recursed by default
  * Metadata retrieval now works along distributed branches and shadows.
  * reworked troves being added to database to handle missing parts
    of packages and groups properly (and make things faster and more
    elegant)
  * merged update and erase code paths in conaryclient
  * update and erase now take +,- modifiers on trove names
  * added --info to see what an update or erase command will do
  * a single group recipe can now build multiple groups

Changes in 0.50.5:
  * Streams return their value through __call__ instead of value()
  * Reimplemented ShortStream and IntStream in C
  * conary config now takes --show-passwords option, and does not pretty
    print config file values when not printing to screen.  This means that
    conary config > <file> will result in a valid configuration file.
  * Updating groups didn't work when the group referenced troves as new
    which were already installed on the system
  * r.ComponentSpec('somecomponent', '.*') will no longer override the
    file specifications for packaging :debuginfo and :test components.
  * loadRecipe now takes a troveSpec as its first parameter, and uses that
    troveSpec to find the trove on the local system that matches the source
    component that is being loaded.  loadRecipe also automatically searches
    the labels that are parents of the current recipe, so if you shadow a
    recipe, any loadRecipe lines contained in that recipe should still do
    what you want.
  * merge didn't handle files converging
  * merge doesn't need to deal with autosource files
  * diffs between groups failed when members disappeared

Changes in 0.50.4:
  * Most rollback information is stored as a reference to a repository
    instead of storing full rollback data on the local system. The
    localRollbacks flag in conaryrc allows the old behavior to remain.
  * The CONARY state after a merge operation on a shadow now has the
    correct fileId for files that are not different than the parent
    version.
  * Added /usr/lib/conary/conarybugz.py to make it easy to automatically
    populate bugzilla databases from repositories.
  * Sped up Strip, NormalizeInitscriptLocation, NormalizePamConfig,
    TagDescription, and TagHandler policies by limiting them to
    only appropriate directories.
  * Fixed :debuginfo to work with binaries built from more than one
    source file, and made it less aggressive by only stripping debug
    information out to the :debuginfo files, which both makes stack
    traces better without :debuginfo installed and makes libraries
    stripped for :debuginfo more likely to work.
  * When existing fileId's had no streams but the streams are provided
    by a later commit, those streams weren't always merged properly if
    there were multiple files for that fileId
  * conary config output masks user/password info in repository maps
  * the config option useDir has been changed to useDirs, and archDir has been
    changed to archDirs, to allow for tiered use/arch flag definitions, and
    the tweaking of use and arch flag settings.  By default, useDirs and
    archDirs look in /etc/conary/<dir>, followed by /etc/conary/distro/<dir>,
    follwed by ~/.conary/<dir>, where dir is use or arch, depending on the
    context.
  * Arch files can now contain arbitrary macro definitions, and in the future
    will contain values for macros like %(lib)s, which is lib64
    on some platforms.
  * when using --keep-existing, the install label path and install flavor
    are used to determine which version to install instead of using affinity
    to install something close to what you already have.
  * a bug that prevented a changeset from applying to the system when
    the changeset removed a component from a package and the component
    is not installed on the system has been fixed.

Changes in 0.50.3:
  * database findTrove now has an interface that is much closer to the
    repository findTrove function -- this enables conary q to work like
    conary rq.
  * Group handling didn't work for multiple levels of group inclusion.
  * Database.hasTrove() no longer needs to instantiate troves.
  * Fixed overly-aggressive cleaning of the cache.
  * Added repository findTroves call to parallelize findTrove calls.
  * Added the NonMultilibDirectories policy to prevent 32-bit troves from
    utilizing lib64 directories.
  * the NormalizeInterpreterPath policy can now handle unwriteable files
  * fixed the network client code to return file contents properly when
    multiple file contents are requested from the server (bz#50)
  * rewrote Database.getTroveLatestVersion()
  * Added :debuginfo handling in Strip policy, which requires debugging
    to be turned on in optflags and elfutils's eu-strip and debugedit to
    be installed.  Like :test components, :debuginfo components are not
    installed by default.
  * File versions are now properly set to a branched version after a
    merge operation
  * cvc commit aborts again when the current versions of files are not
    the latest versions

Changes in 0.50.2:
  * Any %(lib)s-derived path (/%(lib)s, %(libdir)s, %(krbprefix)s/%(lib)s,
    or %(x11prefix)s/%(lib)s) will now cause the entire package and all
    components to be flavored with the base instruction set flavor, so
    that architecture-sensitive but non-code files in (say) /usr/lib64
    do not show up on 32-bit platforms.
  * Sped up dependency resolution on the client
  * The reworked getFileContents call now asks for contents from the
    correct server when contents from more than one server are requested

Changes in 0.50.1:
  * Add support for trove=<troveVersion> in rq, cvc co, and other places that
    use findTrove
  * Add conary q --info option to display flavors
  * changeset command uses system flavor if no flavor is specified, skips
    troves which are not included in packages and groups by default,
    takes a --no-recurse option, and filters based on the excludeTroves
    configuration setting
  * Added automatic :perl component that works like the :python component,
    and extended the multilib-friendly-or-architecture-neutral policy to
    work with perl as well as python.
  * client/server protocol negotiation is a whole lot smarter now
  * getChangeSet() results in a single URL rather than one per primary trove
  * group, fileset, and redirect recipes have macros that contain the
    buildlabel and buildbranch.
  * fixed a bug with merging absolute change sets which contain config files
  * redirections to troves w/ older versions already installed didn't work
  * the pathId generation code has changed.  For cooked troves, the
    pathId will be the same for any particular version of a path.
    Code must not depend on this behavior, however; it may change in the
    future.

Changes in 0.50.0:
  * Redirections work
  * Sped up group generation
  * Troves which reference other troves (groups and packages) can now specify
    whether a trove is installed by default or not. Packages now reference
    :test, but don't install it by default
  * Added optional 'recurse' parameter to netclient.createChangeSetFile
  * The first argument to the Requires and TagSpec commands can now have
    macros interpolated, as in r.Requires('%(bindir)s/foo', ...)
  * Groups can have requirements now
  * protocol-level getFileContents works on multiple files simultaneously
  * repository log had too many files added to it
  * set instruction set flavor for a cooked trove whenever any Arch flags are
    checked

Changes in 0.14.12:
  * The shadow command looks at buildLabel instead of following
    installLabelPath
  * In some cases, troves with an incompatible flavor were chosen when
    --resolve was used. The proper flavor is now used, or the
    dependency is reported as unsatisfiable.
  * Several more instances of %(lib)s were moved out of the default
    specification for generic components like :runtime and :devel for
    better multilib support.
  * Policy now helps ensure that :python components are either
    architecture-neutral or multilib-friendly.
  * Better error messages for "%(foo)/" (which should be "%(foo)s/")
  * Looking up files in the local database gave erroneous results in
    some cases (this was noticeably primarily when distributed change
    sets were being generated)

Changes in 0.14.11:
  * Local systems store config files in sql tables now.  Use
    /usr/share/conary/convertcontents to convert to the new data store.
    Note that this means that any *config file* managed by conary can be
    read through the main SQL database file in /var/lib/conarydb/conarydb.
  * Actually check build requirements before building, use --no-deps to
    ignore the check.
  * make conary q and conary update convert all flavors to  strong flavors
    for comparison; ~readline becomes readline, and ~!readline becomes
    !readline, so that conary q foo[readline] works as expected.
  * no default flavor is presumed for local operations (erase, q)
  * changed getPackageBranchPathIds to base64 encode the filename in
    order to ensure that the resulting XML-RPC will be UTF-8 clean.
  * localoutofdate renamed to "yuck", a man page added, and the script
    and man page are now installed on the system.
  * rename --use-macro and --use-flavor options for cook to --macro
    and --flavor
  * support new cook syntax: cvc cook <trove>[flavor] to set the troves flavor
    while cooking
  * fixed rq output when iterating over subtroves within a trove or group
  * TroveNotFound exceptions are handled gracefully in cvc.  'conary cook
    foo' will no longer traceback when foo:souce could not be found in
    the repository.
  * Unsynchronized updates work for packages and groups
  * The database is now opened with a 30 second timeout.  This should allow
    better concurrency.
  * added --exclude-troves and excludeTroves conaryrc entry
  * repository .cnr file's commitAction configuration item now has a
    flavor provided to it as %(flavor)s and the default changemail
    script uses it.
  * don't allow the same label to appear twice in sequence in a version

Changes in 0.14.10:
  * FlavorMap sense wasn't set right for base instruction set

Changes in 0.14.9:
  * Shadow Branch objects didn't return parent branches properly. This
    caused incorrect pathId's to show up on cook on shallow shadows.
  * Reworked the code which looks up pathIds to take advantage of a new
    server call (getPackageBranchPathIds) which is faster and looks on
    both the full branch and full parent branches.
  * The Apache repository server now allows mixed ssl and normal requests.
  * Added forceSSL option to apache repository server configuration.
  * The network client code now supports accessing servers over https.
  * Proper salts are used for user passwords.
  * The default value for macros.optflags is "-O2" again, instead of
    an empty string.
  * The http handler in the conary server now sends back proper error
    codes in the case of an authentication error.

Changes in 0.14.8:
  * Fixed bug where streams for commits on distributed branches didn't always
    get set properly
  * reworked findTrove() in repository to return (name, version, flavor)
    tuples instead of full troves
  * Split conary.1 into conary.1 and cvc.1
  * Allow cvc cook trove=<version>
  * remove --target-branch cook option
  * added default :devellib component for architecture-specific devel bits,
    made all files with an architecture-specific multilib path that are
    not in :devellib go into :lib instead of having many of them fall into
    :runtime

Changes in 0.14.7:
  * ELF libraries with sonames that have paths in them are now handled
    sanely, by removing the path (and complaining...)
  * split march into targetArch and unameArch -- requires a new distro-release
  * rework command line arguments to shadow and branch to match how versions
    are normally specified, and allow a flavor specificatoin
  * added --sources to branch and shadow commands

Changes in 0.14.6:
  * fix for generating changesets between repositories
  * policies that look at shared libraries are now multilib-aware,
    fixing shared library permissions and dependency provision
  * autosources didn't work when committing across a shadow

Changes in 0.14.5:
  * allow groups to contain troves with conflicting flavors
  * make repository-side change set caching less buggy
  * fix config files changing to symlinks
  * allow duplicate items to be specified for erase and update
  * changeset command allows flavors to be specified
  * repquery --info shows trove flavor
  * fixed bug with not matching base instruction set flavor

Changes in 0.14.4:
  * several bugs in the 'cvc update' code paths have been fixed
    - it no longer retrieves autosource sources
    - the CONARY file now gets populated entries for autosource files
    - the fileids in CONARY files are now correct after an update
  * several bugs in error handling have been fixed
  * several docstrings have been fixed
  * packagepolicy now automatically adds usermode:runtime requirement to files
    that are dangling symlinks to consolehelper
  * the templating engine for the web interface to the server has been
    changed to kid; kid and elementtree are now required to run a server.
  * the web interface now supports limited editing of ACLs
  * the server now only supports protocol version 26 (it was a mistake
    to leave in support for 24 and 25)
  * old code that supported ancient protocol versions has been
    removed from the server
  * recipes loaded from within recipes follow the label= argument if
    it is given

Changes in 0.14.3:
  * Fixed usage message to no longer print 1 at bottom; improved option
    handling error messages
  * Fixed versions when branching from a shadow
  * The lookaside cache now fetches from the repository into the right
    location and with the right permissions, and fetches manually-added
    as well as automatically-added sources.
  * In recipes, addSource can now take dest='/path/to/file'
  * Change %(servicedir)s location from /var to /srv

Changes in 0.14.2:
  * contents are now stored as diffs when either the new file or the
    old file is empty
  * diffs of numeric streams can now express a change to the value of
    None

Changes in 0.14.1:
  * fixed a typo in lookaside.py that prevented commits from working
  * added a descriptive exception message when fileids in your database
    do not match the fileids in the repository

Changes in 0.14.0
  * added ability for changesets to ignore unknown fields in some places
    (making changesets somewhat less brittle)
  * fixed bug in source handling with non-recipe files in the local directory
  * added framework for generic trove information
  * checkout no longer pulls all sources from the repository
  * used new trove info framework to store the source trove, build time,
    total file size, and version of conary used when building binary
    troves.
  * lib/elf.c no longer uses mmap to read elf files.  Some architectures
    may have elf structures on disk that are not naturally aligned, and
    using mmap to read them won't work.
  * the repository code now uses a 30 second timeout when attempting to
    access the database
  * Have architectures control their march values in the architecture
    config files.
  * add Arch.getCurrentArch() to get the major architecture that is in use
    during a build

Changes in 0.13.3
  * added ability for a contents log file (makes syncing much easier)
  * file tags weren't used on updates
  * "description update" tag action replaced with "handler update"
    (which gets called when either the tag description or the tag handler gets
    updated)
  * "description preremove" tag action replaced with "handler preremove"
  * sources get committed automatically

Changes in 0.13.2
  * reworked use.py code almost entirely.
  * added /etc/conary/arch directory to contain architecture definition files;
    changed /etc/conary/use files to contain more information about how
    flags are used when building.  Flag definitions are no longer in use.py.
  * fixed buildFlavor so that it affects cooking packages as well as
    determining troves to include when cooking a group
  * changed --noclean to --no-clean to be in line with the rest of the
    options; documented it
  * removed Use.foo and Flags.foo options from conary config files.  Macros.foo
    is still there.  Added --use-flavor option to cvc cook which takes a flavor
    and overrides the build flavor while cooking.
  * groups now take flavor strings to determine the flavor of a trove to
    include, not flag sets.
  * dependencies resolution is flavor sensitive now (and uses flavor
    affinity)
  * added trove version/release number to dependency messages
  * renamed classes and methods in versions.py to match current terminology

Changes in 0.13.1
  * repquery wasn't filtering by flavor properly (exposed by a bug fix
    in 0.13.0)

Changes in 0.13.0
  * removed importrpm.py
  * diffs between a file object that has a non-empty provides or requires
    to a file object that has an empty provides or requires are now properly
    generated and applied.
  * added checks to validate merged file objects against the fileIds
    in the changeset
  * implemented shadows
  * framework for redirects in place
  * removed (unused) parentId field from Branches repository table

Changes in 0.12.5
  * reworked dependency resolution a bit for a big speedup in the server
  * moved destdir to %(builddir)s/_ROOT_
  * made macros.destdir available during the unpacking of sources
  * source commands (r.addAction, etc.), if given absolute paths for
    their dir keywords, will perform their actions in the destdir instead
    of the builddir
  * most build commands (r.Make, r.Create, etc.), will work in either builddir
    or destdir, depending on whether they are given relative or absolute
    paths
  * add dir keyword for r.Run
  * include /usr/bin/rpm2cpio

Changes in 0.12.4
  * set more arch flags for x86 and x86_64
  * troves can have multiple instruction set flavors now
  * flipped around use: and is: sections of flavor strings
  * Version and Branch object completely separated

Changes in 0.12.3
  * conary verify updated to new API so that it works again
  * conary q (with no arguments) works again

Changes in 0.12.2
  * added getTroveVersionsByBranch
  * make better use of _mergeQueryResults
  * moved version affinity into findTrove from ConaryClient
  * fixed branch affinity so that it's actually branch affinity instead of
    label affinity
  * rdiff changes for 0.12.0 broke negative numbers for oldVersion
  * rdiff diff'd based on label instead of branch
  * update has flavor affinity now
  * flavors can now be specified on the command line for update, erase
    repquery, and query
  * unspecified flavor flags got scores of zero, which was wrong
  * added python code for flavor scoring (useful for the client)
  * repository queries didn't work properly when looking for multiple flavors
    of a single version
  * fix for updating multiple flavors of a single version of a trove
    simultaneously
  * reworked getTroveVersionList and getAllTroveVersions for per-trove
    flavor filtering

Changes in 0.12.1
  * repquery and query always showed dependency information
  * getTroveLeavesByBranch did extra demarshalling of the flavor
  * repquery didn't deal with nonexistant troves well
  * dependency failures on erase didn't reassemble dependency flags properly
  * fixed bug in dependency sets creation which caused dependency flags
    to get mangled
  * added a check to prevent mangled flags from getting committed

Changes in 0.12.0
  * document config command, and display supplied macro/use/arch information
    in output
  * repository acl's work for almost everything
  * anonymous access must be explicitly enabled by creating an acl for
    user 'anonymous' with password 'anonymous'
  * server side flavor scoring used
  * queries reworked for flavor matching

Changes in 0.11.10.1
  * move to python2.4
  * repository caching (which isn't used yet) didn't track the recurse flag

Changes in 0.11.10
  * changed flavor tracking when loadRecipe() is used to only track
    flavors in loaded recipes that are superclasses of the recipe
    class in the loading recipe.  (e.g. loading python.recipe to get
    the distribution python version will not add all of the python
    recipe's flavor information to the loading recipe class, as long
    as the loading recipe does not subclass the Python class.)
  * add conary verify command for comparing the local system's state to
    the state it was in at install time
  * when a trove is installed for the first time, it comes from a single
    repository
  * didn't handle file types changing on update
  * fixed problem assigning depNums
  * components disappearing from troves caused problems in relative changesets
  * files moving from removed troves in changesets caused update to fail

Changes in 0.11.9
  * change the order of permissions setting (chmod after chown)
    because some versions of the Linux kernel remove setuid/gid bits
    when setting ownership to root

Changes in 0.11.8
  * work around a python bug w/ fdopen() resetting file permissions
  * r.Replace() as an alternative to r.Run("sed -i '...' file")
  * Policy enforcing UTF-8 filenames
  * r.macros.tagdatadir as a standard place to put data just for taghandlers

Changes in 0.11.7
  * changed server.py to take extra config files via --config-file instead
    of as an extra argument
  * extra config files (specified with --config-file) were ignored if they
    didn't exist; issue an error message now
  * Added r.ConsoleHelper() for recipes
  * PAM configuration files shouldn't have paths to modules by default,
    so we remove what used to be the standard path
  * changed repository user authentication to use user groups (currently
    one per user)
  * added password salt
  * restructured repository a bit
  * removed lots of unused code from FilesystemRepository

Changes in 0.11.6
  * branches are created as changesets now instead of as a protocol call
  * merged authdb into primary repository
  * fix for rdiff (broken by flavor rework in 0.11.5)

Changes in 0.11.5
  * Internals reworked to eliminate flavor of None in favor of empty flavor
  * Added (currently unused) code to parse command line flavor specifications
  * static libraries (.a files) get proper flavors now
  * Handle attempts to update already installed troves from absolute
    change sets

Changes in 0.11.4
  * all components built from a single recipe share a common flavor
  * loadRecipe's label= keyword argument can actually take a label
    as well as a hostname

Changes in 0.11.3:
  * optimized a sqlite update statement to use indexed columns
  * added --test to update and erase
  * dependency check didn't handle new components providing the same
    items as old components (broken by 0.11.1 performance enhancements)

Changes in 0.11.2:
  * standalone server was broken by --add-user changes in 0.11.1
  * dependency check no longer allows packages being removed to cause
    dependency failures
  * changed how dependencies are frozen to make the order deterministic
    (so fileId's don't change around)
  * added a database version to the database schema

Changes in 0.11.1:
  * erasing troves enforces dependencies -- this requires a database
    conversion (run the conary-add-filedeps script which fixed the
    conversion to 0.11.0 after updating conary)
  * reworked dependency queries to take advantage of indices for much
    better performance
  * add --add-user to server.py for creating the authdb

Changes in 0.11.0:
  * massive rework of fileId mechanism to allow better flavor support
  * added columns to dependency tables to allow erase dependency checks
    (which are not yet implemented)
  * enabled trove requirements
  * added cvcdesc and the 'describe' command to cvc to generate
    and use metadata XML files.
  * getMetadata follows the branch structure up until it finds metadata
    for the trove.
  * changed getFileContents() to not need trove name or trove version
  * byte-compiled emacs lisp files are transient, like python
    byte-compiled files
  * addSource recipe action now can take a mode= keyword argument
  * cook now enforces having no dash characters in version numbers
  * files are explicitly disallowed from depending on groups, packages,
    or filesets; the only trove dependency that a file or component
    can have is on a component.  Only filesets can depend on filesets.

Changes in 0.10.11:
  * reworked how absolute change sets get converted to relative change
    sets for better efficiency
  * chained dependency resolution caused duplicate troves in the final
    changeset (and a lot of extra work)
  * added --config to stand alone repository
  * source flag wasn't set properly for newly added non-text files
  * flavor information is now printed by "conary query" when multiple
    flavors of the same version of a trove are installed
  * "conary repquery --all" flavor output formatting has been improved

Changes in 0.10.10:
  * changesets get downloaded into a single (meta) file instead of lots
    of separate files
  * fix several bugs in the freshmeat record parsing
  * add a freshmeat project page URL to the metadata by default
  * add a "source" item to metadata
  * the server implementation of troveNames() was horrible
  * enabled file dependencies

Changes in 0.10.9:
  * fixed some authorization issues with the xml-rpc repository interface
  * the web management interface for the repository works now; see
    http://wiki.specifix.com/ConaryConversion for information on how
    to convert existing authdb's to support this
  * fixed a bug with distributed branches
  * users can change their passwords through the repository's web api
  * improved logic apachehooks use to find top level URL
  * fixed bug in server side repository resolution

Changes in 0.10.8:
  * changed iterAllTroves() to troveNames(), which searches a single
    label instead of the whole repository
  * reworked http authentication and CGI request handling and added the
    beginning of a web interface to the repository for user administration
    and metadata management.

Changes in 0.10.7:
  * dependency sql code reworked to use temporary tables
  * new macro called "servicedir" that defines the location for
    service data (%(servicedir)s{ftp,http,etc})
  * added busy wait to sqlite3 python binding when executing SQL
    statements on a busy database

Changes in 0.10.6:
  * Lots of bug fixes for distributed branching
  * Some code rearrangement
  * The start of metadata support code is now included

Changes in 0.10.5:
  * The local database is used for fetching file information (but not
    contents), reducing network traffic when creating change sets
    across repositories.
  * Update works on troves which were locally cooked or emerged
  * Internal changes to move toward getFileContents() working in batches
    rather then on individual files. For now this prevents the repository
    from copying files between the content store and /tmp to serve them.
  * Arch flags are now included in flavors
  * Emerge follows the installLabelPath instead of the buildLabel
  * The extended debugger has been extensively modified
  * Conary can handle filenames with '%' in them
  * The showcs command has been significantly updated, and the updates
    are documented in the conary.1 manpage
  * New syntax for flags distinguishes requirements from "optimized for";
    see http://wiki.specifix.com/FlavorRankSpec

Changes in 0.10.4:
  * Bug fixes for updating from absolute change sets (which basically
    just didn't work for troves which contained config files)
  * Bug fixes for distributed branching
  * The database is used for fetching trove information (but not yet
    file information) when the client constructs change sets across
    distributed branches
  * various other bug fixes

Changes in 0.10.3:
  * this version introduces changes to the network protocol for
    obtaining file contents and changeset generation. The client
    protocol version number has increased, so version 0.10.3 can only
    communicate with servers running the server from 0.10.3. The
    server remains backward compatible with older clients.
  * a warning message is now displayed when the user attempts to
    create a branch that already exists on a trove.
  * the correct trove names are displayed when automatically resolving
    dependencies
  * packages no longer get the union of all the dependency information
    of the components they contain.  This information would have to be
    recalculated if a user installed a package then removed a
    component afterward.
  * a package policy check was added to reject any world-writable
    executable file.
  * r.TagSpec('tagname', exceptions='filter') now overrides a match by
    another r.TagSpec('tagname', 'filter')
  * more changes to metadata interface
  * various other bug fixes and improvements

Changes in 0.10.2:
  * the repository code is now included in the main conary source
    archive
  * "conary showchangeset" produces a more user-friendly output
  * large responses from the repository server are now compressed
  * the protocol for getFileContents() changed to take a fileId
    instead of the file's path.  The repository code can still handle
    old requests, but the client code now requires the latest
    repository code.
  * bug fixes

Changes in 0.10.1:
  * when applying a changeset, dependency failures are resolved by
    querying servers in the installLabelPath
  * troves that satisfy a dependency can automatically be added to a
    transaction.  This behavior is controlled by the "autoResolve"
    variable in conaryrc or the "--resolve" command line option to
    "conary update"
  * dependency resolution is calculated recursively.  To limit the
    recursion depth to check only first order dependencies, a
    "--no-deps-recurse" option has been added to "conary update"
  * "conary repquery" now takes a "--deps" argument, which prints the
    Requires and Provides information for the trove that is being
    queried.
  * changes have been made to the build side of Conary to facilitate
    building recipes that use cross compilers
  * symlinks now get the appropriate ownership set when they are
    restored
  * groups can now specify which flavor of a trove to include
  * repository queries that don't need file information no longer ask
    the repository for files.
  * various bug fixes and cleanups

Changes in 0.10.0:
  * dependency checking is now performed before changesets are
    applied.  This uses new tables in the local system's database.
    If you are using a database created by a version of Conary older
    than 0.10.0, it must be converted before it can be used.  See:
      http://wiki.specifix.com/ConaryConversion
    for details
  * Shared library dependency information in changesets is now stored
    in a different format.  This means that repositories that use old
    versions of Conary will be unable to give valid changesets to
    Conary 0.10.0 or later.  Therefore, the protocol version number has
    been increased.
  * --no-deps argument added
  * "cvc co" is now a synonym for "cvc checkout"

Changes in 0.9.6:
  * dependency enforcement infrastructure has been added (the code is
    currently disabled)
  * bug fixes
    * applying a changeset that un-hardlinks files now works
    * conary rq [trove] --info now works
    * running "conary update [trove]" when more than one flavor of
      [trove] exists no longer tracebacks.  It installs both flavors
      of the trove (which is not always the desired behavior - this
      will be addressed later)
    * only files with execute permissions are checked for
      #!interpreter.
    * "conary rq [trove] --ls" no longer tracebacks when [trove]
      exists in more than one repository
    * various code cleanups

Changes in 0.9.5:
  * new methods for specifying dependency information in recipes have
    been added
  * #! interpreters get added as dependencies
  * local flag overrides now work
  * cvc cook --resume can be used multiple times
  * conary invokes gpg with --no-options to avoid creating or using
    ~/.gnupg

Changes in 0.9.4:
  * fixes to cvc annotate
  * flavors and dependency generation code has been refactored to be
    policy based
  * better error handling when invalid changeset files are given to
    conary
  * minor code cleanups

Changes in 0.9.3:
  * New "cvc annotate" feature
  * Man page updates
  * Changesets which remove a file and replace it now apply correctly.
  * "cvc update" no longer complains and fails to update the CONARY
    state file properly  when ownerships differ
  * FileId generation now looks for previous versions of all the
    packages that have just been created, not just the name of the
    recipe.
  * Cooking as root is no longer allowed
  * Miscellaneous bug fixes.

Changes in 0.9.2:
 * Bug fixes:
   * Applying changesets that have more than one hard link groups
     sharing the same contents sha1 works now.
 * Build changes:
   * Recipes can now create new top level packages.

Changes in 0.9.1:
 * Bug fixes:
   * Applying a changeset that has a flavor which is a superset of the
     previous version's flavor now works.
   * Parsing optional arguments to command line parameters that appear as
     the last thing on the command line works
 * Build changes:
   * Package policy now checks to ensure that files in /etc/cron.*/*
     are executable
 * Update changes:
   * Conary no longer complains if a transient file has been modified
     on disk but no longer exists in a new version of a component.
 * Miscellaneous changes:
   * Version 1 on-disk changeset file support has been removed.

Changes in 0.9.0:
 * protocol versioning is much more granular now allowing for backwards
   compatible versions of functions
 * changeset command now generates changesets for multiple troves spread
   across multiple repositories
 * change sets are transferred as a set of independent change sets now
   (laying the groundwork for repository change set caching, with which
   this version will work just fine)

Changes in 0.8.3:
 * Man page updates.
 * The "conary query" command now accepts multiple arguments for
   troves and paths
 * Fixed "conary erase" command which was broken in 0.8.2

Changes in 0.8.2:
 * You can now install multiple troves at once (even a combination of
   changeset files and troves from repositories), and the entire
   action is recorded in a single rollback (this required a change in
   command-line arguments for updating troves).
 * The beginnings of support for searching multiple repositories
 * Miscellaneous code cleanup and bug fixes.

Changes in 0.8.1:
 * The source code has been re-arranged for easier maintenance, and
   conary has been split into two programs: conary and cvc.
 * Better error messages and debugging tracebacks

Changes in 0.8.0:
 * A new changeset format supports hard links but requires staged update.
 * The new changeset format also collapses duplicate contents even
   when hardlinks are not used.
 * By default, rc?.d/{K,S}* symlinks are no longer packaged. The
   chkconfig program is relied on to create them at package
   install/update time. Init scripts are explicitly required to
   support the chkconfig protocol by default
 * Improved error messages
 * Several bug fixes.

Changes in 0.7.7:
 * Extended debugger saves and emails
 * Tracebacks now include arguments and locals
 * More size optimizations were made when applying changesets
 * Applying absolute changesets when a trove is already installed is
   now much more efficient than it was
 * Self-referential symlinks raise a packaging exception.
 * Several bugs fixes.

Changes in 0.7.6:
 * Installation
   * Hardlink handling
   * enhanced debugging capabilities (including saving a debugging
     state file to enable remote debugging)

   * using binary file ids and iterators for significant memory savings
   * and runtime support for the x86.x86_64 sub-architecture
 * Cooking
   * more robust handling of the --resume option
   * policy normalization of where app-defaults files go.

Changes in 0.7.5:
 * Hard links are implemented (but not yet enabled, in order to
   preserve changeset compatibility for now).
 * Several bugs have been fixed for installing and cooking.

Changes in 0.7.4:
 * Fileids are now stored and transmitted in binary rather than
   encoded.
 * Better handling of multiple versions of packages/troves installed
   at the same time
 * Missing file handling improvements
 * Recipe inheritance is now possible between repositories
 * Enhanced Interrupted builds
 * The dynamic tag protocol was slightly modified
 * Added Arch.x86.amd64 and Arch.x86.em64t
 * several bugs fixes

Changes in 0.7.0:
 * sqlite3 is used for the database
 * better handling of multiple packages with the same name installed at once.

Changes in 0.6.6:
 * repository protocol update
 * changeset format update
 * added the ability to resume halted local builds
 * added the ability to easily package build-time tests to run at
   install time to qualify new/changed environments
 * better handling of packaged .pyc/.pyo files
 * better shared library handling
 * improved inline documentation
 * optimizations for both space and time
 * numerous bugfixes<|MERGE_RESOLUTION|>--- conflicted
+++ resolved
@@ -1,9 +1,3 @@
-<<<<<<< HEAD
-Changes in @NEW@:
-  o Client Changes:
-    * Added keepRequired config option that has the same effect as always 
-      setting the --keep-required flag on update. (CNY-569)
-=======
 Changes in 2.0.0:
   o Optimizations:
     * Reworked commit path to pull all modified streams from the repository
@@ -77,7 +71,11 @@
   o Protocol Changes:
     * Protocol allows passing keyword arguments for exceptions (CNY-747)
     * No longer include useAnonymous flag in return value
->>>>>>> edf04f6c
+
+Changes in 1.2.9:
+  o Client Changes:
+    * Added keepRequired config option that has the same effect as always 
+      setting the --keep-required flag on update. (CNY-569)
 
 Changes in 1.2.8:
   o Client Changes:
