<<<<<<< HEAD
Changes in @NEW@:
  o Build Changes:
    * cvc will no longer fail if the EDITOR variable points to an invalid
      editor. (CNY-688)

  o Bug Fixes:
    * Builds that resulted in changesets containg the same file
      in different locations would fail to commit if the files differed
      only by mtime. (CNY-1114)

  o Internal changes: 
    * Conary now supports being built against an internal copy of the
      sqlite3 library for cases when the system sqlite3 is not the
      optimal version for Conary.

Changes in 1.0.40:
=======
Changes in 1.1.13:
>>>>>>> 3bd9efb8
  o Build Changes:
    * All files in "binary directories" now provide their path as a
      file: dependency. This allows more flexibility for files that
      have requirements such as "file: /usr/bin/cp". (CNY-930)
    * A addRemoveRedirect() method has been added to the
      RedirectRecipe class to allow redirecting packages to nothing
      (which causes them to be erased on update). The client code has
      been updated to remove package components properly for this
      case.  (CNY-764)

  o Bug Fixes:
    * Config files, though added to the :config component by default
      (CNY-172), can now be appropriately overridden by
      ComponentSpec. (CNY-1107)
    * ELF files that have no DT_NEEDED or DT_SONAME entries no longer
      cause Conary to trace back attempting to discover the ELF
      ABI. (CNY-1072)
    * Conary will no longer attempt to update troves in the namespace
      "local" when using updateall.
    * Redirect recipes which contain conflicting redirects now give an
      error message instead of a traceback. (CNY-449)
    * The previous fix for CNY-699 wrongly encoded the soname rather
      than the filename in provisions for symbolic links to shared
      libraries when the shared library had a soname.  Additionally,
      symlinks from directories not in the system shared library path
      to ELF shared libraries in directories in the shared library
      path wrongly caused internal dependencies to have the full path
      to the symlink encoded in the shared library requirement.  These
      bugs have been resolved. (CNY-1088)

Changes in 1.1.12:
  o Client Changes:
    * A signature callback has been added, which allows one to catch
      the troves with bad signatures and react appropriately (display
      an error message, lower trust level, etc). (CNY-1008)
    * The conary.lib.logparse module has been added to provide
      parsed access to conary log files. (CNY-1075)

  o Build Changes:
    * "cvc cook" is now more efficient in looking up files that are
      part of the built troves (CNY-1008).
    * A "commitRelativeChangeset" configuration variable has been
      added to control whether Conary creates relative or absolute
      changesets when cooking.  It defaults to True, but can be
      changed to False to cause Conary to cook and commit absolute
      changesets. (CNY-912)
    * A list of X.org mirrors has been added to the default mirrors.
    * "cvc diff" now returns an return code of 2 on error, 1 if there
      are differences, and 0 if there are no differences. (CNY-938)
    * An "addResolveSource" method has been added to GroupRecipe.
      This will change how dependency resolution is done when building
      a group.  Instead of searching the label path defined in the
      group for solutions, the resolve source will be searched
      instead. This allows you to resolve dependencies against a
      particular version of a group. (CNY-1061)
    * Cloning multiple flavors of the same package in a single step is
      now possible. (CNY-1080)
    * Perl dependencies now include provides for .ph files, as well as
      .pl and .pm files, found in the perl @INC path. (CNY-1083)

  o Bug Fixes
    * The previous fix for CNY-699 introduced two errors in handling
      shared library dependencies that were not in shared library
      paths and thus need to have their paths encoded.  These bugs
      have been resolved. (CNY-1088)
    * The build time in the troveInfo page of the repository browser
      is now displayed properly as "(unknown)" if a trove has no build
      time set. (CNY-990)
    * dbsh now properly loads the schema when one of the .show
      commands is executed. (CNY-1064)
    * The Conary client version is saved before the re-execution of
      conary that follows the application of a critical
      update. (CNY-1034)
    * A condition that was causing sys.exit() to not terminate the
      server process when running in coverage mode has been
      fixed. (CNY-1038)
    * If a configuration value is a list and has a non-empty default,
      appending values to that default does not reset that list to
      empty (Conary itself never triggers this case, but rMake does
      with defaultBuildReqs). (CNY-1078)
    * FileContainers don't store the path of the filecontainer in the
      gzip header for contents which are being transparently compressed
      by the object
    * Creating referential changesets obtained the path of files in the
      data store multiple times. When one content store in a round-robin
      content store configuration is corrupt, that would lead to inconsistent
      changesets. Instead, we will include those corrupt contents in
      a valid changeset and let the install content validation catch the
      problem.

Changes in 1.1.11:
  o Client Changes:
    * "conary help [command]" now displays the usage message for
      the command.
    * The --help options will now display a smaller number of flags by
      default, and more when the --verbose flag is added.
    * A getUpdateItemList() method has been added to the ConaryClient
      class.  It returns a list of top level troves on the local
      system. (CNY-1025)
    * "conary rq package:source --tags" will now show an "autosource"
      tag on autosourced files.
    * Conary now correctly uses "KB/s" instead of "Kb/s" when
      displaying transfer rates. (CNY-330)
    * conary rblist is now more readable, and supports --labels and
      --full-versions. (CNY-410)

  o Build Changes:
    * When using "cvc refresh" to refresh autosourced files, the
      refresh flag is now reset after the commit.  Previously, the
      file would continue to be refreshed on subsequent commits.
    * When using "cvc commit", cvc no longer downloads autosourced
      files which haven't changed (CNY-611, CNY-463)
    * Files that were previously marked as autosource files can now be
      made a regular file by calling "cvc add".
    * When using "cvc remove" to remove a file from the local checkout
      directory and the file is still specified in the recipe file as
      being automatically downloaded, the file will now be switched to
      an autosource file (preserving the pathId).
    * The autosource state is now stored explicitly in CONARY files.
    * CONARY files now use textual identifiers for flags instead of
      digits.
    * "cvc refresh" no longer downloads all autosource files.  Only
      the file(s) specified are downloaded.
    * Files removed with "cvc remove" are no longer erroneously
      re-added when committing changes to the repository.  This used
      to happen when the file was in the previous version of the
      source component and also present in the lookaside
      cache. (CNY-601)
    * Conary now produces a warning instead of an error when an
      unknown use flag is specified in the buildFlavor configuration
      variable.  It will still produce an error if the unknown use
      flag is accessed in the recipe.
    * Package builds now create relative changesets for components instead
      of absolute changesets, reducing the size of the upload to the
      repository (CNY-912)
    * The download code in cvc now accepts cookies.  This is required
      to download files from Colabnet sites. (CNY-321)
    * The download code in cvc can now handle basic HTTP
      authentication. (CNY-981)
    * Shared libraries and symlinks to shared libraries provide their
      filenames as soname dependency provisions, as well as DT_SONAME
      records listed within the shared library, if any. (CNY-699)
    * Malformed regular expressions passed as exceptDeps arguments to
      the r.Requires policy are now reported gracefully. (CNY-942)
    * A list of GNOME mirrors has been added to the default mirrors.
    * Commit log messages may now be provided with the "cvc --log-file"
      command, with support for standard input using the filename "-".
      (CNY-937)
    * The default ComponentSpec information is now loaded from
      files in the /etc/conary/components/ directory tree, and the
      defaults can now be overridden on a per-distribution basis in
      the /etc/conary/distro/components/ directory tree. (CNY-317)
    * Freeform documentation from /usr/share/doc is now included
      in the new ":supdoc" component instead of the ":doc" component
      by default. (CNY-883)
    * Configuration files are now put into a ":config" component to
      make it easier to override them.  This configuration can be
      disabled by setting the configComponent configuration item
      to False. (CNY-172)
    * Empty directories that have owner or group information explicitly
      set are now included in packages by default. (CNY-724)

  o Bugfixes:
    * Files added in both the repository and locally with cvc now give
      an error message on update rather than corrupting the CONARY
      file (CNY-1024)
    * Adding a file locally and then merging that file from upstream
      now causes an error as expected (it would traceback
      before). (CNY-1021)
    * Cooking a group recipe that defines an empty groups with
      resolveDependencies set no longer results in a traceback.
      Conary will display an error message as expected. (CNY-1030)
    * Specifying a bad protocol in a repositoryMap entry (a protocol
      other than http or https) no longer causes an unhandled
      exception. (CNY-932)
    * When migrating, conary now utilizes update mode with all updates
      explicitly specified when re-executing after critical updates.
      Previously, the migration failed if a critical update was
      applied. (CNY-980)
    * Infinite loops are now detected when including configuration
      files. (CNY-914)
    * Temporary files created when critical updates are applied are
      now cleaned up. (CNY-1012)
    * Conary repositories now detect when changesets that are being
      committed are missing files. (CNY-749)
    * Conary now prints an error message when trying to write a
      changeset file to a location that cannot be written (directory,
      read-only file etc.). (CNY-903)

Changes in 1.1.10:
  o Bugfixes:
    * A warning message produced when attempting to retrieve a OpenPGP
      key has been fixed.  The warning was introduced in CNY-589.

Changes in 1.1.9:
  o Client Changes:
    * The usage message displayed when running "conary" or "cvc" has
      been simplified and improved. (CNY-560)
    * When choosing how to match up troves with the same name, conary now
      takes paths into account, if there's a choice to make between matching
      up two old troves that are otherwise equivalent with a new trove, conary
      will choose the one that shares paths with the new trove. (CNY-819)
    * Conary will now allow "conary migrate --info" and "conary migrate
      --interactive" without displaying usage information. (CNY-985)
    * Conary now only warns about being able to execute gpg if a
      signature trust threshold has been set. (CNY-589)
    * Fixed cvcdesc after the refactoring of configuration options. (CNY-984)

  o Server Changes:
    * PostgreSQL support has been finalized and some SQL queries have
      been updated in the repository code for PostgreSQL
      compatibility.  PostgreSQL will be officially supported in a
      future release of Conary.
    * The repository browser is now viewable by Internet Explorer.

  o Build Changes:
    * cvc now allows files to be switched from autosource to normal
      and from normal to autosourced. (CNY-946)
    * Recipes will now automatically inherit a major_version macro,
      which is defined to be the first two decimal-seperated parts of
      the upstream version, combined with a decimal. For example, a
      version string of 2.16.1.3 would have a major_version of
      2.16. (CNY-629)
    * A list of KDE mirrors has been added to the default mirror
      configuration. (CNY-895)
    * If a group is cooked twice at the same command line, for example
      "cvc cook group-dist[ssl] group-dist[!ssl]", then conary will
      cache the trove found during the first group cook and use it for
      subsequent group cooks. (CNY-818)
    * Unpacking a tarball now preserved permissions only when
      unpacking into the root proxy, not unpacking sources into the
      build directory. (CNY-998)

  o Code Cleanups
    * The command line options common between cvc and conary are now
      defined in one place.
    * The code to add options to the command line parser for an option
      has been refactored to remove duplication.

  o Bug Fixes:
    * A bug that caused an Internal Server Error when marking a group
      :source component as removed in a repository has been fixed.
    * A bug that caused group cook with a replace or remove with a
      flavor and no matching trove to emit a traceback instead of a
      warning has been fixed. (CNY-977)
    * A bug that caused an unhandled exception when two packages with
      the same name require a trove that was being erased has been
      fixed.
    * Timeouts that occur when attempting to read the XML-RPC request
      from a client are now logged and return an exception (instead of
      causing a unhandled exception in the server).

Changes in 1.1.8:
  o Bug Fixes:
    * The fix for CNY-926, which allows a ShimNetClient to create
      changes directly from an in-process Conary Repository, did not
      properly merge changesets when multiple servers were involved.
    * The r.setByDefault() method in group recipes was broken in
      1.0.34.  It would cause a traceback.  This has been fixed.

Changes in 1.1.7:
  o Client Changes:
    * You can now delete troves, update from changeset files, and
      update with a full version specified without an installLabelPath
      set. (CNY-281)
    * "conary rm" has been added as an alias for the "conary remove"
      command. (CNY-952)
    * Conary now produces an error message when an invalid context is
      specified. (CNY-890)
    * User settings in a context will override but not remove user
      settings from the main conary configuration file. (CNY-972)

  o Build (cvc) Changes:
    * "cvc cook --prep" now warns about missing dependencies instead
      of raising an error.  "cvc cook --download" does not warn or
      error. (CNY-787)
    * In a group recipe, if you use r.remove() to remove a component
      from a package in a group (which marks the component
      byDefault=False), and the package no longer contains any
      byDefault=True components, the package itself will also be made
      byDefault=False. This avoids installing packages with no
      components on the system. (CNY-774)
    * Previously, Java files that have no discoverable provided or
      required interfaces (for example, due to EAR dependencies)
      caused a traceback.  Conary now handles this case correctly and
      does not traceback.
    * Merging when the current version is already based on the parent
      version now gives an error message instead of writing out an
      incorrect CONARY file (CNY-968)

  o Bug Fixes:
    * Erases of critical troves is no longer considered a reason to
      restart Conary.
    * A bug triggered when a critical update of a trove depended on an
      erase has been fixed.
    * A bug that caused changesets to be invalidated from the
      changeset cache when signatures were not modified by
      setTroveSigs() has been fixed.
    * A bug that caused an Internal Server Error (ISE) when attempting
      to browse the files in a shadowed component via the Conary
      repository browser has been fixed. (CNY-926)
    * A bug introduced 1.0.32 that affected the ability to update two
      troves due to the same broken dependency when using
      "resolveLevel 2" has been fixed.  This bug affected the ability
      to simply run "conary update conary" when conary-build and
      conary-repository will both installed. (CNY-949)
    * Conary will now display config lines that are equivalent to the
      default configuration value but are set explicitly by the
      user. (CNY-959)
    * Specifying "includeConfigFile" within a context will now include
      the file also within that context. (CNY-622)
    * A memory leak in conary.lib.misc.depSplit() has been fixed.
    * The client no longer loops forever trying to create
      cross-repository relative changesets when the trove is missing
      from one of the repositories. (CNY-948)
    * Repositories no longer return empty troves when
      createChangeSet() is called on troves which are referenced
      within the repository but present on a remote repository.
      (CNY-948)
    * Repository queries no longer return matches for troves which are
      referenced by groups but are not present in the
      repository. (CNY-947)
    * Specifying a root (through conaryrc configuration or the
      "--root" command line parameter) that is not a directory no
      longer results in an unhandled exception. (CNY-814)
    * Renaming and changing a source file no longer results in
      tracebacks on "cvc update" and "cvc merge" (CNY-944, CNY-967)

Changes in 1.1.6:
  o Client Changes:
    * The "cvc" and "conary" command line programs have new command
      line argument aliases.  They accept "-r" as an alias for
      "--root" and "-c" as an alias for "--config".  Commands that
      accept "--info" now accept "-i" as an alias.
    * Contexts can now override any configuration option. (CNY-812)
    * The meaning of the "--components" command line option has
      changed to be more intuitive.  For example, "conary q
      --components" will show all the components for all packages,
      indented as expected. (CNY-822)

  o Build (cvc) Changes:
    * "cvc commit -m'commit message'" is now accepted.  Previously, a
      space was required between the -m and the message.
    * Permissions are now preserved by tar when extracting a tar
      archive added with r.addArchive().
    * The Requires policy now parses pkg-config files more reliably.
    * "cvc cook" now has a "--download" option, which fetches the
      applicable sources from upstream or from the repository and then
      stops. (CNY-837)
    * If cooking a group results in conflicts, the error message will now
      show you the reason why the troves in conflict were included in the
      group. (CNY-876)
    * A new r.addCopy() command is now available to group recipes.  It
      performs the actions required to create a new group, add all of
      the troves from a different group, and add the new group to the
      current group. (CNY-360)
    * In a group recipe, if r.replace() or r.remove() does nothing, a
      warning message is given unless the keyword allowNoMatches is
      used. (CNY-931)
    * In a group recipe, if r.replace() would match against a package
      included inside another group that you are not building, conary
      will warn that replace cannot possibly do anything and will
      suggest using r.addCopy() to resolve the problem. (CNY-360)
    * The Autoconf() build action now enforces buildRequirements of
      automake:runtime and autoconf:runtime if used. (CNY-672)
    * All build actions that enforce buildRequires additions now report
      them through the reportMissingBuildRequires summary policy.

  o Optimizations:
    * Retrieving a large number of troves without files from the local
      database has been sped up by 30%. (CNY-907)
    * On one test machine: "conary q --troves" is 2 times
      faster. "conary q", "conary q --deps" and "conary q --info" are
      30% faster.  "conary q --troves --recurse" is 4-6 times faster.

  o Bug Fixes:
    * r.Replace() no longer fails when a glob matches a dangling
      symlink.  It now reports that no action is taking on the
      dangling symlink due to it being a non-regular file.  This is
      the same behavior as running r.Replace() on non-dangling
      symlinks.

Changes in 1.1.5:
  o Optimizations
    * Duplicate trove instantiations have been removed. Build requires are
      no longer thawed out of abstract change sets, and methods were added
      to get dependency and path hash information directly from trove
      change set objects. These changes combined for a 50% speedup on
      update --info of a large group into an empty root and saved a few
      megs of memory as well (CNY-892)
    * The changes in the previous version of Conary in how XML-RPC
      responses are decompressed actually made Conary slower.  These
      changes have been reverted.

  o Build (cvc) Changes:
    * The Requires() policy now reads pkg-config files and converts the
      "Requires:" lines in them into trove dependencies, removing the
      need to specify those dependencies manually. (CNY-896)
    * Files in /etc/conary/macros.d/ are now loaded in sorted order
      after initial macros are read from /etc/conary/macros. (CNY-878)

  o Bug Fixes:
    * Conary now runs tagscripts correctly when passed a relative root 
      parameter (CNY-416).
    * cvc log now works when there are multiple branches matching for the
      same trove on the same label.
    * Fixed resolveLevel 2 so that it does not try to update packages that
      are already a part of the update. (CNY-886, CNY-780)
    * Fixed resolveLevel 2 so that it does not repeatedly try to perform 
      the same update. (CNY-887)
    * cvc cook | less now leaves less in control of the terminal. (CNY-802)
    * The download thread terminating during an update is now a fatal
      error.
    * The web interface to a conary repository will now print an error
      message instead of a traceback when adding an entitlement class
      with access to a group that does not exist.
    * Parent troves in repository changeset caches are now invalidated
      when a member trove is invalidated (CNY-746)
    * cvc cook group now limits the number of path conflicts displayed for 
      one trove to 10. (CNY-910)
    * Conary update now respects local changes when a group update occurs
      along with the update of the switched trove.  For example, switch
      foo to be installed from another branch instead of the default, 
      and then update foo and its containing group at the same time would
      cause conary to try to reinstall the original foo (resulting in path
      conflicts). (CNY-915)
    * loadRecipe now selects the most recent of two recipes available
      in the case where there are multiple choices due to label
      multiplicity. (CNY-918)

Changes in 1.1.4:
  o Client Changes:
    * Conary now restarts itself after updating critical conary
      components (currently, that consists of conary).  Hooks have
      been added for other components using the conary api to specify
      other troves as critical.  Also, hooks have been added for other
      components to specify a trove to update last. (CNY-805, CNY-808)
    * Conary now warns the user when they will be causing label
      conflicts - that is when an operation would cause two different
      branches of development for a single trove to end up with the
      same trailing label.  Since most conary operations are label
      based, such label conflicts can be confusing to work with and
      are almost never desireable - except in those few cases where
      they are necessary.  (CNY-796)
    * The conary repository client now retries when a DNS lookup of a
      server hostname fails with a "temporary failure in name
      resolution" error.

  o Optimizations
    * The getFileContents() and getFileVersions() server side calls
      have been optimized for faster execution.
    * The SQL query in getTroveList() has been sped up by a 3-5x factor.
    * dbstore now has support for executemany()
    * Inserts into local database now use executemany().

  o Server Changes
    * Several SQL queries have been updated for PostgreSQL compatibility

  o Build (cvc) Changes:
    * The "cvc add" command no longer assumes files it doesn't know to
      be binary are text files; there are lists for both binary and
      text types, and files which are added which aren't in either
      list need to be added with "--text" or "--binary". (CNY-838)
    * A "cvc set" command has been added to change files between
      binary and text mode for files in source components.
    * The "cvc diff" command no longer tries to display the contents
      of autosource files. (CNY-866)
    * The "cvc annotate" command no longer displays pathIds in the
      error message for the specified path not being included in the
      source trove.  It displays the path name instead.
    * The "cvc annotate" command now gives an error when it is run on
      a binary file.
    * A "cvc refresh" command has been added.  It allows you to
      request that cvc fetch new upstream versions of files referenced
      by URL.  Thanks to Pavel Volkovitskiy for the initial
      implementation of this feature. (CNY-743)
    * The "cvc newpkg" command and the PackageSpec policy now disallow
      certain potentially confusing characters in trove
      names. (CNY-842)
    * The PythonSetup() build action has been modified to be more
      consistent with other build actions. The "setupName" paramater
      has been added, which can specify a command to run (defaults to
      "setup.py"). The first argument, similar to Configure(), passes
      arguments to the command being specified by setupName. (CNY-355)
    * The "cvc commit" command now recognizes .html, .css, .kid, and .cfg
      as extensions that identify text files. (CNY-891)
    * The PythonSetup build action has been modified to make it
      clearer what its "dir" and "rootDir" options specify. (CNY-328)

  o Bug Fixes:
    * Conary commands no longer perform an unnecessary database check
      on the local system. (CNY-571)
    * A bug that could allow conary to consider a no-op update as an
      install (and could result in tracebacks in some situations) has
      been fixed. (CNY-845)
    * If you've made a local modification to a package and then try to
      downgrade it later, Conary will now downgrade included
      components as well. (CNY-836)
    * The error message produced by "cvc cook" when a source component
      exists on multiple branches with the same trailing label has
      been improved. (CNY-714)
    * Error handling when manipulating entitlements via XML-RPC has
      been improved. (CNY-692)
    * The usage message displayed when running "conary changeset" has
      been corrected. (CNY-864)
    * Conary no longer tracebacks when a disconnected cook tries to
      load a superclass.  Conary also gives better messages when the
      loaded recipe has a traceback.  Thanks to David Coulthart for
      the core of this patch. (CNY-518, CNY-713)
    * A bug in soname dependency scoring has been fixed.  Dependency
      scoring when multiple sonames were being scored would simply use
      the value of the last soname, instead of the cumulative score.
      Note that the dependencies that did not match at all would still
      return as not matching, so this bug only affected Conary's
      ability to select the best match.
    * A bug in architecture dependency scoring has been fixed.
      Matching architectures are now counted as having a positive
      value, so that when performing dependency resolution on an
      x86_64 machine, troves that have flavor "is: x86_64 x86" will be
      preferred to those with flavor "is: x86".
    * The PythonSetup command ignored any C compiler macros that had
      been set.  The template has been changed to use them in the same
      way that Configure() uses them; as environment variables.
    * The warning message produced when r.Replace() refuses to modify
      a non-regular file now includes the path, as intended.
      (CNY-844)
    * A traceback that occurred when a resolveLevel 2 update resulted
      in a component being erased has been fixed. (CNY-879)
    * Conary now works around a possible threading deadlock when
      exceptions are raised in Threading.join().  The bug is in the
      standard Python threading library, and is fixed in 2.4.3.
      Conary will use a workaround when running under older versions
      of Python. (CNY-795)
    * Checks have been added to the XML-RPC transport system to see if
      an abort has been requested while waiting for a response from
      the server.  This allows the main thread to terminate the
      changeset download thread if it is waiting for an XML-RPC
      response from the server.  (CNY-795)
    * A bug in Conary's handling of an unusual case when multiple
      files being installed share the same content, and one of the
      files has been erased locally has been fixed.
    * A traceback that occurred when a manually removed file switches
      packages during an update has been fixed. (CNY-869)
    * When you remove a file and replace it with a directory, Conary
      now treats it as a removal. (CNY-872)
    * Conary's OpenPGP implementation now dynamically uses RIPEMD if
      it is available from PyCrpyto.  Some PyCrypto builds don't
      include RIPEMD hash support. (CNY-868)
    * A bug that allowed merging changesets with conflicting file
      contents for configuration files with the same pathId has been
      fixed.  Applying the resulting merged changeset caused
      IntegrityErrors.  (CNY-888)

  o Optimizations
    * The getFileContents and getFileVersions server side calls have
      been optimized for faster execution
    * The SQL query in getTroveList has been sped up by a 3-5x factor.
    * dbstore now has support for executemany()
    * Inserts into local database now use executemany().

  o Server Changes
    * Several SQL queries have been updated for PostgreSQL compatibility

Changes in 1.1.3:
  o System Update Changes:
    These changes make Conary much more robust when applying updates
    that move files from one package to another.

    * Components that modify the same files are now required to be in
      the same update job.  For example, if a file moves from
      component a:runtime to component b:runtime, the erase of
      component a:runtime and the install of component b:runtime will
      occur at the same time. (CNY-758).
    * Files moving between components as part of a single job are now
      treated as file updates instead of separate add/remove events.
      (CNY-750, CNY-786, CNY-359)

  o Client Changes:
    * The source component is now displayed in "conary rq --info"
      output.
    * Entitlements can now be passed into ConaryClient and
      NetworkRepositoryClient objects directly. (CNY-640)
    * Exceptions raised in callback functions are now issued as
      warnings and the current job is finished before
      existing. KeyboardInterrupts and SystemExits are handled
      immediately. (CNY-806)
    * The "--debug" command line flag now provides information that is
      useful to the end-user during the update process.  The
      "--debug=all" flag will provide output that is useful to conary
      developers.
    * The output of "--debug" has been modified when performing
      dependency resolution.  The output should be more helpful to end
      users.  Also rearranged the output given when dependencies
      fail. (CNY-779)
    * Config files and diffs are no longer cached in ram during installs;
      they are now reread from the changeset whenever they are needed
      (CNY-821)
    * Binary conflicts no longer cause a traceback in cvc update
      (CNY-644,CNY-785)

  o Optimizations
    On a test system, "conary updateall --info" is around 24% faster
    than previous versions of Conary.

    * The SQL query used to retrieve troves from the local database
      has been optimized.  The new code is nearly four times faster
      for operations like "conary q group-dist --info".
    * The SQL query in getTroveContainers() used to determine the
      parent package(s) and groups(s) of a set of troves as recorded
      in the local database has been optimized.  The new code is
      almost 95 times faster. (0.2 seconds versus 19 seconds)
    * The code in getCompleteTroveSet() that creates Version and
      Flavor objects from entries in the database now caches the
      created object.  This is approximately a 4.5 times speed
      up. (2.10 seconds versus 9.4 seconds)
    * The code in iterUpdateContainerInfo has had similar version
      and flavor caching optimizations that make the code about 
      2.5 times faster (from 10 seconds to 4 seconds).

  o Server Changes:
    The Conary repository server now sends a InvalidClientVersion
    exception when a conary 1.0.x client attempts to manipulate an
    entitlement through addEntitlement() or deleteEntitlement().

  o Build (cvc) Changes:
    * "cvc merge" and "cvc update" are now more verbose when
      patching. (CNY-406)
    * "cvc clone" now requires that you specify a message when cloning
      source components unless you specify --message.  It also gives
      more output about what it is doing (CNY-766, CNY-430).
    * "cvc clone" now has a --test parameter that runs through all
      steps of cloning without performing the clone.  --info is now
      more lightweight - it no longer downloads all of the file
      contents that would be cloned.
    * "cvc clone" now has a --full-recurse parameter that controls how
      recursion is performed.  Cloning a group no longer recurses by
      default.  The only way that a recursive group clone could
      succeed is if all troves in the group came from the same branch.
      This is almost never the case.
    * The "cvc cook" command now prints the flavor being built,
      as well as the version. (CNY-817)
    * The command line argument parsing in "cvc" has been modified.
      To use the "--resume" command line argument to specify that you
      wish to resume at a particular location, you must use
      "--resume=<loc>".  "--resume <loc>" will not work anymore.  This
      removes an ambiguity in how we parse optional parameters in
      Conary.
    * The PythonSetup build action no longer provides the older
      --single-version-externally-managed argument, and instead
      provides the --prefix, --install-purelib, --install-platlib,
      and --install-data arguments, which can be overridden with the
      purelib, platlib, and data keyword arguments, respectively.  This
      allows it to work correctly with a greater number of packages.
      It also provides the option of providing a "purePython=False"
      argument for python packages that mix architecture-specific
      and architecture-neutral files, and tries to automatically
      discover cases when it should be provided. (CNY-809)
    * Python dependencies were previously incorrectly calculated
      for certain module path elements added in some Python C
      code (for example, contents of the lib-dynload directory);
      these errors are now resolved by using external python
      to find system path elements. (CNY-813)
    * /etc/conary/mirrors/gnu has been added to enable mirror://
      references to the GNU mirror system.
    * The GNU mirror list was then significantly expanded and
      re-sorted.  (CNY-824)
    * /etc/conary/mirrors/cpan has been added to enable mirror://
      references to the Comprehensive Perl Archive network mirror
      system.
    * In group recipes, the methods r.add(), r.addAll(), and
      r.addNewGroup() have been modified to accept the use= parameter,
      which defaults to True (CNY-830).

  o Bug Fixes:
    * A bug that caused a traceback in the web interface when a
      non-admin user attempts to manage their entitlement classes has
      been fixed. (CNY-798)
    * "conary rq" (with no arguments) no longer hides troves if the
      flavor that matches the system flavor is not built for the
      latest version. (CNY-784)
    * "cvc cook" now displays the correct label of the thing it is
      building, even when it is not the build label.
    * Running "cvc update" in a directory that has been created with
      "cvc newpkg" but has not yet been committed to the repository
      will now fail with an appropriate error message instead of
      displaying a traceback. (CNY-715)
    * Conary can now apply updates that change a file that is not a
      directory to a directory.
    * Currently version objects are cached to optimize Conary.
      Unfortunately, version objects are mutable objects.  That means
      that if two different pieces of code are given the same version
      object, modifications made by one part of the code could affect
      the other inadvertently.  A warning message has been added to
      the version object when setting or resetting timestamps to make
      developers aware of the problem.  Developers should copy the
      version object before calling setTimeStamps(),
      resetTimeStamps(), incrementSourceCount(), or
      incrementBuildCount() on it.  When creating a version object
      from a string and time stamp set, use the timeStamps= keyword
      argument to versions.VersionFromString() to avoid the copy.  In
      a later version of Conary, version objects will be immutable.
      New methods will be introduced that return new modified objects.
    * Conary no longer hangs waiting for the download thread when an error
      occured in the download thread which caused it to terminate.
    * "conary migrate" now returns an error much earlier if you are
      not using interactive mode. (CNY-826)
    * Files removed from troves (most often by --replace-files) are now
      properly skipped on updates to that trove when the file didn't change
      between versions. (CNY-828)
    * includeConfigFile now gives a much better error message when it
      cannot include a config file. (CNY-618)

Changes in 1.1.2:
  o Bug Fixes:
    * Conary now removes sources from the lookaside before unpacking SRPMs to
      ensure that the source referenced from the SRPM is actually contained in
      the SRPM. (CNY-771)
    * Errors found in the recipe while checking in will now display file name
      and line number information along with the error found.
    * The trove browser no longer shows duplicate entries for multihomed
      repositories.
    * A bug that kept sqlite-based 64-bit mirrors from being used as a source 
      for further mirrors has been fixed.

  o Build Changes:
    * Conary no longer prints policy error messages three times; it
      now prints each error immediately when it is found, and then
      summarizes all policy errors once (instead of twice) at the
      end of the build process. (CNY-776)

Changes in 1.1.1:
  o Client Changes:
    * Migrate no longer replaces by default as if --replace-files was
      specified. (CNY-769)

  o Server Changes:
    * The log retrieval function now returns a HTTP_NOT_IMPLEMENTED
      (501) instead of a HTTP_NOT_FOUND (404) if the logFile
      directive is not configured.

  o Build Changes:
    * Conary now recognizes that pkgconfig finds its files in
      /usr/share/pkgconfig as well as /usr/lib*/pkgconfig. (CNY-754)
    * /etc/conary/mirrors/cran has been added to enable mirror://
      references to the Comprehensive R Archive Network. (CNY-761)

  o Bug Fixes:
    * Conary now resets the timeStamps in all cases when
      getSourceVersion is called (CNY-708).
    * SQLite ANALYZE locks the database after it is run, causing
      updates to fail.
    * A bug that caused lists such as installLabelPath in
      configuration files to be parsed incorrectly when more than one
      space was between list elements has been fixed
    * A bug that caused Locally changed files to no be marked properly
      in rollbacks that were stored locally (including rollbacks for
      locally built troves) has been fixed. (CNY-645)
    * A bug that could cause "cvc cook" to create groups that include
      components needed to resolve dependencies that are already
      included not-by-default has been fixed.
    * A bug that caused a traceback message when adding a user through
      the web interface has been fixed.

Changes in 1.1.0:
  o 1.1 Release Overview

    Conary 1.1.0 is the first version in the 1.1 series.  New
    functionality has been added to Conary that required modifications
    to the repository database schema and XML-RPC protocol.  A Conary
    1.1.x-compatible client is required to access many of the new
    features.  The XML-RPC interface includes version information so
    that old clients continue to work with new servers, and new
    clients continue to work with old servers.

    New Features:
      * Conary can now remove packages and components from a
        repository server.  This is a privileged operation and should
        not normally be used.  Only users with a special "can remove"
        ACL can remove from the repository.  As removing something
        from a Conary repository is an act of last resort and modifies
        repository internals, the command line option will not appear
        in the reference documentation.  rPath will assist users that
        need more information.
      * Conary can now query the repository by path.  Use
        "conary repquery --path /path/to/find" to find components that
        include a particular path.
      * Several enhancements were added to the entitlement management
        facilities in a Conary repository.
      * Conary can now redirect a group.

  Detailed changes follow:

  o Server Changes:
    * Entitlement keys were artificially limited to 63 characters in
      length.  This restriction has been raised to the max length
      permitted in the database column (255).
    * Entitlement classes can now provide access to multiple access
      groups (and updated the web UI to support that) (CNY-600)
    * addEntitlement() and deleteEntitlement() repository calls replaced
      by addEntitlements and deleteEntitlements calls.  These calls
      operate on more than one entitlement simultaneously.
    * Added getTroveLeavesByPath() and getTroveVersionsByPath(). (for
      CNY-74)
    * Conary now checks to ensure you have write access to all the
      things the client is trying to commit before you send them
      across the wire. (CNY-616)
    * deleteAcl() and listAcls() methods have been added to
      ConaryClient.

  o Client Changes:
    * "conary rq" now supports "--path", which allows you to search
      for troves in the repository by path. (CNY-74)
    * "conary rq" now has a "--show-removed" option that allows you to
      see removed trove markers.  A [Removed] flag will be displayed
      when the --trove-flags option is added.

  o Bug Fixes:
    * Conary now resets the timeStamps in all cases when
      getSourceVersion is called (CNY-708).
    * SQLite ANALYZE locks the database after it is run, causing
      updates to fail.
    * A bug that caused lists such as installLabelPath in
      configuration files to be parsed incorrectly when more than one
      space was between list elements has been fixed
    * A bug that caused Locally changed files to no be marked properly
      in rollbacks that were stored locally (including rollbacks for
      locally built troves) has been fixed. (CNY-645)
    * A bug that could cause "cvc cook" to create groups that include
      components needed to resolve dependencies that are already
      included not-by-default has been fixed.

Changes in 1.0.27:
  o Client Changes:
    * A "files preupdate" tag script method has been Implemented which
      gets run before tagged files are installed or changed. (CNY-636)
    * A bug that could cause "--replace-files" to remove ownership
      from every file in a trove has been fixed. (CNY-733)

    * Multiple bugs where using "--replace-files" could result in the
      new file having no owner have been fixed. (CNY-733)
    * The logcat script now supports revision 1 log entries.
    * The logcat script is now installed to /usr/share/conary/logcat

  o Build Changes:
    * Improved handling of the "package=" keyword argument for build
      actions.  In particular, made it available to all build actions,
      removed double-applying macros to the package specification,
      and fixed failure in cases like "MakeInstall(dir=doesnotexist,
      skipMissingDir=True, package=...)". (CNY-737, CNY-738)
    * The lookaside cache now looks in the repository for local sources
      when doing a repository cook. (CNY-744)
    * The mirror:// pseudo-URL handling now detects bad mirrors that
      provide an HTML document instead of the real archive when a
      full archive name is provided; previously, it did so only when
      guessing an archive name.  Thanks to Pavel Volkovitskiy for this
      fix. (CNY-745)
    * The Flavor policy has been slightly optimized for speed.

  o Server Changes:
    * ACL patterns now match to the end of the trove name instead of
      partial strings (CNY-719)

  o Bug Fixes:
    * The Conary repository server now invalidates changeset cache
      entries when adding a digital signature to a previously mirrored
      trove.
    * A bug that caused the mirror code to traceback when no callback
      function was provided to it has been fixed. (CNY-728)
    * Rolling back changes when the current trove has gone missing from
      the server now causes the client to generate the changeset to apply
      based on the trove stored in the local database (CNY-693)

Changes in 1.0.26:
  o Build Changes:
    * When cooking a group, adding "--debug" to the "cvc cook" command
      line now displays detailed information about why a component is
      being included to solve a dependency. (CNY-711)
    * The mirror:// functionality introduced in Conary 1.0.25 had two
      small bugs, one of which prevented mirror:// pseudo-URLs from
      working.  These bugs are now fixed, thanks to Pavel
      Volkovitskiy. (CNY-704)
    * The "cvc cook" command now announces which label it is building
      at the beginning of the cook, making it easier to catch mistakes
      early. Thanks to Pavel Volkovitskiy for this fix. (CNY-615)
    * The source actions (addSource, addArchive, etc.) can now take
      a "package=" argument like the build actions do.  Thanks to
      Pavel Volkovitskiy for contributing this capability.  (CNY-665)
    * The "preMake" option had a bad test for the ';' character; this
      test has been fixed and extended to include && and ||.
      thanks to Pavel Volkovitskiy for this fix. (CNY-580)
    * Many actions had a variety of options (dir=, subdir=, and
      subDir=) for specifying which directory to affect.  These have
      been converted to all prefer "dir=", though compatibility
      with older recipes is retained by continuing to allow the
      subDir= and subdir= options in cases where they have been
      allowed in the past. Thanks to Pavel Volkovitskiy for this
      enhancement. (CNY-668)

Changes in 1.0.26:
  o Server Changes:
    * The Conary web interface now provides a method to rely solely on
      a remote repository server to do authentication checks. (CNY-705)
    * The ACL checks on file contents and file object methods have
      been improved. (CNY-700)
    * Assertions have been added to prevent redirect entries from
      being added to normal troves.
    * An assertion has been added to ensure that redirects specify a
      branch, not a version.
    * The server returns a new FileStreamsMissing exception when the
      client requests file streams with getFileVersion or
      getFileVersions and the requested file stream is not present in
      the repository database. (CNY-721)
    * getFileVersions() now raises FileStreamMissing when it is given
      invalid request.
    * getFileContents() now raises a new FileHasNoContents exception
      when contents are requested for a file type which has no
      contents (such as a symlink).

  o Bug Fixes:
    * A bug that could cause "conary updateall" to attempt to erase
      the same trove twice due to a local update has been fixed.
      (CNY-603)
    * Attempts to target a clone to a version are now caught.  Only
      branches are valid clone targets. (CNY-709)
    * A bug that caused Trove() equality checks to fail when comparing
      redirects has been fixed.
    * A bug that caused the flavor of a redirect to be store
      improperly in the repository database has been fixed.
    * The resha1 script now properly skips troves which aren't present
      in the repository.
    * Conary 1.0.24 incorporated a fix for CNY-684 to correct behavior
      when storing src.rpm files rather than their contents.  The fix
      worked for local builds but not for commits to repositories.
      Conary 1.0.26 includes a fix that corrects the behavior when
      committing to a repository as well. (CNY-684)
    * A bug that prevented flavored redirects from being loaded from
      the repository database has been fixed.
    * "Conary migrate" now will follow redirects. (CNY-722)

Changes in 1.0.25:
  o Build Changes:
    * The addArchive() source action will search for reasonably-named
      archive files based on the name and version if given a URL ending
      with a "/" character. Thanks to Pavel Volkovitskiy for the
      initial implementation. (CNY-671)
    * All source actions, when given a URL that starts with "mirror://",
      will search a set of mirrors based on files in the mirrorDirs
      configuration entry, with default files provided in the
      /etc/conary/mirrors/ directory. Thanks to Pavel Volkovitskiy for
      the initial implementation. (CNY-171)
    * Symbolic links are now allowed to provide a soname even if they
      reference an ELF file only indirectly through other symbolic
      links.  Previously, a symbolic link could only provide a soname
      if it directly referenced an ELF file. (CNY-696)

  o Bug Fixes:
    * A bug that caused unhandled exceptions when downloading the file
      contents needed for a distributed changeset in threaded mode has
      been fixed. This bug was introduced in 1.0.24. (CNY-701)

Changes in 1.0.24:
  o Server Changes:
    * The server binary access log can now be downloaded by an
      administrator by visiting the http://servername/conary/log
      URL. Once the log is accessed it is rotated automatically by the
      repository server. Subsequent accesses to the log URL will only
      yield log entries added since the last access. (CNY-638)
    * The Users and Groups tab in the web management UI is no longer
      highlighted when administrators change their passwords.

  o Client Changes:
    * A --what-provides option has been added to "conary query" and
      "conary repquery".
    * A bug that installed extra components of a package that is being
      installed instead of updated due to the existing package being
      pinned has been fixed. (CNY-682)

  o Build Changes:
    * When pulling files out of a src.rpm file, Conary now stores the
      src.rpm file itself in the repository rather than the files
      pulled from it. (CNY-684)
    * Mono dependency version mappings are now discovered in CIL policy
      .config files. (CNY-686)
    * The internal util.literalRegex() function has been replaced by
      use of re.escape(). (CNY-634)

  o Bug Fixes:
    * The Conary Repository web interface no longer returns a
      HTTP_FORBIDDEN (403) when a bad password is given by the user.
      This allows the user to re-try authentication.
    * The --signatures and --buildreqs flags now work with "conary
      showcs".  (CNY-642)
    * A bug in the NetworkRepositoryClient default pwPrompt mechanism
      has been fixed.
    * Error messages when entitlements fail to load have been
      improved. (CNY-662)
    * The repository client no longer caches repository access info
      when the attempt to access was unsuccessful. (CNY-673, affects
      CNY-578)
    * A bug that caused x86 flavored troves from being updated
      properly when using "conary updateall" on an x86_64 system has
      been fixed. (CNY-628)
    * A bug that caused migrate behavior to not respect pins when the
      pinned troves were set to be erased (CNY-680).
    * Calling r.ComponentSpec(':foo') works again; it is exactly
      equivalent to r.ComponentSpec('foo'). (CNY-637)
    * Calling r.Move() with only one argument now fails explicitly
      rather than silently doing nothing. (CNY-614)

Changes in 1.0.23:
  o API Additions:
    * The interface to create, list and delete access groups and
      modify the users therein through is now exposed though
      ConaryClient.
    * The interface to delete entitlement groups is now exposed
      through ConaryClient.

  o Client Changes:
    * "conary updateall" now accepts the --keep-required command line
      argument.
    * the mirror script now provides download/commit feedback using
      display callbacks like other conary commands
    * the excludeTroves config option will now keep fresh installs from
      happening when an update job is split due to a pinned trove.

  o Server Changes:
    * The repository database migration code now reports an error when
      trying to migrate old-style redirects.  The code to perform the
      migration is incomplete and creates invalid new-style
      redirects.  If you have a repository with old-style redirects,
      contact rPath for assistance with your migration. (CNY-590)

  o Bug Fixes:
    * Subdirectories within source components are now better supported.
      Specifically, different subdirectories with the same filename will
      now work. (CNY-617)
    * The util.literalRegex() function now escapes parenthesis characters.
      (CNY-630)
    * Manifest files now handle file names containing "%" characters.
      Fix from Pavel Volkovitskiy. (CNY-627)
    * Fixed a bug in migrate that caused its behavior to shift when migrating 
      to the same version that is currently installed.
    * Fixed a bug in the logcat script that caused the entitlement field to
      display the user information instead. (CNY-629)

  o Build Changes:
    * The r.addArchive() source action can now unpack Rock Ridge and
      Joliet ISO images, with some limitations. (CNY-625)

Changes in 1.0.22:
  o Client Changes:
    * Conary now has hooks for allowing you to be prompted for both name
      and password when necessary.
    * Conary will no longer report a traceback when trying to perform 
      dependency resolution against repositories that are not available.
      Instead, it will print out a warning. (CNY-578)

  o Build Changes:
    * It is now possible to set environment variables to use within
      Conary builds from within conary configuration files, using the
      new "environment" configuration item.  Thanks to Pavel
      Volkovitskiy for implementing this feature. (CNY-592)
    * In previous versions of Conary, calls to r.PackageSpec() would
      improperly override previous calls to r.ComponentSpec(); now
      the ordering is preserved.  Thanks to Pavel Volkovitskiy for 
      this fix. (CNY-613)

  o Bug Fixes:
    * A bug that would allow recursively generated changesets to
      potentially have missing redirect flags has been fixed.
    * A bug in redirect handling when the branch changed but the trove
      name didn't has been fixed - conary will do a better job of
      determining what jobs to perform in this situation. (CNY-599, CNY-602)
    * Errors relating to PGP now just display the error instead of causing 
      conary to traceback. (CNY-591)
    * Conary sync on a locally cooked trove will no longer traceback (CNY-568)
    * --from-file and sync now work together.
    * An AssertionError that was occasionally reached by incorrect repository
      setups is now a ConaryInternalError
    * A bug when updating to a locally cooked trove when the user had 
      manually removed files has been fixed. (CNY-604)
    * CONARY files that are not accessible will no longer cause conary to
      traceback when trying to read context from them. (CNY-456)
    * signatureKeyMap configuration entries are now checked to ensure
      they are valid. (CNY-531)

Changes in 1.0.21:
  o Client Changes:
    * The "conary migrate" command has changed behavior significantly
      in order to make it more useful for updating a system to exactly
      match a different group.  However, this change makes it much
      less useful for updating normal systems.  "conary migrate"
      should not be used without first reading the man page
      description of its behavior.  The old migrate behavior is now
      available by using "conary sync --full".  "conary syncchildren"
      has been renamed to "conary sync", and its behavior has also
      been modified slightly as a result.  The old behavior is
      available by using "conary sync --current". Please read the man
      page for a full description of the "sync" command as well.  (CNY-477)

  o Build Changes:
    * A "package" keyword parameter has been added to build actions,
      which specifies the package and/or component to which to assign
      the files that are added (not modified or deleted) by that build
      action.  For example, r.MakeInstall(package="foo") will place
      all the new files installed by the MakeInstall action into the
      "foo" package.  Thanks to Pavel Volkovitskiy for contributing
      this capability.  (CNY-562)
    * A "httpHeaders" keyword parameter has been added to the
      r.addArchive(), r.addPatch(), and r.addSource() source actions
      so that headers can be added to the HTTP request.

  o Bug Fixes:
    * The r.addPatch() build action no longer depends on nohup to
      create a file in the current directory (a bug introduced in
      conary 1.0.19). (CNY-575)
    * Commits with missing files no longer traceback. (CNY-455)
    * A bug that caused "#!/usr/bin/env /bin/bash" to not be
      normalized to /bin/bash by the NormalizeInterpreterPaths policy
      has been fixed.
    * A bug that prevented Conary from being able to download files
      that contain '&' or ';' characters has been fixed.  This allows
      Conary to download sources from cgi-bin URLs.
    * "cvc merge" no longer fails to merge changes from the parent
      branch when the shadowed version doesn't exist on the parent
      branch.

Changes in 1.0.20:
  o Build Changes:
    * "jvmdir", "javadir", "javadocdir", and "thisjavadocdir" have
       been added to the default set of macros.
    * A r.JavaDoc() build action has been added.  It funtions
      exactly like the "r.Doc()" build action, except it coppies into
      "%(thisjavadocdir)s".
    * When the r.addArchive() source action attempts to guess the main
      directory in which to build, it now recognizes when when sources
      have been added in an order that defeats its algorithm and provides
      a helpful error message. (CNY-557)

  o Client Changes:
    * A --tag-script parameter has been added to the rollback
      command. (CNY-519)

  o Bug Fixes:
    * A bug in clone behavior that caused Conary to try to clone
      excessive troves has been fixed.  If you were cloning uphill
      from branch /a/b to /a, and a buildreq was satisfied by a trove
      on /a//c, Conary would try to clone the buildreq to /a as well.
      (CNY-499)
    * A bug in the "r.Ant()" and "r.JavaCompile()" build actions which
      caused the CLASSPATH variable to get mangled has been fixed.
    * A bug in 'r.ClassPath()' that caused a traceback has been fixed.
    * A bug that caused the "change password" tab to be displayed when
      browsing the repository via the web as an anonymous user has
      been fixed.
    * The web service code no longer permits the anonymous user to
      view the "change password" (/conary/chPassForm) form.
    * The r.addPatch() source action no longer hangs when presented
      with large patches, which fixes a bug introduced in Conary
      1.0.19.

Changes in 1.0.19:
  o API Change:
    * In order to fully represent empty flavors in Conary, a new Flavor
      object class has been added.  Previously, DependencySet objects
      were used to store flavor information.  Unfortunately it was not
      possible to distinguish "empty flavor" from "flavor not specified".
      When dealing with thawing frozen flavors, use ThawFlavor() instead
      of ThawDependencySet().  When testing to see if a flavor is empty,
      use the isEmpty() method of the flavor object.

  o Client Changes:
    * The default resolveLevel setting is now 2, this means that
      conary will try to update troves that would otherwise cause an
      update to fail.  See the conary man page for more details.
    * Multiple bugs have been fixed in interactive prompting for user
      passwords (CNY-466):
      - Password prompts are based on the server name portion of the
        label being accessed, not the actual hostname of the server
        (these are often different when repositoryMaps are used).
      - When no password callback is available, the operation will
        fail with an open error (which is identical to what would
        happen if no user name was present) instead of giving a
        traceback.
      - The download thread uses the passwords which the original
        thread obtained from the user.
      - The download thread is able to prompt for passwords from the
        user if distributed changesets require access to additional
        repositories.

  o Build Changes:
    * "r.Ant()", "r.JavaCompile()", and "r.ClassPath()" build actions
      have been added to support building java with conary.
    * "r.addPatch()" will now determine the patchlevel without users
      needing to add level= in the r.addPatch() call. The level
      parameter is still honored, but should not be needed.
    * "cvc cook --show-buildreqs" now displays build requirements
      inherited from parent recipe classes. (CNY-520)
    * The output of "cvc diff" and "cvc rdiff" can now be used as an
      input to patch when files are added between two versions. (CNY-424)
    * Use flags have been added for dom0 and domU.  They default to
      "sense prefernot".  The domU flag should be used to build
      binaries specific to Xen domU environments where special
      provisions are made for paravirtualization.  The dom0 flag
      should be used to build binaries specific to Xen dom0
      environments where special provisions are made for the
      hypervisor.  The existing "xen" flag should be used to build
      binaries specific to Xen which apply equally to Xen dom0 and
      domU environments.
    * Warning message for modes specified without an initial "0" have
      been improved to include the path that is affected. (CNY-530)

  o Server Changes:
    * Use the term Entitlement Class in all conary repository web interfaces
      replacing Entitlement Group.

  o Bugs Fixed:
    * The Conary Repository now returns an error to a client when
      committing duplicate troves that have an empty flavor. (CNY-476)
    * When checking out a source trove from a repository using
      "cvc checkout", the user is no longer warned about not being able
      to change the ownership of the files checked out.
    * A bug has been fixed in conary's determination of what troves
      had been updated locally.  This bug caused "conary updateall" to
      consider many x86 troves as needing to be updated separately
      instead of as a part of group-dist.  This could cause updateall
      failures. (CNY-497)
    * A bug that caused 'conary q tmpwatch:runtime --recurse' to traceback
      has been fixed (CNY-460)
    * Interactive mode now handles EOF by assuming it means 'no';
      thanks go to David Coulthart for the patch. (CNY-391)
    * Configuration settings in contexts can now be overridden from
      the command line. (CNY-22)
    * Redirect changesets now have primary troves, meaning they will
      display better when using "conary showchangeset". (CNY-450)
    * User's passwords are now masked when using "cvc context" (unless
      --show-passwords is specified). (CNY-471)
    * Removed excess output from commitaction which was caused by a
      change in option parsing code (CNY-405)

Changes in 1.0.18:
  o Client Changes:
    * Trying to shadow a cooked redirect now results in an error. (CNY-447)
    * A --keep-required option has been added to tell Conary to leave
      troves installed when removing them would break
      dependencies. This used to be the default behavior; Conary now
      issues a dependency error instead. (CNY-6)
    * "delete-entitlement" and "list-entitlements" options have been
      added to the "manageents" script.

  o Build Changes:
    * Python dependencies are now generated for .pyc files as well as
      for .py files. (CNY-459)

  o Server Changes:
    * Support for deleting entitlements, listing the entitlement
      groups a user can manage, and removing the ACL which lets a group
      manage an entitlement group has been added.
    * Entitlement management has been added to the Conary repository
      web interface. (CNY-483)

  o Bug Fixes:
    * The "list-groups" option to the "manageents" script has been
      corrected to list the groups the user can manage instead of the
      groups that user belongs to.

Changes in 1.0.17:
  o Client Changes:
    * Individual file removals performed by "conary remove" now create
      rollbacks. (CNY-7)
    * The repository mirroring client supports two new configuration
      options:
      - matchTroves is a regexp list that limits what troves will be
        mirrored based on the trove names;
      - recurseGroups takes a boolean value (True/False) which will
        cause the miror client to recurse through a groups and mirror
        everything that they include into the target repository.

  o Server Changes:
    * A single conary repository can host multiple serverNames. In the
      Conary repository's configuration file, the serverName directive
      can now specify a space separated list of valid server names
      which will be accepted and served from that repository. (CNY-16)

Changes in 1.0.16
  o Build Changes:
    * A check has been added to "cvc commit" that ensures a .recipe
      file exists in the CONARY state file.
    * Recipe classes can now set an "abstractBaseClass" class
      variable.  When set, Conary will not require a setup() method in
      the class.  This is used for creating superclass recipes where
      setup() methods are not needed.

  o Server Changes:
    * A new "entitlementCheckURL" configuration option has been added.
      This is a hook that allows external validation of entitlements.
    * The Conary Repository web interface look and feel has been
      updated.  The interface will look incorrect unless
      conary-web-common 1.0 or later is installed.

  o Bug Fixes:
    * When running "cvc log" on a newly created source component, cvc now
      errors gracefully instead of tracing back. (bz #863)
    * Conary now changes to the / directory before running tag
      scripts. (bz #1134)
    * "cvc co foo=invalidversionstring" now gives a more helpful error
      message. (bz #1037)
    * Cloning binary troves uphill now correctly checks for the source
      trove uphill.
    * A bug that would cause "conary migrate" to raise a KeyError when
      updating a group that referenced the same trove twice (through
      two subgroups) has been fixed.
    * A bug that caused miscalculations when determining whether a
      shadow has been modified has been fixed.
    * A number of bugs affecting resetting distributed changesets have
      been fixed.
    * A bug in the MySQL dbstore driver that caused the wrong
      character encoding to be used when switching databases has been
      fixed.
    * A bug where running updateall when one of the two groups that
      reference a trove has no update caused an erase of that trove to
      be requested has been fixed (CNY-748).

Changes in 1.0.15
  o Client Changes:
    * When writing files as non-root, Conary will no longer create
      files setuid or setgid unless the uid/gid creating the file
      matches the username/groupname in the package.
    * Conary now checks the rollback count argument for non-positive
      numbers and numbers greater then the number of rollbacks
      available. (bz #1072)
    * The entitlement parser has been reimplemented using expat
      instead of a hand-coded parser.  A correctly formatted
      entitlement file should now be enclosed in an
      <entitlement></entitlement> element.  Conary will continue to
      work with files that do not contain the toplevel <entitlement>
      element.

  o Build Changes:
    * Support has been added for recipe templates.  Now when running
      "cvc newpkg", cvc will automatically create a recipe from a
      template specified by the recipeTemplate configuration
      option. (bz #671, #1059)
    * Policy objects can now accept globs and brace expansions when
      specifying subtrees.
    * Cross-compile builds now provide CONFIG_SITE files to enable
      cross-compiling programs that require external site config
      files.  The default site config files are included.
    * The "cvc checkout" command can now check out multiple source
      troves in a single invocation.

  o Server Changes:
    * An "externalPasswordURL" configuration option has been added,
      which tells the server to call an external URL for password
      verification.  When this option is used, user passwords stored
      in the repository are ignored, and those passwords cannot be
      changed.
    * An authentication cache has been added, which is enabled by
      setting The authCacheTimeout configuration to the number of
      seconds the cache entry should be valid for.

  o Bug Fixes:
    * A bug that caused using groupName parameter with r.replace() to
      traceback has been fixed. (bz #1066)
    * Minimally corrupted/incorrect conary state files will no longer cause 
      conary to traceback. (bz #1107)
    * A bug that prevented upload progress from being displayed when
      using "cvc commit" has been fixed. (bz #969)

Changes in 1.0.14:
  o Client Changes:
    * Conary now creates shadows instead of branches when cooking onto
      a target label.  This means, for example, that local cooks will
      result in a shadow instead of a branch.
    * Conary now creates shadows on the local label when creating rollbacks
      instead of branches.
    * The branch command has been removed.  Any potential branch should be 
      done with a shadow instead.
    * The verify command now shows local changes on a local shadow instead
      of a local branch
    * Local changesets create diffs against a local shadow (instead of
      a branch) and --target for the commit command retargets to a shadow
    * User conaryrc entries are now searched from most specific target to
      least specific (bz #997)
    * A fresh install of a group will cause all of its contained components 
      to be installed or upgraded as well, without reference to what is 
      currently installed on your system -- no trove will be skipped because
      it is referenced by other troves on your system but not installed.
    * Changeset generation across distributed shadows now force file 
      information to be absolute instead of relative when the files are on
      different servers, eliminating server crosstalk on source checkin and
      when committing local changesets. (bz #1033)
    * Cvc merge now takes a revision, to allow you merge only up to a certain
      point instead of to head.

  o Server Changes:
    * Removed the ability for the server to log updates to its contents
      store (mirroring has made this capability obsolete)
    * logFile configuration directive now logs all XML calls
    * Split user management out from core authorization object
    * All user management calls are based on user and group names now
    * The user management web interface for the repository now allows
      the administrator to enable and disable mirroring for groups

  o Bug Fixes:
    * Conary will not traceback if you try to update to a trove with a name
      that matches a filesystem path that you don't have access to (bz #1010).
    * Conary will not raise an exception if a standard config file (~/.conaryrc,
      for example) exists but is not accessible.
    * cvc no longer allows . and .. to be added to source troves (bz #1014)
    * cvc remove handles removing directories (bz #1014)
    * conary rollback no longer tracebacks if you do not have write access to
      the conary database.
    * deeply shadowed versions would fail when performing some version 
      operations.  This caused, for example, local cooks of shadowed troves
      to fail.
    * using loadInstalled with a multiarch trove no longer tracebacks (bz #1039)
    * group recipes that include a trove explicitly byDefault False could result
      in a trove when cooked that had the components of that trove byDefault
      True.
    * Stop sending duplicate Host: headers, proxies (at least squid) mangle 
      these into one host header, causing failures when accessing rbuilder
      repositories that depend on that host header (bz #795)
    * The Symlink() build action should not enforce symlinks not
      dangling, and should instead rely solely on the DanglingSymlinks
      policy.
    * A bug that caused conary to treat a reference as an install when it
      should have been an update due to a miscalculation of what local updates
      had been made on the system has been fixed.

Changes in 1.0.13:
  o Client Changes:
    * A new "conary migrate" command for updating troves has been
      added.  "conary migrate" is useful for circumstances when you
      want to update the software state on a system to be synchronized
      with the default state of a group.  To do this, "conary migrate"
      calculates the changeset required to: 1) update the trove (if an
      update is available); 2) install any missing included troves; 3)
      synchronize included troves that have a mismatched version; 4)
      remove any referenced troves that are not installed by default.
    * The includeConfigFiles configuration directive now accepts http
      and https URLs.  This allows organizations to set up centralized
      site-wide conary configuration.
    * Conary now gives a more detailed error message when a changeset
      attempts to replace an empty directory with a file and
      --replace-files is not specified.

  o Build Changes:
    * The addSource source action will now replace existing files,
      rather than replacing their contents.  This implies that the
      mode of the existing file will not be inherited, and an
      existing read-only file will not prevent addSource from
      working.
    * The internal setModes policy now reports "suid/sgid" only for
      files that are setuid or setgid, rather than all files which
      have an explicitly set mode.  (bz #935)
    * TagSpec no longer will print out ignored TagSpec matches twice,
      once for tags specified in the recipe, and once for tags
      discovered in /etc/conary/tags/*.  (bz #902)
    * TagSpec will now summarize all its suggested additions to
      buildRequires in a single line.  (bz #868)
    * A new reportMissingBuildRequires policy has been added to summarize
      all suggested additions to buildRequires in a single line at the
      end of the entire build process, to make it easier to enhance the
      buildRequires list via cut-and-paste.  (bz #869)

  o Bug Fixes:
    * A bug that caused conary to traceback when a file on the file
      system is owned by unknown uid/gid has been fixed.  Conary will
      now print an error message instead.  (bz #977)
    * A bug that caused conary to traceback when an unknown Use flag
      was used when cooking has been fixed.  Previously, "cvc cook
      --flavor 'foobar'" would create a traceback.  Conary now says
      'Error setting build flag values: No Such Use Flag foobar'.
      (bz #982)
    * Pinned troves are now excluded from updateall operations.
      Previously conary would try to find updates for pinned troves.
    * Conary now handles applying rollbacks which include overlapping
      files correctly.  Previously --replace-files was required to
      apply these rollbacks.
    * the config file directive includeConfigFile is no longer case sensitive 
      (bz #995)

Changes in 1.0.12:
  o Client changes:
    * The rollback command now applies rollbacks up to and including
      the rollback number specified on the command line. It also
      allows the user to specify the number of rollbacks to apply
      (from the top of the stack) instead of which rollback to
      apply. (bz #884)
    * Previously, the code path for installing files as part of a new
      trove required an exception to be handled.  The code has been
      refactored to eliminate the exception in order to reduce install
      times.

  o Build Changes:
    * The cvc command now has a --show-buildreqs option that prints all
      build requirements.  The --no-deps argument for cvc has been
      aliased to --ignore-buildreqs for consistency.

  o Bug Fixes:
    * Installing into a relative root <e.g. --root foo> when running
      as root no longer generates a traceback. (bz #873)
    * Replaced files are now stored in rollbacks. (bz #915)
    * File conflicts are now also detected via the database, not just
      via real file conflicts in the filesystem.
    * A bug that resulted in multiple troves owning a file has been fixed.
    * Rollbacks of troves that were cooked locally will no longer
      raise a TroveIntegrityError.
    * The "conary remove" command no longer generates a traceback when
      the filename given cannot be unlinked. (bz #887)
    * The missing usage message displayed when "cvc" and "conary" are
      run with no command line arguments has been restored.
    * Rollbacks for initial contents files didn't work; applying
      rollbacks now ignores that flag to get the correct contents on
      disk. (bz #924)
    * The patch implementation now properly gives up on patch hunks
      which include changed lines-to-erase, which avoids erasing lines
      which did not appear in the origial version of the file. (bz
      #949)
    * Previously, when a normal error occurred while prepping sources
      for cooking (extracting sources from source archives, for
      example), conary would treat it as a major internal error.  Now
      the error message is simply printed to the screen instead.
    * A typo in a macro will now result in a more helpful error
      message.
    * A bug that caused a traceback when performing "conary rq" on an
      x86_64 box with a large installLabelPath where only an x86
      flavor of a trove was available on one label in the
      installLabelPath has been fixed (bz #961).
    * Conary no longer creates a rollback status file when one isn't
      needed.  This allows /var/lib/conarydb to be on read-only media
      and have queries continue to work/.
    * Reworked "conary remove" to improve error messages and fix
      problems with multiple files being specified, broken symlinks,
      and relative paths (bz #853, #854)
    * The mirror script's --test mode now works correctly instead of
      doing a single iteration and stopping.

Changes in 1.0.11:
  o Client Changes:
    * Conary will now allow generic options to be placed before the command
      you are giving to conary.  For example, 'conary --root=/foo query'
      will now work.
    * the remove command no longer removes file tags from files for no good 
      reason
    * rollbacks now restore files from other troves which are replaced as part
      of an update (thanks to, say, --replace-files or identical contents)
    * --replace-files now marks files as owned by the trove which used to
      claim them
    * You can now kill conary with SIGUSR1 to make conary enter a debugger
      when you Ctrl-C (or a SIGINT is raised)
    * --debug-all now enters a debugger in more situations, including option
      parsing fails, and when you hit Ctrl-C.
    * added ccs2tar, which will convert most absolute changesets (like those
      that cook produces) into tarballs
    * Troves now don't require dependencies that are provided by themselves.
      As troves are built with this new behavior, it should significantly speed
      up dependency resolution.
    * added a script to recalculate the sha1s on a server (after a label
      rename, for instance)
    * added a script to calculate an md5 password (for use in an info recipe,
      for example)

  o Build Changes:
    * Conary now supports a saltedPassword option to r.User in user info-
      packages.  Full use of this option will require that a new shadow package
      be installed.

  o Bug Fixes:
    * command-line configurations now override context settings

  o Build Changes:

Changes in 1.0.10:
  o Client Changes
    * Given a system based on rPath linux where you only installed
      !smp kernels, conary would eventually start installing smp
      kernels on your system, due to the way the update algorithm
      would determine whether you should install a newly available
      trove.  Conary now respects flavor affinity in this case and
      does not install the smp kernel.
    * Mirror configuration files can now specify uploadRateLimit and
      downloadRateLimit.
    * Updates utilizing changeset files are now split into multiple
      jobs properly, allowing changeset files which create users to
      work proprely.
    * "conary rollback" now displays progress information that matches
      the "conary update" progress information.
    * added --with-sources option for clone

  o Bug Fixes:
    * A bug that caused an assertion error when switching from an
      incomplete trove to a complete trove has been fixed.
    * A bug in perl dependencies that caused extra directories to be
      considered part of the dependency has been fixed.
    * A bug affecting updates where a pinned, partially installed
      package was supposed to be updated due to dependency resolution
      has been fixed.
    * A bug that prevented updates from working when part of a locally
      cooked package was replaced with a non-locally cooked component
      has been fixed.  The bug was introduced in Conary 1.0.8.
    * A bug that caused a segfault when providing an invalid type to
      StringStream has been fixed.
    * The troveInfo web page in the repository browser now displays
      useful error messages instead of traceback messages.  The
      troveInfo page also handles both frozen and non-frozen version
      strings.
    * A bug that caused conary to download unnecessary files when checking out
      shadow sources has been fixed.
    * A bug that caused "cvc rdiff" between versions of a trove that
      were on different hosts to fail has been fixed.
    * Fixed a bug when determining local file system changes involving a file 
      or directory with mtime 0.
    * The --signature-key option was restored

Changes in 1.0.9:
  o Client Changes:
    * A new dependency resolution method has been added which can be turned
      on by setting resolveLevel to 2 in your conarycfg:  If updating trove 'a'
      removes a dependency needed by trove 'b', attempt to update 'b' to
      solve the dependency issue.  This will allow 'conary update conary'
      to work as expected when you have conary-build installed, for example.
    * Switched to using more of optparse's capabilities, including --help
      messages.
    * One short option has been added, cvc -m for message.

  o Bug Fixes:
    * Recipes that use loadRecipe('foo') and rely on conary to look upstream
      to find their branch now work correctly when committing.
    * A bug affecting systems with multiple groups referencing the same troves,
      where the groups are out of sync, has been fixed.
    * the mirror client now correctly handles duplicate items returned in
      trove lists by older servers
    * A bug that caused the mirror client to loop indefinitely when
      doing a --full-trove-sync has been fixed
    * conary rq --trove-flags will now display redirect info even if you
      do not specify --troves (bug #877)
    * dep resolution now support --flavors --full-versions output (bug #751)
    * cvc merge no longer tracebacks if files were added on both upstream
      and on the shadow
    * admin web access for the server doesn't require write permission for
      operations which also require admin access (bug #833)
    * A bug that caused r.remove() in a group to fail if the trove being
      removed was recursively included from another group has been fixed.
    * Conary update tmpwatch -tmpwatch:debuginfo will now erase 
      tmpwatch:debuginfo.
    * An ordering bug that caused info packages to not be updated with their
      components has been fixed.
    * Updates will now happen in a more consistent order based on an
      alphabetic sort.
    * the repository server now handles database deadlocks when committing
       changesets
  o Server Changes:
    * getNewSigList and getNewTroveList could return troveLists with
      duplicate entries

  o Documentation Changes:
    * The inline documentation for recipes has been significantly
      improved and expanded, including many new usage examples.

Changes in 1.0.8
  o Client changes:
    * Conary will now replace symlinks and regular files as long as their
      contents agree (bug #626)

  o Bug Fixes:
    * An error in the method of determining what local changes have been 
      made has been fixed.

Changes in 1.0.7:
  o Client changes:
    * A better method of determining what local changes have been made to a
      local system has been implemented, improving conary's behavior when
      updating.

  o Bugfixes:
    * A bug that caused the user to be prompted for their OpenPGP
      passphrase when building on a target label that does not match
      any signatureKeyMap entry has been fixed.  Previously, if you
      had a signatureKeyMap entry for conary.example.com, and your
      buildLabel was set to conary.example.com@rpl:devel, you would be
      prompted to enter a passphrase even when cooking locally to the
      local@local:COOK label.
    * Dependency resolution will no longer cause a trove to switch
      branches.
    * If a component is kept when performing dependency resolution
      because it is still needed, it's package will be kept as well if
      possible.
    * "conary q --path" now expands symlinks found in the path to the
      file in question. (bug #855)
    * Committing a changeset that provided duplicate file streams for
      streams the server previously referenced from other servers no
      longer causes a traceback.
    * Conary's patch implementation how handles patches which are
      already applied. (bug #640)
    * A server error triggered when using long flavor strings in
      server queries has been fixed.

  o Build fixes:
    * Group cooking now produces output to make it easier to tell what
      is happening.  The --debug flag can be used to get a more
      detailed log of what troves are being included.

  o Server changes:
    * The server traceLog now logs more information about the
      repository calls


Changes in 1.0.6:
  o Repository changes:
    * The commitaction script now accepts the standard conary arguments
      --config and --config-file.

  o Bugfixes:
    * cvc merge on a non-shadow no longer returns a traceback (bz# 792),
      and cvc context foo does not return a traceback when context foo does
      not exist (bz #757)  Fixed by David Coulthart.
    * A bug that caused new OpenPGP keys to be skipped when troves
      were filtered out during mirroring has been fixed.
    * opening invalid changesets now gives a good error message instead of
      a traceback
    * removed obsolete changemail script
    * Exceptions which display fileId's display them as hex sha1s now
      instead of as python strings
    * A bug where including a redirect in a group that has autoResolve 
      caused conary to traceback has been fixed.
    * A bug that kept conary from prompting for your password when committing
      has been fixed.
    * A bug that randomized the order of the labels in the  installLabelPath 
      in some error messages has been fixed.

  o Build fixes:
    * The default ComponentSpec for :perl components now include files
      in site_perl as well as in vendor_perl.
    * Ruby uses /usr/share/ri for its documentation system, so all files
      in %(datadir)s/ri are now included in the default :doc ComponentSpec.

Changes in 1.0.5:
  o Performance improvements:
    * The use of copy.deepcopy() has been eliminated from the
      dependency code.  The new routines are up to 80% faster for
      operations like DependencySet.copy().
    * Removing files looks directly into the file stream of the file
      being removed when cleaning up config file contents rather than
      thawing the full file stream.
    * Getting a single trove from the database without files returned file
      information anyway
    * Trove.applyChangeSet() optionally skips merging file information
    * Cache troves on the update/erase path to avoid duplicate fetchs from
      the local database

  o Bugfixes
    * Installing from a changeset needlessly relied on troves from the 
      database having file information while processing redirects
    * Extraneous dependency cache checks have been removed from the
      addDep() path.
    * When removing files, conary now looks up the file flags directly
      in the file stream in order to clean up config file contents.
      Previously the entire file stream was thawed, which is much more
      resource intensive.

  o Build fixes:
    * r.addArchive() now supports rpms with bzip2-compressed payloads.

Changes in 1.0.4:
  o Performance improvements:
    * The speed of erasing troves with many dependencies has been
      significantly improved.
    * The join order of tables is forced through the use of
      STRAIGHT_JOIN in TroveStore.iterTroves() to work around some
      MySQL optimizer shortcomings.
    * An --analyze command line option has been added to the
      stand-alone server (server.py) to re-ANALYZE the SQL tables for
      MySQL and SQLite.  This can significantly improve repository
      performance in some cases.
    * The changes made to dependency string parsing were a loss in
      some cases due to inefficiency in PyArg_ParseTuple().
      Performance sensitive paths in misc.c now parse the arguments
      directly.

  o Bugfixes:
    * An Apache-based conary repository server no longer logs
      tracebacks in error_log when a client disconnects before all
      data is sent.
    * A bug that caused cross repository commits of changesets that involved
      a branched trove to fail in some cases has been fixed.
    * If an entitlement is used for repository access, it is now sent
      over HTTPS instead of HTTP by default.
    * The conary emerge command no longer attempts to write to the root
      user's conary log file.
    * conary showcs --all now shows not-by-default troves.
    * Previously, there was no way using showcs to display only the troves
      actually in a changeset - conary would by default access the repository
      to fill in any missing troves.  Now, you must specify the
      --recurse-repository option to cause conary to search the repository
      for missing troves.  The --trove-flags option will now display when a
      trove is missing in a changeset.
    * A bug that caused showcs --all to display file lists even when --ls
      was not specified has been fixed.
    * When mirroring, you are now allowed to commit a trove that does
      not have a SHA1 checksum set.  This is an accurate replication
      of the data coming from the source repository.
    * A bug affecting multiple uses of r.replace() in a group recipe has been
      fixed.
    * A bug that caused components not to be erased when their packages were 
      erased when a group referencing those packages was installed has been 
      fixed.

Changes in 1.0.3
  o Client changes:
    * Conary displays full paths when in the error message generated
      when it can't open a log file rather than leaving out the root 
      directory.

  o Performance improvements:
    * A find() class method has been added to StreamSet which enables
      member lookups without complete thawing.
    * The code path for committing filestreams to repositories now
      uses find() to minimize file stream thaws.
    * DBstore now supports precompiled SQL statements for SQLite.
    * Retrieving troves from the local system database no longer
      returns file information when file information is not requested.
    * Dependencies, dependency sets, StreamCollections, file
      dictionaries, and referenced file lists now use C parsing code
      for stream thawing.
    * Extraneous trove instantiations on the system update path have
      been eliminated.
    * Adding troves to the local database now uses temporary tables to
      batch the insertions.

  o Bugfixes:
    * A bug that caused a mismatch between file objects and fileIds
      when cloning a trove has been fixed.

Changes in 1.0.2:
  o Bugfixes:
    * A bug that caused redirects to fail to build when multiple
      flavors of a trove exist has been fixed.
    * A bug with cooking flavored redirects has been fixed.
    * The cvc command no longer enforces managed policy with --prep.
    * A bug that caused disttools based python packages to be built as
      .egg files has been fixed.  This bug was introduced in conary
      0.94.
    * A bug that prevented checking in a recipe that deleted policy
      has been fixed.
    * A bug that prevented entitlements from being recognized by an
      Apache conary repository server when no username and password
      were set for a server has been fixed.
    * A bug that prevented errors from being returned to the client
      if it attempts to add an invalid entitlement key or has
      insufficient permission to add the entitlement key has been
      fixed.  An InvalidEntitlement exception has been added.
    * A repository bug prevented the mirror client from obtaining a
      full list of new troves available for mirorring has been fixed.
    * A bug in cooking groups caused the groups resulting from an
      r.addAll() to not respect the original group's byDefault
      settings in some cases has been fixed.

Changes in 1.0.1:
  o Database schema migration
    * Over time, the Conary system database schema has undergone
      several revisions.  Conary has done incremental schema
      migrations to bring old databases in line with the new schema as
      much as possible, but some remnants of the old schema remain.
      When Conary 1.0.1 runs for the first time, the database will be
      reloaded with a fresh schema.  This corrects errors that can
      occur due to incorrect SQL data types in table definitions.  An
      old copy of the database will be saved as "conarydb-pre-schema-update".

Changes in 1.0:
  o Bugfixes
    * A bug that allowed a group to be installed before children of
      its children were installed has been fixed.  This ensures this
      if a an update is partially completed, it can be restarted from
      where it left off.
    * A bug in python dependencies that sometimes resulted in a plain 
      python: __init__ dependency has been fixed.
    * A bug that dropped additional r.UtilizeUser matches for a file after
      the first one has been fixed.
    * Accessing a repository with the wrong server name no longer
      results in an Internal Server Error.  The error is marshaled
      back to the client.

Changes in 0.97.1:
  o Bugfixes
    * A bug has been fixed that allowed the "incomplete" flag to be
      unset in the database when applying changesets of troves that
      have no "incomplete" flag.  This resulted in "StopIteration"
      exceptions when updating the trove.
    * A bug has been fixed in the code that selects the OpenPGP key
      to be used for signing changesets at cook time.

Changes in 0.97:
  o Client changes:
    * All troves that are committed to repository through commits,
      cooks, branches, shadows, and clones, now always have SHA1
      checksums calculated for them.
    * Trove objects now have a version number set in them.  The
      version number is increased when the data types in the Trove
      object are modified.  This is required to ensure that a Conary
      database or repository has the capability of storing all the
      information in a Trove.  All trove data must be present in order
      to re-calculate SHA1 checksums.  If a local system understands
      version 1 of the Trove object, and a repository server sends a
      changeset that contains a version 2 Trove, an "incomplete" flag
      will be set for trove's entry in the database.  When accessing
      that trove later for merging in an update, the client will go
      back and retrieve the pristine Trove data from the repository
      server so it will have all the data needed to preform three way
      merges and signature verification.

  o Repository changes:
    * Repositories will now reject commits whose troves do not have
      correct SHA1 checksums.

Changes in 0.96:
  o Client changes:
    * conary rq now does not use affinity by default, use --affinity to turn
      it on.  The rq --compatible-troves flag has disappeared.  Now 
      you can switch between displaying all troves that match your system 
      flavor and that match affinity flavor by switching between
      --available-troves with and without the --affinity flag.
    * conary q now displays installed, not by default troves by default,
      but skips missing troves.
    * Fixed an update bug where updating an x86 library on an x86_64 system
      would cause conary to switch other x86_64 components for that library
      to x86 versions.
    * update job output is compressed again
    * Fixed an update bug where if you had made a local change to foo, and then 
      updated a group that pointed to an earlier version of that trove,
      the trove could get downgraded

  o Other changes:
    * Mirroring now mirrors trove signature

Changes in 0.95:
  o Client changes:
    * The "conary verify" command now handles non-regular files with
      provides and requires (for example, symlinks to shared libraries
      that provide sonames).
    * The "conary showchangeset" command now takes --recurse and
      --no-recurse arguments.
    * All info-* packages are now updated in their own individual jobs;
      this is required for their dependencies to be reliable.
    * The conary syncchildren command now will install new packages
      when appropriate.

  o Repository changes:
    * Additional logging has been added to the repository server.
      Logging is controlled by the "traceLog" config file variable,
      which takes a logging level and log path as arguments.
    * Conary now detects MySQL Database Locked errors and will retry
      the operation a configurable number of times.  The "deadlockRetry"
      configuration variable controls the number of retries and
      defaults to 5.

  o Build changes:
    * Conary now uses site.py to find all possible correct elements of
      sys.path when generating python provides and requires.  Previously,
      new elements added via .pth files in the package being built would
      be ignored for that package.
    * The PythonSetup() build action now works properly with setup.py
      files that use "from setuptools import..." instead of "import
      setuptools".

  o Other changes:
    * The conarybugz.py script has been restored to functionality by
      moving to the conaryclient interface for accessing the
      repository.

Changes in 0.94:

  o Redirects no longer point to a specific trove; they now redirect
    to a branch. The client chooses the latest version on that branch
    which is compatible with the local system.

  o Bug Fixes
    * A bug in getNewTroveList() that could cause duplicate
      troves to be returned has been fixed.
    * A bug that caused a repository server running under Apache to
      fail with an Internal Server Error (500) when a client requested
      a changeset file that does not exist has been fixed.
    * Conary no longer displays an error when attempting to write to a
      broken pipe.  (bug #474)
    * Conary now respects branch affinity when moving from old-style
      groups to new-style groups.

  o Client changes:
    * The query/repquery/showcs command line options have been
      reworked.  See the conary man page for details.
    * When "cvc merge" is used to merge changes made on the parent
      branch with changes made on a shadow, conary now records the
      version from the parent branch that was used for the merge.
      This is required to allow conary to handle changing the upstream
      version on a shadow.  It is also useful for accounting
      purposes.  (bug #220)
    * "conary emerge" can now be performed on a recipe file.
      Previously you were required to emerge from a repository. (bug
      #526)
    * Progress is now displayed as conary applies a rollback. (bug #363)
    * Java, Perl, and Python dependencies are now enforced by default.

  o Build changes
    * PythonSetup() no longer passes the --single-version-externally-managed
      argument to setup.py when it uses distutils instead of setuptools.

Changes in 0.93:
  o Bug Fixes
    * A bug in the "conary verify" code sometimes resulted in an
      unhandled TroveIntegrity exception when local modifications were
      made on the system. (bug #507)
    * Usernames and passwords with RFC 2396 reserved characters (such
      as '/') are now handled properly. (bug #587)

  o Server changes
    * Standalone server reports warnings for unsupported configuration options
      instead of exiting with a traceback.
    * Compatibility for repositoryDir has been removed.
    * A bug caused queries for multiple flavors of the same trove
      to return incorrect results has been fixed.
    * Apache hooks now ignore IOErrors when writing changesets to the
      client.  These normally occur when the client closes the
      connection before all the data is sent.

  o Client changes
    * SHA1 checksums are now computed for source checkins and local
      change set commits.
    * Flavor affinity is now more relaxed when updating troves.  For
      example, if you have a trove with flavor that requires sse2 but
      your system flavor is ~!sse2, conary will only prefer troves
      with sse2 enabled instead of requiring it.

  o Build changes
    * PythonSetup() now correctly requires python-setuptools:python
      instead of python-setuptools:runtime.
    * Automatic python dependency provision now searches more directories
      to better support multilib python.
    * Conary now defaults to building in ~/conary/builds instead of
      /var/tmp/conary/builds, and caching in ~/conary/cache instead
      of /var/cache/conary.

Changes in 0.92:
  o Package Building Changes:
    * Conary policy has been split out into the conary-policy package.
      (Some policy was left in conary proper; it is needed for
      internal packaging work.)
    * Conary prints out the name of each policy as it runs, making it
      possible to see which policies take the most time.
    * BuildLog files no longer contain lines that end with \r.
    * A new 'emergeUser' config item has been added.  Conary will
      change to this user when emerging packages as root.
    * --no-deps is now accepted by 'conary emerge'.

  o Group Building Changes:
    * A bug has been fixed in dependency checking when using
      autoResolve where deleted weak troves would be included in
      autoResolve and depChecks.

  o Client changes:
    * Conary can now rate limit uploads and downloads.  The rate limit
      is controlled by the "uploadRateLimit" and "downloadRateLimit"
      configuration variables, which is expressed in bytes per second.
      Also, Conary displays the transfer rate when uploading and
      downloading.  Thanks to Pavel Volkovitskiy for these features.
    * The client didn't write config files for merged changesets in
      the right order, which could result in changesets which could
      not be committed to a repository.
    * Fixed a bug in the update code caused conary to behave
      incorrectly when updating groups.  Conary would install
      components of troves that were not installed.

  o General Bug Fixes
    * Conary did not include the trove sha1 in the troveinfo diff
      unconditionally.  This prevents clients from being able to
      update when a repository is forced to recalculate sha1
      signatures.

Changes in 0.91:
  o Bugfixes
    * A bug was fixed the code that freezes path hashes.  Previously,
      path hashes were not sorted in the frozen representation.  Code
      to fix the frozen path hashes in databases and repositories has
      beed added.
  o Build
    * added cleanAfterCook config that controls whether conary tries to
      clean up after a successful build

Changes in 0.90.0:
  o Code Structure/Architecture Changes:
    * Conary now has the concept of "weak references", where a weak reference
      allows conary to be able to recognize the relationship between a
      collection and the children of collections it contains.  This allows
      us to add several new features to conary, documented in Client and Build
      changes.
    * SQL operations have been migrated to the dbstore driver to allow
      for an easier switch of the database backends for the server side.
    * Various query and code structure optimizations have been
      implemented to allow running under MySQL and PostgreSQL.

  o Documentation Changes:
    * Added summaries about updateall in the conary man page and added
      information about the command-line options for conary rq.
    * Clarified behavior of "conary shadow --source-only" with respect to
      rPath bug #500.
    * Added synonyms for cvc and conary commands which have shortcuts
      (ex: checkout and co).
    * Added man page entry about cvc clone.

  o Package Building Changes:
    * Build logs now contain unexpanded macros, since not all macros
      may be defined when the build log is initially created.
    * The emerge command can now accept version strings.
    * The RemoveNonPackageFiles policy now removes fonts.cache*,
      fonts.dir, and fonts.scale files, since they are always
      handled by tag handlers.
    * The Make() build action can now take a makeName keyword argument
      for cases when the normal Make() handling is exactly right but
      a different make program is required (nmake, qmake, etc.).
    * The new PythonSetup() build action uses very recent versions
      of the python setuptools package to install python programs
      which have a setup.py that uses either the old disttools or
      new setuptools package.
    * fixed bug #bz470: loadInstalled('foo') will now work when you have
      installed a local cook of foo.

  o Group Building Changes:
    * add() now takes a "components" option.  r.add(<package>,
      components=['devel', 'runtime'])  will install <package>, but only the
      'runtime' and 'devel' components of <package> by default.
    * remove() can now 'remove' troves within child troves.
    * When a component is added, (either via r.add() or dep resolution)
      is automatically added as well (though not all its sibling components)
    * A new r.removeComponents(<complist>) command has been added.  It
      allows you to create a group where all devel components are
      byDefault False, for example: r.removeComponents(['devel',
      'devellib']).
    * The installPath used to build a group in is now stored in troveInfo.
    * r.addAll() now recurses through all the included groups
      and creates local versions of them as well by default.
    * A new r.replace(<name>, <newversion>, <newflavor>) command has
      been added.  It removes all versions of name from all groups in
      the recipe and replaces them with the version found by searching
      for newVersion, newFlavor.

  o Client Changes:
    * When committing source changes in interactive mode, conary will ask you
      you to confirm the commit.
    * A new configuration option, autoResolvePackages, tells conary to install
      the packages that include the components needed for dep resolution.
    * You can now install locally cooked groups.
    * If foo is a redirect to bar, and you run 'conary update foo' when
      foo is not installed on your system, conary will act as if you had
      typed 'conary update bar'.  Previously, it would act as if you had typed
      'conary update bar --no-recurse'.

  o Config Changes:
    * Conary config handling now supports comments at the end of config lines.
      # can be escaped by a \ to use a literal # in a configuration option.
    * Default macros used in cooking are now stored in /etc/conary/macros.
      The 'defaultMacros' parameter determines where cvc searches for macro
      definitions.
    * Conary configuration now searches for configuration files in 
      /etc/conary/conf.d/ after reading in /etc/conaryrc

  o Server Changes:
    * Creating changesets atomically moves complete changesets into place.
    * The contents store no longer reference counts entries.
    * Added support for trove marks to support mirroring.  A client
      can use a trove mark to ask the server for any trove that has
      been added since the last trove mark mirrored.
    * Added the hasTroves() interface to support mirroring.  This allows
      the mirror client to make sure that the target mirror does not
      already have a trove that is a candidate for mirroring from the
      source repository.
    * Added support for traceback emails from the repository server.
    * The repository contents store was reworked to avoid reading
      precompressed gzipped data twice (once to double check the uncompressed
      contents sha1 and once to copy the file in place).
    * We have changed the way schema creation and migration is handled
      in the repository code. For administrative and data safety reasons,
      schema upgrades and installs can be performed from now on only by
      running the standalone server (conary/server/server.py --migrate),
      thus avoiding race conditions previously created by having multiple
      Apache processes trying to deal with the SQL schema updates.

   o Command Changes
    * A new script that mirrors repositories has been added.  It is in
      the scripts/ directory in the source distribution of Conary.

Changes in 0.80.4:
  o Build Changes:
    * PackageRecipe has been changed to follow our change to split
      conary into three packages.
    * x86_64 packaging elimintated the conary:lib component to follow x86
      (those files now belong in conary-build:lib)

Changes in 0.80.3:
  o Client Changes:
    * The internal branch source and branch binary flags were changed
      to a bitmask.
    * The warning message printed when multiple branches match a cvc
      checkout command has been improved.
    * Only interactive mode can create binary shadows and branches, and
      a warning is displayed before they are created (since source branches
      are normally the right thing to use).

  o Build Changes:
    * Files in subdirectories named "tmp" are no longer automatically
      excluded from packaging, except for /tmp and /var/tmp.
    * DanglingSymlinks now traverses intermediate symlinks; a symlink
      to a symlink to a symlink will no longer confuse it.

Changes in 0.80.2:
  o Client Changes:
    * Bugs in "conary update foo=<old>--<new>" behavior have been
      fixed.
    * "cvc co foo=<label>" will now work even if you don't have a
      buildLabel set
    * "conary showcs" will now work more nicely with group changesets.
    * "conary showcs --all" no longer shows ids and sha1s.
    * We now never erase pinned items until they are explicitly unpinned.
    * "conary verify" and "conary q --diff" work again.
    * "conary q tmpwatch --components" will display the components
      installed for a package.
    * The pinTroves config item behavior has been fixed.  It now
      consistently pins all troves that match a pinTrove line.
    * When a trove is left on the system because of dependency resolution
      during an update, a warning message is printed.
    * Command line configuration, such as --config
      'buildLabel conary.rpath.com@rpl:devel', now overrides context
      configuration.

  o Server Changes:
    * The repository server now retries a request as an anonymous user
      if the provided user authentication information does not allow
      a client request to succeed.
    * When using "server.py --add-user" to add a user to a repository
      server, the user will only be given admin privileges if --admin
      is added to the command line.  Previously, all users added with
      server.py had admin privileges.  Additionally, if the username
      being added is "anonymous", write access is not granted.

  o Build Changes:
    * It is now possible for a recipe to request that specific
      individual requirements be removed from files using the
      exceptDeps keyword argument to r.Requires().  Previously
      you had to accept all the dependencies generated by r.Requires()
      or none of them.
    * r.Replace() now takes a lines=<regexp> argument, to match a line based
      on a regexp.
    * The EnforceJavaBuildRequirements policy has been added.  When
      you are packaging precompiled Java software where you have
      .class/.jar files but no .java files, you can use "del
      EnforceJavaBuildRequirements" to prevent this from policy from
      generating false positives.
    * The EnforceCILBuildRequirements policy has been added.
    * Enforce*BuildRequirements now warn when a package has requirements
      which they don't fulfill themselves and which are not fulfilled by
      the system database.  (for example, soname dependencies from linking
      against libraries that are not managed by Conary on the system.)
    * Automated Perl dependencies have been added, for both provides
      and requires.  They are not yet enforced, in order to give time
      to adapt while perl packages are being re-built.
    * The EnforcePerlBuildRequirements policy has been added.
      Failures found by this policy may be caused by packages on the
      system not having been rebuilt yet with Perl dependencies, but
      could also show bugs in the Perl dependency code.
    * Automated Python dependencies have been added, for both provides
      and requires.  Like Perl dependencies, they are not yet
      enforced.
    * The EnforcePythonBuildRequirements policy has been added, with
      the same caveats as EnforcePerlBuildRequirements.
    * Conary now writes more information about the build environment
      to the build log when cooking.
    * A bug that caused r.Requires('file:runtime') to create a file
      dependency on 'runtime' instead of trove dependency on
      'file:runtime' has been fixed.
    * Java dependencies now properly ignore array elements in all cases,
      removing false Java dependencies like "[[I" and "[[B".


Changes in 0.80.1:
  o Client Changes:
    * User names and passwords are no longer allowed in repository maps;
      "user" configuration entries must be used instead.
    * The clone command now allows you to clone a binary onto the same
      branch, without having to reclone the source.
    * The TroveInfo table on the client is getting corrupted with
      LoadedTrove and BuildReq entries for components.  These entries
      are only valid on packages.  Code was added to catch when this
      happens to aid debugging.  Additionally, Conary will
      automatically remove the invalid entries the first time 0.80.1
      is run.
    * Environment variables are expanded in paths in conary configuration files.
    * localcs now allows the version and flavor to be specified for a trove
    * conary scs --all now behaves the way it used to again
  o Build Changes:
    * Java dependency generation is now enabled; Java dependency enforcement
      is still disabled.
    * The skipMissingSubDir keyword argument now actually works correctly
      when the subdirectory is missing.
  o Common Changes:
    * Entitlement support has been added as an alternate method of
      authentication.

Changes in 0.80.0:
  o Client Changes:
    * The logic for defining updates across a hierarchy has been completely
      replaced. Instead of rigidly following the trove digraph, we flatten
      the update to choose how troves get updated, and walk the hierarchy
      to determine which updates to actually apply.
    * Dependency resolution could include troves which caused duplicate
      removals for the troves those included troves replace
    * Chroot handling was broken in 0.71.2 and prevented the user name
      lookup code for the chroot from exiting back out of the chroot
    * showchangeset on relative changesets now displays them as jobs.
    * query and queryrep now exclude components if they match their
      package name
    * Conary cleans up rollbacks when a changeset fails to apply.
      Previously, an invalid changeset was saved in the rollback
      stack, which made applying it impossible
    * Removed direct instantiation of NetworkRepositoryClient object; it
      should be created by calling ConaryClient
    * repositoryMap should not contain usernames and passwords now; user
      config file option should hold those instead (user *.rpath.org user pass)
    * If a user name is given without a password the password will be prompted
      for if the repository returns a permissions error
    * added --components parameter to q and rq to not hide components
    * conary update --full-versions --flavors now will work as expected
    * fixed a bug with conary erase foo=/branchname
    * When in multi-threaded mode, the download thread now checks to see
      if the update thread wants to exit.  This fixes many of the
      "timeout waiting for download thread to terminate" messages.
    * Fixed bug where conary erase foo --no-deps wouldn't erase a component
      of foo if it was required by something else
  o Build Changes:
    * Dependencies are now generated for Java .class and .jar files.
      They are not yet enforced, to give time to rebuild Java packages.
    * Java dependency generation has been turned off until 0.80.1 in
      order to wait until there is a deployed version of Conary with
      long dependency handling; some .jar files have so many
      dependencies that they overflowed dependency data structures.
    * CheckDesktopFiles now looks in /usr/share/icons for icons, and
      can find icon names without extensions specified.
    * Build actions which take a subDir keyword argument now also can
      take a skipMissingSubDir keyword argument which, if set to True,
      causes the build action to be skipped if the specified subdirectory
      does not exist.  By default, those build actions will now raise
      an error if the directory does not exist, rather than running in
      the wrong subdirectory as they did previously.
    * You can now cook a recipe that has a superclass that is defined
      locally but a has supersuperclass that is in the repository.  Similarly,
      if you have a superclass that is in the repository but a supersuperclass
      locally, conary will find that as well
    * r.Replace with parameters in the wrong order will now behave correctly
    * The automatic :config component for configuration files has been
      disabled because Conary does not handle files moving between
      troves, and config files were being re-initialized when packages
      were updated.
  o Code structure:
    * queryrep, query, showchangeset, and update --info all use the same
      code to determine how to display their data.  Display.py was changed
      to perform general display operations.
    * query.py added
    * added JobSource concept for searching and manipulating lists of jobs.
    * moved datastore.py into repository module
    * Stubs have been added for adding python and perl dependencies, and
      the stubs have been set to be initially ignored.
    * The internal structure for conary configuration objects has changed
    * A new DYNAMIC size has been added to the StreamSet object.  This will
      cause StreamSet to use either a short or long int to store the size
      of the frozen data that is included in a frozen StreamSet, depending
      on the size of the data being stored.

Changes in 0.71.2
  o Client Changes:
    * The update-conary option has been renamed updateconary per
      bugzilla #428
    * buildPath can be set in contexts
    * cvc co <foo> will work even if there are two foos on the same label with
      different branches.  In that case, it will warn about the older foo
      which it doesn't check out
    * Test mode didn't work for updates and erases which were split into
      multiple jobs
  o Build Changes:
    * Combined the EtcConfig and Config policies, and deprecated
      the EtcConfig policy.
    * All config files default to being put into a :config component.
      This is overridden by any ComponentSpec specifications in the recipe.
    * A use flag has been added for xen defaulting to 'sense prefernot'.  This
      flag should be used to specify flavors for xen domU builds where special
      provisions are made for paravirtualized domU.
    * Added new CheckDesktopFiles policy to catch some more common errors
      in .desktop files.  (For now, it looks for common cases of missing
      icons; more may be added over time.)
    * The Requires policy now interprets synthetic RPATH elements (passed in
      with the rpath= keyword argument) as shell-style globs that are
      interpreted relative first to the destdir and then to the system.

Changes in 0.71.1:
  o Server Changes
    * Added iterTroves() call which iterates over large numbers of troves
      much more efficiently than a single getTrove() call would.
    * Split out FileRetriever object to allow file information to be pulled
      from the repository inside of an iterTroves() loop
    * The web interface shows the troves contained in a group trove instead
      of trying to list all files in a group.
  o Client Changes
    * Config file options that take a path as a value now support ~ for
      home directory substitution
    * Trove.diff() returns a standard job list instead of the previous
      only-used-here format
    * /var/log/conary tracks all update, remove, rollback, and erase events
    * Progress output is simplified when stdout is not a tty (no line
      overwrites)
    * Tracebacks during logged commands get copied to the log
    * Code which checked to see if a shadow has been locally modified didn't
      work for shadows more than a single level deep
    * When you are installing from changesets using --from-files, other troves
      in the changesets can be used for dependency resolution
  o Build Changes (cvc)
    * Additional calls are emulated by the filename_wrapper for the
      r.Run calls.
  o Code Structure
    * Split build/recipe.py into several smaller files
    * Moved OpenPGP keyTable access up call stack so that it can now be
      accessed outside of kid templates.
    * Move epdb code into its own package

Changes in 0.71.0:
  o Code Structure
    * conary now imports all python modules from a toplevel "conary"
      module.  This prevents conary from polluting the module namespace.
  o Client Changes
    * Clone didn't handle shadow version numbers correctly (and could create
      inconsistent version numbers)

Changes in 0.70.5:
  o Client Changes
    * Files changing to config files across distributed repositories now works.
    * The update code uses more consistent use of trove sources, and only
      makes explicit calls to the repository if asked.  This should make it
      possible to create interesting update filters.
    * Clone updated sequences it was iterating over, which is generally
      a bad idea (and caused clone to commit inconsistent troves)
  o Build Changes (cvc)
    * Locally cooked filesets now include file contents, making the
      filesets installable.
    * Fileset cooks now retrieve all of the file objects in a single
      network request per repository.
    * The new NormalizeLibrarySymlinks policy runs the ldconfig program
      in all system library directories.  This ensures that all the
      same symlinks that ldconfig would create when the shlib tag handler
      runs are packaged.  It also warns if ldconfig finds missing files.
    * New argument to r.Run(): "wrapdir" keyword argument behaves much
      like "filewrap" but takes a string argument, which limits the scope of
      %(destdir)s relocation only to the directories under the specified
      wrapdir, which is interpreted relative to %(destdir)s.  Works best
      for applications that install under one single directory, such
      as /opt/<app>
    * Clone, branch, and shadow all take --info now instead of --test
    * ELF files that dlopen() libraries can now be provided with
      synthetic soname dependencies with
      r.Requires('soname: libfoo.so', '/path/to/file')
    * r.Requires now enforces that packages that require a file and
      include that required file must also explicitly provide it. (bz #148)
  o Server Changes
    * Packages added to the repository are checked to ensure the version and
      flavor of all referenced components are the same as for the package

Changes in 0.70.4:
  o Client Changes
    * The trove that satisfies a dependency that is broken by erase is
      now displayed in the "Troves being removed create unresolved
      dependencies" message.
    * Components are now displayed on the same line as their parent
      package in "conary update" output.
    * A new 'interactive' option has been added to conary configuration.
      When set to true, conary will display info about clone, branch,
      update, and erase operations, and then ask before proceding.
  o Build Changes (cvc)
    * The CompilePython action has been fixed to accept macros at the
      beginning of its arguments, fixing a bug new in Conary 0.70.3.
    * The Requires policy can now be given synthetic RPATH elements;
      this is useful when programs are only intended to be run under
      scripts that set LD_LIBRARY_PATH and so do not intrinsically have
      the information they need to find their libraries.
    * Added --test to clone, branch, and shadow commands
    * Clone now supports --skip-build-info for less rigid version checks
      on cloned troves
    * Fixed usage message to better reflect reality
    * Cloning to a branch which already has a version with a compatible
      flavor now works.
    * cpio archive files are now supported for r.addArchive()
  o Repository Changes
    * The repository now serves up stored OpenPGP keys as a "Limited
      Keyserver"; users can retrieve keys, but not search or browse them.
      The keys are available via /getOpenPGPKey?search=KEY_ID. This
      is meant only to allow conary to automatically retrieve OpenPGP
      keys used to sign packages.

Changes in 0.70.3:
  o Client Changes (conary)
    * Conary now works harder to avoid having separate erase/installs,
      instead preferring to link those up into one update when possible.
    * Conary configuration now supports contexts.  Contexts are defined in
      sections starting with a [<name>] line, and provide contextual
      configurations for certain variables, defined in the man page.  All
      configuration options after the [<name>] will be associated with that
      context, and will override the default configuration when that context
      is active.  The current context can be selected by using the --context
      parameter, or by setting the CONARY_CONTEXT environment variable.
    * 'conary config --show-contexts' will display the available contexts
  o Build Changes (cvc)
    * A local cook of a trove foo will ensure that the changeset created is
      installable on your local system, by making sure the version number
      created is unique.
    * The builddir is no longer allowed to appear in ELF RPATHs.
    * The build documentation strings have been significantly updated
      to document the fact that for most strings, a relative path
      is relative to the builddir, but an absolute path is relative
      to the destdir.
    * The ManualConfigure action now sets the standard Configure
      environment.
    * cvc will allow you to cook a trove locally even when you are unable
      to access the trove's source repository
  * Common Changes:
    * Version closeness was improperly measured for troves on different
      branches when then label structure was identical
  o Repository Changes
    * Repository now has a config flag called requireSigs. Setting it to
      True will force all troves to have valid package signatures.  Troves
      lacking this will be rejected.  Enabling this option prevents the
      generation of branches, shadows, or clones since these troves are not
      signed.  It is not recommended that this option be enabled until the
      infrastructure is in place to provide package signatures for all types
      of troves.

Changes in 0.70.2:
  o Client Changes (conary)
    * GnuPG compatible trust metrics for OpenPGP Keys now exists. This
      makes it possible for conary clients to refuse troves that
      aren't properly trusted. The metrics currently in place mimic
      gpg behavior.
    * Running "conary update" in a directory that does not exist no
      longer fails with an error (bugzilla #212).  Note that "cvc
      update" still requires that the current working directory exists
      of course.
    * HTTP error conditions are handled more gracefully when commiting
      a change set. (bugzilla #334)
    * conary more reliably sets a non-zero exit status when an error
      occurs. (bugzilla #312)
    * When performing an update of a group that adds a trove foo,
      search the system for a older version of foo to replace if the
      original update command found a replacement by searching the
      system.
    * New option, "conary update-conary" has been added in an attempt
      to provide a workaround for future drastic protocol revisions
      such as what happened for 0.70
    * Methods for parsing command line update request and changeset requests
      have been added to conaryclient.cmdline
    * A metric for the distance between arbitrary versions on different
      branches has been added, and the code which matches troves changes
      between collections uses this code to give well-defined matches
      for all cases.
    * Rollbacks are now listed with the most recent on top
    * Troves which a group operation tries to remove will be left behind
      if they satisfy dependencies for other troves
    * updateall command respects pins on top-level troves
    * Dependency resolution no longer blows away pinned troves
    * conary update now takes a changeSpec, allowing you to specify both
      the version to remove and the update version, like
      'conary update foo=2.0--3.0'

  o Build Changes (cvc)
    * cvc more reliably sets a non-zero exit status when an error
      occurs. (bugzilla #312)
    * Building groups w/ autoResolve displays the revision of the
      troves which are being included
    * The change to automatically split up hardlink groups into
      per-directory hardlink groups has been reverted.  Instead,
      Conary enforces that link groups do not cross directories, but
      provides an exception mechanism for the rare cases where it is
      appropriate to do so.  The old LinkCount policy was renamed
      LinkType, and the new policy enforcing link group directory
      counting is now called LinkCount.
    * The NormalizeCompression policy no longer causes an error if you
      have two files in the filesystem that differ only by the .gz or
      .bz2 extension.
    * The Provides policy will not longer automatically provide soname
      dependencies for executable files that provide sonames.  A few
      executables do provide sonames, and 0.70.1 provided them as
      harmless extraneous provisions.

   o Repository Changes
     * A new getConaryUrl() method has been implemented to support the
       "conary update-conary" feature
     * Exception handling has been re-worked.  All exception classes
       that are marshaled back to the client are now in the
       repository.errors module.  Some of the most commonly used
       exception classes have been included in their previous modules
       for compatibility until code can be modified to use the new
       repository.errors module.

Changes in 0.70.1:
  * Collection merging didn't handle (admittedly obscure) cases where
    a component on the local system was updated to a new version of a
    trove, and updating that package also tries to update to that version
    but using a different path
  * Redirects are allowed in group cooking as long as the target of the
    redirect is also specified in the group (this allows cleaner handling
    when trying to clean up after label multiplicity)
  * Shorten display for versions and flavors in internal debugging output.
    Make str() output for versions and flavors return formatted strings.
  * ELF files finding non-system libraries via an RPATH did not always
    have the path to the library encoded in their dependency requirement,
    depending on whether the package also included some other (unrelated)
    non-system library.  Futhermore, system paths encoded in an RPATH were
    incorrectly honored.  Both of these bugs have been fixed.
  * Ownership policy now uses macros in the user and group definitions.
  * Symbolic links to shared libraries can now provide path-encoded
    soname dependencies (only manually, never automatically).
  * Removed outdated code with convoluted code for preventing providing
    soname dependencies in some cases; that code has been functionally
    replaced by limiting automatic soname dependencies to system library
    directories.
  * Instead of complaining about hardlinks spanning directories, Conary
    simply creates one link group per directory per hardlinked file.
  * Fixed bug which made source commits fail on cloned source troves

Changes in 0.70.0:
  o The client and server protocol versions have been changed and
    the filecontainer version number updated.
    * Upgrading from previous versions of Conary to 0.70.0 will
      require downloading a old-format changeset file from
      ftp://download.rpath.com/pub/conary/
    * Adding path hash data to TroveInfo overflowed the amount of
      storage space available in a StreamSet when a trove contained
      several thousand files.  In order to accommodate larger data
      stored in StreamSets, we have changed the way data sizes are
      handled.
    * With the changes to StreamSet, LargeStreamSet is obsolete.
      Changeset files used to used LargeStreamSet to represent data.
      Since we now just use a StreamSet, the changeset file format
      changed.
    * Since this version of Conary is incompatible with previous
      versions, we took this opportunity to do database and repository
      migrations that will allow us to make significant code cleanups
      in the near future.

 o Other smaller changes
    * Conary now does the right thing if the same trove is listed
      twice in an update due to recursion (it checks for duplicate
      installs of the same trove).
    * A bug where None would show up in CONARY files when an
      autosource file changed contents but did not change names has
      been fixed.

Changes in 0.62.16:
  * The "conary update" and "conary erase" commands now display the actions
    they take as they run (similar to --info output).
  * The --info output for "conary erase" and "conary update" has been
    reworked to be more user-friendly.
  * Added new conaryrc option signatureKeyMap to choose which signature
    to use when signing based on the label.
  * Fixed a bug where conary would only sign the last trove listed,
    instead of signing all troves listed.
  * The ComponentRequires policy now makes :devellib components require
    :data components if they exist.
  * Don't check for bucket conflicts when resolving during group cooks - if we
    want to check for bucket conflicts in groups, it will be readded in a more
    general way.
  * Removed extra freezes and thaws of files for a 8% improvement in install
    time for absolute change sets (at the cost of some memory, but thanks
    to splitting transactions this should be a good trade off).
  * Added removeIfExist call to miscmodule for some peformance improvement.
  * ELF files that find non-system libraries via an RPATH now have the path
    to the library encoded in their dependency requirement, matching the
    path encoded in the dependency provision.  Before this, the RPATH
    was ignored and the path encoding was only guessed within one source
    package.
  * The LinkCount policy now enforces the requirement that hardlink groups
    contain only files in the same directory as each other; no hardlinks
    between files in different directories are allowed.
  * When updating a group across branches, if a subtrove within the update has
    already been manually moved to the new branch by the user, conary will
    recognize this and sync that trove with the group
  * A new "closed" configuration variable has been added to the
    apache-based networked repository server.  When set, the server
    will always raise a "RepositoryClosed" exception when a client
    attempts to access it.  The configuration variable is a string.
    The string will also be returned to the client.
  * Removed install buckets and replaced with comparisons of hashed path
    values to determine trove compatibility.
  * If a trove is included in an update twice, once directly, and once
    implicitly through recursion, ignore the recursive update.
  * More constraints added to the repository schema
  * Added hasTrove to Items table for faster trove names check

Changes in 0.62.15:
  * The MakeDevices() policy now accepts mode= as a named argument.
  * Added (undocumented) --debug (prints debugging output),
    switched old (undocumented) --debug to now be --debugger (starts debugger
    on initialization)
  * Added debug messages to conaryclient/update.py
  * Cloning to the the same branch works (providing a good way of
    reverting changes)
  * Cloning now updates buildRequirements and loadedTroves in troveInfo
    and enforces their consistency on the target branch
  * Cloning groups is now supported
  * Fix update case where a group update should cause conary to search the
    system for an older version of a trove to replace.
  * If you update a trove foo locally to a new version on the same branch, and
    then update the containing group to a new version on a different branch,
    conary will now update foo to the new branch as well.
  * fix error message when you try to pin as non-root

Changes in 0.62.14:
  * The threading changes in .13 caused some error information to be lost.
    Tracebacks have now been fixed, and the download thread checks much more
    often to see if it needs to exit.
  * Catch InstallBucketConflicts exception

Changes in 0.62.13:
  o Repository Server changes
    * The Schema creation SQL statements have been rewritten in a more
      standardized form. Some indexes have been redefined and a number
      of views have made their way into the default repository schema.
    * The new call troveNamesOnServer can be used now by the netclient
      code for a much faster retrieval of all trove names available on
      all labels on a given server. Server and client protocol numbers
      have changed.
    * The getTroveList() server side function got a rework that should
      result in about a 50% execution time speedup on most queries.
    * The Metadata SQL query has been reworked to join tables in a
      much better order, speeding up the getMetadata call on a
      repository with many versions much faster.

  o Client changes
    * Conary now compresses XML-RPC requests before sending them to
      the repository server.  In order to use compression, the remote
      server must be running Conary 0.62.13 or later.  If the server
      is running an older version, the client will fall back to
      sending uncompressed requests.
    * The database conversion in 0.62.12 did not correct all
      out-of-order file streams.  A new conversion function is in
      0.62.13 that will examine every file stream and ensure that it
      is stored correctly in the database.
    * Versions from the contrib.rpath.com repository are automatically
      rewritten to point to contrib.rpath.org.  NOTE: if you have a
      label from the contrib.rpath.com repository in your
      InstallLabelPath (such as contrib.rpath.com@rpl:devel), you will
      need to modify it to point to contrib.rpath.org.
    * Install bucket handling now works for collections which were not
      fully installed.
    * A bug where database was left locked on exception during install
      when the download thread was still executing has been fixed.
    * The conaryclient code has been split into pieces.
    * Switched rollbacks to local@local:ROLLBACK
    * The main thread no longer blocks forever when the download
      thread fails.
    * Matching referenced troves in collections is no longer dependent
      on sort order of internal dictionaries.

  o Common Repository and Client changes
    * When a changeset is applied to the local system or committed to
      a networked repository, the fileIds are recomputed from the file
      objects and verified.  This prevents corrupted or miscomputed
      changesets from being committed to the repository or applied to
      the local system.

  o Building/Branching changes
    * Many changes have been made to cloning, including sideways
      cloning (creating a clone at the same branch depth as the clone
      source), better cloning with multiple flavors, separate cloning
      of source and binaries, resilience against duplicate troves,
      proper use of existing fileIds during clones, simultaneous
      cloning of multiple troves, and better clonedFrom tracking.
    * The default optflags for x86 changed to remove -mcpu, as it is
      deprecated in gcc.

Changes in 0.62.12:
  * Conary will no longer create a "rootroot" group while installing
    users whose primary group is "root".  It will now call the
    appropriate tag handler for user/group modifications if the tag
    handler is installed.
  * EnforceConfigLogBuildRequirements no longer suggests recursive
    build requirements for packages in which the configure script
    checks to see if the package is already installed.
  * Installing new version of pinned troves leaves the pinned trove in
    place if the two troves have compatible install buckets
  * By default, when you shadow a binary trove, its source is shadowed with it.
  * Instead of a --sources option, cvc shadow and cvc branch now take
    --source-only and --binary-only options that allow you to control whether
    sources or binaries are shadowed.
  * Branch and shadow commands now take an unlimited number of troves
    to branch/shadow.
  * Files sharing versions but with different contents (thanks to flavors)
    got lost when switching from one flavor of a trove to another
  * troves can now be specified for rq, q, and update as <labelpart>/<version>,
    e.g., foo=:rpl1/1.0, or foo=contrib.rpath.com@/2.3-1-2
  * version.hasParent() handles more cases of shadows of shadows correctly.
  * cooking troves into the repository with --flavor <newflavor> now modifies
    the flavor before the recipe is even loaded, not when the recipe's setup
    function is called.
  * add a check to ensure RPATHs in cooked packages do not have %(destdir)s
    or /tmp or /var/tmp in them.
  * EnforceSonameBuildRequirements has been temporarily changed to produce
    warnings instead of errors.
  * Dependncies and flavors didn't order things properly in their frozen forms
  * StreamCollections are now properly ordered

Changes in 0.62.11:
  * InstallBucket policy now allows using macros in component names.
  * The --resume option now works correctly when conary has
    automatically discovered a non-standard path for the main build
    directory.
  * A soname dependency is again generated for libraries outside of
    library directories, but the pathname is now included in the
    dependency.  Within a package, all matching dependencies are
    modified to include the path.  This is useful for cases where
    an application packages private versions of libraries -- the
    dependencies still need to be there so that inter-component
    requirements are honored, but they must not perturb the rest
    of the system.
  * Recursive pinning now behaves itself
  * Switch group recipe syntax to use r.add() instead of r.addTrove,
    r.remove() instead of r.removeTrove(), and add a
    r.setDefaultGroup() command to set the default group.

Changes in 0.62.10:
  * EnforceSonameBuildRequirements enhanced to handle correctly cases
    where more than one trove can resolve a single soname dependency.
  * EnforceConfigLogBuildRequirements now can take exceptions, which
    can be specified either as a filename (such as /usr/bin/bison or
    %(bindir)s/bison) or as a required trove (such as bison:runtime).
  * The trove.Trove initializer no longer allows for a trove to be created
    with a name that has more than one ":" character in it.
  * EnforceSonameBuildRequirements now can take exceptions, which are
    specified as a required trove (such as libfoo:devel) to avoid adding
    to the list of requirements.
  * EnforceSonameBuildRequirements now produces errors for missing build
    requirements, and EnforceConfigLogBuildRequirements now demonstrates
    very few false positives, and so has been updated to warning instead
    of info.
  * Added a check to warn when a trove is installed multiple times from
    the same branch with incompatible install buckets (--no-conflict-check
    overrides this check)
  * Redirects can now redirect to nothing, which allows components to
    disappear gracefully on a redirection
  * A soname dependency is now provided only if the library is in a
    default library directory, or in a directory explicitly added with a
    SharedLibrary(subtrees='/path/to/dir/') call.

Changes in 0.62.9:
  * EnforceConfigLogBuildRequirements policy added.  It looks through
    all config.log files anywhere under the build directory for programs
    that configure has found, and ensures that the transitive closure
    of the build requirements contains each file listed.  (That is, if
    the file /usr/bin/perl has been found, and intltool:runtime is in
    the buildRequires list, and intltool:runtime requires perl, then the
    requirement is satisfied.)  This policy currently produces some false
    positives; the "greylist" that tries to remove false positives needs
    to be expanded.
  * The repository server now uses a repository instance specific key
    cache.  This fixes KeyNotFound errors seen when running multiple
    repositories on one server.

Changes in 0.62.8:
  * The bug, introduced in 0.62.7, that caused Conary to stop short of
    recursing to the innermost troves when handling erasures has been fixed.
  * EnforceSonameBuildRequirements enhanced to use the system database to
    find the right missing build requirements.
  * Make users and groups in a repository such that they may not differ only
    in case, i.e. if user foo exists, user Foo cannot be created.
  * files in /usr/%(lib)s/python/.* are no longer automatically given an
    architecture flavor - if there are architecture-specific files in those
    dirs, they should result in an arch-specific flavor through normal
    means.
  * By default, no OpenPGP signatures will be added to troves when
    doing commits unless a fingerprint is explicitly set in conaryrc.
    Previously, if a keyring existed, the first key found would be used.

Changes in 0.62.7:
  * Some unneeded parts of the sql query in _getTroveList have been removed,
    improving performance.
  * The performance of the default (and most used) case of the
    getAllTroveLeaves has been increased up by using a specialized
    query.
  * Exception handling in the repository when revoked or expired keys
    are used has been corrected.
  * Signature checking now correctly checks the timestamp of the signature
    against the expiration time (if any) of the key that signed it.  If
    the signature timestamp is later than the expiration timestamp,
    the signature is rejected.
  * Pass 'Database is locked' repository errors to the client as a
    RepositoryLocked exception notifying user that the server is busy.
  * The 'yuck' script is no longer installed.
  * ComponentRequires now makes :runtime, :lib, :devellib, and :devel
    components all require their matching :config component if the
    :config component exists.  The :config component is not automatically
    created, but when it exists, it's always going to be because it
    is required by multiple other components.

Changes in 0.62.6:
  * mergeCollections() didn't always handle referenced troves changing
    byDefault status
  * Various cleanups and simplifications have been made to the trove
    removal determination

Changes in 0.62.5:
  * Allow selection of individual troves from change set files via --from-file
  * Recursive queries on local database could get upset by a missing trove
  * Underlying dependency code returns version and flavor for troves with
    broken dependencies
  * Underlying dependency code returns information on what removed trove
    caused a broken dependency
  * Removed --no-deps-recurse option
  * Greatly simplify dependency resolution logic
  * The version portion of a Release (version-sourceCount-buildCount)
    is no longer required to begin with a digit.
  * The Release parsing code has been cleaned up to use consistent
    naming, API documentation, and parse error messages
  * An unhandled exception when signing a trove twice with the same key
    has been fixed.
  * Old (now invalid) changesets are now removed from the changeset
    cache when a digital signature is added to a trove.
  * A package is now counted as empty if it contains only files automatically
    found by the AutoDoc policy.
  * CPackageRecipe now requires elfutils:runtime for eu-strip; this is
    needed for the existing debugedit:runtime requirement to do useful
    work.
  * Removed DistroPackageRecipe and moved its buildRequires list to
    PackageRecipe.  Use clearBuildReqs() to remove any of the base
    requirements for a package.
  * Install buckets are respected during dependency resolution
  * Updated the troveNames() call to a faster query, which should bring
    the run time of the "conary rq" back to a more reasonable limit
  * Race conditions and robustness problems have been fixed in
    the changeset cache.

Changes in 0.62.4:
  * Many places where lots of individual db calls were done to collect
    file objects have been collapsed into batched calls (5-10% speedup
    on some operations)
  * Fixed PGP key submission to not use a hidden form element.
  * Changed PGP key submission to use an xmlrpc call instead of
    modifying the database directly.
  * Added methods to change PGP key/user associations, and thereby
    disable a key.
  * Added an index to dependency resolution for a massive improvement
    on local system dependency performance on large updates.
  * Added the ability to get troves without file lists from the local
    database and use that when getting troves through the changeset
    trove source.
  * Previously, dependency resolution could cause duplicate
    trovesource entries.  This no longer occurs.
  * :lib and :devellib automatically have lib=%(lib)s install buckets.
  * A user management bug in the repository has been fixed.
    Previously, if you deleted a group followed by the user with the
    same name of the group, an unhandled exception occurred.
  * Looking up changeset cache entries in the cache database no longer
    uses exception handling to determine when database entries are
    invalid or stale.
  * The EnforceSonameBuildRequirements policy now recognizes :devellib
    as well as :devel components in buildRequires.

Changes in 0.62.3:
  * Don't link troves to groups when the branch has changed
  * Link new troves to collections (and new collections to old troves) when
    a trove isn't installed but a suitable replacement (meaning on the same
    branch) is available
  * Installing changesets w/ not by default from files broke
  * Fix a bug in the kid template that prevented permissions (ACLs) from being
    deleted from a repository.

Changes in 0.62.2:
  * Further reworkings of update code to be fully based on job sets. The
    absolute flag now defines whether a trove is newly installed or if
    it should be an update from an existing trove (when possible). Network
    changesets and changesets from files are treated almost identically now.
  * Swapped lock terminology for pin
  * Changed table names in database schema to better match the repository
    schema

Changes in 0.62.1:
  * UtilizeGroup fixed
  * conary updateall fixed
  * Disable SHA-1 integrity checks when trove changesets don't include
    files in various places
  * conary now prevents you from cooking empty groups

Changes in 0.62.0:
  * Initial OpenPGP (RFC 2440) based signature support has been
    added. Conary reads public keys from ~/.gnupg/pubring.gpg and
    /etc/conary/pubring.pgp.  Conary reads private keys from
    ~/.gnupg/secring.pgp.  Setting the "signatureKey" configuration
    variable to a key ID will select which key to use from the
    keyring. If signatureKey is not set, and there is a valid private
    keyring, the first key on the keyring will automatically be used
    to sign changesets when committing them to the repository.
    "cvc sign" adds a signature to a trove that already exists in the
    repository.
  * Change set generation on the command line is more flexible. It can generate
    erasure changesets as well as relative to nothing changesets
  * When creating multiple groups from the same recipe using newGroup(),
    Conary now searches all subgroups when resolving dependencies within
    a parent group
  * Conary no longer resolves dependencies for troves with byDefault=False
    (such as :test and :debuginfo).  Conary will now resolve dependencies in
    those troves only if you set checkOnlyByDefaultDeps=False.  When creating
    subgroups using newGroup(), pass the checkOnlyByDefaultDeps flag as an
    argument to the newGroup() function.
  * excludeTroves now applies to troves which have been added to
    already installed collections

Changes in 0.61.12:
  * You can now search for troves by <trove>=<host>@
  * A bug when cooking groups with depCheck = True (introduced in 0.61.10)
    has been fixed.
  * A new r.ByDefault policy controls how components are included in their
    enclosing packages; the default is True except for :test and :debuginfo
    components that default to False.
  * Cloning across repositories works
  * A bug in 'conary update --info' output was fixed

Changes in 0.61.11:
  * A bug that caused a database deadlock when removing entries from the
    changeset cache in the repository server has been fixed.
  * Added RegularExpressionList in conarycfg
  * Added lockTroves configuration option for autolock
  * Recurisvely included troves could be removed incorrectly when those
    troves were already present

Changes in 0.61.10:
  * The conary update command now takes a --sync parameter, documented in
    'man conary'
  * Groups now allow you to create a reference to another cooked trove,
    and use that reference to add troves that are contained in that trove.
    For example, if you want to create a group-python based on the troves in
    an already cooked group-dist, you add a reference to the group-dist in
    group-python, and pass the group-dist reference in when you call
    addTroves.
  * Work has begun towards generalizing the concept of a trove source.
    A class SimpleTroveSource has been added that, when subclassed and given
    access to the troves, will allow you to call findTroves to search that
    source.  The same code is used in update code to unify updating from
    the repository and from changesets, and it is used to provide the search
    capabilities for the local database.
  * Conary now allows all files, not just regular files, to have
    dependencies.  This is necessary for user/group dependencies for
    non-regular files to work.  Packages built with 0.61.10 or later
    that have non-regular files with non-root user or group will not
    be readable by Conary versions 0.61.9 or earlier.
  * Shadowing now preserves the byDefault flag, and handles reshadowing
    collections gracefully now
  * Update preprocessing now works on absolute changesets instead of
    relative ones, providing massive cleanups. Code uses sets of jobs
    instead of changesets for job representation, allowing still more
    cleanups. Many bugs seem to have gone away.

Changes in 0.61.9:
  * Fix a bug added in 0.61.8 that breaks tag handlers

Changes in 0.61.8:
  * Fix a bug introduced in 0.61.7 that occurred when, in the repository,
    either the Users table or Groups table was empty when creating a new group.
  * Add --buildreqs, --flavors options to q and rq.
  * Primary troves should not have their trove change sets overridden by
    items recursively included (and fixed a pile of things this broke).
  * Locally stored change sets can't always get access to pristine files
    from the local filesystem; when it can't, make sure file sha1 checking
    doesn't get upset.
  * Unchanged troves in updated groups could be erased by items in the
    same group on a different branch.
  * The "conary q[uery]" command accepts a --diff option.  When --diff
    is used, the difference between installed and pristine troves is
    displayed.
  * An additional progress callback has been added to show when database
    transactions are committed

Changes in 0.61.7:
  * Several bugs related to updating two troves with the same name have been
    fixed - including branch affinity, flavor affinity, correct handling of
    already updated troves, and correct handling of empty flavors.
  * "conary emerge" as root (or as a user than can apply the changeset
    produced by the build) did not install anything but the toplevel
    package.  This bug has been fixed.
  * No longer hide descriptive TroveNotFound errors behind a generic
    NoNewTroves wrapper.
  * Group recipes can now request that dependencies be resolved and
    added to the group at cook time.  To automatically add required
    troves to a group add "autoResolve = True" to the recipe class.
    Optionally "autoResolveLabelPath" can be set to a list of labels
    to use during dependency resolution.
  * Locally stored rollbacks couldn't handle files changing types. As
    part of the fix, the generic file diff code is now used when creating
    changesets instead of having a special-case wrapper around it
    (fileChangeSet()).
  * The commitaction script and the changemail module did not necessarily
    show the full trailing version for branches and shadows.  (For example,
    /conary.rpath.com@rpl:devel/4.1.25-18/db41/19 showed up as "19"
    instead of "4.1.25-19".)
  * Add a --deps option for conary q.  Make that and conary rq --deps
    recurse over collections.
  * Warn about missing buildRequires entries both for soname dependencies
    and for TagSpecs applied via tag description files.
  * A bug in updating groups that switch the byDefault setting of troves
    has been fixed.
  * Add an updateThreshold config option to control the number of troves to
    include in a download.
  * Ordering didn't work for old packages depending on anything, or for
    dependencies whose provider moved between components.
  * The r.Ownership(), r.UtilizeUser(), and r.UtilizeGroup() now generate
    appropriate dependencies on info-* packages.
  * Updating packages and components installed multiple times could cause
    a component to be removed multiple times (which resulted in a traceback).
  * Fixed a bug that occurred when groups tied to a user were deleted
    without deleting the associated user, then subsequently adding a user
    with the same name.

Changes in 0.61.6:
  * InitialContents turns off EtcConfig, since a file cannot be both
    a config file and an InitialContents file.
  * Reworked repository change sets to directly reference files from the
    contents store.
  * The User() command now takes an optional supplemental= option,
    which provides a list of supplemental groups to which to add
    the user.  (SupplementalGroup() is for groups not associated
    with a user.)
  * The showcs command can now handle components that are referenced
    but not included in a changeset.
  * InfoUserRecipe and InfoGroupRecipe can now be built with buildlogging
    turned on.
  * Conary's internal handling for dyanamically finding new IDs for
    users and groups has been fixed.
  * "conary updateall" now accepts the --test flag.
  * Various fixes were made to the CIL dependency detection code.

Changes in 0.61.5:
  * Added basic clone capability (which only works cloning to parents
    branches and shadows, and on a single host).
  * Now handles degenerate case of packaging unreadable files.
  * A bug that caused conary to ask for the wrong fileId when constructing
    a changeset from multiple repositores has been fixed.
  * Conary now can add users and groups automatically at install time.  If
    there is no taghandler to add a user or a group, conary will add it
    internally as a bootstrapping measure; if there is a taghandler,
    conary will call that instead.  In order to ease transition, Conary
    does not yet create the dependencies on the info- packages; a future
    version of Conary will add those dependencies after the system user
    info- packages have been created.
  * rpm2cpio now handles rpm archives that use bzip2 to compress the
    cpio payload
  * Conary now creates dependencies (provides and requires) for CIL
    files, if mono's monodis is installed on the system or being built
    in the current package.
  * Troves moving between troves could cause conary to attempt double
    erasures
  * The networked repository handles cases where contents are not
    found in the contents store.  The exception is passed back to
    the client.
  * The networked repository handles cases where a file stream is not
    found when the client asks for file contents.  The exception is
    passwd back to the client.
  * An error that caused getPackageBranchPathIds() to return the
    oldest fileIds instead of the youngest fileIds has been corrected.
  * Reworked finding old versions of troves to avoid a single trove
    being removed multiple times

Changes in 0.61.4:
  * %(datadir)s/.../lib/ files will no longer show up in :lib - presumption
    being that anything under %(datadir)s really is arch independenct
  * Creating branches and shadows had a command line parsing bug
  * "cvc newpkg" takes --dir and now complains for unexpected arguments
    (which is used to just ignore)
  * when using flavor affinity for installed troves, merge subarchitecture
    flags
  * group handling didn't always preserve troves which were needed by a
    newly installed trove properly

Changes in 0.61.3:
  * Corrected a bug that snuck in 0.61.2 that caused a temporary SQL table
    to not be temporary, which makes multiple httpd processes fail with
    'database schema changed' errors.

Changes in 0.61.2:
  * Fix a bunch of typos in the authentication checking server side
  * Add permission editing capabilities to the server component and hooks
    in the netclient
  * Overhaul of ACL system so that uniqueness constraints on Troves and
    Labels can be enforced: we now use a special Trove and Label "0 | ALL"
    instead of Null
  * Dependency resolution enforces label ACLs.
  * Module arguments to commitaction are parsed according to shell
    quoting rules.
  * The changemail commitaction module now takes an optional '--from'
    argument.
  * added clearBuildReqs() - will clear all or some of superclass buildreqs
    when cooking.
  * The pickled version of Dependency objects changed, therefore the
    schema version of the changeset cache has been incremented.
  * When Configure() detects a failure and input or output is not a
    tty, all config.log files will be included in the output in order
    to ease debugging from captured log files.
  * Part of the infrastructure for adding users and groups has been added:
    it is possible to create info-<name>:{user,group} packages via
    UserInfoRecipe and GroupInfoRecipe classes.  The User(), Group(),
    and SupplementalGroup() policies are deprecated; those lines should
    move to their own recipes intact (the syntax remains the same).
    The install-time code does not yet install info-* packages first in
    their own transaction; when it does, the Ownership(), UtilizeUser(),
    and UtilizeGroup() policies will create dependencies on the
    appropriate info-* packages.
  * The networked repository server and client code has been changed
    to use the 'deflate' Content-encoding type instead of 'zlib',
    which makes the code RFC 2616 (HTTP 1.1) compliant.
  * A new function called hasUnresolvedSymbols() has been added to the
    elf module.  This could be useful for a contributor to implement a
    policy that checks to make sure that shared libraries do not have
    unresolved symbols.  Additional code could be written to check
    binaries too.
  * cvc checkout, update, and commit now show progress when communicating
    with the repository server
  * Progress is now displayed while downloading file contents from a
    repository (such as when assembling a changeset that is distributed
    across multiple repositories)

Changes in 0.61.1:
  * Cleaned up error message which results from Conary not being able to
    determine which trove to remove when a new one is installed
  * Dependency object use slots
  * Hash values for DependencySet, Version, and Branch objects are cached
  * UIDs and GIDs that cannot be mapped to symbolic names no
    longer cause the buildpackage code to traceback.  The ownerships
    from the filesystem were never used anyway, so it's safe to assume
    that all files are owned by root:root
  * Implemented proper updateall
  * Files in troves are downloadable from the repository browser.
  * Troves in the repository browser are separated by first letter
    instead of showing all troves in one page.

Changes in 0.61.0:
  * New functionality for maintaining user groups: renaming and updating
    members
  * Added repository interfaces for deleting users and groups
  * Added a repository iterator function to list the members of a group
  * The web interface to the Conary repository now has a repository
    contents browser, accessible either from the main page (if you are
    logged into the web interface), or from the /browse url. Example:
        http://conary.example.com/conary/browse
  * A bug preventing all access to the web interface if an anonymous
    user existed has been fixed.
  * "Large" updates are split into multiple pieces which are downloaded
     and installed independently of one another
  * Trove updates are tracked through collections
  * Group handling completely rewritten to function as a three way merge
    instead of a set of heuristics
  * Trove removal handles references troves which are referenced by multiple
    collections
  * Rollback format unified for local and nonlocal rollbacks
  * Dependency ordering forces collections to be installed after all of their
    referenced troves (allowing simple restarts)
  * Database migration removes stale versions
  * --replace-files marks the replaced versions of the files as no longer
    present
  * Troves store information about Install Buckets - not used yet.
    By specifying a component's install bin, which is a set of key-value
    pairs, you can describe whether two versions of a component are
    installable side-by-side.  If two versions of the component share the
    same keys for their install bins, but at least one different value, then
    the components are installable side-by-side.
  * Troves store information about troves loaded when building a recipe
  * Build Requirements are stored with the trove
  * Add isCollection() to TroveInfo
  * Changesets download while instals are going on
  * StreamSet.twm() respects ignoreUnknown now
  * Rollbacks of locally cooked and emerged troves works

Changes in 0.60.12:
  * Previously, if you ran "conary update foo", and foo requires a new
    version of bar, but updating to the new version of bar would break
    existing dependencies of other troves on the system, a very
    unuseful "Troves being removed create unresolved dependencies"
    message would be printed.  Conary now says that "Additional troves
    are needed" instead.  If --resolve is used, it will report the
    troves that have been added before displaying the dependency
    failures caused by erase.
  * Symlinks no longer confuse AutoDoc policy.
  * Autosource files which have changed confused cvc update
  * allow a \ at the end of a line in config files to do line continuations
  * several bugs in the multitag handler have been fixed

Changes in 0.60.11:
  * The '-f' flag was added to the arguments to gzip when
    recompressing compressed files
  * Added progress callbacks for uploading the changeset when cooking
  * Improved automatic mainDir detection for some corner cases.
  * Put development docs back in :devel component (they were
    inadvertantly removed from it by a previous fix).

Changes in 0.60.10:
  * BadFilenames policy absolutely prohibits filenames with newlines
    in them, no exceptions allowed.  Other similarly bad filenames may
    later be forbidden by this policy.
  * UTF8Filenames moved to packagepolicy, where it belongs, and it now
    raises an error instead of printing a warning.
  * Conary now enforces the rule that tag names must have no whitespace
    and must be all alphanumeric characters, -, or _.
  * Conary can now run a single instance of a single tag handler to
    process multiple tags.  The tag description files for each tag
    must point to the same tag handler, and must each specify the
    multitag datasource.  The data is passed to the tag handler on
    standard input using the protocol "tag list for file1\nfile1\n..."
  * Fixed ftp server busy detection when fetching files via URL.

Changes in 0.60.9:
  * The changemail script is replaced by a generic commitaction script
    that loads modules, and a changemail.py module is supplied.  There is
    a backward-compatible changemail script which calls commitaction
    with the changemail.py module.  --email and --*user options now are
    changemail module options, so the commitAction should be specified
    something like this:
    commitAction /.../conary/commitaction --repmap ... --module "/.../conary/changemail --user %(user)s --email foo@example.com --email bar@example.com"
    You can add your own modules and run them all from the same commitaction
    using multiple --module arguments to the commitaction script.
  * Conary can now almost always guess the correct name for the mainDir
    when it is not %(name)s-%(version)s, if the first addArchive()
    instance creates exactly one top-level subdirectory and no other
    top-level files of any sort, in which case it will use that name as
    the mainDir.

Changes in 0.60.8:
  * The changemail script is now actually packaged, in
    /usr/lib{,64}/python2.4/site-packages/conary/changemail
  * Build requirements for superclasses are automatically added to
    subclasses.
  * Build requirements now look at all labels in a version to see if they
    satisfy a build requirement.
  * The NormalizeManPages policy now automatically converts man pages
    encoded in iso-8859-1 to man pages encoded in utf-8.  Additionally,
    it runs faster and no longer calls sed.

Changes in 0.60.7:
  * The changemail script is now distributed with conary, and is called
    with a different calling convention; instead of being called once
    per trove with trove-specific command line options, it is called
    once per commit (of however many troves) and creates more readable
    summary email messages.  Remove --trove, --version, and --flavor
    arguments from your changemail invocations.  Added --user argument
    to changemail; specify in .cnr files as "--user %(user)s".  Or, to
    only print users for source or binary commits, use "--sourceuser
    %(user)s" or "--binaryuser %(user)s", respectively.
  * The cvc rdiff command now recognizes creating a shadow as such.
  * Build requirement tracking is now half-enabled; conary is now able
    to read "buildReqs" tags, but will not yet generate them.
  * Files in /tmp and /var/tmp, and all cvs temporary files, will no
    longer be packaged by default,
  * The addArchive(), addSource(), and addPatch() actions can now fetch
    via HTTPS as well as HTTP and FTP.
  * The repository now handles creating a changeset between two troves
    that both contain a version of a file that is stored on a different
    repository

Changes in 0.60.6:
  * Erasing emerged troves works properly
  * Calling Doc() no longer disables the AutoDoc() policy.
  * A more reliable method is used for finding the port of an
    Apache connection

Changes in 0.60.5:
  * 'conary emerge' works again
  * Distributed group changesets failed when remote troves disappeared
    from the group
  * build logs are now tagged with 'buildlog' tag
  * Conary now handles cases when a directory becomes a symlink when
    applying a changeset.  An error message is displayed which tells the
    user how to apply the update.

Changes in 0.60.4:
  * An error in the automatic database conversion of 0.60.2 systems
    has been corrected.

Changes in 0.60.3:
  * Reimplemented LargeStreamSet in C
  * Added StreamCollection
  * Policies now announce their names in their information, warning,
    debug, and error messages, making it easier to determine how to
    resolve problems.
  * The database conversion for to 0.60.2 didn't work well; a proper
    conversion is now in place

Changes in 0.60.2:
  * Added InitialContent flag
  * Fixed bug which caused servers to leak file descriptors when the sqldb
    was replaced
  * "repquery --deps" output fixed (broken in 0.60.1)
  * Added AutoDoc policy which finds common documentation files and puts
    them in %(thisdocdir)s automatically.
    AutoDoc is disabled by calling
    Doc without calling AutoDoc, which means that existing recipes that
    call Doc will not show changes.
  * getPackageBranchPathIds() now returns version and fileId as well,
    so that the IdGen class can determine if an older version number
    should be assigned to files.  getPackageBranchPathIds() is now the
    primary mechanism for populating the pathId dictionary.
  * The local label methods of the version object have been
    refactored. isLocal() is now onLocalLabel(), isEmerge() is now
    onEmergeLabel(), etc. isOnLocalHost() has been added as a method
    to easily determine if a version only exists in the database
  * Moved logic for explicitly creating a changeset from cscmd.py to the
    ConaryClient object
  * Added the (unused) ability to lock and unlock troves. Ignore this for now.
  * "query --info" behaves much more like "repquery --info" now
  * isSourceVersion() method has been to the Version object
  * most of the remaining erroneous references to "Package" have been
    changed to "Trove" throughout the code.  This includes method
    names such as getPrimaryPackageList() -> getPrimaryTroveList().  Some
    more commonly used methods were left as deprecated thunking methods
  * dependency resolution couldn't resolve a requirement w/o flags against
    a provides w/ flags

Changes in 0.60.1:
  * Support for legacy clients (protocol version 29) has been removed from
    the server
  * The server raises an server-side exception if any client with
    protocol less than 32
  * Updated the URL provided in a server-side client version mismatch
    exception
  * Server-side dependency suggestions return more choices, leaving it
    to the client to sort it all out
  * Client uses timestamps to determine which troves to install when their
    flavors score equally
  * Fixed build-side bug handling meta characters ([,*,etc) in file names
  * "cvc newpkg" now accepts pkgname=label syntax
  * files.contentsChanged() function updated to work with StreamSets
  * Basic local changeset creation, retargeting, and commits work
  * Permissions weren't merged for operations run as non-root users
  * The structure of the repository web interface has been redesigned
    and some authentication UI bugs have been fixed.
  * The repository web interface now requires the conary-web-common package
    to be installed.
  * Committing troves to the repository no longer recompresses non-config
    files
  * Timestamps are set on the server at commit time; the timestamps the
    client assigned is not used (this is to protect against clients with
    a bad idea of time; servers should be consistent, even if they're
    wrong, and as long as time doesn't go backwards on that server all is
    good)
  * Reworked troves to be representable as streams and implement *basic*
    signature capability
  * Local cook versions are now more sensible.

Changes in 0.60.0:
  * Changed changesets to compress individual files instead of the combined
    stream.
  * Cleaned up file content objects to no longer track file sizes.
  * Switched away from TupleStream to StreamSet both for better performance
    and for improved flexibility in the format (at the price of larger
    frozen streams).
  * Troves explicitly provide their own names.
  * Troves can now provide "capability flags", and trove requirements
    can now include references to the capability flags.
    r.ComponentProvides(('ASDF', 'FDSA')) will cause all components built
    from the current recipe to provide the 'ASDF' and 'FDSA' capability
    flags, and r.Requires('/path/to/file', 'foo:runtime(ASDF FDSA)')
    will make /path/to/file require the foo:runtime component built
    with the ASDF and FDSA capability flags.
  * Dependency components can contain : characters now.

Changes in 0.50.14:
  * Dependency checking now returns reordering information (which isn't
    used yet)
  * Allow groups to include other groups defined in the same recipe (but
    explicitly disallow cycles in groups)
  * Fixed bug in building multiple groups with a single recipe when some
    of the groups already exist, but others don't

Changes in 0.50.13:
  * Added automatic :data component for /usr/share, to which you should
    add any platform-independent files that are needed by :lib components
    but not in a libdir-derived path.  These might include configuration
    files and supporting data files needed by both library and runtime
    programs.
  * Added automatic intra-package inter-component dependencies; now within
    a single package, the :devel component will automatically require the
    :lib component if both components exist.  These dependency sets can be
    modified with the ComponentRequires policy.
  * The build/buildpackage.py file has variable and function names changed
    to better match our terminology for packages and components.
  * Change flavor specified in the conaryrc to a flavor path -- accept the
    flavor config parameter multiple times to create a flavor path
  * Added a "filewrap" argument to r.Run() that inserts an LD_PRELOAD
    wrapper that overrides some library funtions to look in %(destdir)s
    first before looking in the filesystem.  This is subject to change
    as we experiment with it!

Changes in 0.50.12:
  * Implemented --quiet for conary update changeset commands, and cvc cook.
    Also implemented the 'quiet' configuration value. This option suppresses
    progress indicators.
  * Split loadRecipe into loadInstalled and loadSuperClass, depending on the
    purpose of the recipe loading.  loadInstalled will examine the local
    system to look for a matching installed trove, and load that version,
    while loadSuperClass will not.
  * Logs of builds are now stored in cooked changesets in the :debuginfo
    component -- generally in
    /usr/src/debug/buildlogs/<name>-<version>-log.bz2, controlled by
    macros.buildlogpath
  * Added lib/logger.py
  * Fixed conarybugz.py to work with Conary's new site-packages location
  * Cleaned up yuck, rpm2cpio, and rpm2ccs scripts to use new "import conary"
    mechanism for finding conary.
  * Check sha1s for all files written into the repository or file system
  * conary scs --deps works again

Changes in 0.50.11:
  * Reworked file addition to local database a bit for better performance
  * Fixed sorting for --info
  * Don't make --info installs require a writeable database
  * Added an exception to group updating, restricting removal of existing
    troves to match the group's contents to troves on the same branch
  * Groups which had the same trove added (via a referenced trove) and
    removed (from the primary trove) got confused
  * conary showcs now takes trove version
  * conary showcs will display erased troves in changesets, and erased troves
    that are referenced but not within the changeset
  * conary changeset now support trove=<version>-- to create a changeset that
    erases the trove
  * Cache user id to name mapping
  * Improved the progress indicators for preparingUpdate and
    creatingDatabaseTransaction
  * Implemented progress indicator on source downloads
  * Fixed bug in update process which caused files to be incorrectly skipped

Changes in 0.50.10:
  * Added callback for creating database transaction, so that it does
    not look like we spend an inordinate amount of time executing tag
    pre scripts.
  * Added findtrove.py to the Makefile so that it is included in
    the distributed version of conary.
  * Added distcheck rule to Makefile to try and avoid missing files in the
    future

Changes in 0.50.9:
  * reimplemented StreamSet in C
  * moved findTroves out to findtrove.py, reworked it to be more modular
  * getSourceVersion now correctly handles branched binaries by looking
    up the branch to find the source component.
  * reimplemented StringStream in C
  * fixed bugs in --info

Changes in 0.50.8:
  * sort update --info alphabetically, display old versions, and display
    a letter summarizing the type of change
  * NormalizeInterpreterPaths() policy now looks in the package currently
    being built, as well as on the installed system, to determine how to
    resolve #!/usr/bin/env scripts.
  * groupName argument to addTrove() can now be a list of group names as
    well as a single group name.
  * --no-recurse works on the erase path
  * fix to walkTroveSet (which was horribly broken)
  * enable (optional) dependency checking when building groups
  * 'cvc cook' error output when there are unresolved build
    requirements is more user friendly
  * filesystem conflicts are handled properly when applying a rollback
  * updating a package to a version that comes from a different
    repository when that package had an uninstalled component works
    now.
  * conary now resides in /usr/$LIB/python$PYVERSION/site-packages/conary/
  * calling r.Replace on a non-regular file results in a warning instead
    of an unhandled exception
  * implemented basic callbacks for update, erase, and changesets

Changes in 0.50.7:
  * Added the XInetdService action to avoid having to include
    /etc/xinetd.d/ files separately, and to make xinetd.d files
    be consistent, making recipe-provided changes less likely to
    conflict with local configuration changes.
  * groups are no longer allowed to contain redirects
  * added setLabelPath to group recipe
  * Allow r.Provides("soname: libfoo.so(FLAGS)", "/some/file") (added
    the "(FLAGS)" part).
  * don't allow spaces and commas in revisions

Changes in 0.50.6:
  * conaryclient.updateChangeSet should have recursed by default
  * Metadata retrieval now works along distributed branches and shadows.
  * reworked troves being added to database to handle missing parts
    of packages and groups properly (and make things faster and more
    elegant)
  * merged update and erase code paths in conaryclient
  * update and erase now take +,- modifiers on trove names
  * added --info to see what an update or erase command will do
  * a single group recipe can now build multiple groups

Changes in 0.50.5:
  * Streams return their value through __call__ instead of value()
  * Reimplemented ShortStream and IntStream in C
  * conary config now takes --show-passwords option, and does not pretty
    print config file values when not printing to screen.  This means that
    conary config > <file> will result in a valid configuration file.
  * Updating groups didn't work when the group referenced troves as new
    which were already installed on the system
  * r.ComponentSpec('somecomponent', '.*') will no longer override the
    file specifications for packaging :debuginfo and :test components.
  * loadRecipe now takes a troveSpec as its first parameter, and uses that
    troveSpec to find the trove on the local system that matches the source
    component that is being loaded.  loadRecipe also automatically searches
    the labels that are parents of the current recipe, so if you shadow a
    recipe, any loadRecipe lines contained in that recipe should still do
    what you want.
  * merge didn't handle files converging
  * merge doesn't need to deal with autosource files
  * diffs between groups failed when members disappeared

Changes in 0.50.4:
  * Most rollback information is stored as a reference to a repository
    instead of storing full rollback data on the local system. The
    localRollbacks flag in conaryrc allows the old behavior to remain.
  * The CONARY state after a merge operation on a shadow now has the
    correct fileId for files that are not different than the parent
    version.
  * Added /usr/lib/conary/conarybugz.py to make it easy to automatically
    populate bugzilla databases from repositories.
  * Sped up Strip, NormalizeInitscriptLocation, NormalizePamConfig,
    TagDescription, and TagHandler policies by limiting them to
    only appropriate directories.
  * Fixed :debuginfo to work with binaries built from more than one
    source file, and made it less aggressive by only stripping debug
    information out to the :debuginfo files, which both makes stack
    traces better without :debuginfo installed and makes libraries
    stripped for :debuginfo more likely to work.
  * When existing fileId's had no streams but the streams are provided
    by a later commit, those streams weren't always merged properly if
    there were multiple files for that fileId
  * conary config output masks user/password info in repository maps
  * the config option useDir has been changed to useDirs, and archDir has been
    changed to archDirs, to allow for tiered use/arch flag definitions, and
    the tweaking of use and arch flag settings.  By default, useDirs and
    archDirs look in /etc/conary/<dir>, followed by /etc/conary/distro/<dir>,
    follwed by ~/.conary/<dir>, where dir is use or arch, depending on the
    context.
  * Arch files can now contain arbitrary macro definitions, and in the future
    will contain values for macros like %(lib)s, which is lib64
    on some platforms.
  * when using --keep-existing, the install label path and install flavor
    are used to determine which version to install instead of using affinity
    to install something close to what you already have.
  * a bug that prevented a changeset from applying to the system when
    the changeset removed a component from a package and the component
    is not installed on the system has been fixed.

Changes in 0.50.3:
  * database findTrove now has an interface that is much closer to the
    repository findTrove function -- this enables conary q to work like
    conary rq.
  * Group handling didn't work for multiple levels of group inclusion.
  * Database.hasTrove() no longer needs to instantiate troves.
  * Fixed overly-aggressive cleaning of the cache.
  * Added repository findTroves call to parallelize findTrove calls.
  * Added the NonMultilibDirectories policy to prevent 32-bit troves from
    utilizing lib64 directories.
  * the NormalizeInterpreterPath policy can now handle unwriteable files
  * fixed the network client code to return file contents properly when
    multiple file contents are requested from the server (bz#50)
  * rewrote Database.getTroveLatestVersion()
  * Added :debuginfo handling in Strip policy, which requires debugging
    to be turned on in optflags and elfutils's eu-strip and debugedit to
    be installed.  Like :test components, :debuginfo components are not
    installed by default.
  * File versions are now properly set to a branched version after a
    merge operation
  * cvc commit aborts again when the current versions of files are not
    the latest versions

Changes in 0.50.2:
  * Any %(lib)s-derived path (/%(lib)s, %(libdir)s, %(krbprefix)s/%(lib)s,
    or %(x11prefix)s/%(lib)s) will now cause the entire package and all
    components to be flavored with the base instruction set flavor, so
    that architecture-sensitive but non-code files in (say) /usr/lib64
    do not show up on 32-bit platforms.
  * Sped up dependency resolution on the client
  * The reworked getFileContents call now asks for contents from the
    correct server when contents from more than one server are requested

Changes in 0.50.1:
  * Add support for trove=<troveVersion> in rq, cvc co, and other places that
    use findTrove
  * Add conary q --info option to display flavors
  * changeset command uses system flavor if no flavor is specified, skips
    troves which are not included in packages and groups by default,
    takes a --no-recurse option, and filters based on the excludeTroves
    configuration setting
  * Added automatic :perl component that works like the :python component,
    and extended the multilib-friendly-or-architecture-neutral policy to
    work with perl as well as python.
  * client/server protocol negotiation is a whole lot smarter now
  * getChangeSet() results in a single URL rather than one per primary trove
  * group, fileset, and redirect recipes have macros that contain the
    buildlabel and buildbranch.
  * fixed a bug with merging absolute change sets which contain config files
  * redirections to troves w/ older versions already installed didn't work
  * the pathId generation code has changed.  For cooked troves, the
    pathId will be the same for any particular version of a path.
    Code must not depend on this behavior, however; it may change in the
    future.

Changes in 0.50.0:
  * Redirections work
  * Sped up group generation
  * Troves which reference other troves (groups and packages) can now specify
    whether a trove is installed by default or not. Packages now reference
    :test, but don't install it by default
  * Added optional 'recurse' parameter to netclient.createChangeSetFile
  * The first argument to the Requires and TagSpec commands can now have
    macros interpolated, as in r.Requires('%(bindir)s/foo', ...)
  * Groups can have requirements now
  * protocol-level getFileContents works on multiple files simultaneously
  * repository log had too many files added to it
  * set instruction set flavor for a cooked trove whenever any Arch flags are
    checked

Changes in 0.14.12:
  * The shadow command looks at buildLabel instead of following
    installLabelPath
  * In some cases, troves with an incompatible flavor were chosen when
    --resolve was used. The proper flavor is now used, or the
    dependency is reported as unsatisfiable.
  * Several more instances of %(lib)s were moved out of the default
    specification for generic components like :runtime and :devel for
    better multilib support.
  * Policy now helps ensure that :python components are either
    architecture-neutral or multilib-friendly.
  * Better error messages for "%(foo)/" (which should be "%(foo)s/")
  * Looking up files in the local database gave erroneous results in
    some cases (this was noticeably primarily when distributed change
    sets were being generated)

Changes in 0.14.11:
  * Local systems store config files in sql tables now.  Use
    /usr/share/conary/convertcontents to convert to the new data store.
    Note that this means that any *config file* managed by conary can be
    read through the main SQL database file in /var/lib/conarydb/conarydb.
  * Actually check build requirements before building, use --no-deps to
    ignore the check.
  * make conary q and conary update convert all flavors to  strong flavors
    for comparison; ~readline becomes readline, and ~!readline becomes
    !readline, so that conary q foo[readline] works as expected.
  * no default flavor is presumed for local operations (erase, q)
  * changed getPackageBranchPathIds to base64 encode the filename in
    order to ensure that the resulting XML-RPC will be UTF-8 clean.
  * localoutofdate renamed to "yuck", a man page added, and the script
    and man page are now installed on the system.
  * rename --use-macro and --use-flavor options for cook to --macro
    and --flavor
  * support new cook syntax: cvc cook <trove>[flavor] to set the troves flavor
    while cooking
  * fixed rq output when iterating over subtroves within a trove or group
  * TroveNotFound exceptions are handled gracefully in cvc.  'conary cook
    foo' will no longer traceback when foo:souce could not be found in
    the repository.
  * Unsynchronized updates work for packages and groups
  * The database is now opened with a 30 second timeout.  This should allow
    better concurrency.
  * added --exclude-troves and excludeTroves conaryrc entry
  * repository .cnr file's commitAction configuration item now has a
    flavor provided to it as %(flavor)s and the default changemail
    script uses it.
  * don't allow the same label to appear twice in sequence in a version

Changes in 0.14.10:
  * FlavorMap sense wasn't set right for base instruction set

Changes in 0.14.9:
  * Shadow Branch objects didn't return parent branches properly. This
    caused incorrect pathId's to show up on cook on shallow shadows.
  * Reworked the code which looks up pathIds to take advantage of a new
    server call (getPackageBranchPathIds) which is faster and looks on
    both the full branch and full parent branches.
  * The Apache repository server now allows mixed ssl and normal requests.
  * Added forceSSL option to apache repository server configuration.
  * The network client code now supports accessing servers over https.
  * Proper salts are used for user passwords.
  * The default value for macros.optflags is "-O2" again, instead of
    an empty string.
  * The http handler in the conary server now sends back proper error
    codes in the case of an authentication error.

Changes in 0.14.8:
  * Fixed bug where streams for commits on distributed branches didn't always
    get set properly
  * reworked findTrove() in repository to return (name, version, flavor)
    tuples instead of full troves
  * Split conary.1 into conary.1 and cvc.1
  * Allow cvc cook trove=<version>
  * remove --target-branch cook option
  * added default :devellib component for architecture-specific devel bits,
    made all files with an architecture-specific multilib path that are
    not in :devellib go into :lib instead of having many of them fall into
    :runtime

Changes in 0.14.7:
  * ELF libraries with sonames that have paths in them are now handled
    sanely, by removing the path (and complaining...)
  * split march into targetArch and unameArch -- requires a new distro-release
  * rework command line arguments to shadow and branch to match how versions
    are normally specified, and allow a flavor specificatoin
  * added --sources to branch and shadow commands

Changes in 0.14.6:
  * fix for generating changesets between repositories
  * policies that look at shared libraries are now multilib-aware,
    fixing shared library permissions and dependency provision
  * autosources didn't work when committing across a shadow

Changes in 0.14.5:
  * allow groups to contain troves with conflicting flavors
  * make repository-side change set caching less buggy
  * fix config files changing to symlinks
  * allow duplicate items to be specified for erase and update
  * changeset command allows flavors to be specified
  * repquery --info shows trove flavor
  * fixed bug with not matching base instruction set flavor

Changes in 0.14.4:
  * several bugs in the 'cvc update' code paths have been fixed
    - it no longer retrieves autosource sources
    - the CONARY file now gets populated entries for autosource files
    - the fileids in CONARY files are now correct after an update
  * several bugs in error handling have been fixed
  * several docstrings have been fixed
  * packagepolicy now automatically adds usermode:runtime requirement to files
    that are dangling symlinks to consolehelper
  * the templating engine for the web interface to the server has been
    changed to kid; kid and elementtree are now required to run a server.
  * the web interface now supports limited editing of ACLs
  * the server now only supports protocol version 26 (it was a mistake
    to leave in support for 24 and 25)
  * old code that supported ancient protocol versions has been
    removed from the server
  * recipes loaded from within recipes follow the label= argument if
    it is given

Changes in 0.14.3:
  * Fixed usage message to no longer print 1 at bottom; improved option
    handling error messages
  * Fixed versions when branching from a shadow
  * The lookaside cache now fetches from the repository into the right
    location and with the right permissions, and fetches manually-added
    as well as automatically-added sources.
  * In recipes, addSource can now take dest='/path/to/file'
  * Change %(servicedir)s location from /var to /srv

Changes in 0.14.2:
  * contents are now stored as diffs when either the new file or the
    old file is empty
  * diffs of numeric streams can now express a change to the value of
    None

Changes in 0.14.1:
  * fixed a typo in lookaside.py that prevented commits from working
  * added a descriptive exception message when fileids in your database
    do not match the fileids in the repository

Changes in 0.14.0
  * added ability for changesets to ignore unknown fields in some places
    (making changesets somewhat less brittle)
  * fixed bug in source handling with non-recipe files in the local directory
  * added framework for generic trove information
  * checkout no longer pulls all sources from the repository
  * used new trove info framework to store the source trove, build time,
    total file size, and version of conary used when building binary
    troves.
  * lib/elf.c no longer uses mmap to read elf files.  Some architectures
    may have elf structures on disk that are not naturally aligned, and
    using mmap to read them won't work.
  * the repository code now uses a 30 second timeout when attempting to
    access the database
  * Have architectures control their march values in the architecture
    config files.
  * add Arch.getCurrentArch() to get the major architecture that is in use
    during a build

Changes in 0.13.3
  * added ability for a contents log file (makes syncing much easier)
  * file tags weren't used on updates
  * "description update" tag action replaced with "handler update"
    (which gets called when either the tag description or the tag handler gets
    updated)
  * "description preremove" tag action replaced with "handler preremove"
  * sources get committed automatically

Changes in 0.13.2
  * reworked use.py code almost entirely.
  * added /etc/conary/arch directory to contain architecture definition files;
    changed /etc/conary/use files to contain more information about how
    flags are used when building.  Flag definitions are no longer in use.py.
  * fixed buildFlavor so that it affects cooking packages as well as
    determining troves to include when cooking a group
  * changed --noclean to --no-clean to be in line with the rest of the
    options; documented it
  * removed Use.foo and Flags.foo options from conary config files.  Macros.foo
    is still there.  Added --use-flavor option to cvc cook which takes a flavor
    and overrides the build flavor while cooking.
  * groups now take flavor strings to determine the flavor of a trove to
    include, not flag sets.
  * dependencies resolution is flavor sensitive now (and uses flavor
    affinity)
  * added trove version/release number to dependency messages
  * renamed classes and methods in versions.py to match current terminology

Changes in 0.13.1
  * repquery wasn't filtering by flavor properly (exposed by a bug fix
    in 0.13.0)

Changes in 0.13.0
  * removed importrpm.py
  * diffs between a file object that has a non-empty provides or requires
    to a file object that has an empty provides or requires are now properly
    generated and applied.
  * added checks to validate merged file objects against the fileIds
    in the changeset
  * implemented shadows
  * framework for redirects in place
  * removed (unused) parentId field from Branches repository table

Changes in 0.12.5
  * reworked dependency resolution a bit for a big speedup in the server
  * moved destdir to %(builddir)s/_ROOT_
  * made macros.destdir available during the unpacking of sources
  * source commands (r.addAction, etc.), if given absolute paths for
    their dir keywords, will perform their actions in the destdir instead
    of the builddir
  * most build commands (r.Make, r.Create, etc.), will work in either builddir
    or destdir, depending on whether they are given relative or absolute
    paths
  * add dir keyword for r.Run
  * include /usr/bin/rpm2cpio

Changes in 0.12.4
  * set more arch flags for x86 and x86_64
  * troves can have multiple instruction set flavors now
  * flipped around use: and is: sections of flavor strings
  * Version and Branch object completely separated

Changes in 0.12.3
  * conary verify updated to new API so that it works again
  * conary q (with no arguments) works again

Changes in 0.12.2
  * added getTroveVersionsByBranch
  * make better use of _mergeQueryResults
  * moved version affinity into findTrove from ConaryClient
  * fixed branch affinity so that it's actually branch affinity instead of
    label affinity
  * rdiff changes for 0.12.0 broke negative numbers for oldVersion
  * rdiff diff'd based on label instead of branch
  * update has flavor affinity now
  * flavors can now be specified on the command line for update, erase
    repquery, and query
  * unspecified flavor flags got scores of zero, which was wrong
  * added python code for flavor scoring (useful for the client)
  * repository queries didn't work properly when looking for multiple flavors
    of a single version
  * fix for updating multiple flavors of a single version of a trove
    simultaneously
  * reworked getTroveVersionList and getAllTroveVersions for per-trove
    flavor filtering

Changes in 0.12.1
  * repquery and query always showed dependency information
  * getTroveLeavesByBranch did extra demarshalling of the flavor
  * repquery didn't deal with nonexistant troves well
  * dependency failures on erase didn't reassemble dependency flags properly
  * fixed bug in dependency sets creation which caused dependency flags
    to get mangled
  * added a check to prevent mangled flags from getting committed

Changes in 0.12.0
  * document config command, and display supplied macro/use/arch information
    in output
  * repository acl's work for almost everything
  * anonymous access must be explicitly enabled by creating an acl for
    user 'anonymous' with password 'anonymous'
  * server side flavor scoring used
  * queries reworked for flavor matching

Changes in 0.11.10.1
  * move to python2.4
  * repository caching (which isn't used yet) didn't track the recurse flag

Changes in 0.11.10
  * changed flavor tracking when loadRecipe() is used to only track
    flavors in loaded recipes that are superclasses of the recipe
    class in the loading recipe.  (e.g. loading python.recipe to get
    the distribution python version will not add all of the python
    recipe's flavor information to the loading recipe class, as long
    as the loading recipe does not subclass the Python class.)
  * add conary verify command for comparing the local system's state to
    the state it was in at install time
  * when a trove is installed for the first time, it comes from a single
    repository
  * didn't handle file types changing on update
  * fixed problem assigning depNums
  * components disappearing from troves caused problems in relative changesets
  * files moving from removed troves in changesets caused update to fail

Changes in 0.11.9
  * change the order of permissions setting (chmod after chown)
    because some versions of the Linux kernel remove setuid/gid bits
    when setting ownership to root

Changes in 0.11.8
  * work around a python bug w/ fdopen() resetting file permissions
  * r.Replace() as an alternative to r.Run("sed -i '...' file")
  * Policy enforcing UTF-8 filenames
  * r.macros.tagdatadir as a standard place to put data just for taghandlers

Changes in 0.11.7
  * changed server.py to take extra config files via --config-file instead
    of as an extra argument
  * extra config files (specified with --config-file) were ignored if they
    didn't exist; issue an error message now
  * Added r.ConsoleHelper() for recipes
  * PAM configuration files shouldn't have paths to modules by default,
    so we remove what used to be the standard path
  * changed repository user authentication to use user groups (currently
    one per user)
  * added password salt
  * restructured repository a bit
  * removed lots of unused code from FilesystemRepository

Changes in 0.11.6
  * branches are created as changesets now instead of as a protocol call
  * merged authdb into primary repository
  * fix for rdiff (broken by flavor rework in 0.11.5)

Changes in 0.11.5
  * Internals reworked to eliminate flavor of None in favor of empty flavor
  * Added (currently unused) code to parse command line flavor specifications
  * static libraries (.a files) get proper flavors now
  * Handle attempts to update already installed troves from absolute
    change sets

Changes in 0.11.4
  * all components built from a single recipe share a common flavor
  * loadRecipe's label= keyword argument can actually take a label
    as well as a hostname

Changes in 0.11.3:
  * optimized a sqlite update statement to use indexed columns
  * added --test to update and erase
  * dependency check didn't handle new components providing the same
    items as old components (broken by 0.11.1 performance enhancements)

Changes in 0.11.2:
  * standalone server was broken by --add-user changes in 0.11.1
  * dependency check no longer allows packages being removed to cause
    dependency failures
  * changed how dependencies are frozen to make the order deterministic
    (so fileId's don't change around)
  * added a database version to the database schema

Changes in 0.11.1:
  * erasing troves enforces dependencies -- this requires a database
    conversion (run the conary-add-filedeps script which fixed the
    conversion to 0.11.0 after updating conary)
  * reworked dependency queries to take advantage of indices for much
    better performance
  * add --add-user to server.py for creating the authdb

Changes in 0.11.0:
  * massive rework of fileId mechanism to allow better flavor support
  * added columns to dependency tables to allow erase dependency checks
    (which are not yet implemented)
  * enabled trove requirements
  * added cvcdesc and the 'describe' command to cvc to generate
    and use metadata XML files.
  * getMetadata follows the branch structure up until it finds metadata
    for the trove.
  * changed getFileContents() to not need trove name or trove version
  * byte-compiled emacs lisp files are transient, like python
    byte-compiled files
  * addSource recipe action now can take a mode= keyword argument
  * cook now enforces having no dash characters in version numbers
  * files are explicitly disallowed from depending on groups, packages,
    or filesets; the only trove dependency that a file or component
    can have is on a component.  Only filesets can depend on filesets.

Changes in 0.10.11:
  * reworked how absolute change sets get converted to relative change
    sets for better efficiency
  * chained dependency resolution caused duplicate troves in the final
    changeset (and a lot of extra work)
  * added --config to stand alone repository
  * source flag wasn't set properly for newly added non-text files
  * flavor information is now printed by "conary query" when multiple
    flavors of the same version of a trove are installed
  * "conary repquery --all" flavor output formatting has been improved

Changes in 0.10.10:
  * changesets get downloaded into a single (meta) file instead of lots
    of separate files
  * fix several bugs in the freshmeat record parsing
  * add a freshmeat project page URL to the metadata by default
  * add a "source" item to metadata
  * the server implementation of troveNames() was horrible
  * enabled file dependencies

Changes in 0.10.9:
  * fixed some authorization issues with the xml-rpc repository interface
  * the web management interface for the repository works now; see
    http://wiki.specifix.com/ConaryConversion for information on how
    to convert existing authdb's to support this
  * fixed a bug with distributed branches
  * users can change their passwords through the repository's web api
  * improved logic apachehooks use to find top level URL
  * fixed bug in server side repository resolution

Changes in 0.10.8:
  * changed iterAllTroves() to troveNames(), which searches a single
    label instead of the whole repository
  * reworked http authentication and CGI request handling and added the
    beginning of a web interface to the repository for user administration
    and metadata management.

Changes in 0.10.7:
  * dependency sql code reworked to use temporary tables
  * new macro called "servicedir" that defines the location for
    service data (%(servicedir)s{ftp,http,etc})
  * added busy wait to sqlite3 python binding when executing SQL
    statements on a busy database

Changes in 0.10.6:
  * Lots of bug fixes for distributed branching
  * Some code rearrangement
  * The start of metadata support code is now included

Changes in 0.10.5:
  * The local database is used for fetching file information (but not
    contents), reducing network traffic when creating change sets
    across repositories.
  * Update works on troves which were locally cooked or emerged
  * Internal changes to move toward getFileContents() working in batches
    rather then on individual files. For now this prevents the repository
    from copying files between the content store and /tmp to serve them.
  * Arch flags are now included in flavors
  * Emerge follows the installLabelPath instead of the buildLabel
  * The extended debugger has been extensively modified
  * Conary can handle filenames with '%' in them
  * The showcs command has been significantly updated, and the updates
    are documented in the conary.1 manpage
  * New syntax for flags distinguishes requirements from "optimized for";
    see http://wiki.specifix.com/FlavorRankSpec

Changes in 0.10.4:
  * Bug fixes for updating from absolute change sets (which basically
    just didn't work for troves which contained config files)
  * Bug fixes for distributed branching
  * The database is used for fetching trove information (but not yet
    file information) when the client constructs change sets across
    distributed branches
  * various other bug fixes

Changes in 0.10.3:
  * this version introduces changes to the network protocol for
    obtaining file contents and changeset generation. The client
    protocol version number has increased, so version 0.10.3 can only
    communicate with servers running the server from 0.10.3. The
    server remains backward compatible with older clients.
  * a warning message is now displayed when the user attempts to
    create a branch that already exists on a trove.
  * the correct trove names are displayed when automatically resolving
    dependencies
  * packages no longer get the union of all the dependency information
    of the components they contain.  This information would have to be
    recalculated if a user installed a package then removed a
    component afterward.
  * a package policy check was added to reject any world-writable
    executable file.
  * r.TagSpec('tagname', exceptions='filter') now overrides a match by
    another r.TagSpec('tagname', 'filter')
  * more changes to metadata interface
  * various other bug fixes and improvements

Changes in 0.10.2:
  * the repository code is now included in the main conary source
    archive
  * "conary showchangeset" produces a more user-friendly output
  * large responses from the repository server are now compressed
  * the protocol for getFileContents() changed to take a fileId
    instead of the file's path.  The repository code can still handle
    old requests, but the client code now requires the latest
    repository code.
  * bug fixes

Changes in 0.10.1:
  * when applying a changeset, dependency failures are resolved by
    querying servers in the installLabelPath
  * troves that satisfy a dependency can automatically be added to a
    transaction.  This behavior is controlled by the "autoResolve"
    variable in conaryrc or the "--resolve" command line option to
    "conary update"
  * dependency resolution is calculated recursively.  To limit the
    recursion depth to check only first order dependencies, a
    "--no-deps-recurse" option has been added to "conary update"
  * "conary repquery" now takes a "--deps" argument, which prints the
    Requires and Provides information for the trove that is being
    queried.
  * changes have been made to the build side of Conary to facilitate
    building recipes that use cross compilers
  * symlinks now get the appropriate ownership set when they are
    restored
  * groups can now specify which flavor of a trove to include
  * repository queries that don't need file information no longer ask
    the repository for files.
  * various bug fixes and cleanups

Changes in 0.10.0:
  * dependency checking is now performed before changesets are
    applied.  This uses new tables in the local system's database.
    If you are using a database created by a version of Conary older
    than 0.10.0, it must be converted before it can be used.  See:
      http://wiki.specifix.com/ConaryConversion
    for details
  * Shared library dependency information in changesets is now stored
    in a different format.  This means that repositories that use old
    versions of Conary will be unable to give valid changesets to
    Conary 0.10.0 or later.  Therefore, the protocol version number has
    been increased.
  * --no-deps argument added
  * "cvc co" is now a synonym for "cvc checkout"

Changes in 0.9.6:
  * dependency enforcement infrastructure has been added (the code is
    currently disabled)
  * bug fixes
    * applying a changeset that un-hardlinks files now works
    * conary rq [trove] --info now works
    * running "conary update [trove]" when more than one flavor of
      [trove] exists no longer tracebacks.  It installs both flavors
      of the trove (which is not always the desired behavior - this
      will be addressed later)
    * only files with execute permissions are checked for
      #!interpreter.
    * "conary rq [trove] --ls" no longer tracebacks when [trove]
      exists in more than one repository
    * various code cleanups

Changes in 0.9.5:
  * new methods for specifying dependency information in recipes have
    been added
  * #! interpreters get added as dependencies
  * local flag overrides now work
  * cvc cook --resume can be used multiple times
  * conary invokes gpg with --no-options to avoid creating or using
    ~/.gnupg

Changes in 0.9.4:
  * fixes to cvc annotate
  * flavors and dependency generation code has been refactored to be
    policy based
  * better error handling when invalid changeset files are given to
    conary
  * minor code cleanups

Changes in 0.9.3:
  * New "cvc annotate" feature
  * Man page updates
  * Changesets which remove a file and replace it now apply correctly.
  * "cvc update" no longer complains and fails to update the CONARY
    state file properly  when ownerships differ
  * FileId generation now looks for previous versions of all the
    packages that have just been created, not just the name of the
    recipe.
  * Cooking as root is no longer allowed
  * Miscellaneous bug fixes.

Changes in 0.9.2:
 * Bug fixes:
   * Applying changesets that have more than one hard link groups
     sharing the same contents sha1 works now.
 * Build changes:
   * Recipes can now create new top level packages.

Changes in 0.9.1:
 * Bug fixes:
   * Applying a changeset that has a flavor which is a superset of the
     previous version's flavor now works.
   * Parsing optional arguments to command line parameters that appear as
     the last thing on the command line works
 * Build changes:
   * Package policy now checks to ensure that files in /etc/cron.*/*
     are executable
 * Update changes:
   * Conary no longer complains if a transient file has been modified
     on disk but no longer exists in a new version of a component.
 * Miscellaneous changes:
   * Version 1 on-disk changeset file support has been removed.

Changes in 0.9.0:
 * protocol versioning is much more granular now allowing for backwards
   compatible versions of functions
 * changeset command now generates changesets for multiple troves spread
   across multiple repositories
 * change sets are transferred as a set of independent change sets now
   (laying the groundwork for repository change set caching, with which
   this version will work just fine)

Changes in 0.8.3:
 * Man page updates.
 * The "conary query" command now accepts multiple arguments for
   troves and paths
 * Fixed "conary erase" command which was broken in 0.8.2

Changes in 0.8.2:
 * You can now install multiple troves at once (even a combination of
   changeset files and troves from repositories), and the entire
   action is recorded in a single rollback (this required a change in
   command-line arguments for updating troves).
 * The beginnings of support for searching multiple repositories
 * Miscellaneous code cleanup and bug fixes.

Changes in 0.8.1:
 * The source code has been re-arranged for easier maintenance, and
   conary has been split into two programs: conary and cvc.
 * Better error messages and debugging tracebacks

Changes in 0.8.0:
 * A new changeset format supports hard links but requires staged update.
 * The new changeset format also collapses duplicate contents even
   when hardlinks are not used.
 * By default, rc?.d/{K,S}* symlinks are no longer packaged. The
   chkconfig program is relied on to create them at package
   install/update time. Init scripts are explicitly required to
   support the chkconfig protocol by default
 * Improved error messages
 * Several bug fixes.

Changes in 0.7.7:
 * Extended debugger saves and emails
 * Tracebacks now include arguments and locals
 * More size optimizations were made when applying changesets
 * Applying absolute changesets when a trove is already installed is
   now much more efficient than it was
 * Self-referential symlinks raise a packaging exception.
 * Several bugs fixes.

Changes in 0.7.6:
 * Installation
   * Hardlink handling
   * enhanced debugging capabilities (including saving a debugging
     state file to enable remote debugging)

   * using binary file ids and iterators for significant memory savings
   * and runtime support for the x86.x86_64 sub-architecture
 * Cooking
   * more robust handling of the --resume option
   * policy normalization of where app-defaults files go.

Changes in 0.7.5:
 * Hard links are implemented (but not yet enabled, in order to
   preserve changeset compatibility for now).
 * Several bugs have been fixed for installing and cooking.

Changes in 0.7.4:
 * Fileids are now stored and transmitted in binary rather than
   encoded.
 * Better handling of multiple versions of packages/troves installed
   at the same time
 * Missing file handling improvements
 * Recipe inheritance is now possible between repositories
 * Enhanced Interrupted builds
 * The dynamic tag protocol was slightly modified
 * Added Arch.x86.amd64 and Arch.x86.em64t
 * several bugs fixes

Changes in 0.7.0:
 * sqlite3 is used for the database
 * better handling of multiple packages with the same name installed at once.

Changes in 0.6.6:
 * repository protocol update
 * changeset format update
 * added the ability to resume halted local builds
 * added the ability to easily package build-time tests to run at
   install time to qualify new/changed environments
 * better handling of packaged .pyc/.pyo files
 * better shared library handling
 * improved inline documentation
 * optimizations for both space and time
 * numerous bugfixes<|MERGE_RESOLUTION|>--- conflicted
+++ resolved
@@ -1,4 +1,3 @@
-<<<<<<< HEAD
 Changes in @NEW@:
   o Build Changes:
     * cvc will no longer fail if the EDITOR variable points to an invalid
@@ -14,10 +13,7 @@
       sqlite3 library for cases when the system sqlite3 is not the
       optimal version for Conary.
 
-Changes in 1.0.40:
-=======
 Changes in 1.1.13:
->>>>>>> 3bd9efb8
   o Build Changes:
     * All files in "binary directories" now provide their path as a
       file: dependency. This allows more flexibility for files that
