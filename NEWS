Changes in 1.1:
  o Server Changes:
    * Entitlement classes can now provide access to multiple access
      groups
<<<<<<< HEAD
    * addEntitlement and deleteEntitlement repository calls replaced 
      by addEntitlements and deleteEntitlements calls

=======
    * Added getTroveLeavesByPath and getTroveVersionsByPath. (for CNY-74)
>>>>>>> 31542114
  o Client Changes:
    * conary rq now --path, which allows you to search for troves in the 
      repository by path. (CNY-74)

Changes in @NEW@:
  o API Additions:
    * The interface to create, list and delete access groups and
      modify the users therein through is now exposed though
      ConaryClient.
    * The interface to delete entitlement groups is now exposed
      through ConaryClient.

  o Client Changes:
    * "conary updateall" now accepts the --keep-required command line
      argument.

  o Server Changes:
    * The repository database migration code now reports an error when
      trying to migrate old-style redirects.  The code to perform the
      migration is incomplete and creates invalid new-style
      redirects.  If you have a repository with old-style redirects,
      contact rPath for assistance with your migration. (CNY-590)

  o Bug Fixes:
    * Subdirectories within source components are now better supported.
      Specifically, different subdirectories with the same filename will
      now work. (CNY-617)
    * The util.literalRegex() function now escapes parenthesis characters.
      (CNY-630)
    * Manifest files now handle file names containing "%" characters.
      Fix from Pavel Volkovitskiy. (CNY-627)

Changes in 1.0.22:
  o Client Changes:
    * Conary now has hooks for allowing you to be prompted for both name
      and password when necessary.
    * Conary will no longer report a traceback when trying to perform 
      dependency resolution against repositories that are not available.
      Instead, it will print out a warning. (CNY-578)

  o Build Changes:
    * It is now possible to set environment variables to use within
      Conary builds from within conary configuration files, using the
      new "environment" configuration item.  Thanks to Pavel
      Volkovitskiy for implementing this feature. (CNY-592)
    * In previous versions of Conary, calls to r.PackageSpec() would
      improperly override previous calls to r.ComponentSpec(); now
      the ordering is preserved.  Thanks to Pavel Volkovitskiy for 
      this fix. (CNY-613)

  o Bug Fixes:
    * A bug that would allow recursively generated changesets to
      potentially have missing redirect flags has been fixed.
    * A bug in redirect handling when the branch changed but the trove
      name didn't has been fixed - conary will do a better job of
      determining what jobs to perform in this situation. (CNY-599, CNY-602)
    * Errors relating to PGP now just display the error instead of causing 
      conary to traceback. (CNY-591)
    * Conary sync on a locally cooked trove will no longer traceback (CNY-568)
    * --from-file and sync now work together.
    * An AssertionError that was occasionally reached by incorrect repository
      setups is now a ConaryInternalError
    * A bug when updating to a locally cooked trove when the user had 
      manually removed files has been fixed. (CNY-604)
    * CONARY files that are not accessible will no longer cause conary to
      traceback when trying to read context from them. (CNY-456)
    * signatureKeyMap configuration entries are now checked to ensure
      they are valid. (CNY-531)

Changes in 1.0.21:
  o Client Changes:
    * The "conary migrate" command has changed behavior significantly
      in order to make it more useful for updating a system to exactly
      match a different group.  However, this change makes it much
      less useful for updating normal systems.  "conary migrate"
      should not be used without first reading the man page
      description of its behavior.  The old migrate behavior is now
      available by using "conary sync --full".  "conary syncchildren"
      has been renamed to "conary sync", and its behavior has also
      been modified slightly as a result.  The old behavior is
      available by using "conary sync --current". Please read the man
      page for a full description of the "sync" command as well.  (CNY-477)

  o Build Changes:
    * A "package" keyword parameter has been added to build actions,
      which specifies the package and/or component to which to assign
      the files that are added (not modified or deleted) by that build
      action.  For example, r.MakeInstall(package="foo") will place
      all the new files installed by the MakeInstall action into the
      "foo" package.  Thanks to Pavel Volkovitskiy for contributing
      this capability.  (CNY-562)
    * A "httpHeaders" keyword parameter has been added to the
      r.addArchive(), r.addPatch(), and r.addSource() source actions
      so that headers can be added to the HTTP request.

  o Bug Fixes:
    * The r.addPatch() build action no longer depends on nohup to
      create a file in the current directory (a bug introduced in
      conary 1.0.19). (CNY-575)
    * Commits with missing files no longer traceback. (CNY-455)
    * A bug that caused "#!/usr/bin/env /bin/bash" to not be
      normalized to /bin/bash by the NormalizeInterpreterPaths policy
      has been fixed.
    * A bug that prevented Conary from being able to download files
      that contain '&' or ';' characters has been fixed.  This allows
      Conary to download sources from cgi-bin URLs.
    * "cvc merge" no longer fails to merge changes from the parent
      branch when the shadowed version doesn't exist on the parent
      branch.

Changes in 1.0.20:
  o Build Changes:
    * "jvmdir", "javadir", "javadocdir", and "thisjavadocdir" have
       been added to the default set of macros.
    * A r.JavaDoc() build action has been added.  It funtions
      exactly like the "r.Doc()" build action, except it coppies into
      "%(thisjavadocdir)s".
    * When the r.addArchive() source action attempts to guess the main
      directory in which to build, it now recognizes when when sources
      have been added in an order that defeats its algorithm and provides
      a helpful error message. (CNY-557)

  o Client Changes:
    * A --tag-script parameter has been added to the rollback
      command. (CNY-519)

  o Bug Fixes:
    * A bug in clone behavior that caused Conary to try to clone
      excessive troves has been fixed.  If you were cloning uphill
      from branch /a/b to /a, and a buildreq was satisfied by a trove
      on /a//c, Conary would try to clone the buildreq to /a as well.
      (CNY-499)
    * A bug in the "r.Ant()" and "r.JavaCompile()" build actions which
      caused the CLASSPATH variable to get mangled has been fixed.
    * A bug in 'r.ClassPath()' that caused a traceback has been fixed.
    * A bug that caused the "change password" tab to be displayed when
      browsing the repository via the web as an anonymous user has
      been fixed.
    * The web service code no longer permits the anonymous user to
      view the "change password" (/conary/chPassForm) form.
    * The r.addPatch() source action no longer hangs when presented
      with large patches, which fixes a bug introduced in Conary
      1.0.19.

Changes in 1.0.19:
  o API Change:
    * In order to fully represent empty flavors in Conary, a new Flavor
      object class has been added.  Previously, DependencySet objects
      were used to store flavor information.  Unfortunately it was not
      possible to distinguish "empty flavor" from "flavor not specified".
      When dealing with thawing frozen flavors, use ThawFlavor() instead
      of ThawDependencySet().  When testing to see if a flavor is empty,
      use the isEmpty() method of the flavor object.

  o Client Changes:
    * The default resolveLevel setting is now 2, this means that
      conary will try to update troves that would otherwise cause an
      update to fail.  See the conary man page for more details.
    * Multiple bugs have been fixed in interactive prompting for user
      passwords (CNY-466):
      - Password prompts are based on the server name portion of the
        label being accessed, not the actual hostname of the server
        (these are often different when repositoryMaps are used).
      - When no password callback is available, the operation will
        fail with an open error (which is identical to what would
        happen if no user name was present) instead of giving a
        traceback.
      - The download thread uses the passwords which the original
        thread obtained from the user.
      - The download thread is able to prompt for passwords from the
        user if distributed changesets require access to additional
        repositories.

  o Build Changes:
    * "r.Ant()", "r.JavaCompile()", and "r.ClassPath()" build actions
      have been added to support building java with conary.
    * "r.addPatch()" will now determine the patchlevel without users
      needing to add level= in the r.addPatch() call. The level
      parameter is still honored, but should not be needed.
    * "cvc cook --show-buildreqs" now displays build requirements
      inherited from parent recipe classes. (CNY-520)
    * The output of "cvc diff" and "cvc rdiff" can now be used as an
      input to patch when files are added between two versions. (CNY-424)
    * Use flags have been added for dom0 and domU.  They default to
      "sense prefernot".  The domU flag should be used to build
      binaries specific to Xen domU environments where special
      provisions are made for paravirtualization.  The dom0 flag
      should be used to build binaries specific to Xen dom0
      environments where special provisions are made for the
      hypervisor.  The existing "xen" flag should be used to build
      binaries specific to Xen which apply equally to Xen dom0 and
      domU environments.
    * Warning message for modes specified without an initial "0" have
      been improved to include the path that is affected. (CNY-530)

  o Server Changes:
    * Use the term Entitlement Class in all conary repository web interfaces
      replacing Entitlement Group.

  o Bugs Fixed:
    * The Conary Repository now returns an error to a client when
      committing duplicate troves that have an empty flavor. (CNY-476)
    * When checking out a source trove from a repository using
      "cvc checkout", the user is no longer warned about not being able
      to change the ownership of the files checked out.
    * A bug has been fixed in conary's determination of what troves
      had been updated locally.  This bug caused "conary updateall" to
      consider many x86 troves as needing to be updated separately
      instead of as a part of group-dist.  This could cause updateall
      failures. (CNY-497)
    * A bug that caused 'conary q tmpwatch:runtime --recurse' to traceback
      has been fixed (CNY-460)
    * Interactive mode now handles EOF by assuming it means 'no';
      thanks go to David Coulthart for the patch. (CNY-391)
    * Configuration settings in contexts can now be overridden from
      the command line. (CNY-22)
    * Redirect changesets now have primary troves, meaning they will
      display better when using "conary showchangeset". (CNY-450)
    * User's passwords are now masked when using "cvc context" (unless
      --show-passwords is specified). (CNY-471)
    * Removed excess output from commitaction which was caused by a
      change in option parsing code (CNY-405)

Changes in 1.0.18:
  o Client Changes:
    * Trying to shadow a cooked redirect now results in an error. (CNY-447)
    * A --keep-required option has been added to tell Conary to leave
      troves installed when removing them would break
      dependencies. This used to be the default behavior; Conary now
      issues a dependency error instead. (CNY-6)
    * "delete-entitlement" and "list-entitlements" options have been
      added to the "manageents" script.

  o Build Changes:
    * Python dependencies are now generated for .pyc files as well as
      for .py files. (CNY-459)

  o Server Changes:
    * Support for deleting entitlements, listing the entitlement
      groups a user can manage, and removing the ACL which lets a group
      manage an entitlement group has been added.
    * Entitlement management has been added to the Conary repository
      web interface. (CNY-483)

  o Bug Fixes:
    * The "list-groups" option to the "manageents" script has been
      corrected to list the groups the user can manage instead of the
      groups that user belongs to.

Changes in 1.0.17:
  o Client Changes:
    * Individual file removals performed by "conary remove" now create
      rollbacks. (CNY-7)
    * The repository mirroring client supports two new configuration
      options:
      - matchTroves is a regexp list that limits what troves will be
        mirrored based on the trove names;
      - recurseGroups takes a boolean value (True/False) which will
        cause the miror client to recurse through a groups and mirror
        everything that they include into the target repository.

  o Server Changes:
    * A single conary repository can host multiple serverNames. In the
      Conary repository's configuration file, the serverName directive
      can now specify a space separated list of valid server names
      which will be accepted and served from that repository. (CNY-16)

Changes in 1.0.16
  o Build Changes:
    * A check has been added to "cvc commit" that ensures a .recipe
      file exists in the CONARY state file.
    * Recipe classes can now set an "abstractBaseClass" class
      variable.  When set, Conary will not require a setup() method in
      the class.  This is used for creating superclass recipes where
      setup() methods are not needed.

  o Server Changes:
    * A new "entitlementCheckURL" configuration option has been added.
      This is a hook that allows external validation of entitlements.
    * The Conary Repository web interface look and feel has been
      updated.  The interface will look incorrect unless
      conary-web-common 1.0 or later is installed.

  o Bug Fixes:
    * When running "cvc log" on a newly created source component, cvc now
      errors gracefully instead of tracing back. (bz #863)
    * Conary now changes to the / directory before running tag
      scripts. (bz #1134)
    * "cvc co foo=invalidversionstring" now gives a more helpful error
      message. (bz #1037)
    * Cloning binary troves uphill now correctly checks for the source
      trove uphill.
    * A bug that would cause "conary migrate" to raise a KeyError when
      updating a group that referenced the same trove twice (through
      two subgroups) has been fixed.
    * A bug that caused miscalculations when determining whether a
      shadow has been modified has been fixed.
    * A number of bugs affecting resetting distributed changesets have
      been fixed.
    * A bug in the MySQL dbstore driver that caused the wrong
      character encoding to be used when switching databases has been
      fixed.

Changes in 1.0.15
  o Client Changes:
    * When writing files as non-root, Conary will no longer create
      files setuid or setgid unless the uid/gid creating the file
      matches the username/groupname in the package.
    * Conary now checks the rollback count argument for non-positive
      numbers and numbers greater then the number of rollbacks
      available. (bz #1072)
    * The entitlement parser has been reimplemented using expat
      instead of a hand-coded parser.  A correctly formatted
      entitlement file should now be enclosed in an
      <entitlement></entitlement> element.  Conary will continue to
      work with files that do not contain the toplevel <entitlement>
      element.

  o Build Changes:
    * Support has been added for recipe templates.  Now when running
      "cvc newpkg", cvc will automatically create a recipe from a
      template specified by the recipeTemplate configuration
      option. (bz #671, #1059)
    * Policy objects can now accept globs and brace expansions when
      specifying subtrees.
    * Cross-compile builds now provide CONFIG_SITE files to enable
      cross-compiling programs that require external site config
      files.  The default site config files are included.
    * The "cvc checkout" command can now check out multiple source
      troves in a single invocation.

  o Server Changes:
    * An "externalPasswordURL" configuration option has been added,
      which tells the server to call an external URL for password
      verification.  When this option is used, user passwords stored
      in the repository are ignored, and those passwords cannot be
      changed.
    * An authentication cache has been added, which is enabled by
      setting The authCacheTimeout configuration to the number of
      seconds the cache entry should be valid for.

  o Bug Fixes:
    * A bug that caused using groupName parameter with r.replace() to
      traceback has been fixed. (bz #1066)
    * Minimally corrupted/incorrect conary state files will no longer cause 
      conary to traceback. (bz #1107)
    * A bug that prevented upload progress from being displayed when
      using "cvc commit" has been fixed. (bz #969)

Changes in 1.0.14:
  o Client Changes:
    * Conary now creates shadows instead of branches when cooking onto
      a target label.  This means, for example, that local cooks will
      result in a shadow instead of a branch.
    * Conary now creates shadows on the local label when creating rollbacks
      instead of branches.
    * The branch command has been removed.  Any potential branch should be 
      done with a shadow instead.
    * The verify command now shows local changes on a local shadow instead
      of a local branch
    * Local changesets create diffs against a local shadow (instead of
      a branch) and --target for the commit command retargets to a shadow
    * User conaryrc entries are now searched from most specific target to
      least specific (bz #997)
    * A fresh install of a group will cause all of its contained components 
      to be installed or upgraded as well, without reference to what is 
      currently installed on your system -- no trove will be skipped because
      it is referenced by other troves on your system but not installed.
    * Changeset generation across distributed shadows now force file 
      information to be absolute instead of relative when the files are on
      different servers, eliminating server crosstalk on source checkin and
      when committing local changesets. (bz #1033)
    * Cvc merge now takes a revision, to allow you merge only up to a certain
      point instead of to head.

  o Server Changes:
    * Removed the ability for the server to log updates to its contents
      store (mirroring has made this capability obsolete)
    * logFile configuration directive now logs all XML calls
    * Split user management out from core authorization object
    * All user management calls are based on user and group names now
    * The user management web interface for the repository now allows
      the administrator to enable and disable mirroring for groups

  o Bug Fixes:
    * Conary will not traceback if you try to update to a trove with a name
      that matches a filesystem path that you don't have access to (bz #1010).
    * Conary will not raise an exception if a standard config file (~/.conaryrc,
      for example) exists but is not accessible.
    * cvc no longer allows . and .. to be added to source troves (bz #1014)
    * cvc remove handles removing directories (bz #1014)
    * conary rollback no longer tracebacks if you do not have write access to
      the conary database.
    * deeply shadowed versions would fail when performing some version 
      operations.  This caused, for example, local cooks of shadowed troves
      to fail.
    * using loadInstalled with a multiarch trove no longer tracebacks (bz #1039)
    * group recipes that include a trove explicitly byDefault False could result
      in a trove when cooked that had the components of that trove byDefault
      True.
    * Stop sending duplicate Host: headers, proxies (at least squid) mangle 
      these into one host header, causing failures when accessing rbuilder
      repositories that depend on that host header (bz #795)
    * The Symlink() build action should not enforce symlinks not
      dangling, and should instead rely solely on the DanglingSymlinks
      policy.
    * A bug that caused conary to treat a reference as an install when it
      should have been an update due to a miscalculation of what local updates
      had been made on the system has been fixed.

Changes in 1.0.13:
  o Client Changes:
    * A new "conary migrate" command for updating troves has been
      added.  "conary migrate" is useful for circumstances when you
      want to update the software state on a system to be synchronized
      with the default state of a group.  To do this, "conary migrate"
      calculates the changeset required to: 1) update the trove (if an
      update is available); 2) install any missing included troves; 3)
      synchronize included troves that have a mismatched version; 4)
      remove any referenced troves that are not installed by default.
    * The includeConfigFiles configuration directive now accepts http
      and https URLs.  This allows organizations to set up centralized
      site-wide conary configuration.
    * Conary now gives a more detailed error message when a changeset
      attempts to replace an empty directory with a file and
      --replace-files is not specified.

  o Build Changes:
    * The addSource source action will now replace existing files,
      rather than replacing their contents.  This implies that the
      mode of the existing file will not be inherited, and an
      existing read-only file will not prevent addSource from
      working.
    * The internal setModes policy now reports "suid/sgid" only for
      files that are setuid or setgid, rather than all files which
      have an explicitly set mode.  (bz #935)
    * TagSpec no longer will print out ignored TagSpec matches twice,
      once for tags specified in the recipe, and once for tags
      discovered in /etc/conary/tags/*.  (bz #902)
    * TagSpec will now summarize all its suggested additions to
      buildRequires in a single line.  (bz #868)
    * A new reportMissingBuildRequires policy has been added to summarize
      all suggested additions to buildRequires in a single line at the
      end of the entire build process, to make it easier to enhance the
      buildRequires list via cut-and-paste.  (bz #869)

  o Bug Fixes:
    * A bug that caused conary to traceback when a file on the file
      system is owned by unknown uid/gid has been fixed.  Conary will
      now print an error message instead.  (bz #977)
    * A bug that caused conary to traceback when an unknown Use flag
      was used when cooking has been fixed.  Previously, "cvc cook
      --flavor 'foobar'" would create a traceback.  Conary now says
      'Error setting build flag values: No Such Use Flag foobar'.
      (bz #982)
    * Pinned troves are now excluded from updateall operations.
      Previously conary would try to find updates for pinned troves.
    * Conary now handles applying rollbacks which include overlapping
      files correctly.  Previously --replace-files was required to
      apply these rollbacks.
    * the config file directive includeConfigFile is no longer case sensitive 
      (bz #995)

Changes in 1.0.12:
  o Client changes:
    * The rollback command now applies rollbacks up to and including
      the rollback number specified on the command line. It also
      allows the user to specify the number of rollbacks to apply
      (from the top of the stack) instead of which rollback to
      apply. (bz #884)
    * Previously, the code path for installing files as part of a new
      trove required an exception to be handled.  The code has been
      refactored to eliminate the exception in order to reduce install
      times.

  o Build Changes:
    * The cvc command now has a --show-buildreqs option that prints all
      build requirements.  The --no-deps argument for cvc has been
      aliased to --ignore-buildreqs for consistency.

  o Bug Fixes:
    * Installing into a relative root <e.g. --root foo> when running
      as root no longer generates a traceback. (bz #873)
    * Replaced files are now stored in rollbacks. (bz #915)
    * File conflicts are now also detected via the database, not just
      via real file conflicts in the filesystem.
    * A bug that resulted in multiple troves owning a file has been fixed.
    * Rollbacks of troves that were cooked locally will no longer
      raise a TroveIntegrityError.
    * The "conary remove" command no longer generates a traceback when
      the filename given cannot be unlinked. (bz #887)
    * The missing usage message displayed when "cvc" and "conary" are
      run with no command line arguments has been restored.
    * Rollbacks for initial contents files didn't work; applying
      rollbacks now ignores that flag to get the correct contents on
      disk. (bz #924)
    * The patch implementation now properly gives up on patch hunks
      which include changed lines-to-erase, which avoids erasing lines
      which did not appear in the origial version of the file. (bz
      #949)
    * Previously, when a normal error occurred while prepping sources
      for cooking (extracting sources from source archives, for
      example), conary would treat it as a major internal error.  Now
      the error message is simply printed to the screen instead.
    * A typo in a macro will now result in a more helpful error
      message.
    * A bug that caused a traceback when performing "conary rq" on an
      x86_64 box with a large installLabelPath where only an x86
      flavor of a trove was available on one label in the
      installLabelPath has been fixed (bz #961).
    * Conary no longer creates a rollback status file when one isn't
      needed.  This allows /var/lib/conarydb to be on read-only media
      and have queries continue to work/.
    * Reworked "conary remove" to improve error messages and fix
      problems with multiple files being specified, broken symlinks,
      and relative paths (bz #853, #854)
    * The mirror script's --test mode now works correctly instead of
      doing a single iteration and stopping.

Changes in 1.0.11:
  o Client Changes:
    * Conary will now allow generic options to be placed before the command
      you are giving to conary.  For example, 'conary --root=/foo query'
      will now work.
    * the remove command no longer removes file tags from files for no good 
      reason
    * rollbacks now restore files from other troves which are replaced as part
      of an update (thanks to, say, --replace-files or identical contents)
    * --replace-files now marks files as owned by the trove which used to
      claim them
    * You can now kill conary with SIGUSR1 to make conary enter a debugger
      when you Ctrl-C (or a SIGINT is raised)
    * --debug-all now enters a debugger in more situations, including option
      parsing fails, and when you hit Ctrl-C.
    * added ccs2tar, which will convert most absolute changesets (like those
      that cook produces) into tarballs
    * Troves now don't require dependencies that are provided by themselves.
      As troves are built with this new behavior, it should significantly speed
      up dependency resolution.
    * added a script to recalculate the sha1s on a server (after a label
      rename, for instance)
    * added a script to calculate an md5 password (for use in an info recipe,
      for example)

  o Build Changes:
    * Conary now supports a saltedPassword option to r.User in user info-
      packages.  Full use of this option will require that a new shadow package
      be installed.

  o Bug Fixes:
    * command-line configurations now override context settings

  o Build Changes:

Changes in 1.0.10:
  o Client Changes
    * Given a system based on rPath linux where you only installed
      !smp kernels, conary would eventually start installing smp
      kernels on your system, due to the way the update algorithm
      would determine whether you should install a newly available
      trove.  Conary now respects flavor affinity in this case and
      does not install the smp kernel.
    * Mirror configuration files can now specify uploadRateLimit and
      downloadRateLimit.
    * Updates utilizing changeset files are now split into multiple
      jobs properly, allowing changeset files which create users to
      work proprely.
    * "conary rollback" now displays progress information that matches
      the "conary update" progress information.
    * added --with-sources option for clone

  o Bug Fixes:
    * A bug that caused an assertion error when switching from an
      incomplete trove to a complete trove has been fixed.
    * A bug in perl dependencies that caused extra directories to be
      considered part of the dependency has been fixed.
    * A bug affecting updates where a pinned, partially installed
      package was supposed to be updated due to dependency resolution
      has been fixed.
    * A bug that prevented updates from working when part of a locally
      cooked package was replaced with a non-locally cooked component
      has been fixed.  The bug was introduced in Conary 1.0.8.
    * A bug that caused a segfault when providing an invalid type to
      StringStream has been fixed.
    * The troveInfo web page in the repository browser now displays
      useful error messages instead of traceback messages.  The
      troveInfo page also handles both frozen and non-frozen version
      strings.
    * A bug that caused conary to download unnecessary files when checking out
      shadow sources has been fixed.
    * A bug that caused "cvc rdiff" between versions of a trove that
      were on different hosts to fail has been fixed.
    * Fixed a bug when determining local file system changes involving a file 
      or directory with mtime 0.
    * The --signature-key option was restored

Changes in 1.0.9:
  o Client Changes:
    * A new dependency resolution method has been added which can be turned
      on by setting resolveLevel to 2 in your conarycfg:  If updating trove 'a'
      removes a dependency needed by trove 'b', attempt to update 'b' to
      solve the dependency issue.  This will allow 'conary update conary'
      to work as expected when you have conary-build installed, for example.
    * Switched to using more of optparse's capabilities, including --help
      messages.
    * One short option has been added, cvc -m for message.

  o Bug Fixes:
    * Recipes that use loadRecipe('foo') and rely on conary to look upstream
      to find their branch now work correctly when committing.
    * A bug affecting systems with multiple groups referencing the same troves,
      where the groups are out of sync, has been fixed.
    * the mirror client now correctly handles duplicate items returned in
      trove lists by older servers
    * A bug that caused the mirror client to loop indefinitely when
      doing a --full-trove-sync has been fixed
    * conary rq --trove-flags will now display redirect info even if you
      do not specify --troves (bug #877)
    * dep resolution now support --flavors --full-versions output (bug #751)
    * cvc merge no longer tracebacks if files were added on both upstream
      and on the shadow
    * admin web access for the server doesn't require write permission for
      operations which also require admin access (bug #833)
    * A bug that caused r.remove() in a group to fail if the trove being
      removed was recursively included from another group has been fixed.
    * Conary update tmpwatch -tmpwatch:debuginfo will now erase 
      tmpwatch:debuginfo.
    * An ordering bug that caused info packages to not be updated with their
      components has been fixed.
    * Updates will now happen in a more consistent order based on an
      alphabetic sort.
    * the repository server now handles database deadlocks when committing
       changesets
  o Server Changes:
    * getNewSigList and getNewTroveList could return troveLists with
      duplicate entries

  o Documentation Changes:
    * The inline documentation for recipes has been significantly
      improved and expanded, including many new usage examples.

Changes in 1.0.8
  o Client changes:
    * Conary will now replace symlinks and regular files as long as their
      contents agree (bug #626)

  o Bug Fixes:
    * An error in the method of determining what local changes have been 
      made has been fixed.

Changes in 1.0.7:
  o Client changes:
    * A better method of determining what local changes have been made to a
      local system has been implemented, improving conary's behavior when
      updating.

  o Bugfixes:
    * A bug that caused the user to be prompted for their OpenPGP
      passphrase when building on a target label that does not match
      any signatureKeyMap entry has been fixed.  Previously, if you
      had a signatureKeyMap entry for conary.example.com, and your
      buildLabel was set to conary.example.com@rpl:devel, you would be
      prompted to enter a passphrase even when cooking locally to the
      local@local:COOK label.
    * Dependency resolution will no longer cause a trove to switch
      branches.
    * If a component is kept when performing dependency resolution
      because it is still needed, it's package will be kept as well if
      possible.
    * "conary q --path" now expands symlinks found in the path to the
      file in question. (bug #855)
    * Committing a changeset that provided duplicate file streams for
      streams the server previously referenced from other servers no
      longer causes a traceback.
    * Conary's patch implementation how handles patches which are
      already applied. (bug #640)
    * A server error triggered when using long flavor strings in
      server queries has been fixed.

  o Build fixes:
    * Group cooking now produces output to make it easier to tell what
      is happening.  The --debug flag can be used to get a more
      detailed log of what troves are being included.

  o Server changes:
    * The server traceLog now logs more information about the
      repository calls


Changes in 1.0.6:
  o Repository changes:
    * The commitaction script now accepts the standard conary arguments
      --config and --config-file.

  o Bugfixes:
    * cvc merge on a non-shadow no longer returns a traceback (bz# 792),
      and cvc context foo does not return a traceback when context foo does
      not exist (bz #757)  Fixed by David Coulthart.
    * A bug that caused new OpenPGP keys to be skipped when troves
      were filtered out during mirroring has been fixed.
    * opening invalid changesets now gives a good error message instead of
      a traceback
    * removed obsolete changemail script
    * Exceptions which display fileId's display them as hex sha1s now
      instead of as python strings
    * A bug where including a redirect in a group that has autoResolve 
      caused conary to traceback has been fixed.
    * A bug that kept conary from prompting for your password when committing
      has been fixed.
    * A bug that randomized the order of the labels in the  installLabelPath 
      in some error messages has been fixed.

  o Build fixes:
    * The default ComponentSpec for :perl components now include files
      in site_perl as well as in vendor_perl.
    * Ruby uses /usr/share/ri for its documentation system, so all files
      in %(datadir)s/ri are now included in the default :doc ComponentSpec.

Changes in 1.0.5:
  o Performance improvements:
    * The use of copy.deepcopy() has been eliminated from the
      dependency code.  The new routines are up to 80% faster for
      operations like DependencySet.copy().
    * Removing files looks directly into the file stream of the file
      being removed when cleaning up config file contents rather than
      thawing the full file stream.
    * Getting a single trove from the database without files returned file
      information anyway
    * Trove.applyChangeSet() optionally skips merging file information
    * Cache troves on the update/erase path to avoid duplicate fetchs from
      the local database

  o Bugfixes
    * Installing from a changeset needlessly relied on troves from the 
      database having file information while processing redirects
    * Extraneous dependency cache checks have been removed from the
      addDep() path.
    * When removing files, conary now looks up the file flags directly
      in the file stream in order to clean up config file contents.
      Previously the entire file stream was thawed, which is much more
      resource intensive.

  o Build fixes:
    * r.addArchive() now supports rpms with bzip2-compressed payloads.

Changes in 1.0.4:
  o Performance improvements:
    * The speed of erasing troves with many dependencies has been
      significantly improved.
    * The join order of tables is forced through the use of
      STRAIGHT_JOIN in TroveStore.iterTroves() to work around some
      MySQL optimizer shortcomings.
    * An --analyze command line option has been added to the
      stand-alone server (server.py) to re-ANALYZE the SQL tables for
      MySQL and SQLite.  This can significantly improve repository
      performance in some cases.
    * The changes made to dependency string parsing were a loss in
      some cases due to inefficiency in PyArg_ParseTuple().
      Performance sensitive paths in misc.c now parse the arguments
      directly.

  o Bugfixes:
    * An Apache-based conary repository server no longer logs
      tracebacks in error_log when a client disconnects before all
      data is sent.
    * A bug that caused cross repository commits of changesets that involved
      a branched trove to fail in some cases has been fixed.
    * If an entitlement is used for repository access, it is now sent
      over HTTPS instead of HTTP by default.
    * The conary emerge command no longer attempts to write to the root
      user's conary log file.
    * conary showcs --all now shows not-by-default troves.
    * Previously, there was no way using showcs to display only the troves
      actually in a changeset - conary would by default access the repository
      to fill in any missing troves.  Now, you must specify the
      --recurse-repository option to cause conary to search the repository
      for missing troves.  The --trove-flags option will now display when a
      trove is missing in a changeset.
    * A bug that caused showcs --all to display file lists even when --ls
      was not specified has been fixed.
    * When mirroring, you are now allowed to commit a trove that does
      not have a SHA1 checksum set.  This is an accurate replication
      of the data coming from the source repository.
    * A bug affecting multiple uses of r.replace() in a group recipe has been
      fixed.
    * A bug that caused components not to be erased when their packages were 
      erased when a group referencing those packages was installed has been 
      fixed.

Changes in 1.0.3
  o Client changes:
    * Conary displays full paths when in the error message generated
      when it can't open a log file rather than leaving out the root 
      directory.

  o Performance improvements:
    * A find() class method has been added to StreamSet which enables
      member lookups without complete thawing.
    * The code path for committing filestreams to repositories now
      uses find() to minimize file stream thaws.
    * DBstore now supports precompiled SQL statements for SQLite.
    * Retrieving troves from the local system database no longer
      returns file information when file information is not requested.
    * Dependencies, dependency sets, StreamCollections, file
      dictionaries, and referenced file lists now use C parsing code
      for stream thawing.
    * Extraneous trove instantiations on the system update path have
      been eliminated.
    * Adding troves to the local database now uses temporary tables to
      batch the insertions.

  o Bugfixes:
    * A bug that caused a mismatch between file objects and fileIds
      when cloning a trove has been fixed.

Changes in 1.0.2:
  o Bugfixes:
    * A bug that caused redirects to fail to build when multiple
      flavors of a trove exist has been fixed.
    * A bug with cooking flavored redirects has been fixed.
    * The cvc command no longer enforces managed policy with --prep.
    * A bug that caused disttools based python packages to be built as
      .egg files has been fixed.  This bug was introduced in conary
      0.94.
    * A bug that prevented checking in a recipe that deleted policy
      has been fixed.
    * A bug that prevented entitlements from being recognized by an
      Apache conary repository server when no username and password
      were set for a server has been fixed.
    * A bug that prevented errors from being returned to the client
      if it attempts to add an invalid entitlement key or has
      insufficient permission to add the entitlement key has been
      fixed.  An InvalidEntitlement exception has been added.
    * A repository bug prevented the mirror client from obtaining a
      full list of new troves available for mirorring has been fixed.
    * A bug in cooking groups caused the groups resulting from an
      r.addAll() to not respect the original group's byDefault
      settings in some cases has been fixed.

Changes in 1.0.1:
  o Database schema migration
    * Over time, the Conary system database schema has undergone
      several revisions.  Conary has done incremental schema
      migrations to bring old databases in line with the new schema as
      much as possible, but some remnants of the old schema remain.
      When Conary 1.0.1 runs for the first time, the database will be
      reloaded with a fresh schema.  This corrects errors that can
      occur due to incorrect SQL data types in table definitions.  An
      old copy of the database will be saved as "conarydb-pre-schema-update".

Changes in 1.0:
  o Bugfixes
    * A bug that allowed a group to be installed before children of
      its children were installed has been fixed.  This ensures this
      if a an update is partially completed, it can be restarted from
      where it left off.
    * A bug in python dependencies that sometimes resulted in a plain 
      python: __init__ dependency has been fixed.
    * A bug that dropped additional r.UtilizeUser matches for a file after
      the first one has been fixed.
    * Accessing a repository with the wrong server name no longer
      results in an Internal Server Error.  The error is marshaled
      back to the client.

Changes in 0.97.1:
  o Bugfixes
    * A bug has been fixed that allowed the "incomplete" flag to be
      unset in the database when applying changesets of troves that
      have no "incomplete" flag.  This resulted in "StopIteration"
      exceptions when updating the trove.
    * A bug has been fixed in the code that selects the OpenPGP key
      to be used for signing changesets at cook time.

Changes in 0.97:
  o Client changes:
    * All troves that are committed to repository through commits,
      cooks, branches, shadows, and clones, now always have SHA1
      checksums calculated for them.
    * Trove objects now have a version number set in them.  The
      version number is increased when the data types in the Trove
      object are modified.  This is required to ensure that a Conary
      database or repository has the capability of storing all the
      information in a Trove.  All trove data must be present in order
      to re-calculate SHA1 checksums.  If a local system understands
      version 1 of the Trove object, and a repository server sends a
      changeset that contains a version 2 Trove, an "incomplete" flag
      will be set for trove's entry in the database.  When accessing
      that trove later for merging in an update, the client will go
      back and retrieve the pristine Trove data from the repository
      server so it will have all the data needed to preform three way
      merges and signature verification.

  o Repository changes:
    * Repositories will now reject commits whose troves do not have
      correct SHA1 checksums.

Changes in 0.96:
  o Client changes:
    * conary rq now does not use affinity by default, use --affinity to turn
      it on.  The rq --compatible-troves flag has disappeared.  Now 
      you can switch between displaying all troves that match your system 
      flavor and that match affinity flavor by switching between
      --available-troves with and without the --affinity flag.
    * conary q now displays installed, not by default troves by default,
      but skips missing troves.
    * Fixed an update bug where updating an x86 library on an x86_64 system
      would cause conary to switch other x86_64 components for that library
      to x86 versions.
    * update job output is compressed again
    * Fixed an update bug where if you had made a local change to foo, and then 
      updated a group that pointed to an earlier version of that trove,
      the trove could get downgraded

  o Other changes:
    * Mirroring now mirrors trove signature

Changes in 0.95:
  o Client changes:
    * The "conary verify" command now handles non-regular files with
      provides and requires (for example, symlinks to shared libraries
      that provide sonames).
    * The "conary showchangeset" command now takes --recurse and
      --no-recurse arguments.
    * All info-* packages are now updated in their own individual jobs;
      this is required for their dependencies to be reliable.
    * The conary syncchildren command now will install new packages
      when appropriate.

  o Repository changes:
    * Additional logging has been added to the repository server.
      Logging is controlled by the "traceLog" config file variable,
      which takes a logging level and log path as arguments.
    * Conary now detects MySQL Database Locked errors and will retry
      the operation a configurable number of times.  The "deadlockRetry"
      configuration variable controls the number of retries and
      defaults to 5.

  o Build changes:
    * Conary now uses site.py to find all possible correct elements of
      sys.path when generating python provides and requires.  Previously,
      new elements added via .pth files in the package being built would
      be ignored for that package.
    * The PythonSetup() build action now works properly with setup.py
      files that use "from setuptools import..." instead of "import
      setuptools".

  o Other changes:
    * The conarybugz.py script has been restored to functionality by
      moving to the conaryclient interface for accessing the
      repository.

Changes in 0.94:

  o Redirects no longer point to a specific trove; they now redirect
    to a branch. The client chooses the latest version on that branch
    which is compatible with the local system.

  o Bug Fixes
    * A bug in getNewTroveList() that could cause duplicate
      troves to be returned has been fixed.
    * A bug that caused a repository server running under Apache to
      fail with an Internal Server Error (500) when a client requested
      a changeset file that does not exist has been fixed.
    * Conary no longer displays an error when attempting to write to a
      broken pipe.  (bug #474)
    * Conary now respects branch affinity when moving from old-style
      groups to new-style groups.

  o Client changes:
    * The query/repquery/showcs command line options have been
      reworked.  See the conary man page for details.
    * When "cvc merge" is used to merge changes made on the parent
      branch with changes made on a shadow, conary now records the
      version from the parent branch that was used for the merge.
      This is required to allow conary to handle changing the upstream
      version on a shadow.  It is also useful for accounting
      purposes.  (bug #220)
    * "conary emerge" can now be performed on a recipe file.
      Previously you were required to emerge from a repository. (bug
      #526)
    * Progress is now displayed as conary applies a rollback. (bug #363)
    * Java, Perl, and Python dependencies are now enforced by default.

  o Build changes
    * PythonSetup() no longer passes the --single-version-externally-managed
      argument to setup.py when it uses distutils instead of setuptools.

Changes in 0.93:
  o Bug Fixes
    * A bug in the "conary verify" code sometimes resulted in an
      unhandled TroveIntegrity exception when local modifications were
      made on the system. (bug #507)
    * Usernames and passwords with RFC 2396 reserved characters (such
      as '/') are now handled properly. (bug #587)

  o Server changes
    * Standalone server reports warnings for unsupported configuration options
      instead of exiting with a traceback.
    * Compatibility for repositoryDir has been removed.
    * A bug caused queries for multiple flavors of the same trove
      to return incorrect results has been fixed.
    * Apache hooks now ignore IOErrors when writing changesets to the
      client.  These normally occur when the client closes the
      connection before all the data is sent.

  o Client changes
    * SHA1 checksums are now computed for source checkins and local
      change set commits.
    * Flavor affinity is now more relaxed when updating troves.  For
      example, if you have a trove with flavor that requires sse2 but
      your system flavor is ~!sse2, conary will only prefer troves
      with sse2 enabled instead of requiring it.

  o Build changes
    * PythonSetup() now correctly requires python-setuptools:python
      instead of python-setuptools:runtime.
    * Automatic python dependency provision now searches more directories
      to better support multilib python.
    * Conary now defaults to building in ~/conary/builds instead of
      /var/tmp/conary/builds, and caching in ~/conary/cache instead
      of /var/cache/conary.

Changes in 0.92:
  o Package Building Changes:
    * Conary policy has been split out into the conary-policy package.
      (Some policy was left in conary proper; it is needed for
      internal packaging work.)
    * Conary prints out the name of each policy as it runs, making it
      possible to see which policies take the most time.
    * BuildLog files no longer contain lines that end with \r.
    * A new 'emergeUser' config item has been added.  Conary will
      change to this user when emerging packages as root.
    * --no-deps is now accepted by 'conary emerge'.

  o Group Building Changes:
    * A bug has been fixed in dependency checking when using
      autoResolve where deleted weak troves would be included in
      autoResolve and depChecks.

  o Client changes:
    * Conary can now rate limit uploads and downloads.  The rate limit
      is controlled by the "uploadRateLimit" and "downloadRateLimit"
      configuration variables, which is expressed in bytes per second.
      Also, Conary displays the transfer rate when uploading and
      downloading.  Thanks to Pavel Volkovitskiy for these features.
    * The client didn't write config files for merged changesets in
      the right order, which could result in changesets which could
      not be committed to a repository.
    * Fixed a bug in the update code caused conary to behave
      incorrectly when updating groups.  Conary would install
      components of troves that were not installed.

  o General Bug Fixes
    * Conary did not include the trove sha1 in the troveinfo diff
      unconditionally.  This prevents clients from being able to
      update when a repository is forced to recalculate sha1
      signatures.

Changes in 0.91:
  o Bugfixes
    * A bug was fixed the code that freezes path hashes.  Previously,
      path hashes were not sorted in the frozen representation.  Code
      to fix the frozen path hashes in databases and repositories has
      beed added.
  o Build
    * added cleanAfterCook config that controls whether conary tries to
      clean up after a successful build

Changes in 0.90.0:
  o Code Structure/Architecture Changes:
    * Conary now has the concept of "weak references", where a weak reference
      allows conary to be able to recognize the relationship between a
      collection and the children of collections it contains.  This allows
      us to add several new features to conary, documented in Client and Build
      changes.
    * SQL operations have been migrated to the dbstore driver to allow
      for an easier switch of the database backends for the server side.
    * Various query and code structure optimizations have been
      implemented to allow running under MySQL and PostgreSQL.

  o Documentation Changes:
    * Added summaries about updateall in the conary man page and added
      information about the command-line options for conary rq.
    * Clarified behavior of "conary shadow --source-only" with respect to
      rPath bug #500.
    * Added synonyms for cvc and conary commands which have shortcuts
      (ex: checkout and co).
    * Added man page entry about cvc clone.

  o Package Building Changes:
    * Build logs now contain unexpanded macros, since not all macros
      may be defined when the build log is initially created.
    * The emerge command can now accept version strings.
    * The RemoveNonPackageFiles policy now removes fonts.cache*,
      fonts.dir, and fonts.scale files, since they are always
      handled by tag handlers.
    * The Make() build action can now take a makeName keyword argument
      for cases when the normal Make() handling is exactly right but
      a different make program is required (nmake, qmake, etc.).
    * The new PythonSetup() build action uses very recent versions
      of the python setuptools package to install python programs
      which have a setup.py that uses either the old disttools or
      new setuptools package.
    * fixed bug #bz470: loadInstalled('foo') will now work when you have
      installed a local cook of foo.

  o Group Building Changes:
    * add() now takes a "components" option.  r.add(<package>,
      components=['devel', 'runtime'])  will install <package>, but only the
      'runtime' and 'devel' components of <package> by default.
    * remove() can now 'remove' troves within child troves.
    * When a component is added, (either via r.add() or dep resolution)
      is automatically added as well (though not all its sibling components)
    * A new r.removeComponents(<complist>) command has been added.  It
      allows you to create a group where all devel components are
      byDefault False, for example: r.removeComponents(['devel',
      'devellib']).
    * The installPath used to build a group in is now stored in troveInfo.
    * r.addAll() now recurses through all the included groups
      and creates local versions of them as well by default.
    * A new r.replace(<name>, <newversion>, <newflavor>) command has
      been added.  It removes all versions of name from all groups in
      the recipe and replaces them with the version found by searching
      for newVersion, newFlavor.

  o Client Changes:
    * When committing source changes in interactive mode, conary will ask you
      you to confirm the commit.
    * A new configuration option, autoResolvePackages, tells conary to install
      the packages that include the components needed for dep resolution.
    * You can now install locally cooked groups.
    * If foo is a redirect to bar, and you run 'conary update foo' when
      foo is not installed on your system, conary will act as if you had
      typed 'conary update bar'.  Previously, it would act as if you had typed
      'conary update bar --no-recurse'.

  o Config Changes:
    * Conary config handling now supports comments at the end of config lines.
      # can be escaped by a \ to use a literal # in a configuration option.
    * Default macros used in cooking are now stored in /etc/conary/macros.
      The 'defaultMacros' parameter determines where cvc searches for macro
      definitions.
    * Conary configuration now searches for configuration files in 
      /etc/conary/conf.d/ after reading in /etc/conaryrc

  o Server Changes:
    * Creating changesets atomically moves complete changesets into place.
    * The contents store no longer reference counts entries.
    * Added support for trove marks to support mirroring.  A client
      can use a trove mark to ask the server for any trove that has
      been added since the last trove mark mirrored.
    * Added the hasTroves() interface to support mirroring.  This allows
      the mirror client to make sure that the target mirror does not
      already have a trove that is a candidate for mirroring from the
      source repository.
    * Added support for traceback emails from the repository server.
    * The repository contents store was reworked to avoid reading
      precompressed gzipped data twice (once to double check the uncompressed
      contents sha1 and once to copy the file in place).
    * We have changed the way schema creation and migration is handled
      in the repository code. For administrative and data safety reasons,
      schema upgrades and installs can be performed from now on only by
      running the standalone server (conary/server/server.py --migrate),
      thus avoiding race conditions previously created by having multiple
      Apache processes trying to deal with the SQL schema updates.

   o Command Changes
    * A new script that mirrors repositories has been added.  It is in
      the scripts/ directory in the source distribution of Conary.

Changes in 0.80.4:
  o Build Changes:
    * PackageRecipe has been changed to follow our change to split
      conary into three packages.
    * x86_64 packaging elimintated the conary:lib component to follow x86
      (those files now belong in conary-build:lib)

Changes in 0.80.3:
  o Client Changes:
    * The internal branch source and branch binary flags were changed
      to a bitmask.
    * The warning message printed when multiple branches match a cvc
      checkout command has been improved.
    * Only interactive mode can create binary shadows and branches, and
      a warning is displayed before they are created (since source branches
      are normally the right thing to use).

  o Build Changes:
    * Files in subdirectories named "tmp" are no longer automatically
      excluded from packaging, except for /tmp and /var/tmp.
    * DanglingSymlinks now traverses intermediate symlinks; a symlink
      to a symlink to a symlink will no longer confuse it.

Changes in 0.80.2:
  o Client Changes:
    * Bugs in "conary update foo=<old>--<new>" behavior have been
      fixed.
    * "cvc co foo=<label>" will now work even if you don't have a
      buildLabel set
    * "conary showcs" will now work more nicely with group changesets.
    * "conary showcs --all" no longer shows ids and sha1s.
    * We now never erase pinned items until they are explicitly unpinned.
    * "conary verify" and "conary q --diff" work again.
    * "conary q tmpwatch --components" will display the components
      installed for a package.
    * The pinTroves config item behavior has been fixed.  It now
      consistently pins all troves that match a pinTrove line.
    * When a trove is left on the system because of dependency resolution
      during an update, a warning message is printed.
    * Command line configuration, such as --config
      'buildLabel conary.rpath.com@rpl:devel', now overrides context
      configuration.

  o Server Changes:
    * The repository server now retries a request as an anonymous user
      if the provided user authentication information does not allow
      a client request to succeed.
    * When using "server.py --add-user" to add a user to a repository
      server, the user will only be given admin privileges if --admin
      is added to the command line.  Previously, all users added with
      server.py had admin privileges.  Additionally, if the username
      being added is "anonymous", write access is not granted.

  o Build Changes:
    * It is now possible for a recipe to request that specific
      individual requirements be removed from files using the
      exceptDeps keyword argument to r.Requires().  Previously
      you had to accept all the dependencies generated by r.Requires()
      or none of them.
    * r.Replace() now takes a lines=<regexp> argument, to match a line based
      on a regexp.
    * The EnforceJavaBuildRequirements policy has been added.  When
      you are packaging precompiled Java software where you have
      .class/.jar files but no .java files, you can use "del
      EnforceJavaBuildRequirements" to prevent this from policy from
      generating false positives.
    * The EnforceCILBuildRequirements policy has been added.
    * Enforce*BuildRequirements now warn when a package has requirements
      which they don't fulfill themselves and which are not fulfilled by
      the system database.  (for example, soname dependencies from linking
      against libraries that are not managed by Conary on the system.)
    * Automated Perl dependencies have been added, for both provides
      and requires.  They are not yet enforced, in order to give time
      to adapt while perl packages are being re-built.
    * The EnforcePerlBuildRequirements policy has been added.
      Failures found by this policy may be caused by packages on the
      system not having been rebuilt yet with Perl dependencies, but
      could also show bugs in the Perl dependency code.
    * Automated Python dependencies have been added, for both provides
      and requires.  Like Perl dependencies, they are not yet
      enforced.
    * The EnforcePythonBuildRequirements policy has been added, with
      the same caveats as EnforcePerlBuildRequirements.
    * Conary now writes more information about the build environment
      to the build log when cooking.
    * A bug that caused r.Requires('file:runtime') to create a file
      dependency on 'runtime' instead of trove dependency on
      'file:runtime' has been fixed.
    * Java dependencies now properly ignore array elements in all cases,
      removing false Java dependencies like "[[I" and "[[B".


Changes in 0.80.1:
  o Client Changes:
    * User names and passwords are no longer allowed in repository maps;
      "user" configuration entries must be used instead.
    * The clone command now allows you to clone a binary onto the same
      branch, without having to reclone the source.
    * The TroveInfo table on the client is getting corrupted with
      LoadedTrove and BuildReq entries for components.  These entries
      are only valid on packages.  Code was added to catch when this
      happens to aid debugging.  Additionally, Conary will
      automatically remove the invalid entries the first time 0.80.1
      is run.
    * Environment variables are expanded in paths in conary configuration files.
    * localcs now allows the version and flavor to be specified for a trove
    * conary scs --all now behaves the way it used to again
  o Build Changes:
    * Java dependency generation is now enabled; Java dependency enforcement
      is still disabled.
    * The skipMissingSubDir keyword argument now actually works correctly
      when the subdirectory is missing.
  o Common Changes:
    * Entitlement support has been added as an alternate method of
      authentication.

Changes in 0.80.0:
  o Client Changes:
    * The logic for defining updates across a hierarchy has been completely
      replaced. Instead of rigidly following the trove digraph, we flatten
      the update to choose how troves get updated, and walk the hierarchy
      to determine which updates to actually apply.
    * Dependency resolution could include troves which caused duplicate
      removals for the troves those included troves replace
    * Chroot handling was broken in 0.71.2 and prevented the user name
      lookup code for the chroot from exiting back out of the chroot
    * showchangeset on relative changesets now displays them as jobs.
    * query and queryrep now exclude components if they match their
      package name
    * Conary cleans up rollbacks when a changeset fails to apply.
      Previously, an invalid changeset was saved in the rollback
      stack, which made applying it impossible
    * Removed direct instantiation of NetworkRepositoryClient object; it
      should be created by calling ConaryClient
    * repositoryMap should not contain usernames and passwords now; user
      config file option should hold those instead (user *.rpath.org user pass)
    * If a user name is given without a password the password will be prompted
      for if the repository returns a permissions error
    * added --components parameter to q and rq to not hide components
    * conary update --full-versions --flavors now will work as expected
    * fixed a bug with conary erase foo=/branchname
    * When in multi-threaded mode, the download thread now checks to see
      if the update thread wants to exit.  This fixes many of the
      "timeout waiting for download thread to terminate" messages.
    * Fixed bug where conary erase foo --no-deps wouldn't erase a component
      of foo if it was required by something else
  o Build Changes:
    * Dependencies are now generated for Java .class and .jar files.
      They are not yet enforced, to give time to rebuild Java packages.
    * Java dependency generation has been turned off until 0.80.1 in
      order to wait until there is a deployed version of Conary with
      long dependency handling; some .jar files have so many
      dependencies that they overflowed dependency data structures.
    * CheckDesktopFiles now looks in /usr/share/icons for icons, and
      can find icon names without extensions specified.
    * Build actions which take a subDir keyword argument now also can
      take a skipMissingSubDir keyword argument which, if set to True,
      causes the build action to be skipped if the specified subdirectory
      does not exist.  By default, those build actions will now raise
      an error if the directory does not exist, rather than running in
      the wrong subdirectory as they did previously.
    * You can now cook a recipe that has a superclass that is defined
      locally but a has supersuperclass that is in the repository.  Similarly,
      if you have a superclass that is in the repository but a supersuperclass
      locally, conary will find that as well
    * r.Replace with parameters in the wrong order will now behave correctly
    * The automatic :config component for configuration files has been
      disabled because Conary does not handle files moving between
      troves, and config files were being re-initialized when packages
      were updated.
  o Code structure:
    * queryrep, query, showchangeset, and update --info all use the same
      code to determine how to display their data.  Display.py was changed
      to perform general display operations.
    * query.py added
    * added JobSource concept for searching and manipulating lists of jobs.
    * moved datastore.py into repository module
    * Stubs have been added for adding python and perl dependencies, and
      the stubs have been set to be initially ignored.
    * The internal structure for conary configuration objects has changed
    * A new DYNAMIC size has been added to the StreamSet object.  This will
      cause StreamSet to use either a short or long int to store the size
      of the frozen data that is included in a frozen StreamSet, depending
      on the size of the data being stored.

Changes in 0.71.2
  o Client Changes:
    * The update-conary option has been renamed updateconary per
      bugzilla #428
    * buildPath can be set in contexts
    * cvc co <foo> will work even if there are two foos on the same label with
      different branches.  In that case, it will warn about the older foo
      which it doesn't check out
    * Test mode didn't work for updates and erases which were split into
      multiple jobs
  o Build Changes:
    * Combined the EtcConfig and Config policies, and deprecated
      the EtcConfig policy.
    * All config files default to being put into a :config component.
      This is overridden by any ComponentSpec specifications in the recipe.
    * A use flag has been added for xen defaulting to 'sense prefernot'.  This
      flag should be used to specify flavors for xen domU builds where special
      provisions are made for paravirtualized domU.
    * Added new CheckDesktopFiles policy to catch some more common errors
      in .desktop files.  (For now, it looks for common cases of missing
      icons; more may be added over time.)
    * The Requires policy now interprets synthetic RPATH elements (passed in
      with the rpath= keyword argument) as shell-style globs that are
      interpreted relative first to the destdir and then to the system.

Changes in 0.71.1:
  o Server Changes
    * Added iterTroves() call which iterates over large numbers of troves
      much more efficiently than a single getTrove() call would.
    * Split out FileRetriever object to allow file information to be pulled
      from the repository inside of an iterTroves() loop
    * The web interface shows the troves contained in a group trove instead
      of trying to list all files in a group.
  o Client Changes
    * Config file options that take a path as a value now support ~ for
      home directory substitution
    * Trove.diff() returns a standard job list instead of the previous
      only-used-here format
    * /var/log/conary tracks all update, remove, rollback, and erase events
    * Progress output is simplified when stdout is not a tty (no line
      overwrites)
    * Tracebacks during logged commands get copied to the log
    * Code which checked to see if a shadow has been locally modified didn't
      work for shadows more than a single level deep
    * When you are installing from changesets using --from-files, other troves
      in the changesets can be used for dependency resolution
  o Build Changes (cvc)
    * Additional calls are emulated by the filename_wrapper for the
      r.Run calls.
  o Code Structure
    * Split build/recipe.py into several smaller files
    * Moved OpenPGP keyTable access up call stack so that it can now be
      accessed outside of kid templates.
    * Move epdb code into its own package

Changes in 0.71.0:
  o Code Structure
    * conary now imports all python modules from a toplevel "conary"
      module.  This prevents conary from polluting the module namespace.
  o Client Changes
    * Clone didn't handle shadow version numbers correctly (and could create
      inconsistent version numbers)

Changes in 0.70.5:
  o Client Changes
    * Files changing to config files across distributed repositories now works.
    * The update code uses more consistent use of trove sources, and only
      makes explicit calls to the repository if asked.  This should make it
      possible to create interesting update filters.
    * Clone updated sequences it was iterating over, which is generally
      a bad idea (and caused clone to commit inconsistent troves)
  o Build Changes (cvc)
    * Locally cooked filesets now include file contents, making the
      filesets installable.
    * Fileset cooks now retrieve all of the file objects in a single
      network request per repository.
    * The new NormalizeLibrarySymlinks policy runs the ldconfig program
      in all system library directories.  This ensures that all the
      same symlinks that ldconfig would create when the shlib tag handler
      runs are packaged.  It also warns if ldconfig finds missing files.
    * New argument to r.Run(): "wrapdir" keyword argument behaves much
      like "filewrap" but takes a string argument, which limits the scope of
      %(destdir)s relocation only to the directories under the specified
      wrapdir, which is interpreted relative to %(destdir)s.  Works best
      for applications that install under one single directory, such
      as /opt/<app>
    * Clone, branch, and shadow all take --info now instead of --test
    * ELF files that dlopen() libraries can now be provided with
      synthetic soname dependencies with
      r.Requires('soname: libfoo.so', '/path/to/file')
    * r.Requires now enforces that packages that require a file and
      include that required file must also explicitly provide it. (bz #148)
  o Server Changes
    * Packages added to the repository are checked to ensure the version and
      flavor of all referenced components are the same as for the package

Changes in 0.70.4:
  o Client Changes
    * The trove that satisfies a dependency that is broken by erase is
      now displayed in the "Troves being removed create unresolved
      dependencies" message.
    * Components are now displayed on the same line as their parent
      package in "conary update" output.
    * A new 'interactive' option has been added to conary configuration.
      When set to true, conary will display info about clone, branch,
      update, and erase operations, and then ask before proceding.
  o Build Changes (cvc)
    * The CompilePython action has been fixed to accept macros at the
      beginning of its arguments, fixing a bug new in Conary 0.70.3.
    * The Requires policy can now be given synthetic RPATH elements;
      this is useful when programs are only intended to be run under
      scripts that set LD_LIBRARY_PATH and so do not intrinsically have
      the information they need to find their libraries.
    * Added --test to clone, branch, and shadow commands
    * Clone now supports --skip-build-info for less rigid version checks
      on cloned troves
    * Fixed usage message to better reflect reality
    * Cloning to a branch which already has a version with a compatible
      flavor now works.
    * cpio archive files are now supported for r.addArchive()
  o Repository Changes
    * The repository now serves up stored OpenPGP keys as a "Limited
      Keyserver"; users can retrieve keys, but not search or browse them.
      The keys are available via /getOpenPGPKey?search=KEY_ID. This
      is meant only to allow conary to automatically retrieve OpenPGP
      keys used to sign packages.

Changes in 0.70.3:
  o Client Changes (conary)
    * Conary now works harder to avoid having separate erase/installs,
      instead preferring to link those up into one update when possible.
    * Conary configuration now supports contexts.  Contexts are defined in
      sections starting with a [<name>] line, and provide contextual
      configurations for certain variables, defined in the man page.  All
      configuration options after the [<name>] will be associated with that
      context, and will override the default configuration when that context
      is active.  The current context can be selected by using the --context
      parameter, or by setting the CONARY_CONTEXT environment variable.
    * 'conary config --show-contexts' will display the available contexts
  o Build Changes (cvc)
    * A local cook of a trove foo will ensure that the changeset created is
      installable on your local system, by making sure the version number
      created is unique.
    * The builddir is no longer allowed to appear in ELF RPATHs.
    * The build documentation strings have been significantly updated
      to document the fact that for most strings, a relative path
      is relative to the builddir, but an absolute path is relative
      to the destdir.
    * The ManualConfigure action now sets the standard Configure
      environment.
    * cvc will allow you to cook a trove locally even when you are unable
      to access the trove's source repository
  * Common Changes:
    * Version closeness was improperly measured for troves on different
      branches when then label structure was identical
  o Repository Changes
    * Repository now has a config flag called requireSigs. Setting it to
      True will force all troves to have valid package signatures.  Troves
      lacking this will be rejected.  Enabling this option prevents the
      generation of branches, shadows, or clones since these troves are not
      signed.  It is not recommended that this option be enabled until the
      infrastructure is in place to provide package signatures for all types
      of troves.

Changes in 0.70.2:
  o Client Changes (conary)
    * GnuPG compatible trust metrics for OpenPGP Keys now exists. This
      makes it possible for conary clients to refuse troves that
      aren't properly trusted. The metrics currently in place mimic
      gpg behavior.
    * Running "conary update" in a directory that does not exist no
      longer fails with an error (bugzilla #212).  Note that "cvc
      update" still requires that the current working directory exists
      of course.
    * HTTP error conditions are handled more gracefully when commiting
      a change set. (bugzilla #334)
    * conary more reliably sets a non-zero exit status when an error
      occurs. (bugzilla #312)
    * When performing an update of a group that adds a trove foo,
      search the system for a older version of foo to replace if the
      original update command found a replacement by searching the
      system.
    * New option, "conary update-conary" has been added in an attempt
      to provide a workaround for future drastic protocol revisions
      such as what happened for 0.70
    * Methods for parsing command line update request and changeset requests
      have been added to conaryclient.cmdline
    * A metric for the distance between arbitrary versions on different
      branches has been added, and the code which matches troves changes
      between collections uses this code to give well-defined matches
      for all cases.
    * Rollbacks are now listed with the most recent on top
    * Troves which a group operation tries to remove will be left behind
      if they satisfy dependencies for other troves
    * updateall command respects pins on top-level troves
    * Dependency resolution no longer blows away pinned troves
    * conary update now takes a changeSpec, allowing you to specify both
      the version to remove and the update version, like
      'conary update foo=2.0--3.0'

  o Build Changes (cvc)
    * cvc more reliably sets a non-zero exit status when an error
      occurs. (bugzilla #312)
    * Building groups w/ autoResolve displays the revision of the
      troves which are being included
    * The change to automatically split up hardlink groups into
      per-directory hardlink groups has been reverted.  Instead,
      Conary enforces that link groups do not cross directories, but
      provides an exception mechanism for the rare cases where it is
      appropriate to do so.  The old LinkCount policy was renamed
      LinkType, and the new policy enforcing link group directory
      counting is now called LinkCount.
    * The NormalizeCompression policy no longer causes an error if you
      have two files in the filesystem that differ only by the .gz or
      .bz2 extension.
    * The Provides policy will not longer automatically provide soname
      dependencies for executable files that provide sonames.  A few
      executables do provide sonames, and 0.70.1 provided them as
      harmless extraneous provisions.

   o Repository Changes
     * A new getConaryUrl() method has been implemented to support the
       "conary update-conary" feature
     * Exception handling has been re-worked.  All exception classes
       that are marshaled back to the client are now in the
       repository.errors module.  Some of the most commonly used
       exception classes have been included in their previous modules
       for compatibility until code can be modified to use the new
       repository.errors module.

Changes in 0.70.1:
  * Collection merging didn't handle (admittedly obscure) cases where
    a component on the local system was updated to a new version of a
    trove, and updating that package also tries to update to that version
    but using a different path
  * Redirects are allowed in group cooking as long as the target of the
    redirect is also specified in the group (this allows cleaner handling
    when trying to clean up after label multiplicity)
  * Shorten display for versions and flavors in internal debugging output.
    Make str() output for versions and flavors return formatted strings.
  * ELF files finding non-system libraries via an RPATH did not always
    have the path to the library encoded in their dependency requirement,
    depending on whether the package also included some other (unrelated)
    non-system library.  Futhermore, system paths encoded in an RPATH were
    incorrectly honored.  Both of these bugs have been fixed.
  * Ownership policy now uses macros in the user and group definitions.
  * Symbolic links to shared libraries can now provide path-encoded
    soname dependencies (only manually, never automatically).
  * Removed outdated code with convoluted code for preventing providing
    soname dependencies in some cases; that code has been functionally
    replaced by limiting automatic soname dependencies to system library
    directories.
  * Instead of complaining about hardlinks spanning directories, Conary
    simply creates one link group per directory per hardlinked file.
  * Fixed bug which made source commits fail on cloned source troves

Changes in 0.70.0:
  o The client and server protocol versions have been changed and
    the filecontainer version number updated.
    * Upgrading from previous versions of Conary to 0.70.0 will
      require downloading a old-format changeset file from
      ftp://download.rpath.com/pub/conary/
    * Adding path hash data to TroveInfo overflowed the amount of
      storage space available in a StreamSet when a trove contained
      several thousand files.  In order to accommodate larger data
      stored in StreamSets, we have changed the way data sizes are
      handled.
    * With the changes to StreamSet, LargeStreamSet is obsolete.
      Changeset files used to used LargeStreamSet to represent data.
      Since we now just use a StreamSet, the changeset file format
      changed.
    * Since this version of Conary is incompatible with previous
      versions, we took this opportunity to do database and repository
      migrations that will allow us to make significant code cleanups
      in the near future.

 o Other smaller changes
    * Conary now does the right thing if the same trove is listed
      twice in an update due to recursion (it checks for duplicate
      installs of the same trove).
    * A bug where None would show up in CONARY files when an
      autosource file changed contents but did not change names has
      been fixed.

Changes in 0.62.16:
  * The "conary update" and "conary erase" commands now display the actions
    they take as they run (similar to --info output).
  * The --info output for "conary erase" and "conary update" has been
    reworked to be more user-friendly.
  * Added new conaryrc option signatureKeyMap to choose which signature
    to use when signing based on the label.
  * Fixed a bug where conary would only sign the last trove listed,
    instead of signing all troves listed.
  * The ComponentRequires policy now makes :devellib components require
    :data components if they exist.
  * Don't check for bucket conflicts when resolving during group cooks - if we
    want to check for bucket conflicts in groups, it will be readded in a more
    general way.
  * Removed extra freezes and thaws of files for a 8% improvement in install
    time for absolute change sets (at the cost of some memory, but thanks
    to splitting transactions this should be a good trade off).
  * Added removeIfExist call to miscmodule for some peformance improvement.
  * ELF files that find non-system libraries via an RPATH now have the path
    to the library encoded in their dependency requirement, matching the
    path encoded in the dependency provision.  Before this, the RPATH
    was ignored and the path encoding was only guessed within one source
    package.
  * The LinkCount policy now enforces the requirement that hardlink groups
    contain only files in the same directory as each other; no hardlinks
    between files in different directories are allowed.
  * When updating a group across branches, if a subtrove within the update has
    already been manually moved to the new branch by the user, conary will
    recognize this and sync that trove with the group
  * A new "closed" configuration variable has been added to the
    apache-based networked repository server.  When set, the server
    will always raise a "RepositoryClosed" exception when a client
    attempts to access it.  The configuration variable is a string.
    The string will also be returned to the client.
  * Removed install buckets and replaced with comparisons of hashed path
    values to determine trove compatibility.
  * If a trove is included in an update twice, once directly, and once
    implicitly through recursion, ignore the recursive update.
  * More constraints added to the repository schema
  * Added hasTrove to Items table for faster trove names check

Changes in 0.62.15:
  * The MakeDevices() policy now accepts mode= as a named argument.
  * Added (undocumented) --debug (prints debugging output),
    switched old (undocumented) --debug to now be --debugger (starts debugger
    on initialization)
  * Added debug messages to conaryclient/update.py
  * Cloning to the the same branch works (providing a good way of
    reverting changes)
  * Cloning now updates buildRequirements and loadedTroves in troveInfo
    and enforces their consistency on the target branch
  * Cloning groups is now supported
  * Fix update case where a group update should cause conary to search the
    system for an older version of a trove to replace.
  * If you update a trove foo locally to a new version on the same branch, and
    then update the containing group to a new version on a different branch,
    conary will now update foo to the new branch as well.
  * fix error message when you try to pin as non-root

Changes in 0.62.14:
  * The threading changes in .13 caused some error information to be lost.
    Tracebacks have now been fixed, and the download thread checks much more
    often to see if it needs to exit.
  * Catch InstallBucketConflicts exception

Changes in 0.62.13:
  o Repository Server changes
    * The Schema creation SQL statements have been rewritten in a more
      standardized form. Some indexes have been redefined and a number
      of views have made their way into the default repository schema.
    * The new call troveNamesOnServer can be used now by the netclient
      code for a much faster retrieval of all trove names available on
      all labels on a given server. Server and client protocol numbers
      have changed.
    * The getTroveList() server side function got a rework that should
      result in about a 50% execution time speedup on most queries.
    * The Metadata SQL query has been reworked to join tables in a
      much better order, speeding up the getMetadata call on a
      repository with many versions much faster.

  o Client changes
    * Conary now compresses XML-RPC requests before sending them to
      the repository server.  In order to use compression, the remote
      server must be running Conary 0.62.13 or later.  If the server
      is running an older version, the client will fall back to
      sending uncompressed requests.
    * The database conversion in 0.62.12 did not correct all
      out-of-order file streams.  A new conversion function is in
      0.62.13 that will examine every file stream and ensure that it
      is stored correctly in the database.
    * Versions from the contrib.rpath.com repository are automatically
      rewritten to point to contrib.rpath.org.  NOTE: if you have a
      label from the contrib.rpath.com repository in your
      InstallLabelPath (such as contrib.rpath.com@rpl:devel), you will
      need to modify it to point to contrib.rpath.org.
    * Install bucket handling now works for collections which were not
      fully installed.
    * A bug where database was left locked on exception during install
      when the download thread was still executing has been fixed.
    * The conaryclient code has been split into pieces.
    * Switched rollbacks to local@local:ROLLBACK
    * The main thread no longer blocks forever when the download
      thread fails.
    * Matching referenced troves in collections is no longer dependent
      on sort order of internal dictionaries.

  o Common Repository and Client changes
    * When a changeset is applied to the local system or committed to
      a networked repository, the fileIds are recomputed from the file
      objects and verified.  This prevents corrupted or miscomputed
      changesets from being committed to the repository or applied to
      the local system.

  o Building/Branching changes
    * Many changes have been made to cloning, including sideways
      cloning (creating a clone at the same branch depth as the clone
      source), better cloning with multiple flavors, separate cloning
      of source and binaries, resilience against duplicate troves,
      proper use of existing fileIds during clones, simultaneous
      cloning of multiple troves, and better clonedFrom tracking.
    * The default optflags for x86 changed to remove -mcpu, as it is
      deprecated in gcc.

Changes in 0.62.12:
  * Conary will no longer create a "rootroot" group while installing
    users whose primary group is "root".  It will now call the
    appropriate tag handler for user/group modifications if the tag
    handler is installed.
  * EnforceConfigLogBuildRequirements no longer suggests recursive
    build requirements for packages in which the configure script
    checks to see if the package is already installed.
  * Installing new version of pinned troves leaves the pinned trove in
    place if the two troves have compatible install buckets
  * By default, when you shadow a binary trove, its source is shadowed with it.
  * Instead of a --sources option, cvc shadow and cvc branch now take
    --source-only and --binary-only options that allow you to control whether
    sources or binaries are shadowed.
  * Branch and shadow commands now take an unlimited number of troves
    to branch/shadow.
  * Files sharing versions but with different contents (thanks to flavors)
    got lost when switching from one flavor of a trove to another
  * troves can now be specified for rq, q, and update as <labelpart>/<version>,
    e.g., foo=:rpl1/1.0, or foo=contrib.rpath.com@/2.3-1-2
  * version.hasParent() handles more cases of shadows of shadows correctly.
  * cooking troves into the repository with --flavor <newflavor> now modifies
    the flavor before the recipe is even loaded, not when the recipe's setup
    function is called.
  * add a check to ensure RPATHs in cooked packages do not have %(destdir)s
    or /tmp or /var/tmp in them.
  * EnforceSonameBuildRequirements has been temporarily changed to produce
    warnings instead of errors.
  * Dependncies and flavors didn't order things properly in their frozen forms
  * StreamCollections are now properly ordered

Changes in 0.62.11:
  * InstallBucket policy now allows using macros in component names.
  * The --resume option now works correctly when conary has
    automatically discovered a non-standard path for the main build
    directory.
  * A soname dependency is again generated for libraries outside of
    library directories, but the pathname is now included in the
    dependency.  Within a package, all matching dependencies are
    modified to include the path.  This is useful for cases where
    an application packages private versions of libraries -- the
    dependencies still need to be there so that inter-component
    requirements are honored, but they must not perturb the rest
    of the system.
  * Recursive pinning now behaves itself
  * Switch group recipe syntax to use r.add() instead of r.addTrove,
    r.remove() instead of r.removeTrove(), and add a
    r.setDefaultGroup() command to set the default group.

Changes in 0.62.10:
  * EnforceSonameBuildRequirements enhanced to handle correctly cases
    where more than one trove can resolve a single soname dependency.
  * EnforceConfigLogBuildRequirements now can take exceptions, which
    can be specified either as a filename (such as /usr/bin/bison or
    %(bindir)s/bison) or as a required trove (such as bison:runtime).
  * The trove.Trove initializer no longer allows for a trove to be created
    with a name that has more than one ":" character in it.
  * EnforceSonameBuildRequirements now can take exceptions, which are
    specified as a required trove (such as libfoo:devel) to avoid adding
    to the list of requirements.
  * EnforceSonameBuildRequirements now produces errors for missing build
    requirements, and EnforceConfigLogBuildRequirements now demonstrates
    very few false positives, and so has been updated to warning instead
    of info.
  * Added a check to warn when a trove is installed multiple times from
    the same branch with incompatible install buckets (--no-conflict-check
    overrides this check)
  * Redirects can now redirect to nothing, which allows components to
    disappear gracefully on a redirection
  * A soname dependency is now provided only if the library is in a
    default library directory, or in a directory explicitly added with a
    SharedLibrary(subtrees='/path/to/dir/') call.

Changes in 0.62.9:
  * EnforceConfigLogBuildRequirements policy added.  It looks through
    all config.log files anywhere under the build directory for programs
    that configure has found, and ensures that the transitive closure
    of the build requirements contains each file listed.  (That is, if
    the file /usr/bin/perl has been found, and intltool:runtime is in
    the buildRequires list, and intltool:runtime requires perl, then the
    requirement is satisfied.)  This policy currently produces some false
    positives; the "greylist" that tries to remove false positives needs
    to be expanded.
  * The repository server now uses a repository instance specific key
    cache.  This fixes KeyNotFound errors seen when running multiple
    repositories on one server.

Changes in 0.62.8:
  * The bug, introduced in 0.62.7, that caused Conary to stop short of
    recursing to the innermost troves when handling erasures has been fixed.
  * EnforceSonameBuildRequirements enhanced to use the system database to
    find the right missing build requirements.
  * Make users and groups in a repository such that they may not differ only
    in case, i.e. if user foo exists, user Foo cannot be created.
  * files in /usr/%(lib)s/python/.* are no longer automatically given an
    architecture flavor - if there are architecture-specific files in those
    dirs, they should result in an arch-specific flavor through normal
    means.
  * By default, no OpenPGP signatures will be added to troves when
    doing commits unless a fingerprint is explicitly set in conaryrc.
    Previously, if a keyring existed, the first key found would be used.

Changes in 0.62.7:
  * Some unneeded parts of the sql query in _getTroveList have been removed,
    improving performance.
  * The performance of the default (and most used) case of the
    getAllTroveLeaves has been increased up by using a specialized
    query.
  * Exception handling in the repository when revoked or expired keys
    are used has been corrected.
  * Signature checking now correctly checks the timestamp of the signature
    against the expiration time (if any) of the key that signed it.  If
    the signature timestamp is later than the expiration timestamp,
    the signature is rejected.
  * Pass 'Database is locked' repository errors to the client as a
    RepositoryLocked exception notifying user that the server is busy.
  * The 'yuck' script is no longer installed.
  * ComponentRequires now makes :runtime, :lib, :devellib, and :devel
    components all require their matching :config component if the
    :config component exists.  The :config component is not automatically
    created, but when it exists, it's always going to be because it
    is required by multiple other components.

Changes in 0.62.6:
  * mergeCollections() didn't always handle referenced troves changing
    byDefault status
  * Various cleanups and simplifications have been made to the trove
    removal determination

Changes in 0.62.5:
  * Allow selection of individual troves from change set files via --from-file
  * Recursive queries on local database could get upset by a missing trove
  * Underlying dependency code returns version and flavor for troves with
    broken dependencies
  * Underlying dependency code returns information on what removed trove
    caused a broken dependency
  * Removed --no-deps-recurse option
  * Greatly simplify dependency resolution logic
  * The version portion of a Release (version-sourceCount-buildCount)
    is no longer required to begin with a digit.
  * The Release parsing code has been cleaned up to use consistent
    naming, API documentation, and parse error messages
  * An unhandled exception when signing a trove twice with the same key
    has been fixed.
  * Old (now invalid) changesets are now removed from the changeset
    cache when a digital signature is added to a trove.
  * A package is now counted as empty if it contains only files automatically
    found by the AutoDoc policy.
  * CPackageRecipe now requires elfutils:runtime for eu-strip; this is
    needed for the existing debugedit:runtime requirement to do useful
    work.
  * Removed DistroPackageRecipe and moved its buildRequires list to
    PackageRecipe.  Use clearBuildReqs() to remove any of the base
    requirements for a package.
  * Install buckets are respected during dependency resolution
  * Updated the troveNames() call to a faster query, which should bring
    the run time of the "conary rq" back to a more reasonable limit
  * Race conditions and robustness problems have been fixed in
    the changeset cache.

Changes in 0.62.4:
  * Many places where lots of individual db calls were done to collect
    file objects have been collapsed into batched calls (5-10% speedup
    on some operations)
  * Fixed PGP key submission to not use a hidden form element.
  * Changed PGP key submission to use an xmlrpc call instead of
    modifying the database directly.
  * Added methods to change PGP key/user associations, and thereby
    disable a key.
  * Added an index to dependency resolution for a massive improvement
    on local system dependency performance on large updates.
  * Added the ability to get troves without file lists from the local
    database and use that when getting troves through the changeset
    trove source.
  * Previously, dependency resolution could cause duplicate
    trovesource entries.  This no longer occurs.
  * :lib and :devellib automatically have lib=%(lib)s install buckets.
  * A user management bug in the repository has been fixed.
    Previously, if you deleted a group followed by the user with the
    same name of the group, an unhandled exception occurred.
  * Looking up changeset cache entries in the cache database no longer
    uses exception handling to determine when database entries are
    invalid or stale.
  * The EnforceSonameBuildRequirements policy now recognizes :devellib
    as well as :devel components in buildRequires.

Changes in 0.62.3:
  * Don't link troves to groups when the branch has changed
  * Link new troves to collections (and new collections to old troves) when
    a trove isn't installed but a suitable replacement (meaning on the same
    branch) is available
  * Installing changesets w/ not by default from files broke
  * Fix a bug in the kid template that prevented permissions (ACLs) from being
    deleted from a repository.

Changes in 0.62.2:
  * Further reworkings of update code to be fully based on job sets. The
    absolute flag now defines whether a trove is newly installed or if
    it should be an update from an existing trove (when possible). Network
    changesets and changesets from files are treated almost identically now.
  * Swapped lock terminology for pin
  * Changed table names in database schema to better match the repository
    schema

Changes in 0.62.1:
  * UtilizeGroup fixed
  * conary updateall fixed
  * Disable SHA-1 integrity checks when trove changesets don't include
    files in various places
  * conary now prevents you from cooking empty groups

Changes in 0.62.0:
  * Initial OpenPGP (RFC 2440) based signature support has been
    added. Conary reads public keys from ~/.gnupg/pubring.gpg and
    /etc/conary/pubring.pgp.  Conary reads private keys from
    ~/.gnupg/secring.pgp.  Setting the "signatureKey" configuration
    variable to a key ID will select which key to use from the
    keyring. If signatureKey is not set, and there is a valid private
    keyring, the first key on the keyring will automatically be used
    to sign changesets when committing them to the repository.
    "cvc sign" adds a signature to a trove that already exists in the
    repository.
  * Change set generation on the command line is more flexible. It can generate
    erasure changesets as well as relative to nothing changesets
  * When creating multiple groups from the same recipe using newGroup(),
    Conary now searches all subgroups when resolving dependencies within
    a parent group
  * Conary no longer resolves dependencies for troves with byDefault=False
    (such as :test and :debuginfo).  Conary will now resolve dependencies in
    those troves only if you set checkOnlyByDefaultDeps=False.  When creating
    subgroups using newGroup(), pass the checkOnlyByDefaultDeps flag as an
    argument to the newGroup() function.
  * excludeTroves now applies to troves which have been added to
    already installed collections

Changes in 0.61.12:
  * You can now search for troves by <trove>=<host>@
  * A bug when cooking groups with depCheck = True (introduced in 0.61.10)
    has been fixed.
  * A new r.ByDefault policy controls how components are included in their
    enclosing packages; the default is True except for :test and :debuginfo
    components that default to False.
  * Cloning across repositories works
  * A bug in 'conary update --info' output was fixed

Changes in 0.61.11:
  * A bug that caused a database deadlock when removing entries from the
    changeset cache in the repository server has been fixed.
  * Added RegularExpressionList in conarycfg
  * Added lockTroves configuration option for autolock
  * Recurisvely included troves could be removed incorrectly when those
    troves were already present

Changes in 0.61.10:
  * The conary update command now takes a --sync parameter, documented in
    'man conary'
  * Groups now allow you to create a reference to another cooked trove,
    and use that reference to add troves that are contained in that trove.
    For example, if you want to create a group-python based on the troves in
    an already cooked group-dist, you add a reference to the group-dist in
    group-python, and pass the group-dist reference in when you call
    addTroves.
  * Work has begun towards generalizing the concept of a trove source.
    A class SimpleTroveSource has been added that, when subclassed and given
    access to the troves, will allow you to call findTroves to search that
    source.  The same code is used in update code to unify updating from
    the repository and from changesets, and it is used to provide the search
    capabilities for the local database.
  * Conary now allows all files, not just regular files, to have
    dependencies.  This is necessary for user/group dependencies for
    non-regular files to work.  Packages built with 0.61.10 or later
    that have non-regular files with non-root user or group will not
    be readable by Conary versions 0.61.9 or earlier.
  * Shadowing now preserves the byDefault flag, and handles reshadowing
    collections gracefully now
  * Update preprocessing now works on absolute changesets instead of
    relative ones, providing massive cleanups. Code uses sets of jobs
    instead of changesets for job representation, allowing still more
    cleanups. Many bugs seem to have gone away.

Changes in 0.61.9:
  * Fix a bug added in 0.61.8 that breaks tag handlers

Changes in 0.61.8:
  * Fix a bug introduced in 0.61.7 that occurred when, in the repository,
    either the Users table or Groups table was empty when creating a new group.
  * Add --buildreqs, --flavors options to q and rq.
  * Primary troves should not have their trove change sets overridden by
    items recursively included (and fixed a pile of things this broke).
  * Locally stored change sets can't always get access to pristine files
    from the local filesystem; when it can't, make sure file sha1 checking
    doesn't get upset.
  * Unchanged troves in updated groups could be erased by items in the
    same group on a different branch.
  * The "conary q[uery]" command accepts a --diff option.  When --diff
    is used, the difference between installed and pristine troves is
    displayed.
  * An additional progress callback has been added to show when database
    transactions are committed

Changes in 0.61.7:
  * Several bugs related to updating two troves with the same name have been
    fixed - including branch affinity, flavor affinity, correct handling of
    already updated troves, and correct handling of empty flavors.
  * "conary emerge" as root (or as a user than can apply the changeset
    produced by the build) did not install anything but the toplevel
    package.  This bug has been fixed.
  * No longer hide descriptive TroveNotFound errors behind a generic
    NoNewTroves wrapper.
  * Group recipes can now request that dependencies be resolved and
    added to the group at cook time.  To automatically add required
    troves to a group add "autoResolve = True" to the recipe class.
    Optionally "autoResolveLabelPath" can be set to a list of labels
    to use during dependency resolution.
  * Locally stored rollbacks couldn't handle files changing types. As
    part of the fix, the generic file diff code is now used when creating
    changesets instead of having a special-case wrapper around it
    (fileChangeSet()).
  * The commitaction script and the changemail module did not necessarily
    show the full trailing version for branches and shadows.  (For example,
    /conary.rpath.com@rpl:devel/4.1.25-18/db41/19 showed up as "19"
    instead of "4.1.25-19".)
  * Add a --deps option for conary q.  Make that and conary rq --deps
    recurse over collections.
  * Warn about missing buildRequires entries both for soname dependencies
    and for TagSpecs applied via tag description files.
  * A bug in updating groups that switch the byDefault setting of troves
    has been fixed.
  * Add an updateThreshold config option to control the number of troves to
    include in a download.
  * Ordering didn't work for old packages depending on anything, or for
    dependencies whose provider moved between components.
  * The r.Ownership(), r.UtilizeUser(), and r.UtilizeGroup() now generate
    appropriate dependencies on info-* packages.
  * Updating packages and components installed multiple times could cause
    a component to be removed multiple times (which resulted in a traceback).
  * Fixed a bug that occurred when groups tied to a user were deleted
    without deleting the associated user, then subsequently adding a user
    with the same name.

Changes in 0.61.6:
  * InitialContents turns off EtcConfig, since a file cannot be both
    a config file and an InitialContents file.
  * Reworked repository change sets to directly reference files from the
    contents store.
  * The User() command now takes an optional supplemental= option,
    which provides a list of supplemental groups to which to add
    the user.  (SupplementalGroup() is for groups not associated
    with a user.)
  * The showcs command can now handle components that are referenced
    but not included in a changeset.
  * InfoUserRecipe and InfoGroupRecipe can now be built with buildlogging
    turned on.
  * Conary's internal handling for dyanamically finding new IDs for
    users and groups has been fixed.
  * "conary updateall" now accepts the --test flag.
  * Various fixes were made to the CIL dependency detection code.

Changes in 0.61.5:
  * Added basic clone capability (which only works cloning to parents
    branches and shadows, and on a single host).
  * Now handles degenerate case of packaging unreadable files.
  * A bug that caused conary to ask for the wrong fileId when constructing
    a changeset from multiple repositores has been fixed.
  * Conary now can add users and groups automatically at install time.  If
    there is no taghandler to add a user or a group, conary will add it
    internally as a bootstrapping measure; if there is a taghandler,
    conary will call that instead.  In order to ease transition, Conary
    does not yet create the dependencies on the info- packages; a future
    version of Conary will add those dependencies after the system user
    info- packages have been created.
  * rpm2cpio now handles rpm archives that use bzip2 to compress the
    cpio payload
  * Conary now creates dependencies (provides and requires) for CIL
    files, if mono's monodis is installed on the system or being built
    in the current package.
  * Troves moving between troves could cause conary to attempt double
    erasures
  * The networked repository handles cases where contents are not
    found in the contents store.  The exception is passed back to
    the client.
  * The networked repository handles cases where a file stream is not
    found when the client asks for file contents.  The exception is
    passwd back to the client.
  * An error that caused getPackageBranchPathIds() to return the
    oldest fileIds instead of the youngest fileIds has been corrected.
  * Reworked finding old versions of troves to avoid a single trove
    being removed multiple times

Changes in 0.61.4:
  * %(datadir)s/.../lib/ files will no longer show up in :lib - presumption
    being that anything under %(datadir)s really is arch independenct
  * Creating branches and shadows had a command line parsing bug
  * "cvc newpkg" takes --dir and now complains for unexpected arguments
    (which is used to just ignore)
  * when using flavor affinity for installed troves, merge subarchitecture
    flags
  * group handling didn't always preserve troves which were needed by a
    newly installed trove properly

Changes in 0.61.3:
  * Corrected a bug that snuck in 0.61.2 that caused a temporary SQL table
    to not be temporary, which makes multiple httpd processes fail with
    'database schema changed' errors.

Changes in 0.61.2:
  * Fix a bunch of typos in the authentication checking server side
  * Add permission editing capabilities to the server component and hooks
    in the netclient
  * Overhaul of ACL system so that uniqueness constraints on Troves and
    Labels can be enforced: we now use a special Trove and Label "0 | ALL"
    instead of Null
  * Dependency resolution enforces label ACLs.
  * Module arguments to commitaction are parsed according to shell
    quoting rules.
  * The changemail commitaction module now takes an optional '--from'
    argument.
  * added clearBuildReqs() - will clear all or some of superclass buildreqs
    when cooking.
  * The pickled version of Dependency objects changed, therefore the
    schema version of the changeset cache has been incremented.
  * When Configure() detects a failure and input or output is not a
    tty, all config.log files will be included in the output in order
    to ease debugging from captured log files.
  * Part of the infrastructure for adding users and groups has been added:
    it is possible to create info-<name>:{user,group} packages via
    UserInfoRecipe and GroupInfoRecipe classes.  The User(), Group(),
    and SupplementalGroup() policies are deprecated; those lines should
    move to their own recipes intact (the syntax remains the same).
    The install-time code does not yet install info-* packages first in
    their own transaction; when it does, the Ownership(), UtilizeUser(),
    and UtilizeGroup() policies will create dependencies on the
    appropriate info-* packages.
  * The networked repository server and client code has been changed
    to use the 'deflate' Content-encoding type instead of 'zlib',
    which makes the code RFC 2616 (HTTP 1.1) compliant.
  * A new function called hasUnresolvedSymbols() has been added to the
    elf module.  This could be useful for a contributor to implement a
    policy that checks to make sure that shared libraries do not have
    unresolved symbols.  Additional code could be written to check
    binaries too.
  * cvc checkout, update, and commit now show progress when communicating
    with the repository server
  * Progress is now displayed while downloading file contents from a
    repository (such as when assembling a changeset that is distributed
    across multiple repositories)

Changes in 0.61.1:
  * Cleaned up error message which results from Conary not being able to
    determine which trove to remove when a new one is installed
  * Dependency object use slots
  * Hash values for DependencySet, Version, and Branch objects are cached
  * UIDs and GIDs that cannot be mapped to symbolic names no
    longer cause the buildpackage code to traceback.  The ownerships
    from the filesystem were never used anyway, so it's safe to assume
    that all files are owned by root:root
  * Implemented proper updateall
  * Files in troves are downloadable from the repository browser.
  * Troves in the repository browser are separated by first letter
    instead of showing all troves in one page.

Changes in 0.61.0:
  * New functionality for maintaining user groups: renaming and updating
    members
  * Added repository interfaces for deleting users and groups
  * Added a repository iterator function to list the members of a group
  * The web interface to the Conary repository now has a repository
    contents browser, accessible either from the main page (if you are
    logged into the web interface), or from the /browse url. Example:
        http://conary.example.com/conary/browse
  * A bug preventing all access to the web interface if an anonymous
    user existed has been fixed.
  * "Large" updates are split into multiple pieces which are downloaded
     and installed independently of one another
  * Trove updates are tracked through collections
  * Group handling completely rewritten to function as a three way merge
    instead of a set of heuristics
  * Trove removal handles references troves which are referenced by multiple
    collections
  * Rollback format unified for local and nonlocal rollbacks
  * Dependency ordering forces collections to be installed after all of their
    referenced troves (allowing simple restarts)
  * Database migration removes stale versions
  * --replace-files marks the replaced versions of the files as no longer
    present
  * Troves store information about Install Buckets - not used yet.
    By specifying a component's install bin, which is a set of key-value
    pairs, you can describe whether two versions of a component are
    installable side-by-side.  If two versions of the component share the
    same keys for their install bins, but at least one different value, then
    the components are installable side-by-side.
  * Troves store information about troves loaded when building a recipe
  * Build Requirements are stored with the trove
  * Add isCollection() to TroveInfo
  * Changesets download while instals are going on
  * StreamSet.twm() respects ignoreUnknown now
  * Rollbacks of locally cooked and emerged troves works

Changes in 0.60.12:
  * Previously, if you ran "conary update foo", and foo requires a new
    version of bar, but updating to the new version of bar would break
    existing dependencies of other troves on the system, a very
    unuseful "Troves being removed create unresolved dependencies"
    message would be printed.  Conary now says that "Additional troves
    are needed" instead.  If --resolve is used, it will report the
    troves that have been added before displaying the dependency
    failures caused by erase.
  * Symlinks no longer confuse AutoDoc policy.
  * Autosource files which have changed confused cvc update
  * allow a \ at the end of a line in config files to do line continuations
  * several bugs in the multitag handler have been fixed

Changes in 0.60.11:
  * The '-f' flag was added to the arguments to gzip when
    recompressing compressed files
  * Added progress callbacks for uploading the changeset when cooking
  * Improved automatic mainDir detection for some corner cases.
  * Put development docs back in :devel component (they were
    inadvertantly removed from it by a previous fix).

Changes in 0.60.10:
  * BadFilenames policy absolutely prohibits filenames with newlines
    in them, no exceptions allowed.  Other similarly bad filenames may
    later be forbidden by this policy.
  * UTF8Filenames moved to packagepolicy, where it belongs, and it now
    raises an error instead of printing a warning.
  * Conary now enforces the rule that tag names must have no whitespace
    and must be all alphanumeric characters, -, or _.
  * Conary can now run a single instance of a single tag handler to
    process multiple tags.  The tag description files for each tag
    must point to the same tag handler, and must each specify the
    multitag datasource.  The data is passed to the tag handler on
    standard input using the protocol "tag list for file1\nfile1\n..."
  * Fixed ftp server busy detection when fetching files via URL.

Changes in 0.60.9:
  * The changemail script is replaced by a generic commitaction script
    that loads modules, and a changemail.py module is supplied.  There is
    a backward-compatible changemail script which calls commitaction
    with the changemail.py module.  --email and --*user options now are
    changemail module options, so the commitAction should be specified
    something like this:
    commitAction /.../conary/commitaction --repmap ... --module "/.../conary/changemail --user %(user)s --email foo@example.com --email bar@example.com"
    You can add your own modules and run them all from the same commitaction
    using multiple --module arguments to the commitaction script.
  * Conary can now almost always guess the correct name for the mainDir
    when it is not %(name)s-%(version)s, if the first addArchive()
    instance creates exactly one top-level subdirectory and no other
    top-level files of any sort, in which case it will use that name as
    the mainDir.

Changes in 0.60.8:
  * The changemail script is now actually packaged, in
    /usr/lib{,64}/python2.4/site-packages/conary/changemail
  * Build requirements for superclasses are automatically added to
    subclasses.
  * Build requirements now look at all labels in a version to see if they
    satisfy a build requirement.
  * The NormalizeManPages policy now automatically converts man pages
    encoded in iso-8859-1 to man pages encoded in utf-8.  Additionally,
    it runs faster and no longer calls sed.

Changes in 0.60.7:
  * The changemail script is now distributed with conary, and is called
    with a different calling convention; instead of being called once
    per trove with trove-specific command line options, it is called
    once per commit (of however many troves) and creates more readable
    summary email messages.  Remove --trove, --version, and --flavor
    arguments from your changemail invocations.  Added --user argument
    to changemail; specify in .cnr files as "--user %(user)s".  Or, to
    only print users for source or binary commits, use "--sourceuser
    %(user)s" or "--binaryuser %(user)s", respectively.
  * The cvc rdiff command now recognizes creating a shadow as such.
  * Build requirement tracking is now half-enabled; conary is now able
    to read "buildReqs" tags, but will not yet generate them.
  * Files in /tmp and /var/tmp, and all cvs temporary files, will no
    longer be packaged by default,
  * The addArchive(), addSource(), and addPatch() actions can now fetch
    via HTTPS as well as HTTP and FTP.
  * The repository now handles creating a changeset between two troves
    that both contain a version of a file that is stored on a different
    repository

Changes in 0.60.6:
  * Erasing emerged troves works properly
  * Calling Doc() no longer disables the AutoDoc() policy.
  * A more reliable method is used for finding the port of an
    Apache connection

Changes in 0.60.5:
  * 'conary emerge' works again
  * Distributed group changesets failed when remote troves disappeared
    from the group
  * build logs are now tagged with 'buildlog' tag
  * Conary now handles cases when a directory becomes a symlink when
    applying a changeset.  An error message is displayed which tells the
    user how to apply the update.

Changes in 0.60.4:
  * An error in the automatic database conversion of 0.60.2 systems
    has been corrected.

Changes in 0.60.3:
  * Reimplemented LargeStreamSet in C
  * Added StreamCollection
  * Policies now announce their names in their information, warning,
    debug, and error messages, making it easier to determine how to
    resolve problems.
  * The database conversion for to 0.60.2 didn't work well; a proper
    conversion is now in place

Changes in 0.60.2:
  * Added InitialContent flag
  * Fixed bug which caused servers to leak file descriptors when the sqldb
    was replaced
  * "repquery --deps" output fixed (broken in 0.60.1)
  * Added AutoDoc policy which finds common documentation files and puts
    them in %(thisdocdir)s automatically.
    AutoDoc is disabled by calling
    Doc without calling AutoDoc, which means that existing recipes that
    call Doc will not show changes.
  * getPackageBranchPathIds() now returns version and fileId as well,
    so that the IdGen class can determine if an older version number
    should be assigned to files.  getPackageBranchPathIds() is now the
    primary mechanism for populating the pathId dictionary.
  * The local label methods of the version object have been
    refactored. isLocal() is now onLocalLabel(), isEmerge() is now
    onEmergeLabel(), etc. isOnLocalHost() has been added as a method
    to easily determine if a version only exists in the database
  * Moved logic for explicitly creating a changeset from cscmd.py to the
    ConaryClient object
  * Added the (unused) ability to lock and unlock troves. Ignore this for now.
  * "query --info" behaves much more like "repquery --info" now
  * isSourceVersion() method has been to the Version object
  * most of the remaining erroneous references to "Package" have been
    changed to "Trove" throughout the code.  This includes method
    names such as getPrimaryPackageList() -> getPrimaryTroveList().  Some
    more commonly used methods were left as deprecated thunking methods
  * dependency resolution couldn't resolve a requirement w/o flags against
    a provides w/ flags

Changes in 0.60.1:
  * Support for legacy clients (protocol version 29) has been removed from
    the server
  * The server raises an server-side exception if any client with
    protocol less than 32
  * Updated the URL provided in a server-side client version mismatch
    exception
  * Server-side dependency suggestions return more choices, leaving it
    to the client to sort it all out
  * Client uses timestamps to determine which troves to install when their
    flavors score equally
  * Fixed build-side bug handling meta characters ([,*,etc) in file names
  * "cvc newpkg" now accepts pkgname=label syntax
  * files.contentsChanged() function updated to work with StreamSets
  * Basic local changeset creation, retargeting, and commits work
  * Permissions weren't merged for operations run as non-root users
  * The structure of the repository web interface has been redesigned
    and some authentication UI bugs have been fixed.
  * The repository web interface now requires the conary-web-common package
    to be installed.
  * Committing troves to the repository no longer recompresses non-config
    files
  * Timestamps are set on the server at commit time; the timestamps the
    client assigned is not used (this is to protect against clients with
    a bad idea of time; servers should be consistent, even if they're
    wrong, and as long as time doesn't go backwards on that server all is
    good)
  * Reworked troves to be representable as streams and implement *basic*
    signature capability
  * Local cook versions are now more sensible.

Changes in 0.60.0:
  * Changed changesets to compress individual files instead of the combined
    stream.
  * Cleaned up file content objects to no longer track file sizes.
  * Switched away from TupleStream to StreamSet both for better performance
    and for improved flexibility in the format (at the price of larger
    frozen streams).
  * Troves explicitly provide their own names.
  * Troves can now provide "capability flags", and trove requirements
    can now include references to the capability flags.
    r.ComponentProvides(('ASDF', 'FDSA')) will cause all components built
    from the current recipe to provide the 'ASDF' and 'FDSA' capability
    flags, and r.Requires('/path/to/file', 'foo:runtime(ASDF FDSA)')
    will make /path/to/file require the foo:runtime component built
    with the ASDF and FDSA capability flags.
  * Dependency components can contain : characters now.

Changes in 0.50.14:
  * Dependency checking now returns reordering information (which isn't
    used yet)
  * Allow groups to include other groups defined in the same recipe (but
    explicitly disallow cycles in groups)
  * Fixed bug in building multiple groups with a single recipe when some
    of the groups already exist, but others don't

Changes in 0.50.13:
  * Added automatic :data component for /usr/share, to which you should
    add any platform-independent files that are needed by :lib components
    but not in a libdir-derived path.  These might include configuration
    files and supporting data files needed by both library and runtime
    programs.
  * Added automatic intra-package inter-component dependencies; now within
    a single package, the :devel component will automatically require the
    :lib component if both components exist.  These dependency sets can be
    modified with the ComponentRequires policy.
  * The build/buildpackage.py file has variable and function names changed
    to better match our terminology for packages and components.
  * Change flavor specified in the conaryrc to a flavor path -- accept the
    flavor config parameter multiple times to create a flavor path
  * Added a "filewrap" argument to r.Run() that inserts an LD_PRELOAD
    wrapper that overrides some library funtions to look in %(destdir)s
    first before looking in the filesystem.  This is subject to change
    as we experiment with it!

Changes in 0.50.12:
  * Implemented --quiet for conary update changeset commands, and cvc cook.
    Also implemented the 'quiet' configuration value. This option suppresses
    progress indicators.
  * Split loadRecipe into loadInstalled and loadSuperClass, depending on the
    purpose of the recipe loading.  loadInstalled will examine the local
    system to look for a matching installed trove, and load that version,
    while loadSuperClass will not.
  * Logs of builds are now stored in cooked changesets in the :debuginfo
    component -- generally in
    /usr/src/debug/buildlogs/<name>-<version>-log.bz2, controlled by
    macros.buildlogpath
  * Added lib/logger.py
  * Fixed conarybugz.py to work with Conary's new site-packages location
  * Cleaned up yuck, rpm2cpio, and rpm2ccs scripts to use new "import conary"
    mechanism for finding conary.
  * Check sha1s for all files written into the repository or file system
  * conary scs --deps works again

Changes in 0.50.11:
  * Reworked file addition to local database a bit for better performance
  * Fixed sorting for --info
  * Don't make --info installs require a writeable database
  * Added an exception to group updating, restricting removal of existing
    troves to match the group's contents to troves on the same branch
  * Groups which had the same trove added (via a referenced trove) and
    removed (from the primary trove) got confused
  * conary showcs now takes trove version
  * conary showcs will display erased troves in changesets, and erased troves
    that are referenced but not within the changeset
  * conary changeset now support trove=<version>-- to create a changeset that
    erases the trove
  * Cache user id to name mapping
  * Improved the progress indicators for preparingUpdate and
    creatingDatabaseTransaction
  * Implemented progress indicator on source downloads
  * Fixed bug in update process which caused files to be incorrectly skipped

Changes in 0.50.10:
  * Added callback for creating database transaction, so that it does
    not look like we spend an inordinate amount of time executing tag
    pre scripts.
  * Added findtrove.py to the Makefile so that it is included in
    the distributed version of conary.
  * Added distcheck rule to Makefile to try and avoid missing files in the
    future

Changes in 0.50.9:
  * reimplemented StreamSet in C
  * moved findTroves out to findtrove.py, reworked it to be more modular
  * getSourceVersion now correctly handles branched binaries by looking
    up the branch to find the source component.
  * reimplemented StringStream in C
  * fixed bugs in --info

Changes in 0.50.8:
  * sort update --info alphabetically, display old versions, and display
    a letter summarizing the type of change
  * NormalizeInterpreterPaths() policy now looks in the package currently
    being built, as well as on the installed system, to determine how to
    resolve #!/usr/bin/env scripts.
  * groupName argument to addTrove() can now be a list of group names as
    well as a single group name.
  * --no-recurse works on the erase path
  * fix to walkTroveSet (which was horribly broken)
  * enable (optional) dependency checking when building groups
  * 'cvc cook' error output when there are unresolved build
    requirements is more user friendly
  * filesystem conflicts are handled properly when applying a rollback
  * updating a package to a version that comes from a different
    repository when that package had an uninstalled component works
    now.
  * conary now resides in /usr/$LIB/python$PYVERSION/site-packages/conary/
  * calling r.Replace on a non-regular file results in a warning instead
    of an unhandled exception
  * implemented basic callbacks for update, erase, and changesets

Changes in 0.50.7:
  * Added the XInetdService action to avoid having to include
    /etc/xinetd.d/ files separately, and to make xinetd.d files
    be consistent, making recipe-provided changes less likely to
    conflict with local configuration changes.
  * groups are no longer allowed to contain redirects
  * added setLabelPath to group recipe
  * Allow r.Provides("soname: libfoo.so(FLAGS)", "/some/file") (added
    the "(FLAGS)" part).
  * don't allow spaces and commas in revisions

Changes in 0.50.6:
  * conaryclient.updateChangeSet should have recursed by default
  * Metadata retrieval now works along distributed branches and shadows.
  * reworked troves being added to database to handle missing parts
    of packages and groups properly (and make things faster and more
    elegant)
  * merged update and erase code paths in conaryclient
  * update and erase now take +,- modifiers on trove names
  * added --info to see what an update or erase command will do
  * a single group recipe can now build multiple groups

Changes in 0.50.5:
  * Streams return their value through __call__ instead of value()
  * Reimplemented ShortStream and IntStream in C
  * conary config now takes --show-passwords option, and does not pretty
    print config file values when not printing to screen.  This means that
    conary config > <file> will result in a valid configuration file.
  * Updating groups didn't work when the group referenced troves as new
    which were already installed on the system
  * r.ComponentSpec('somecomponent', '.*') will no longer override the
    file specifications for packaging :debuginfo and :test components.
  * loadRecipe now takes a troveSpec as its first parameter, and uses that
    troveSpec to find the trove on the local system that matches the source
    component that is being loaded.  loadRecipe also automatically searches
    the labels that are parents of the current recipe, so if you shadow a
    recipe, any loadRecipe lines contained in that recipe should still do
    what you want.
  * merge didn't handle files converging
  * merge doesn't need to deal with autosource files
  * diffs between groups failed when members disappeared

Changes in 0.50.4:
  * Most rollback information is stored as a reference to a repository
    instead of storing full rollback data on the local system. The
    localRollbacks flag in conaryrc allows the old behavior to remain.
  * The CONARY state after a merge operation on a shadow now has the
    correct fileId for files that are not different than the parent
    version.
  * Added /usr/lib/conary/conarybugz.py to make it easy to automatically
    populate bugzilla databases from repositories.
  * Sped up Strip, NormalizeInitscriptLocation, NormalizePamConfig,
    TagDescription, and TagHandler policies by limiting them to
    only appropriate directories.
  * Fixed :debuginfo to work with binaries built from more than one
    source file, and made it less aggressive by only stripping debug
    information out to the :debuginfo files, which both makes stack
    traces better without :debuginfo installed and makes libraries
    stripped for :debuginfo more likely to work.
  * When existing fileId's had no streams but the streams are provided
    by a later commit, those streams weren't always merged properly if
    there were multiple files for that fileId
  * conary config output masks user/password info in repository maps
  * the config option useDir has been changed to useDirs, and archDir has been
    changed to archDirs, to allow for tiered use/arch flag definitions, and
    the tweaking of use and arch flag settings.  By default, useDirs and
    archDirs look in /etc/conary/<dir>, followed by /etc/conary/distro/<dir>,
    follwed by ~/.conary/<dir>, where dir is use or arch, depending on the
    context.
  * Arch files can now contain arbitrary macro definitions, and in the future
    will contain values for macros like %(lib)s, which is lib64
    on some platforms.
  * when using --keep-existing, the install label path and install flavor
    are used to determine which version to install instead of using affinity
    to install something close to what you already have.
  * a bug that prevented a changeset from applying to the system when
    the changeset removed a component from a package and the component
    is not installed on the system has been fixed.

Changes in 0.50.3:
  * database findTrove now has an interface that is much closer to the
    repository findTrove function -- this enables conary q to work like
    conary rq.
  * Group handling didn't work for multiple levels of group inclusion.
  * Database.hasTrove() no longer needs to instantiate troves.
  * Fixed overly-aggressive cleaning of the cache.
  * Added repository findTroves call to parallelize findTrove calls.
  * Added the NonMultilibDirectories policy to prevent 32-bit troves from
    utilizing lib64 directories.
  * the NormalizeInterpreterPath policy can now handle unwriteable files
  * fixed the network client code to return file contents properly when
    multiple file contents are requested from the server (bz#50)
  * rewrote Database.getTroveLatestVersion()
  * Added :debuginfo handling in Strip policy, which requires debugging
    to be turned on in optflags and elfutils's eu-strip and debugedit to
    be installed.  Like :test components, :debuginfo components are not
    installed by default.
  * File versions are now properly set to a branched version after a
    merge operation
  * cvc commit aborts again when the current versions of files are not
    the latest versions

Changes in 0.50.2:
  * Any %(lib)s-derived path (/%(lib)s, %(libdir)s, %(krbprefix)s/%(lib)s,
    or %(x11prefix)s/%(lib)s) will now cause the entire package and all
    components to be flavored with the base instruction set flavor, so
    that architecture-sensitive but non-code files in (say) /usr/lib64
    do not show up on 32-bit platforms.
  * Sped up dependency resolution on the client
  * The reworked getFileContents call now asks for contents from the
    correct server when contents from more than one server are requested

Changes in 0.50.1:
  * Add support for trove=<troveVersion> in rq, cvc co, and other places that
    use findTrove
  * Add conary q --info option to display flavors
  * changeset command uses system flavor if no flavor is specified, skips
    troves which are not included in packages and groups by default,
    takes a --no-recurse option, and filters based on the excludeTroves
    configuration setting
  * Added automatic :perl component that works like the :python component,
    and extended the multilib-friendly-or-architecture-neutral policy to
    work with perl as well as python.
  * client/server protocol negotiation is a whole lot smarter now
  * getChangeSet() results in a single URL rather than one per primary trove
  * group, fileset, and redirect recipes have macros that contain the
    buildlabel and buildbranch.
  * fixed a bug with merging absolute change sets which contain config files
  * redirections to troves w/ older versions already installed didn't work
  * the pathId generation code has changed.  For cooked troves, the
    pathId will be the same for any particular version of a path.
    Code must not depend on this behavior, however; it may change in the
    future.

Changes in 0.50.0:
  * Redirections work
  * Sped up group generation
  * Troves which reference other troves (groups and packages) can now specify
    whether a trove is installed by default or not. Packages now reference
    :test, but don't install it by default
  * Added optional 'recurse' parameter to netclient.createChangeSetFile
  * The first argument to the Requires and TagSpec commands can now have
    macros interpolated, as in r.Requires('%(bindir)s/foo', ...)
  * Groups can have requirements now
  * protocol-level getFileContents works on multiple files simultaneously
  * repository log had too many files added to it
  * set instruction set flavor for a cooked trove whenever any Arch flags are
    checked

Changes in 0.14.12:
  * The shadow command looks at buildLabel instead of following
    installLabelPath
  * In some cases, troves with an incompatible flavor were chosen when
    --resolve was used. The proper flavor is now used, or the
    dependency is reported as unsatisfiable.
  * Several more instances of %(lib)s were moved out of the default
    specification for generic components like :runtime and :devel for
    better multilib support.
  * Policy now helps ensure that :python components are either
    architecture-neutral or multilib-friendly.
  * Better error messages for "%(foo)/" (which should be "%(foo)s/")
  * Looking up files in the local database gave erroneous results in
    some cases (this was noticeably primarily when distributed change
    sets were being generated)

Changes in 0.14.11:
  * Local systems store config files in sql tables now.  Use
    /usr/share/conary/convertcontents to convert to the new data store.
    Note that this means that any *config file* managed by conary can be
    read through the main SQL database file in /var/lib/conarydb/conarydb.
  * Actually check build requirements before building, use --no-deps to
    ignore the check.
  * make conary q and conary update convert all flavors to  strong flavors
    for comparison; ~readline becomes readline, and ~!readline becomes
    !readline, so that conary q foo[readline] works as expected.
  * no default flavor is presumed for local operations (erase, q)
  * changed getPackageBranchPathIds to base64 encode the filename in
    order to ensure that the resulting XML-RPC will be UTF-8 clean.
  * localoutofdate renamed to "yuck", a man page added, and the script
    and man page are now installed on the system.
  * rename --use-macro and --use-flavor options for cook to --macro
    and --flavor
  * support new cook syntax: cvc cook <trove>[flavor] to set the troves flavor
    while cooking
  * fixed rq output when iterating over subtroves within a trove or group
  * TroveNotFound exceptions are handled gracefully in cvc.  'conary cook
    foo' will no longer traceback when foo:souce could not be found in
    the repository.
  * Unsynchronized updates work for packages and groups
  * The database is now opened with a 30 second timeout.  This should allow
    better concurrency.
  * added --exclude-troves and excludeTroves conaryrc entry
  * repository .cnr file's commitAction configuration item now has a
    flavor provided to it as %(flavor)s and the default changemail
    script uses it.
  * don't allow the same label to appear twice in sequence in a version

Changes in 0.14.10:
  * FlavorMap sense wasn't set right for base instruction set

Changes in 0.14.9:
  * Shadow Branch objects didn't return parent branches properly. This
    caused incorrect pathId's to show up on cook on shallow shadows.
  * Reworked the code which looks up pathIds to take advantage of a new
    server call (getPackageBranchPathIds) which is faster and looks on
    both the full branch and full parent branches.
  * The Apache repository server now allows mixed ssl and normal requests.
  * Added forceSSL option to apache repository server configuration.
  * The network client code now supports accessing servers over https.
  * Proper salts are used for user passwords.
  * The default value for macros.optflags is "-O2" again, instead of
    an empty string.
  * The http handler in the conary server now sends back proper error
    codes in the case of an authentication error.

Changes in 0.14.8:
  * Fixed bug where streams for commits on distributed branches didn't always
    get set properly
  * reworked findTrove() in repository to return (name, version, flavor)
    tuples instead of full troves
  * Split conary.1 into conary.1 and cvc.1
  * Allow cvc cook trove=<version>
  * remove --target-branch cook option
  * added default :devellib component for architecture-specific devel bits,
    made all files with an architecture-specific multilib path that are
    not in :devellib go into :lib instead of having many of them fall into
    :runtime

Changes in 0.14.7:
  * ELF libraries with sonames that have paths in them are now handled
    sanely, by removing the path (and complaining...)
  * split march into targetArch and unameArch -- requires a new distro-release
  * rework command line arguments to shadow and branch to match how versions
    are normally specified, and allow a flavor specificatoin
  * added --sources to branch and shadow commands

Changes in 0.14.6:
  * fix for generating changesets between repositories
  * policies that look at shared libraries are now multilib-aware,
    fixing shared library permissions and dependency provision
  * autosources didn't work when committing across a shadow

Changes in 0.14.5:
  * allow groups to contain troves with conflicting flavors
  * make repository-side change set caching less buggy
  * fix config files changing to symlinks
  * allow duplicate items to be specified for erase and update
  * changeset command allows flavors to be specified
  * repquery --info shows trove flavor
  * fixed bug with not matching base instruction set flavor

Changes in 0.14.4:
  * several bugs in the 'cvc update' code paths have been fixed
    - it no longer retrieves autosource sources
    - the CONARY file now gets populated entries for autosource files
    - the fileids in CONARY files are now correct after an update
  * several bugs in error handling have been fixed
  * several docstrings have been fixed
  * packagepolicy now automatically adds usermode:runtime requirement to files
    that are dangling symlinks to consolehelper
  * the templating engine for the web interface to the server has been
    changed to kid; kid and elementtree are now required to run a server.
  * the web interface now supports limited editing of ACLs
  * the server now only supports protocol version 26 (it was a mistake
    to leave in support for 24 and 25)
  * old code that supported ancient protocol versions has been
    removed from the server
  * recipes loaded from within recipes follow the label= argument if
    it is given

Changes in 0.14.3:
  * Fixed usage message to no longer print 1 at bottom; improved option
    handling error messages
  * Fixed versions when branching from a shadow
  * The lookaside cache now fetches from the repository into the right
    location and with the right permissions, and fetches manually-added
    as well as automatically-added sources.
  * In recipes, addSource can now take dest='/path/to/file'
  * Change %(servicedir)s location from /var to /srv

Changes in 0.14.2:
  * contents are now stored as diffs when either the new file or the
    old file is empty
  * diffs of numeric streams can now express a change to the value of
    None

Changes in 0.14.1:
  * fixed a typo in lookaside.py that prevented commits from working
  * added a descriptive exception message when fileids in your database
    do not match the fileids in the repository

Changes in 0.14.0
  * added ability for changesets to ignore unknown fields in some places
    (making changesets somewhat less brittle)
  * fixed bug in source handling with non-recipe files in the local directory
  * added framework for generic trove information
  * checkout no longer pulls all sources from the repository
  * used new trove info framework to store the source trove, build time,
    total file size, and version of conary used when building binary
    troves.
  * lib/elf.c no longer uses mmap to read elf files.  Some architectures
    may have elf structures on disk that are not naturally aligned, and
    using mmap to read them won't work.
  * the repository code now uses a 30 second timeout when attempting to
    access the database
  * Have architectures control their march values in the architecture
    config files.
  * add Arch.getCurrentArch() to get the major architecture that is in use
    during a build

Changes in 0.13.3
  * added ability for a contents log file (makes syncing much easier)
  * file tags weren't used on updates
  * "description update" tag action replaced with "handler update"
    (which gets called when either the tag description or the tag handler gets
    updated)
  * "description preremove" tag action replaced with "handler preremove"
  * sources get committed automatically

Changes in 0.13.2
  * reworked use.py code almost entirely.
  * added /etc/conary/arch directory to contain architecture definition files;
    changed /etc/conary/use files to contain more information about how
    flags are used when building.  Flag definitions are no longer in use.py.
  * fixed buildFlavor so that it affects cooking packages as well as
    determining troves to include when cooking a group
  * changed --noclean to --no-clean to be in line with the rest of the
    options; documented it
  * removed Use.foo and Flags.foo options from conary config files.  Macros.foo
    is still there.  Added --use-flavor option to cvc cook which takes a flavor
    and overrides the build flavor while cooking.
  * groups now take flavor strings to determine the flavor of a trove to
    include, not flag sets.
  * dependencies resolution is flavor sensitive now (and uses flavor
    affinity)
  * added trove version/release number to dependency messages
  * renamed classes and methods in versions.py to match current terminology

Changes in 0.13.1
  * repquery wasn't filtering by flavor properly (exposed by a bug fix
    in 0.13.0)

Changes in 0.13.0
  * removed importrpm.py
  * diffs between a file object that has a non-empty provides or requires
    to a file object that has an empty provides or requires are now properly
    generated and applied.
  * added checks to validate merged file objects against the fileIds
    in the changeset
  * implemented shadows
  * framework for redirects in place
  * removed (unused) parentId field from Branches repository table

Changes in 0.12.5
  * reworked dependency resolution a bit for a big speedup in the server
  * moved destdir to %(builddir)s/_ROOT_
  * made macros.destdir available during the unpacking of sources
  * source commands (r.addAction, etc.), if given absolute paths for
    their dir keywords, will perform their actions in the destdir instead
    of the builddir
  * most build commands (r.Make, r.Create, etc.), will work in either builddir
    or destdir, depending on whether they are given relative or absolute
    paths
  * add dir keyword for r.Run
  * include /usr/bin/rpm2cpio

Changes in 0.12.4
  * set more arch flags for x86 and x86_64
  * troves can have multiple instruction set flavors now
  * flipped around use: and is: sections of flavor strings
  * Version and Branch object completely separated

Changes in 0.12.3
  * conary verify updated to new API so that it works again
  * conary q (with no arguments) works again

Changes in 0.12.2
  * added getTroveVersionsByBranch
  * make better use of _mergeQueryResults
  * moved version affinity into findTrove from ConaryClient
  * fixed branch affinity so that it's actually branch affinity instead of
    label affinity
  * rdiff changes for 0.12.0 broke negative numbers for oldVersion
  * rdiff diff'd based on label instead of branch
  * update has flavor affinity now
  * flavors can now be specified on the command line for update, erase
    repquery, and query
  * unspecified flavor flags got scores of zero, which was wrong
  * added python code for flavor scoring (useful for the client)
  * repository queries didn't work properly when looking for multiple flavors
    of a single version
  * fix for updating multiple flavors of a single version of a trove
    simultaneously
  * reworked getTroveVersionList and getAllTroveVersions for per-trove
    flavor filtering

Changes in 0.12.1
  * repquery and query always showed dependency information
  * getTroveLeavesByBranch did extra demarshalling of the flavor
  * repquery didn't deal with nonexistant troves well
  * dependency failures on erase didn't reassemble dependency flags properly
  * fixed bug in dependency sets creation which caused dependency flags
    to get mangled
  * added a check to prevent mangled flags from getting committed

Changes in 0.12.0
  * document config command, and display supplied macro/use/arch information
    in output
  * repository acl's work for almost everything
  * anonymous access must be explicitly enabled by creating an acl for
    user 'anonymous' with password 'anonymous'
  * server side flavor scoring used
  * queries reworked for flavor matching

Changes in 0.11.10.1
  * move to python2.4
  * repository caching (which isn't used yet) didn't track the recurse flag

Changes in 0.11.10
  * changed flavor tracking when loadRecipe() is used to only track
    flavors in loaded recipes that are superclasses of the recipe
    class in the loading recipe.  (e.g. loading python.recipe to get
    the distribution python version will not add all of the python
    recipe's flavor information to the loading recipe class, as long
    as the loading recipe does not subclass the Python class.)
  * add conary verify command for comparing the local system's state to
    the state it was in at install time
  * when a trove is installed for the first time, it comes from a single
    repository
  * didn't handle file types changing on update
  * fixed problem assigning depNums
  * components disappearing from troves caused problems in relative changesets
  * files moving from removed troves in changesets caused update to fail

Changes in 0.11.9
  * change the order of permissions setting (chmod after chown)
    because some versions of the Linux kernel remove setuid/gid bits
    when setting ownership to root

Changes in 0.11.8
  * work around a python bug w/ fdopen() resetting file permissions
  * r.Replace() as an alternative to r.Run("sed -i '...' file")
  * Policy enforcing UTF-8 filenames
  * r.macros.tagdatadir as a standard place to put data just for taghandlers

Changes in 0.11.7
  * changed server.py to take extra config files via --config-file instead
    of as an extra argument
  * extra config files (specified with --config-file) were ignored if they
    didn't exist; issue an error message now
  * Added r.ConsoleHelper() for recipes
  * PAM configuration files shouldn't have paths to modules by default,
    so we remove what used to be the standard path
  * changed repository user authentication to use user groups (currently
    one per user)
  * added password salt
  * restructured repository a bit
  * removed lots of unused code from FilesystemRepository

Changes in 0.11.6
  * branches are created as changesets now instead of as a protocol call
  * merged authdb into primary repository
  * fix for rdiff (broken by flavor rework in 0.11.5)

Changes in 0.11.5
  * Internals reworked to eliminate flavor of None in favor of empty flavor
  * Added (currently unused) code to parse command line flavor specifications
  * static libraries (.a files) get proper flavors now
  * Handle attempts to update already installed troves from absolute
    change sets

Changes in 0.11.4
  * all components built from a single recipe share a common flavor
  * loadRecipe's label= keyword argument can actually take a label
    as well as a hostname

Changes in 0.11.3:
  * optimized a sqlite update statement to use indexed columns
  * added --test to update and erase
  * dependency check didn't handle new components providing the same
    items as old components (broken by 0.11.1 performance enhancements)

Changes in 0.11.2:
  * standalone server was broken by --add-user changes in 0.11.1
  * dependency check no longer allows packages being removed to cause
    dependency failures
  * changed how dependencies are frozen to make the order deterministic
    (so fileId's don't change around)
  * added a database version to the database schema

Changes in 0.11.1:
  * erasing troves enforces dependencies -- this requires a database
    conversion (run the conary-add-filedeps script which fixed the
    conversion to 0.11.0 after updating conary)
  * reworked dependency queries to take advantage of indices for much
    better performance
  * add --add-user to server.py for creating the authdb

Changes in 0.11.0:
  * massive rework of fileId mechanism to allow better flavor support
  * added columns to dependency tables to allow erase dependency checks
    (which are not yet implemented)
  * enabled trove requirements
  * added cvcdesc and the 'describe' command to cvc to generate
    and use metadata XML files.
  * getMetadata follows the branch structure up until it finds metadata
    for the trove.
  * changed getFileContents() to not need trove name or trove version
  * byte-compiled emacs lisp files are transient, like python
    byte-compiled files
  * addSource recipe action now can take a mode= keyword argument
  * cook now enforces having no dash characters in version numbers
  * files are explicitly disallowed from depending on groups, packages,
    or filesets; the only trove dependency that a file or component
    can have is on a component.  Only filesets can depend on filesets.

Changes in 0.10.11:
  * reworked how absolute change sets get converted to relative change
    sets for better efficiency
  * chained dependency resolution caused duplicate troves in the final
    changeset (and a lot of extra work)
  * added --config to stand alone repository
  * source flag wasn't set properly for newly added non-text files
  * flavor information is now printed by "conary query" when multiple
    flavors of the same version of a trove are installed
  * "conary repquery --all" flavor output formatting has been improved

Changes in 0.10.10:
  * changesets get downloaded into a single (meta) file instead of lots
    of separate files
  * fix several bugs in the freshmeat record parsing
  * add a freshmeat project page URL to the metadata by default
  * add a "source" item to metadata
  * the server implementation of troveNames() was horrible
  * enabled file dependencies

Changes in 0.10.9:
  * fixed some authorization issues with the xml-rpc repository interface
  * the web management interface for the repository works now; see
    http://wiki.specifix.com/ConaryConversion for information on how
    to convert existing authdb's to support this
  * fixed a bug with distributed branches
  * users can change their passwords through the repository's web api
  * improved logic apachehooks use to find top level URL
  * fixed bug in server side repository resolution

Changes in 0.10.8:
  * changed iterAllTroves() to troveNames(), which searches a single
    label instead of the whole repository
  * reworked http authentication and CGI request handling and added the
    beginning of a web interface to the repository for user administration
    and metadata management.

Changes in 0.10.7:
  * dependency sql code reworked to use temporary tables
  * new macro called "servicedir" that defines the location for
    service data (%(servicedir)s{ftp,http,etc})
  * added busy wait to sqlite3 python binding when executing SQL
    statements on a busy database

Changes in 0.10.6:
  * Lots of bug fixes for distributed branching
  * Some code rearrangement
  * The start of metadata support code is now included

Changes in 0.10.5:
  * The local database is used for fetching file information (but not
    contents), reducing network traffic when creating change sets
    across repositories.
  * Update works on troves which were locally cooked or emerged
  * Internal changes to move toward getFileContents() working in batches
    rather then on individual files. For now this prevents the repository
    from copying files between the content store and /tmp to serve them.
  * Arch flags are now included in flavors
  * Emerge follows the installLabelPath instead of the buildLabel
  * The extended debugger has been extensively modified
  * Conary can handle filenames with '%' in them
  * The showcs command has been significantly updated, and the updates
    are documented in the conary.1 manpage
  * New syntax for flags distinguishes requirements from "optimized for";
    see http://wiki.specifix.com/FlavorRankSpec

Changes in 0.10.4:
  * Bug fixes for updating from absolute change sets (which basically
    just didn't work for troves which contained config files)
  * Bug fixes for distributed branching
  * The database is used for fetching trove information (but not yet
    file information) when the client constructs change sets across
    distributed branches
  * various other bug fixes

Changes in 0.10.3:
  * this version introduces changes to the network protocol for
    obtaining file contents and changeset generation. The client
    protocol version number has increased, so version 0.10.3 can only
    communicate with servers running the server from 0.10.3. The
    server remains backward compatible with older clients.
  * a warning message is now displayed when the user attempts to
    create a branch that already exists on a trove.
  * the correct trove names are displayed when automatically resolving
    dependencies
  * packages no longer get the union of all the dependency information
    of the components they contain.  This information would have to be
    recalculated if a user installed a package then removed a
    component afterward.
  * a package policy check was added to reject any world-writable
    executable file.
  * r.TagSpec('tagname', exceptions='filter') now overrides a match by
    another r.TagSpec('tagname', 'filter')
  * more changes to metadata interface
  * various other bug fixes and improvements

Changes in 0.10.2:
  * the repository code is now included in the main conary source
    archive
  * "conary showchangeset" produces a more user-friendly output
  * large responses from the repository server are now compressed
  * the protocol for getFileContents() changed to take a fileId
    instead of the file's path.  The repository code can still handle
    old requests, but the client code now requires the latest
    repository code.
  * bug fixes

Changes in 0.10.1:
  * when applying a changeset, dependency failures are resolved by
    querying servers in the installLabelPath
  * troves that satisfy a dependency can automatically be added to a
    transaction.  This behavior is controlled by the "autoResolve"
    variable in conaryrc or the "--resolve" command line option to
    "conary update"
  * dependency resolution is calculated recursively.  To limit the
    recursion depth to check only first order dependencies, a
    "--no-deps-recurse" option has been added to "conary update"
  * "conary repquery" now takes a "--deps" argument, which prints the
    Requires and Provides information for the trove that is being
    queried.
  * changes have been made to the build side of Conary to facilitate
    building recipes that use cross compilers
  * symlinks now get the appropriate ownership set when they are
    restored
  * groups can now specify which flavor of a trove to include
  * repository queries that don't need file information no longer ask
    the repository for files.
  * various bug fixes and cleanups

Changes in 0.10.0:
  * dependency checking is now performed before changesets are
    applied.  This uses new tables in the local system's database.
    If you are using a database created by a version of Conary older
    than 0.10.0, it must be converted before it can be used.  See:
      http://wiki.specifix.com/ConaryConversion
    for details
  * Shared library dependency information in changesets is now stored
    in a different format.  This means that repositories that use old
    versions of Conary will be unable to give valid changesets to
    Conary 0.10.0 or later.  Therefore, the protocol version number has
    been increased.
  * --no-deps argument added
  * "cvc co" is now a synonym for "cvc checkout"

Changes in 0.9.6:
  * dependency enforcement infrastructure has been added (the code is
    currently disabled)
  * bug fixes
    * applying a changeset that un-hardlinks files now works
    * conary rq [trove] --info now works
    * running "conary update [trove]" when more than one flavor of
      [trove] exists no longer tracebacks.  It installs both flavors
      of the trove (which is not always the desired behavior - this
      will be addressed later)
    * only files with execute permissions are checked for
      #!interpreter.
    * "conary rq [trove] --ls" no longer tracebacks when [trove]
      exists in more than one repository
    * various code cleanups

Changes in 0.9.5:
  * new methods for specifying dependency information in recipes have
    been added
  * #! interpreters get added as dependencies
  * local flag overrides now work
  * cvc cook --resume can be used multiple times
  * conary invokes gpg with --no-options to avoid creating or using
    ~/.gnupg

Changes in 0.9.4:
  * fixes to cvc annotate
  * flavors and dependency generation code has been refactored to be
    policy based
  * better error handling when invalid changeset files are given to
    conary
  * minor code cleanups

Changes in 0.9.3:
  * New "cvc annotate" feature
  * Man page updates
  * Changesets which remove a file and replace it now apply correctly.
  * "cvc update" no longer complains and fails to update the CONARY
    state file properly  when ownerships differ
  * FileId generation now looks for previous versions of all the
    packages that have just been created, not just the name of the
    recipe.
  * Cooking as root is no longer allowed
  * Miscellaneous bug fixes.

Changes in 0.9.2:
 * Bug fixes:
   * Applying changesets that have more than one hard link groups
     sharing the same contents sha1 works now.
 * Build changes:
   * Recipes can now create new top level packages.

Changes in 0.9.1:
 * Bug fixes:
   * Applying a changeset that has a flavor which is a superset of the
     previous version's flavor now works.
   * Parsing optional arguments to command line parameters that appear as
     the last thing on the command line works
 * Build changes:
   * Package policy now checks to ensure that files in /etc/cron.*/*
     are executable
 * Update changes:
   * Conary no longer complains if a transient file has been modified
     on disk but no longer exists in a new version of a component.
 * Miscellaneous changes:
   * Version 1 on-disk changeset file support has been removed.

Changes in 0.9.0:
 * protocol versioning is much more granular now allowing for backwards
   compatible versions of functions
 * changeset command now generates changesets for multiple troves spread
   across multiple repositories
 * change sets are transferred as a set of independent change sets now
   (laying the groundwork for repository change set caching, with which
   this version will work just fine)

Changes in 0.8.3:
 * Man page updates.
 * The "conary query" command now accepts multiple arguments for
   troves and paths
 * Fixed "conary erase" command which was broken in 0.8.2

Changes in 0.8.2:
 * You can now install multiple troves at once (even a combination of
   changeset files and troves from repositories), and the entire
   action is recorded in a single rollback (this required a change in
   command-line arguments for updating troves).
 * The beginnings of support for searching multiple repositories
 * Miscellaneous code cleanup and bug fixes.

Changes in 0.8.1:
 * The source code has been re-arranged for easier maintenance, and
   conary has been split into two programs: conary and cvc.
 * Better error messages and debugging tracebacks

Changes in 0.8.0:
 * A new changeset format supports hard links but requires staged update.
 * The new changeset format also collapses duplicate contents even
   when hardlinks are not used.
 * By default, rc?.d/{K,S}* symlinks are no longer packaged. The
   chkconfig program is relied on to create them at package
   install/update time. Init scripts are explicitly required to
   support the chkconfig protocol by default
 * Improved error messages
 * Several bug fixes.

Changes in 0.7.7:
 * Extended debugger saves and emails
 * Tracebacks now include arguments and locals
 * More size optimizations were made when applying changesets
 * Applying absolute changesets when a trove is already installed is
   now much more efficient than it was
 * Self-referential symlinks raise a packaging exception.
 * Several bugs fixes.

Changes in 0.7.6:
 * Installation
   * Hardlink handling
   * enhanced debugging capabilities (including saving a debugging
     state file to enable remote debugging)

   * using binary file ids and iterators for significant memory savings
   * and runtime support for the x86.x86_64 sub-architecture
 * Cooking
   * more robust handling of the --resume option
   * policy normalization of where app-defaults files go.

Changes in 0.7.5:
 * Hard links are implemented (but not yet enabled, in order to
   preserve changeset compatibility for now).
 * Several bugs have been fixed for installing and cooking.

Changes in 0.7.4:
 * Fileids are now stored and transmitted in binary rather than
   encoded.
 * Better handling of multiple versions of packages/troves installed
   at the same time
 * Missing file handling improvements
 * Recipe inheritance is now possible between repositories
 * Enhanced Interrupted builds
 * The dynamic tag protocol was slightly modified
 * Added Arch.x86.amd64 and Arch.x86.em64t
 * several bugs fixes

Changes in 0.7.0:
 * sqlite3 is used for the database
 * better handling of multiple packages with the same name installed at once.

Changes in 0.6.6:
 * repository protocol update
 * changeset format update
 * added the ability to resume halted local builds
 * added the ability to easily package build-time tests to run at
   install time to qualify new/changed environments
 * better handling of packaged .pyc/.pyo files
 * better shared library handling
 * improved inline documentation
 * optimizations for both space and time
 * numerous bugfixes<|MERGE_RESOLUTION|>--- conflicted
+++ resolved
@@ -2,13 +2,10 @@
   o Server Changes:
     * Entitlement classes can now provide access to multiple access
       groups
-<<<<<<< HEAD
     * addEntitlement and deleteEntitlement repository calls replaced 
       by addEntitlements and deleteEntitlements calls
-
-=======
     * Added getTroveLeavesByPath and getTroveVersionsByPath. (for CNY-74)
->>>>>>> 31542114
+
   o Client Changes:
     * conary rq now --path, which allows you to search for troves in the 
       repository by path. (CNY-74)
