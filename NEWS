--- conflicted
+++ resolved
@@ -9,7 +9,7 @@
       a TroveIntegrityError
     * Conary doesn't traceback in conary remove when the filename passed
       cannot be unlinked (bz #887)
-<<<<<<< HEAD
+    * cvc and conary w/ no commands work again.
     * Rollbacks for initial contents files didn't work; applying rollbacks
       now ignores that flag to get the contents right on disk (bz #924)
     * Patch treated lines-to-erase as normal patch conflicts, when they should
@@ -22,9 +22,6 @@
       the stack) instead of which rollback to apply (bz #884)
     * The path for installing files as part of a new trove involved taking
       an exception. That's been reworked to avoid that overhead.
-=======
-    * cvc and conary w/ no commands work again.
->>>>>>> e4fad978
 
 Changes in 1.0.11:
   o Client Changes:
