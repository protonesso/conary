Changes in @NEW@:
  o Build Changes:
    * An xml formatted log has been added to :debuginfo. This is in
      addition to the human readable log. The xml log contains the same
      information as the human readable log, plus additional contextual
      information useful for formatting the log data. (CNY-2487)
    * AutoResolve defaults to True for image groups. (CNY-2291)
    * Exceptions and inclusions to policies that don't match anything
      will now emit an error. (CNY-2221)
    * A new selective logging facility for policy to use to inspect
      build output has been added. (CNY-2622)
    * It is now possible to pass a list of multiple URLs to addArchive.
      Conary will try to download the source from each URL, in order,
      until it succeeds. (CNY-2505)
    * Recipe actions have now the ability to suggest build requirements.
      (CNY-935)
    * Running "cvc cook" in a directory with a CONARY file now builds the
      sources specified by that checkout. This is particularly useful for
      source troves which do not provide recipes thanks to a factory
      (CNY-2642)
    * Conary looks for factories in the same places it looks for superclasses
      now, including the current working directory for local cooks
      (CNY-2641)
    * Suggesting build requirements produces a warning if the supplied
      command cannot be found in the search path. (CNY-2663)
    * Skip FactoryRecipeClass when loading recipes to make it easier to
      develop factory recipes. (CNY-2666)
    * Checking out multiple sources with a single command line once again
      creates the CONARY files properly (CNY-2645)
    * addArchive now supports .war and .jar archives (CNY-2684) 

  o Bug Fixes:
    * Previously, rollbacks could restore files from local rollbacks
      by overwriting existing contents rather than replacing the file.
      In addition, the operation was not journaled properly.  (CNY-2596)
    * A bug in finding the sources required to build all the packages for
      a group that omitted replace() packages has been fixed.  This mainly
      affected rmake builds of group recipes. (CNY-2605)
    * An error in the repository that caused a malformed exception to
      be returned to the client when a trove was missing has been
      corrected. (CNY-2624)
    * If launched with sudo, Conary will no longer change the owner
      on the user's PGP keyring, and will use the proper system-wide
      keyring. (CNY-2630)
    * When using PostgreSQL as a repository backend, some queries
      could be executed with poor execution plans (CNY-2639)
    * A bug that caused a local cook (e.g., "cvc cook pkg.recipe") to
      fail at "Copying forward metadata to newly built items..." when
      the Conary repository for that recipe is not available has been
      fixed. (CNY-2640)
<<<<<<< HEAD
    * Checking out source components which used factories now preserves
      the factory
    * Building directly from recipe files which use factories for superclasses
      now works (CNY-2656)
    * conary rdiff works correctly for groups that include troves from
      foreign repositories. (CNY-2544)
=======
    * The conary rdiff command works correctly for groups that include
      troves from foreign repositories. (CNY-2544)
>>>>>>> 0c9dab8d
    * An issue related to the build logger not properly setting the
      logging pseudo-tty in raw mode has been fixed. (CNY-2647)
    * Conary can now parse perl dependencies with periods in them from
      the command line. (CNY-2667)
    * On failure, the proper URL is returned to the Conary client
      library. This fixes a regression introduced in the Conary 2
      codebase, where only the selector part of the URL would be
      returned. (CNY-2517)
    * A source of circular references which could cause unpredictable
      memory usage has been removed. (CNY-2674)
<<<<<<< HEAD
    * Tighten the rules for what characters are allowed in version strings
      (CNY-2657)
=======
    * Fixed a file descroptor leak when using in-memory-only databases.
>>>>>>> 0c9dab8d

  o Client changes
    * More of the update logic is now protected by the filesystem journal,
      and the journal now cleans up rollback state on failure. (CNY-2592)

Changes in 2.0.9:
  o Bug Fixes:
    * A bug that occasionally caused a thread deadlock when multiple
      threads access the local system Conary database concurrently has
      been fixed. (CNY-2586)
    * Checking out sources unpacks duplicate binary files (CNY-2543)
    * Derived packages use the revision which was shadowed from to find
      the version to derive from instead of the latest on the branch
      (CNY-2577)
    * A bug that occurred when rMake recursed through a group recipe
      that made use of the replace command has been fixed. (CNY-2606)

Changes in 2.0.8:
  o Client Changes:
    * A close() method has been added to UpdateJob objects. It is
      recommended to call the method explicitly instead of relying
      on the object to be collected when going out of scope.
      (CNY-2489)

  o Build Changes:
    * Group recipes now implement a requireLatest command. It can be
      passed as a keyword argument to r.add, r.replace, r.addAll, and
      r.addCopy.  This flag defaults to True. (CNY-1611)
    * requireLatest has also been implemented as a recipe level
      attribute.  Setting requireLatest to False for a recipe will
      affect the default for all calls to r.add, r.replace, r.addAll,
      and r.addCopy. (CNY-1707)
    * Conary now has support for group policies. Policies deriving from
      GroupEnforcementPolicy and ImageGroupEnforcementPolicy will be
      run on groups at the end of the cook process. (CNY-2378)
    * ImageGroup is now an attribute tracked in a group's troveInfo.
      This attribute is set for groups meant to define a complete,
      functional system, and implies that ImageGroupEnforcementPolicy
      group policies have been run for that group, recursively.
      (CNY-2520)
    * The VersionConflicts group policy has been added. This group
      policy enforces that two different versions of a trove will not
      be accidentally included in one install image. (CNY-2371)
    * TroveFilters now exist. Trove filters allow a packager to
      reference particular troves within a group for group policy
      inclusions/exceptions. (CNY-2477)
    * The Conary policy to fix trailing newlines in config files has
      been corrected to handle non-writable config files. (CNY-2559)
    * Conary will now warn if the PGP keyring is not writable, and
      will continue, instead of stopping with an error. (CNY-2555)
    * The "cvc derive" command now creates a reference directory
      named _OLD_ROOT_ alongside _ROOT_ when the --extract argument
      is provided. (CNY-2530)
    * A new group recipe command, startGroup, has been added, which
      calls createGroup, addNewGroup and setDefaultGroup in one step.
      (CNY-2197)
    * The addCvsSnapshot source action no longer caches the HEAD of
      the repository, since cvs export will not use it. (CNY-2568)
    * Macros from config files and from the command line are now
      available to group recipes. (CNY-2574)
    * A new concept, recipe factories, has been implemented. (CNY-2549)
    * Binary packages built from superclass recipes will be unflavored,
      regardless of any flavor-related references in a recipe.
      (CNY-2576)

  o Bug Fixes:
    * Conary no longer loses ownership of changed files when updating
      multiple flavors of the same version of the same package at the same
      time. (CNY-2553)
    * If Conary is running on kernels which, under certain circumstances,
      return EINVAL when calling poll(), the lazy file cache will only
      count the file descriptors it has open itself. (CNY-2571)
    * conary rdiff works correctly for groups that include troves from
      foreign repositories. (CNY-2544)
    * Job invocation information no longer uses null characters,
      which are not allowed in an XML document. (CNY-2580)
    * Updating files which point to other files (due to a PTR in the
      changeset) previously failed when those other files were not
      being installed at the same time (due to a "conary remove"
      on those files, for example). (CNY-2595)
    * Excluding all Java files in the r.Provides policy no longer
      produces a stack trace. (CNY-2594)

Changes in 2.0.7:
  o Build Changes:
    * Handling pkg-config dependencies has been moved to conary-policy.
      (CNP-93)

  o Bug Fixes:
    * When resuming the update after the execution of a critical update,
      Conary will now use the original file replacement flags. This
      corrects file conflict errors in a migrate when a critical update
      was present. (CNY-2513)
    * The lazy file cache was using /proc/self/fd as a method of
      determining the number of open file descriptors for the current
      process. However, under certain circumstances the directory is not
      readable. The lazy file cache now uses a poll(2)-based technique.
      (CNY-2536)
    * If the directory where the public keyring is stored does not exist,
      it is now automatically created. (CNY-2504)

  o Other changes:
    * Reading metadata from RPM files now validates the size of the RPM
      and the sha1 of the full set of metadata.

Changes in 2.0.6:
  o Build Changes:
    * Java dependencies for classes that are not dependency-complete
      are now automatically disabled. To re-enable them, the missing
      dependencies should be added as buildRequires. (CNY-2175)
    * Build actions that do not match anything (r.Move, r.Copy, etc.)
      will now log exactly what they were trying to do. (CNY-2216)

  o Bug Fixes:
    * A minor bug in the display of the password prompt has been fixed.
      (CNY-2497)
    * When x86_64 is specified and a biarch package is available, Conary
      will mention the biarch as an alternative flavor instead of the x86 one.
    * Derived packages will now work on x86_64 systems even if a biarch 
      flavor is specified. (CNY-2494)
    * Signatures of unexpected types on subkeys are now ignored. (CNY-2490)
    * When updating a group which contained a package that used to be
      byDefault False but is now byDefault True, Conary will now install
      the package. (CNY-2507)
    * When using the tagScript argument with the client's applyUpdateJob
      call, the paths to group scripts to be executed are stored relative
      to the root of the installation, instead of absolute. The tag
      script is always supposed to be executed under chroot. (CNY-2523)

  o Server Changes:
    * The serverName configuration option now allows glob-style
      wildcards.  (CNY-2293)
    * Slow SQL queries used to remove unused entries from the
      TroveFiles table and TroveTroves table have been rewritten to
      make some queries faster with repositories implemented with a
      sqlite database. (CNY-2515)

  o Other changes:
    * The file EULA_Conary.txt has been added to clarify that Conary
      is available under two licenses, and to state the conditions
      under which the two licenses apply.

Changes in 2.0.5:
  o Client Changes:
    * Conary now attempts to provide hints about flavor combinations that would
      work if it cannot find a flavor that matches your exact request 
      (CNY-1920).
    * The rollback API now raises a RollbackError instead of returning
      non-zero on errors. (CNY-1643)

  o Build Changes:
    * When file conflicts occur while cooking groups, the deps that
      caused a package to be pulled in are listed. (CNY-2308)
    * Config policy will automatically append a newline to non-binary files.
      Files that are marked as Config and appear to be binary will
      continue to trigger an error as they have previously. (CNY-2422)
    * Perl requirements that are not present on the system or provided by
      the package being built are dropped. (CNY-2180)
    * Two expansion functions have been introduced to package recipes:
      r.glob and r.regexp. These functions return an object that can be
      substituted for any API parameter that calls for a string based
      regexp or glob. (CNY-2222)
    * Group recipe actions like "r.addAll" and "r.addCopy" now record
      the version of the group that is being copied from into the newly
      created group. (CNY-2359)
    * Add code to display new-style metadata through rq, q, and showchangeset,
      as well as propagate that metadata via cooking, promoting, shadowing,
      and committing source packages.  Entering this metadata must still 
      be done through scripts.  (CNY-1808)
    * Added a hook that allows build requirements to be overridden by
      rMake. (CNY-2427)

  o Bug Fixes:
    * Conary no longer tracebacks when building a package that contains 
      a pkgconfig reference to a file in the current package that is in a
      symlinked directory. (CNY-2455)
    * The order in which configuration files are read when a glob was
      passed to includeConfigFile is now deterministic. (CNY-2483)

  o Server Changes:
    * Roles that have the mirror flag set no longer assume anonymous
      fallback for trove access authentication (CNY-2473)

Changes in 2.0.4:
  o Bug Fixes:
    * Moving an unmodified shadow to tip via cvc promote no longer causes
      an error. (CNY-2441)
    * Recipes using addSvnSnapshot no longer modify the conary
      configuration object's tmpDir setting (CNY-2401)
    * Fixed a rare bug in which dependency resolution would fail when
      a dependency that used to be provided by one installed package
      is now provided by two new packages. (CNY-2459)

  o Client Changes:
    * Conary will now use the proxy settings stored in its local
      configuration when loading remote configuration files. (CNY-2363)
    * PGP keys having some self signatures that fail to pass are
      no longer failing, as long as at least one self signature passes.
      (CNY-2439)
    * The client enforces the trust model using the internal
      implementation of OpenPGP. (CNY-1895)

  o Build Changes:
    * Policies that move files in destdir now track path changes they
      make so that files will end up in the correct package or component
      after being moved, when "package=" or "component=" has been used
      in a build action. (CNY-1679)

Changes in 2.0.3:
  o Build Changes:
    * PGP version 3 keys are now supported for verification of
      package signatures. According to RFC4880, version 3 keys are
      deprecated. (CNY-2420)
    * Superclasses are now loaded from the filesystem. Superclasses
      can now be cooked. Doing so will make a changeset that installs
      the recipe itself on the filesystem. (CNY-983)
    * When building packages, Conary now reads /etc/ld.so.conf.d/*.conf
      files to determine whether to include the path in the dependency.
      (CNY-2433)
    * The /etc/ld.so.conf.d/*.conf handling added to Conary 1.2.13
      introduced a bug that could erase necessary entries from
      ld.so.conf in some circumstances.  This bug has been
      resolved. (CNY-2440)
    * Spaces in URLs are now automatically escaped. (CNY-2389)
    * The Requires() policy now inspects Lib: and Lib.private:
      pkg-config keywords in .pc files to find library files, and
      where it finds them, it adds appropriate Conary trove
      requirements to the .pc files. (CNY-2370)

  o Client Changes:
    * The implementation of the util.mkdirChain function has been
      changed to no longer use exceptions internally to signal that the
      directory already exists. Raising exceptions is a relatively
      expensive operation that slows down the data store. Exceptions are
      still used internally in the very infrequent case of intermediate
      directories not existing. (CNY-2405)
    * Conary will not downgrade packages if no version is specified by
      the user, but, due to an out of date mirror or other reasons, the
      update available for a package is older than the currently
      installed package. (CNY-2402)
    * Conary now recognizes /etc/ld.so.conf.d/*.conf files, adding an
      include line to /etc/ld.so.conf if they exist, and does not add
      new duplicate entries to /etc/ld.so.conf for directories already
      specified in /etc/ld.so.conf.d/*.conf files. (CNY-2432)
    * A getDatabase() method has been added to the ConaryClient class.
      This method returns the local system database object. Code that
      needs to query the local system database should use this method
      to obtain the database object. (CNY-2316)

  o Bug Fixes:
    * A bug that caused an unhandled exception when adding a new role
      in the Conary repository web interface has been fixed.

Changes in 2.0.2:
  o Build Changes:
    * PGP version 2 signatures are now properly parsed. Version 2
      signatures are documented in the outdated RFC1991 and are
      considered deprecated, but some PGP keys contain them.
      (CNY-2417)

Changes in 2.0.1:
  o Build Changes:
    * The Requires() policy now inspects Lib: and Lib.private:
      pkg-config keywords in .pc files to find library files, and
      where it finds them, it adds appropriate Conary trove
      requirements to the .pc files. (CNY-2370)

  o Bug Fixes:
    * An update bug that could result in a trove integrity error has
      been fixed. The issue would occur when updating packages where,
      for some files, the only changes are to file versions. (CNY-2403)

Changes in 2.0.0:
  o Major Changes:
    * The way Conary handles architecture flavors has been changed,
      primarily for better support for multilib systems that support
      having both 32-bit and 64-bit packages installed.
    * The Conary repository Access Control List capabilities have been
      significantly upgraded to support per-trove ACLs. Trove
      permissions are cached and recalculated whenever the ACLs change
      or new troves are added to the repository, for better scaling
      and fast changeset retrieval.
    * All dependencies on the GnuPG "gpg" program have been removed;
      Conary now implements the required OpenPGP functionality
      internally.

  o Optimizations:
    * Conary 2.0 is significantly faster for many repository commit
      operations.  Some "cvc promote" operations, in particular,
      have a 200% performance improvement.  Some group commit
      operations are 75% faster.  Creating a new shadow can be as much
      as 100% faster.  Details of some of the changes that provide
      the improvement are below.
    * Committing to repositories has been reworked to pull all
      modified streams from the repository or database with one
      query. (CNY-2053)
    * Unchanged stream sets now return None on diff.  This prevents
      the Conary repository from having to do unnecessary work to
      retrieve the "old" version of a stream and apply a diff when
      nothing actually changed.
    * Unchanged file streams are now 2-byte, backwards compatible,
      sequences instead of more complex representations of "nothing
      changed".
    * The commit code (both client and server) recognizes unchanged
      files and does not merge stream sets for them.
    * Distributed changeset creation no longer recompresses file
      contents.
    * "cvc promote" no longer recompresses non-config files during
      changeset assembly. (CNY-2202)
    * "cvc promote" now gets file contents and streams from changesets
      when a lot of them are needed from the same trove. (CNY-2202)
    * Changesets that represent a "cvc promote" operation have been
      changed to be relative to either the source of the promote (if
      promoting within a server) or to the current version on the
      target. (CNY-2202)
    * The "cvc shadow" command now commits relative changesets when
      the shadow is made to the same repository as the original trove.
    * The Conary client now tries to perform update jobs as close to
      updateThreshold (without going over) as practical for a
      noticeable performance improvement. (CNY-2283)
    * Committing changesets to the repository has been modified to
      check for files which don't have contents available (during a
      promote or shadow, for example) with one SQL query. Previously,
      a single SQL query was used to check for each file. (CNY-2053)

  o Build Changes:
    * Conary will now ignore flavoring and requirements from ELF
      libraries that are built for architectures other than the
      architecture that is being built for.  This avoids a common
      problem where a single extra (unused) sparc file library
      causes an entire package to be flavored to be installed on
      systems that support both x86 and sparc instruction sets,
      as that configuration is not meaningful. (CNY-1717)
    * The rarely used "cvc describe" command line interface has been
      removed. (CNY-2357)
    * The rarely used "cvcdesc" script has been removed. (CNY-2357)
    * Spaces in URLs provided in source actions such as addArchive
      are now automatically escaped to make them legal URLs. (CNY-2389)
    * The "cvc promote" command now uses the labels and branches
      specified in the "from" section of any promote as the place to
      search for packages (CNY-2235).
    * The PackageSpec documentation incorrectly stated that you could
      pass both package and component information to it; this has
      been corrected to properly redirect to ComponentSpec for this
      usage. (CNY-2387)

  o Client Changes:
    * The "getTroveLatestByLabel" client-side call has been added.
    * Most repository exceptions are demarshalled using logic in the
      exception class itself rather than in a large if/elif block.
      (CNY-747)
    * The "troveNames" and "troveNamesByServer" methods now accept a
      "troveTypes" argument, and by default return only troves that
      are present. (CNY-1838)
    * The mirror client supports a --fast-sync flag which will only
      scan for new troves in the source and skip the time-expensive
      scans for changed trove info records. (CNY-1756)
    * The mirror client supports a --absolute flag which will make it
      use only absolute changesets to mirror content. (CNY-1755)
    * The rollback stack code has been split into a separate class.
      (CNY-2061)
    * A new "conary rmrollback" command that removes old rollbacks has
      been added. (CNY-2061)
    * Rollback objects now have an "isLocal" method to tell whether
      applying that rollback will require repository access. (CNY-2077)
    * Conary now allows a biarch system to have one flavor that
      expresses both the x86 and x86_64 support. The flavorPreferences
      configuration option informs conary to prefer x86_64 packages.
      This change allows group building to automatically resolve x86
      packages. (CNY-525)
    * Conary no longer uses gnupg for OpenPGP key management. (CNY-2349)
    * Conary clients no longer send an absolute URI when talking
      directly to a repository server. (CNY-2324)
    * Many repository permission handling methods have been renamed
      for consistency. For a complete list, see doc/PROTOCOL.versions
      in the Conary source code. (CNY-2298)
    * Setting/resetting the admin field permission is now handled by the
      setUserGroupIsAdmin() call instead of addAcl/editAcl. (CNY-1782)

  o Server Changes:
    * The scoring for target flavor sets has been fixed. (CNY-1539)
    * The (unimplemented) concept of caps for permissions has been
      removed.
    * Server methods have been decorated with the
      @requireClientProtocol decorator.
    * The "usergroups" term has been replaced with "roles" in the
      repository web user interface. (CNY-1973)
    * Server exceptions have been reworked to have marshalling logic in
      the exception class instead of in a large if/elif block. (CNY-747)
    * Server exceptions are marshalled in the proxy layer now instead of
      in both the proxy and server layers.
    * When the repository database is locked, "RepositoryLocked"
      exceptions are now returned for all code paths. (CNY-1596)
    * The repository call log now tracks changeset cache misses. (CNY-1843)
    * Repositories no longer pass anonymous hints to the proxy layer.
      The hint has been False since Conary 1.1.29.
    * The "troveNames" method now filters by using the "troveTypes"
      argument. (CNY-1838)
    * The "getPackageBranchPathIds" method no longer requires access
      to the entire version history of a package; it returns the
      pathIds and fileIds for troves the user is allowed to
      see. Previously, an InsufficientPermission exception was raised
      if part of the version history of a package was not visible to
      the user. (CNY-2038)
    * The repository call log now records the time required to service
      the request. (CNY-2305)
    * A "serializeCommits" boolean server configuration option has been
      added.  This is best turned on for repositories used for development,
      but is unneeded for repositories that are mirrors. (CNY-2285)

  o Protocol Changes:
    * The XML-RPC protocol now allows passing keyword arguments for
      exceptions.  (CNY-747)
    * XML-RPC return values no longer include the "useAnonymous" flag.

Changes in 1.2.12:
  o Client Changes:
    * A getDatabase() method has been added to the ConaryClient class.
      This method returns the local system database object. Code that
      needs to query the local system database should use this method
      to obtain the database object. (CNY-2316)

  o Build Changes:
    * Spaces in URLs are now automatically escaped. (CNY-2389)
    * The Requires() policy now inspects Lib: and Lib.private:
      pkg-config keywords in .pc files to find library files, and
      where it finds them, it adds appropriate Conary trove
      requirements to the .pc files. (CNY-2370)

  o Bug Fixes:
    * The PackageSpec documentation incorrectly stated that you could
      pass both package and component information to it; this has
      been corrected to properly redirect to ComponentSpec for this
      usage. (CNY-2387)
    * An update bug that could result in a trove integrity error has
      been fixed. The issue would occur when updating packages where,
      for some files, the only changes are to file versions. (CNY-2403)

Changes in 1.2.11:
  o Client Changes:
    * The error message printed when Conary encounters an unhandled
      exception has been changed to reflect the fact that the common
      case is merely poor handling of the error condition, rather than
      another bug.  It has also been reformatted to display better in
      rITS. (CNY-2265)
    * The "conary-debug" script that collects information to help
      debug a crash has been enhanced to include the recently-added
      manifest file. (CNY-2338)

  o Build Changes:
    * PythonSetup synopsis now mentions the setupName keyword
      argument. (CNY-2360)
    * The conary.1 manual page now documents the purpose of the
      /etc/conary/components directory. (CNY-2361)
    * The clearBuildReqs() function now has a synonym called
      clearBuildRequires() and the clearCrossReqs() function now has a
      synonym called clearCrossRequires().  The old function names
      will be deprecated in the future. (CNY-834)

  o Bug Fixes:
    * When building groups, r.addCopy() now respects the groupName
      flag. (CNY-2345)
    * The searchPath parameter in group methods now works when it
      contains packages (before it worked only with labels). (CNY-2372)
    * A bug that was preventing users with colons in their passwords
      to use the web interface has been fixed. (CNY-2374)
    * Attempting to add entitlements for unknown entitlement classes
      now raises an UnknownEntitlementGroup exception. (CNY-2377)
    * Committing source packages that use shell-style brace and
      glob expansion in addPatch() can now be committed to a
      repository. (CNY-1152)

Changes in 1.2.10:
  o Client Changes:
    * The "conary verify" command no longer complains about files which
      have been removed with "conary remove". (CNY-950)
    * Local rollbacks for removals now store the original contents for
      modified config files. (CNY-2350)
    * Permission errors now list both the URL and the repository
      hostname. (CNY-2211)

  o Server Changes:
    * A new boolean server configuration option, serializeCommits,
      has been added to explicitly limit contention in certain cases.
      Successfully enabling it requires a minor schema update. (CNY-2285)
    * Servers in maintenance mode no longer return Internal Server
      Errors to GET requests from clients. (CNY-2229)

  o Build Changes:
    * The addPatch() source action honors shell-style brace and glob
      expansion when sourceDir is defined. (CNY-1152)
    * A new "cvc explain" command has been added. "cvc explain"
      displays the documentation for recipe methods.  For example,
      "cvc explain addSource" shows the on-line documentation for the
      addSource() source action. (CNY-2242)
    * The command line interface to cvc derive (added in Conary 1.2.8)
      has been changed.  It now derives onto your buildLabel by default,
      with a --target option to derive onto a different label.
      The cvc derive interface is subject to further change.

  o Bug Fixes:
    * A bug that caused an exception when inspecting ELF files with a
      standalone ABI has been fixed. (CNY-2333)
    * A bug that caused updates with group scripts to fail when run
      with the '--root' option with a trailing slash in the path has
      been fixed. (CNY-2348)
    * An issue related to file placeholders potentially being lost while
      rewriting rollback changesets has been fixed.

Changes in 1.2.9:
  o Documentation Changes:
    * The documentation strings for the update code have been revised
      to include the most common exceptions raised as part of
      prepareChangeSet and updateChangeSet. (CNY-1732)

  o Build Changes:
    * File level requirements provided by the same file are dropped.
      (CNY-2177)
    * Java dependencies that do not start with a valid TLD are now
      excluded. (CNY-2176)
    * The exceptDeps keyword parameter is now allowed for r.Provides(),
      analogously to r.Requires(). (CNY-1485)
    * The new sourceDir keyword parameter is now available for
      r.addSource(), r.addPatch(), and r.addArchive() to specify that
      the source is found within the maindir. (CNY-1439)
    * LD_LIBRARY_PATH is now set when calling bootstrapped python, in
      order to load the correct python libraries. (CNY-2319)
    * The :config component is built by file location, rather than
      from files marked as config files by the Config policy.
      This means that the configComponent configuration item no
      longer operates. (CNY-2256)

  o Client Changes:
    * A keepRequired config option has been added. This has the same
      effect as always setting the --keep-required flag on update.
      (CNY-569)
    * The error message for erased dependencies is now more explicit
      about what happened to the package that is no longer providing
      dependencies, and where the package with the missing dependencies
      came from. (CNY-2248)
    * We now record the current state of the database to a flat file
      after updates as an extreme recovery mechanism.  (CNY-1801)

  o Bug Fixes:
    * The "logcat" script no longer errors out if the log file is empty
      or contains None for entitlements. (CNY-2252)
    * Repositories running under Apache are now correctly displaying
      the real error when trying to generate the verbose traceback
      emails. (CNY-2320)
    * An update job that includes a critical update and an update to a
      group that includes a pre-update script will no longer run the
      script twice. (CNY-2325)
    * A bug that could cause incorrect SQLite database error messages
      has been fixed. (CNY-1840)

Changes in 1.2.8:
  o Client Changes:
    * Added the cvc derive command. (CNY-2237)
    * A new method, conary.conaryclient.getClient(), has been added to
      allow the creation of a conaryclient with configuration to match
      that would be used with a conary command line client. (CNY-1745)
    * Unhandled exceptions that are raised inside a progress callback
      no longer terminate the update process.  A warning is emitted
      and the update continues. (CNY-2304)

  o Internal Changes:
    * The Conary library now has a parallel implementation to gpg
      for the trust algorithm. (CNY-1988)

  o Bug Fixes:
    * A problem occurring when updating troves sharing a large
      number of identical files has been fixed. (CNY-2273)
    * Repository traceback emails are now more verbose. (CNY-2287)
    * Methods starting with two underscore characters are considered
      internal and are no longer passed to the XML-RPC library for
      marshaling. (CNY-2289)
    * It is now possible to clone a group that contains references to
      both a cloned package and the version that the cloned package
      originated from. (CNY-2302)
    * When data from stdin is provided to a taghandler, but the
      taghandler is missing or fails to read some or all of the data,
      it will no longer result in a database locked error. (CNY-2257)
    * Conary no longer exits with an unhandled exception if /tmp does
      not exist when attempting to run a trove script (e.g., group
      pre/post scripts). (CNY-2303)

  o Client Changes:
    * Added cvc derive as a client-side call (CNY-2237)
    * A new method, conary.conaryclient.getClient(), has been added to
      allow the creation of a conaryclient with configuration to match
      that would be used with a conary command line client. (CNY-1745)
    * CONARY_CLIENT_LOG environment variable can now specify a path for
      a log of all of the repository calls made by the client (use logcat
      to view it) (CNY-2313)

Changes in 1.2.7:

  o Build Changes:
    * The cvc command now prints out the most recent log message from
      the underlying source code control system when creating new
      snapshot archives. (CNY-1778)
    * Conary now has support for cmake, using the r.CMake() build
      action in recipes. (CNY-1321)

  o Bug Fixes:
    * Fixed a traceback that would occur when a component doesn't exist
      even though its containing package does. (CNY-2213)
    * Cloning with --default-only no longer removes references to
      components of packages that are not being cloned. (CNY-2226)
    * A bug that prevented "cvc cook" from being able to look up path
      IDs if a component of the package being built was missing from
      the repository has been fixed. (CNY-2250)
    * PGP keys using unknown string-to-key specifiers (as generated by
      "gpg --export-secret-subkeys" for the corresponding secret key)
      are no longer producing an error when iterating through the
      keyring. (CNY-2258)
    * Embedded signatures in secret subkeys now use the public key's
      cryptographic key, which does not require a passphrase to
      be decoded. (CNY-2224)

Changes in 1.2.6:
  o Build Changes:
    * When cooking packages or groups, conary now displays the methods
      that are called. It also displays the methods that are unused,
      making it easier to see if a function from a superclass has been
      left out. (CNY-2193)

  o Bug Fixes:
    * Use of macros in the r.Link() build action worked only in limited
      cases. (CNY-2209)

  o Client Changes:
    * Mirror mode now includes full file streams in changesets, instead
      of differential streams. (CNY-2210)

Changes in 1.2.5:
  o Client Changes:
    * The OpenPGP implementation now merges PGP keys properly.
      (CNY-1987)
    * The OpenPGP implementation is capable of generating trust
      signatures. (CNY-1990)
    * A bug which could cause troves containing *identical* files to
      become corruped in a system database has been fixed. Note that
      repository databases were not affected. (CNY-2191)

  o Build Changes:
    * MakeDirs now handles trailing '/' characters in directory names.
      (CNY-1526)
    * Using the new provideGroup keyword argument to the r.User()
      method in a UserGroupRecipe, you can now specify that the user's
      primary group needs to be already on the system, rather than be
      added while creating the user. (CNY-2096)

  o Bug Fixes:
    * A bug that resulted in a KeyError when removing a trove from a
      group that has 3 levels of subgroups has been fixed. (CNY-1372)
    * A bug that could result in a decremented source count when
      promoting a package to a sibling of a parent branch has been
      fixed. (CNY-2108)
    * A problem resulting in derived packages corrupting files with the
      same content was fixed. (CNY-2157)
    * A bug that caused internal server errors when retrieving
      changesets that contained compressed file data over 4 GiB in size
      has been fixed. (CNY-2170, CNY-2173)
    * HTTP error codes generated by HTTP proxies are now properly
      interpreted by Conary clients. (CNY-2181)
    * When talking to a repository, Conary proxies will now
      automatically switch the protocol to HTTPS whenever authentication
      information is injected on behalf of the client. (CNY-2184)
    * addSvnSnapshot no longer generates conflicts in the paths for
      temporary checkouts. (CNY-2196)

Changes in 1.2.4:
  o Bug Fixes:
    * A file that was mistakenly ommitted from packaging has been
      added to the build. (CNY-2155)

Changes in 1.2.3:
  o Build Changes:
    * The addSvnSnapshot() source action now has the ability to add
      specific SVN revisions via the 'revision' argument. (CNY-2156)
  o Bug Fixes:
    * An update failure that would occur when two versions of a package
      have been installed, one local, one from a repository, has been
      fixed. (CNY-2127)
    * A regression introduced in 1.2.1 affecting patch files that apply
      multiple changes to the same file has been fixed. (CNY-2142)
    * Group scripts now have file descriptor 0 (stdin) connected to
      /dev/null. Previously, stdin was closed, a potential problem
      for scripts that open file descriptors and then disconnect from
      the terminal. (CNY-2143)

  o Client Changes:
    * Added listkeys, addkey, and getkey commands to cvc for basic
      command line PGP key management. (CNY-2150)

Changes in 1.2.2:
  o Build Changes:
    * Python and Ruby dependencies with lib-specific flags now cause
      the package to be architecture-flavored. (CNY-2110)
    * Groups using setSearchPath now prefer packages on the labels and
      troves listed explicitly in the searchPath over other labels,
      even if the label is specified in the add() command. For example,
      if your searchPath includes foo=conary.rpath.com@rpl:1/1-1-1, then
      r.add('foo', 'conary.rpath.com@rpl:1') in a group recipe will now
      find version 1-1-1 over later versions. Before, it would find the
      latest version in the repository if you specified the label in the
      r.add() command. (CNY-1993)

  o Client Changes:
    * The conary command line now accepts 'rb' as an alias for
      'rollback'.
    * The output of 'rblist' now combines packages and their components
      in a single line (similar to the output of 'update'). (CNY-2134)

  o Bug Fixes:
    * When parsing the GPG keyring, PGP version 2 keys are now ignored.
      (CNY-2115)
    * Direct key signatures for PGP keys are now accepted. (CNY-2120)
    * Source control recipe actions such as addMercurialSnapshot()
      no longer produce directory names that can collide with
      a trove with the same name on a different label, producing
      a snapshot of a different source control repository. (CNY-2124)
    * Tag scripts are now closing file descriptors larger than 2
      before calling a function from the exec family. (CNY-2114)
    * A bug in determining the correct version for packages when
      multiple branches of that package exist on the same label has
      been fixed. (CNY-2128)
    * Multiple entitlements to the same host name are now properly
      handled. (CNY-2105)
    * The URL sent back to the client when connecting through an
      HTTP proxy is now correctly computed by repositories. (CNY-2117)
    * setSearchPath now searches the leaves for every source in the
      search path before falling back and searching the rest of the
      repository. Before, it would search the leaves for each label,
      then the rest of the labels, and finally groups. (CNY-2131)

Changes in 1.2.1:
  o Build Changes:
    * The addGitSnapshot() source action is now available. (CNY-1965)
    * Cooking derived packages no longer warns about their
      experimental state. (CNY-2092)
    * loadInstalled does not search the local database for a matching
      package on checkin, but instead searches the repository. This
      makes it easier to develop packages that are correct, with the
      potential of not building on the current machine. (CNY-2027)

  o Client Changes:
    * The Conary client is now less aggressive in sending keepalive
      packets with long-running requests. (CNY-2104)
    * Promote and clone callbacks are more verbose. (CNY-2063)

  o Bug Fixes:
    * Schema migration for the Latest table now correctly handles
      branches that end in redirects. (CNY-2081)
    * Adding a large number of user maps is now more efficient
      if the new addServerGlobs method is used. (CNY-2083)
    * Redirects between branches on the same label, which were
      necessary before Conary 1.2.0, are again handled correctly.
      (CNY-2103)
    * The 'conary updateall' command again properly handles the
      --replace-files command-line argument. (CNY-2112)
    * Patches are no longer partially applied when building. A
      partially applying patch results now in a failure. (CNY-2017)
    * A bug which caused Conary to incorrectly determine the flags
      for python dependencies on 64-bit systems has been fixed.
      (CNY-2091)
    * Ruby dependencies now function properly in a bootstrap build
      of the ruby package. (CNY-2109)

Changes in 1.2.0:
  o Build Changes:
    * A bug which caused Conary to compute python dependencies
      incorrectly when using an external version of python (such
      as when building python itself) has been fixed. (CNY-2087)

Changes in 1.1.96:
  o Server Changes
    * External entitlement servers can now specify per-entitlement
      timeouts and automatic retry values (CNY-2060)

  o Client Changes:
    * Update journal did not have an entry for hard links which were
      made to targets which already existed on the system, causing
      system corruption if the journal had to be rolled back. (CNY-1671)
    * The critical update information now includes enough data to
      re-create the original update job. (CNY-1608)
    * Unknown trove info types in the database are properly stored in
      extracted trove info. (CNY-2059)
    * diff and patch now support files without trailing newlines.
      (CNY-1979)

  o Build Changes:
    * More paths (/usr/lib/.*-sharp.*/) have been added to :cil
      components. (CNY-2080)
    * Path ID lookups now ignore permission errors; in such a case, a
      new path ID is computed. (CNY-1911)
    * Conary now handles python files that specify a python interpreter
      that is not available on the system or in the builddir.  It will
      print a warning and not attempt to compute dependency information
      for those files. (CNY-2050)
    * loadSuperClass and loadInstalled now print out name, version
      flavor of the package that was used when loading. (CNY-1967)

  o Bug Fixes:
    * When running in threaded mode, don't install signal handlers,
      since that is not supported. (CNY-2040)
    * URLs returned by prepareChangeSet, getChangeSet, and
      getFileContents are all based on the URL the client used to call
      the repository instead of built internally by the repository.
      (CNY-2034)
    * An issue that was preventing the repository server, under certain
      circumstances, to determine the proper URL to use has been fixed.
      (CNY-2056, CNY-2058)
    * A regression from Conary 1.1.34 related to self-signature
      verification on private PGP keys has been fixed. (CNY-2047)
    * An issue related to Conary proxies running in non-SSL mode,
      talking to SSL-enabled repository servers has been fixed.
      (CNY-2067)
    * Related to CNY-2034, Conary proxies are now properly computing
      the return URL. (CNY-2069)
    * The client is now properly computing the downloaded file's
      digest if a size limit was specified. (CNY-2072)
    * A regression from Conary 1.1.94 that caused some local cooks to
      fail to be installable due to incorrect primary trove information
      has been fixed (CNY-2078)

  o Other Changes
    * InodeStreams and FileStreams now preserve unknown elements,
      allowing future additions to those without breaking fileId
      computation. (CNY-1971)

Changes in 1.1.95:
  o Server Changes
    * A bug which triggered an exception while migrating postgresql
      repositories has been fixed. (CNY-1912)
    * The getNewTroveInfo call works faster for mirror operations.
      (CNY-2006)
    * An issue that prevented the server from responding with the
      proper error message when in maintenance mode has been fixed.
      (CNY-2005)
    * An issue that was affecting cooking performance when looking
      up path IDs has been fixed. (CNY-1996)

  o Client Changes:
    * A bug which prevented the mirror client from using hidden commits
      when mirroring to a single target has been fixed. (CNY-1981)
    * Clone/promote no longer complains when a buildreq is not also
      being cloned to the new location. (CNY-1844)
    * Turned off flavorPreferences for 1.2 release, as they are not
      quite ready. (CNY-2023)

  o Bug Fixes:
    * Bootstrapping python can now find system conary when using the
      bootstrapped python to determine python dependencies. (CNY-2001)
    * A bug in findTroves when using partial labels, introduced as
      part of 1.1.90, has been fixed. (CNY-2011)
    * cvc operations no longer trace back when the current working
      directory can no longer be accessed. (CNY-2014)
    * Redirects to nothing are now displayed when using --trove-flags.
      (CNY-2025)
    * Stack frames now wrap long lines to make them easier to read.
      (CNY-2016)
    * Comparison of VersionSequence objects is now more robust.
      (CNY-2020)
    * Autosourced files added to both a shadow and its parent now merge
      properly. (CNY-1856)

Changes in 1.1.94:
  o Bug Fixes:
    * Python extension modules installed at the top level of the Python
      search path no longer produce a traceback when computing
      dependencies. (CNY-1995)

Changes in 1.1.93:
  o Build Changes:
    * Filesets now accept macros. (CNY-148)
    * crossRequires are now ignored when not cross compiling. (CNY-1950)
    * Malformed .jar files are now ignored when computing Java
      dependencies. Previously, Conary exited with an error while
      attempting to process them. (CNY-1983)
    * Conary dependencies are no longer attempted when cross-compiling,
      and when bootstrapping python, modules are now sought in system
      python directories as well as in the destdir. (CNY-1986)
    * Python extension modules (.so files) now expose the proper
      dependencies by providing, for example, itertools (the true
      name) as well as itertoolsmodule (as it has previously), but
      requiring the shorter name if it is available on the system.
      (CNY-1077)

  o Client Changes:
    * The cvc promote and clone commands are now more efficient and do
      not download unnecessary packages. This also makes it possible
      to clone packages where access to some of the included troves
      is unavailable at the time of the promote or clone operation.
      (CNY-1913)
    * A bug which prevented the mirror client from using hidden commits
      when mirroring to a single target has been fixed. (CNY-1981)
    * Filesets are now cloneable. (CNY-1297)

  o Server Changes
    * A bug which triggered an exception while migrating postgresql
      repositories has been fixed. (CNY-1912)

  o Bug Fixes:
    * The clone and promote commands now work when cloning over removed
      packages. (CNY-1955)
    * searchPath will now provide only the best flavor match when
      matching against groups with more than one version of a package
      available. Previously, it would return all matches. (CNY-1881)

Changes in 1.1.92:
  o Bug Fixes:
    * ccs2tar correctly handles changesets with duplicate contents and
      hard links. (CNY-1953)
    * An error in the way attributes of ServerProxy classes get
      marshaled has been fixed. (CNY-1956)
    * If local flags (e.g. kernel.smp) are defined in /etc/conary/use,
      cooking no longer produces a traceback. (CNY-1963)
    * The last trove source in a trove source stack is now properly
      passed flavor information. (CNY-1969)
    * Derived packages properly handle files that were not flavored due
      to an exception in the upstream packages. (CNY-1954)
    * The transport layer is automatically encoding non-ASCII strings
      into XMLRPC Binary objects. (CNY-1932)
    * An error that was causing warnings to be printed while cooking
      groups has been fixed. (CNY-1957)

  o Server Changes
    * A bug which triggered an exception while migrating postgresql
      repositories has been fixed. (CNY-1912)

  o Build Changes:
    * Mono (CIL) files are now placed in :cil components by default.
      (CNY-1821)

  o Other Changes
    * The transport layer is using BoundedStringIO objects for
      compression, decompression and XMLRPC encoding/decoding, to
      avoid excessive memory consumption. (CNY-1968)

Changes in 1.1.91:
  o Client Changes:
    * A new configuration option, "flavorPreferences", has been added.
      The client uses this list of flavors in trove selection.
      (CNY-1710)
    * Large files are now compressed on disk instead of in memory when
      creating rollbacks. (CNY-1896)
    * The Conary client API is now more careful with releasing open
      file descriptors. (CNY-1834)
    * The "migrate" mode has changed to overwrite changes made to
      files that are not yet owned by Conary, but already exist on the
      system, as well managed, non-configuration files that have
      changed. (CNY-1868)
    * When signals are received during updates, the journal is now
      rolled back before conary terminates. (CNY-1393)
    * A 'cvc checkout' of multiple projects uses far fewer repository
      calls now, and uses a single changeset.
    * The 'cvc update' and 'cvc diff' commands now accept a source
      version argument without a source count. (CNY-1921)

  o Server Changes:
    * Setting "forceSSL" once again requires a HTTPS connection be
      used when authentication data is passed to an Apache based
      Conary Repository. (CNY-1880)
    * A bug that caused incorrect values for sourceItemId and
      clonedFromId to be used when groups and components were
      committed as part of one changeset has been fixed. (CNY-1903)
    * A bug that caused the Latest table to be rebuilt incorrectly
      when migrating to schema version 15.0 has been fixed.
      (CNY-1909)

  o Build Changes:
    * Redirects will now be followed in group recipes. Previously,
      including redirects would result in an error. (CNY-1693)
    * Derived recipes can now be based on troves which have files
      that have the same content (SHA1) as each other but are
      members of different link groups (are not intended to be
      installed as hard links to each other). (CNY-1733)
    * Derived packages now work properly if the troves they are based
      on contain dangling symlinks. (CNY-1914)
    * Symbolic links that have not changed in a derived package are
      now correctly ignored by policies that are not interested in
      unmodified files. (CNY-1879)
    * The build flavor string used for building a trove is now stored
      as part of that trove's troveInfo field. (CNY-1678)
    * Looking up path IDs now stops when all files have been found,
      instead of always walking the shadow hierarchy. (CNY-1911)
    * multilib cooks set only Arch.x86_64. (CNY-1711)

  o Bug Fixes:
    * The new OpenPGP parsing code now accepts Version 3 keys and
      signatures, without verifying them. (CNY-1931)
    * A file descriptor leak in the getFileContents method has been
      fixed.
    * If ignoreErrors is set for a configuration file, that setting is
      now honored for contexts as well.
    * Troves with large numbers of identical files now erase faster,
      thanks to a SQL fix in sqldb.iterFiles. (CNY-1937)
    * Python dependency determination now properly ignores filenames
      like "python.so" when looking for version flags. (CNY-1940)
    * Conary now correctly avoids assuming that standard I/O files
      are objects with fileno() methods. Previously, calling
      Conary interfaces with non-file objects associated with
      standard input, output, or error could trace back. (CNY-1946)
    * The --buildreqs option for 'conary q' now functions when
      multiple build requirements have the same name.
    * An issue related to the flavor preferences list not being
      properly populated when a group was cooked has been fixed.
      (CNY-1951)

  o Other Changes:
    * Conary tracebacks now report values for each variable in the
      local namespace in each frame. (CNY-1922)
    * select() calls have been replaced with poll() for higher
      efficiency. (CNY-1933)

Changes in 1.1.35:
  o Client Changes:
    * Unknown trove info types in the database are stored in extracted
      trove info properly (CNY-2059)
    * diff and patch now support files without trailing newlines (CNY-1979)

Changes in 1.1.34:
  o Build Changes:
    * The default settings from r.add() will now override the default
      settings from an r.addAll() (CNY-1882)
    * Looking up path IDs is now stop when all files have been found,
      instead of always walking the shadow hierarchy. (CNY-1911)

  o Bug Fixes:
    * A bug that caused an error message in the rPath Appliance
      Platform Agent (rAPA) when using an entitlement generator has
      been fixed. (CNY-1946)

Changes in 1.1.33:
  o Build Changes:
    * The addArchive() source action now handles xpi archives. (CNY-1793)
    * Unknown flags are now ignored when calling loadRecipe with a
      flavor, instead of printing a traceback.

  o Update Changes:
    * Updates to groups are now allowed to be merged with other groups
      in update jobs, reducing the number of jobs that are used for
      updates.

  o Client Changes:
    * Cloning now always increments group version counts, mimicing
      the behavior of group cooking. (CNY-1724)
    * When promoting, --all-flavors is now on by default.  However, if
      a flavor to promote or clone is specified, promotes will be
      limited by that flavor. (CNY-1535)
    * Several commands, such as promote, update and rq, now take an
      --exact-flavors flag.  If specified, the flavors for each trove
      must match exactly - no system flavor or heuristic is used to
      find the trove you want. (CNY-1829)
    * If there is a problem with domain name resolution, conary will
      retry 5 times. However, if the connection fails after those
      attempts, future connection requests will now fail after one try.
      (CNY-1814)

  o Bug Fixes:
    * The SQLite "ANALYZE" command is no longer run on local SQLite
      databases. Any data stored by the "ANALYZE" command will be
      removed from the local database unless it is being accessed
      read-only. Database performance is poor on databases with
      "ANALYZE" data in them. (CNY-778)
    * Some bugs related to installing relative changesets were fixed.
      These bugs would manifest themselves by making relative changesets
      not installable when the network was down. (CNY-1814)

Changes in 1.1.32:
  o Client Changes:
    * A getDownloadSizes() method has been added to the ConaryClient
      object to determine the over-the-wire transfer size of the jobs
      in an UpdateJob object.  Call requires a single repository be
      the source of the entire update. (CNY-1757)
    * cvc reports a more accurate error message when the CONARY file in
      the current directory is not a regular file

  o Server Changes:
    * A "infoOnly" parameter to has been added to the getChangeSet()
      repository method in protocol version 51. (CNY-1757)
    * The list of repository methods is now automatically generated
      instead of statically listed. (CNY-1781)
  
  o Bug Fixes:
    * The addSvnSnapshot() source action now uses the lookaside directory
      for generating the snapshot, instead of using the remote repository.
      (CNY-1777)
    * A bug that prevented unused entries in the Versions table of the
      system Conary database from being cleaned up after erasures has
      been fixed.
    * A bug that caused changes in the byDefault status of a trove to
      be omitted from local rollbacks has been fixed. (CNY-1796)

Changes in 1.1.31.4:
  o Server changes:
    * Setting "forceSSL" once again requires a HTTPS connection be
      used when authentication data is passed to an Apache based
      Conary Repository. (CNY-1880)
    * A bug that caused incorrect values for sourceItemId and
      clonedFromId to be used when groups and components were
      committed as part of one changeset has been fixed. (CNY-1903)
    * A bug that caused the Latest table to be rebuilt incorrectly
      when migrating to schema version 15.0 has been fixed.
      (CNY-1909)

  o Client changes:
    * Large files are now compressed on disk instead of in memory when
      creating rollbacks. (CNY-1896)

Changes in 1.1.90:
  o Major Changes:
    * Label multiplicity, in which a trove on the same label
      appearing on multiple branches was understood as meaning that
      all the trove can be installed at once, is being generally
      deprecated.  Instead, a newer trove on a different branch that
      ends with the same label as an older trove will be considered
      together with and generally preferred to the older trove.
      Branch affinity, in which Conary keeps packages from the same
      branch during an update, is therefore replaced with label
      affinity, in which Conary keeps packages from the same label
      during an update.  Many of the individual changes in this
      version are parts of implementing this general change in
      behavior.

  o Client Changes:
    * Added getTroveLatestByLabel as a client-side call.
    * Label lookups pick the latest version which matches instead of
      the latest version on each branch.
    * Replaced branch affinity with label affinity.
    * getAllTroveLeavesByLabel() filters results by server names to
      eliminate spurious results from repositories which host multiple
      server names. (CNY-1771)
    * The cvc and conary commands now ignore broken pipes on standard
      output instead of producing a traceback. (CNY-1853)
    * Redirects follow the label of the branch they were built with
      instead of the branch itself.
    * Building redirects to a branch is now deprecated; redirects should
      point to labels instead. (CNY-1857)
    * The --replace-files option has been split into
      --replace-managed-files, --replace-unmanaged-files,
      --replace-modified-files, and --replace-config-files. The original
      option is still accepted, and is equivalent to specifying all four
      of the new options simultaneously (CNY-1270)
    * When updating, conary will never automatically drop an architecture
      from an installed trove (unless you specify the flavor to update to 
      explicitly).  (CNY-1714)
    * Dependency resolution now allows updates to go across branches if the
      branches are on the same label.
    * Dependency resolution now follows the same "never drop an architecture"
      rule as other update code. (CNY-1713).
    * Added --show-files parameter to "conary config" to display where
      configuration items came from.
    * Newly installed transient files now silently replace files which are
      otherwise unowned. (CNY-1841)

  o Build Changes:
    * The cvc update command can now update multiple directories
      simultaneously.
    * Java files are now put in a :java component by default. (CNY-527)
    * Python dependencies now include flags designating the major version
      of python involved, as well as a flag distinguishing the target
      architecture library directory (normally "lib" or "lib64") to
      enhance update reliability.  When building a bootstrap python
      or using a different python executable than Conary is running
      with, Conary will use an external python process to determine
      python dependencies. (CNY-1517)
    * Ruby dependencies are now generated, and Ruby modules are placed
      in a :ruby component by default.  Flags are included in the
      dependencies similar to the Python flags, except that they are
      not conditional. (CNY-612)
    * Ensure that two binaries with the same source count but different
      build counts end up with the same build count after cloning. (CNY-1871)

  o Scripts Changes:
    * Repository database migration scripts have been integrated into a 
      common unit.

  o Bug Fixes:
    * Fix a bug in commit code that made r.macros.buildlabel unusable because
      you could not commit recipes that used it.  (CNY-1752)
    * An internal class, _AbstractPackageRecipe, has been renamed to
      AbstractPackageRecipe, in order to allow the inclusion of its
      methods in its subclasses' documentation pages.  The old name is
      still available for compatibility with older modules.  (CNY-1848)
    * Multiple entitlements can be stored for a single hostname or glob
      (previously only the last hostname for a particular hostname/glob
      would be used). (CNY-1825)
    * Cloning the source component for filesets is now allowed.
    * includeConfigFile now sorts files that are matched in globs
    * The default settings from r.add() will now override the default
      settings from an r.addAll() (CNY-1882)
    * Cloning no longer downloads components that won't be cloned (CNY-1891)

  o Other changes:
    * The showchangeset script now displays information on redirect
      troves.

Changes in 1.1.31.3:
  o Server changes:
    * Added EntitlementTimeout exception to notify clients that an
      entitlement has timed out from the authentication cache (CNY-1862)
    * Added remote_ip to user and entitlement based external authentication
      checks (CNY-1864)
    * Fixed bug in proxy which prevented remote_ip from being passed to
      internal repository

  o Client changes:
    * Reread entitlements from disk when EntitlementTimeout is received
      (CNY-1862)

  o Other changes:
    * Logcat now works for calls which passed lists of entitlements

Changes in 1.1.31.2:
  o Proxy changes:
    * Proxy can now inject entitlements and user authentication on behalf
      of clients (CNY-1836)

Changes in 1.1.31.1:
  o Bug Fix:
    * Proxies used wrong getChangeSet call for old protocol versions (CNY-1803)

Changes in 1.1.31:
  o Bug Fix:
    * A bug that caused an Internal Server Error when a Conary proxy
      attempted to convert a changeset for an older client when the
      upstream Conary repository was not running 1.1.29 or later has
      been fixed. (CNY-1792)

Changes in 1.1.30:
  o Bug Fixes:
    * The version cache for upstream servers in the Conary proxy
      incorrectly included user information in the URL, causing
      KeyErrors when users were switched to anonymous. (CNY-1787)
    * An issue related to the formatting of repository map entries
      has been fixed. (CNY-1788)
    * The Conary proxy no longer supports protocol version 41
      (and hasn't for a few releases).
    * An issue that was affecting the performance of the getChangeSet
      API call on Conary proxies running in an apache environment
      has been fixed.

Changes in 1.1.29:
  o Client Changes:
    * In conaryrc files, repositoryMap entries can now use wildcards
      for the server name.
    * Multiple entitlements can now be sent to each server.
    * Server names in entitlements may include wildcards.
    * Entitlements may be placed in conaryrc files now using
      'entitlement server entitlement'. "conary config" displays
      entitlement information.
    * A bug that limited a single MetadataItem to less than 64 KiB has
      been fixed.  Conary 1.1.29 will produce metadata that will not
      be visible to older clients.  Likewise, metadata produced by
      older clients will not be visible to Conary 1.1.29 and later
      clients. (CNY-1746)
    * Metadata items can now store strings with NUL characters in
      them. (CNY-1750)
    * The client API will now raise an InsufficientPermission error
      instead of an OpenError when the client's entitlements are
      not allowing access. (CNY-1738)

  o Build Changes:
    * Refreshed autosource files are now displayed by 'cvc revert' and
      'cvc diff'. (CNY-1647)
    * Support for the Bazaar revision control system has been added via
      r.addBzrSnapshot(). (requires bzr >= 0.16).

  o Server Changes:
    * (Nearly) all repository operations are now performed using the
      permissions of the anonymous user in addition to the permission
      set for any user authentication information which is present.
    * Path names in the entitlementsDirectory no longer have any
      meaning. All entitlements are read, and the serverName in the
      XML for the entitlement is used to determine which server to
      send the entitlement too.
    * Entitlement classes are no longer used as part of authentication;
      they may still be specified, but repositories now look up the
      class(es) for an entitlement based on the key.

  o Internal Changes:
    * The restart information, necessary for Conary to resume execution
      after a critical update is applied, now includes the original
      command line. The way this information is stored is incompatible
      with very old versions of Conary.  Downgrading from Conary
      version 1.1.29 (or newer) to version 1.1.11 (or older) is known
      to fail. (CNY-1758)

  o Bug Fixes:
    * 'conary rblist' no longer produces a stack trace if the
      installLabelPath configuration option is not set. (CNY-1731)
    * A bug that caused an "Error parsing label" error message when
      invoking "cvc commit" on a group recipe that used
      r.setSearchPath(str(r.labelPath[0]), ...) has been
      fixed. (CNY-1740)
    * Proxy errors are now reported in the client, for easier
      debugging. (CNY-1313)
    * A bug that caused an "Unknown error downloading changeset" error
      when applying an update job that contained two different
      versions of the same trove has been fixed. (CNY-1742)
    * Adding redirects which pointed to otherwise-unused branches
      corrupted the database by creating a branch without corresponding
      label information.
    * When critical updates are present in an update job that has
      previously downloaded all the changesets, Conary will no longer
      unnecessarily re-download the troves. (CNY-1763)
    * TroveChangeSet.isRollbackFence() now returns the correct answer
      if the trove changeset does not contain absolute trove
      info. (CNY-1762)
    * A bug related to entitlement directories containing unreadable
      files has been fixed. (CNY-1765)
    * A bug that prevented epydoc from producing documentation on
      the Conary code has been fixed. (CNY-1772)
    * Conary will temporarily fall back to reading unsigned group
      script information from changeset files that are created by
      Conary < 1.1.24.  Once rBuilder creates changesets with a newer
      version of Conary, this change will be reverted. (CNY-1762)
    * Changeset files are now written as absolute paths in the
      changeset index file. (CNY-1776)
    * Entitlement configuratioon lines continue to accept an entitlement
      class for backwards compatibility purposes. (CNY-1786)

Changes in 1.1.28:
  o Documentation Changes:
    * Incorrect references to createGroup have been fixed. (CNY-1700)

  o Build Changes:
    * Files added with in the repository and locally no longer cause
      'cvc update' to fail as long as the files have the same fileId.
      (CNY-1428)
    * r.Link allows full paths to be specified for the target of the
      link as long as the directory matches the source of the link.
      (CNY-751)
    * "cvc mv" has been added as a synonym for "cvc rename".
    * r.addCvsSnapshot() now works correctly with anonymous,
      pserver-based, servers. Previously, cvs checkout would fail due
      to strange characters being in the destination directory.
    * r.add*Snapshot() will now raise errors if the shell commands they
      are executing fail for any reason

  o Bug Fixes:
    * An index has been added to improve the performance of various
      file stream related queries in a Conary repository. (CNY-1704)
    * Directories in binary directories are no longer (incorrectly)
      provided. (CNY-1721)
    * "conary update" now works with read-only changesets. (CNY-1681)
    * the setTroveInfo call refuses to update missing troves (CNY-1741)

  o Server Changes:
    * getChangeSet call now returns supplemental information
      (trovesNeeded, filesNeeded, and removedTroves) for each individual
      job separately, instead of combining them for the entire job list.
    * proxy now combines all upstream changeset requests into a single
      job request for servers running this version or later. (CNY-1716)
    * mirrorMode wasn't passed through to changeset fingerprint calls
      from the caching code.

Changes in 1.1.27:
  o New Features:
    * All group cooks for one source must be done as a large cvc cook
      action instead of one-by-one. (CNY-1303)
    * Group flavors are much shorter if you turn on the config item
      "shortenGroupFlavors".  Some flags, like
      vmware and xen and architecture flags, are always included in a
      group flavor. (CNY-1641)
    * The Conary client is now able to access the network using
      authenticated HTTP proxies. (CNY-1687)

  o Build Changes:
    * A new recipe method, r.MakeFIFO(), is available which will create
      a named pipe at a specified location. (CNY-1597).

  o Internal Changes:
    * Flags for update jobs changed from a bitmask to a class.
    * Removed vestigial support for file label priority paths.

  o Bug fixes:
    * Patch code no longer fails when trailing context is missing at
      the end of the file. (CNY-1638)
    * Files with no permissions set (chmod 0) confused Conary due to
      improper checks for None. (CNY-1678)
    * Errors in the changeset downloading code are no longer ignored
      by the client. (CNY-1682)
    * An error in the resumption of a build has been fixed. (CNY-1684)
    * The introduction of mirrorMode during changeset cration (CNY-1570)
      caused the generation of empty diffs in some cases. mirrorMode now
      includes full contents for all files instead of generating diffs
      (CNY-1699)
    * If you're promoting two flavors of the same version of the same trove,
      they will now always have the same version on the target branch.
      (CNY-1692)

Changes in 1.1.26:
  o New Features:
    * The listcachedir script has been added to help with maintenance
      tasks for the repository changeset cache. (CNY-1469)
    * Conary proxies are now adding an HTTP Via: header. (CNY-1604)

  o Internal Changes:
    * Creating changesets supports a 'mirrorMode', which includes file
      contents of files if their version has changed (even if the sha1
      of those contents are the same). Mirroring uses this to ensure
      complete contents. (CNY-1570)

  o Client Changes:
    * A potential race condition where an update could change the state
      of the Conary database while the rollback code is executing has
      been fixed. Note that as part of the fix for CNY-1591, the update
      and rollback operations cannot commit at the same time; the fix
      further ensures long-running operations detect the state change.
      (CNY-1624)

  o Bug fixes:
    * Manipulating source components now works better when a source
      component has been marked removed.
    * A problem related to the way shim clients use the ServerProxy
      object has been fixed. (CNY-1668)

Changes in 1.1.25:
  o New Feature:
    * Conary now supports a "searchPath" configuration option, which
      operates like the installLabelPath configuration option but can
      contain both packages and labels.  For example:
      "searchPath group-os contrib.rpath.org@rpl:1" can be used to
      configure conary to first install the version of a package
      referenced in group-os, then to fall back to installing from
      contrib.rpath.org@rpl:1. (CNY-1571)

  o Build Changes:
    * GroupRecipe.add*Script now accepts a path to the script as the
      initial parameter.
    * r.addArchive() now supports a preserveOwnership parameter.  When
      set to True, owners and groups from cpio, rpm, and tar archives
      are used as the owners and groups in the final package.
      (CNY-927)
    * A new "cvc revert" command has been added that reverts any local
      changes made in the current directory. (CNY-1222)
    * GroupRecipe.addCopy() copies compatibility classes and group
      scripts onto to groups.  New copyScripts and
      copyCompatibilityScripts options to GroupRecipe.addCopy() and
      GroupRecipe.addAll() can be used to change this
      behavior. (CNY-1642)
    * A new build r.IncludeLicense() action has been added. This build
      action will take either a directory structure of licenses or a
      single license file, normalize its contents, and place it in a
      directory in /usr/share/known-licenses, which will be used at a
      later date by conary-policy.  This method is only useful for
      organizations maintaining a set of packages as part of a Linux
      OS platform.

  o Client Changes:
    * An explicit commit lock is now used to prevent overlapping
      updates and rollbacks.  (CNY-1591)
    * The conaryclient module now exposes ChangeSetFromFile to
      instantiate ReadOnlyChangeSet objects from .ccs
      files. (CNY-1578)
    * "conary q --debug --info" now also displays information about
      where a trove was cloned from if it exists.
    * Redirects with multiple targets can now be built and installed.
      (CNY-1554)
    * Conary repositories now support creating changesets that contain
      files whose compressed contents are greater than or equal to 4
      GiB in size.  Old versions of Conary that attempt to access a
      changeset that contains a compressed file larger than 4 GiB in
      size will report a error of "assert(subMagic == SUBFILE_MAGIC)".
      Previously, an overflow error occurred. (CNY-1572)

  o Internal Changes:
    * Conary clients can now request a specific changeset format
      version from a Conary repository.  This feature requires Conary
      protocol version 48.  This allows one to use new Conary clients
      to generate changesets understood by older clients. (CNY-1544)
    * Internal recipe source management moved into the generic
      Recipe() class from PackageRecipeClass().

  o Server Changes:
    * Standalone Conary repositories or proxies can be run in SSL mode
      if m2crypto is installed and the configuration options "useSSL",
      "sslCert", and "sslKey" are properly set. (CNY-1649)

  o Bug Fixes:
    * A bug that sometimes caused "user/group does not exist - using
      root" messages to be displayed when running "cvc update" created
      new files has been fixed. (CNY-763)
    * The flavor of a derived package (which is an experimental
      feature) built from unflavored package is now properly set to
      unflavored. (CNY-1506)
    * Macros in arguments to the version control system recipe class
      commands are now properly expanded. (CNY-1614)
    * The Conary client will now bypass proxies running on remote
      machines with repositories running on localhost. (CNY-1621)
    * "cvc promote" no longer displays some warnings that were rarely
      helpful unless invoked with the --debug argument. (CNY-1581)
    * A bug that caused the storage of unneeded "unknown" entries in
      the TroveInfo table has been fixed. (CNY-1613)
    * A regression in "cvc annotate" that would produce a traceback
      for not finding a SequenceMatcher class in fixeddifflib was
      fixed.  (CNY-1625)
    * Build commands that invoke shell commands now perform shell
      quoting properly.  Thanks to Pavel Volkovitskiy for finding the
      bugs and submitting the patch. (CNY-1627)
    * Mirroring using group recursion has been fixed. (CNY-1629)
    * Mirroring using group recursion no longer creates
      cross-repository relative changesets. (CNY-1640)
    * r.Install will now replace files which are read-only. (CNY-1634)
    * A bug that caused an unhandled exception when creating a local
      rollback for a trove that had missing troveinfo has been fixed.
    * Attempting to run "cvc merge" in a directory which was not
      already at the tip of a shadow no longer causes a confusing
      error message.  Previously the message was "working directory is
      already based on head of branch"; now the message is "working
      directory is not at the tip of the shadow".
    * cvc commands which need to instantiate the recipe object (merge,
      refresh, and commit) no longer fail if unknown use flags are
      used by the recipe.
    * Running the command to mark a trove as removed from the
      repository on a trove that has already been marked as removed no
      longer results in an error. (CNY-1654)
    * "conary rdiff" now works properly when multiple flavors of the
      same trove are present in the same group. (CNY-1605)
    * "conary rdiff" no longer produces an error if the same file is
      present on different labels. (CNY-1623)
    * A bug that caused inconsistent behavior when troves are pinned
      has been fixed.  Previously, if an update operation would change
      the version of a pinned trove to a version included in a group
      that is installed on the system, the pin would not
      hold. (CNY-1652)
    * A bug that caused an unhandled exception in the Conary update
      code when shared contents to a file in a link group are
      duplicated in the changeset due to distributed contents has been
      fixed.

Changes in 1.1.24.1:
  o Release Correction
    * The source archive for 1.1.24 was not built from the tag for
      1.1.24 in the Mercurial repository.  1.1.24.1 is built from the
      1.1.24 tag.

Changes in 1.1.24:
  o New Feature:
    * Conary 1.1.24 introduces the framework needed to implement a new
      metadata design for Conary.  The new metadata feature allows
      various information such as description to be set for a trove.
      New XML-RPC interfaces, getNewTroveInfo() and setTroveInfo(),
      have been added to facilitate mirroring metadata.
      addMetadataItems() has been added to allow metadata to be added
      to a trove after it has been built. (CNY-1577)

  o Client Changes:
    * The Conary client now distinguishes between an upstream Conary
      proxy and a plain HTTP proxy. This is so we can properly handle
      SSL traffic through an HTTP proxy using the CONNECT HTTP method.
      As such, there is now a "conaryProxy" configuration variable, in
      addition to the "proxy" variable. (CNY-1550)
    * The "proxy" (and newly introduced "conaryProxy") variables can
      be turned off by setting them to "None". (CNY-1378)
    * Clients requesting the inclusion of configuration files residing
      on the network now upload their version. This opens up the
      possibility for the server to serve different configuration
      files to different client generations. (CNY-1588)
    * Configuration variables "localRollbacks" and "pinTroves" get
      used as defaults when applying an update job; they can be
      explicitly overridden. (CNY-1583)

  o Bug Fixes:
    * A bug in the way the proxy configuration variable is set has
      been fixed. (CNY-1586)
    * A bug that caused a traceback when rolling back group updates
      from rollback changesets created when the "localRollback"
      configuration option was set has been fixed. (CNY-1590)
    * A bug that caused a traceback when applying a local rollback
      changeset with a locally modified file has been fixed.  Conary
      needed to create the directory that the locally modified file
      resides in first. (CNY-1444)
    * Applying rollbacks could attempt to invalidate the rollback stack,
      which would cause corruption of the rollback stack (CNY-1587)

Changes in 1.1.23:
  o Client Changes:
    * A new command, "conary rdiff", has been added. This allows one
      to inspect the differences between any two troves with the same
      name. (CNY-855)

  o Build Changes:
    * Conary recipes can now directly reference source code through
      version control systems.  The new r.addMercurialSnapshot(),
      r.addCvsSnapshot(), and r.addSvnSnapshot() source actions check
      out repositories and create snapshots.  They are integrated with
      the "cvc refresh" command for fetching more recent source code
      from version control repositories. (CNY-1)
    * The r.replace() function in group recipes now supports the
      searchPath parameter. (CNY-1574)

  o Bug Fixes:
    * A corner case affecting server-side matching of troves against
      negative flavors has been fixed. (CNY-641)
    * A bug in the StreamSet thaw code that prevented frozen StreamSet
      objects with a tag value greater than 128 from being thawed
      properly has been fixed.
    * A bug has been fixed that prevented creating a diff of a Trove
      object that contained troveInfo with unknown data. (CNY-1569)
    * A bug in the logic used by Conary to determine whether or not
      the rollback stack should be invalidated based on group update
      scripts has been fixed. (CNY-1564)
    * A bug that caused an unhandled exception in a Conary proxy when
      it attempted to create a changeset from a pre-Conary-1.1.x
      server has been fixed.
    * Small race condition in populating the cache for both
      repositories and proxies has been fixed (CNY-1576)

Changes in 1.1.22:
  o Major Changes:
    * Group troves can now declare an (integer) compatibility class
      which is used to automatically invalidate rollbacks (existing
      groups are considered to be in compatibility class zero). When a
      group is upgraded to a new group which has a different
      compatibility class, the rollback stack is invalidated unless
      the group also contains postRollback script which can rollback
      to the version being updated. Postrollback scripts can now be
      defined with a list of compatibility versions they are able to
      roll back to. Old invalidateRollback parameter for some group
      scripts is no longer supported.

  o Client Changes:
    * To take advantage of Conary's ability to apply the critical
      update set and restart before applying the rest of the updates,
      three new API calls have been added: newUpdateJob,
      prepareUpdateJob and applyUpdateJob. (CNY-1454)
    * A new argument, --no-restart, has been added to conary. This has
      to be used in conjunction with --root and allows one to skip the
      restarts after applying critical updates when installing in a
      chroot. (CNY-1458)
    * Proxy configuration parameter is now of the form 'proxy protocol
      url' (i.e. 'proxy http http://proxy.some.com'), and allows
      separate proxies to be configured for http and https. If old
      'proxy url' form is used, separate proxies are configured for
      http and https rather than a single proxy being using for both
      protocols. Users who need the old behavior should set explicit
      configure the same proxy for both protocols.

    * Conary no longer runs group scripts when "--just-db" is
      specified on the command line.
    * The conary.conaryclient.mirror.mirrorRepository() function now
      accepts a list of target repositories.

  o Build Changes:
    * Conary has tools in place through a new cross flag and a new
      "target" flavor to support better defining of cross compiling
      builds.  (CNY-1003)
    * Configuration files are again allowed to have executable bits
      set, but configuration files with executable bits set are not
      included in the :config component even if the :config component
      is being created. (CNY-1260, CNY-1540)

  o Proxy Changes:
    * A proxy can now be configured to use an http proxy for all
      outgoing requests. The 'proxy' configuration item is supported
      in a manner identical to the client.
    * The (unused) ability for a standalone server to act as both a
      proxy and a standalone server has been removed; this removes the
      standalone proxies dependence on the X-Conary-Servername header.

  o Internal Changes:
    * The createTrigger() method of dbstore drivers no longer accepts
      the "pinned" keyword parameter.
    * SeekableNestedFile and FileContainer objects no longer depend on
      the file pointer for reads; pread() is used everywhere.  This
      allows the underlying file descriptors to be shared between
      objects or between threads.
    * Repository schema now understands the concept of minor and major
      schema revisions. (CNY-811)

  o Bug Fixes:
    * A bug in proxy code that caused conary to use https through a
      proxy when http was desired has been fixed. (CNY-1530)
    * A bug in clone/promote relating to cloning when there are
      flavors on the clone label that are superset of the current
      flavor, but the current flavor doesn't exist has been
      fixed. (RMK-415)
    * A race condition related to the multithreaded Conary client,
      where one thread could modify an unprotected variable assumed
      immutable by a different thread has been fixed. (CNY-1450)
    * If the database is locked, Conary will no longer display a stack
      trace, but an error message. (CNY-1292)
    * The Conary library now uses a built-in difflib if the system's
      difflib is not patched for recursion. (CNY-1377)
    * Mirroring troves marked as removed from repositories running on
      MySQL has been fixed. (CNY-1193)
    * Repository cooks now sets the subprocess' stdin to /dev/null to
      avoid hanging while waiting from stdin. (CNY-783)
    * Trove.verifyDigests() no longer fails erroneously if a signature
      version 0 digest has not been calculated and set in
      troveInfo. (CNY-1552)
    * A bug in changeset reset() which affected reusing changesets in
      merges has been fixed. (CNY-1534)
    * A bug in changeset based trove sources where the underlying
      changesets never got reset has been fixed. (CNY-1534)

Changes in 1.1.21:
  o Repository Changes:
    * A "hidden" keyword argument has been added to the
      commitChangeSet() and hasTroves() method.  This allows mirror
      users to commit troves which will never be displayed to users.
      The presentHiddenTroves() call makes all hidden troves
      visible.  The XML-RPC protocol version is now 46.

  o Internal Changes:
    * StreamSet operations in C now use a common StreamSet_GetSSD()
      function which creates the _streamDict object if it does not yet
      exist.  This fixes crashes in rare cases where a
      StreamSet.find() class method is used before any instances of
      that StreamSet have been created. (CNY-1524)
    * Numeric StreamSet types can now have values set to None (which
      indicates that there is no value set at all).  Additionally, if
      passed an empty string to the thaw() method, the value is set to
      None. (CNY-1366)

  o Bug Fixes:
    * A bug in commitChangeSet() which returned a "file not found"
      error when the user had insufficient permission for the commit
      operation has been fixed.
    * A bug that caused Conary to raise an unhandled exception when
      updating a trove that has missing TroveInfo data in the local
      database.  When new types are added to TroveInfo, older versions
      of Conary omit the new data from the database.  Once a version
      of Conary is used that understands the new data types, the
      missing data is restored to the previously incomplete trove.
    * Handling user permissions when committing under certain 
      circumstances against a Conary 1.1.20 was fixed. (CNY-1488)

Changes in 1.1.20:
  o Major Changes:
    * Groups can now include scripts which are automatically run
      before an install, after an install, after an update, and after
      a rollback.  Documentation on how to add these scripts to groups
      will be posted to wiki.rpath.com shortly.  Unlike tag handlers,
      these scripts are not inherently reversible; therefore if a post
      update script is executed, the rollback stack will be reset.  The
      rollback information is still stored in the rollback directory,
      but the "conary rollback" and "conary rblist" commands will no
      longer be able to access the previous rollbacks.

      Only Conary repositories running version 1.1.20 or later can
      store these scripts.  If the repository is not running the
      minimum required version, a "changeset being committed needs a
      newer repository server" error will be produced.

      If an older version of Conary downloads a group that has a
      script associated with it, the scripts will be silently ignored.
      Future versions of Conary may add a "Requires: trove:
      conary(group-scripts)" dependency to groups that have scripts
      associated with them. (CNY-1461)

    * Support for versioned trove signatures has been added. (CNY-1477)
    * Version 1 signatures have been added which use a SHA256 digest
      that includes the frozen form of unknown troveInfo
      segments. (CNY-1186)
    * Unknown troveInfo segments are stored in both the repository and
      local database and restored properly. (CNY-1186)

  o Client Changes:
    * Hashes of the directories in which a trove places files are now
      computed and stored in troveInfo. (CNY-857)
    * A --file-flavors option has been added to "conary query/q",
      "conary repquery/rq", and "conary showcs/scs". (CNY-1507)
    * The ability to promote using branches and to promote to siblings
      of parents has been added.  For example, you can now promote
      from /A//B to /C without first cloning uphill to A. (CNY-1513)

  o Build Changes:
    * When Conary calls an external program (python, perl, monodis) to
      determine file dependencies and that program is not a part of
      the package being built, it will warn if that external program
      is not provided by a component in build requirements. (CNY-1492)

  o Internal Changes:
    * The conary.lib.elf module can now be built against libelf
      version 0.8.0 or later as well as the libelf implementation
      provided by elfutils.  libelf can be downloaded from
      http://www.mr511.de/software/ (CNY-1501)
    * The Conary client API has a new method disconnectRepos() that
      allows one to cut access to the networked repositories.  A
      RepositoryError exception is raised if network access is
      attempted. (CNY-1474)

  o Bug Fixes:
    * StreamSet objects didn't work with inheritance because the C
      implementation treated an internal variable as inheritable when
      it should have been treated as a class variable.
    * Attempting to create a shadowed Version object that reference a
      label that is already uphill are now issues a proper error
      message. (CNY-847)
    * Running the "conary rblist" command as non-root now produces a
      proper error message. (CNY-1453)
    * Badly-formatted parentVersion strings in derived packages
      (experimental) no longer cause a stacktrace.
    * Previous versions of Conary would fail to find the UID or GID of
      a newly created user if "--root" was specified on the command
      line and C library components had not yet been installed.
      Conary would erroneously fall back to using UID 0 or GID 0
      (root) instead.  (CNY-1515)
    * A traceback that occurred when a lookaside repository cache has
      not been defined when initializing a derived package recipe
      object has been fixed. (CNY-1509)
    * The Conary network repository client no longer attempts to use a
      proxy if the repository is residing on the local machine.
    * A bug in the freezing of update jobs has been fixed. (CNY-1521)
    * r.addPatch()'s optional argument "extraArgs" will now do the right
      thing if passed a single string instead of a tuple or list.

Changes in 1.1.19:
  o Client Changes:
    * A new "cvc promote" command has been added. "cvc promote" is a
      special type of cloning based on group structure.  For more
      information on promote, see the JIRA issue until documentation
      on the wiki is updated.  (CNY-1304)
    * An "--all-flavors" option has been added to "cvc promote" which
      promotes all flavors of the latest version of the listed
      troves. (CNY-1440)
    * A programmatic interface for performing partial clones, where
      only some components out of a package are cloned based on
      byDefault settings, has been added. (CNY-1389)
    * Conary changesets can now deal with changesets that contain
      package components that share identical file contents, pathId,
      and fileId combinations. (CNY-1253)
    * The "proxy" configuration parameter will now work for standard
      http proxies such as Squid.  Previously the "proxy"
      configuration parameter could only specify a Conary repository
      proxy.  Environments that require all HTTP and HTTPS traffic
      pass through a proxy must continue to use they "http_proxy"
      environment variable, as the "proxy" configuration variable is
      only used for Conary repository calls.  Source downloads in cvc,
      for example, will only use the http_proxy environment variable.
    * Due to limitations in Apache 2.0, the Conary client will now use
      HTTP/1.1 "chunked" Transfer-encoding when committing changesets
      larger than 2 GiB.
    * An "applyRollback()" method has been added to the ConaryClient
      class. (CNY-1455)

  o Server Changes:
    * The repository cache has been completely reworked. This fixes
      problems with authorization and the cache, and has the side
      benefit of unifying the proxy code for the repository and the
      proxy. The cacheDB repository configuration parameter is
      obsolete and will cause a warning on startup. changesetCacheDir
      should now be used instead, and tmpwatch should be configured to
      clean up both the changesetCacheDir and tmpDir
      directories. (CNY-1387)
    * The repository now properly commits changesets where multiple
      troves reference the same (pathId,fileId) key. (CNY-1414)
    * The standalone server can now decode "Transfer-encoding:
      chunked" PUT requests from clients.
    * Apache based repository servers now send changeset file contents
      using the "req.write()" method instead of the "req.sendfile()"
      method when file contents are larger than 2 GiB.  This works
      around limitations in Apache 2.0.
    * The list of sizes returned by the getChangeSet() and
      getFileContents() repository methods are now returned as a list
      of strings instead of a list of integers.  XML-RPC integers can
      only hold values less than 2147483648 (a signed integer).
    * A Conary repository will now raise an exception if a client
      requests a changeset that is larger than 2 GiB in total size or
      file contents larger than 2 GiB in size and does not support the
      new version 44 protocol required to work around this limitation.

  o Build Changes:
    * A "vmware" flavor has been added to the default set of flavors.
      A trove with a vmware flavor should be intended to run as a
      VMware guest. (CNY-1421)
    * If there's a conflict when loading installed troves, the latest
      trove will be picked.
    * The loadInstalled() recipe function will now search the
      installLabelPath for troves to load when it cannot find them any
      other way.
    * A "overrideLoad" keyword parameter has been added to the
      loadInstalled() and loadSuperClass() recipe functions.  This can
      be used to override the default search mechanism.

  o Bug Fixes:
    * Local flags are now cleared after each group cook, meaning that
      multipass group cooks will have the correct local
      flavor. (CNY-1400)
    * Dependency resolution in group cooks now also take advantage of
      the group cache. (CNY-1386)
    * Changesets for source troves with missing files (because the
      file is missing from the upstream server or the upstream server
      is unavailable) are now properly written to changeset
      files. (CNY-1415)
    * Derived packages, which are still experimental, now correctly
      handle multiple architectures built from the same
      source. (CNY-1423)
    * The loadInstalled() recipe function now always works even if you
      have multiple versions of a package installed from multiple
      branches.
    * Trove names are now checked for legal characters. (CNY-1358)
    * A minor bug related to file uploads on the error codepath was
      fixed.  (CNY-1442)
    * A bug in "cvc promote" that caused it to fail when the source
      components added due to --with-sources were in conflict.  This
      could happen, for example, when different flavors of a binary
      were cooked from different source versions and all flavors to be
      cloned to the new label at the same time (CNY-1443)
    * A bug in the CfgQuotedLineList class' display function has been
      fixed.
    * Flavored items in a job list are now correctly frozen when
      writing out an update job. (CNY-1479)
    * A default UpdateCallback() is set if an update callback hasn't
      been specified when invoking the applyUpdate() method of
      ConaryClient. (CNY-1497)
    * "cvc cook --macros" works as expected now, by defining a macro (as
      passed in on the command line with --macro) per line. (CNY-1062)
    * Committing to a Conary repository when using a standard HTTP
      proxy functions properly.  A change in 1.1.18 introduced this
      incompatibility.
    * The redirect build code has been refactored.  Bugs related to
      building flavored redirects have been fixed. (CNY-727)

Changes in 1.1.18:
  o Major Changes:
    * Changesets are now indexed by a pathId,fileId combination instead of
      just by pathId. This should eliminate the vast majority of conflicts
      when creating groups containing multiple flavors of the same trove.
      Old clients will be served old-format changesets by the repository,
      and new clients continue to support old format changesets. Old and
      new format changes can be merged into a single changeset (CNY-1314).

  o Client Changes:
    * The conary rblist --flavors command now properly displays trove
      flavors. (CNY-1255)
    * When resolving dependencies while updating, conary will now search 
      the latest versions of packages for every label in your installLabelPath
      first before searching the histories of those labels.  This should make
      sure that conary prefers installing maintained troves over unmaintained 
      ones. (CNY-1312)
    * The Conary client API now has a new call, iterRollbacksList(), iterating
      over the rollback name and object. (CNY-1390)
    * Added the --just-db argument to the conary rollback command. (CNY-1398)

  o Build Changes:
    * A list of rPath mirrors for source components has been added.
    * Group recipes now support a setSearchPath method.  This provides a way
      to tell groups how to find and resolve packages by specifying a list
      containing either packages or labels. (CNY-1316)
    * The group addAll command supports "flatten" - a way to cause all troves
      in all subgroups to be included directly in the top level group - 
      flattening any structure created by intermediate groups.
    * Groups now allow you to use the commands "removeTrovesAlsoInGroup"
      and "removeTrovesAlsoInNewGroup".  These commands subtract out the
      troves included within the specified group from the currently
      active group. (CNY-1380)
    * Checking dependencies is now faster when building groups.
    * When resolving dependencies in groups, conary will now search the
      latest trove in every label in your label/search path before
      searching back in the history of that label. (CNY-1312)
    * Added moveComponents and copyComponents to group syntax. (CNY-1231)
    * Derived packages (experimental) can now change files between
      Config, InitialContents, and Transient, and can set new files
      to be any of those types.  They can call UtilizeUser and
      UtilizeGroup.  They can create new tag handlers and tag
      description files (but not make a file from the parent no longer
      be a tag handler or tag description, except by removing the file
      entirely), and add new tags to new and pre-existing files when
      TagSpec is called (but not remove existing tags from files). (CNY-1283)
    * Derived packages (experimental) can now run nearly all build and
      source actions. (CNY-1284)
    * Derived packages (experimental) now inherit byDefault settings from
      the parent (CNY-1401), but can override them in the child (CNY-1283).
    * Derived packages (experimental) now handle multiple binary packages
      built from a single source package, including overriding binary
      package name assignment in the derived package. (CNY-1399)

  o Server Changes:
    * Two new calls have been added to the server API -
      getTroveReferences and getTroveDescendants. (CNY-1349)
    * The proxy server proxies "put" calls now.
    * Cleaned up string compression code in changeset merging.

  o Bug Fixes:
    * Fixed a bug where an invalid flavor at the command line would result
      in a traceback. (CNY-1070)
    * Added an exception to allow redirect recipe names to have any format -
      including those usually reserved for group- and info- packages.
    * Removed a harmful assert that kept trove source stacks from working w/o
      installLabelPaths in some cases. (CNY-1351)
    * The cfg.root item is always stored internally as an absolute path,
      even if it is specified as a relative path. (CNY-1276)
    * cvc now properly cleans up 000-permission files from the old build 
      directory. (CNY-1359)

  o Internal Changes:
    * Changesets in an update job can be downloaded in a step separate from
      the installation. Additionally, update jobs can be frozen and reapplied
      later. (CNY-1300)
    * UpdateJob objects are now versioned for a specific state of the Conary
      database, and can be applied only if the state of the database has not
      changed. (CNY-1300)
    * Public keys can now be retrieved from a directory, with each key stored
      in a separate file. (CNY-1299)
    * Troves now track their direct parent they were cloned from, instead of
      the source-of-all-clones. (CNY-1294)

Changes in 1.1.17:
  o New Feature:
    * A caching proxy has been implemented for Conary.  A proxy server
      caches changesets as clients request them.  This can
      dramatically improve the performance of Conary when a subsequent
      request is made for the same changeset.

      The server is implemented using the existing standalone and
      Apache-based Conary repository server modules. Two new Conary
      repository configuration variables, "proxyDB" and
      "proxyContentsDir" have been created to define the proxy
      database and contents store.

      To configure the Conary client to use a proxy, a new "proxy"
      configuration variable has been added to the conaryrc file.
      Generic HTTP proxies should still be configured using the
      "http_proxy" environment variable.

      In order to facilitate authentication and proxy cache
      invalidation features, new Conary repository methods have been
      introduced.  This means that the Conary proxy requires that
      repositories it connects to run Conary version 1.1.17 or later.
      The Conary proxy is considered experimental.  Therefore future
      versions of Conary may not be able to communicate with the proxy
      as implemented in Conary 1.1.17.

  o Client Changes:
    * Filesystem permissions on rollback data restrict access to the
      owner of the database (normally root). (CNY-1289)
    * The Conary client now sends data across an idle connection to a
      Conary repository.  This will keep the connection alive when the
      repository is behind a firewall or proxy that has short timeouts
      for idle connections. (CNY-1045)
    * The error message produced by Conary when a progress callback
      method raises an unhandled exception has been improved.

  o Build Changes:
    * cvc cook --show-buildreqs works properly now.  Thanks to Pavel
      Volkovitskiy for reporting the issue and providing the
      patch. (CNY-1196)
    * The flags for other packages that are specified in the build
      flavor are now available when cooking as a part of the
      PackageFlags object.  For example, if you wish to check to see
      if kernel.pae is set, you can add "if PackageFlags.kernel.pae:".
      Note that such checks do not affect the final flavor of your
      build, and should be used with care. (CNY-1201)
    * Component and package selection by manifest, as with the
      "package=" option, could fail when large numbers of files were
      found; this bug has been resolved. (CNY-1339)
    * You can now add a labelPath to a group r.add() line by
      specifying a labelPath keyword argument.  For example:
         r.add('conary', labelPath=['conary-unstable.rpath.org@rpl:1',
                                    'conary.rpath.com@rpl:1'])
    * Repeated shadow merges now fail with an error suggesting a
      commit.  Previously, the merge operation would be attempted
      again. (CNY-1278)

  o Server Changes:
    * Conary repositories no longer allow users or groups to be
      created with names that include characters other than those
      defined in the Portable Filename Character Set.
    * Server side functions that work on large datasets (getTroveSigs
      and setTroveSigs) are now using batched SQL operations for faster
      throughput. (CNY-1118, CNY-1243)
    * The code that commits groups to the repository has been reworked
      to significantly reduce the number of SQL queries executed.
      (CNY-1273)
    * Including a symbolic link in the path to the temporary now
      returns an error immediately at startup. (CNY-958)
    * Errors opening a to-be-committed changeset now have the internal
      exception logged and CommitError returned to the client (CNY-1182)
    * Cached Changesets are now versioned depending on the client's
      version.  This allows for the same changeset to be cached for
      different client generations. (CNY-1203)

  o Internal Changes:
    * A StringStream can now be set from a Unicode object.  The
      StringStream stores the UTF-8 encoding of the Unicode
      object. (CNY-366)
    * The ByteStream and LongLongStream classes have been
      reimplemented in C.  Modifications have been made to the
      NumericStream types implemented in C so that they can be used as
      base classes in Python.
    * PathID lookups are now done by file prefix and file ID. This
      allows for identifying files in different package flavors or in
      versions older than the latest one. (CNY-1203)
    * StreamSet objects can now preserve unknown elements of the stream
      instead of silently skipping them. Those elements are retained for
      freeze(), letting the older stream object exactly replicate the
      frozen stream of the newer object. Unknown elements are preserved
      through merges into old object as long as the old object has not
      been locally modified.

  o Bug Fixes:
    * Conary now displays a useful error message when it is unable to
      parse a "user" line in a configuration line.  Previously Conary
      would raise an unhandled exception. (CNY-1267)
    * Mirror configurations no longer use /etc/conary/entitlements/ as
      the default location to read entitlements used to mirror.
      Normally the entitlements used to mirror are different than the
      entitlements required to update the system.  Therefore they
      should not be used when attempting to access source or target
      repositories when mirroring. (CNY-1239)
    * "cvc emerge" now displays error messages when the underlying
      cook process results in an exception.  Previously, an unhandled
      exception message was generated. (CNY-995)
    * Derived packages now support setuid and setgid files. (CNY-1281)
    * You can no longer accidentally include a group in itself by
      using addAll. (CNY-1123, CNY-1124)
    * An error message is produced when troves could not be found
      during "conary migrate" in the same manner they are alerted
      during a "conary update".  Previously these errors were
      masked. (CNY-1171)
    * A bug that caused update failures when a changeset held file
      contents that were both InitialContents and a normal file has
      been fixed. (CNY-1084)
    * Filesets now honor buildFlavor. (CNY-1127)
    * The TroveSource class tried to raise a DuplicateTrove exception,
      which doesn't exist. It now raises InternalConaryError instead.
      (CNY-1197)
    * A proper error is now produced when Conary is unable to create
      the directory for the local database due to a permission
      failure. (CNY-953)
    * Group recipes could sometimes include a trove for dependency
      resolution but not move to include the package directly in the
      group that is doing dependency resolution.  Now the package and
      component both are always included immediately in the group that
      is resolving dependencies. (CNY-1305)
    * A "no new troves available" error message is now given when
      there are no new versions to migrate to (CNY-1246)
    * Attempting to clone without name or contact information set now
      gives a proper error message. (CNY-1315)
    * The client code no longer exits with a sys.exit(0) if one of the
      callbacks fails. (CNY-1271)
    * When multiple labels of a trove exist in a group and that group is 
      being searched for that trove, conary will no longer arbitrarily pick
      one of the labels to return.
    * A bug in the default update callback class that causes a hang
      when unhandled exceptions occur has been fixed.
    * Cloning a trove multiple times that was already cloned no longer
      increments the source count. (CNY-1335)
    * The Conary network client erroneously specified the latest
      protocol version it knew about when calling a server, even if
      the server couldn't understand that version. (CNY-1345)

Changes in 1.1.16:
  o Server Changes:
    * The repository now returns recursive changesets with special
      "removed" trove changesets if a trove is missing or has been
      removed.  This allows the client to determine if it has the
      needed troves to perform an update.  Previously, the repository
      would raise an exception, which prevented updates from mirrors
      with byDefault=False troves (such as :debuginfo) excluded.
    * A getTroveInfo() method has been added to the Conary repository
      server.
    * Repository changeset cache database operations are now retried
      before giving up (CNY-1143)

  o Client Changes:
    * A new "isMissing" trove flag has been added.  This flag is set
      by a Conary repository when a Trove is missing.  This allows the
      client to display an appropriate message when it attempts to
      update from an incomplete mirror.
    * Including a configuration file from an unreachable URL will now
      reasonably time out instead of hanging for 3 minutes (the default TCP
      connection timeout). (CNY-1161)
    * Conary will now correctly erase a trove whose files have changed owners
      or groups to values not mapped to users or groups on the current system.
      (CNY-1071)
    * Conary will now display files that are transient as transient when
      --tags is used.
    * Support for the new getTroveInfo() method has been added to the
      Conary repository client.

  o Build changes:
    * The "cvc cook" command will now log a message when deleting old
      build trees to make way for an upcoming build.
    * The "cvc refresh" command will now print a warning instead of
      failing with an error when an attempt to refresh a
      non-autosourced file is made. (CNY-1160)
    * The BuildPackageRecipe class now requires file:runtime, which is
      needed to run many configure scripts. (CNY-1259)
    * Configuration files are now automatically added to :config
      components only if they do not have any executable bits
      set. (CNY-1260)

  o Bug Fixes:
    * Conary 1.1.14 and 1.1.15 failed to update when encountering the
      multitag protocol; this regression is resolved. (CNY-1257)
    * The logparse module now correctly parses python tracebacks in
      conary log files. (CNY-1258)

Changes in 1.1.15:
  o Client Changes:
    * On the update path, errors and warnings are now handled by callbacks.
      This allows applications using the Conary API to capture and process
      them as appropriate. (CNY-1184)

  o Bug Fixes:
    * "conary erase --help" now displays options as "Erase Options"
      instead of "Update Options". (CNY-1090)

  o Build Changes:
    * Change in assembling recipe namespace changed how unknown recipe
      attributes were handled (they appeared as None instead of raising
      an Attribute Error).
    * Packaged directories are no longer included in :lib components
      because doing so can create multilib failures.  (CNY-1199)

Changes in 1.1.14:
  o Client Changes:
    * Tag handler output is now redirected to a callback. The command line
      callback places "[ tag ]" in front of the output from each tag handler
      to help with debugging. (CNY-906)
    * All filesystem operations are journaled now to allow recovery if an
      unexpected failure occurs. "conary revert" has been added to recover
      from cases where the journal is left behind unexpectedly. (CNY-1010)

  o Build Changes:
    * cvc will no longer fail if the EDITOR environment variable points
      to an invalid editor. (CNY-688)
    * Redirects now build erase redirects for package components which
      existed in the past but have disappeared on head. (CNY-453)
    * The TagSpec policy now checks the transitive closure of build
      requirements when determining whether the build requirements
      are sufficient to ensure that a needed tag description will
      be installed. (CNY-1109)
    * Repositories can now be made read-only to allow for maintenance.
      (CNY-659)
    * PIE executables, which appear to be shared libraries in binary
      directories, will no longer export soname dependencies. (CNY-1128)
    * ELF files in %(testdir)s and %(debuglibdir)s will no longer export
      soname provides.  (CNY-1138, CNY-1139)
    * cvc is now able to check out source troves that have been shadowed from
      a branch that no longer contains the files. (CNY-462)
    * The Install recipe class now has the ability to copy symbolic links.
      (CNY-288)
    * The output produced by cvc when attempting to find the
      appropriate patch level when applying a patch has been
      improved. (CNY-588)
    * When cooking (either from a recipe or from the repository),
      cvc will always use the (auto)source files from the repository,
      instead of re-downloading them. This allows for rebuilds from
      recipes even if the upstream source is no longer available,
      without using the cvc cook --prep command first to cache the
      repository copies. (Auto)sources can still be re-downloaded
      using cvc refresh. (CNY-31)
    * The ordering for the rules used to determine which component a
      file should be in was reversed when a file was under /usr/share
      but had /lib/ somewhere in the path name. (CNY-1155)
    * The cvc add command will now refuse to add symbolic links that
      are absolute, dangling, pointing to files outside of the current
      directory or pointing to files that are not tracked by Conary.
      (CNY-468)
    * Use objects now record which file on system define them. (CNY-1179)
    * ExcludeDirectories built-in policy will now remove the empty
      directories it has excluded from the _ROOT_ in order to prevent
      later policies from thinking they are going to be on the target
      system. (CNY-1195)

  o Internal changes:
    * Conary now supports being built against an internal copy of the
      sqlite3 library for cases when the system sqlite3 is not the
      optimal version for Conary.
    * The repository schema's string types are no longer restricted to
      arbitrary sizes for backends that support indexing larger strings
      than MySQL's InnoDB storage engine. (CNY-1054)

  o Bug Fixes:
    * The SQL query that implements the getTrovesByPath() repository
      method has been reworked to avoid slow queries under
      MySQL. (CNY-1178)
    * Builds that resulted in changesets containing the same file
      in different locations would fail to commit if the files differed
      only by mtime. (CNY-1114)
    * The mirror script now correctly handles the cases where
      the PathIdConflict errors are raised by certain source repositories
      during mirroring. (CNY-426)
    * The mirror script now can correctly mirror removed troves when a
      removed and regular versions appear in the same mirror chunk.
    * Perl dependency strings containing double colons are now properly
      accepted on the command line. (CNY-1132)
    * The cvc stat command now correctly displays the usage information
      when extra arguments are specified. (CNY-1126)
    * The conary update --apply-critical command will now behave correctly
      if the update job contains linked troves (besides the conary package
      which is the source of critical updates). Linked troves are troves
      with overlapping paths.  (CNY-1115)
    * A GET request to the "changeset" URL of a repository server that
      does not supply any arguments no longer results in an Internal
      Server Error.  The repository can be configured to send email to
      an email address with debugging information. (CNY-1142)
    * When checking to make sure that the URL used to upload a
      changeset matches the repository base URL, both URLs are now
      normalized before the comparison is made. (CNY-1140)
    * The conary.lib.logparse module now provides the correct date
      strings for each logged event.
    * The Conary command line argument parser checks for the --help
      option earlier.  This corrects some instances where commands
      like "conary rq --help" would not display help. (CNY-1153)
    * The conary [command] --help --verbose command now correctly
      displays verbose option help.
    * Conary no longer fails with an unhandled exception when the 
      local database is locked.  A useful error message is now
      produced. (CNY-1175)
    * The cvc annotate command now attributes the correct name to the
      person who committed the initial revision of a file. (CNY-1066)
    * Conary will give a better error message if you try to run the
      conary emerge command without conary-build installed. (CNY-995)

Changes in 1.1.13:
  o Build Changes:
    * All files in "binary directories" now provide their path as a
      file: dependency. This allows more flexibility for files that
      have requirements such as "file: /usr/bin/cp". (CNY-930)
    * A addRemoveRedirect() method has been added to the
      RedirectRecipe class to allow redirecting packages to nothing
      (which causes them to be erased on update). The client code has
      been updated to remove package components properly for this
      case.  (CNY-764)

  o Bug Fixes:
    * Config files, though added to the :config component by default
      (CNY-172), can now be appropriately overridden by
      ComponentSpec. (CNY-1107)
    * ELF files that have no DT_NEEDED or DT_SONAME entries no longer
      cause Conary to trace back attempting to discover the ELF
      ABI. (CNY-1072)
    * Conary will no longer attempt to update troves in the namespace
      "local" when using updateall.
    * Redirect recipes which contain conflicting redirects now give an
      error message instead of a traceback. (CNY-449)
    * The previous fix for CNY-699 wrongly encoded the soname rather
      than the filename in provisions for symbolic links to shared
      libraries when the shared library had a soname.  Additionally,
      symlinks from directories not in the system shared library path
      to ELF shared libraries in directories in the shared library
      path wrongly caused internal dependencies to have the full path
      to the symlink encoded in the shared library requirement.  These
      bugs have been resolved. (CNY-1088)

Changes in 1.1.12:
  o Client Changes:
    * A signature callback has been added, which allows one to catch
      the troves with bad signatures and react appropriately (display
      an error message, lower trust level, etc). (CNY-1008)
    * The conary.lib.logparse module has been added to provide
      parsed access to conary log files. (CNY-1075)

  o Build Changes:
    * "cvc cook" is now more efficient in looking up files that are
      part of the built troves (CNY-1008).
    * A "commitRelativeChangeset" configuration variable has been
      added to control whether Conary creates relative or absolute
      changesets when cooking.  It defaults to True, but can be
      changed to False to cause Conary to cook and commit absolute
      changesets. (CNY-912)
    * A list of X.org mirrors has been added to the default mirrors.
    * "cvc diff" now returns an return code of 2 on error, 1 if there
      are differences, and 0 if there are no differences. (CNY-938)
    * An "addResolveSource" method has been added to GroupRecipe.
      This will change how dependency resolution is done when building
      a group.  Instead of searching the label path defined in the
      group for solutions, the resolve source will be searched
      instead. This allows you to resolve dependencies against a
      particular version of a group. (CNY-1061)
    * Cloning multiple flavors of the same package in a single step is
      now possible. (CNY-1080)
    * Perl dependencies now include provides for .ph files, as well as
      .pl and .pm files, found in the perl @INC path. (CNY-1083)

  o Bug Fixes
    * The previous fix for CNY-699 introduced two errors in handling
      shared library dependencies that were not in shared library
      paths and thus need to have their paths encoded.  These bugs
      have been resolved. (CNY-1088)
    * The build time in the troveInfo page of the repository browser
      is now displayed properly as "(unknown)" if a trove has no build
      time set. (CNY-990)
    * dbsh now properly loads the schema when one of the .show
      commands is executed. (CNY-1064)
    * The Conary client version is saved before the re-execution of
      conary that follows the application of a critical
      update. (CNY-1034)
    * A condition that was causing sys.exit() to not terminate the
      server process when running in coverage mode has been
      fixed. (CNY-1038)
    * If a configuration value is a list and has a non-empty default,
      appending values to that default does not reset that list to
      empty (Conary itself never triggers this case, but rMake does
      with defaultBuildReqs). (CNY-1078)
    * FileContainers don't store the path of the filecontainer in the
      gzip header for contents which are being transparently compressed
      by the object
    * Creating referential changesets obtained the path of files in the
      data store multiple times. When one content store in a round-robin
      content store configuration is corrupt, that would lead to inconsistent
      changesets. Instead, we will include those corrupt contents in
      a valid changeset and let the install content validation catch the
      problem.

Changes in 1.1.11:
  o Client Changes:
    * "conary help [command]" now displays the usage message for
      the command.
    * The --help options will now display a smaller number of flags by
      default, and more when the --verbose flag is added.
    * A getUpdateItemList() method has been added to the ConaryClient
      class.  It returns a list of top level troves on the local
      system. (CNY-1025)
    * "conary rq package:source --tags" will now show an "autosource"
      tag on autosourced files.
    * Conary now correctly uses "KB/s" instead of "Kb/s" when
      displaying transfer rates. (CNY-330)
    * conary rblist is now more readable, and supports --labels and
      --full-versions. (CNY-410)

  o Build Changes:
    * When using "cvc refresh" to refresh autosourced files, the
      refresh flag is now reset after the commit.  Previously, the
      file would continue to be refreshed on subsequent commits.
    * When using "cvc commit", cvc no longer downloads autosourced
      files which haven't changed (CNY-611, CNY-463)
    * Files that were previously marked as autosource files can now be
      made a regular file by calling "cvc add".
    * When using "cvc remove" to remove a file from the local checkout
      directory and the file is still specified in the recipe file as
      being automatically downloaded, the file will now be switched to
      an autosource file (preserving the pathId).
    * The autosource state is now stored explicitly in CONARY files.
    * CONARY files now use textual identifiers for flags instead of
      digits.
    * "cvc refresh" no longer downloads all autosource files.  Only
      the file(s) specified are downloaded.
    * Files removed with "cvc remove" are no longer erroneously
      re-added when committing changes to the repository.  This used
      to happen when the file was in the previous version of the
      source component and also present in the lookaside
      cache. (CNY-601)
    * Conary now produces a warning instead of an error when an
      unknown use flag is specified in the buildFlavor configuration
      variable.  It will still produce an error if the unknown use
      flag is accessed in the recipe.
    * Package builds now create relative changesets for components instead
      of absolute changesets, reducing the size of the upload to the
      repository (CNY-912)
    * The download code in cvc now accepts cookies.  This is required
      to download files from Colabnet sites. (CNY-321)
    * The download code in cvc can now handle basic HTTP
      authentication. (CNY-981)
    * Shared libraries and symlinks to shared libraries provide their
      filenames as soname dependency provisions, as well as DT_SONAME
      records listed within the shared library, if any. (CNY-699)
    * Malformed regular expressions passed as exceptDeps arguments to
      the r.Requires policy are now reported gracefully. (CNY-942)
    * A list of GNOME mirrors has been added to the default mirrors.
    * Commit log messages may now be provided with the "cvc --log-file"
      command, with support for standard input using the filename "-".
      (CNY-937)
    * The default ComponentSpec information is now loaded from
      files in the /etc/conary/components/ directory tree, and the
      defaults can now be overridden on a per-distribution basis in
      the /etc/conary/distro/components/ directory tree. (CNY-317)
    * Freeform documentation from /usr/share/doc is now included
      in the new ":supdoc" component instead of the ":doc" component
      by default. (CNY-883)
    * Configuration files are now put into a ":config" component to
      make it easier to override them.  This configuration can be
      disabled by setting the configComponent configuration item
      to False. (CNY-172)
    * Empty directories that have owner or group information explicitly
      set are now included in packages by default. (CNY-724)

  o Bugfixes:
    * Files added in both the repository and locally with cvc now give
      an error message on update rather than corrupting the CONARY
      file (CNY-1024)
    * Adding a file locally and then merging that file from upstream
      now causes an error as expected (it would traceback
      before). (CNY-1021)
    * Cooking a group recipe that defines an empty groups with
      resolveDependencies set no longer results in a traceback.
      Conary will display an error message as expected. (CNY-1030)
    * Specifying a bad protocol in a repositoryMap entry (a protocol
      other than http or https) no longer causes an unhandled
      exception. (CNY-932)
    * When migrating, conary now utilizes update mode with all updates
      explicitly specified when re-executing after critical updates.
      Previously, the migration failed if a critical update was
      applied. (CNY-980)
    * Infinite loops are now detected when including configuration
      files. (CNY-914)
    * Temporary files created when critical updates are applied are
      now cleaned up. (CNY-1012)
    * Conary repositories now detect when changesets that are being
      committed are missing files. (CNY-749)
    * Conary now prints an error message when trying to write a
      changeset file to a location that cannot be written (directory,
      read-only file etc.). (CNY-903)

Changes in 1.1.10:
  o Bugfixes:
    * A warning message produced when attempting to retrieve a OpenPGP
      key has been fixed.  The warning was introduced in CNY-589.

Changes in 1.1.9:
  o Client Changes:
    * The usage message displayed when running "conary" or "cvc" has
      been simplified and improved. (CNY-560)
    * When choosing how to match up troves with the same name, conary now
      takes paths into account, if there's a choice to make between matching
      up two old troves that are otherwise equivalent with a new trove, conary
      will choose the one that shares paths with the new trove. (CNY-819)
    * Conary will now allow "conary migrate --info" and "conary migrate
      --interactive" without displaying usage information. (CNY-985)
    * Conary now only warns about being able to execute gpg if a
      signature trust threshold has been set. (CNY-589)
    * Fixed cvcdesc after the refactoring of configuration options. (CNY-984)

  o Server Changes:
    * PostgreSQL support has been finalized and some SQL queries have
      been updated in the repository code for PostgreSQL
      compatibility.  PostgreSQL will be officially supported in a
      future release of Conary.
    * The repository browser is now viewable by Internet Explorer.

  o Build Changes:
    * cvc now allows files to be switched from autosource to normal
      and from normal to autosourced. (CNY-946)
    * Recipes will now automatically inherit a major_version macro,
      which is defined to be the first two decimal-seperated parts of
      the upstream version, combined with a decimal. For example, a
      version string of 2.16.1.3 would have a major_version of
      2.16. (CNY-629)
    * A list of KDE mirrors has been added to the default mirror
      configuration. (CNY-895)
    * If a group is cooked twice at the same command line, for example
      "cvc cook group-dist[ssl] group-dist[!ssl]", then conary will
      cache the trove found during the first group cook and use it for
      subsequent group cooks. (CNY-818)
    * Unpacking a tarball now preserved permissions only when
      unpacking into the root proxy, not unpacking sources into the
      build directory. (CNY-998)

  o Code Cleanups
    * The command line options common between cvc and conary are now
      defined in one place.
    * The code to add options to the command line parser for an option
      has been refactored to remove duplication.

  o Bug Fixes:
    * A bug that caused an Internal Server Error when marking a group
      :source component as removed in a repository has been fixed.
    * A bug that caused group cook with a replace or remove with a
      flavor and no matching trove to emit a traceback instead of a
      warning has been fixed. (CNY-977)
    * A bug that caused an unhandled exception when two packages with
      the same name require a trove that was being erased has been
      fixed.
    * Timeouts that occur when attempting to read the XML-RPC request
      from a client are now logged and return an exception (instead of
      causing a unhandled exception in the server).

Changes in 1.1.8:
  o Bug Fixes:
    * The fix for CNY-926, which allows a ShimNetClient to create
      changes directly from an in-process Conary Repository, did not
      properly merge changesets when multiple servers were involved.
    * The r.setByDefault() method in group recipes was broken in
      1.0.34.  It would cause a traceback.  This has been fixed.

Changes in 1.1.7:
  o Client Changes:
    * You can now delete troves, update from changeset files, and
      update with a full version specified without an installLabelPath
      set. (CNY-281)
    * "conary rm" has been added as an alias for the "conary remove"
      command. (CNY-952)
    * Conary now produces an error message when an invalid context is
      specified. (CNY-890)
    * User settings in a context will override but not remove user
      settings from the main conary configuration file. (CNY-972)

  o Build (cvc) Changes:
    * "cvc cook --prep" now warns about missing dependencies instead
      of raising an error.  "cvc cook --download" does not warn or
      error. (CNY-787)
    * In a group recipe, if you use r.remove() to remove a component
      from a package in a group (which marks the component
      byDefault=False), and the package no longer contains any
      byDefault=True components, the package itself will also be made
      byDefault=False. This avoids installing packages with no
      components on the system. (CNY-774)
    * Previously, Java files that have no discoverable provided or
      required interfaces (for example, due to EAR dependencies)
      caused a traceback.  Conary now handles this case correctly and
      does not traceback.
    * Merging when the current version is already based on the parent
      version now gives an error message instead of writing out an
      incorrect CONARY file (CNY-968)

  o Bug Fixes:
    * Erases of critical troves is no longer considered a reason to
      restart Conary.
    * A bug triggered when a critical update of a trove depended on an
      erase has been fixed.
    * A bug that caused changesets to be invalidated from the
      changeset cache when signatures were not modified by
      setTroveSigs() has been fixed.
    * A bug that caused an Internal Server Error (ISE) when attempting
      to browse the files in a shadowed component via the Conary
      repository browser has been fixed. (CNY-926)
    * A bug introduced 1.0.32 that affected the ability to update two
      troves due to the same broken dependency when using
      "resolveLevel 2" has been fixed.  This bug affected the ability
      to simply run "conary update conary" when conary-build and
      conary-repository will both installed. (CNY-949)
    * Conary will now display config lines that are equivalent to the
      default configuration value but are set explicitly by the
      user. (CNY-959)
    * Specifying "includeConfigFile" within a context will now include
      the file also within that context. (CNY-622)
    * A memory leak in conary.lib.misc.depSplit() has been fixed.
    * The client no longer loops forever trying to create
      cross-repository relative changesets when the trove is missing
      from one of the repositories. (CNY-948)
    * Repositories no longer return empty troves when
      createChangeSet() is called on troves which are referenced
      within the repository but present on a remote repository.
      (CNY-948)
    * Repository queries no longer return matches for troves which are
      referenced by groups but are not present in the
      repository. (CNY-947)
    * Specifying a root (through conaryrc configuration or the
      "--root" command line parameter) that is not a directory no
      longer results in an unhandled exception. (CNY-814)
    * Renaming and changing a source file no longer results in
      tracebacks on "cvc update" and "cvc merge" (CNY-944, CNY-967)

Changes in 1.1.6:
  o Client Changes:
    * The "cvc" and "conary" command line programs have new command
      line argument aliases.  They accept "-r" as an alias for
      "--root" and "-c" as an alias for "--config".  Commands that
      accept "--info" now accept "-i" as an alias.
    * Contexts can now override any configuration option. (CNY-812)
    * The meaning of the "--components" command line option has
      changed to be more intuitive.  For example, "conary q
      --components" will show all the components for all packages,
      indented as expected. (CNY-822)

  o Build (cvc) Changes:
    * "cvc commit -m'commit message'" is now accepted.  Previously, a
      space was required between the -m and the message.
    * Permissions are now preserved by tar when extracting a tar
      archive added with r.addArchive().
    * The Requires policy now parses pkg-config files more reliably.
    * "cvc cook" now has a "--download" option, which fetches the
      applicable sources from upstream or from the repository and then
      stops. (CNY-837)
    * If cooking a group results in conflicts, the error message will now
      show you the reason why the troves in conflict were included in the
      group. (CNY-876)
    * A new r.addCopy() command is now available to group recipes.  It
      performs the actions required to create a new group, add all of
      the troves from a different group, and add the new group to the
      current group. (CNY-360)
    * In a group recipe, if r.replace() or r.remove() does nothing, a
      warning message is given unless the keyword allowNoMatches is
      used. (CNY-931)
    * In a group recipe, if r.replace() would match against a package
      included inside another group that you are not building, conary
      will warn that replace cannot possibly do anything and will
      suggest using r.addCopy() to resolve the problem. (CNY-360)
    * The Autoconf() build action now enforces buildRequirements of
      automake:runtime and autoconf:runtime if used. (CNY-672)
    * All build actions that enforce buildRequires additions now report
      them through the reportMissingBuildRequires summary policy.

  o Optimizations:
    * Retrieving a large number of troves without files from the local
      database has been sped up by 30%. (CNY-907)
    * On one test machine: "conary q --troves" is 2 times
      faster. "conary q", "conary q --deps" and "conary q --info" are
      30% faster.  "conary q --troves --recurse" is 4-6 times faster.

  o Bug Fixes:
    * r.Replace() no longer fails when a glob matches a dangling
      symlink.  It now reports that no action is taking on the
      dangling symlink due to it being a non-regular file.  This is
      the same behavior as running r.Replace() on non-dangling
      symlinks.

Changes in 1.1.5:
  o Optimizations
    * Duplicate trove instantiations have been removed. Build requires are
      no longer thawed out of abstract change sets, and methods were added
      to get dependency and path hash information directly from trove
      change set objects. These changes combined for a 50% speedup on
      update --info of a large group into an empty root and saved a few
      megs of memory as well (CNY-892)
    * The changes in the previous version of Conary in how XML-RPC
      responses are decompressed actually made Conary slower.  These
      changes have been reverted.

  o Build (cvc) Changes:
    * The Requires() policy now reads pkg-config files and converts the
      "Requires:" lines in them into trove dependencies, removing the
      need to specify those dependencies manually. (CNY-896)
    * Files in /etc/conary/macros.d/ are now loaded in sorted order
      after initial macros are read from /etc/conary/macros. (CNY-878)

  o Bug Fixes:
    * Conary now runs tagscripts correctly when passed a relative root 
      parameter (CNY-416).
    * cvc log now works when there are multiple branches matching for the
      same trove on the same label.
    * Fixed resolveLevel 2 so that it does not try to update packages that
      are already a part of the update. (CNY-886, CNY-780)
    * Fixed resolveLevel 2 so that it does not repeatedly try to perform 
      the same update. (CNY-887)
    * cvc cook | less now leaves less in control of the terminal. (CNY-802)
    * The download thread terminating during an update is now a fatal
      error.
    * The web interface to a conary repository will now print an error
      message instead of a traceback when adding an entitlement class
      with access to a group that does not exist.
    * Parent troves in repository changeset caches are now invalidated
      when a member trove is invalidated (CNY-746)
    * cvc cook group now limits the number of path conflicts displayed for 
      one trove to 10. (CNY-910)
    * Conary update now respects local changes when a group update occurs
      along with the update of the switched trove.  For example, switch
      foo to be installed from another branch instead of the default, 
      and then update foo and its containing group at the same time would
      cause conary to try to reinstall the original foo (resulting in path
      conflicts). (CNY-915)
    * loadRecipe now selects the most recent of two recipes available
      in the case where there are multiple choices due to label
      multiplicity. (CNY-918)

Changes in 1.1.4:
  o Client Changes:
    * Conary now restarts itself after updating critical conary
      components (currently, that consists of conary).  Hooks have
      been added for other components using the conary api to specify
      other troves as critical.  Also, hooks have been added for other
      components to specify a trove to update last. (CNY-805, CNY-808)
    * Conary now warns the user when they will be causing label
      conflicts - that is when an operation would cause two different
      branches of development for a single trove to end up with the
      same trailing label.  Since most conary operations are label
      based, such label conflicts can be confusing to work with and
      are almost never desireable - except in those few cases where
      they are necessary.  (CNY-796)
    * The conary repository client now retries when a DNS lookup of a
      server hostname fails with a "temporary failure in name
      resolution" error.

  o Optimizations
    * The getFileContents() and getFileVersions() server side calls
      have been optimized for faster execution.
    * The SQL query in getTroveList() has been sped up by a 3-5x factor.
    * dbstore now has support for executemany()
    * Inserts into local database now use executemany().

  o Server Changes
    * Several SQL queries have been updated for PostgreSQL compatibility

  o Build (cvc) Changes:
    * The "cvc add" command no longer assumes files it doesn't know to
      be binary are text files; there are lists for both binary and
      text types, and files which are added which aren't in either
      list need to be added with "--text" or "--binary". (CNY-838)
    * A "cvc set" command has been added to change files between
      binary and text mode for files in source components.
    * The "cvc diff" command no longer tries to display the contents
      of autosource files. (CNY-866)
    * The "cvc annotate" command no longer displays pathIds in the
      error message for the specified path not being included in the
      source trove.  It displays the path name instead.
    * The "cvc annotate" command now gives an error when it is run on
      a binary file.
    * A "cvc refresh" command has been added.  It allows you to
      request that cvc fetch new upstream versions of files referenced
      by URL.  Thanks to Pavel Volkovitskiy for the initial
      implementation of this feature. (CNY-743)
    * The "cvc newpkg" command and the PackageSpec policy now disallow
      certain potentially confusing characters in trove
      names. (CNY-842)
    * The PythonSetup() build action has been modified to be more
      consistent with other build actions. The "setupName" paramater
      has been added, which can specify a command to run (defaults to
      "setup.py"). The first argument, similar to Configure(), passes
      arguments to the command being specified by setupName. (CNY-355)
    * The "cvc commit" command now recognizes .html, .css, .kid, and .cfg
      as extensions that identify text files. (CNY-891)
    * The PythonSetup build action has been modified to make it
      clearer what its "dir" and "rootDir" options specify. (CNY-328)

  o Bug Fixes:
    * Conary commands no longer perform an unnecessary database check
      on the local system. (CNY-571)
    * A bug that could allow conary to consider a no-op update as an
      install (and could result in tracebacks in some situations) has
      been fixed. (CNY-845)
    * If you've made a local modification to a package and then try to
      downgrade it later, Conary will now downgrade included
      components as well. (CNY-836)
    * The error message produced by "cvc cook" when a source component
      exists on multiple branches with the same trailing label has
      been improved. (CNY-714)
    * Error handling when manipulating entitlements via XML-RPC has
      been improved. (CNY-692)
    * The usage message displayed when running "conary changeset" has
      been corrected. (CNY-864)
    * Conary no longer tracebacks when a disconnected cook tries to
      load a superclass.  Conary also gives better messages when the
      loaded recipe has a traceback.  Thanks to David Coulthart for
      the core of this patch. (CNY-518, CNY-713)
    * A bug in soname dependency scoring has been fixed.  Dependency
      scoring when multiple sonames were being scored would simply use
      the value of the last soname, instead of the cumulative score.
      Note that the dependencies that did not match at all would still
      return as not matching, so this bug only affected Conary's
      ability to select the best match.
    * A bug in architecture dependency scoring has been fixed.
      Matching architectures are now counted as having a positive
      value, so that when performing dependency resolution on an
      x86_64 machine, troves that have flavor "is: x86_64 x86" will be
      preferred to those with flavor "is: x86".
    * The PythonSetup command ignored any C compiler macros that had
      been set.  The template has been changed to use them in the same
      way that Configure() uses them; as environment variables.
    * The warning message produced when r.Replace() refuses to modify
      a non-regular file now includes the path, as intended.
      (CNY-844)
    * A traceback that occurred when a resolveLevel 2 update resulted
      in a component being erased has been fixed. (CNY-879)
    * Conary now works around a possible threading deadlock when
      exceptions are raised in Threading.join().  The bug is in the
      standard Python threading library, and is fixed in 2.4.3.
      Conary will use a workaround when running under older versions
      of Python. (CNY-795)
    * Checks have been added to the XML-RPC transport system to see if
      an abort has been requested while waiting for a response from
      the server.  This allows the main thread to terminate the
      changeset download thread if it is waiting for an XML-RPC
      response from the server.  (CNY-795)
    * A bug in Conary's handling of an unusual case when multiple
      files being installed share the same content, and one of the
      files has been erased locally has been fixed.
    * A traceback that occurred when a manually removed file switches
      packages during an update has been fixed. (CNY-869)
    * When you remove a file and replace it with a directory, Conary
      now treats it as a removal. (CNY-872)
    * Conary's OpenPGP implementation now dynamically uses RIPEMD if
      it is available from PyCrpyto.  Some PyCrypto builds don't
      include RIPEMD hash support. (CNY-868)
    * A bug that allowed merging changesets with conflicting file
      contents for configuration files with the same pathId has been
      fixed.  Applying the resulting merged changeset caused
      IntegrityErrors.  (CNY-888)

  o Optimizations
    * The getFileContents and getFileVersions server side calls have
      been optimized for faster execution
    * The SQL query in getTroveList has been sped up by a 3-5x factor.
    * dbstore now has support for executemany()
    * Inserts into local database now use executemany().

  o Server Changes
    * Several SQL queries have been updated for PostgreSQL compatibility

Changes in 1.1.3:
  o System Update Changes:
    These changes make Conary much more robust when applying updates
    that move files from one package to another.

    * Components that modify the same files are now required to be in
      the same update job.  For example, if a file moves from
      component a:runtime to component b:runtime, the erase of
      component a:runtime and the install of component b:runtime will
      occur at the same time. (CNY-758).
    * Files moving between components as part of a single job are now
      treated as file updates instead of separate add/remove events.
      (CNY-750, CNY-786, CNY-359)

  o Client Changes:
    * The source component is now displayed in "conary rq --info"
      output.
    * Entitlements can now be passed into ConaryClient and
      NetworkRepositoryClient objects directly. (CNY-640)
    * Exceptions raised in callback functions are now issued as
      warnings and the current job is finished before
      existing. KeyboardInterrupts and SystemExits are handled
      immediately. (CNY-806)
    * The "--debug" command line flag now provides information that is
      useful to the end-user during the update process.  The
      "--debug=all" flag will provide output that is useful to conary
      developers.
    * The output of "--debug" has been modified when performing
      dependency resolution.  The output should be more helpful to end
      users.  Also rearranged the output given when dependencies
      fail. (CNY-779)
    * Config files and diffs are no longer cached in ram during installs;
      they are now reread from the changeset whenever they are needed
      (CNY-821)
    * Binary conflicts no longer cause a traceback in cvc update
      (CNY-644,CNY-785)

  o Optimizations
    On a test system, "conary updateall --info" is around 24% faster
    than previous versions of Conary.

    * The SQL query used to retrieve troves from the local database
      has been optimized.  The new code is nearly four times faster
      for operations like "conary q group-dist --info".
    * The SQL query in getTroveContainers() used to determine the
      parent package(s) and groups(s) of a set of troves as recorded
      in the local database has been optimized.  The new code is
      almost 95 times faster. (0.2 seconds versus 19 seconds)
    * The code in getCompleteTroveSet() that creates Version and
      Flavor objects from entries in the database now caches the
      created object.  This is approximately a 4.5 times speed
      up. (2.10 seconds versus 9.4 seconds)
    * The code in iterUpdateContainerInfo has had similar version
      and flavor caching optimizations that make the code about 
      2.5 times faster (from 10 seconds to 4 seconds).

  o Server Changes:
    The Conary repository server now sends a InvalidClientVersion
    exception when a conary 1.0.x client attempts to manipulate an
    entitlement through addEntitlement() or deleteEntitlement().

  o Build (cvc) Changes:
    * "cvc merge" and "cvc update" are now more verbose when
      patching. (CNY-406)
    * "cvc clone" now requires that you specify a message when cloning
      source components unless you specify --message.  It also gives
      more output about what it is doing (CNY-766, CNY-430).
    * "cvc clone" now has a --test parameter that runs through all
      steps of cloning without performing the clone.  --info is now
      more lightweight - it no longer downloads all of the file
      contents that would be cloned.
    * "cvc clone" now has a --full-recurse parameter that controls how
      recursion is performed.  Cloning a group no longer recurses by
      default.  The only way that a recursive group clone could
      succeed is if all troves in the group came from the same branch.
      This is almost never the case.
    * The "cvc cook" command now prints the flavor being built,
      as well as the version. (CNY-817)
    * The command line argument parsing in "cvc" has been modified.
      To use the "--resume" command line argument to specify that you
      wish to resume at a particular location, you must use
      "--resume=<loc>".  "--resume <loc>" will not work anymore.  This
      removes an ambiguity in how we parse optional parameters in
      Conary.
    * The PythonSetup build action no longer provides the older
      --single-version-externally-managed argument, and instead
      provides the --prefix, --install-purelib, --install-platlib,
      and --install-data arguments, which can be overridden with the
      purelib, platlib, and data keyword arguments, respectively.  This
      allows it to work correctly with a greater number of packages.
      It also provides the option of providing a "purePython=False"
      argument for python packages that mix architecture-specific
      and architecture-neutral files, and tries to automatically
      discover cases when it should be provided. (CNY-809)
    * Python dependencies were previously incorrectly calculated
      for certain module path elements added in some Python C
      code (for example, contents of the lib-dynload directory);
      these errors are now resolved by using external python
      to find system path elements. (CNY-813)
    * /etc/conary/mirrors/gnu has been added to enable mirror://
      references to the GNU mirror system.
    * The GNU mirror list was then significantly expanded and
      re-sorted.  (CNY-824)
    * /etc/conary/mirrors/cpan has been added to enable mirror://
      references to the Comprehensive Perl Archive network mirror
      system.
    * In group recipes, the methods r.add(), r.addAll(), and
      r.addNewGroup() have been modified to accept the use= parameter,
      which defaults to True (CNY-830).

  o Bug Fixes:
    * A bug that caused a traceback in the web interface when a
      non-admin user attempts to manage their entitlement classes has
      been fixed. (CNY-798)
    * "conary rq" (with no arguments) no longer hides troves if the
      flavor that matches the system flavor is not built for the
      latest version. (CNY-784)
    * "cvc cook" now displays the correct label of the thing it is
      building, even when it is not the build label.
    * Running "cvc update" in a directory that has been created with
      "cvc newpkg" but has not yet been committed to the repository
      will now fail with an appropriate error message instead of
      displaying a traceback. (CNY-715)
    * Conary can now apply updates that change a file that is not a
      directory to a directory.
    * Currently version objects are cached to optimize Conary.
      Unfortunately, version objects are mutable objects.  That means
      that if two different pieces of code are given the same version
      object, modifications made by one part of the code could affect
      the other inadvertently.  A warning message has been added to
      the version object when setting or resetting timestamps to make
      developers aware of the problem.  Developers should copy the
      version object before calling setTimeStamps(),
      resetTimeStamps(), incrementSourceCount(), or
      incrementBuildCount() on it.  When creating a version object
      from a string and time stamp set, use the timeStamps= keyword
      argument to versions.VersionFromString() to avoid the copy.  In
      a later version of Conary, version objects will be immutable.
      New methods will be introduced that return new modified objects.
    * Conary no longer hangs waiting for the download thread when an error
      occured in the download thread which caused it to terminate.
    * "conary migrate" now returns an error much earlier if you are
      not using interactive mode. (CNY-826)
    * Files removed from troves (most often by --replace-files) are now
      properly skipped on updates to that trove when the file didn't change
      between versions. (CNY-828)
    * includeConfigFile now gives a much better error message when it
      cannot include a config file. (CNY-618)

Changes in 1.1.2:
  o Bug Fixes:
    * Conary now removes sources from the lookaside before unpacking SRPMs to
      ensure that the source referenced from the SRPM is actually contained in
      the SRPM. (CNY-771)
    * Errors found in the recipe while checking in will now display file name
      and line number information along with the error found.
    * The trove browser no longer shows duplicate entries for multihomed
      repositories.
    * A bug that kept sqlite-based 64-bit mirrors from being used as a source 
      for further mirrors has been fixed.

  o Build Changes:
    * Conary no longer prints policy error messages three times; it
      now prints each error immediately when it is found, and then
      summarizes all policy errors once (instead of twice) at the
      end of the build process. (CNY-776)

Changes in 1.1.1:
  o Client Changes:
    * Migrate no longer replaces by default as if --replace-files was
      specified. (CNY-769)

  o Server Changes:
    * The log retrieval function now returns a HTTP_NOT_IMPLEMENTED
      (501) instead of a HTTP_NOT_FOUND (404) if the logFile
      directive is not configured.

  o Build Changes:
    * Conary now recognizes that pkgconfig finds its files in
      /usr/share/pkgconfig as well as /usr/lib*/pkgconfig. (CNY-754)
    * /etc/conary/mirrors/cran has been added to enable mirror://
      references to the Comprehensive R Archive Network. (CNY-761)

  o Bug Fixes:
    * Conary now resets the timeStamps in all cases when
      getSourceVersion is called (CNY-708).
    * SQLite ANALYZE locks the database after it is run, causing
      updates to fail.
    * A bug that caused lists such as installLabelPath in
      configuration files to be parsed incorrectly when more than one
      space was between list elements has been fixed
    * A bug that caused Locally changed files to no be marked properly
      in rollbacks that were stored locally (including rollbacks for
      locally built troves) has been fixed. (CNY-645)
    * A bug that could cause "cvc cook" to create groups that include
      components needed to resolve dependencies that are already
      included not-by-default has been fixed.
    * A bug that caused a traceback message when adding a user through
      the web interface has been fixed.

Changes in 1.1.0:
  o 1.1 Release Overview

    Conary 1.1.0 is the first version in the 1.1 series.  New
    functionality has been added to Conary that required modifications
    to the repository database schema and XML-RPC protocol.  A Conary
    1.1.x-compatible client is required to access many of the new
    features.  The XML-RPC interface includes version information so
    that old clients continue to work with new servers, and new
    clients continue to work with old servers.

    New Features:
      * Conary can now remove packages and components from a
        repository server.  This is a privileged operation and should
        not normally be used.  Only users with a special "can remove"
        ACL can remove from the repository.  As removing something
        from a Conary repository is an act of last resort and modifies
        repository internals, the command line option will not appear
        in the reference documentation.  rPath will assist users that
        need more information.
      * Conary can now query the repository by path.  Use
        "conary repquery --path /path/to/find" to find components that
        include a particular path.
      * Several enhancements were added to the entitlement management
        facilities in a Conary repository.
      * Conary can now redirect a group.

  Detailed changes follow:

  o Server Changes:
    * Entitlement keys were artificially limited to 63 characters in
      length.  This restriction has been raised to the max length
      permitted in the database column (255).
    * Entitlement classes can now provide access to multiple access
      groups (and updated the web UI to support that) (CNY-600)
    * addEntitlement() and deleteEntitlement() repository calls replaced
      by addEntitlements and deleteEntitlements calls.  These calls
      operate on more than one entitlement simultaneously.
    * Added getTroveLeavesByPath() and getTroveVersionsByPath(). (for
      CNY-74)
    * Conary now checks to ensure you have write access to all the
      things the client is trying to commit before you send them
      across the wire. (CNY-616)
    * deleteAcl() and listAcls() methods have been added to
      ConaryClient.

  o Client Changes:
    * "conary rq" now supports "--path", which allows you to search
      for troves in the repository by path. (CNY-74)
    * "conary rq" now has a "--show-removed" option that allows you to
      see removed trove markers.  A [Removed] flag will be displayed
      when the --trove-flags option is added.

  o Bug Fixes:
    * Conary now resets the timeStamps in all cases when
      getSourceVersion is called (CNY-708).
    * SQLite ANALYZE locks the database after it is run, causing
      updates to fail.
    * A bug that caused lists such as installLabelPath in
      configuration files to be parsed incorrectly when more than one
      space was between list elements has been fixed
    * A bug that caused Locally changed files to no be marked properly
      in rollbacks that were stored locally (including rollbacks for
      locally built troves) has been fixed. (CNY-645)
    * A bug that could cause "cvc cook" to create groups that include
      components needed to resolve dependencies that are already
      included not-by-default has been fixed.

Changes in 1.0.27:
  o Client Changes:
    * A "files preupdate" tag script method has been Implemented which
      gets run before tagged files are installed or changed. (CNY-636)
    * A bug that could cause "--replace-files" to remove ownership
      from every file in a trove has been fixed. (CNY-733)

    * Multiple bugs where using "--replace-files" could result in the
      new file having no owner have been fixed. (CNY-733)
    * The logcat script now supports revision 1 log entries.
    * The logcat script is now installed to /usr/share/conary/logcat

  o Build Changes:
    * Improved handling of the "package=" keyword argument for build
      actions.  In particular, made it available to all build actions,
      removed double-applying macros to the package specification,
      and fixed failure in cases like "MakeInstall(dir=doesnotexist,
      skipMissingDir=True, package=...)". (CNY-737, CNY-738)
    * The lookaside cache now looks in the repository for local sources
      when doing a repository cook. (CNY-744)
    * The mirror:// pseudo-URL handling now detects bad mirrors that
      provide an HTML document instead of the real archive when a
      full archive name is provided; previously, it did so only when
      guessing an archive name.  Thanks to Pavel Volkovitskiy for this
      fix. (CNY-745)
    * The Flavor policy has been slightly optimized for speed.

  o Server Changes:
    * ACL patterns now match to the end of the trove name instead of
      partial strings (CNY-719)

  o Bug Fixes:
    * The Conary repository server now invalidates changeset cache
      entries when adding a digital signature to a previously mirrored
      trove.
    * A bug that caused the mirror code to traceback when no callback
      function was provided to it has been fixed. (CNY-728)
    * Rolling back changes when the current trove has gone missing from
      the server now causes the client to generate the changeset to apply
      based on the trove stored in the local database (CNY-693)

Changes in 1.0.26:
  o Build Changes:
    * When cooking a group, adding "--debug" to the "cvc cook" command
      line now displays detailed information about why a component is
      being included to solve a dependency. (CNY-711)
    * The mirror:// functionality introduced in Conary 1.0.25 had two
      small bugs, one of which prevented mirror:// pseudo-URLs from
      working.  These bugs are now fixed, thanks to Pavel
      Volkovitskiy. (CNY-704)
    * The "cvc cook" command now announces which label it is building
      at the beginning of the cook, making it easier to catch mistakes
      early. Thanks to Pavel Volkovitskiy for this fix. (CNY-615)
    * The source actions (addSource, addArchive, etc.) can now take
      a "package=" argument like the build actions do.  Thanks to
      Pavel Volkovitskiy for contributing this capability.  (CNY-665)
    * The "preMake" option had a bad test for the ';' character; this
      test has been fixed and extended to include && and ||.
      thanks to Pavel Volkovitskiy for this fix. (CNY-580)
    * Many actions had a variety of options (dir=, subdir=, and
      subDir=) for specifying which directory to affect.  These have
      been converted to all prefer "dir=", though compatibility
      with older recipes is retained by continuing to allow the
      subDir= and subdir= options in cases where they have been
      allowed in the past. Thanks to Pavel Volkovitskiy for this
      enhancement. (CNY-668)

Changes in 1.0.26:
  o Server Changes:
    * The Conary web interface now provides a method to rely solely on
      a remote repository server to do authentication checks. (CNY-705)
    * The ACL checks on file contents and file object methods have
      been improved. (CNY-700)
    * Assertions have been added to prevent redirect entries from
      being added to normal troves.
    * An assertion has been added to ensure that redirects specify a
      branch, not a version.
    * The server returns a new FileStreamsMissing exception when the
      client requests file streams with getFileVersion or
      getFileVersions and the requested file stream is not present in
      the repository database. (CNY-721)
    * getFileVersions() now raises FileStreamMissing when it is given
      invalid request.
    * getFileContents() now raises a new FileHasNoContents exception
      when contents are requested for a file type which has no
      contents (such as a symlink).

  o Bug Fixes:
    * A bug that could cause "conary updateall" to attempt to erase
      the same trove twice due to a local update has been fixed.
      (CNY-603)
    * Attempts to target a clone to a version are now caught.  Only
      branches are valid clone targets. (CNY-709)
    * A bug that caused Trove() equality checks to fail when comparing
      redirects has been fixed.
    * A bug that caused the flavor of a redirect to be store
      improperly in the repository database has been fixed.
    * The resha1 script now properly skips troves which aren't present
      in the repository.
    * Conary 1.0.24 incorporated a fix for CNY-684 to correct behavior
      when storing src.rpm files rather than their contents.  The fix
      worked for local builds but not for commits to repositories.
      Conary 1.0.26 includes a fix that corrects the behavior when
      committing to a repository as well. (CNY-684)
    * A bug that prevented flavored redirects from being loaded from
      the repository database has been fixed.
    * "Conary migrate" now will follow redirects. (CNY-722)

Changes in 1.0.25:
  o Build Changes:
    * The addArchive() source action will search for reasonably-named
      archive files based on the name and version if given a URL ending
      with a "/" character. Thanks to Pavel Volkovitskiy for the
      initial implementation. (CNY-671)
    * All source actions, when given a URL that starts with "mirror://",
      will search a set of mirrors based on files in the mirrorDirs
      configuration entry, with default files provided in the
      /etc/conary/mirrors/ directory. Thanks to Pavel Volkovitskiy for
      the initial implementation. (CNY-171)
    * Symbolic links are now allowed to provide a soname even if they
      reference an ELF file only indirectly through other symbolic
      links.  Previously, a symbolic link could only provide a soname
      if it directly referenced an ELF file. (CNY-696)

  o Bug Fixes:
    * A bug that caused unhandled exceptions when downloading the file
      contents needed for a distributed changeset in threaded mode has
      been fixed. This bug was introduced in 1.0.24. (CNY-701)

Changes in 1.0.24:
  o Server Changes:
    * The server binary access log can now be downloaded by an
      administrator by visiting the http://servername/conary/log
      URL. Once the log is accessed it is rotated automatically by the
      repository server. Subsequent accesses to the log URL will only
      yield log entries added since the last access. (CNY-638)
    * The Users and Groups tab in the web management UI is no longer
      highlighted when administrators change their passwords.

  o Client Changes:
    * A --what-provides option has been added to "conary query" and
      "conary repquery".
    * A bug that installed extra components of a package that is being
      installed instead of updated due to the existing package being
      pinned has been fixed. (CNY-682)

  o Build Changes:
    * When pulling files out of a src.rpm file, Conary now stores the
      src.rpm file itself in the repository rather than the files
      pulled from it. (CNY-684)
    * Mono dependency version mappings are now discovered in CIL policy
      .config files. (CNY-686)
    * The internal util.literalRegex() function has been replaced by
      use of re.escape(). (CNY-634)

  o Bug Fixes:
    * The Conary Repository web interface no longer returns a
      HTTP_FORBIDDEN (403) when a bad password is given by the user.
      This allows the user to re-try authentication.
    * The --signatures and --buildreqs flags now work with "conary
      showcs".  (CNY-642)
    * A bug in the NetworkRepositoryClient default pwPrompt mechanism
      has been fixed.
    * Error messages when entitlements fail to load have been
      improved. (CNY-662)
    * The repository client no longer caches repository access info
      when the attempt to access was unsuccessful. (CNY-673, affects
      CNY-578)
    * A bug that caused x86 flavored troves from being updated
      properly when using "conary updateall" on an x86_64 system has
      been fixed. (CNY-628)
    * A bug that caused migrate behavior to not respect pins when the
      pinned troves were set to be erased (CNY-680).
    * Calling r.ComponentSpec(':foo') works again; it is exactly
      equivalent to r.ComponentSpec('foo'). (CNY-637)
    * Calling r.Move() with only one argument now fails explicitly
      rather than silently doing nothing. (CNY-614)

Changes in 1.0.23:
  o API Additions:
    * The interface to create, list and delete access groups and
      modify the users therein through is now exposed though
      ConaryClient.
    * The interface to delete entitlement groups is now exposed
      through ConaryClient.

  o Client Changes:
    * "conary updateall" now accepts the --keep-required command line
      argument.
    * the mirror script now provides download/commit feedback using
      display callbacks like other conary commands
    * the excludeTroves config option will now keep fresh installs from
      happening when an update job is split due to a pinned trove.

  o Server Changes:
    * The repository database migration code now reports an error when
      trying to migrate old-style redirects.  The code to perform the
      migration is incomplete and creates invalid new-style
      redirects.  If you have a repository with old-style redirects,
      contact rPath for assistance with your migration. (CNY-590)

  o Bug Fixes:
    * Subdirectories within source components are now better supported.
      Specifically, different subdirectories with the same filename will
      now work. (CNY-617)
    * The util.literalRegex() function now escapes parenthesis characters.
      (CNY-630)
    * Manifest files now handle file names containing "%" characters.
      Fix from Pavel Volkovitskiy. (CNY-627)
    * Fixed a bug in migrate that caused its behavior to shift when migrating 
      to the same version that is currently installed.
    * Fixed a bug in the logcat script that caused the entitlement field to
      display the user information instead. (CNY-629)

  o Build Changes:
    * The r.addArchive() source action can now unpack Rock Ridge and
      Joliet ISO images, with some limitations. (CNY-625)

Changes in 1.0.22:
  o Client Changes:
    * Conary now has hooks for allowing you to be prompted for both name
      and password when necessary.
    * Conary will no longer report a traceback when trying to perform 
      dependency resolution against repositories that are not available.
      Instead, it will print out a warning. (CNY-578)

  o Build Changes:
    * It is now possible to set environment variables to use within
      Conary builds from within conary configuration files, using the
      new "environment" configuration item.  Thanks to Pavel
      Volkovitskiy for implementing this feature. (CNY-592)
    * In previous versions of Conary, calls to r.PackageSpec() would
      improperly override previous calls to r.ComponentSpec(); now
      the ordering is preserved.  Thanks to Pavel Volkovitskiy for 
      this fix. (CNY-613)

  o Bug Fixes:
    * A bug that would allow recursively generated changesets to
      potentially have missing redirect flags has been fixed.
    * A bug in redirect handling when the branch changed but the trove
      name didn't has been fixed - conary will do a better job of
      determining what jobs to perform in this situation. (CNY-599, CNY-602)
    * Errors relating to PGP now just display the error instead of causing 
      conary to traceback. (CNY-591)
    * Conary sync on a locally cooked trove will no longer traceback (CNY-568)
    * --from-file and sync now work together.
    * An AssertionError that was occasionally reached by incorrect repository
      setups is now a ConaryInternalError
    * A bug when updating to a locally cooked trove when the user had 
      manually removed files has been fixed. (CNY-604)
    * CONARY files that are not accessible will no longer cause conary to
      traceback when trying to read context from them. (CNY-456)
    * signatureKeyMap configuration entries are now checked to ensure
      they are valid. (CNY-531)

Changes in 1.0.21:
  o Client Changes:
    * The "conary migrate" command has changed behavior significantly
      in order to make it more useful for updating a system to exactly
      match a different group.  However, this change makes it much
      less useful for updating normal systems.  "conary migrate"
      should not be used without first reading the man page
      description of its behavior.  The old migrate behavior is now
      available by using "conary sync --full".  "conary syncchildren"
      has been renamed to "conary sync", and its behavior has also
      been modified slightly as a result.  The old behavior is
      available by using "conary sync --current". Please read the man
      page for a full description of the "sync" command as well.  (CNY-477)

  o Build Changes:
    * A "package" keyword parameter has been added to build actions,
      which specifies the package and/or component to which to assign
      the files that are added (not modified or deleted) by that build
      action.  For example, r.MakeInstall(package="foo") will place
      all the new files installed by the MakeInstall action into the
      "foo" package.  Thanks to Pavel Volkovitskiy for contributing
      this capability.  (CNY-562)
    * A "httpHeaders" keyword parameter has been added to the
      r.addArchive(), r.addPatch(), and r.addSource() source actions
      so that headers can be added to the HTTP request.

  o Bug Fixes:
    * The r.addPatch() build action no longer depends on nohup to
      create a file in the current directory (a bug introduced in
      conary 1.0.19). (CNY-575)
    * Commits with missing files no longer traceback. (CNY-455)
    * A bug that caused "#!/usr/bin/env /bin/bash" to not be
      normalized to /bin/bash by the NormalizeInterpreterPaths policy
      has been fixed.
    * A bug that prevented Conary from being able to download files
      that contain '&' or ';' characters has been fixed.  This allows
      Conary to download sources from cgi-bin URLs.
    * "cvc merge" no longer fails to merge changes from the parent
      branch when the shadowed version doesn't exist on the parent
      branch.

Changes in 1.0.20:
  o Build Changes:
    * "jvmdir", "javadir", "javadocdir", and "thisjavadocdir" have
       been added to the default set of macros.
    * A r.JavaDoc() build action has been added.  It funtions
      exactly like the "r.Doc()" build action, except it coppies into
      "%(thisjavadocdir)s".
    * When the r.addArchive() source action attempts to guess the main
      directory in which to build, it now recognizes when when sources
      have been added in an order that defeats its algorithm and provides
      a helpful error message. (CNY-557)

  o Client Changes:
    * A --tag-script parameter has been added to the rollback
      command. (CNY-519)

  o Bug Fixes:
    * A bug in clone behavior that caused Conary to try to clone
      excessive troves has been fixed.  If you were cloning uphill
      from branch /a/b to /a, and a buildreq was satisfied by a trove
      on /a//c, Conary would try to clone the buildreq to /a as well.
      (CNY-499)
    * A bug in the "r.Ant()" and "r.JavaCompile()" build actions which
      caused the CLASSPATH variable to get mangled has been fixed.
    * A bug in 'r.ClassPath()' that caused a traceback has been fixed.
    * A bug that caused the "change password" tab to be displayed when
      browsing the repository via the web as an anonymous user has
      been fixed.
    * The web service code no longer permits the anonymous user to
      view the "change password" (/conary/chPassForm) form.
    * The r.addPatch() source action no longer hangs when presented
      with large patches, which fixes a bug introduced in Conary
      1.0.19.

Changes in 1.0.19:
  o API Change:
    * In order to fully represent empty flavors in Conary, a new Flavor
      object class has been added.  Previously, DependencySet objects
      were used to store flavor information.  Unfortunately it was not
      possible to distinguish "empty flavor" from "flavor not specified".
      When dealing with thawing frozen flavors, use ThawFlavor() instead
      of ThawDependencySet().  When testing to see if a flavor is empty,
      use the isEmpty() method of the flavor object.

  o Client Changes:
    * The default resolveLevel setting is now 2, this means that
      conary will try to update troves that would otherwise cause an
      update to fail.  See the conary man page for more details.
    * Multiple bugs have been fixed in interactive prompting for user
      passwords (CNY-466):
      - Password prompts are based on the server name portion of the
        label being accessed, not the actual hostname of the server
        (these are often different when repositoryMaps are used).
      - When no password callback is available, the operation will
        fail with an open error (which is identical to what would
        happen if no user name was present) instead of giving a
        traceback.
      - The download thread uses the passwords which the original
        thread obtained from the user.
      - The download thread is able to prompt for passwords from the
        user if distributed changesets require access to additional
        repositories.

  o Build Changes:
    * "r.Ant()", "r.JavaCompile()", and "r.ClassPath()" build actions
      have been added to support building java with conary.
    * "r.addPatch()" will now determine the patchlevel without users
      needing to add level= in the r.addPatch() call. The level
      parameter is still honored, but should not be needed.
    * "cvc cook --show-buildreqs" now displays build requirements
      inherited from parent recipe classes. (CNY-520)
    * The output of "cvc diff" and "cvc rdiff" can now be used as an
      input to patch when files are added between two versions. (CNY-424)
    * Use flags have been added for dom0 and domU.  They default to
      "sense prefernot".  The domU flag should be used to build
      binaries specific to Xen domU environments where special
      provisions are made for paravirtualization.  The dom0 flag
      should be used to build binaries specific to Xen dom0
      environments where special provisions are made for the
      hypervisor.  The existing "xen" flag should be used to build
      binaries specific to Xen which apply equally to Xen dom0 and
      domU environments.
    * Warning message for modes specified without an initial "0" have
      been improved to include the path that is affected. (CNY-530)

  o Server Changes:
    * Use the term Entitlement Class in all conary repository web interfaces
      replacing Entitlement Group.

  o Bugs Fixed:
    * The Conary Repository now returns an error to a client when
      committing duplicate troves that have an empty flavor. (CNY-476)
    * When checking out a source trove from a repository using
      "cvc checkout", the user is no longer warned about not being able
      to change the ownership of the files checked out.
    * A bug has been fixed in conary's determination of what troves
      had been updated locally.  This bug caused "conary updateall" to
      consider many x86 troves as needing to be updated separately
      instead of as a part of group-dist.  This could cause updateall
      failures. (CNY-497)
    * A bug that caused 'conary q tmpwatch:runtime --recurse' to traceback
      has been fixed (CNY-460)
    * Interactive mode now handles EOF by assuming it means 'no';
      thanks go to David Coulthart for the patch. (CNY-391)
    * Configuration settings in contexts can now be overridden from
      the command line. (CNY-22)
    * Redirect changesets now have primary troves, meaning they will
      display better when using "conary showchangeset". (CNY-450)
    * User's passwords are now masked when using "cvc context" (unless
      --show-passwords is specified). (CNY-471)
    * Removed excess output from commitaction which was caused by a
      change in option parsing code (CNY-405)

Changes in 1.0.18:
  o Client Changes:
    * Trying to shadow a cooked redirect now results in an error. (CNY-447)
    * A --keep-required option has been added to tell Conary to leave
      troves installed when removing them would break
      dependencies. This used to be the default behavior; Conary now
      issues a dependency error instead. (CNY-6)
    * "delete-entitlement" and "list-entitlements" options have been
      added to the "manageents" script.

  o Build Changes:
    * Python dependencies are now generated for .pyc files as well as
      for .py files. (CNY-459)

  o Server Changes:
    * Support for deleting entitlements, listing the entitlement
      groups a user can manage, and removing the ACL which lets a group
      manage an entitlement group has been added.
    * Entitlement management has been added to the Conary repository
      web interface. (CNY-483)

  o Bug Fixes:
    * The "list-groups" option to the "manageents" script has been
      corrected to list the groups the user can manage instead of the
      groups that user belongs to.

Changes in 1.0.17:
  o Client Changes:
    * Individual file removals performed by "conary remove" now create
      rollbacks. (CNY-7)
    * The repository mirroring client supports two new configuration
      options:
      - matchTroves is a regexp list that limits what troves will be
        mirrored based on the trove names;
      - recurseGroups takes a boolean value (True/False) which will
        cause the miror client to recurse through a groups and mirror
        everything that they include into the target repository.

  o Server Changes:
    * A single conary repository can host multiple serverNames. In the
      Conary repository's configuration file, the serverName directive
      can now specify a space separated list of valid server names
      which will be accepted and served from that repository. (CNY-16)

Changes in 1.0.16
  o Build Changes:
    * A check has been added to "cvc commit" that ensures a .recipe
      file exists in the CONARY state file.
    * Recipe classes can now set an "abstractBaseClass" class
      variable.  When set, Conary will not require a setup() method in
      the class.  This is used for creating superclass recipes where
      setup() methods are not needed.

  o Server Changes:
    * A new "entitlementCheckURL" configuration option has been added.
      This is a hook that allows external validation of entitlements.
    * The Conary Repository web interface look and feel has been
      updated.  The interface will look incorrect unless
      conary-web-common 1.0 or later is installed.

  o Bug Fixes:
    * When running "cvc log" on a newly created source component, cvc now
      errors gracefully instead of tracing back. (bz #863)
    * Conary now changes to the / directory before running tag
      scripts. (bz #1134)
    * "cvc co foo=invalidversionstring" now gives a more helpful error
      message. (bz #1037)
    * Cloning binary troves uphill now correctly checks for the source
      trove uphill.
    * A bug that would cause "conary migrate" to raise a KeyError when
      updating a group that referenced the same trove twice (through
      two subgroups) has been fixed.
    * A bug that caused miscalculations when determining whether a
      shadow has been modified has been fixed.
    * A number of bugs affecting resetting distributed changesets have
      been fixed.
    * A bug in the MySQL dbstore driver that caused the wrong
      character encoding to be used when switching databases has been
      fixed.
    * A bug where running updateall when one of the two groups that
      reference a trove has no update caused an erase of that trove to
      be requested has been fixed (CNY-748).

Changes in 1.0.15
  o Client Changes:
    * When writing files as non-root, Conary will no longer create
      files setuid or setgid unless the uid/gid creating the file
      matches the username/groupname in the package.
    * Conary now checks the rollback count argument for non-positive
      numbers and numbers greater then the number of rollbacks
      available. (bz #1072)
    * The entitlement parser has been reimplemented using expat
      instead of a hand-coded parser.  A correctly formatted
      entitlement file should now be enclosed in an
      <entitlement></entitlement> element.  Conary will continue to
      work with files that do not contain the toplevel <entitlement>
      element.

  o Build Changes:
    * Support has been added for recipe templates.  Now when running
      "cvc newpkg", cvc will automatically create a recipe from a
      template specified by the recipeTemplate configuration
      option. (bz #671, #1059)
    * Policy objects can now accept globs and brace expansions when
      specifying subtrees.
    * Cross-compile builds now provide CONFIG_SITE files to enable
      cross-compiling programs that require external site config
      files.  The default site config files are included.
    * The "cvc checkout" command can now check out multiple source
      troves in a single invocation.

  o Server Changes:
    * An "externalPasswordURL" configuration option has been added,
      which tells the server to call an external URL for password
      verification.  When this option is used, user passwords stored
      in the repository are ignored, and those passwords cannot be
      changed.
    * An authentication cache has been added, which is enabled by
      setting The authCacheTimeout configuration to the number of
      seconds the cache entry should be valid for.

  o Bug Fixes:
    * A bug that caused using groupName parameter with r.replace() to
      traceback has been fixed. (bz #1066)
    * Minimally corrupted/incorrect conary state files will no longer cause 
      conary to traceback. (bz #1107)
    * A bug that prevented upload progress from being displayed when
      using "cvc commit" has been fixed. (bz #969)

Changes in 1.0.14:
  o Client Changes:
    * Conary now creates shadows instead of branches when cooking onto
      a target label.  This means, for example, that local cooks will
      result in a shadow instead of a branch.
    * Conary now creates shadows on the local label when creating rollbacks
      instead of branches.
    * The branch command has been removed.  Any potential branch should be 
      done with a shadow instead.
    * The verify command now shows local changes on a local shadow instead
      of a local branch
    * Local changesets create diffs against a local shadow (instead of
      a branch) and --target for the commit command retargets to a shadow
    * User conaryrc entries are now searched from most specific target to
      least specific (bz #997)
    * A fresh install of a group will cause all of its contained components 
      to be installed or upgraded as well, without reference to what is 
      currently installed on your system -- no trove will be skipped because
      it is referenced by other troves on your system but not installed.
    * Changeset generation across distributed shadows now force file 
      information to be absolute instead of relative when the files are on
      different servers, eliminating server crosstalk on source checkin and
      when committing local changesets. (bz #1033)
    * Cvc merge now takes a revision, to allow you merge only up to a certain
      point instead of to head.

  o Server Changes:
    * Removed the ability for the server to log updates to its contents
      store (mirroring has made this capability obsolete)
    * logFile configuration directive now logs all XML calls
    * Split user management out from core authorization object
    * All user management calls are based on user and group names now
    * The user management web interface for the repository now allows
      the administrator to enable and disable mirroring for groups

  o Bug Fixes:
    * Conary will not traceback if you try to update to a trove with a name
      that matches a filesystem path that you don't have access to (bz #1010).
    * Conary will not raise an exception if a standard config file (~/.conaryrc,
      for example) exists but is not accessible.
    * cvc no longer allows . and .. to be added to source troves (bz #1014)
    * cvc remove handles removing directories (bz #1014)
    * conary rollback no longer tracebacks if you do not have write access to
      the conary database.
    * deeply shadowed versions would fail when performing some version 
      operations.  This caused, for example, local cooks of shadowed troves
      to fail.
    * using loadInstalled with a multiarch trove no longer tracebacks (bz #1039)
    * group recipes that include a trove explicitly byDefault False could result
      in a trove when cooked that had the components of that trove byDefault
      True.
    * Stop sending duplicate Host: headers, proxies (at least squid) mangle 
      these into one host header, causing failures when accessing rbuilder
      repositories that depend on that host header (bz #795)
    * The Symlink() build action should not enforce symlinks not
      dangling, and should instead rely solely on the DanglingSymlinks
      policy.
    * A bug that caused conary to treat a reference as an install when it
      should have been an update due to a miscalculation of what local updates
      had been made on the system has been fixed.

Changes in 1.0.13:
  o Client Changes:
    * A new "conary migrate" command for updating troves has been
      added.  "conary migrate" is useful for circumstances when you
      want to update the software state on a system to be synchronized
      with the default state of a group.  To do this, "conary migrate"
      calculates the changeset required to: 1) update the trove (if an
      update is available); 2) install any missing included troves; 3)
      synchronize included troves that have a mismatched version; 4)
      remove any referenced troves that are not installed by default.
    * The includeConfigFiles configuration directive now accepts http
      and https URLs.  This allows organizations to set up centralized
      site-wide conary configuration.
    * Conary now gives a more detailed error message when a changeset
      attempts to replace an empty directory with a file and
      --replace-files is not specified.

  o Build Changes:
    * The addSource source action will now replace existing files,
      rather than replacing their contents.  This implies that the
      mode of the existing file will not be inherited, and an
      existing read-only file will not prevent addSource from
      working.
    * The internal setModes policy now reports "suid/sgid" only for
      files that are setuid or setgid, rather than all files which
      have an explicitly set mode.  (bz #935)
    * TagSpec no longer will print out ignored TagSpec matches twice,
      once for tags specified in the recipe, and once for tags
      discovered in /etc/conary/tags/*.  (bz #902)
    * TagSpec will now summarize all its suggested additions to
      buildRequires in a single line.  (bz #868)
    * A new reportMissingBuildRequires policy has been added to summarize
      all suggested additions to buildRequires in a single line at the
      end of the entire build process, to make it easier to enhance the
      buildRequires list via cut-and-paste.  (bz #869)

  o Bug Fixes:
    * A bug that caused conary to traceback when a file on the file
      system is owned by unknown uid/gid has been fixed.  Conary will
      now print an error message instead.  (bz #977)
    * A bug that caused conary to traceback when an unknown Use flag
      was used when cooking has been fixed.  Previously, "cvc cook
      --flavor 'foobar'" would create a traceback.  Conary now says
      'Error setting build flag values: No Such Use Flag foobar'.
      (bz #982)
    * Pinned troves are now excluded from updateall operations.
      Previously conary would try to find updates for pinned troves.
    * Conary now handles applying rollbacks which include overlapping
      files correctly.  Previously --replace-files was required to
      apply these rollbacks.
    * the config file directive includeConfigFile is no longer case sensitive 
      (bz #995)

Changes in 1.0.12:
  o Client changes:
    * The rollback command now applies rollbacks up to and including
      the rollback number specified on the command line. It also
      allows the user to specify the number of rollbacks to apply
      (from the top of the stack) instead of which rollback to
      apply. (bz #884)
    * Previously, the code path for installing files as part of a new
      trove required an exception to be handled.  The code has been
      refactored to eliminate the exception in order to reduce install
      times.

  o Build Changes:
    * The cvc command now has a --show-buildreqs option that prints all
      build requirements.  The --no-deps argument for cvc has been
      aliased to --ignore-buildreqs for consistency.

  o Bug Fixes:
    * Installing into a relative root <e.g. --root foo> when running
      as root no longer generates a traceback. (bz #873)
    * Replaced files are now stored in rollbacks. (bz #915)
    * File conflicts are now also detected via the database, not just
      via real file conflicts in the filesystem.
    * A bug that resulted in multiple troves owning a file has been fixed.
    * Rollbacks of troves that were cooked locally will no longer
      raise a TroveIntegrityError.
    * The "conary remove" command no longer generates a traceback when
      the filename given cannot be unlinked. (bz #887)
    * The missing usage message displayed when "cvc" and "conary" are
      run with no command line arguments has been restored.
    * Rollbacks for initial contents files didn't work; applying
      rollbacks now ignores that flag to get the correct contents on
      disk. (bz #924)
    * The patch implementation now properly gives up on patch hunks
      which include changed lines-to-erase, which avoids erasing lines
      which did not appear in the origial version of the file. (bz
      #949)
    * Previously, when a normal error occurred while prepping sources
      for cooking (extracting sources from source archives, for
      example), conary would treat it as a major internal error.  Now
      the error message is simply printed to the screen instead.
    * A typo in a macro will now result in a more helpful error
      message.
    * A bug that caused a traceback when performing "conary rq" on an
      x86_64 box with a large installLabelPath where only an x86
      flavor of a trove was available on one label in the
      installLabelPath has been fixed (bz #961).
    * Conary no longer creates a rollback status file when one isn't
      needed.  This allows /var/lib/conarydb to be on read-only media
      and have queries continue to work/.
    * Reworked "conary remove" to improve error messages and fix
      problems with multiple files being specified, broken symlinks,
      and relative paths (bz #853, #854)
    * The mirror script's --test mode now works correctly instead of
      doing a single iteration and stopping.

Changes in 1.0.11:
  o Client Changes:
    * Conary will now allow generic options to be placed before the command
      you are giving to conary.  For example, 'conary --root=/foo query'
      will now work.
    * the remove command no longer removes file tags from files for no good 
      reason
    * rollbacks now restore files from other troves which are replaced as part
      of an update (thanks to, say, --replace-files or identical contents)
    * --replace-files now marks files as owned by the trove which used to
      claim them
    * You can now kill conary with SIGUSR1 to make conary enter a debugger
      when you Ctrl-C (or a SIGINT is raised)
    * --debug-all now enters a debugger in more situations, including option
      parsing fails, and when you hit Ctrl-C.
    * added ccs2tar, which will convert most absolute changesets (like those
      that cook produces) into tarballs
    * Troves now don't require dependencies that are provided by themselves.
      As troves are built with this new behavior, it should significantly speed
      up dependency resolution.
    * added a script to recalculate the sha1s on a server (after a label
      rename, for instance)
    * added a script to calculate an md5 password (for use in an info recipe,
      for example)

  o Build Changes:
    * Conary now supports a saltedPassword option to r.User in user info-
      packages.  Full use of this option will require that a new shadow package
      be installed.

  o Bug Fixes:
    * command-line configurations now override context settings

  o Build Changes:

Changes in 1.0.10:
  o Client Changes
    * Given a system based on rPath linux where you only installed
      !smp kernels, conary would eventually start installing smp
      kernels on your system, due to the way the update algorithm
      would determine whether you should install a newly available
      trove.  Conary now respects flavor affinity in this case and
      does not install the smp kernel.
    * Mirror configuration files can now specify uploadRateLimit and
      downloadRateLimit.
    * Updates utilizing changeset files are now split into multiple
      jobs properly, allowing changeset files which create users to
      work proprely.
    * "conary rollback" now displays progress information that matches
      the "conary update" progress information.
    * added --with-sources option for clone

  o Bug Fixes:
    * A bug that caused an assertion error when switching from an
      incomplete trove to a complete trove has been fixed.
    * A bug in perl dependencies that caused extra directories to be
      considered part of the dependency has been fixed.
    * A bug affecting updates where a pinned, partially installed
      package was supposed to be updated due to dependency resolution
      has been fixed.
    * A bug that prevented updates from working when part of a locally
      cooked package was replaced with a non-locally cooked component
      has been fixed.  The bug was introduced in Conary 1.0.8.
    * A bug that caused a segfault when providing an invalid type to
      StringStream has been fixed.
    * The troveInfo web page in the repository browser now displays
      useful error messages instead of traceback messages.  The
      troveInfo page also handles both frozen and non-frozen version
      strings.
    * A bug that caused conary to download unnecessary files when checking out
      shadow sources has been fixed.
    * A bug that caused "cvc rdiff" between versions of a trove that
      were on different hosts to fail has been fixed.
    * Fixed a bug when determining local file system changes involving a file 
      or directory with mtime 0.
    * The --signature-key option was restored

Changes in 1.0.9:
  o Client Changes:
    * A new dependency resolution method has been added which can be turned
      on by setting resolveLevel to 2 in your conarycfg:  If updating trove 'a'
      removes a dependency needed by trove 'b', attempt to update 'b' to
      solve the dependency issue.  This will allow 'conary update conary'
      to work as expected when you have conary-build installed, for example.
    * Switched to using more of optparse's capabilities, including --help
      messages.
    * One short option has been added, cvc -m for message.

  o Bug Fixes:
    * Recipes that use loadRecipe('foo') and rely on conary to look upstream
      to find their branch now work correctly when committing.
    * A bug affecting systems with multiple groups referencing the same troves,
      where the groups are out of sync, has been fixed.
    * the mirror client now correctly handles duplicate items returned in
      trove lists by older servers
    * A bug that caused the mirror client to loop indefinitely when
      doing a --full-trove-sync has been fixed
    * conary rq --trove-flags will now display redirect info even if you
      do not specify --troves (bug #877)
    * dep resolution now support --flavors --full-versions output (bug #751)
    * cvc merge no longer tracebacks if files were added on both upstream
      and on the shadow
    * admin web access for the server doesn't require write permission for
      operations which also require admin access (bug #833)
    * A bug that caused r.remove() in a group to fail if the trove being
      removed was recursively included from another group has been fixed.
    * Conary update tmpwatch -tmpwatch:debuginfo will now erase 
      tmpwatch:debuginfo.
    * An ordering bug that caused info packages to not be updated with their
      components has been fixed.
    * Updates will now happen in a more consistent order based on an
      alphabetic sort.
    * the repository server now handles database deadlocks when committing
       changesets
  o Server Changes:
    * getNewSigList and getNewTroveList could return troveLists with
      duplicate entries

  o Documentation Changes:
    * The inline documentation for recipes has been significantly
      improved and expanded, including many new usage examples.

Changes in 1.0.8
  o Client changes:
    * Conary will now replace symlinks and regular files as long as their
      contents agree (bug #626)

  o Bug Fixes:
    * An error in the method of determining what local changes have been 
      made has been fixed.

Changes in 1.0.7:
  o Client changes:
    * A better method of determining what local changes have been made to a
      local system has been implemented, improving conary's behavior when
      updating.

  o Bugfixes:
    * A bug that caused the user to be prompted for their OpenPGP
      passphrase when building on a target label that does not match
      any signatureKeyMap entry has been fixed.  Previously, if you
      had a signatureKeyMap entry for conary.example.com, and your
      buildLabel was set to conary.example.com@rpl:devel, you would be
      prompted to enter a passphrase even when cooking locally to the
      local@local:COOK label.
    * Dependency resolution will no longer cause a trove to switch
      branches.
    * If a component is kept when performing dependency resolution
      because it is still needed, it's package will be kept as well if
      possible.
    * "conary q --path" now expands symlinks found in the path to the
      file in question. (bug #855)
    * Committing a changeset that provided duplicate file streams for
      streams the server previously referenced from other servers no
      longer causes a traceback.
    * Conary's patch implementation how handles patches which are
      already applied. (bug #640)
    * A server error triggered when using long flavor strings in
      server queries has been fixed.

  o Build fixes:
    * Group cooking now produces output to make it easier to tell what
      is happening.  The --debug flag can be used to get a more
      detailed log of what troves are being included.

  o Server changes:
    * The server traceLog now logs more information about the
      repository calls


Changes in 1.0.6:
  o Repository changes:
    * The commitaction script now accepts the standard conary arguments
      --config and --config-file.

  o Bugfixes:
    * cvc merge on a non-shadow no longer returns a traceback (bz# 792),
      and cvc context foo does not return a traceback when context foo does
      not exist (bz #757)  Fixed by David Coulthart.
    * A bug that caused new OpenPGP keys to be skipped when troves
      were filtered out during mirroring has been fixed.
    * opening invalid changesets now gives a good error message instead of
      a traceback
    * removed obsolete changemail script
    * Exceptions which display fileId's display them as hex sha1s now
      instead of as python strings
    * A bug where including a redirect in a group that has autoResolve 
      caused conary to traceback has been fixed.
    * A bug that kept conary from prompting for your password when committing
      has been fixed.
    * A bug that randomized the order of the labels in the  installLabelPath 
      in some error messages has been fixed.

  o Build fixes:
    * The default ComponentSpec for :perl components now include files
      in site_perl as well as in vendor_perl.
    * Ruby uses /usr/share/ri for its documentation system, so all files
      in %(datadir)s/ri are now included in the default :doc ComponentSpec.

Changes in 1.0.5:
  o Performance improvements:
    * The use of copy.deepcopy() has been eliminated from the
      dependency code.  The new routines are up to 80% faster for
      operations like DependencySet.copy().
    * Removing files looks directly into the file stream of the file
      being removed when cleaning up config file contents rather than
      thawing the full file stream.
    * Getting a single trove from the database without files returned file
      information anyway
    * Trove.applyChangeSet() optionally skips merging file information
    * Cache troves on the update/erase path to avoid duplicate fetchs from
      the local database

  o Bugfixes
    * Installing from a changeset needlessly relied on troves from the 
      database having file information while processing redirects
    * Extraneous dependency cache checks have been removed from the
      addDep() path.
    * When removing files, conary now looks up the file flags directly
      in the file stream in order to clean up config file contents.
      Previously the entire file stream was thawed, which is much more
      resource intensive.

  o Build fixes:
    * r.addArchive() now supports rpms with bzip2-compressed payloads.

Changes in 1.0.4:
  o Performance improvements:
    * The speed of erasing troves with many dependencies has been
      significantly improved.
    * The join order of tables is forced through the use of
      STRAIGHT_JOIN in TroveStore.iterTroves() to work around some
      MySQL optimizer shortcomings.
    * An --analyze command line option has been added to the
      stand-alone server (server.py) to re-ANALYZE the SQL tables for
      MySQL and SQLite.  This can significantly improve repository
      performance in some cases.
    * The changes made to dependency string parsing were a loss in
      some cases due to inefficiency in PyArg_ParseTuple().
      Performance sensitive paths in misc.c now parse the arguments
      directly.

  o Bugfixes:
    * An Apache-based conary repository server no longer logs
      tracebacks in error_log when a client disconnects before all
      data is sent.
    * A bug that caused cross repository commits of changesets that involved
      a branched trove to fail in some cases has been fixed.
    * If an entitlement is used for repository access, it is now sent
      over HTTPS instead of HTTP by default.
    * The conary emerge command no longer attempts to write to the root
      user's conary log file.
    * conary showcs --all now shows not-by-default troves.
    * Previously, there was no way using showcs to display only the troves
      actually in a changeset - conary would by default access the repository
      to fill in any missing troves.  Now, you must specify the
      --recurse-repository option to cause conary to search the repository
      for missing troves.  The --trove-flags option will now display when a
      trove is missing in a changeset.
    * A bug that caused showcs --all to display file lists even when --ls
      was not specified has been fixed.
    * When mirroring, you are now allowed to commit a trove that does
      not have a SHA1 checksum set.  This is an accurate replication
      of the data coming from the source repository.
    * A bug affecting multiple uses of r.replace() in a group recipe has been
      fixed.
    * A bug that caused components not to be erased when their packages were 
      erased when a group referencing those packages was installed has been 
      fixed.

Changes in 1.0.3
  o Client changes:
    * Conary displays full paths when in the error message generated
      when it can't open a log file rather than leaving out the root 
      directory.

  o Performance improvements:
    * A find() class method has been added to StreamSet which enables
      member lookups without complete thawing.
    * The code path for committing filestreams to repositories now
      uses find() to minimize file stream thaws.
    * DBstore now supports precompiled SQL statements for SQLite.
    * Retrieving troves from the local system database no longer
      returns file information when file information is not requested.
    * Dependencies, dependency sets, StreamCollections, file
      dictionaries, and referenced file lists now use C parsing code
      for stream thawing.
    * Extraneous trove instantiations on the system update path have
      been eliminated.
    * Adding troves to the local database now uses temporary tables to
      batch the insertions.

  o Bugfixes:
    * A bug that caused a mismatch between file objects and fileIds
      when cloning a trove has been fixed.

Changes in 1.0.2:
  o Bugfixes:
    * A bug that caused redirects to fail to build when multiple
      flavors of a trove exist has been fixed.
    * A bug with cooking flavored redirects has been fixed.
    * The cvc command no longer enforces managed policy with --prep.
    * A bug that caused disttools based python packages to be built as
      .egg files has been fixed.  This bug was introduced in conary
      0.94.
    * A bug that prevented checking in a recipe that deleted policy
      has been fixed.
    * A bug that prevented entitlements from being recognized by an
      Apache conary repository server when no username and password
      were set for a server has been fixed.
    * A bug that prevented errors from being returned to the client
      if it attempts to add an invalid entitlement key or has
      insufficient permission to add the entitlement key has been
      fixed.  An InvalidEntitlement exception has been added.
    * A repository bug prevented the mirror client from obtaining a
      full list of new troves available for mirorring has been fixed.
    * A bug in cooking groups caused the groups resulting from an
      r.addAll() to not respect the original group's byDefault
      settings in some cases has been fixed.

Changes in 1.0.1:
  o Database schema migration
    * Over time, the Conary system database schema has undergone
      several revisions.  Conary has done incremental schema
      migrations to bring old databases in line with the new schema as
      much as possible, but some remnants of the old schema remain.
      When Conary 1.0.1 runs for the first time, the database will be
      reloaded with a fresh schema.  This corrects errors that can
      occur due to incorrect SQL data types in table definitions.  An
      old copy of the database will be saved as "conarydb-pre-schema-update".

Changes in 1.0:
  o Bugfixes
    * A bug that allowed a group to be installed before children of
      its children were installed has been fixed.  This ensures this
      if a an update is partially completed, it can be restarted from
      where it left off.
    * A bug in python dependencies that sometimes resulted in a plain 
      python: __init__ dependency has been fixed.
    * A bug that dropped additional r.UtilizeUser matches for a file after
      the first one has been fixed.
    * Accessing a repository with the wrong server name no longer
      results in an Internal Server Error.  The error is marshaled
      back to the client.

Changes in 0.97.1:
  o Bugfixes
    * A bug has been fixed that allowed the "incomplete" flag to be
      unset in the database when applying changesets of troves that
      have no "incomplete" flag.  This resulted in "StopIteration"
      exceptions when updating the trove.
    * A bug has been fixed in the code that selects the OpenPGP key
      to be used for signing changesets at cook time.

Changes in 0.97:
  o Client changes:
    * All troves that are committed to repository through commits,
      cooks, branches, shadows, and clones, now always have SHA1
      checksums calculated for them.
    * Trove objects now have a version number set in them.  The
      version number is increased when the data types in the Trove
      object are modified.  This is required to ensure that a Conary
      database or repository has the capability of storing all the
      information in a Trove.  All trove data must be present in order
      to re-calculate SHA1 checksums.  If a local system understands
      version 1 of the Trove object, and a repository server sends a
      changeset that contains a version 2 Trove, an "incomplete" flag
      will be set for trove's entry in the database.  When accessing
      that trove later for merging in an update, the client will go
      back and retrieve the pristine Trove data from the repository
      server so it will have all the data needed to preform three way
      merges and signature verification.

  o Repository changes:
    * Repositories will now reject commits whose troves do not have
      correct SHA1 checksums.

Changes in 0.96:
  o Client changes:
    * conary rq now does not use affinity by default, use --affinity to turn
      it on.  The rq --compatible-troves flag has disappeared.  Now 
      you can switch between displaying all troves that match your system 
      flavor and that match affinity flavor by switching between
      --available-troves with and without the --affinity flag.
    * conary q now displays installed, not by default troves by default,
      but skips missing troves.
    * Fixed an update bug where updating an x86 library on an x86_64 system
      would cause conary to switch other x86_64 components for that library
      to x86 versions.
    * update job output is compressed again
    * Fixed an update bug where if you had made a local change to foo, and then 
      updated a group that pointed to an earlier version of that trove,
      the trove could get downgraded

  o Other changes:
    * Mirroring now mirrors trove signature

Changes in 0.95:
  o Client changes:
    * The "conary verify" command now handles non-regular files with
      provides and requires (for example, symlinks to shared libraries
      that provide sonames).
    * The "conary showchangeset" command now takes --recurse and
      --no-recurse arguments.
    * All info-* packages are now updated in their own individual jobs;
      this is required for their dependencies to be reliable.
    * The conary syncchildren command now will install new packages
      when appropriate.

  o Repository changes:
    * Additional logging has been added to the repository server.
      Logging is controlled by the "traceLog" config file variable,
      which takes a logging level and log path as arguments.
    * Conary now detects MySQL Database Locked errors and will retry
      the operation a configurable number of times.  The "deadlockRetry"
      configuration variable controls the number of retries and
      defaults to 5.

  o Build changes:
    * Conary now uses site.py to find all possible correct elements of
      sys.path when generating python provides and requires.  Previously,
      new elements added via .pth files in the package being built would
      be ignored for that package.
    * The PythonSetup() build action now works properly with setup.py
      files that use "from setuptools import..." instead of "import
      setuptools".

  o Other changes:
    * The conarybugz.py script has been restored to functionality by
      moving to the conaryclient interface for accessing the
      repository.

Changes in 0.94:

  o Redirects no longer point to a specific trove; they now redirect
    to a branch. The client chooses the latest version on that branch
    which is compatible with the local system.

  o Bug Fixes
    * A bug in getNewTroveList() that could cause duplicate
      troves to be returned has been fixed.
    * A bug that caused a repository server running under Apache to
      fail with an Internal Server Error (500) when a client requested
      a changeset file that does not exist has been fixed.
    * Conary no longer displays an error when attempting to write to a
      broken pipe.  (bug #474)
    * Conary now respects branch affinity when moving from old-style
      groups to new-style groups.

  o Client changes:
    * The query/repquery/showcs command line options have been
      reworked.  See the conary man page for details.
    * When "cvc merge" is used to merge changes made on the parent
      branch with changes made on a shadow, conary now records the
      version from the parent branch that was used for the merge.
      This is required to allow conary to handle changing the upstream
      version on a shadow.  It is also useful for accounting
      purposes.  (bug #220)
    * "conary emerge" can now be performed on a recipe file.
      Previously you were required to emerge from a repository. (bug
      #526)
    * Progress is now displayed as conary applies a rollback. (bug #363)
    * Java, Perl, and Python dependencies are now enforced by default.

  o Build changes
    * PythonSetup() no longer passes the --single-version-externally-managed
      argument to setup.py when it uses distutils instead of setuptools.

Changes in 0.93:
  o Bug Fixes
    * A bug in the "conary verify" code sometimes resulted in an
      unhandled TroveIntegrity exception when local modifications were
      made on the system. (bug #507)
    * Usernames and passwords with RFC 2396 reserved characters (such
      as '/') are now handled properly. (bug #587)

  o Server changes
    * Standalone server reports warnings for unsupported configuration options
      instead of exiting with a traceback.
    * Compatibility for repositoryDir has been removed.
    * A bug caused queries for multiple flavors of the same trove
      to return incorrect results has been fixed.
    * Apache hooks now ignore IOErrors when writing changesets to the
      client.  These normally occur when the client closes the
      connection before all the data is sent.

  o Client changes
    * SHA1 checksums are now computed for source checkins and local
      change set commits.
    * Flavor affinity is now more relaxed when updating troves.  For
      example, if you have a trove with flavor that requires sse2 but
      your system flavor is ~!sse2, conary will only prefer troves
      with sse2 enabled instead of requiring it.

  o Build changes
    * PythonSetup() now correctly requires python-setuptools:python
      instead of python-setuptools:runtime.
    * Automatic python dependency provision now searches more directories
      to better support multilib python.
    * Conary now defaults to building in ~/conary/builds instead of
      /var/tmp/conary/builds, and caching in ~/conary/cache instead
      of /var/cache/conary.

Changes in 0.92:
  o Package Building Changes:
    * Conary policy has been split out into the conary-policy package.
      (Some policy was left in conary proper; it is needed for
      internal packaging work.)
    * Conary prints out the name of each policy as it runs, making it
      possible to see which policies take the most time.
    * BuildLog files no longer contain lines that end with \r.
    * A new 'emergeUser' config item has been added.  Conary will
      change to this user when emerging packages as root.
    * --no-deps is now accepted by 'conary emerge'.

  o Group Building Changes:
    * A bug has been fixed in dependency checking when using
      autoResolve where deleted weak troves would be included in
      autoResolve and depChecks.

  o Client changes:
    * Conary can now rate limit uploads and downloads.  The rate limit
      is controlled by the "uploadRateLimit" and "downloadRateLimit"
      configuration variables, which is expressed in bytes per second.
      Also, Conary displays the transfer rate when uploading and
      downloading.  Thanks to Pavel Volkovitskiy for these features.
    * The client didn't write config files for merged changesets in
      the right order, which could result in changesets which could
      not be committed to a repository.
    * Fixed a bug in the update code caused conary to behave
      incorrectly when updating groups.  Conary would install
      components of troves that were not installed.

  o General Bug Fixes
    * Conary did not include the trove sha1 in the troveinfo diff
      unconditionally.  This prevents clients from being able to
      update when a repository is forced to recalculate sha1
      signatures.

Changes in 0.91:
  o Bugfixes
    * A bug was fixed the code that freezes path hashes.  Previously,
      path hashes were not sorted in the frozen representation.  Code
      to fix the frozen path hashes in databases and repositories has
      beed added.
  o Build
    * added cleanAfterCook config that controls whether conary tries to
      clean up after a successful build

Changes in 0.90.0:
  o Code Structure/Architecture Changes:
    * Conary now has the concept of "weak references", where a weak reference
      allows conary to be able to recognize the relationship between a
      collection and the children of collections it contains.  This allows
      us to add several new features to conary, documented in Client and Build
      changes.
    * SQL operations have been migrated to the dbstore driver to allow
      for an easier switch of the database backends for the server side.
    * Various query and code structure optimizations have been
      implemented to allow running under MySQL and PostgreSQL.

  o Documentation Changes:
    * Added summaries about updateall in the conary man page and added
      information about the command-line options for conary rq.
    * Clarified behavior of "conary shadow --source-only" with respect to
      rPath bug #500.
    * Added synonyms for cvc and conary commands which have shortcuts
      (ex: checkout and co).
    * Added man page entry about cvc clone.

  o Package Building Changes:
    * Build logs now contain unexpanded macros, since not all macros
      may be defined when the build log is initially created.
    * The emerge command can now accept version strings.
    * The RemoveNonPackageFiles policy now removes fonts.cache*,
      fonts.dir, and fonts.scale files, since they are always
      handled by tag handlers.
    * The Make() build action can now take a makeName keyword argument
      for cases when the normal Make() handling is exactly right but
      a different make program is required (nmake, qmake, etc.).
    * The new PythonSetup() build action uses very recent versions
      of the python setuptools package to install python programs
      which have a setup.py that uses either the old disttools or
      new setuptools package.
    * fixed bug #bz470: loadInstalled('foo') will now work when you have
      installed a local cook of foo.

  o Group Building Changes:
    * add() now takes a "components" option.  r.add(<package>,
      components=['devel', 'runtime'])  will install <package>, but only the
      'runtime' and 'devel' components of <package> by default.
    * remove() can now 'remove' troves within child troves.
    * When a component is added, (either via r.add() or dep resolution)
      is automatically added as well (though not all its sibling components)
    * A new r.removeComponents(<complist>) command has been added.  It
      allows you to create a group where all devel components are
      byDefault False, for example: r.removeComponents(['devel',
      'devellib']).
    * The installPath used to build a group in is now stored in troveInfo.
    * r.addAll() now recurses through all the included groups
      and creates local versions of them as well by default.
    * A new r.replace(<name>, <newversion>, <newflavor>) command has
      been added.  It removes all versions of name from all groups in
      the recipe and replaces them with the version found by searching
      for newVersion, newFlavor.

  o Client Changes:
    * When committing source changes in interactive mode, conary will ask you
      you to confirm the commit.
    * A new configuration option, autoResolvePackages, tells conary to install
      the packages that include the components needed for dep resolution.
    * You can now install locally cooked groups.
    * If foo is a redirect to bar, and you run 'conary update foo' when
      foo is not installed on your system, conary will act as if you had
      typed 'conary update bar'.  Previously, it would act as if you had typed
      'conary update bar --no-recurse'.

  o Config Changes:
    * Conary config handling now supports comments at the end of config lines.
      # can be escaped by a \ to use a literal # in a configuration option.
    * Default macros used in cooking are now stored in /etc/conary/macros.
      The 'defaultMacros' parameter determines where cvc searches for macro
      definitions.
    * Conary configuration now searches for configuration files in 
      /etc/conary/conf.d/ after reading in /etc/conaryrc

  o Server Changes:
    * Creating changesets atomically moves complete changesets into place.
    * The contents store no longer reference counts entries.
    * Added support for trove marks to support mirroring.  A client
      can use a trove mark to ask the server for any trove that has
      been added since the last trove mark mirrored.
    * Added the hasTroves() interface to support mirroring.  This allows
      the mirror client to make sure that the target mirror does not
      already have a trove that is a candidate for mirroring from the
      source repository.
    * Added support for traceback emails from the repository server.
    * The repository contents store was reworked to avoid reading
      precompressed gzipped data twice (once to double check the uncompressed
      contents sha1 and once to copy the file in place).
    * We have changed the way schema creation and migration is handled
      in the repository code. For administrative and data safety reasons,
      schema upgrades and installs can be performed from now on only by
      running the standalone server (conary/server/server.py --migrate),
      thus avoiding race conditions previously created by having multiple
      Apache processes trying to deal with the SQL schema updates.

   o Command Changes
    * A new script that mirrors repositories has been added.  It is in
      the scripts/ directory in the source distribution of Conary.

Changes in 0.80.4:
  o Build Changes:
    * PackageRecipe has been changed to follow our change to split
      conary into three packages.
    * x86_64 packaging elimintated the conary:lib component to follow x86
      (those files now belong in conary-build:lib)

Changes in 0.80.3:
  o Client Changes:
    * The internal branch source and branch binary flags were changed
      to a bitmask.
    * The warning message printed when multiple branches match a cvc
      checkout command has been improved.
    * Only interactive mode can create binary shadows and branches, and
      a warning is displayed before they are created (since source branches
      are normally the right thing to use).

  o Build Changes:
    * Files in subdirectories named "tmp" are no longer automatically
      excluded from packaging, except for /tmp and /var/tmp.
    * DanglingSymlinks now traverses intermediate symlinks; a symlink
      to a symlink to a symlink will no longer confuse it.

Changes in 0.80.2:
  o Client Changes:
    * Bugs in "conary update foo=<old>--<new>" behavior have been
      fixed.
    * "cvc co foo=<label>" will now work even if you don't have a
      buildLabel set
    * "conary showcs" will now work more nicely with group changesets.
    * "conary showcs --all" no longer shows ids and sha1s.
    * We now never erase pinned items until they are explicitly unpinned.
    * "conary verify" and "conary q --diff" work again.
    * "conary q tmpwatch --components" will display the components
      installed for a package.
    * The pinTroves config item behavior has been fixed.  It now
      consistently pins all troves that match a pinTrove line.
    * When a trove is left on the system because of dependency resolution
      during an update, a warning message is printed.
    * Command line configuration, such as --config
      'buildLabel conary.rpath.com@rpl:devel', now overrides context
      configuration.

  o Server Changes:
    * The repository server now retries a request as an anonymous user
      if the provided user authentication information does not allow
      a client request to succeed.
    * When using "server.py --add-user" to add a user to a repository
      server, the user will only be given admin privileges if --admin
      is added to the command line.  Previously, all users added with
      server.py had admin privileges.  Additionally, if the username
      being added is "anonymous", write access is not granted.

  o Build Changes:
    * It is now possible for a recipe to request that specific
      individual requirements be removed from files using the
      exceptDeps keyword argument to r.Requires().  Previously
      you had to accept all the dependencies generated by r.Requires()
      or none of them.
    * r.Replace() now takes a lines=<regexp> argument, to match a line based
      on a regexp.
    * The EnforceJavaBuildRequirements policy has been added.  When
      you are packaging precompiled Java software where you have
      .class/.jar files but no .java files, you can use "del
      EnforceJavaBuildRequirements" to prevent this from policy from
      generating false positives.
    * The EnforceCILBuildRequirements policy has been added.
    * Enforce*BuildRequirements now warn when a package has requirements
      which they don't fulfill themselves and which are not fulfilled by
      the system database.  (for example, soname dependencies from linking
      against libraries that are not managed by Conary on the system.)
    * Automated Perl dependencies have been added, for both provides
      and requires.  They are not yet enforced, in order to give time
      to adapt while perl packages are being re-built.
    * The EnforcePerlBuildRequirements policy has been added.
      Failures found by this policy may be caused by packages on the
      system not having been rebuilt yet with Perl dependencies, but
      could also show bugs in the Perl dependency code.
    * Automated Python dependencies have been added, for both provides
      and requires.  Like Perl dependencies, they are not yet
      enforced.
    * The EnforcePythonBuildRequirements policy has been added, with
      the same caveats as EnforcePerlBuildRequirements.
    * Conary now writes more information about the build environment
      to the build log when cooking.
    * A bug that caused r.Requires('file:runtime') to create a file
      dependency on 'runtime' instead of trove dependency on
      'file:runtime' has been fixed.
    * Java dependencies now properly ignore array elements in all cases,
      removing false Java dependencies like "[[I" and "[[B".


Changes in 0.80.1:
  o Client Changes:
    * User names and passwords are no longer allowed in repository maps;
      "user" configuration entries must be used instead.
    * The clone command now allows you to clone a binary onto the same
      branch, without having to reclone the source.
    * The TroveInfo table on the client is getting corrupted with
      LoadedTrove and BuildReq entries for components.  These entries
      are only valid on packages.  Code was added to catch when this
      happens to aid debugging.  Additionally, Conary will
      automatically remove the invalid entries the first time 0.80.1
      is run.
    * Environment variables are expanded in paths in conary configuration files.
    * localcs now allows the version and flavor to be specified for a trove
    * conary scs --all now behaves the way it used to again
  o Build Changes:
    * Java dependency generation is now enabled; Java dependency enforcement
      is still disabled.
    * The skipMissingSubDir keyword argument now actually works correctly
      when the subdirectory is missing.
  o Common Changes:
    * Entitlement support has been added as an alternate method of
      authentication.

Changes in 0.80.0:
  o Client Changes:
    * The logic for defining updates across a hierarchy has been completely
      replaced. Instead of rigidly following the trove digraph, we flatten
      the update to choose how troves get updated, and walk the hierarchy
      to determine which updates to actually apply.
    * Dependency resolution could include troves which caused duplicate
      removals for the troves those included troves replace
    * Chroot handling was broken in 0.71.2 and prevented the user name
      lookup code for the chroot from exiting back out of the chroot
    * showchangeset on relative changesets now displays them as jobs.
    * query and queryrep now exclude components if they match their
      package name
    * Conary cleans up rollbacks when a changeset fails to apply.
      Previously, an invalid changeset was saved in the rollback
      stack, which made applying it impossible
    * Removed direct instantiation of NetworkRepositoryClient object; it
      should be created by calling ConaryClient
    * repositoryMap should not contain usernames and passwords now; user
      config file option should hold those instead (user *.rpath.org user pass)
    * If a user name is given without a password the password will be prompted
      for if the repository returns a permissions error
    * added --components parameter to q and rq to not hide components
    * conary update --full-versions --flavors now will work as expected
    * fixed a bug with conary erase foo=/branchname
    * When in multi-threaded mode, the download thread now checks to see
      if the update thread wants to exit.  This fixes many of the
      "timeout waiting for download thread to terminate" messages.
    * Fixed bug where conary erase foo --no-deps wouldn't erase a component
      of foo if it was required by something else
  o Build Changes:
    * Dependencies are now generated for Java .class and .jar files.
      They are not yet enforced, to give time to rebuild Java packages.
    * Java dependency generation has been turned off until 0.80.1 in
      order to wait until there is a deployed version of Conary with
      long dependency handling; some .jar files have so many
      dependencies that they overflowed dependency data structures.
    * CheckDesktopFiles now looks in /usr/share/icons for icons, and
      can find icon names without extensions specified.
    * Build actions which take a subDir keyword argument now also can
      take a skipMissingSubDir keyword argument which, if set to True,
      causes the build action to be skipped if the specified subdirectory
      does not exist.  By default, those build actions will now raise
      an error if the directory does not exist, rather than running in
      the wrong subdirectory as they did previously.
    * You can now cook a recipe that has a superclass that is defined
      locally but a has supersuperclass that is in the repository.  Similarly,
      if you have a superclass that is in the repository but a supersuperclass
      locally, conary will find that as well
    * r.Replace with parameters in the wrong order will now behave correctly
    * The automatic :config component for configuration files has been
      disabled because Conary does not handle files moving between
      troves, and config files were being re-initialized when packages
      were updated.
  o Code structure:
    * queryrep, query, showchangeset, and update --info all use the same
      code to determine how to display their data.  Display.py was changed
      to perform general display operations.
    * query.py added
    * added JobSource concept for searching and manipulating lists of jobs.
    * moved datastore.py into repository module
    * Stubs have been added for adding python and perl dependencies, and
      the stubs have been set to be initially ignored.
    * The internal structure for conary configuration objects has changed
    * A new DYNAMIC size has been added to the StreamSet object.  This will
      cause StreamSet to use either a short or long int to store the size
      of the frozen data that is included in a frozen StreamSet, depending
      on the size of the data being stored.

Changes in 0.71.2
  o Client Changes:
    * The update-conary option has been renamed updateconary per
      bugzilla #428
    * buildPath can be set in contexts
    * cvc co <foo> will work even if there are two foos on the same label with
      different branches.  In that case, it will warn about the older foo
      which it doesn't check out
    * Test mode didn't work for updates and erases which were split into
      multiple jobs
  o Build Changes:
    * Combined the EtcConfig and Config policies, and deprecated
      the EtcConfig policy.
    * All config files default to being put into a :config component.
      This is overridden by any ComponentSpec specifications in the recipe.
    * A use flag has been added for xen defaulting to 'sense prefernot'.  This
      flag should be used to specify flavors for xen domU builds where special
      provisions are made for paravirtualized domU.
    * Added new CheckDesktopFiles policy to catch some more common errors
      in .desktop files.  (For now, it looks for common cases of missing
      icons; more may be added over time.)
    * The Requires policy now interprets synthetic RPATH elements (passed in
      with the rpath= keyword argument) as shell-style globs that are
      interpreted relative first to the destdir and then to the system.

Changes in 0.71.1:
  o Server Changes
    * Added iterTroves() call which iterates over large numbers of troves
      much more efficiently than a single getTrove() call would.
    * Split out FileRetriever object to allow file information to be pulled
      from the repository inside of an iterTroves() loop
    * The web interface shows the troves contained in a group trove instead
      of trying to list all files in a group.
  o Client Changes
    * Config file options that take a path as a value now support ~ for
      home directory substitution
    * Trove.diff() returns a standard job list instead of the previous
      only-used-here format
    * /var/log/conary tracks all update, remove, rollback, and erase events
    * Progress output is simplified when stdout is not a tty (no line
      overwrites)
    * Tracebacks during logged commands get copied to the log
    * Code which checked to see if a shadow has been locally modified didn't
      work for shadows more than a single level deep
    * When you are installing from changesets using --from-files, other troves
      in the changesets can be used for dependency resolution
  o Build Changes (cvc)
    * Additional calls are emulated by the filename_wrapper for the
      r.Run calls.
  o Code Structure
    * Split build/recipe.py into several smaller files
    * Moved OpenPGP keyTable access up call stack so that it can now be
      accessed outside of kid templates.
    * Move epdb code into its own package

Changes in 0.71.0:
  o Code Structure
    * conary now imports all python modules from a toplevel "conary"
      module.  This prevents conary from polluting the module namespace.
  o Client Changes
    * Clone didn't handle shadow version numbers correctly (and could create
      inconsistent version numbers)

Changes in 0.70.5:
  o Client Changes
    * Files changing to config files across distributed repositories now works.
    * The update code uses more consistent use of trove sources, and only
      makes explicit calls to the repository if asked.  This should make it
      possible to create interesting update filters.
    * Clone updated sequences it was iterating over, which is generally
      a bad idea (and caused clone to commit inconsistent troves)
  o Build Changes (cvc)
    * Locally cooked filesets now include file contents, making the
      filesets installable.
    * Fileset cooks now retrieve all of the file objects in a single
      network request per repository.
    * The new NormalizeLibrarySymlinks policy runs the ldconfig program
      in all system library directories.  This ensures that all the
      same symlinks that ldconfig would create when the shlib tag handler
      runs are packaged.  It also warns if ldconfig finds missing files.
    * New argument to r.Run(): "wrapdir" keyword argument behaves much
      like "filewrap" but takes a string argument, which limits the scope of
      %(destdir)s relocation only to the directories under the specified
      wrapdir, which is interpreted relative to %(destdir)s.  Works best
      for applications that install under one single directory, such
      as /opt/<app>
    * Clone, branch, and shadow all take --info now instead of --test
    * ELF files that dlopen() libraries can now be provided with
      synthetic soname dependencies with
      r.Requires('soname: libfoo.so', '/path/to/file')
    * r.Requires now enforces that packages that require a file and
      include that required file must also explicitly provide it. (bz #148)
  o Server Changes
    * Packages added to the repository are checked to ensure the version and
      flavor of all referenced components are the same as for the package

Changes in 0.70.4:
  o Client Changes
    * The trove that satisfies a dependency that is broken by erase is
      now displayed in the "Troves being removed create unresolved
      dependencies" message.
    * Components are now displayed on the same line as their parent
      package in "conary update" output.
    * A new 'interactive' option has been added to conary configuration.
      When set to true, conary will display info about clone, branch,
      update, and erase operations, and then ask before proceding.
  o Build Changes (cvc)
    * The CompilePython action has been fixed to accept macros at the
      beginning of its arguments, fixing a bug new in Conary 0.70.3.
    * The Requires policy can now be given synthetic RPATH elements;
      this is useful when programs are only intended to be run under
      scripts that set LD_LIBRARY_PATH and so do not intrinsically have
      the information they need to find their libraries.
    * Added --test to clone, branch, and shadow commands
    * Clone now supports --skip-build-info for less rigid version checks
      on cloned troves
    * Fixed usage message to better reflect reality
    * Cloning to a branch which already has a version with a compatible
      flavor now works.
    * cpio archive files are now supported for r.addArchive()
  o Repository Changes
    * The repository now serves up stored OpenPGP keys as a "Limited
      Keyserver"; users can retrieve keys, but not search or browse them.
      The keys are available via /getOpenPGPKey?search=KEY_ID. This
      is meant only to allow conary to automatically retrieve OpenPGP
      keys used to sign packages.

Changes in 0.70.3:
  o Client Changes (conary)
    * Conary now works harder to avoid having separate erase/installs,
      instead preferring to link those up into one update when possible.
    * Conary configuration now supports contexts.  Contexts are defined in
      sections starting with a [<name>] line, and provide contextual
      configurations for certain variables, defined in the man page.  All
      configuration options after the [<name>] will be associated with that
      context, and will override the default configuration when that context
      is active.  The current context can be selected by using the --context
      parameter, or by setting the CONARY_CONTEXT environment variable.
    * 'conary config --show-contexts' will display the available contexts
  o Build Changes (cvc)
    * A local cook of a trove foo will ensure that the changeset created is
      installable on your local system, by making sure the version number
      created is unique.
    * The builddir is no longer allowed to appear in ELF RPATHs.
    * The build documentation strings have been significantly updated
      to document the fact that for most strings, a relative path
      is relative to the builddir, but an absolute path is relative
      to the destdir.
    * The ManualConfigure action now sets the standard Configure
      environment.
    * cvc will allow you to cook a trove locally even when you are unable
      to access the trove's source repository
  * Common Changes:
    * Version closeness was improperly measured for troves on different
      branches when then label structure was identical
  o Repository Changes
    * Repository now has a config flag called requireSigs. Setting it to
      True will force all troves to have valid package signatures.  Troves
      lacking this will be rejected.  Enabling this option prevents the
      generation of branches, shadows, or clones since these troves are not
      signed.  It is not recommended that this option be enabled until the
      infrastructure is in place to provide package signatures for all types
      of troves.

Changes in 0.70.2:
  o Client Changes (conary)
    * GnuPG compatible trust metrics for OpenPGP Keys now exists. This
      makes it possible for conary clients to refuse troves that
      aren't properly trusted. The metrics currently in place mimic
      gpg behavior.
    * Running "conary update" in a directory that does not exist no
      longer fails with an error (bugzilla #212).  Note that "cvc
      update" still requires that the current working directory exists
      of course.
    * HTTP error conditions are handled more gracefully when commiting
      a change set. (bugzilla #334)
    * conary more reliably sets a non-zero exit status when an error
      occurs. (bugzilla #312)
    * When performing an update of a group that adds a trove foo,
      search the system for a older version of foo to replace if the
      original update command found a replacement by searching the
      system.
    * New option, "conary update-conary" has been added in an attempt
      to provide a workaround for future drastic protocol revisions
      such as what happened for 0.70
    * Methods for parsing command line update request and changeset requests
      have been added to conaryclient.cmdline
    * A metric for the distance between arbitrary versions on different
      branches has been added, and the code which matches troves changes
      between collections uses this code to give well-defined matches
      for all cases.
    * Rollbacks are now listed with the most recent on top
    * Troves which a group operation tries to remove will be left behind
      if they satisfy dependencies for other troves
    * updateall command respects pins on top-level troves
    * Dependency resolution no longer blows away pinned troves
    * conary update now takes a changeSpec, allowing you to specify both
      the version to remove and the update version, like
      'conary update foo=2.0--3.0'

  o Build Changes (cvc)
    * cvc more reliably sets a non-zero exit status when an error
      occurs. (bugzilla #312)
    * Building groups w/ autoResolve displays the revision of the
      troves which are being included
    * The change to automatically split up hardlink groups into
      per-directory hardlink groups has been reverted.  Instead,
      Conary enforces that link groups do not cross directories, but
      provides an exception mechanism for the rare cases where it is
      appropriate to do so.  The old LinkCount policy was renamed
      LinkType, and the new policy enforcing link group directory
      counting is now called LinkCount.
    * The NormalizeCompression policy no longer causes an error if you
      have two files in the filesystem that differ only by the .gz or
      .bz2 extension.
    * The Provides policy will not longer automatically provide soname
      dependencies for executable files that provide sonames.  A few
      executables do provide sonames, and 0.70.1 provided them as
      harmless extraneous provisions.

   o Repository Changes
     * A new getConaryUrl() method has been implemented to support the
       "conary update-conary" feature
     * Exception handling has been re-worked.  All exception classes
       that are marshaled back to the client are now in the
       repository.errors module.  Some of the most commonly used
       exception classes have been included in their previous modules
       for compatibility until code can be modified to use the new
       repository.errors module.

Changes in 0.70.1:
  * Collection merging didn't handle (admittedly obscure) cases where
    a component on the local system was updated to a new version of a
    trove, and updating that package also tries to update to that version
    but using a different path
  * Redirects are allowed in group cooking as long as the target of the
    redirect is also specified in the group (this allows cleaner handling
    when trying to clean up after label multiplicity)
  * Shorten display for versions and flavors in internal debugging output.
    Make str() output for versions and flavors return formatted strings.
  * ELF files finding non-system libraries via an RPATH did not always
    have the path to the library encoded in their dependency requirement,
    depending on whether the package also included some other (unrelated)
    non-system library.  Futhermore, system paths encoded in an RPATH were
    incorrectly honored.  Both of these bugs have been fixed.
  * Ownership policy now uses macros in the user and group definitions.
  * Symbolic links to shared libraries can now provide path-encoded
    soname dependencies (only manually, never automatically).
  * Removed outdated code with convoluted code for preventing providing
    soname dependencies in some cases; that code has been functionally
    replaced by limiting automatic soname dependencies to system library
    directories.
  * Instead of complaining about hardlinks spanning directories, Conary
    simply creates one link group per directory per hardlinked file.
  * Fixed bug which made source commits fail on cloned source troves

Changes in 0.70.0:
  o The client and server protocol versions have been changed and
    the filecontainer version number updated.
    * Upgrading from previous versions of Conary to 0.70.0 will
      require downloading a old-format changeset file from
      ftp://download.rpath.com/pub/conary/
    * Adding path hash data to TroveInfo overflowed the amount of
      storage space available in a StreamSet when a trove contained
      several thousand files.  In order to accommodate larger data
      stored in StreamSets, we have changed the way data sizes are
      handled.
    * With the changes to StreamSet, LargeStreamSet is obsolete.
      Changeset files used to used LargeStreamSet to represent data.
      Since we now just use a StreamSet, the changeset file format
      changed.
    * Since this version of Conary is incompatible with previous
      versions, we took this opportunity to do database and repository
      migrations that will allow us to make significant code cleanups
      in the near future.

 o Other smaller changes
    * Conary now does the right thing if the same trove is listed
      twice in an update due to recursion (it checks for duplicate
      installs of the same trove).
    * A bug where None would show up in CONARY files when an
      autosource file changed contents but did not change names has
      been fixed.

Changes in 0.62.16:
  * The "conary update" and "conary erase" commands now display the actions
    they take as they run (similar to --info output).
  * The --info output for "conary erase" and "conary update" has been
    reworked to be more user-friendly.
  * Added new conaryrc option signatureKeyMap to choose which signature
    to use when signing based on the label.
  * Fixed a bug where conary would only sign the last trove listed,
    instead of signing all troves listed.
  * The ComponentRequires policy now makes :devellib components require
    :data components if they exist.
  * Don't check for bucket conflicts when resolving during group cooks - if we
    want to check for bucket conflicts in groups, it will be readded in a more
    general way.
  * Removed extra freezes and thaws of files for a 8% improvement in install
    time for absolute change sets (at the cost of some memory, but thanks
    to splitting transactions this should be a good trade off).
  * Added removeIfExist call to miscmodule for some peformance improvement.
  * ELF files that find non-system libraries via an RPATH now have the path
    to the library encoded in their dependency requirement, matching the
    path encoded in the dependency provision.  Before this, the RPATH
    was ignored and the path encoding was only guessed within one source
    package.
  * The LinkCount policy now enforces the requirement that hardlink groups
    contain only files in the same directory as each other; no hardlinks
    between files in different directories are allowed.
  * When updating a group across branches, if a subtrove within the update has
    already been manually moved to the new branch by the user, conary will
    recognize this and sync that trove with the group
  * A new "closed" configuration variable has been added to the
    apache-based networked repository server.  When set, the server
    will always raise a "RepositoryClosed" exception when a client
    attempts to access it.  The configuration variable is a string.
    The string will also be returned to the client.
  * Removed install buckets and replaced with comparisons of hashed path
    values to determine trove compatibility.
  * If a trove is included in an update twice, once directly, and once
    implicitly through recursion, ignore the recursive update.
  * More constraints added to the repository schema
  * Added hasTrove to Items table for faster trove names check

Changes in 0.62.15:
  * The MakeDevices() policy now accepts mode= as a named argument.
  * Added (undocumented) --debug (prints debugging output),
    switched old (undocumented) --debug to now be --debugger (starts debugger
    on initialization)
  * Added debug messages to conaryclient/update.py
  * Cloning to the the same branch works (providing a good way of
    reverting changes)
  * Cloning now updates buildRequirements and loadedTroves in troveInfo
    and enforces their consistency on the target branch
  * Cloning groups is now supported
  * Fix update case where a group update should cause conary to search the
    system for an older version of a trove to replace.
  * If you update a trove foo locally to a new version on the same branch, and
    then update the containing group to a new version on a different branch,
    conary will now update foo to the new branch as well.
  * fix error message when you try to pin as non-root

Changes in 0.62.14:
  * The threading changes in .13 caused some error information to be lost.
    Tracebacks have now been fixed, and the download thread checks much more
    often to see if it needs to exit.
  * Catch InstallBucketConflicts exception

Changes in 0.62.13:
  o Repository Server changes
    * The Schema creation SQL statements have been rewritten in a more
      standardized form. Some indexes have been redefined and a number
      of views have made their way into the default repository schema.
    * The new call troveNamesOnServer can be used now by the netclient
      code for a much faster retrieval of all trove names available on
      all labels on a given server. Server and client protocol numbers
      have changed.
    * The getTroveList() server side function got a rework that should
      result in about a 50% execution time speedup on most queries.
    * The Metadata SQL query has been reworked to join tables in a
      much better order, speeding up the getMetadata call on a
      repository with many versions much faster.

  o Client changes
    * Conary now compresses XML-RPC requests before sending them to
      the repository server.  In order to use compression, the remote
      server must be running Conary 0.62.13 or later.  If the server
      is running an older version, the client will fall back to
      sending uncompressed requests.
    * The database conversion in 0.62.12 did not correct all
      out-of-order file streams.  A new conversion function is in
      0.62.13 that will examine every file stream and ensure that it
      is stored correctly in the database.
    * Versions from the contrib.rpath.com repository are automatically
      rewritten to point to contrib.rpath.org.  NOTE: if you have a
      label from the contrib.rpath.com repository in your
      InstallLabelPath (such as contrib.rpath.com@rpl:devel), you will
      need to modify it to point to contrib.rpath.org.
    * Install bucket handling now works for collections which were not
      fully installed.
    * A bug where database was left locked on exception during install
      when the download thread was still executing has been fixed.
    * The conaryclient code has been split into pieces.
    * Switched rollbacks to local@local:ROLLBACK
    * The main thread no longer blocks forever when the download
      thread fails.
    * Matching referenced troves in collections is no longer dependent
      on sort order of internal dictionaries.

  o Common Repository and Client changes
    * When a changeset is applied to the local system or committed to
      a networked repository, the fileIds are recomputed from the file
      objects and verified.  This prevents corrupted or miscomputed
      changesets from being committed to the repository or applied to
      the local system.

  o Building/Branching changes
    * Many changes have been made to cloning, including sideways
      cloning (creating a clone at the same branch depth as the clone
      source), better cloning with multiple flavors, separate cloning
      of source and binaries, resilience against duplicate troves,
      proper use of existing fileIds during clones, simultaneous
      cloning of multiple troves, and better clonedFrom tracking.
    * The default optflags for x86 changed to remove -mcpu, as it is
      deprecated in gcc.

Changes in 0.62.12:
  * Conary will no longer create a "rootroot" group while installing
    users whose primary group is "root".  It will now call the
    appropriate tag handler for user/group modifications if the tag
    handler is installed.
  * EnforceConfigLogBuildRequirements no longer suggests recursive
    build requirements for packages in which the configure script
    checks to see if the package is already installed.
  * Installing new version of pinned troves leaves the pinned trove in
    place if the two troves have compatible install buckets
  * By default, when you shadow a binary trove, its source is shadowed with it.
  * Instead of a --sources option, cvc shadow and cvc branch now take
    --source-only and --binary-only options that allow you to control whether
    sources or binaries are shadowed.
  * Branch and shadow commands now take an unlimited number of troves
    to branch/shadow.
  * Files sharing versions but with different contents (thanks to flavors)
    got lost when switching from one flavor of a trove to another
  * troves can now be specified for rq, q, and update as <labelpart>/<version>,
    e.g., foo=:rpl1/1.0, or foo=contrib.rpath.com@/2.3-1-2
  * version.hasParent() handles more cases of shadows of shadows correctly.
  * cooking troves into the repository with --flavor <newflavor> now modifies
    the flavor before the recipe is even loaded, not when the recipe's setup
    function is called.
  * add a check to ensure RPATHs in cooked packages do not have %(destdir)s
    or /tmp or /var/tmp in them.
  * EnforceSonameBuildRequirements has been temporarily changed to produce
    warnings instead of errors.
  * Dependncies and flavors didn't order things properly in their frozen forms
  * StreamCollections are now properly ordered

Changes in 0.62.11:
  * InstallBucket policy now allows using macros in component names.
  * The --resume option now works correctly when conary has
    automatically discovered a non-standard path for the main build
    directory.
  * A soname dependency is again generated for libraries outside of
    library directories, but the pathname is now included in the
    dependency.  Within a package, all matching dependencies are
    modified to include the path.  This is useful for cases where
    an application packages private versions of libraries -- the
    dependencies still need to be there so that inter-component
    requirements are honored, but they must not perturb the rest
    of the system.
  * Recursive pinning now behaves itself
  * Switch group recipe syntax to use r.add() instead of r.addTrove,
    r.remove() instead of r.removeTrove(), and add a
    r.setDefaultGroup() command to set the default group.

Changes in 0.62.10:
  * EnforceSonameBuildRequirements enhanced to handle correctly cases
    where more than one trove can resolve a single soname dependency.
  * EnforceConfigLogBuildRequirements now can take exceptions, which
    can be specified either as a filename (such as /usr/bin/bison or
    %(bindir)s/bison) or as a required trove (such as bison:runtime).
  * The trove.Trove initializer no longer allows for a trove to be created
    with a name that has more than one ":" character in it.
  * EnforceSonameBuildRequirements now can take exceptions, which are
    specified as a required trove (such as libfoo:devel) to avoid adding
    to the list of requirements.
  * EnforceSonameBuildRequirements now produces errors for missing build
    requirements, and EnforceConfigLogBuildRequirements now demonstrates
    very few false positives, and so has been updated to warning instead
    of info.
  * Added a check to warn when a trove is installed multiple times from
    the same branch with incompatible install buckets (--no-conflict-check
    overrides this check)
  * Redirects can now redirect to nothing, which allows components to
    disappear gracefully on a redirection
  * A soname dependency is now provided only if the library is in a
    default library directory, or in a directory explicitly added with a
    SharedLibrary(subtrees='/path/to/dir/') call.

Changes in 0.62.9:
  * EnforceConfigLogBuildRequirements policy added.  It looks through
    all config.log files anywhere under the build directory for programs
    that configure has found, and ensures that the transitive closure
    of the build requirements contains each file listed.  (That is, if
    the file /usr/bin/perl has been found, and intltool:runtime is in
    the buildRequires list, and intltool:runtime requires perl, then the
    requirement is satisfied.)  This policy currently produces some false
    positives; the "greylist" that tries to remove false positives needs
    to be expanded.
  * The repository server now uses a repository instance specific key
    cache.  This fixes KeyNotFound errors seen when running multiple
    repositories on one server.

Changes in 0.62.8:
  * The bug, introduced in 0.62.7, that caused Conary to stop short of
    recursing to the innermost troves when handling erasures has been fixed.
  * EnforceSonameBuildRequirements enhanced to use the system database to
    find the right missing build requirements.
  * Make users and groups in a repository such that they may not differ only
    in case, i.e. if user foo exists, user Foo cannot be created.
  * files in /usr/%(lib)s/python/.* are no longer automatically given an
    architecture flavor - if there are architecture-specific files in those
    dirs, they should result in an arch-specific flavor through normal
    means.
  * By default, no OpenPGP signatures will be added to troves when
    doing commits unless a fingerprint is explicitly set in conaryrc.
    Previously, if a keyring existed, the first key found would be used.

Changes in 0.62.7:
  * Some unneeded parts of the sql query in _getTroveList have been removed,
    improving performance.
  * The performance of the default (and most used) case of the
    getAllTroveLeaves has been increased up by using a specialized
    query.
  * Exception handling in the repository when revoked or expired keys
    are used has been corrected.
  * Signature checking now correctly checks the timestamp of the signature
    against the expiration time (if any) of the key that signed it.  If
    the signature timestamp is later than the expiration timestamp,
    the signature is rejected.
  * Pass 'Database is locked' repository errors to the client as a
    RepositoryLocked exception notifying user that the server is busy.
  * The 'yuck' script is no longer installed.
  * ComponentRequires now makes :runtime, :lib, :devellib, and :devel
    components all require their matching :config component if the
    :config component exists.  The :config component is not automatically
    created, but when it exists, it's always going to be because it
    is required by multiple other components.

Changes in 0.62.6:
  * mergeCollections() didn't always handle referenced troves changing
    byDefault status
  * Various cleanups and simplifications have been made to the trove
    removal determination

Changes in 0.62.5:
  * Allow selection of individual troves from change set files via --from-file
  * Recursive queries on local database could get upset by a missing trove
  * Underlying dependency code returns version and flavor for troves with
    broken dependencies
  * Underlying dependency code returns information on what removed trove
    caused a broken dependency
  * Removed --no-deps-recurse option
  * Greatly simplify dependency resolution logic
  * The version portion of a Release (version-sourceCount-buildCount)
    is no longer required to begin with a digit.
  * The Release parsing code has been cleaned up to use consistent
    naming, API documentation, and parse error messages
  * An unhandled exception when signing a trove twice with the same key
    has been fixed.
  * Old (now invalid) changesets are now removed from the changeset
    cache when a digital signature is added to a trove.
  * A package is now counted as empty if it contains only files automatically
    found by the AutoDoc policy.
  * CPackageRecipe now requires elfutils:runtime for eu-strip; this is
    needed for the existing debugedit:runtime requirement to do useful
    work.
  * Removed DistroPackageRecipe and moved its buildRequires list to
    PackageRecipe.  Use clearBuildReqs() to remove any of the base
    requirements for a package.
  * Install buckets are respected during dependency resolution
  * Updated the troveNames() call to a faster query, which should bring
    the run time of the "conary rq" back to a more reasonable limit
  * Race conditions and robustness problems have been fixed in
    the changeset cache.

Changes in 0.62.4:
  * Many places where lots of individual db calls were done to collect
    file objects have been collapsed into batched calls (5-10% speedup
    on some operations)
  * Fixed PGP key submission to not use a hidden form element.
  * Changed PGP key submission to use an xmlrpc call instead of
    modifying the database directly.
  * Added methods to change PGP key/user associations, and thereby
    disable a key.
  * Added an index to dependency resolution for a massive improvement
    on local system dependency performance on large updates.
  * Added the ability to get troves without file lists from the local
    database and use that when getting troves through the changeset
    trove source.
  * Previously, dependency resolution could cause duplicate
    trovesource entries.  This no longer occurs.
  * :lib and :devellib automatically have lib=%(lib)s install buckets.
  * A user management bug in the repository has been fixed.
    Previously, if you deleted a group followed by the user with the
    same name of the group, an unhandled exception occurred.
  * Looking up changeset cache entries in the cache database no longer
    uses exception handling to determine when database entries are
    invalid or stale.
  * The EnforceSonameBuildRequirements policy now recognizes :devellib
    as well as :devel components in buildRequires.

Changes in 0.62.3:
  * Don't link troves to groups when the branch has changed
  * Link new troves to collections (and new collections to old troves) when
    a trove isn't installed but a suitable replacement (meaning on the same
    branch) is available
  * Installing changesets w/ not by default from files broke
  * Fix a bug in the kid template that prevented permissions (ACLs) from being
    deleted from a repository.

Changes in 0.62.2:
  * Further reworkings of update code to be fully based on job sets. The
    absolute flag now defines whether a trove is newly installed or if
    it should be an update from an existing trove (when possible). Network
    changesets and changesets from files are treated almost identically now.
  * Swapped lock terminology for pin
  * Changed table names in database schema to better match the repository
    schema

Changes in 0.62.1:
  * UtilizeGroup fixed
  * conary updateall fixed
  * Disable SHA-1 integrity checks when trove changesets don't include
    files in various places
  * conary now prevents you from cooking empty groups

Changes in 0.62.0:
  * Initial OpenPGP (RFC 2440) based signature support has been
    added. Conary reads public keys from ~/.gnupg/pubring.gpg and
    /etc/conary/pubring.pgp.  Conary reads private keys from
    ~/.gnupg/secring.pgp.  Setting the "signatureKey" configuration
    variable to a key ID will select which key to use from the
    keyring. If signatureKey is not set, and there is a valid private
    keyring, the first key on the keyring will automatically be used
    to sign changesets when committing them to the repository.
    "cvc sign" adds a signature to a trove that already exists in the
    repository.
  * Change set generation on the command line is more flexible. It can generate
    erasure changesets as well as relative to nothing changesets
  * When creating multiple groups from the same recipe using newGroup(),
    Conary now searches all subgroups when resolving dependencies within
    a parent group
  * Conary no longer resolves dependencies for troves with byDefault=False
    (such as :test and :debuginfo).  Conary will now resolve dependencies in
    those troves only if you set checkOnlyByDefaultDeps=False.  When creating
    subgroups using newGroup(), pass the checkOnlyByDefaultDeps flag as an
    argument to the newGroup() function.
  * excludeTroves now applies to troves which have been added to
    already installed collections

Changes in 0.61.12:
  * You can now search for troves by <trove>=<host>@
  * A bug when cooking groups with depCheck = True (introduced in 0.61.10)
    has been fixed.
  * A new r.ByDefault policy controls how components are included in their
    enclosing packages; the default is True except for :test and :debuginfo
    components that default to False.
  * Cloning across repositories works
  * A bug in 'conary update --info' output was fixed

Changes in 0.61.11:
  * A bug that caused a database deadlock when removing entries from the
    changeset cache in the repository server has been fixed.
  * Added RegularExpressionList in conarycfg
  * Added lockTroves configuration option for autolock
  * Recurisvely included troves could be removed incorrectly when those
    troves were already present

Changes in 0.61.10:
  * The conary update command now takes a --sync parameter, documented in
    'man conary'
  * Groups now allow you to create a reference to another cooked trove,
    and use that reference to add troves that are contained in that trove.
    For example, if you want to create a group-python based on the troves in
    an already cooked group-dist, you add a reference to the group-dist in
    group-python, and pass the group-dist reference in when you call
    addTroves.
  * Work has begun towards generalizing the concept of a trove source.
    A class SimpleTroveSource has been added that, when subclassed and given
    access to the troves, will allow you to call findTroves to search that
    source.  The same code is used in update code to unify updating from
    the repository and from changesets, and it is used to provide the search
    capabilities for the local database.
  * Conary now allows all files, not just regular files, to have
    dependencies.  This is necessary for user/group dependencies for
    non-regular files to work.  Packages built with 0.61.10 or later
    that have non-regular files with non-root user or group will not
    be readable by Conary versions 0.61.9 or earlier.
  * Shadowing now preserves the byDefault flag, and handles reshadowing
    collections gracefully now
  * Update preprocessing now works on absolute changesets instead of
    relative ones, providing massive cleanups. Code uses sets of jobs
    instead of changesets for job representation, allowing still more
    cleanups. Many bugs seem to have gone away.

Changes in 0.61.9:
  * Fix a bug added in 0.61.8 that breaks tag handlers

Changes in 0.61.8:
  * Fix a bug introduced in 0.61.7 that occurred when, in the repository,
    either the Users table or Groups table was empty when creating a new group.
  * Add --buildreqs, --flavors options to q and rq.
  * Primary troves should not have their trove change sets overridden by
    items recursively included (and fixed a pile of things this broke).
  * Locally stored change sets can't always get access to pristine files
    from the local filesystem; when it can't, make sure file sha1 checking
    doesn't get upset.
  * Unchanged troves in updated groups could be erased by items in the
    same group on a different branch.
  * The "conary q[uery]" command accepts a --diff option.  When --diff
    is used, the difference between installed and pristine troves is
    displayed.
  * An additional progress callback has been added to show when database
    transactions are committed

Changes in 0.61.7:
  * Several bugs related to updating two troves with the same name have been
    fixed - including branch affinity, flavor affinity, correct handling of
    already updated troves, and correct handling of empty flavors.
  * "conary emerge" as root (or as a user than can apply the changeset
    produced by the build) did not install anything but the toplevel
    package.  This bug has been fixed.
  * No longer hide descriptive TroveNotFound errors behind a generic
    NoNewTroves wrapper.
  * Group recipes can now request that dependencies be resolved and
    added to the group at cook time.  To automatically add required
    troves to a group add "autoResolve = True" to the recipe class.
    Optionally "autoResolveLabelPath" can be set to a list of labels
    to use during dependency resolution.
  * Locally stored rollbacks couldn't handle files changing types. As
    part of the fix, the generic file diff code is now used when creating
    changesets instead of having a special-case wrapper around it
    (fileChangeSet()).
  * The commitaction script and the changemail module did not necessarily
    show the full trailing version for branches and shadows.  (For example,
    /conary.rpath.com@rpl:devel/4.1.25-18/db41/19 showed up as "19"
    instead of "4.1.25-19".)
  * Add a --deps option for conary q.  Make that and conary rq --deps
    recurse over collections.
  * Warn about missing buildRequires entries both for soname dependencies
    and for TagSpecs applied via tag description files.
  * A bug in updating groups that switch the byDefault setting of troves
    has been fixed.
  * Add an updateThreshold config option to control the number of troves to
    include in a download.
  * Ordering didn't work for old packages depending on anything, or for
    dependencies whose provider moved between components.
  * The r.Ownership(), r.UtilizeUser(), and r.UtilizeGroup() now generate
    appropriate dependencies on info-* packages.
  * Updating packages and components installed multiple times could cause
    a component to be removed multiple times (which resulted in a traceback).
  * Fixed a bug that occurred when groups tied to a user were deleted
    without deleting the associated user, then subsequently adding a user
    with the same name.

Changes in 0.61.6:
  * InitialContents turns off EtcConfig, since a file cannot be both
    a config file and an InitialContents file.
  * Reworked repository change sets to directly reference files from the
    contents store.
  * The User() command now takes an optional supplemental= option,
    which provides a list of supplemental groups to which to add
    the user.  (SupplementalGroup() is for groups not associated
    with a user.)
  * The showcs command can now handle components that are referenced
    but not included in a changeset.
  * InfoUserRecipe and InfoGroupRecipe can now be built with buildlogging
    turned on.
  * Conary's internal handling for dyanamically finding new IDs for
    users and groups has been fixed.
  * "conary updateall" now accepts the --test flag.
  * Various fixes were made to the CIL dependency detection code.

Changes in 0.61.5:
  * Added basic clone capability (which only works cloning to parents
    branches and shadows, and on a single host).
  * Now handles degenerate case of packaging unreadable files.
  * A bug that caused conary to ask for the wrong fileId when constructing
    a changeset from multiple repositores has been fixed.
  * Conary now can add users and groups automatically at install time.  If
    there is no taghandler to add a user or a group, conary will add it
    internally as a bootstrapping measure; if there is a taghandler,
    conary will call that instead.  In order to ease transition, Conary
    does not yet create the dependencies on the info- packages; a future
    version of Conary will add those dependencies after the system user
    info- packages have been created.
  * rpm2cpio now handles rpm archives that use bzip2 to compress the
    cpio payload
  * Conary now creates dependencies (provides and requires) for CIL
    files, if mono's monodis is installed on the system or being built
    in the current package.
  * Troves moving between troves could cause conary to attempt double
    erasures
  * The networked repository handles cases where contents are not
    found in the contents store.  The exception is passed back to
    the client.
  * The networked repository handles cases where a file stream is not
    found when the client asks for file contents.  The exception is
    passwd back to the client.
  * An error that caused getPackageBranchPathIds() to return the
    oldest fileIds instead of the youngest fileIds has been corrected.
  * Reworked finding old versions of troves to avoid a single trove
    being removed multiple times

Changes in 0.61.4:
  * %(datadir)s/.../lib/ files will no longer show up in :lib - presumption
    being that anything under %(datadir)s really is arch independenct
  * Creating branches and shadows had a command line parsing bug
  * "cvc newpkg" takes --dir and now complains for unexpected arguments
    (which is used to just ignore)
  * when using flavor affinity for installed troves, merge subarchitecture
    flags
  * group handling didn't always preserve troves which were needed by a
    newly installed trove properly

Changes in 0.61.3:
  * Corrected a bug that snuck in 0.61.2 that caused a temporary SQL table
    to not be temporary, which makes multiple httpd processes fail with
    'database schema changed' errors.

Changes in 0.61.2:
  * Fix a bunch of typos in the authentication checking server side
  * Add permission editing capabilities to the server component and hooks
    in the netclient
  * Overhaul of ACL system so that uniqueness constraints on Troves and
    Labels can be enforced: we now use a special Trove and Label "0 | ALL"
    instead of Null
  * Dependency resolution enforces label ACLs.
  * Module arguments to commitaction are parsed according to shell
    quoting rules.
  * The changemail commitaction module now takes an optional '--from'
    argument.
  * added clearBuildReqs() - will clear all or some of superclass buildreqs
    when cooking.
  * The pickled version of Dependency objects changed, therefore the
    schema version of the changeset cache has been incremented.
  * When Configure() detects a failure and input or output is not a
    tty, all config.log files will be included in the output in order
    to ease debugging from captured log files.
  * Part of the infrastructure for adding users and groups has been added:
    it is possible to create info-<name>:{user,group} packages via
    UserInfoRecipe and GroupInfoRecipe classes.  The User(), Group(),
    and SupplementalGroup() policies are deprecated; those lines should
    move to their own recipes intact (the syntax remains the same).
    The install-time code does not yet install info-* packages first in
    their own transaction; when it does, the Ownership(), UtilizeUser(),
    and UtilizeGroup() policies will create dependencies on the
    appropriate info-* packages.
  * The networked repository server and client code has been changed
    to use the 'deflate' Content-encoding type instead of 'zlib',
    which makes the code RFC 2616 (HTTP 1.1) compliant.
  * A new function called hasUnresolvedSymbols() has been added to the
    elf module.  This could be useful for a contributor to implement a
    policy that checks to make sure that shared libraries do not have
    unresolved symbols.  Additional code could be written to check
    binaries too.
  * cvc checkout, update, and commit now show progress when communicating
    with the repository server
  * Progress is now displayed while downloading file contents from a
    repository (such as when assembling a changeset that is distributed
    across multiple repositories)

Changes in 0.61.1:
  * Cleaned up error message which results from Conary not being able to
    determine which trove to remove when a new one is installed
  * Dependency object use slots
  * Hash values for DependencySet, Version, and Branch objects are cached
  * UIDs and GIDs that cannot be mapped to symbolic names no
    longer cause the buildpackage code to traceback.  The ownerships
    from the filesystem were never used anyway, so it's safe to assume
    that all files are owned by root:root
  * Implemented proper updateall
  * Files in troves are downloadable from the repository browser.
  * Troves in the repository browser are separated by first letter
    instead of showing all troves in one page.

Changes in 0.61.0:
  * New functionality for maintaining user groups: renaming and updating
    members
  * Added repository interfaces for deleting users and groups
  * Added a repository iterator function to list the members of a group
  * The web interface to the Conary repository now has a repository
    contents browser, accessible either from the main page (if you are
    logged into the web interface), or from the /browse url. Example:
        http://conary.example.com/conary/browse
  * A bug preventing all access to the web interface if an anonymous
    user existed has been fixed.
  * "Large" updates are split into multiple pieces which are downloaded
     and installed independently of one another
  * Trove updates are tracked through collections
  * Group handling completely rewritten to function as a three way merge
    instead of a set of heuristics
  * Trove removal handles references troves which are referenced by multiple
    collections
  * Rollback format unified for local and nonlocal rollbacks
  * Dependency ordering forces collections to be installed after all of their
    referenced troves (allowing simple restarts)
  * Database migration removes stale versions
  * --replace-files marks the replaced versions of the files as no longer
    present
  * Troves store information about Install Buckets - not used yet.
    By specifying a component's install bin, which is a set of key-value
    pairs, you can describe whether two versions of a component are
    installable side-by-side.  If two versions of the component share the
    same keys for their install bins, but at least one different value, then
    the components are installable side-by-side.
  * Troves store information about troves loaded when building a recipe
  * Build Requirements are stored with the trove
  * Add isCollection() to TroveInfo
  * Changesets download while instals are going on
  * StreamSet.twm() respects ignoreUnknown now
  * Rollbacks of locally cooked and emerged troves works

Changes in 0.60.12:
  * Previously, if you ran "conary update foo", and foo requires a new
    version of bar, but updating to the new version of bar would break
    existing dependencies of other troves on the system, a very
    unuseful "Troves being removed create unresolved dependencies"
    message would be printed.  Conary now says that "Additional troves
    are needed" instead.  If --resolve is used, it will report the
    troves that have been added before displaying the dependency
    failures caused by erase.
  * Symlinks no longer confuse AutoDoc policy.
  * Autosource files which have changed confused cvc update
  * allow a \ at the end of a line in config files to do line continuations
  * several bugs in the multitag handler have been fixed

Changes in 0.60.11:
  * The '-f' flag was added to the arguments to gzip when
    recompressing compressed files
  * Added progress callbacks for uploading the changeset when cooking
  * Improved automatic mainDir detection for some corner cases.
  * Put development docs back in :devel component (they were
    inadvertantly removed from it by a previous fix).

Changes in 0.60.10:
  * BadFilenames policy absolutely prohibits filenames with newlines
    in them, no exceptions allowed.  Other similarly bad filenames may
    later be forbidden by this policy.
  * UTF8Filenames moved to packagepolicy, where it belongs, and it now
    raises an error instead of printing a warning.
  * Conary now enforces the rule that tag names must have no whitespace
    and must be all alphanumeric characters, -, or _.
  * Conary can now run a single instance of a single tag handler to
    process multiple tags.  The tag description files for each tag
    must point to the same tag handler, and must each specify the
    multitag datasource.  The data is passed to the tag handler on
    standard input using the protocol "tag list for file1\nfile1\n..."
  * Fixed ftp server busy detection when fetching files via URL.

Changes in 0.60.9:
  * The changemail script is replaced by a generic commitaction script
    that loads modules, and a changemail.py module is supplied.  There is
    a backward-compatible changemail script which calls commitaction
    with the changemail.py module.  --email and --*user options now are
    changemail module options, so the commitAction should be specified
    something like this:
    commitAction /.../conary/commitaction --repmap ... --module "/.../conary/changemail --user %(user)s --email foo@example.com --email bar@example.com"
    You can add your own modules and run them all from the same commitaction
    using multiple --module arguments to the commitaction script.
  * Conary can now almost always guess the correct name for the mainDir
    when it is not %(name)s-%(version)s, if the first addArchive()
    instance creates exactly one top-level subdirectory and no other
    top-level files of any sort, in which case it will use that name as
    the mainDir.

Changes in 0.60.8:
  * The changemail script is now actually packaged, in
    /usr/lib{,64}/python2.4/site-packages/conary/changemail
  * Build requirements for superclasses are automatically added to
    subclasses.
  * Build requirements now look at all labels in a version to see if they
    satisfy a build requirement.
  * The NormalizeManPages policy now automatically converts man pages
    encoded in iso-8859-1 to man pages encoded in utf-8.  Additionally,
    it runs faster and no longer calls sed.

Changes in 0.60.7:
  * The changemail script is now distributed with conary, and is called
    with a different calling convention; instead of being called once
    per trove with trove-specific command line options, it is called
    once per commit (of however many troves) and creates more readable
    summary email messages.  Remove --trove, --version, and --flavor
    arguments from your changemail invocations.  Added --user argument
    to changemail; specify in .cnr files as "--user %(user)s".  Or, to
    only print users for source or binary commits, use "--sourceuser
    %(user)s" or "--binaryuser %(user)s", respectively.
  * The cvc rdiff command now recognizes creating a shadow as such.
  * Build requirement tracking is now half-enabled; conary is now able
    to read "buildReqs" tags, but will not yet generate them.
  * Files in /tmp and /var/tmp, and all cvs temporary files, will no
    longer be packaged by default,
  * The addArchive(), addSource(), and addPatch() actions can now fetch
    via HTTPS as well as HTTP and FTP.
  * The repository now handles creating a changeset between two troves
    that both contain a version of a file that is stored on a different
    repository

Changes in 0.60.6:
  * Erasing emerged troves works properly
  * Calling Doc() no longer disables the AutoDoc() policy.
  * A more reliable method is used for finding the port of an
    Apache connection

Changes in 0.60.5:
  * 'conary emerge' works again
  * Distributed group changesets failed when remote troves disappeared
    from the group
  * build logs are now tagged with 'buildlog' tag
  * Conary now handles cases when a directory becomes a symlink when
    applying a changeset.  An error message is displayed which tells the
    user how to apply the update.

Changes in 0.60.4:
  * An error in the automatic database conversion of 0.60.2 systems
    has been corrected.

Changes in 0.60.3:
  * Reimplemented LargeStreamSet in C
  * Added StreamCollection
  * Policies now announce their names in their information, warning,
    debug, and error messages, making it easier to determine how to
    resolve problems.
  * The database conversion for to 0.60.2 didn't work well; a proper
    conversion is now in place

Changes in 0.60.2:
  * Added InitialContent flag
  * Fixed bug which caused servers to leak file descriptors when the sqldb
    was replaced
  * "repquery --deps" output fixed (broken in 0.60.1)
  * Added AutoDoc policy which finds common documentation files and puts
    them in %(thisdocdir)s automatically.
    AutoDoc is disabled by calling
    Doc without calling AutoDoc, which means that existing recipes that
    call Doc will not show changes.
  * getPackageBranchPathIds() now returns version and fileId as well,
    so that the IdGen class can determine if an older version number
    should be assigned to files.  getPackageBranchPathIds() is now the
    primary mechanism for populating the pathId dictionary.
  * The local label methods of the version object have been
    refactored. isLocal() is now onLocalLabel(), isEmerge() is now
    onEmergeLabel(), etc. isOnLocalHost() has been added as a method
    to easily determine if a version only exists in the database
  * Moved logic for explicitly creating a changeset from cscmd.py to the
    ConaryClient object
  * Added the (unused) ability to lock and unlock troves. Ignore this for now.
  * "query --info" behaves much more like "repquery --info" now
  * isSourceVersion() method has been to the Version object
  * most of the remaining erroneous references to "Package" have been
    changed to "Trove" throughout the code.  This includes method
    names such as getPrimaryPackageList() -> getPrimaryTroveList().  Some
    more commonly used methods were left as deprecated thunking methods
  * dependency resolution couldn't resolve a requirement w/o flags against
    a provides w/ flags

Changes in 0.60.1:
  * Support for legacy clients (protocol version 29) has been removed from
    the server
  * The server raises an server-side exception if any client with
    protocol less than 32
  * Updated the URL provided in a server-side client version mismatch
    exception
  * Server-side dependency suggestions return more choices, leaving it
    to the client to sort it all out
  * Client uses timestamps to determine which troves to install when their
    flavors score equally
  * Fixed build-side bug handling meta characters ([,*,etc) in file names
  * "cvc newpkg" now accepts pkgname=label syntax
  * files.contentsChanged() function updated to work with StreamSets
  * Basic local changeset creation, retargeting, and commits work
  * Permissions weren't merged for operations run as non-root users
  * The structure of the repository web interface has been redesigned
    and some authentication UI bugs have been fixed.
  * The repository web interface now requires the conary-web-common package
    to be installed.
  * Committing troves to the repository no longer recompresses non-config
    files
  * Timestamps are set on the server at commit time; the timestamps the
    client assigned is not used (this is to protect against clients with
    a bad idea of time; servers should be consistent, even if they're
    wrong, and as long as time doesn't go backwards on that server all is
    good)
  * Reworked troves to be representable as streams and implement *basic*
    signature capability
  * Local cook versions are now more sensible.

Changes in 0.60.0:
  * Changed changesets to compress individual files instead of the combined
    stream.
  * Cleaned up file content objects to no longer track file sizes.
  * Switched away from TupleStream to StreamSet both for better performance
    and for improved flexibility in the format (at the price of larger
    frozen streams).
  * Troves explicitly provide their own names.
  * Troves can now provide "capability flags", and trove requirements
    can now include references to the capability flags.
    r.ComponentProvides(('ASDF', 'FDSA')) will cause all components built
    from the current recipe to provide the 'ASDF' and 'FDSA' capability
    flags, and r.Requires('/path/to/file', 'foo:runtime(ASDF FDSA)')
    will make /path/to/file require the foo:runtime component built
    with the ASDF and FDSA capability flags.
  * Dependency components can contain : characters now.

Changes in 0.50.14:
  * Dependency checking now returns reordering information (which isn't
    used yet)
  * Allow groups to include other groups defined in the same recipe (but
    explicitly disallow cycles in groups)
  * Fixed bug in building multiple groups with a single recipe when some
    of the groups already exist, but others don't

Changes in 0.50.13:
  * Added automatic :data component for /usr/share, to which you should
    add any platform-independent files that are needed by :lib components
    but not in a libdir-derived path.  These might include configuration
    files and supporting data files needed by both library and runtime
    programs.
  * Added automatic intra-package inter-component dependencies; now within
    a single package, the :devel component will automatically require the
    :lib component if both components exist.  These dependency sets can be
    modified with the ComponentRequires policy.
  * The build/buildpackage.py file has variable and function names changed
    to better match our terminology for packages and components.
  * Change flavor specified in the conaryrc to a flavor path -- accept the
    flavor config parameter multiple times to create a flavor path
  * Added a "filewrap" argument to r.Run() that inserts an LD_PRELOAD
    wrapper that overrides some library funtions to look in %(destdir)s
    first before looking in the filesystem.  This is subject to change
    as we experiment with it!

Changes in 0.50.12:
  * Implemented --quiet for conary update changeset commands, and cvc cook.
    Also implemented the 'quiet' configuration value. This option suppresses
    progress indicators.
  * Split loadRecipe into loadInstalled and loadSuperClass, depending on the
    purpose of the recipe loading.  loadInstalled will examine the local
    system to look for a matching installed trove, and load that version,
    while loadSuperClass will not.
  * Logs of builds are now stored in cooked changesets in the :debuginfo
    component -- generally in
    /usr/src/debug/buildlogs/<name>-<version>-log.bz2, controlled by
    macros.buildlogpath
  * Added lib/logger.py
  * Fixed conarybugz.py to work with Conary's new site-packages location
  * Cleaned up yuck, rpm2cpio, and rpm2ccs scripts to use new "import conary"
    mechanism for finding conary.
  * Check sha1s for all files written into the repository or file system
  * conary scs --deps works again

Changes in 0.50.11:
  * Reworked file addition to local database a bit for better performance
  * Fixed sorting for --info
  * Don't make --info installs require a writeable database
  * Added an exception to group updating, restricting removal of existing
    troves to match the group's contents to troves on the same branch
  * Groups which had the same trove added (via a referenced trove) and
    removed (from the primary trove) got confused
  * conary showcs now takes trove version
  * conary showcs will display erased troves in changesets, and erased troves
    that are referenced but not within the changeset
  * conary changeset now support trove=<version>-- to create a changeset that
    erases the trove
  * Cache user id to name mapping
  * Improved the progress indicators for preparingUpdate and
    creatingDatabaseTransaction
  * Implemented progress indicator on source downloads
  * Fixed bug in update process which caused files to be incorrectly skipped

Changes in 0.50.10:
  * Added callback for creating database transaction, so that it does
    not look like we spend an inordinate amount of time executing tag
    pre scripts.
  * Added findtrove.py to the Makefile so that it is included in
    the distributed version of conary.
  * Added distcheck rule to Makefile to try and avoid missing files in the
    future

Changes in 0.50.9:
  * reimplemented StreamSet in C
  * moved findTroves out to findtrove.py, reworked it to be more modular
  * getSourceVersion now correctly handles branched binaries by looking
    up the branch to find the source component.
  * reimplemented StringStream in C
  * fixed bugs in --info

Changes in 0.50.8:
  * sort update --info alphabetically, display old versions, and display
    a letter summarizing the type of change
  * NormalizeInterpreterPaths() policy now looks in the package currently
    being built, as well as on the installed system, to determine how to
    resolve #!/usr/bin/env scripts.
  * groupName argument to addTrove() can now be a list of group names as
    well as a single group name.
  * --no-recurse works on the erase path
  * fix to walkTroveSet (which was horribly broken)
  * enable (optional) dependency checking when building groups
  * 'cvc cook' error output when there are unresolved build
    requirements is more user friendly
  * filesystem conflicts are handled properly when applying a rollback
  * updating a package to a version that comes from a different
    repository when that package had an uninstalled component works
    now.
  * conary now resides in /usr/$LIB/python$PYVERSION/site-packages/conary/
  * calling r.Replace on a non-regular file results in a warning instead
    of an unhandled exception
  * implemented basic callbacks for update, erase, and changesets

Changes in 0.50.7:
  * Added the XInetdService action to avoid having to include
    /etc/xinetd.d/ files separately, and to make xinetd.d files
    be consistent, making recipe-provided changes less likely to
    conflict with local configuration changes.
  * groups are no longer allowed to contain redirects
  * added setLabelPath to group recipe
  * Allow r.Provides("soname: libfoo.so(FLAGS)", "/some/file") (added
    the "(FLAGS)" part).
  * don't allow spaces and commas in revisions

Changes in 0.50.6:
  * conaryclient.updateChangeSet should have recursed by default
  * Metadata retrieval now works along distributed branches and shadows.
  * reworked troves being added to database to handle missing parts
    of packages and groups properly (and make things faster and more
    elegant)
  * merged update and erase code paths in conaryclient
  * update and erase now take +,- modifiers on trove names
  * added --info to see what an update or erase command will do
  * a single group recipe can now build multiple groups

Changes in 0.50.5:
  * Streams return their value through __call__ instead of value()
  * Reimplemented ShortStream and IntStream in C
  * conary config now takes --show-passwords option, and does not pretty
    print config file values when not printing to screen.  This means that
    conary config > <file> will result in a valid configuration file.
  * Updating groups didn't work when the group referenced troves as new
    which were already installed on the system
  * r.ComponentSpec('somecomponent', '.*') will no longer override the
    file specifications for packaging :debuginfo and :test components.
  * loadRecipe now takes a troveSpec as its first parameter, and uses that
    troveSpec to find the trove on the local system that matches the source
    component that is being loaded.  loadRecipe also automatically searches
    the labels that are parents of the current recipe, so if you shadow a
    recipe, any loadRecipe lines contained in that recipe should still do
    what you want.
  * merge didn't handle files converging
  * merge doesn't need to deal with autosource files
  * diffs between groups failed when members disappeared

Changes in 0.50.4:
  * Most rollback information is stored as a reference to a repository
    instead of storing full rollback data on the local system. The
    localRollbacks flag in conaryrc allows the old behavior to remain.
  * The CONARY state after a merge operation on a shadow now has the
    correct fileId for files that are not different than the parent
    version.
  * Added /usr/lib/conary/conarybugz.py to make it easy to automatically
    populate bugzilla databases from repositories.
  * Sped up Strip, NormalizeInitscriptLocation, NormalizePamConfig,
    TagDescription, and TagHandler policies by limiting them to
    only appropriate directories.
  * Fixed :debuginfo to work with binaries built from more than one
    source file, and made it less aggressive by only stripping debug
    information out to the :debuginfo files, which both makes stack
    traces better without :debuginfo installed and makes libraries
    stripped for :debuginfo more likely to work.
  * When existing fileId's had no streams but the streams are provided
    by a later commit, those streams weren't always merged properly if
    there were multiple files for that fileId
  * conary config output masks user/password info in repository maps
  * the config option useDir has been changed to useDirs, and archDir has been
    changed to archDirs, to allow for tiered use/arch flag definitions, and
    the tweaking of use and arch flag settings.  By default, useDirs and
    archDirs look in /etc/conary/<dir>, followed by /etc/conary/distro/<dir>,
    follwed by ~/.conary/<dir>, where dir is use or arch, depending on the
    context.
  * Arch files can now contain arbitrary macro definitions, and in the future
    will contain values for macros like %(lib)s, which is lib64
    on some platforms.
  * when using --keep-existing, the install label path and install flavor
    are used to determine which version to install instead of using affinity
    to install something close to what you already have.
  * a bug that prevented a changeset from applying to the system when
    the changeset removed a component from a package and the component
    is not installed on the system has been fixed.

Changes in 0.50.3:
  * database findTrove now has an interface that is much closer to the
    repository findTrove function -- this enables conary q to work like
    conary rq.
  * Group handling didn't work for multiple levels of group inclusion.
  * Database.hasTrove() no longer needs to instantiate troves.
  * Fixed overly-aggressive cleaning of the cache.
  * Added repository findTroves call to parallelize findTrove calls.
  * Added the NonMultilibDirectories policy to prevent 32-bit troves from
    utilizing lib64 directories.
  * the NormalizeInterpreterPath policy can now handle unwriteable files
  * fixed the network client code to return file contents properly when
    multiple file contents are requested from the server (bz#50)
  * rewrote Database.getTroveLatestVersion()
  * Added :debuginfo handling in Strip policy, which requires debugging
    to be turned on in optflags and elfutils's eu-strip and debugedit to
    be installed.  Like :test components, :debuginfo components are not
    installed by default.
  * File versions are now properly set to a branched version after a
    merge operation
  * cvc commit aborts again when the current versions of files are not
    the latest versions

Changes in 0.50.2:
  * Any %(lib)s-derived path (/%(lib)s, %(libdir)s, %(krbprefix)s/%(lib)s,
    or %(x11prefix)s/%(lib)s) will now cause the entire package and all
    components to be flavored with the base instruction set flavor, so
    that architecture-sensitive but non-code files in (say) /usr/lib64
    do not show up on 32-bit platforms.
  * Sped up dependency resolution on the client
  * The reworked getFileContents call now asks for contents from the
    correct server when contents from more than one server are requested

Changes in 0.50.1:
  * Add support for trove=<troveVersion> in rq, cvc co, and other places that
    use findTrove
  * Add conary q --info option to display flavors
  * changeset command uses system flavor if no flavor is specified, skips
    troves which are not included in packages and groups by default,
    takes a --no-recurse option, and filters based on the excludeTroves
    configuration setting
  * Added automatic :perl component that works like the :python component,
    and extended the multilib-friendly-or-architecture-neutral policy to
    work with perl as well as python.
  * client/server protocol negotiation is a whole lot smarter now
  * getChangeSet() results in a single URL rather than one per primary trove
  * group, fileset, and redirect recipes have macros that contain the
    buildlabel and buildbranch.
  * fixed a bug with merging absolute change sets which contain config files
  * redirections to troves w/ older versions already installed didn't work
  * the pathId generation code has changed.  For cooked troves, the
    pathId will be the same for any particular version of a path.
    Code must not depend on this behavior, however; it may change in the
    future.

Changes in 0.50.0:
  * Redirections work
  * Sped up group generation
  * Troves which reference other troves (groups and packages) can now specify
    whether a trove is installed by default or not. Packages now reference
    :test, but don't install it by default
  * Added optional 'recurse' parameter to netclient.createChangeSetFile
  * The first argument to the Requires and TagSpec commands can now have
    macros interpolated, as in r.Requires('%(bindir)s/foo', ...)
  * Groups can have requirements now
  * protocol-level getFileContents works on multiple files simultaneously
  * repository log had too many files added to it
  * set instruction set flavor for a cooked trove whenever any Arch flags are
    checked

Changes in 0.14.12:
  * The shadow command looks at buildLabel instead of following
    installLabelPath
  * In some cases, troves with an incompatible flavor were chosen when
    --resolve was used. The proper flavor is now used, or the
    dependency is reported as unsatisfiable.
  * Several more instances of %(lib)s were moved out of the default
    specification for generic components like :runtime and :devel for
    better multilib support.
  * Policy now helps ensure that :python components are either
    architecture-neutral or multilib-friendly.
  * Better error messages for "%(foo)/" (which should be "%(foo)s/")
  * Looking up files in the local database gave erroneous results in
    some cases (this was noticeably primarily when distributed change
    sets were being generated)

Changes in 0.14.11:
  * Local systems store config files in sql tables now.  Use
    /usr/share/conary/convertcontents to convert to the new data store.
    Note that this means that any *config file* managed by conary can be
    read through the main SQL database file in /var/lib/conarydb/conarydb.
  * Actually check build requirements before building, use --no-deps to
    ignore the check.
  * make conary q and conary update convert all flavors to  strong flavors
    for comparison; ~readline becomes readline, and ~!readline becomes
    !readline, so that conary q foo[readline] works as expected.
  * no default flavor is presumed for local operations (erase, q)
  * changed getPackageBranchPathIds to base64 encode the filename in
    order to ensure that the resulting XML-RPC will be UTF-8 clean.
  * localoutofdate renamed to "yuck", a man page added, and the script
    and man page are now installed on the system.
  * rename --use-macro and --use-flavor options for cook to --macro
    and --flavor
  * support new cook syntax: cvc cook <trove>[flavor] to set the troves flavor
    while cooking
  * fixed rq output when iterating over subtroves within a trove or group
  * TroveNotFound exceptions are handled gracefully in cvc.  'conary cook
    foo' will no longer traceback when foo:souce could not be found in
    the repository.
  * Unsynchronized updates work for packages and groups
  * The database is now opened with a 30 second timeout.  This should allow
    better concurrency.
  * added --exclude-troves and excludeTroves conaryrc entry
  * repository .cnr file's commitAction configuration item now has a
    flavor provided to it as %(flavor)s and the default changemail
    script uses it.
  * don't allow the same label to appear twice in sequence in a version

Changes in 0.14.10:
  * FlavorMap sense wasn't set right for base instruction set

Changes in 0.14.9:
  * Shadow Branch objects didn't return parent branches properly. This
    caused incorrect pathId's to show up on cook on shallow shadows.
  * Reworked the code which looks up pathIds to take advantage of a new
    server call (getPackageBranchPathIds) which is faster and looks on
    both the full branch and full parent branches.
  * The Apache repository server now allows mixed ssl and normal requests.
  * Added forceSSL option to apache repository server configuration.
  * The network client code now supports accessing servers over https.
  * Proper salts are used for user passwords.
  * The default value for macros.optflags is "-O2" again, instead of
    an empty string.
  * The http handler in the conary server now sends back proper error
    codes in the case of an authentication error.

Changes in 0.14.8:
  * Fixed bug where streams for commits on distributed branches didn't always
    get set properly
  * reworked findTrove() in repository to return (name, version, flavor)
    tuples instead of full troves
  * Split conary.1 into conary.1 and cvc.1
  * Allow cvc cook trove=<version>
  * remove --target-branch cook option
  * added default :devellib component for architecture-specific devel bits,
    made all files with an architecture-specific multilib path that are
    not in :devellib go into :lib instead of having many of them fall into
    :runtime

Changes in 0.14.7:
  * ELF libraries with sonames that have paths in them are now handled
    sanely, by removing the path (and complaining...)
  * split march into targetArch and unameArch -- requires a new distro-release
  * rework command line arguments to shadow and branch to match how versions
    are normally specified, and allow a flavor specificatoin
  * added --sources to branch and shadow commands

Changes in 0.14.6:
  * fix for generating changesets between repositories
  * policies that look at shared libraries are now multilib-aware,
    fixing shared library permissions and dependency provision
  * autosources didn't work when committing across a shadow

Changes in 0.14.5:
  * allow groups to contain troves with conflicting flavors
  * make repository-side change set caching less buggy
  * fix config files changing to symlinks
  * allow duplicate items to be specified for erase and update
  * changeset command allows flavors to be specified
  * repquery --info shows trove flavor
  * fixed bug with not matching base instruction set flavor

Changes in 0.14.4:
  * several bugs in the 'cvc update' code paths have been fixed
    - it no longer retrieves autosource sources
    - the CONARY file now gets populated entries for autosource files
    - the fileids in CONARY files are now correct after an update
  * several bugs in error handling have been fixed
  * several docstrings have been fixed
  * packagepolicy now automatically adds usermode:runtime requirement to files
    that are dangling symlinks to consolehelper
  * the templating engine for the web interface to the server has been
    changed to kid; kid and elementtree are now required to run a server.
  * the web interface now supports limited editing of ACLs
  * the server now only supports protocol version 26 (it was a mistake
    to leave in support for 24 and 25)
  * old code that supported ancient protocol versions has been
    removed from the server
  * recipes loaded from within recipes follow the label= argument if
    it is given

Changes in 0.14.3:
  * Fixed usage message to no longer print 1 at bottom; improved option
    handling error messages
  * Fixed versions when branching from a shadow
  * The lookaside cache now fetches from the repository into the right
    location and with the right permissions, and fetches manually-added
    as well as automatically-added sources.
  * In recipes, addSource can now take dest='/path/to/file'
  * Change %(servicedir)s location from /var to /srv

Changes in 0.14.2:
  * contents are now stored as diffs when either the new file or the
    old file is empty
  * diffs of numeric streams can now express a change to the value of
    None

Changes in 0.14.1:
  * fixed a typo in lookaside.py that prevented commits from working
  * added a descriptive exception message when fileids in your database
    do not match the fileids in the repository

Changes in 0.14.0
  * added ability for changesets to ignore unknown fields in some places
    (making changesets somewhat less brittle)
  * fixed bug in source handling with non-recipe files in the local directory
  * added framework for generic trove information
  * checkout no longer pulls all sources from the repository
  * used new trove info framework to store the source trove, build time,
    total file size, and version of conary used when building binary
    troves.
  * lib/elf.c no longer uses mmap to read elf files.  Some architectures
    may have elf structures on disk that are not naturally aligned, and
    using mmap to read them won't work.
  * the repository code now uses a 30 second timeout when attempting to
    access the database
  * Have architectures control their march values in the architecture
    config files.
  * add Arch.getCurrentArch() to get the major architecture that is in use
    during a build

Changes in 0.13.3
  * added ability for a contents log file (makes syncing much easier)
  * file tags weren't used on updates
  * "description update" tag action replaced with "handler update"
    (which gets called when either the tag description or the tag handler gets
    updated)
  * "description preremove" tag action replaced with "handler preremove"
  * sources get committed automatically

Changes in 0.13.2
  * reworked use.py code almost entirely.
  * added /etc/conary/arch directory to contain architecture definition files;
    changed /etc/conary/use files to contain more information about how
    flags are used when building.  Flag definitions are no longer in use.py.
  * fixed buildFlavor so that it affects cooking packages as well as
    determining troves to include when cooking a group
  * changed --noclean to --no-clean to be in line with the rest of the
    options; documented it
  * removed Use.foo and Flags.foo options from conary config files.  Macros.foo
    is still there.  Added --use-flavor option to cvc cook which takes a flavor
    and overrides the build flavor while cooking.
  * groups now take flavor strings to determine the flavor of a trove to
    include, not flag sets.
  * dependencies resolution is flavor sensitive now (and uses flavor
    affinity)
  * added trove version/release number to dependency messages
  * renamed classes and methods in versions.py to match current terminology

Changes in 0.13.1
  * repquery wasn't filtering by flavor properly (exposed by a bug fix
    in 0.13.0)

Changes in 0.13.0
  * removed importrpm.py
  * diffs between a file object that has a non-empty provides or requires
    to a file object that has an empty provides or requires are now properly
    generated and applied.
  * added checks to validate merged file objects against the fileIds
    in the changeset
  * implemented shadows
  * framework for redirects in place
  * removed (unused) parentId field from Branches repository table

Changes in 0.12.5
  * reworked dependency resolution a bit for a big speedup in the server
  * moved destdir to %(builddir)s/_ROOT_
  * made macros.destdir available during the unpacking of sources
  * source commands (r.addAction, etc.), if given absolute paths for
    their dir keywords, will perform their actions in the destdir instead
    of the builddir
  * most build commands (r.Make, r.Create, etc.), will work in either builddir
    or destdir, depending on whether they are given relative or absolute
    paths
  * add dir keyword for r.Run
  * include /usr/bin/rpm2cpio

Changes in 0.12.4
  * set more arch flags for x86 and x86_64
  * troves can have multiple instruction set flavors now
  * flipped around use: and is: sections of flavor strings
  * Version and Branch object completely separated

Changes in 0.12.3
  * conary verify updated to new API so that it works again
  * conary q (with no arguments) works again

Changes in 0.12.2
  * added getTroveVersionsByBranch
  * make better use of _mergeQueryResults
  * moved version affinity into findTrove from ConaryClient
  * fixed branch affinity so that it's actually branch affinity instead of
    label affinity
  * rdiff changes for 0.12.0 broke negative numbers for oldVersion
  * rdiff diff'd based on label instead of branch
  * update has flavor affinity now
  * flavors can now be specified on the command line for update, erase
    repquery, and query
  * unspecified flavor flags got scores of zero, which was wrong
  * added python code for flavor scoring (useful for the client)
  * repository queries didn't work properly when looking for multiple flavors
    of a single version
  * fix for updating multiple flavors of a single version of a trove
    simultaneously
  * reworked getTroveVersionList and getAllTroveVersions for per-trove
    flavor filtering

Changes in 0.12.1
  * repquery and query always showed dependency information
  * getTroveLeavesByBranch did extra demarshalling of the flavor
  * repquery didn't deal with nonexistant troves well
  * dependency failures on erase didn't reassemble dependency flags properly
  * fixed bug in dependency sets creation which caused dependency flags
    to get mangled
  * added a check to prevent mangled flags from getting committed

Changes in 0.12.0
  * document config command, and display supplied macro/use/arch information
    in output
  * repository acl's work for almost everything
  * anonymous access must be explicitly enabled by creating an acl for
    user 'anonymous' with password 'anonymous'
  * server side flavor scoring used
  * queries reworked for flavor matching

Changes in 0.11.10.1
  * move to python2.4
  * repository caching (which isn't used yet) didn't track the recurse flag

Changes in 0.11.10
  * changed flavor tracking when loadRecipe() is used to only track
    flavors in loaded recipes that are superclasses of the recipe
    class in the loading recipe.  (e.g. loading python.recipe to get
    the distribution python version will not add all of the python
    recipe's flavor information to the loading recipe class, as long
    as the loading recipe does not subclass the Python class.)
  * add conary verify command for comparing the local system's state to
    the state it was in at install time
  * when a trove is installed for the first time, it comes from a single
    repository
  * didn't handle file types changing on update
  * fixed problem assigning depNums
  * components disappearing from troves caused problems in relative changesets
  * files moving from removed troves in changesets caused update to fail

Changes in 0.11.9
  * change the order of permissions setting (chmod after chown)
    because some versions of the Linux kernel remove setuid/gid bits
    when setting ownership to root

Changes in 0.11.8
  * work around a python bug w/ fdopen() resetting file permissions
  * r.Replace() as an alternative to r.Run("sed -i '...' file")
  * Policy enforcing UTF-8 filenames
  * r.macros.tagdatadir as a standard place to put data just for taghandlers

Changes in 0.11.7
  * changed server.py to take extra config files via --config-file instead
    of as an extra argument
  * extra config files (specified with --config-file) were ignored if they
    didn't exist; issue an error message now
  * Added r.ConsoleHelper() for recipes
  * PAM configuration files shouldn't have paths to modules by default,
    so we remove what used to be the standard path
  * changed repository user authentication to use user groups (currently
    one per user)
  * added password salt
  * restructured repository a bit
  * removed lots of unused code from FilesystemRepository

Changes in 0.11.6
  * branches are created as changesets now instead of as a protocol call
  * merged authdb into primary repository
  * fix for rdiff (broken by flavor rework in 0.11.5)

Changes in 0.11.5
  * Internals reworked to eliminate flavor of None in favor of empty flavor
  * Added (currently unused) code to parse command line flavor specifications
  * static libraries (.a files) get proper flavors now
  * Handle attempts to update already installed troves from absolute
    change sets

Changes in 0.11.4
  * all components built from a single recipe share a common flavor
  * loadRecipe's label= keyword argument can actually take a label
    as well as a hostname

Changes in 0.11.3:
  * optimized a sqlite update statement to use indexed columns
  * added --test to update and erase
  * dependency check didn't handle new components providing the same
    items as old components (broken by 0.11.1 performance enhancements)

Changes in 0.11.2:
  * standalone server was broken by --add-user changes in 0.11.1
  * dependency check no longer allows packages being removed to cause
    dependency failures
  * changed how dependencies are frozen to make the order deterministic
    (so fileId's don't change around)
  * added a database version to the database schema

Changes in 0.11.1:
  * erasing troves enforces dependencies -- this requires a database
    conversion (run the conary-add-filedeps script which fixed the
    conversion to 0.11.0 after updating conary)
  * reworked dependency queries to take advantage of indices for much
    better performance
  * add --add-user to server.py for creating the authdb

Changes in 0.11.0:
  * massive rework of fileId mechanism to allow better flavor support
  * added columns to dependency tables to allow erase dependency checks
    (which are not yet implemented)
  * enabled trove requirements
  * added cvcdesc and the 'describe' command to cvc to generate
    and use metadata XML files.
  * getMetadata follows the branch structure up until it finds metadata
    for the trove.
  * changed getFileContents() to not need trove name or trove version
  * byte-compiled emacs lisp files are transient, like python
    byte-compiled files
  * addSource recipe action now can take a mode= keyword argument
  * cook now enforces having no dash characters in version numbers
  * files are explicitly disallowed from depending on groups, packages,
    or filesets; the only trove dependency that a file or component
    can have is on a component.  Only filesets can depend on filesets.

Changes in 0.10.11:
  * reworked how absolute change sets get converted to relative change
    sets for better efficiency
  * chained dependency resolution caused duplicate troves in the final
    changeset (and a lot of extra work)
  * added --config to stand alone repository
  * source flag wasn't set properly for newly added non-text files
  * flavor information is now printed by "conary query" when multiple
    flavors of the same version of a trove are installed
  * "conary repquery --all" flavor output formatting has been improved

Changes in 0.10.10:
  * changesets get downloaded into a single (meta) file instead of lots
    of separate files
  * fix several bugs in the freshmeat record parsing
  * add a freshmeat project page URL to the metadata by default
  * add a "source" item to metadata
  * the server implementation of troveNames() was horrible
  * enabled file dependencies

Changes in 0.10.9:
  * fixed some authorization issues with the xml-rpc repository interface
  * the web management interface for the repository works now; see
    http://wiki.specifix.com/ConaryConversion for information on how
    to convert existing authdb's to support this
  * fixed a bug with distributed branches
  * users can change their passwords through the repository's web api
  * improved logic apachehooks use to find top level URL
  * fixed bug in server side repository resolution

Changes in 0.10.8:
  * changed iterAllTroves() to troveNames(), which searches a single
    label instead of the whole repository
  * reworked http authentication and CGI request handling and added the
    beginning of a web interface to the repository for user administration
    and metadata management.

Changes in 0.10.7:
  * dependency sql code reworked to use temporary tables
  * new macro called "servicedir" that defines the location for
    service data (%(servicedir)s{ftp,http,etc})
  * added busy wait to sqlite3 python binding when executing SQL
    statements on a busy database

Changes in 0.10.6:
  * Lots of bug fixes for distributed branching
  * Some code rearrangement
  * The start of metadata support code is now included

Changes in 0.10.5:
  * The local database is used for fetching file information (but not
    contents), reducing network traffic when creating change sets
    across repositories.
  * Update works on troves which were locally cooked or emerged
  * Internal changes to move toward getFileContents() working in batches
    rather then on individual files. For now this prevents the repository
    from copying files between the content store and /tmp to serve them.
  * Arch flags are now included in flavors
  * Emerge follows the installLabelPath instead of the buildLabel
  * The extended debugger has been extensively modified
  * Conary can handle filenames with '%' in them
  * The showcs command has been significantly updated, and the updates
    are documented in the conary.1 manpage
  * New syntax for flags distinguishes requirements from "optimized for";
    see http://wiki.specifix.com/FlavorRankSpec

Changes in 0.10.4:
  * Bug fixes for updating from absolute change sets (which basically
    just didn't work for troves which contained config files)
  * Bug fixes for distributed branching
  * The database is used for fetching trove information (but not yet
    file information) when the client constructs change sets across
    distributed branches
  * various other bug fixes

Changes in 0.10.3:
  * this version introduces changes to the network protocol for
    obtaining file contents and changeset generation. The client
    protocol version number has increased, so version 0.10.3 can only
    communicate with servers running the server from 0.10.3. The
    server remains backward compatible with older clients.
  * a warning message is now displayed when the user attempts to
    create a branch that already exists on a trove.
  * the correct trove names are displayed when automatically resolving
    dependencies
  * packages no longer get the union of all the dependency information
    of the components they contain.  This information would have to be
    recalculated if a user installed a package then removed a
    component afterward.
  * a package policy check was added to reject any world-writable
    executable file.
  * r.TagSpec('tagname', exceptions='filter') now overrides a match by
    another r.TagSpec('tagname', 'filter')
  * more changes to metadata interface
  * various other bug fixes and improvements

Changes in 0.10.2:
  * the repository code is now included in the main conary source
    archive
  * "conary showchangeset" produces a more user-friendly output
  * large responses from the repository server are now compressed
  * the protocol for getFileContents() changed to take a fileId
    instead of the file's path.  The repository code can still handle
    old requests, but the client code now requires the latest
    repository code.
  * bug fixes

Changes in 0.10.1:
  * when applying a changeset, dependency failures are resolved by
    querying servers in the installLabelPath
  * troves that satisfy a dependency can automatically be added to a
    transaction.  This behavior is controlled by the "autoResolve"
    variable in conaryrc or the "--resolve" command line option to
    "conary update"
  * dependency resolution is calculated recursively.  To limit the
    recursion depth to check only first order dependencies, a
    "--no-deps-recurse" option has been added to "conary update"
  * "conary repquery" now takes a "--deps" argument, which prints the
    Requires and Provides information for the trove that is being
    queried.
  * changes have been made to the build side of Conary to facilitate
    building recipes that use cross compilers
  * symlinks now get the appropriate ownership set when they are
    restored
  * groups can now specify which flavor of a trove to include
  * repository queries that don't need file information no longer ask
    the repository for files.
  * various bug fixes and cleanups

Changes in 0.10.0:
  * dependency checking is now performed before changesets are
    applied.  This uses new tables in the local system's database.
    If you are using a database created by a version of Conary older
    than 0.10.0, it must be converted before it can be used.  See:
      http://wiki.specifix.com/ConaryConversion
    for details
  * Shared library dependency information in changesets is now stored
    in a different format.  This means that repositories that use old
    versions of Conary will be unable to give valid changesets to
    Conary 0.10.0 or later.  Therefore, the protocol version number has
    been increased.
  * --no-deps argument added
  * "cvc co" is now a synonym for "cvc checkout"

Changes in 0.9.6:
  * dependency enforcement infrastructure has been added (the code is
    currently disabled)
  * bug fixes
    * applying a changeset that un-hardlinks files now works
    * conary rq [trove] --info now works
    * running "conary update [trove]" when more than one flavor of
      [trove] exists no longer tracebacks.  It installs both flavors
      of the trove (which is not always the desired behavior - this
      will be addressed later)
    * only files with execute permissions are checked for
      #!interpreter.
    * "conary rq [trove] --ls" no longer tracebacks when [trove]
      exists in more than one repository
    * various code cleanups

Changes in 0.9.5:
  * new methods for specifying dependency information in recipes have
    been added
  * #! interpreters get added as dependencies
  * local flag overrides now work
  * cvc cook --resume can be used multiple times
  * conary invokes gpg with --no-options to avoid creating or using
    ~/.gnupg

Changes in 0.9.4:
  * fixes to cvc annotate
  * flavors and dependency generation code has been refactored to be
    policy based
  * better error handling when invalid changeset files are given to
    conary
  * minor code cleanups

Changes in 0.9.3:
  * New "cvc annotate" feature
  * Man page updates
  * Changesets which remove a file and replace it now apply correctly.
  * "cvc update" no longer complains and fails to update the CONARY
    state file properly  when ownerships differ
  * FileId generation now looks for previous versions of all the
    packages that have just been created, not just the name of the
    recipe.
  * Cooking as root is no longer allowed
  * Miscellaneous bug fixes.

Changes in 0.9.2:
 * Bug fixes:
   * Applying changesets that have more than one hard link groups
     sharing the same contents sha1 works now.
 * Build changes:
   * Recipes can now create new top level packages.

Changes in 0.9.1:
 * Bug fixes:
   * Applying a changeset that has a flavor which is a superset of the
     previous version's flavor now works.
   * Parsing optional arguments to command line parameters that appear as
     the last thing on the command line works
 * Build changes:
   * Package policy now checks to ensure that files in /etc/cron.*/*
     are executable
 * Update changes:
   * Conary no longer complains if a transient file has been modified
     on disk but no longer exists in a new version of a component.
 * Miscellaneous changes:
   * Version 1 on-disk changeset file support has been removed.

Changes in 0.9.0:
 * protocol versioning is much more granular now allowing for backwards
   compatible versions of functions
 * changeset command now generates changesets for multiple troves spread
   across multiple repositories
 * change sets are transferred as a set of independent change sets now
   (laying the groundwork for repository change set caching, with which
   this version will work just fine)

Changes in 0.8.3:
 * Man page updates.
 * The "conary query" command now accepts multiple arguments for
   troves and paths
 * Fixed "conary erase" command which was broken in 0.8.2

Changes in 0.8.2:
 * You can now install multiple troves at once (even a combination of
   changeset files and troves from repositories), and the entire
   action is recorded in a single rollback (this required a change in
   command-line arguments for updating troves).
 * The beginnings of support for searching multiple repositories
 * Miscellaneous code cleanup and bug fixes.

Changes in 0.8.1:
 * The source code has been re-arranged for easier maintenance, and
   conary has been split into two programs: conary and cvc.
 * Better error messages and debugging tracebacks

Changes in 0.8.0:
 * A new changeset format supports hard links but requires staged update.
 * The new changeset format also collapses duplicate contents even
   when hardlinks are not used.
 * By default, rc?.d/{K,S}* symlinks are no longer packaged. The
   chkconfig program is relied on to create them at package
   install/update time. Init scripts are explicitly required to
   support the chkconfig protocol by default
 * Improved error messages
 * Several bug fixes.

Changes in 0.7.7:
 * Extended debugger saves and emails
 * Tracebacks now include arguments and locals
 * More size optimizations were made when applying changesets
 * Applying absolute changesets when a trove is already installed is
   now much more efficient than it was
 * Self-referential symlinks raise a packaging exception.
 * Several bugs fixes.

Changes in 0.7.6:
 * Installation
   * Hardlink handling
   * enhanced debugging capabilities (including saving a debugging
     state file to enable remote debugging)

   * using binary file ids and iterators for significant memory savings
   * and runtime support for the x86.x86_64 sub-architecture
 * Cooking
   * more robust handling of the --resume option
   * policy normalization of where app-defaults files go.

Changes in 0.7.5:
 * Hard links are implemented (but not yet enabled, in order to
   preserve changeset compatibility for now).
 * Several bugs have been fixed for installing and cooking.

Changes in 0.7.4:
 * Fileids are now stored and transmitted in binary rather than
   encoded.
 * Better handling of multiple versions of packages/troves installed
   at the same time
 * Missing file handling improvements
 * Recipe inheritance is now possible between repositories
 * Enhanced Interrupted builds
 * The dynamic tag protocol was slightly modified
 * Added Arch.x86.amd64 and Arch.x86.em64t
 * several bugs fixes

Changes in 0.7.0:
 * sqlite3 is used for the database
 * better handling of multiple packages with the same name installed at once.

Changes in 0.6.6:
 * repository protocol update
 * changeset format update
 * added the ability to resume halted local builds
 * added the ability to easily package build-time tests to run at
   install time to qualify new/changed environments
 * better handling of packaged .pyc/.pyo files
 * better shared library handling
 * improved inline documentation
 * optimizations for both space and time
 * numerous bugfixes<|MERGE_RESOLUTION|>--- conflicted
+++ resolved
@@ -48,17 +48,12 @@
       fail at "Copying forward metadata to newly built items..." when
       the Conary repository for that recipe is not available has been
       fixed. (CNY-2640)
-<<<<<<< HEAD
     * Checking out source components which used factories now preserves
       the factory
     * Building directly from recipe files which use factories for superclasses
       now works (CNY-2656)
-    * conary rdiff works correctly for groups that include troves from
-      foreign repositories. (CNY-2544)
-=======
     * The conary rdiff command works correctly for groups that include
       troves from foreign repositories. (CNY-2544)
->>>>>>> 0c9dab8d
     * An issue related to the build logger not properly setting the
       logging pseudo-tty in raw mode has been fixed. (CNY-2647)
     * Conary can now parse perl dependencies with periods in them from
@@ -69,12 +64,9 @@
       returned. (CNY-2517)
     * A source of circular references which could cause unpredictable
       memory usage has been removed. (CNY-2674)
-<<<<<<< HEAD
     * Tighten the rules for what characters are allowed in version strings
       (CNY-2657)
-=======
-    * Fixed a file descroptor leak when using in-memory-only databases.
->>>>>>> 0c9dab8d
+    * Fixed a file descriptor leak when using in-memory-only databases.
 
   o Client changes
     * More of the update logic is now protected by the filesystem journal,
