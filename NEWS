--- conflicted
+++ resolved
@@ -16,7 +16,8 @@
     * Repositories now check the database to see which files already exist
       instead of looking in the filesystem for a noticeable speedup in commit
       time for systems with NFS based data stores.
-<<<<<<< HEAD
+    * In a GroupRecipe, r.remove now takes a use flag to determine if a trove
+      should be removed. This matches the behavior of r.add*. (CNY-3115)
     * Added types to allow creation of sockets and named pipes via
       conaryclient/newtrove.py code paths
     * The "migrate" command now accepts the "--from-file" option (CNY-3114)
@@ -24,10 +25,6 @@
       project if the code is available. Note that restlib and xobj are
       required for the crest implementation, and that the "baseUri" must
       be specified in the server config file (it's normally /conary).
-=======
-    * In a GroupRecipe, r.remove now takes a use flag to determine if a trove
-      should be removed. This matches the behavior of r.add*. (CNY-3115)
->>>>>>> 412f8288
 
 Changes in 2.0.39:
   o Bug Fixes:
