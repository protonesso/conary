<<<<<<< HEAD
Changes in 1.0.2:
  o Bugfixes
    * Conary displays full paths when in the error message generated
      when it can't open a log file rather than leaving out the root 
      directory
=======
Changes in @NEW@:
  o Bugfixes:
    * A bug that caused redirects to fail to build when multiple flavors of a 
      trove exist has been fixed.
    * A bug with cooking flavored redirects has been fixed.
    * The cvc command no longer enforces managed policy with --prep.
    * A bug that caused disttools based python packages to be built as
      .egg files has been fixed.  This bug was introduced in conary
      0.94.
    * A bug that prevented checking in a recipe that deleted policy
      has been fixed.
    * A bug that prevented entitlements from being recognized by an
      Apache conary repository server when no username and password
      were set for a server.
    * A bug that prevented errors from being returned to the client
      if it attempts to add an invalid entitlement key or has
      insufficient permission to add the entitlement key.  An
      InvalidEntitlement exception has been added.
    * A repository bug prevented the mirror client from obtaining a
      full list of new troves available for mirorring

>>>>>>> 7f6a7fb9

Changes in 1.0.1:
  o Database schema migration
    * Over time, the Conary system database schema has undergone
      several revisions.  Conary has done incremental schema
      migrations to bring old databases in line with the new schema as
      much as possible, but some remnants of the old schema remain.
      When Conary 1.0.1 runs for the first time, the database will be
      reloaded with a fresh schema.  This corrects errors that can
      occur due to incorrect SQL data types in table definitions.  An
      old copy of the database will be saved as "conarydb-pre-schema-update".

Changes in 1.0:
  o Bugfixes
    * A bug that allowed a group to be installed before children of
      its children were installed has been fixed.  This ensures this
      if a an update is partially completed, it can be restarted from
      where it left off.
    * A bug in python dependencies that sometimes resulted in a plain 
      python: __init__ dependency has been fixed.
    * A bug that dropped additional r.UtilizeUser matches for a file after
      the first one has been fixed.
    * Accessing a repository with the wrong server name no longer
      results in an Internal Server Error.  The error is marshaled
      back to the client.

Changes in 0.97.1:
  o Bugfixes
    * A bug has been fixed that allowed the "incomplete" flag to be
      unset in the database when applying changesets of troves that
      have no "incomplete" flag.  This resulted in "StopIteration"
      exceptions when updating the trove.
    * A bug has been fixed in the code that selects the OpenPGP key
      to be used for signing changesets at cook time.

Changes in 0.97:
  o Client changes:
    * All troves that are committed to repository through commits,
      cooks, branches, shadows, and clones, now always have SHA1
      checksums calculated for them.
    * Trove objects now have a version number set in them.  The
      version number is increased when the data types in the Trove
      object are modified.  This is required to ensure that a Conary
      database or repository has the capability of storing all the
      information in a Trove.  All trove data must be present in order
      to re-calculate SHA1 checksums.  If a local system understands
      version 1 of the Trove object, and a repository server sends a
      changeset that contains a version 2 Trove, an "incomplete" flag
      will be set for trove's entry in the database.  When accessing
      that trove later for merging in an update, the client will go
      back and retrieve the pristine Trove data from the repository
      server so it will have all the data needed to preform three way
      merges and signature verification.

  o Repository changes:
    * Repositories will now reject commits whose troves do not have
      correct SHA1 checksums.

Changes in 0.96:
  o Client changes:
    * conary rq now does not use affinity by default, use --affinity to turn
      it on.  The rq --compatible-troves flag has disappeared.  Now 
      you can switch between displaying all troves that match your system 
      flavor and that match affinity flavor by switching between
      --available-troves with and without the --affinity flag.
    * conary q now displays installed, not by default troves by default,
      but skips missing troves.
    * Fixed an update bug where updating an x86 library on an x86_64 system
      would cause conary to switch other x86_64 components for that library
      to x86 versions.
    * update job output is compressed again
    * Fixed an update bug where if you had made a local change to foo, and then 
      updated a group that pointed to an earlier version of that trove,
      the trove could get downgraded

  o Other changes:
    * Mirroring now mirrors trove signature

Changes in 0.95:
  o Client changes:
    * The "conary verify" command now handles non-regular files with
      provides and requires (for example, symlinks to shared libraries
      that provide sonames).
    * The "conary showchangeset" command now takes --recurse and
      --no-recurse arguments.
    * All info-* packages are now updated in their own individual jobs;
      this is required for their dependencies to be reliable.
    * The conary syncchildren command now will install new packages
      when appropriate.

  o Repository changes:
    * Additional logging has been added to the repository server.
      Logging is controlled by the "traceLog" config file variable,
      which takes a logging level and log path as arguments.
    * Conary now detects MySQL Database Locked errors and will retry
      the operation a configurable number of times.  The "deadlockRetry"
      configuration variable controls the number of retries and
      defaults to 5.

  o Build changes:
    * Conary now uses site.py to find all possible correct elements of
      sys.path when generating python provides and requires.  Previously,
      new elements added via .pth files in the package being built would
      be ignored for that package.
    * The PythonSetup() build action now works properly with setup.py
      files that use "from setuptools import..." instead of "import
      setuptools".

  o Other changes:
    * The conarybugz.py script has been restored to functionality by
      moving to the conaryclient interface for accessing the
      repository.

Changes in 0.94:

  o Redirects no longer point to a specific trove; they now redirect
    to a branch. The client chooses the latest version on that branch
    which is compatible with the local system.

  o Bug Fixes
    * A bug in getNewTroveList() that could cause duplicate
      troves to be returned has been fixed.
    * A bug that caused a repository server running under Apache to
      fail with an Internal Server Error (500) when a client requested
      a changeset file that does not exist has been fixed.
    * Conary no longer displays an error when attempting to write to a
      broken pipe.  (bug #474)
    * Conary now respects branch affinity when moving from old-style
      groups to new-style groups.

  o Client changes:
    * The query/repquery/showcs command line options have been
      reworked.  See the conary man page for details.
    * When "cvc merge" is used to merge changes made on the parent
      branch with changes made on a shadow, conary now records the
      version from the parent branch that was used for the merge.
      This is required to allow conary to handle changing the upstream
      version on a shadow.  It is also useful for accounting
      purposes.  (bug #220)
    * "conary emerge" can now be performed on a recipe file.
      Previously you were required to emerge from a repository. (bug
      #526)
    * Progress is now displayed as conary applies a rollback. (bug #363)
    * Java, Perl, and Python dependencies are now enforced by default.

  o Build changes
    * PythonSetup() no longer passes the --single-version-externally-managed
      argument to setup.py when it uses distutils instead of setuptools.

Changes in 0.93:
  o Bug Fixes
    * A bug in the "conary verify" code sometimes resulted in an
      unhandled TroveIntegrity exception when local modifications were
      made on the system. (bug #507)
    * Usernames and passwords with RFC 2396 reserved characters (such
      as '/') are now handled properly. (bug #587)

  o Server changes
    * Standalone server reports warnings for unsupported configuration options
      instead of exiting with a traceback.
    * Compatibility for repositoryDir has been removed.
    * A bug caused queries for multiple flavors of the same trove
      to return incorrect results has been fixed.
    * Apache hooks now ignore IOErrors when writing changesets to the
      client.  These normally occur when the client closes the
      connection before all the data is sent.

  o Client changes
    * SHA1 checksums are now computed for source checkins and local
      change set commits.
    * Flavor affinity is now more relaxed when updating troves.  For
      example, if you have a trove with flavor that requires sse2 but
      your system flavor is ~!sse2, conary will only prefer troves
      with sse2 enabled instead of requiring it.

  o Build changes
    * PythonSetup() now correctly requires python-setuptools:python
      instead of python-setuptools:runtime.
    * Automatic python dependency provision now searches more directories
      to better support multilib python.
    * Conary now defaults to building in ~/conary/builds instead of
      /var/tmp/conary/builds, and caching in ~/conary/cache instead
      of /var/cache/conary.

Changes in 0.92:
  o Package Building Changes:
    * Conary policy has been split out into the conary-policy package.
      (Some policy was left in conary proper; it is needed for
      internal packaging work.)
    * Conary prints out the name of each policy as it runs, making it
      possible to see which policies take the most time.
    * BuildLog files no longer contain lines that end with \r.
    * A new 'emergeUser' config item has been added.  Conary will
      change to this user when emerging packages as root.
    * --no-deps is now accepted by 'conary emerge'.

  o Group Building Changes:
    * A bug has been fixed in dependency checking when using
      autoResolve where deleted weak troves would be included in
      autoResolve and depChecks.

  o Client changes:
    * Conary can now rate limit uploads and downloads.  The rate limit
      is controlled by the "uploadRateLimit" and "downloadRateLimit"
      configuration variables, which is expressed in bytes per second.
      Also, Conary displays the transfer rate when uploading and
      downloading.  Thanks to Pavel Volkovitskiy for these features.
    * The client didn't write config files for merged changesets in
      the right order, which could result in changesets which could
      not be committed to a repository.
    * Fixed a bug in the update code caused conary to behave
      incorrectly when updating groups.  Conary would install
      components of troves that were not installed.

  o General Bug Fixes
    * Conary did not include the trove sha1 in the troveinfo diff
      unconditionally.  This prevents clients from being able to
      update when a repository is forced to recalculate sha1
      signatures.

Changes in 0.91:
  o Bugfixes
    * A bug was fixed the code that freezes path hashes.  Previously,
      path hashes were not sorted in the frozen representation.  Code
      to fix the frozen path hashes in databases and repositories has
      beed added.
  o Build
    * added cleanAfterCook config that controls whether conary tries to
      clean up after a successful build

Changes in 0.90.0:
  o Code Structure/Architecture Changes:
    * Conary now has the concept of "weak references", where a weak reference
      allows conary to be able to recognize the relationship between a
      collection and the children of collections it contains.  This allows
      us to add several new features to conary, documented in Client and Build
      changes.
    * SQL operations have been migrated to the dbstore driver to allow
      for an easier switch of the database backends for the server side.
    * Various query and code structure optimizations have been
      implemented to allow running under MySQL and PostgreSQL.

  o Documentation Changes:
    * Added summaries about updateall in the conary man page and added
      information about the command-line options for conary rq.
    * Clarified behavior of "conary shadow --source-only" with respect to
      rPath bug #500.
    * Added synonyms for cvc and conary commands which have shortcuts
      (ex: checkout and co).
    * Added man page entry about cvc clone.

  o Package Building Changes:
    * Build logs now contain unexpanded macros, since not all macros
      may be defined when the build log is initially created.
    * The emerge command can now accept version strings.
    * The RemoveNonPackageFiles policy now removes fonts.cache*,
      fonts.dir, and fonts.scale files, since they are always
      handled by tag handlers.
    * The Make() build action can now take a makeName keyword argument
      for cases when the normal Make() handling is exactly right but
      a different make program is required (nmake, qmake, etc.).
    * The new PythonSetup() build action uses very recent versions
      of the python setuptools package to install python programs
      which have a setup.py that uses either the old disttools or
      new setuptools package.
    * fixed bug #bz470: loadInstalled('foo') will now work when you have
      installed a local cook of foo.

  o Group Building Changes:
    * add() now takes a "components" option.  r.add(<package>,
      components=['devel', 'runtime'])  will install <package>, but only the
      'runtime' and 'devel' components of <package> by default.
    * remove() can now 'remove' troves within child troves.
    * When a component is added, (either via r.add() or dep resolution)
      is automatically added as well (though not all its sibling components)
    * A new r.removeComponents(<complist>) command has been added.  It
      allows you to create a group where all devel components are
      byDefault False, for example: r.removeComponents(['devel',
      'devellib']).
    * The installPath used to build a group in is now stored in troveInfo.
    * r.addAll() now recurses through all the included groups
      and creates local versions of them as well by default.
    * A new r.replace(<name>, <newversion>, <newflavor>) command has
      been added.  It removes all versions of name from all groups in
      the recipe and replaces them with the version found by searching
      for newVersion, newFlavor.

  o Client Changes:
    * When committing source changes in interactive mode, conary will ask you
      you to confirm the commit.
    * A new configuration option, autoResolvePackages, tells conary to install
      the packages that include the components needed for dep resolution.
    * You can now install locally cooked groups.
    * If foo is a redirect to bar, and you run 'conary update foo' when
      foo is not installed on your system, conary will act as if you had
      typed 'conary update bar'.  Previously, it would act as if you had typed
      'conary update bar --no-recurse'.

  o Config Changes:
    * Conary config handling now supports comments at the end of config lines.
      # can be escaped by a \ to use a literal # in a configuration option.
    * Default macros used in cooking are now stored in /etc/conary/macros.
      The 'defaultMacros' parameter determines where cvc searches for macro
      definitions.
    * Conary configuration now searches for configuration files in 
      /etc/conary/conf.d/ after reading in /etc/conaryrc

  o Server Changes:
    * Creating changesets atomically moves complete changesets into place.
    * The contents store no longer reference counts entries.
    * Added support for trove marks to support mirroring.  A client
      can use a trove mark to ask the server for any trove that has
      been added since the last trove mark mirrored.
    * Added the hasTroves() interface to support mirroring.  This allows
      the mirror client to make sure that the target mirror does not
      already have a trove that is a candidate for mirroring from the
      source repository.
    * Added support for traceback emails from the repository server.
    * The repository contents store was reworked to avoid reading
      precompressed gzipped data twice (once to double check the uncompressed
      contents sha1 and once to copy the file in place).
    * We have changed the way schema creation and migration is handled
      in the repository code. For administrative and data safety reasons,
      schema upgrades and installs can be performed from now on only by
      running the standalone server (conary/server/server.py --migrate),
      thus avoiding race conditions previously created by having multiple
      Apache processes trying to deal with the SQL schema updates.

   o Command Changes
    * A new script that mirrors repositories has been added.  It is in
      the scripts/ directory in the source distribution of Conary.

Changes in 0.80.4:
  o Build Changes:
    * PackageRecipe has been changed to follow our change to split
      conary into three packages.
    * x86_64 packaging elimintated the conary:lib component to follow x86
      (those files now belong in conary-build:lib)

Changes in 0.80.3:
  o Client Changes:
    * The internal branch source and branch binary flags were changed
      to a bitmask.
    * The warning message printed when multiple branches match a cvc
      checkout command has been improved.
    * Only interactive mode can create binary shadows and branches, and
      a warning is displayed before they are created (since source branches
      are normally the right thing to use).

  o Build Changes:
    * Files in subdirectories named "tmp" are no longer automatically
      excluded from packaging, except for /tmp and /var/tmp.
    * DanglingSymlinks now traverses intermediate symlinks; a symlink
      to a symlink to a symlink will no longer confuse it.

Changes in 0.80.2:
  o Client Changes:
    * Bugs in "conary update foo=<old>--<new>" behavior have been
      fixed.
    * "cvc co foo=<label>" will now work even if you don't have a
      buildLabel set
    * "conary showcs" will now work more nicely with group changesets.
    * "conary showcs --all" no longer shows ids and sha1s.
    * We now never erase pinned items until they are explicitly unpinned.
    * "conary verify" and "conary q --diff" work again.
    * "conary q tmpwatch --components" will display the components
      installed for a package.
    * The pinTroves config item behavior has been fixed.  It now
      consistently pins all troves that match a pinTrove line.
    * When a trove is left on the system because of dependency resolution
      during an update, a warning message is printed.
    * Command line configuration, such as --config
      'buildLabel conary.rpath.com@rpl:devel', now overrides context
      configuration.

  o Server Changes:
    * The repository server now retries a request as an anonymous user
      if the provided user authentication information does not allow
      a client request to succeed.
    * When using "server.py --add-user" to add a user to a repository
      server, the user will only be given admin privileges if --admin
      is added to the command line.  Previously, all users added with
      server.py had admin privileges.  Additionally, if the username
      being added is "anonymous", write access is not granted.

  o Build Changes:
    * It is now possible for a recipe to request that specific
      individual requirements be removed from files using the
      exceptDeps keyword argument to r.Requires().  Previously
      you had to accept all the dependencies generated by r.Requires()
      or none of them.
    * r.Replace() now takes a lines=<regexp> argument, to match a line based
      on a regexp.
    * The EnforceJavaBuildRequirements policy has been added.  When
      you are packaging precompiled Java software where you have
      .class/.jar files but no .java files, you can use "del
      EnforceJavaBuildRequirements" to prevent this from policy from
      generating false positives.
    * The EnforceCILBuildRequirements policy has been added.
    * Enforce*BuildRequirements now warn when a package has requirements
      which they don't fulfill themselves and which are not fulfilled by
      the system database.  (for example, soname dependencies from linking
      against libraries that are not managed by Conary on the system.)
    * Automated Perl dependencies have been added, for both provides
      and requires.  They are not yet enforced, in order to give time
      to adapt while perl packages are being re-built.
    * The EnforcePerlBuildRequirements policy has been added.
      Failures found by this policy may be caused by packages on the
      system not having been rebuilt yet with Perl dependencies, but
      could also show bugs in the Perl dependency code.
    * Automated Python dependencies have been added, for both provides
      and requires.  Like Perl dependencies, they are not yet
      enforced.
    * The EnforcePythonBuildRequirements policy has been added, with
      the same caveats as EnforcePerlBuildRequirements.
    * Conary now writes more information about the build environment
      to the build log when cooking.
    * A bug that caused r.Requires('file:runtime') to create a file
      dependency on 'runtime' instead of trove dependency on
      'file:runtime' has been fixed.
    * Java dependencies now properly ignore array elements in all cases,
      removing false Java dependencies like "[[I" and "[[B".


Changes in 0.80.1:
  o Client Changes:
    * User names and passwords are no longer allowed in repository maps;
      "user" configuration entries must be used instead.
    * The clone command now allows you to clone a binary onto the same
      branch, without having to reclone the source.
    * The TroveInfo table on the client is getting corrupted with
      LoadedTrove and BuildReq entries for components.  These entries
      are only valid on packages.  Code was added to catch when this
      happens to aid debugging.  Additionally, Conary will
      automatically remove the invalid entries the first time 0.80.1
      is run.
    * Environment variables are expanded in paths in conary configuration files.
    * localcs now allows the version and flavor to be specified for a trove
    * conary scs --all now behaves the way it used to again
  o Build Changes:
    * Java dependency generation is now enabled; Java dependency enforcement
      is still disabled.
    * The skipMissingSubDir keyword argument now actually works correctly
      when the subdirectory is missing.
  o Common Changes:
    * Entitlement support has been added as an alternate method of
      authentication.

Changes in 0.80.0:
  o Client Changes:
    * The logic for defining updates across a hierarchy has been completely
      replaced. Instead of rigidly following the trove digraph, we flatten
      the update to choose how troves get updated, and walk the hierarchy
      to determine which updates to actually apply.
    * Dependency resolution could include troves which caused duplicate
      removals for the troves those included troves replace
    * Chroot handling was broken in 0.71.2 and prevented the user name
      lookup code for the chroot from exiting back out of the chroot
    * showchangeset on relative changesets now displays them as jobs.
    * query and queryrep now exclude components if they match their
      package name
    * Conary cleans up rollbacks when a changeset fails to apply.
      Previously, an invalid changeset was saved in the rollback
      stack, which made applying it impossible
    * Removed direct instantiation of NetworkRepositoryClient object; it
      should be created by calling ConaryClient
    * repositoryMap should not contain usernames and passwords now; user
      config file option should hold those instead (user *.rpath.org user pass)
    * If a user name is given without a password the password will be prompted
      for if the repository returns a permissions error
    * added --components parameter to q and rq to not hide components
    * conary update --full-versions --flavors now will work as expected
    * fixed a bug with conary erase foo=/branchname
    * When in multi-threaded mode, the download thread now checks to see
      if the update thread wants to exit.  This fixes many of the
      "timeout waiting for download thread to terminate" messages.
    * Fixed bug where conary erase foo --no-deps wouldn't erase a component
      of foo if it was required by something else
  o Build Changes:
    * Dependencies are now generated for Java .class and .jar files.
      They are not yet enforced, to give time to rebuild Java packages.
    * Java dependency generation has been turned off until 0.80.1 in
      order to wait until there is a deployed version of Conary with
      long dependency handling; some .jar files have so many
      dependencies that they overflowed dependency data structures.
    * CheckDesktopFiles now looks in /usr/share/icons for icons, and
      can find icon names without extensions specified.
    * Build actions which take a subDir keyword argument now also can
      take a skipMissingSubDir keyword argument which, if set to True,
      causes the build action to be skipped if the specified subdirectory
      does not exist.  By default, those build actions will now raise
      an error if the directory does not exist, rather than running in
      the wrong subdirectory as they did previously.
    * You can now cook a recipe that has a superclass that is defined
      locally but a has supersuperclass that is in the repository.  Similarly,
      if you have a superclass that is in the repository but a supersuperclass
      locally, conary will find that as well
    * r.Replace with parameters in the wrong order will now behave correctly
    * The automatic :config component for configuration files has been
      disabled because Conary does not handle files moving between
      troves, and config files were being re-initialized when packages
      were updated.
  o Code structure:
    * queryrep, query, showchangeset, and update --info all use the same
      code to determine how to display their data.  Display.py was changed
      to perform general display operations.
    * query.py added
    * added JobSource concept for searching and manipulating lists of jobs.
    * moved datastore.py into repository module
    * Stubs have been added for adding python and perl dependencies, and
      the stubs have been set to be initially ignored.
    * The internal structure for conary configuration objects has changed
    * A new DYNAMIC size has been added to the StreamSet object.  This will
      cause StreamSet to use either a short or long int to store the size
      of the frozen data that is included in a frozen StreamSet, depending
      on the size of the data being stored.

Changes in 0.71.2
  o Client Changes:
    * The update-conary option has been renamed updateconary per
      bugzilla #428
    * buildPath can be set in contexts
    * cvc co <foo> will work even if there are two foos on the same label with
      different branches.  In that case, it will warn about the older foo
      which it doesn't check out
    * Test mode didn't work for updates and erases which were split into
      multiple jobs
  o Build Changes:
    * Combined the EtcConfig and Config policies, and deprecated
      the EtcConfig policy.
    * All config files default to being put into a :config component.
      This is overridden by any ComponentSpec specifications in the recipe.
    * A use flag has been added for xen defaulting to 'sense prefernot'.  This
      flag should be used to specify flavors for xen domU builds where special
      provisions are made for paravirtualized domU.
    * Added new CheckDesktopFiles policy to catch some more common errors
      in .desktop files.  (For now, it looks for common cases of missing
      icons; more may be added over time.)
    * The Requires policy now interprets synthetic RPATH elements (passed in
      with the rpath= keyword argument) as shell-style globs that are
      interpreted relative first to the destdir and then to the system.

Changes in 0.71.1:
  o Server Changes
    * Added iterTroves() call which iterates over large numbers of troves
      much more efficiently than a single getTrove() call would.
    * Split out FileRetriever object to allow file information to be pulled
      from the repository inside of an iterTroves() loop
    * The web interface shows the troves contained in a group trove instead
      of trying to list all files in a group.
  o Client Changes
    * Config file options that take a path as a value now support ~ for
      home directory substitution
    * Trove.diff() returns a standard job list instead of the previous
      only-used-here format
    * /var/log/conary tracks all update, remove, rollback, and erase events
    * Progress output is simplified when stdout is not a tty (no line
      overwrites)
    * Tracebacks during logged commands get copied to the log
    * Code which checked to see if a shadow has been locally modified didn't
      work for shadows more than a single level deep
    * When you are installing from changesets using --from-files, other troves
      in the changesets can be used for dependency resolution
  o Build Changes (cvc)
    * Additional calls are emulated by the filename_wrapper for the
      r.Run calls.
  o Code Structure
    * Split build/recipe.py into several smaller files
    * Moved OpenPGP keyTable access up call stack so that it can now be
      accessed outside of kid templates.
    * Move epdb code into its own package

Changes in 0.71.0:
  o Code Structure
    * conary now imports all python modules from a toplevel "conary"
      module.  This prevents conary from polluting the module namespace.
  o Client Changes
    * Clone didn't handle shadow version numbers correctly (and could create
      inconsistent version numbers)

Changes in 0.70.5:
  o Client Changes
    * Files changing to config files across distributed repositories now works.
    * The update code uses more consistent use of trove sources, and only
      makes explicit calls to the repository if asked.  This should make it
      possible to create interesting update filters.
    * Clone updated sequences it was iterating over, which is generally
      a bad idea (and caused clone to commit inconsistent troves)
  o Build Changes (cvc)
    * Locally cooked filesets now include file contents, making the
      filesets installable.
    * Fileset cooks now retrieve all of the file objects in a single
      network request per repository.
    * The new NormalizeLibrarySymlinks policy runs the ldconfig program
      in all system library directories.  This ensures that all the
      same symlinks that ldconfig would create when the shlib tag handler
      runs are packaged.  It also warns if ldconfig finds missing files.
    * New argument to r.Run(): "wrapdir" keyword argument behaves much
      like "filewrap" but takes a string argument, which limits the scope of
      %(destdir)s relocation only to the directories under the specified
      wrapdir, which is interpreted relative to %(destdir)s.  Works best
      for applications that install under one single directory, such
      as /opt/<app>
    * Clone, branch, and shadow all take --info now instead of --test
    * ELF files that dlopen() libraries can now be provided with
      synthetic soname dependencies with
      r.Requires('soname: libfoo.so', '/path/to/file')
    * r.Requires now enforces that packages that require a file and
      include that required file must also explicitly provide it. (bz #148)
  o Server Changes
    * Packages added to the repository are checked to ensure the version and
      flavor of all referenced components are the same as for the package

Changes in 0.70.4:
  o Client Changes
    * The trove that satisfies a dependency that is broken by erase is
      now displayed in the "Troves being removed create unresolved
      dependencies" message.
    * Components are now displayed on the same line as their parent
      package in "conary update" output.
    * A new 'interactive' option has been added to conary configuration.
      When set to true, conary will display info about clone, branch,
      update, and erase operations, and then ask before proceding.
  o Build Changes (cvc)
    * The CompilePython action has been fixed to accept macros at the
      beginning of its arguments, fixing a bug new in Conary 0.70.3.
    * The Requires policy can now be given synthetic RPATH elements;
      this is useful when programs are only intended to be run under
      scripts that set LD_LIBRARY_PATH and so do not intrinsically have
      the information they need to find their libraries.
    * Added --test to clone, branch, and shadow commands
    * Clone now supports --skip-build-info for less rigid version checks
      on cloned troves
    * Fixed usage message to better reflect reality
    * Cloning to a branch which already has a version with a compatible
      flavor now works.
    * cpio archive files are now supported for r.addArchive()
  o Repository Changes
    * The repository now serves up stored OpenPGP keys as a "Limited
      Keyserver"; users can retrieve keys, but not search or browse them.
      The keys are available via /getOpenPGPKey?search=KEY_ID. This
      is meant only to allow conary to automatically retrieve OpenPGP
      keys used to sign packages.

Changes in 0.70.3:
  o Client Changes (conary)
    * Conary now works harder to avoid having separate erase/installs,
      instead preferring to link those up into one update when possible.
    * Conary configuration now supports contexts.  Contexts are defined in
      sections starting with a [<name>] line, and provide contextual
      configurations for certain variables, defined in the man page.  All
      configuration options after the [<name>] will be associated with that
      context, and will override the default configuration when that context
      is active.  The current context can be selected by using the --context
      parameter, or by setting the CONARY_CONTEXT environment variable.
    * 'conary config --show-contexts' will display the available contexts
  o Build Changes (cvc)
    * A local cook of a trove foo will ensure that the changeset created is
      installable on your local system, by making sure the version number
      created is unique.
    * The builddir is no longer allowed to appear in ELF RPATHs.
    * The build documentation strings have been significantly updated
      to document the fact that for most strings, a relative path
      is relative to the builddir, but an absolute path is relative
      to the destdir.
    * The ManualConfigure action now sets the standard Configure
      environment.
    * cvc will allow you to cook a trove locally even when you are unable
      to access the trove's source repository
  * Common Changes:
    * Version closeness was improperly measured for troves on different
      branches when then label structure was identical
  o Repository Changes
    * Repository now has a config flag called requireSigs. Setting it to
      True will force all troves to have valid package signatures.  Troves
      lacking this will be rejected.  Enabling this option prevents the
      generation of branches, shadows, or clones since these troves are not
      signed.  It is not recommended that this option be enabled until the
      infrastructure is in place to provide package signatures for all types
      of troves.

Changes in 0.70.2:
  o Client Changes (conary)
    * GnuPG compatible trust metrics for OpenPGP Keys now exists. This
      makes it possible for conary clients to refuse troves that
      aren't properly trusted. The metrics currently in place mimic
      gpg behavior.
    * Running "conary update" in a directory that does not exist no
      longer fails with an error (bugzilla #212).  Note that "cvc
      update" still requires that the current working directory exists
      of course.
    * HTTP error conditions are handled more gracefully when commiting
      a change set. (bugzilla #334)
    * conary more reliably sets a non-zero exit status when an error
      occurs. (bugzilla #312)
    * When performing an update of a group that adds a trove foo,
      search the system for a older version of foo to replace if the
      original update command found a replacement by searching the
      system.
    * New option, "conary update-conary" has been added in an attempt
      to provide a workaround for future drastic protocol revisions
      such as what happened for 0.70
    * Methods for parsing command line update request and changeset requests
      have been added to conaryclient.cmdline
    * A metric for the distance between arbitrary versions on different
      branches has been added, and the code which matches troves changes
      between collections uses this code to give well-defined matches
      for all cases.
    * Rollbacks are now listed with the most recent on top
    * Troves which a group operation tries to remove will be left behind
      if they satisfy dependencies for other troves
    * updateall command respects pins on top-level troves
    * Dependency resolution no longer blows away pinned troves
    * conary update now takes a changeSpec, allowing you to specify both
      the version to remove and the update version, like
      'conary update foo=2.0--3.0'

  o Build Changes (cvc)
    * cvc more reliably sets a non-zero exit status when an error
      occurs. (bugzilla #312)
    * Building groups w/ autoResolve displays the revision of the
      troves which are being included
    * The change to automatically split up hardlink groups into
      per-directory hardlink groups has been reverted.  Instead,
      Conary enforces that link groups do not cross directories, but
      provides an exception mechanism for the rare cases where it is
      appropriate to do so.  The old LinkCount policy was renamed
      LinkType, and the new policy enforcing link group directory
      counting is now called LinkCount.
    * The NormalizeCompression policy no longer causes an error if you
      have two files in the filesystem that differ only by the .gz or
      .bz2 extension.
    * The Provides policy will not longer automatically provide soname
      dependencies for executable files that provide sonames.  A few
      executables do provide sonames, and 0.70.1 provided them as
      harmless extraneous provisions.

   o Repository Changes
     * A new getConaryUrl() method has been implemented to support the
       "conary update-conary" feature
     * Exception handling has been re-worked.  All exception classes
       that are marshaled back to the client are now in the
       repository.errors module.  Some of the most commonly used
       exception classes have been included in their previous modules
       for compatibility until code can be modified to use the new
       repository.errors module.

Changes in 0.70.1:
  * Collection merging didn't handle (admittedly obscure) cases where
    a component on the local system was updated to a new version of a
    trove, and updating that package also tries to update to that version
    but using a different path
  * Redirects are allowed in group cooking as long as the target of the
    redirect is also specified in the group (this allows cleaner handling
    when trying to clean up after label multiplicity)
  * Shorten display for versions and flavors in internal debugging output.
    Make str() output for versions and flavors return formatted strings.
  * ELF files finding non-system libraries via an RPATH did not always
    have the path to the library encoded in their dependency requirement,
    depending on whether the package also included some other (unrelated)
    non-system library.  Futhermore, system paths encoded in an RPATH were
    incorrectly honored.  Both of these bugs have been fixed.
  * Ownership policy now uses macros in the user and group definitions.
  * Symbolic links to shared libraries can now provide path-encoded
    soname dependencies (only manually, never automatically).
  * Removed outdated code with convoluted code for preventing providing
    soname dependencies in some cases; that code has been functionally
    replaced by limiting automatic soname dependencies to system library
    directories.
  * Instead of complaining about hardlinks spanning directories, Conary
    simply creates one link group per directory per hardlinked file.
  * Fixed bug which made source commits fail on cloned source troves

Changes in 0.70.0:
  o The client and server protocol versions have been changed and
    the filecontainer version number updated.
    * Upgrading from previous versions of Conary to 0.70.0 will
      require downloading a old-format changeset file from
      ftp://download.rpath.com/pub/conary/
    * Adding path hash data to TroveInfo overflowed the amount of
      storage space available in a StreamSet when a trove contained
      several thousand files.  In order to accommodate larger data
      stored in StreamSets, we have changed the way data sizes are
      handled.
    * With the changes to StreamSet, LargeStreamSet is obsolete.
      Changeset files used to used LargeStreamSet to represent data.
      Since we now just use a StreamSet, the changeset file format
      changed.
    * Since this version of Conary is incompatible with previous
      versions, we took this opportunity to do database and repository
      migrations that will allow us to make significant code cleanups
      in the near future.

 o Other smaller changes
    * Conary now does the right thing if the same trove is listed
      twice in an update due to recursion (it checks for duplicate
      installs of the same trove).
    * A bug where None would show up in CONARY files when an
      autosource file changed contents but did not change names has
      been fixed.

Changes in 0.62.16:
  * The "conary update" and "conary erase" commands now display the actions
    they take as they run (similar to --info output).
  * The --info output for "conary erase" and "conary update" has been
    reworked to be more user-friendly.
  * Added new conaryrc option signatureKeyMap to choose which signature
    to use when signing based on the label.
  * Fixed a bug where conary would only sign the last trove listed,
    instead of signing all troves listed.
  * The ComponentRequires policy now makes :devellib components require
    :data components if they exist.
  * Don't check for bucket conflicts when resolving during group cooks - if we
    want to check for bucket conflicts in groups, it will be readded in a more
    general way.
  * Removed extra freezes and thaws of files for a 8% improvement in install
    time for absolute change sets (at the cost of some memory, but thanks
    to splitting transactions this should be a good trade off).
  * Added removeIfExist call to miscmodule for some peformance improvement.
  * ELF files that find non-system libraries via an RPATH now have the path
    to the library encoded in their dependency requirement, matching the
    path encoded in the dependency provision.  Before this, the RPATH
    was ignored and the path encoding was only guessed within one source
    package.
  * The LinkCount policy now enforces the requirement that hardlink groups
    contain only files in the same directory as each other; no hardlinks
    between files in different directories are allowed.
  * When updating a group across branches, if a subtrove within the update has
    already been manually moved to the new branch by the user, conary will
    recognize this and sync that trove with the group
  * A new "closed" configuration variable has been added to the
    apache-based networked repository server.  When set, the server
    will always raise a "RepositoryClosed" exception when a client
    attempts to access it.  The configuration variable is a string.
    The string will also be returned to the client.
  * Removed install buckets and replaced with comparisons of hashed path
    values to determine trove compatibility.
  * If a trove is included in an update twice, once directly, and once
    implicitly through recursion, ignore the recursive update.
  * More constraints added to the repository schema
  * Added hasTrove to Items table for faster trove names check

Changes in 0.62.15:
  * The MakeDevices() policy now accepts mode= as a named argument.
  * Added (undocumented) --debug (prints debugging output),
    switched old (undocumented) --debug to now be --debugger (starts debugger
    on initialization)
  * Added debug messages to conaryclient/update.py
  * Cloning to the the same branch works (providing a good way of
    reverting changes)
  * Cloning now updates buildRequirements and loadedTroves in troveInfo
    and enforces their consistency on the target branch
  * Cloning groups is now supported
  * Fix update case where a group update should cause conary to search the
    system for an older version of a trove to replace.
  * If you update a trove foo locally to a new version on the same branch, and
    then update the containing group to a new version on a different branch,
    conary will now update foo to the new branch as well.
  * fix error message when you try to pin as non-root

Changes in 0.62.14:
  * The threading changes in .13 caused some error information to be lost.
    Tracebacks have now been fixed, and the download thread checks much more
    often to see if it needs to exit.
  * Catch InstallBucketConflicts exception

Changes in 0.62.13:
  o Repository Server changes
    * The Schema creation SQL statements have been rewritten in a more
      standardized form. Some indexes have been redefined and a number
      of views have made their way into the default repository schema.
    * The new call troveNamesOnServer can be used now by the netclient
      code for a much faster retrieval of all trove names available on
      all labels on a given server. Server and client protocol numbers
      have changed.
    * The getTroveList() server side function got a rework that should
      result in about a 50% execution time speedup on most queries.
    * The Metadata SQL query has been reworked to join tables in a
      much better order, speeding up the getMetadata call on a
      repository with many versions much faster.

  o Client changes
    * Conary now compresses XML-RPC requests before sending them to
      the repository server.  In order to use compression, the remote
      server must be running Conary 0.62.13 or later.  If the server
      is running an older version, the client will fall back to
      sending uncompressed requests.
    * The database conversion in 0.62.12 did not correct all
      out-of-order file streams.  A new conversion function is in
      0.62.13 that will examine every file stream and ensure that it
      is stored correctly in the database.
    * Versions from the contrib.rpath.com repository are automatically
      rewritten to point to contrib.rpath.org.  NOTE: if you have a
      label from the contrib.rpath.com repository in your
      InstallLabelPath (such as contrib.rpath.com@rpl:devel), you will
      need to modify it to point to contrib.rpath.org.
    * Install bucket handling now works for collections which were not
      fully installed.
    * A bug where database was left locked on exception during install
      when the download thread was still executing has been fixed.
    * The conaryclient code has been split into pieces.
    * Switched rollbacks to local@local:ROLLBACK
    * The main thread no longer blocks forever when the download
      thread fails.
    * Matching referenced troves in collections is no longer dependent
      on sort order of internal dictionaries.

  o Common Repository and Client changes
    * When a changeset is applied to the local system or committed to
      a networked repository, the fileIds are recomputed from the file
      objects and verified.  This prevents corrupted or miscomputed
      changesets from being committed to the repository or applied to
      the local system.

  o Building/Branching changes
    * Many changes have been made to cloning, including sideways
      cloning (creating a clone at the same branch depth as the clone
      source), better cloning with multiple flavors, separate cloning
      of source and binaries, resilience against duplicate troves,
      proper use of existing fileIds during clones, simultaneous
      cloning of multiple troves, and better clonedFrom tracking.
    * The default optflags for x86 changed to remove -mcpu, as it is
      deprecated in gcc.

Changes in 0.62.12:
  * Conary will no longer create a "rootroot" group while installing
    users whose primary group is "root".  It will now call the
    appropriate tag handler for user/group modifications if the tag
    handler is installed.
  * EnforceConfigLogBuildRequirements no longer suggests recursive
    build requirements for packages in which the configure script
    checks to see if the package is already installed.
  * Installing new version of pinned troves leaves the pinned trove in
    place if the two troves have compatible install buckets
  * By default, when you shadow a binary trove, its source is shadowed with it.
  * Instead of a --sources option, cvc shadow and cvc branch now take
    --source-only and --binary-only options that allow you to control whether
    sources or binaries are shadowed.
  * Branch and shadow commands now take an unlimited number of troves
    to branch/shadow.
  * Files sharing versions but with different contents (thanks to flavors)
    got lost when switching from one flavor of a trove to another
  * troves can now be specified for rq, q, and update as <labelpart>/<version>,
    e.g., foo=:rpl1/1.0, or foo=contrib.rpath.com@/2.3-1-2
  * version.hasParent() handles more cases of shadows of shadows correctly.
  * cooking troves into the repository with --flavor <newflavor> now modifies
    the flavor before the recipe is even loaded, not when the recipe's setup
    function is called.
  * add a check to ensure RPATHs in cooked packages do not have %(destdir)s
    or /tmp or /var/tmp in them.
  * EnforceSonameBuildRequirements has been temporarily changed to produce
    warnings instead of errors.
  * Dependncies and flavors didn't order things properly in their frozen forms
  * StreamCollections are now properly ordered

Changes in 0.62.11:
  * InstallBucket policy now allows using macros in component names.
  * The --resume option now works correctly when conary has
    automatically discovered a non-standard path for the main build
    directory.
  * A soname dependency is again generated for libraries outside of
    library directories, but the pathname is now included in the
    dependency.  Within a package, all matching dependencies are
    modified to include the path.  This is useful for cases where
    an application packages private versions of libraries -- the
    dependencies still need to be there so that inter-component
    requirements are honored, but they must not perturb the rest
    of the system.
  * Recursive pinning now behaves itself
  * Switch group recipe syntax to use r.add() instead of r.addTrove,
    r.remove() instead of r.removeTrove(), and add a
    r.setDefaultGroup() command to set the default group.

Changes in 0.62.10:
  * EnforceSonameBuildRequirements enhanced to handle correctly cases
    where more than one trove can resolve a single soname dependency.
  * EnforceConfigLogBuildRequirements now can take exceptions, which
    can be specified either as a filename (such as /usr/bin/bison or
    %(bindir)s/bison) or as a required trove (such as bison:runtime).
  * The trove.Trove initializer no longer allows for a trove to be created
    with a name that has more than one ":" character in it.
  * EnforceSonameBuildRequirements now can take exceptions, which are
    specified as a required trove (such as libfoo:devel) to avoid adding
    to the list of requirements.
  * EnforceSonameBuildRequirements now produces errors for missing build
    requirements, and EnforceConfigLogBuildRequirements now demonstrates
    very few false positives, and so has been updated to warning instead
    of info.
  * Added a check to warn when a trove is installed multiple times from
    the same branch with incompatible install buckets (--no-conflict-check
    overrides this check)
  * Redirects can now redirect to nothing, which allows components to
    disappear gracefully on a redirection
  * A soname dependency is now provided only if the library is in a
    default library directory, or in a directory explicitly added with a
    SharedLibrary(subtrees='/path/to/dir/') call.

Changes in 0.62.9:
  * EnforceConfigLogBuildRequirements policy added.  It looks through
    all config.log files anywhere under the build directory for programs
    that configure has found, and ensures that the transitive closure
    of the build requirements contains each file listed.  (That is, if
    the file /usr/bin/perl has been found, and intltool:runtime is in
    the buildRequires list, and intltool:runtime requires perl, then the
    requirement is satisfied.)  This policy currently produces some false
    positives; the "greylist" that tries to remove false positives needs
    to be expanded.
  * The repository server now uses a repository instance specific key
    cache.  This fixes KeyNotFound errors seen when running multiple
    repositories on one server.

Changes in 0.62.8:
  * The bug, introduced in 0.62.7, that caused Conary to stop short of
    recursing to the innermost troves when handling erasures has been fixed.
  * EnforceSonameBuildRequirements enhanced to use the system database to
    find the right missing build requirements.
  * Make users and groups in a repository such that they may not differ only
    in case, i.e. if user foo exists, user Foo cannot be created.
  * files in /usr/%(lib)s/python/.* are no longer automatically given an
    architecture flavor - if there are architecture-specific files in those
    dirs, they should result in an arch-specific flavor through normal
    means.
  * By default, no OpenPGP signatures will be added to troves when
    doing commits unless a fingerprint is explicitly set in conaryrc.
    Previously, if a keyring existed, the first key found would be used.

Changes in 0.62.7:
  * Some unneeded parts of the sql query in _getTroveList have been removed,
    improving performance.
  * The performance of the default (and most used) case of the
    getAllTroveLeaves has been increased up by using a specialized
    query.
  * Exception handling in the repository when revoked or expired keys
    are used has been corrected.
  * Signature checking now correctly checks the timestamp of the signature
    against the expiration time (if any) of the key that signed it.  If
    the signature timestamp is later than the expiration timestamp,
    the signature is rejected.
  * Pass 'Database is locked' repository errors to the client as a
    RepositoryLocked exception notifying user that the server is busy.
  * The 'yuck' script is no longer installed.
  * ComponentRequires now makes :runtime, :lib, :devellib, and :devel
    components all require their matching :config component if the
    :config component exists.  The :config component is not automatically
    created, but when it exists, it's always going to be because it
    is required by multiple other components.

Changes in 0.62.6:
  * mergeCollections() didn't always handle referenced troves changing
    byDefault status
  * Various cleanups and simplifications have been made to the trove
    removal determination

Changes in 0.62.5:
  * Allow selection of individual troves from change set files via --from-file
  * Recursive queries on local database could get upset by a missing trove
  * Underlying dependency code returns version and flavor for troves with
    broken dependencies
  * Underlying dependency code returns information on what removed trove
    caused a broken dependency
  * Removed --no-deps-recurse option
  * Greatly simplify dependency resolution logic
  * The version portion of a Release (version-sourceCount-buildCount)
    is no longer required to begin with a digit.
  * The Release parsing code has been cleaned up to use consistent
    naming, API documentation, and parse error messages
  * An unhandled exception when signing a trove twice with the same key
    has been fixed.
  * Old (now invalid) changesets are now removed from the changeset
    cache when a digital signature is added to a trove.
  * A package is now counted as empty if it contains only files automatically
    found by the AutoDoc policy.
  * CPackageRecipe now requires elfutils:runtime for eu-strip; this is
    needed for the existing debugedit:runtime requirement to do useful
    work.
  * Removed DistroPackageRecipe and moved its buildRequires list to
    PackageRecipe.  Use clearBuildReqs() to remove any of the base
    requirements for a package.
  * Install buckets are respected during dependency resolution
  * Updated the troveNames() call to a faster query, which should bring
    the run time of the "conary rq" back to a more reasonable limit
  * Race conditions and robustness problems have been fixed in
    the changeset cache.

Changes in 0.62.4:
  * Many places where lots of individual db calls were done to collect
    file objects have been collapsed into batched calls (5-10% speedup
    on some operations)
  * Fixed PGP key submission to not use a hidden form element.
  * Changed PGP key submission to use an xmlrpc call instead of
    modifying the database directly.
  * Added methods to change PGP key/user associations, and thereby
    disable a key.
  * Added an index to dependency resolution for a massive improvement
    on local system dependency performance on large updates.
  * Added the ability to get troves without file lists from the local
    database and use that when getting troves through the changeset
    trove source.
  * Previously, dependency resolution could cause duplicate
    trovesource entries.  This no longer occurs.
  * :lib and :devellib automatically have lib=%(lib)s install buckets.
  * A user management bug in the repository has been fixed.
    Previously, if you deleted a group followed by the user with the
    same name of the group, an unhandled exception occurred.
  * Looking up changeset cache entries in the cache database no longer
    uses exception handling to determine when database entries are
    invalid or stale.
  * The EnforceSonameBuildRequirements policy now recognizes :devellib
    as well as :devel components in buildRequires.

Changes in 0.62.3:
  * Don't link troves to groups when the branch has changed
  * Link new troves to collections (and new collections to old troves) when
    a trove isn't installed but a suitable replacement (meaning on the same
    branch) is available
  * Installing changesets w/ not by default from files broke
  * Fix a bug in the kid template that prevented permissions (ACLs) from being
    deleted from a repository.

Changes in 0.62.2:
  * Further reworkings of update code to be fully based on job sets. The
    absolute flag now defines whether a trove is newly installed or if
    it should be an update from an existing trove (when possible). Network
    changesets and changesets from files are treated almost identically now.
  * Swapped lock terminology for pin
  * Changed table names in database schema to better match the repository
    schema

Changes in 0.62.1:
  * UtilizeGroup fixed
  * conary updateall fixed
  * Disable SHA-1 integrity checks when trove changesets don't include
    files in various places
  * conary now prevents you from cooking empty groups

Changes in 0.62.0:
  * Initial OpenPGP (RFC 2440) based signature support has been
    added. Conary reads public keys from ~/.gnupg/pubring.gpg and
    /etc/conary/pubring.pgp.  Conary reads private keys from
    ~/.gnupg/secring.pgp.  Setting the "signatureKey" configuration
    variable to a key ID will select which key to use from the
    keyring. If signatureKey is not set, and there is a valid private
    keyring, the first key on the keyring will automatically be used
    to sign changesets when committing them to the repository.
    "cvc sign" adds a signature to a trove that already exists in the
    repository.
  * Change set generation on the command line is more flexible. It can generate
    erasure changesets as well as relative to nothing changesets
  * When creating multiple groups from the same recipe using newGroup(),
    Conary now searches all subgroups when resolving dependencies within
    a parent group
  * Conary no longer resolves dependencies for troves with byDefault=False
    (such as :test and :debuginfo).  Conary will now resolve dependencies in
    those troves only if you set checkOnlyByDefaultDeps=False.  When creating
    subgroups using newGroup(), pass the checkOnlyByDefaultDeps flag as an
    argument to the newGroup() function.
  * excludeTroves now applies to troves which have been added to
    already installed collections

Changes in 0.61.12:
  * You can now search for troves by <trove>=<host>@
  * A bug when cooking groups with depCheck = True (introduced in 0.61.10)
    has been fixed.
  * A new r.ByDefault policy controls how components are included in their
    enclosing packages; the default is True except for :test and :debuginfo
    components that default to False.
  * Cloning across repositories works
  * A bug in 'conary update --info' output was fixed

Changes in 0.61.11:
  * A bug that caused a database deadlock when removing entries from the
    changeset cache in the repository server has been fixed.
  * Added RegularExpressionList in conarycfg
  * Added lockTroves configuration option for autolock
  * Recurisvely included troves could be removed incorrectly when those
    troves were already present

Changes in 0.61.10:
  * The conary update command now takes a --sync parameter, documented in
    'man conary'
  * Groups now allow you to create a reference to another cooked trove,
    and use that reference to add troves that are contained in that trove.
    For example, if you want to create a group-python based on the troves in
    an already cooked group-dist, you add a reference to the group-dist in
    group-python, and pass the group-dist reference in when you call
    addTroves.
  * Work has begun towards generalizing the concept of a trove source.
    A class SimpleTroveSource has been added that, when subclassed and given
    access to the troves, will allow you to call findTroves to search that
    source.  The same code is used in update code to unify updating from
    the repository and from changesets, and it is used to provide the search
    capabilities for the local database.
  * Conary now allows all files, not just regular files, to have
    dependencies.  This is necessary for user/group dependencies for
    non-regular files to work.  Packages built with 0.61.10 or later
    that have non-regular files with non-root user or group will not
    be readable by Conary versions 0.61.9 or earlier.
  * Shadowing now preserves the byDefault flag, and handles reshadowing
    collections gracefully now
  * Update preprocessing now works on absolute changesets instead of
    relative ones, providing massive cleanups. Code uses sets of jobs
    instead of changesets for job representation, allowing still more
    cleanups. Many bugs seem to have gone away.

Changes in 0.61.9:
  * Fix a bug added in 0.61.8 that breaks tag handlers

Changes in 0.61.8:
  * Fix a bug introduced in 0.61.7 that occurred when, in the repository,
    either the Users table or Groups table was empty when creating a new group.
  * Add --buildreqs, --flavors options to q and rq.
  * Primary troves should not have their trove change sets overridden by
    items recursively included (and fixed a pile of things this broke).
  * Locally stored change sets can't always get access to pristine files
    from the local filesystem; when it can't, make sure file sha1 checking
    doesn't get upset.
  * Unchanged troves in updated groups could be erased by items in the
    same group on a different branch.
  * The "conary q[uery]" command accepts a --diff option.  When --diff
    is used, the difference between installed and pristine troves is
    displayed.
  * An additional progress callback has been added to show when database
    transactions are committed

Changes in 0.61.7:
  * Several bugs related to updating two troves with the same name have been
    fixed - including branch affinity, flavor affinity, correct handling of
    already updated troves, and correct handling of empty flavors.
  * "conary emerge" as root (or as a user than can apply the changeset
    produced by the build) did not install anything but the toplevel
    package.  This bug has been fixed.
  * No longer hide descriptive TroveNotFound errors behind a generic
    NoNewTroves wrapper.
  * Group recipes can now request that dependencies be resolved and
    added to the group at cook time.  To automatically add required
    troves to a group add "autoResolve = True" to the recipe class.
    Optionally "autoResolveLabelPath" can be set to a list of labels
    to use during dependency resolution.
  * Locally stored rollbacks couldn't handle files changing types. As
    part of the fix, the generic file diff code is now used when creating
    changesets instead of having a special-case wrapper around it
    (fileChangeSet()).
  * The commitaction script and the changemail module did not necessarily
    show the full trailing version for branches and shadows.  (For example,
    /conary.rpath.com@rpl:devel/4.1.25-18/db41/19 showed up as "19"
    instead of "4.1.25-19".)
  * Add a --deps option for conary q.  Make that and conary rq --deps
    recurse over collections.
  * Warn about missing buildRequires entries both for soname dependencies
    and for TagSpecs applied via tag description files.
  * A bug in updating groups that switch the byDefault setting of troves
    has been fixed.
  * Add an updateThreshold config option to control the number of troves to
    include in a download.
  * Ordering didn't work for old packages depending on anything, or for
    dependencies whose provider moved between components.
  * The r.Ownership(), r.UtilizeUser(), and r.UtilizeGroup() now generate
    appropriate dependencies on info-* packages.
  * Updating packages and components installed multiple times could cause
    a component to be removed multiple times (which resulted in a traceback).
  * Fixed a bug that occurred when groups tied to a user were deleted
    without deleting the associated user, then subsequently adding a user
    with the same name.

Changes in 0.61.6:
  * InitialContents turns off EtcConfig, since a file cannot be both
    a config file and an InitialContents file.
  * Reworked repository change sets to directly reference files from the
    contents store.
  * The User() command now takes an optional supplemental= option,
    which provides a list of supplemental groups to which to add
    the user.  (SupplementalGroup() is for groups not associated
    with a user.)
  * The showcs command can now handle components that are referenced
    but not included in a changeset.
  * InfoUserRecipe and InfoGroupRecipe can now be built with buildlogging
    turned on.
  * Conary's internal handling for dyanamically finding new IDs for
    users and groups has been fixed.
  * "conary updateall" now accepts the --test flag.
  * Various fixes were made to the CIL dependency detection code.

Changes in 0.61.5:
  * Added basic clone capability (which only works cloning to parents
    branches and shadows, and on a single host).
  * Now handles degenerate case of packaging unreadable files.
  * A bug that caused conary to ask for the wrong fileId when constructing
    a changeset from multiple repositores has been fixed.
  * Conary now can add users and groups automatically at install time.  If
    there is no taghandler to add a user or a group, conary will add it
    internally as a bootstrapping measure; if there is a taghandler,
    conary will call that instead.  In order to ease transition, Conary
    does not yet create the dependencies on the info- packages; a future
    version of Conary will add those dependencies after the system user
    info- packages have been created.
  * rpm2cpio now handles rpm archives that use bzip2 to compress the
    cpio payload
  * Conary now creates dependencies (provides and requires) for CIL
    files, if mono's monodis is installed on the system or being built
    in the current package.
  * Troves moving between troves could cause conary to attempt double
    erasures
  * The networked repository handles cases where contents are not
    found in the contents store.  The exception is passed back to
    the client.
  * The networked repository handles cases where a file stream is not
    found when the client asks for file contents.  The exception is
    passwd back to the client.
  * An error that caused getPackageBranchPathIds() to return the
    oldest fileIds instead of the youngest fileIds has been corrected.
  * Reworked finding old versions of troves to avoid a single trove
    being removed multiple times

Changes in 0.61.4:
  * %(datadir)s/.../lib/ files will no longer show up in :lib - presumption
    being that anything under %(datadir)s really is arch independenct
  * Creating branches and shadows had a command line parsing bug
  * "cvc newpkg" takes --dir and now complains for unexpected arguments
    (which is used to just ignore)
  * when using flavor affinity for installed troves, merge subarchitecture
    flags
  * group handling didn't always preserve troves which were needed by a
    newly installed trove properly

Changes in 0.61.3:
  * Corrected a bug that snuck in 0.61.2 that caused a temporary SQL table
    to not be temporary, which makes multiple httpd processes fail with
    'database schema changed' errors.

Changes in 0.61.2:
  * Fix a bunch of typos in the authentication checking server side
  * Add permission editing capabilities to the server component and hooks
    in the netclient
  * Overhaul of ACL system so that uniqueness constraints on Troves and
    Labels can be enforced: we now use a special Trove and Label "0 | ALL"
    instead of Null
  * Dependency resolution enforces label ACLs.
  * Module arguments to commitaction are parsed according to shell
    quoting rules.
  * The changemail commitaction module now takes an optional '--from'
    argument.
  * added clearBuildReqs() - will clear all or some of superclass buildreqs
    when cooking.
  * The pickled version of Dependency objects changed, therefore the
    schema version of the changeset cache has been incremented.
  * When Configure() detects a failure and input or output is not a
    tty, all config.log files will be included in the output in order
    to ease debugging from captured log files.
  * Part of the infrastructure for adding users and groups has been added:
    it is possible to create info-<name>:{user,group} packages via
    UserInfoRecipe and GroupInfoRecipe classes.  The User(), Group(),
    and SupplementalGroup() policies are deprecated; those lines should
    move to their own recipes intact (the syntax remains the same).
    The install-time code does not yet install info-* packages first in
    their own transaction; when it does, the Ownership(), UtilizeUser(),
    and UtilizeGroup() policies will create dependencies on the
    appropriate info-* packages.
  * The networked repository server and client code has been changed
    to use the 'deflate' Content-encoding type instead of 'zlib',
    which makes the code RFC 2616 (HTTP 1.1) compliant.
  * A new function called hasUnresolvedSymbols() has been added to the
    elf module.  This could be useful for a contributor to implement a
    policy that checks to make sure that shared libraries do not have
    unresolved symbols.  Additional code could be written to check
    binaries too.
  * cvc checkout, update, and commit now show progress when communicating
    with the repository server
  * Progress is now displayed while downloading file contents from a
    repository (such as when assembling a changeset that is distributed
    across multiple repositories)

Changes in 0.61.1:
  * Cleaned up error message which results from Conary not being able to
    determine which trove to remove when a new one is installed
  * Dependency object use slots
  * Hash values for DependencySet, Version, and Branch objects are cached
  * UIDs and GIDs that cannot be mapped to symbolic names no
    longer cause the buildpackage code to traceback.  The ownerships
    from the filesystem were never used anyway, so it's safe to assume
    that all files are owned by root:root
  * Implemented proper updateall
  * Files in troves are downloadable from the repository browser.
  * Troves in the repository browser are separated by first letter
    instead of showing all troves in one page.

Changes in 0.61.0:
  * New functionality for maintaining user groups: renaming and updating
    members
  * Added repository interfaces for deleting users and groups
  * Added a repository iterator function to list the members of a group
  * The web interface to the Conary repository now has a repository
    contents browser, accessible either from the main page (if you are
    logged into the web interface), or from the /browse url. Example:
        http://conary.example.com/conary/browse
  * A bug preventing all access to the web interface if an anonymous
    user existed has been fixed.
  * "Large" updates are split into multiple pieces which are downloaded
     and installed independently of one another
  * Trove updates are tracked through collections
  * Group handling completely rewritten to function as a three way merge
    instead of a set of heuristics
  * Trove removal handles references troves which are referenced by multiple
    collections
  * Rollback format unified for local and nonlocal rollbacks
  * Dependency ordering forces collections to be installed after all of their
    referenced troves (allowing simple restarts)
  * Database migration removes stale versions
  * --replace-files marks the replaced versions of the files as no longer
    present
  * Troves store information about Install Buckets - not used yet.
    By specifying a component's install bin, which is a set of key-value
    pairs, you can describe whether two versions of a component are
    installable side-by-side.  If two versions of the component share the
    same keys for their install bins, but at least one different value, then
    the components are installable side-by-side.
  * Troves store information about troves loaded when building a recipe
  * Build Requirements are stored with the trove
  * Add isCollection() to TroveInfo
  * Changesets download while instals are going on
  * StreamSet.twm() respects ignoreUnknown now
  * Rollbacks of locally cooked and emerged troves works

Changes in 0.60.12:
  * Previously, if you ran "conary update foo", and foo requires a new
    version of bar, but updating to the new version of bar would break
    existing dependencies of other troves on the system, a very
    unuseful "Troves being removed create unresolved dependencies"
    message would be printed.  Conary now says that "Additional troves
    are needed" instead.  If --resolve is used, it will report the
    troves that have been added before displaying the dependency
    failures caused by erase.
  * Symlinks no longer confuse AutoDoc policy.
  * Autosource files which have changed confused cvc update
  * allow a \ at the end of a line in config files to do line continuations
  * several bugs in the multitag handler have been fixed

Changes in 0.60.11:
  * The '-f' flag was added to the arguments to gzip when
    recompressing compressed files
  * Added progress callbacks for uploading the changeset when cooking
  * Improved automatic mainDir detection for some corner cases.
  * Put development docs back in :devel component (they were
    inadvertantly removed from it by a previous fix).

Changes in 0.60.10:
  * BadFilenames policy absolutely prohibits filenames with newlines
    in them, no exceptions allowed.  Other similarly bad filenames may
    later be forbidden by this policy.
  * UTF8Filenames moved to packagepolicy, where it belongs, and it now
    raises an error instead of printing a warning.
  * Conary now enforces the rule that tag names must have no whitespace
    and must be all alphanumeric characters, -, or _.
  * Conary can now run a single instance of a single tag handler to
    process multiple tags.  The tag description files for each tag
    must point to the same tag handler, and must each specify the
    multitag datasource.  The data is passed to the tag handler on
    standard input using the protocol "tag list for file1\nfile1\n..."
  * Fixed ftp server busy detection when fetching files via URL.

Changes in 0.60.9:
  * The changemail script is replaced by a generic commitaction script
    that loads modules, and a changemail.py module is supplied.  There is
    a backward-compatible changemail script which calls commitaction
    with the changemail.py module.  --email and --*user options now are
    changemail module options, so the commitAction should be specified
    something like this:
    commitAction /.../conary/commitaction --repmap ... --module "/.../conary/changemail --user %(user)s --email foo@example.com --email bar@example.com"
    You can add your own modules and run them all from the same commitaction
    using multiple --module arguments to the commitaction script.
  * Conary can now almost always guess the correct name for the mainDir
    when it is not %(name)s-%(version)s, if the first addArchive()
    instance creates exactly one top-level subdirectory and no other
    top-level files of any sort, in which case it will use that name as
    the mainDir.

Changes in 0.60.8:
  * The changemail script is now actually packaged, in
    /usr/lib{,64}/python2.4/site-packages/conary/changemail
  * Build requirements for superclasses are automatically added to
    subclasses.
  * Build requirements now look at all labels in a version to see if they
    satisfy a build requirement.
  * The NormalizeManPages policy now automatically converts man pages
    encoded in iso-8859-1 to man pages encoded in utf-8.  Additionally,
    it runs faster and no longer calls sed.

Changes in 0.60.7:
  * The changemail script is now distributed with conary, and is called
    with a different calling convention; instead of being called once
    per trove with trove-specific command line options, it is called
    once per commit (of however many troves) and creates more readable
    summary email messages.  Remove --trove, --version, and --flavor
    arguments from your changemail invocations.  Added --user argument
    to changemail; specify in .cnr files as "--user %(user)s".  Or, to
    only print users for source or binary commits, use "--sourceuser
    %(user)s" or "--binaryuser %(user)s", respectively.
  * The cvc rdiff command now recognizes creating a shadow as such.
  * Build requirement tracking is now half-enabled; conary is now able
    to read "buildReqs" tags, but will not yet generate them.
  * Files in /tmp and /var/tmp, and all cvs temporary files, will no
    longer be packaged by default,
  * The addArchive(), addSource(), and addPatch() actions can now fetch
    via HTTPS as well as HTTP and FTP.
  * The repository now handles creating a changeset between two troves
    that both contain a version of a file that is stored on a different
    repository

Changes in 0.60.6:
  * Erasing emerged troves works properly
  * Calling Doc() no longer disables the AutoDoc() policy.
  * A more reliable method is used for finding the port of an
    Apache connection

Changes in 0.60.5:
  * 'conary emerge' works again
  * Distributed group changesets failed when remote troves disappeared
    from the group
  * build logs are now tagged with 'buildlog' tag
  * Conary now handles cases when a directory becomes a symlink when
    applying a changeset.  An error message is displayed which tells the
    user how to apply the update.

Changes in 0.60.4:
  * An error in the automatic database conversion of 0.60.2 systems
    has been corrected.

Changes in 0.60.3:
  * Reimplemented LargeStreamSet in C
  * Added StreamCollection
  * Policies now announce their names in their information, warning,
    debug, and error messages, making it easier to determine how to
    resolve problems.
  * The database conversion for to 0.60.2 didn't work well; a proper
    conversion is now in place

Changes in 0.60.2:
  * Added InitialContent flag
  * Fixed bug which caused servers to leak file descriptors when the sqldb
    was replaced
  * "repquery --deps" output fixed (broken in 0.60.1)
  * Added AutoDoc policy which finds common documentation files and puts
    them in %(thisdocdir)s automatically.
    AutoDoc is disabled by calling
    Doc without calling AutoDoc, which means that existing recipes that
    call Doc will not show changes.
  * getPackageBranchPathIds() now returns version and fileId as well,
    so that the IdGen class can determine if an older version number
    should be assigned to files.  getPackageBranchPathIds() is now the
    primary mechanism for populating the pathId dictionary.
  * The local label methods of the version object have been
    refactored. isLocal() is now onLocalLabel(), isEmerge() is now
    onEmergeLabel(), etc. isOnLocalHost() has been added as a method
    to easily determine if a version only exists in the database
  * Moved logic for explicitly creating a changeset from cscmd.py to the
    ConaryClient object
  * Added the (unused) ability to lock and unlock troves. Ignore this for now.
  * "query --info" behaves much more like "repquery --info" now
  * isSourceVersion() method has been to the Version object
  * most of the remaining erroneous references to "Package" have been
    changed to "Trove" throughout the code.  This includes method
    names such as getPrimaryPackageList() -> getPrimaryTroveList().  Some
    more commonly used methods were left as deprecated thunking methods
  * dependency resolution couldn't resolve a requirement w/o flags against
    a provides w/ flags

Changes in 0.60.1:
  * Support for legacy clients (protocol version 29) has been removed from
    the server
  * The server raises an server-side exception if any client with
    protocol less than 32
  * Updated the URL provided in a server-side client version mismatch
    exception
  * Server-side dependency suggestions return more choices, leaving it
    to the client to sort it all out
  * Client uses timestamps to determine which troves to install when their
    flavors score equally
  * Fixed build-side bug handling meta characters ([,*,etc) in file names
  * "cvc newpkg" now accepts pkgname=label syntax
  * files.contentsChanged() function updated to work with StreamSets
  * Basic local changeset creation, retargeting, and commits work
  * Permissions weren't merged for operations run as non-root users
  * The structure of the repository web interface has been redesigned
    and some authentication UI bugs have been fixed.
  * The repository web interface now requires the conary-web-common package
    to be installed.
  * Committing troves to the repository no longer recompresses non-config
    files
  * Timestamps are set on the server at commit time; the timestamps the
    client assigned is not used (this is to protect against clients with
    a bad idea of time; servers should be consistent, even if they're
    wrong, and as long as time doesn't go backwards on that server all is
    good)
  * Reworked troves to be representable as streams and implement *basic*
    signature capability
  * Local cook versions are now more sensible.

Changes in 0.60.0:
  * Changed changesets to compress individual files instead of the combined
    stream.
  * Cleaned up file content objects to no longer track file sizes.
  * Switched away from TupleStream to StreamSet both for better performance
    and for improved flexibility in the format (at the price of larger
    frozen streams).
  * Troves explicitly provide their own names.
  * Troves can now provide "capability flags", and trove requirements
    can now include references to the capability flags.
    r.ComponentProvides(('ASDF', 'FDSA')) will cause all components built
    from the current recipe to provide the 'ASDF' and 'FDSA' capability
    flags, and r.Requires('/path/to/file', 'foo:runtime(ASDF FDSA)')
    will make /path/to/file require the foo:runtime component built
    with the ASDF and FDSA capability flags.
  * Dependency components can contain : characters now.

Changes in 0.50.14:
  * Dependency checking now returns reordering information (which isn't
    used yet)
  * Allow groups to include other groups defined in the same recipe (but
    explicitly disallow cycles in groups)
  * Fixed bug in building multiple groups with a single recipe when some
    of the groups already exist, but others don't

Changes in 0.50.13:
  * Added automatic :data component for /usr/share, to which you should
    add any platform-independent files that are needed by :lib components
    but not in a libdir-derived path.  These might include configuration
    files and supporting data files needed by both library and runtime
    programs.
  * Added automatic intra-package inter-component dependencies; now within
    a single package, the :devel component will automatically require the
    :lib component if both components exist.  These dependency sets can be
    modified with the ComponentRequires policy.
  * The build/buildpackage.py file has variable and function names changed
    to better match our terminology for packages and components.
  * Change flavor specified in the conaryrc to a flavor path -- accept the
    flavor config parameter multiple times to create a flavor path
  * Added a "filewrap" argument to r.Run() that inserts an LD_PRELOAD
    wrapper that overrides some library funtions to look in %(destdir)s
    first before looking in the filesystem.  This is subject to change
    as we experiment with it!

Changes in 0.50.12:
  * Implemented --quiet for conary update changeset commands, and cvc cook.
    Also implemented the 'quiet' configuration value. This option suppresses
    progress indicators.
  * Split loadRecipe into loadInstalled and loadSuperClass, depending on the
    purpose of the recipe loading.  loadInstalled will examine the local
    system to look for a matching installed trove, and load that version,
    while loadSuperClass will not.
  * Logs of builds are now stored in cooked changesets in the :debuginfo
    component -- generally in
    /usr/src/debug/buildlogs/<name>-<version>-log.bz2, controlled by
    macros.buildlogpath
  * Added lib/logger.py
  * Fixed conarybugz.py to work with Conary's new site-packages location
  * Cleaned up yuck, rpm2cpio, and rpm2ccs scripts to use new "import conary"
    mechanism for finding conary.
  * Check sha1s for all files written into the repository or file system
  * conary scs --deps works again

Changes in 0.50.11:
  * Reworked file addition to local database a bit for better performance
  * Fixed sorting for --info
  * Don't make --info installs require a writeable database
  * Added an exception to group updating, restricting removal of existing
    troves to match the group's contents to troves on the same branch
  * Groups which had the same trove added (via a referenced trove) and
    removed (from the primary trove) got confused
  * conary showcs now takes trove version
  * conary showcs will display erased troves in changesets, and erased troves
    that are referenced but not within the changeset
  * conary changeset now support trove=<version>-- to create a changeset that
    erases the trove
  * Cache user id to name mapping
  * Improved the progress indicators for preparingUpdate and
    creatingDatabaseTransaction
  * Implemented progress indicator on source downloads
  * Fixed bug in update process which caused files to be incorrectly skipped

Changes in 0.50.10:
  * Added callback for creating database transaction, so that it does
    not look like we spend an inordinate amount of time executing tag
    pre scripts.
  * Added findtrove.py to the Makefile so that it is included in
    the distributed version of conary.
  * Added distcheck rule to Makefile to try and avoid missing files in the
    future

Changes in 0.50.9:
  * reimplemented StreamSet in C
  * moved findTroves out to findtrove.py, reworked it to be more modular
  * getSourceVersion now correctly handles branched binaries by looking
    up the branch to find the source component.
  * reimplemented StringStream in C
  * fixed bugs in --info

Changes in 0.50.8:
  * sort update --info alphabetically, display old versions, and display
    a letter summarizing the type of change
  * NormalizeInterpreterPaths() policy now looks in the package currently
    being built, as well as on the installed system, to determine how to
    resolve #!/usr/bin/env scripts.
  * groupName argument to addTrove() can now be a list of group names as
    well as a single group name.
  * --no-recurse works on the erase path
  * fix to walkTroveSet (which was horribly broken)
  * enable (optional) dependency checking when building groups
  * 'cvc cook' error output when there are unresolved build
    requirements is more user friendly
  * filesystem conflicts are handled properly when applying a rollback
  * updating a package to a version that comes from a different
    repository when that package had an uninstalled component works
    now.
  * conary now resides in /usr/$LIB/python$PYVERSION/site-packages/conary/
  * calling r.Replace on a non-regular file results in a warning instead
    of an unhandled exception
  * implemented basic callbacks for update, erase, and changesets

Changes in 0.50.7:
  * Added the XInetdService action to avoid having to include
    /etc/xinetd.d/ files separately, and to make xinetd.d files
    be consistent, making recipe-provided changes less likely to
    conflict with local configuration changes.
  * groups are no longer allowed to contain redirects
  * added setLabelPath to group recipe
  * Allow r.Provides("soname: libfoo.so(FLAGS)", "/some/file") (added
    the "(FLAGS)" part).
  * don't allow spaces and commas in revisions

Changes in 0.50.6:
  * conaryclient.updateChangeSet should have recursed by default
  * Metadata retrieval now works along distributed branches and shadows.
  * reworked troves being added to database to handle missing parts
    of packages and groups properly (and make things faster and more
    elegant)
  * merged update and erase code paths in conaryclient
  * update and erase now take +,- modifiers on trove names
  * added --info to see what an update or erase command will do
  * a single group recipe can now build multiple groups

Changes in 0.50.5:
  * Streams return their value through __call__ instead of value()
  * Reimplemented ShortStream and IntStream in C
  * conary config now takes --show-passwords option, and does not pretty
    print config file values when not printing to screen.  This means that
    conary config > <file> will result in a valid configuration file.
  * Updating groups didn't work when the group referenced troves as new
    which were already installed on the system
  * r.ComponentSpec('somecomponent', '.*') will no longer override the
    file specifications for packaging :debuginfo and :test components.
  * loadRecipe now takes a troveSpec as its first parameter, and uses that
    troveSpec to find the trove on the local system that matches the source
    component that is being loaded.  loadRecipe also automatically searches
    the labels that are parents of the current recipe, so if you shadow a
    recipe, any loadRecipe lines contained in that recipe should still do
    what you want.
  * merge didn't handle files converging
  * merge doesn't need to deal with autosource files
  * diffs between groups failed when members disappeared

Changes in 0.50.4:
  * Most rollback information is stored as a reference to a repository
    instead of storing full rollback data on the local system. The
    localRollbacks flag in conaryrc allows the old behavior to remain.
  * The CONARY state after a merge operation on a shadow now has the
    correct fileId for files that are not different than the parent
    version.
  * Added /usr/lib/conary/conarybugz.py to make it easy to automatically
    populate bugzilla databases from repositories.
  * Sped up Strip, NormalizeInitscriptLocation, NormalizePamConfig,
    TagDescription, and TagHandler policies by limiting them to
    only appropriate directories.
  * Fixed :debuginfo to work with binaries built from more than one
    source file, and made it less aggressive by only stripping debug
    information out to the :debuginfo files, which both makes stack
    traces better without :debuginfo installed and makes libraries
    stripped for :debuginfo more likely to work.
  * When existing fileId's had no streams but the streams are provided
    by a later commit, those streams weren't always merged properly if
    there were multiple files for that fileId
  * conary config output masks user/password info in repository maps
  * the config option useDir has been changed to useDirs, and archDir has been
    changed to archDirs, to allow for tiered use/arch flag definitions, and
    the tweaking of use and arch flag settings.  By default, useDirs and
    archDirs look in /etc/conary/<dir>, followed by /etc/conary/distro/<dir>,
    follwed by ~/.conary/<dir>, where dir is use or arch, depending on the
    context.
  * Arch files can now contain arbitrary macro definitions, and in the future
    will contain values for macros like %(lib)s, which is lib64
    on some platforms.
  * when using --keep-existing, the install label path and install flavor
    are used to determine which version to install instead of using affinity
    to install something close to what you already have.
  * a bug that prevented a changeset from applying to the system when
    the changeset removed a component from a package and the component
    is not installed on the system has been fixed.

Changes in 0.50.3:
  * database findTrove now has an interface that is much closer to the
    repository findTrove function -- this enables conary q to work like
    conary rq.
  * Group handling didn't work for multiple levels of group inclusion.
  * Database.hasTrove() no longer needs to instantiate troves.
  * Fixed overly-aggressive cleaning of the cache.
  * Added repository findTroves call to parallelize findTrove calls.
  * Added the NonMultilibDirectories policy to prevent 32-bit troves from
    utilizing lib64 directories.
  * the NormalizeInterpreterPath policy can now handle unwriteable files
  * fixed the network client code to return file contents properly when
    multiple file contents are requested from the server (bz#50)
  * rewrote Database.getTroveLatestVersion()
  * Added :debuginfo handling in Strip policy, which requires debugging
    to be turned on in optflags and elfutils's eu-strip and debugedit to
    be installed.  Like :test components, :debuginfo components are not
    installed by default.
  * File versions are now properly set to a branched version after a
    merge operation
  * cvc commit aborts again when the current versions of files are not
    the latest versions

Changes in 0.50.2:
  * Any %(lib)s-derived path (/%(lib)s, %(libdir)s, %(krbprefix)s/%(lib)s,
    or %(x11prefix)s/%(lib)s) will now cause the entire package and all
    components to be flavored with the base instruction set flavor, so
    that architecture-sensitive but non-code files in (say) /usr/lib64
    do not show up on 32-bit platforms.
  * Sped up dependency resolution on the client
  * The reworked getFileContents call now asks for contents from the
    correct server when contents from more than one server are requested

Changes in 0.50.1:
  * Add support for trove=<troveVersion> in rq, cvc co, and other places that
    use findTrove
  * Add conary q --info option to display flavors
  * changeset command uses system flavor if no flavor is specified, skips
    troves which are not included in packages and groups by default,
    takes a --no-recurse option, and filters based on the excludeTroves
    configuration setting
  * Added automatic :perl component that works like the :python component,
    and extended the multilib-friendly-or-architecture-neutral policy to
    work with perl as well as python.
  * client/server protocol negotiation is a whole lot smarter now
  * getChangeSet() results in a single URL rather than one per primary trove
  * group, fileset, and redirect recipes have macros that contain the
    buildlabel and buildbranch.
  * fixed a bug with merging absolute change sets which contain config files
  * redirections to troves w/ older versions already installed didn't work
  * the pathId generation code has changed.  For cooked troves, the
    pathId will be the same for any particular version of a path.
    Code must not depend on this behavior, however; it may change in the
    future.

Changes in 0.50.0:
  * Redirections work
  * Sped up group generation
  * Troves which reference other troves (groups and packages) can now specify
    whether a trove is installed by default or not. Packages now reference
    :test, but don't install it by default
  * Added optional 'recurse' parameter to netclient.createChangeSetFile
  * The first argument to the Requires and TagSpec commands can now have
    macros interpolated, as in r.Requires('%(bindir)s/foo', ...)
  * Groups can have requirements now
  * protocol-level getFileContents works on multiple files simultaneously
  * repository log had too many files added to it
  * set instruction set flavor for a cooked trove whenever any Arch flags are
    checked

Changes in 0.14.12:
  * The shadow command looks at buildLabel instead of following
    installLabelPath
  * In some cases, troves with an incompatible flavor were chosen when
    --resolve was used. The proper flavor is now used, or the
    dependency is reported as unsatisfiable.
  * Several more instances of %(lib)s were moved out of the default
    specification for generic components like :runtime and :devel for
    better multilib support.
  * Policy now helps ensure that :python components are either
    architecture-neutral or multilib-friendly.
  * Better error messages for "%(foo)/" (which should be "%(foo)s/")
  * Looking up files in the local database gave erroneous results in
    some cases (this was noticeably primarily when distributed change
    sets were being generated)

Changes in 0.14.11:
  * Local systems store config files in sql tables now.  Use
    /usr/share/conary/convertcontents to convert to the new data store.
    Note that this means that any *config file* managed by conary can be
    read through the main SQL database file in /var/lib/conarydb/conarydb.
  * Actually check build requirements before building, use --no-deps to
    ignore the check.
  * make conary q and conary update convert all flavors to  strong flavors
    for comparison; ~readline becomes readline, and ~!readline becomes
    !readline, so that conary q foo[readline] works as expected.
  * no default flavor is presumed for local operations (erase, q)
  * changed getPackageBranchPathIds to base64 encode the filename in
    order to ensure that the resulting XML-RPC will be UTF-8 clean.
  * localoutofdate renamed to "yuck", a man page added, and the script
    and man page are now installed on the system.
  * rename --use-macro and --use-flavor options for cook to --macro
    and --flavor
  * support new cook syntax: cvc cook <trove>[flavor] to set the troves flavor
    while cooking
  * fixed rq output when iterating over subtroves within a trove or group
  * TroveNotFound exceptions are handled gracefully in cvc.  'conary cook
    foo' will no longer traceback when foo:souce could not be found in
    the repository.
  * Unsynchronized updates work for packages and groups
  * The database is now opened with a 30 second timeout.  This should allow
    better concurrency.
  * added --exclude-troves and excludeTroves conaryrc entry
  * repository .cnr file's commitAction configuration item now has a
    flavor provided to it as %(flavor)s and the default changemail
    script uses it.
  * don't allow the same label to appear twice in sequence in a version

Changes in 0.14.10:
  * FlavorMap sense wasn't set right for base instruction set

Changes in 0.14.9:
  * Shadow Branch objects didn't return parent branches properly. This
    caused incorrect pathId's to show up on cook on shallow shadows.
  * Reworked the code which looks up pathIds to take advantage of a new
    server call (getPackageBranchPathIds) which is faster and looks on
    both the full branch and full parent branches.
  * The Apache repository server now allows mixed ssl and normal requests.
  * Added forceSSL option to apache repository server configuration.
  * The network client code now supports accessing servers over https.
  * Proper salts are used for user passwords.
  * The default value for macros.optflags is "-O2" again, instead of
    an empty string.
  * The http handler in the conary server now sends back proper error
    codes in the case of an authentication error.

Changes in 0.14.8:
  * Fixed bug where streams for commits on distributed branches didn't always
    get set properly
  * reworked findTrove() in repository to return (name, version, flavor)
    tuples instead of full troves
  * Split conary.1 into conary.1 and cvc.1
  * Allow cvc cook trove=<version>
  * remove --target-branch cook option
  * added default :devellib component for architecture-specific devel bits,
    made all files with an architecture-specific multilib path that are
    not in :devellib go into :lib instead of having many of them fall into
    :runtime

Changes in 0.14.7:
  * ELF libraries with sonames that have paths in them are now handled
    sanely, by removing the path (and complaining...)
  * split march into targetArch and unameArch -- requires a new distro-release
  * rework command line arguments to shadow and branch to match how versions
    are normally specified, and allow a flavor specificatoin
  * added --sources to branch and shadow commands

Changes in 0.14.6:
  * fix for generating changesets between repositories
  * policies that look at shared libraries are now multilib-aware,
    fixing shared library permissions and dependency provision
  * autosources didn't work when committing across a shadow

Changes in 0.14.5:
  * allow groups to contain troves with conflicting flavors
  * make repository-side change set caching less buggy
  * fix config files changing to symlinks
  * allow duplicate items to be specified for erase and update
  * changeset command allows flavors to be specified
  * repquery --info shows trove flavor
  * fixed bug with not matching base instruction set flavor

Changes in 0.14.4:
  * several bugs in the 'cvc update' code paths have been fixed
    - it no longer retrieves autosource sources
    - the CONARY file now gets populated entries for autosource files
    - the fileids in CONARY files are now correct after an update
  * several bugs in error handling have been fixed
  * several docstrings have been fixed
  * packagepolicy now automatically adds usermode:runtime requirement to files
    that are dangling symlinks to consolehelper
  * the templating engine for the web interface to the server has been
    changed to kid; kid and elementtree are now required to run a server.
  * the web interface now supports limited editing of ACLs
  * the server now only supports protocol version 26 (it was a mistake
    to leave in support for 24 and 25)
  * old code that supported ancient protocol versions has been
    removed from the server
  * recipes loaded from within recipes follow the label= argument if
    it is given

Changes in 0.14.3:
  * Fixed usage message to no longer print 1 at bottom; improved option
    handling error messages
  * Fixed versions when branching from a shadow
  * The lookaside cache now fetches from the repository into the right
    location and with the right permissions, and fetches manually-added
    as well as automatically-added sources.
  * In recipes, addSource can now take dest='/path/to/file'
  * Change %(servicedir)s location from /var to /srv

Changes in 0.14.2:
  * contents are now stored as diffs when either the new file or the
    old file is empty
  * diffs of numeric streams can now express a change to the value of
    None

Changes in 0.14.1:
  * fixed a typo in lookaside.py that prevented commits from working
  * added a descriptive exception message when fileids in your database
    do not match the fileids in the repository

Changes in 0.14.0
  * added ability for changesets to ignore unknown fields in some places
    (making changesets somewhat less brittle)
  * fixed bug in source handling with non-recipe files in the local directory
  * added framework for generic trove information
  * checkout no longer pulls all sources from the repository
  * used new trove info framework to store the source trove, build time,
    total file size, and version of conary used when building binary
    troves.
  * lib/elf.c no longer uses mmap to read elf files.  Some architectures
    may have elf structures on disk that are not naturally aligned, and
    using mmap to read them won't work.
  * the repository code now uses a 30 second timeout when attempting to
    access the database
  * Have architectures control their march values in the architecture
    config files.
  * add Arch.getCurrentArch() to get the major architecture that is in use
    during a build

Changes in 0.13.3
  * added ability for a contents log file (makes syncing much easier)
  * file tags weren't used on updates
  * "description update" tag action replaced with "handler update"
    (which gets called when either the tag description or the tag handler gets
    updated)
  * "description preremove" tag action replaced with "handler preremove"
  * sources get committed automatically

Changes in 0.13.2
  * reworked use.py code almost entirely.
  * added /etc/conary/arch directory to contain architecture definition files;
    changed /etc/conary/use files to contain more information about how
    flags are used when building.  Flag definitions are no longer in use.py.
  * fixed buildFlavor so that it affects cooking packages as well as
    determining troves to include when cooking a group
  * changed --noclean to --no-clean to be in line with the rest of the
    options; documented it
  * removed Use.foo and Flags.foo options from conary config files.  Macros.foo
    is still there.  Added --use-flavor option to cvc cook which takes a flavor
    and overrides the build flavor while cooking.
  * groups now take flavor strings to determine the flavor of a trove to
    include, not flag sets.
  * dependencies resolution is flavor sensitive now (and uses flavor
    affinity)
  * added trove version/release number to dependency messages
  * renamed classes and methods in versions.py to match current terminology

Changes in 0.13.1
  * repquery wasn't filtering by flavor properly (exposed by a bug fix
    in 0.13.0)

Changes in 0.13.0
  * removed importrpm.py
  * diffs between a file object that has a non-empty provides or requires
    to a file object that has an empty provides or requires are now properly
    generated and applied.
  * added checks to validate merged file objects against the fileIds
    in the changeset
  * implemented shadows
  * framework for redirects in place
  * removed (unused) parentId field from Branches repository table

Changes in 0.12.5
  * reworked dependency resolution a bit for a big speedup in the server
  * moved destdir to %(builddir)s/_ROOT_
  * made macros.destdir available during the unpacking of sources
  * source commands (r.addAction, etc.), if given absolute paths for
    their dir keywords, will perform their actions in the destdir instead
    of the builddir
  * most build commands (r.Make, r.Create, etc.), will work in either builddir
    or destdir, depending on whether they are given relative or absolute
    paths
  * add dir keyword for r.Run
  * include /usr/bin/rpm2cpio

Changes in 0.12.4
  * set more arch flags for x86 and x86_64
  * troves can have multiple instruction set flavors now
  * flipped around use: and is: sections of flavor strings
  * Version and Branch object completely separated

Changes in 0.12.3
  * conary verify updated to new API so that it works again
  * conary q (with no arguments) works again

Changes in 0.12.2
  * added getTroveVersionsByBranch
  * make better use of _mergeQueryResults
  * moved version affinity into findTrove from ConaryClient
  * fixed branch affinity so that it's actually branch affinity instead of
    label affinity
  * rdiff changes for 0.12.0 broke negative numbers for oldVersion
  * rdiff diff'd based on label instead of branch
  * update has flavor affinity now
  * flavors can now be specified on the command line for update, erase
    repquery, and query
  * unspecified flavor flags got scores of zero, which was wrong
  * added python code for flavor scoring (useful for the client)
  * repository queries didn't work properly when looking for multiple flavors
    of a single version
  * fix for updating multiple flavors of a single version of a trove
    simultaneously
  * reworked getTroveVersionList and getAllTroveVersions for per-trove
    flavor filtering

Changes in 0.12.1
  * repquery and query always showed dependency information
  * getTroveLeavesByBranch did extra demarshalling of the flavor
  * repquery didn't deal with nonexistant troves well
  * dependency failures on erase didn't reassemble dependency flags properly
  * fixed bug in dependency sets creation which caused dependency flags
    to get mangled
  * added a check to prevent mangled flags from getting committed

Changes in 0.12.0
  * document config command, and display supplied macro/use/arch information
    in output
  * repository acl's work for almost everything
  * anonymous access must be explicitly enabled by creating an acl for
    user 'anonymous' with password 'anonymous'
  * server side flavor scoring used
  * queries reworked for flavor matching

Changes in 0.11.10.1
  * move to python2.4
  * repository caching (which isn't used yet) didn't track the recurse flag

Changes in 0.11.10
  * changed flavor tracking when loadRecipe() is used to only track
    flavors in loaded recipes that are superclasses of the recipe
    class in the loading recipe.  (e.g. loading python.recipe to get
    the distribution python version will not add all of the python
    recipe's flavor information to the loading recipe class, as long
    as the loading recipe does not subclass the Python class.)
  * add conary verify command for comparing the local system's state to
    the state it was in at install time
  * when a trove is installed for the first time, it comes from a single
    repository
  * didn't handle file types changing on update
  * fixed problem assigning depNums
  * components disappearing from troves caused problems in relative changesets
  * files moving from removed troves in changesets caused update to fail

Changes in 0.11.9
  * change the order of permissions setting (chmod after chown)
    because some versions of the Linux kernel remove setuid/gid bits
    when setting ownership to root

Changes in 0.11.8
  * work around a python bug w/ fdopen() resetting file permissions
  * r.Replace() as an alternative to r.Run("sed -i '...' file")
  * Policy enforcing UTF-8 filenames
  * r.macros.tagdatadir as a standard place to put data just for taghandlers

Changes in 0.11.7
  * changed server.py to take extra config files via --config-file instead
    of as an extra argument
  * extra config files (specified with --config-file) were ignored if they
    didn't exist; issue an error message now
  * Added r.ConsoleHelper() for recipes
  * PAM configuration files shouldn't have paths to modules by default,
    so we remove what used to be the standard path
  * changed repository user authentication to use user groups (currently
    one per user)
  * added password salt
  * restructured repository a bit
  * removed lots of unused code from FilesystemRepository

Changes in 0.11.6
  * branches are created as changesets now instead of as a protocol call
  * merged authdb into primary repository
  * fix for rdiff (broken by flavor rework in 0.11.5)

Changes in 0.11.5
  * Internals reworked to eliminate flavor of None in favor of empty flavor
  * Added (currently unused) code to parse command line flavor specifications
  * static libraries (.a files) get proper flavors now
  * Handle attempts to update already installed troves from absolute
    change sets

Changes in 0.11.4
  * all components built from a single recipe share a common flavor
  * loadRecipe's label= keyword argument can actually take a label
    as well as a hostname

Changes in 0.11.3:
  * optimized a sqlite update statement to use indexed columns
  * added --test to update and erase
  * dependency check didn't handle new components providing the same
    items as old components (broken by 0.11.1 performance enhancements)

Changes in 0.11.2:
  * standalone server was broken by --add-user changes in 0.11.1
  * dependency check no longer allows packages being removed to cause
    dependency failures
  * changed how dependencies are frozen to make the order deterministic
    (so fileId's don't change around)
  * added a database version to the database schema

Changes in 0.11.1:
  * erasing troves enforces dependencies -- this requires a database
    conversion (run the conary-add-filedeps script which fixed the
    conversion to 0.11.0 after updating conary)
  * reworked dependency queries to take advantage of indices for much
    better performance
  * add --add-user to server.py for creating the authdb

Changes in 0.11.0:
  * massive rework of fileId mechanism to allow better flavor support
  * added columns to dependency tables to allow erase dependency checks
    (which are not yet implemented)
  * enabled trove requirements
  * added cvcdesc and the 'describe' command to cvc to generate
    and use metadata XML files.
  * getMetadata follows the branch structure up until it finds metadata
    for the trove.
  * changed getFileContents() to not need trove name or trove version
  * byte-compiled emacs lisp files are transient, like python
    byte-compiled files
  * addSource recipe action now can take a mode= keyword argument
  * cook now enforces having no dash characters in version numbers
  * files are explicitly disallowed from depending on groups, packages,
    or filesets; the only trove dependency that a file or component
    can have is on a component.  Only filesets can depend on filesets.

Changes in 0.10.11:
  * reworked how absolute change sets get converted to relative change
    sets for better efficiency
  * chained dependency resolution caused duplicate troves in the final
    changeset (and a lot of extra work)
  * added --config to stand alone repository
  * source flag wasn't set properly for newly added non-text files
  * flavor information is now printed by "conary query" when multiple
    flavors of the same version of a trove are installed
  * "conary repquery --all" flavor output formatting has been improved

Changes in 0.10.10:
  * changesets get downloaded into a single (meta) file instead of lots
    of separate files
  * fix several bugs in the freshmeat record parsing
  * add a freshmeat project page URL to the metadata by default
  * add a "source" item to metadata
  * the server implementation of troveNames() was horrible
  * enabled file dependencies

Changes in 0.10.9:
  * fixed some authorization issues with the xml-rpc repository interface
  * the web management interface for the repository works now; see
    http://wiki.specifix.com/ConaryConversion for information on how
    to convert existing authdb's to support this
  * fixed a bug with distributed branches
  * users can change their passwords through the repository's web api
  * improved logic apachehooks use to find top level URL
  * fixed bug in server side repository resolution

Changes in 0.10.8:
  * changed iterAllTroves() to troveNames(), which searches a single
    label instead of the whole repository
  * reworked http authentication and CGI request handling and added the
    beginning of a web interface to the repository for user administration
    and metadata management.

Changes in 0.10.7:
  * dependency sql code reworked to use temporary tables
  * new macro called "servicedir" that defines the location for
    service data (%(servicedir)s{ftp,http,etc})
  * added busy wait to sqlite3 python binding when executing SQL
    statements on a busy database

Changes in 0.10.6:
  * Lots of bug fixes for distributed branching
  * Some code rearrangement
  * The start of metadata support code is now included

Changes in 0.10.5:
  * The local database is used for fetching file information (but not
    contents), reducing network traffic when creating change sets
    across repositories.
  * Update works on troves which were locally cooked or emerged
  * Internal changes to move toward getFileContents() working in batches
    rather then on individual files. For now this prevents the repository
    from copying files between the content store and /tmp to serve them.
  * Arch flags are now included in flavors
  * Emerge follows the installLabelPath instead of the buildLabel
  * The extended debugger has been extensively modified
  * Conary can handle filenames with '%' in them
  * The showcs command has been significantly updated, and the updates
    are documented in the conary.1 manpage
  * New syntax for flags distinguishes requirements from "optimized for";
    see http://wiki.specifix.com/FlavorRankSpec

Changes in 0.10.4:
  * Bug fixes for updating from absolute change sets (which basically
    just didn't work for troves which contained config files)
  * Bug fixes for distributed branching
  * The database is used for fetching trove information (but not yet
    file information) when the client constructs change sets across
    distributed branches
  * various other bug fixes

Changes in 0.10.3:
  * this version introduces changes to the network protocol for
    obtaining file contents and changeset generation. The client
    protocol version number has increased, so version 0.10.3 can only
    communicate with servers running the server from 0.10.3. The
    server remains backward compatible with older clients.
  * a warning message is now displayed when the user attempts to
    create a branch that already exists on a trove.
  * the correct trove names are displayed when automatically resolving
    dependencies
  * packages no longer get the union of all the dependency information
    of the components they contain.  This information would have to be
    recalculated if a user installed a package then removed a
    component afterward.
  * a package policy check was added to reject any world-writable
    executable file.
  * r.TagSpec('tagname', exceptions='filter') now overrides a match by
    another r.TagSpec('tagname', 'filter')
  * more changes to metadata interface
  * various other bug fixes and improvements

Changes in 0.10.2:
  * the repository code is now included in the main conary source
    archive
  * "conary showchangeset" produces a more user-friendly output
  * large responses from the repository server are now compressed
  * the protocol for getFileContents() changed to take a fileId
    instead of the file's path.  The repository code can still handle
    old requests, but the client code now requires the latest
    repository code.
  * bug fixes

Changes in 0.10.1:
  * when applying a changeset, dependency failures are resolved by
    querying servers in the installLabelPath
  * troves that satisfy a dependency can automatically be added to a
    transaction.  This behavior is controlled by the "autoResolve"
    variable in conaryrc or the "--resolve" command line option to
    "conary update"
  * dependency resolution is calculated recursively.  To limit the
    recursion depth to check only first order dependencies, a
    "--no-deps-recurse" option has been added to "conary update"
  * "conary repquery" now takes a "--deps" argument, which prints the
    Requires and Provides information for the trove that is being
    queried.
  * changes have been made to the build side of Conary to facilitate
    building recipes that use cross compilers
  * symlinks now get the appropriate ownership set when they are
    restored
  * groups can now specify which flavor of a trove to include
  * repository queries that don't need file information no longer ask
    the repository for files.
  * various bug fixes and cleanups

Changes in 0.10.0:
  * dependency checking is now performed before changesets are
    applied.  This uses new tables in the local system's database.
    If you are using a database created by a version of Conary older
    than 0.10.0, it must be converted before it can be used.  See:
      http://wiki.specifix.com/ConaryConversion
    for details
  * Shared library dependency information in changesets is now stored
    in a different format.  This means that repositories that use old
    versions of Conary will be unable to give valid changesets to
    Conary 0.10.0 or later.  Therefore, the protocol version number has
    been increased.
  * --no-deps argument added
  * "cvc co" is now a synonym for "cvc checkout"

Changes in 0.9.6:
  * dependency enforcement infrastructure has been added (the code is
    currently disabled)
  * bug fixes
    * applying a changeset that un-hardlinks files now works
    * conary rq [trove] --info now works
    * running "conary update [trove]" when more than one flavor of
      [trove] exists no longer tracebacks.  It installs both flavors
      of the trove (which is not always the desired behavior - this
      will be addressed later)
    * only files with execute permissions are checked for
      #!interpreter.
    * "conary rq [trove] --ls" no longer tracebacks when [trove]
      exists in more than one repository
    * various code cleanups

Changes in 0.9.5:
  * new methods for specifying dependency information in recipes have
    been added
  * #! interpreters get added as dependencies
  * local flag overrides now work
  * cvc cook --resume can be used multiple times
  * conary invokes gpg with --no-options to avoid creating or using
    ~/.gnupg

Changes in 0.9.4:
  * fixes to cvc annotate
  * flavors and dependency generation code has been refactored to be
    policy based
  * better error handling when invalid changeset files are given to
    conary
  * minor code cleanups

Changes in 0.9.3:
  * New "cvc annotate" feature
  * Man page updates
  * Changesets which remove a file and replace it now apply correctly.
  * "cvc update" no longer complains and fails to update the CONARY
    state file properly  when ownerships differ
  * FileId generation now looks for previous versions of all the
    packages that have just been created, not just the name of the
    recipe.
  * Cooking as root is no longer allowed
  * Miscellaneous bug fixes.

Changes in 0.9.2:
 * Bug fixes:
   * Applying changesets that have more than one hard link groups
     sharing the same contents sha1 works now.
 * Build changes:
   * Recipes can now create new top level packages.

Changes in 0.9.1:
 * Bug fixes:
   * Applying a changeset that has a flavor which is a superset of the
     previous version's flavor now works.
   * Parsing optional arguments to command line parameters that appear as
     the last thing on the command line works
 * Build changes:
   * Package policy now checks to ensure that files in /etc/cron.*/*
     are executable
 * Update changes:
   * Conary no longer complains if a transient file has been modified
     on disk but no longer exists in a new version of a component.
 * Miscellaneous changes:
   * Version 1 on-disk changeset file support has been removed.

Changes in 0.9.0:
 * protocol versioning is much more granular now allowing for backwards
   compatible versions of functions
 * changeset command now generates changesets for multiple troves spread
   across multiple repositories
 * change sets are transferred as a set of independent change sets now
   (laying the groundwork for repository change set caching, with which
   this version will work just fine)

Changes in 0.8.3:
 * Man page updates.
 * The "conary query" command now accepts multiple arguments for
   troves and paths
 * Fixed "conary erase" command which was broken in 0.8.2

Changes in 0.8.2:
 * You can now install multiple troves at once (even a combination of
   changeset files and troves from repositories), and the entire
   action is recorded in a single rollback (this required a change in
   command-line arguments for updating troves).
 * The beginnings of support for searching multiple repositories
 * Miscellaneous code cleanup and bug fixes.

Changes in 0.8.1:
 * The source code has been re-arranged for easier maintenance, and
   conary has been split into two programs: conary and cvc.
 * Better error messages and debugging tracebacks

Changes in 0.8.0:
 * A new changeset format supports hard links but requires staged update.
 * The new changeset format also collapses duplicate contents even
   when hardlinks are not used.
 * By default, rc?.d/{K,S}* symlinks are no longer packaged. The
   chkconfig program is relied on to create them at package
   install/update time. Init scripts are explicitly required to
   support the chkconfig protocol by default
 * Improved error messages
 * Several bug fixes.

Changes in 0.7.7:
 * Extended debugger saves and emails
 * Tracebacks now include arguments and locals
 * More size optimizations were made when applying changesets
 * Applying absolute changesets when a trove is already installed is
   now much more efficient than it was
 * Self-referential symlinks raise a packaging exception.
 * Several bugs fixes.

Changes in 0.7.6:
 * Installation
   * Hardlink handling
   * enhanced debugging capabilities (including saving a debugging
     state file to enable remote debugging)

   * using binary file ids and iterators for significant memory savings
   * and runtime support for the x86.x86_64 sub-architecture
 * Cooking
   * more robust handling of the --resume option
   * policy normalization of where app-defaults files go.

Changes in 0.7.5:
 * Hard links are implemented (but not yet enabled, in order to
   preserve changeset compatibility for now).
 * Several bugs have been fixed for installing and cooking.

Changes in 0.7.4:
 * Fileids are now stored and transmitted in binary rather than
   encoded.
 * Better handling of multiple versions of packages/troves installed
   at the same time
 * Missing file handling improvements
 * Recipe inheritance is now possible between repositories
 * Enhanced Interrupted builds
 * The dynamic tag protocol was slightly modified
 * Added Arch.x86.amd64 and Arch.x86.em64t
 * several bugs fixes

Changes in 0.7.0:
 * sqlite3 is used for the database
 * better handling of multiple packages with the same name installed at once.

Changes in 0.6.6:
 * repository protocol update
 * changeset format update
 * added the ability to resume halted local builds
 * added the ability to easily package build-time tests to run at
   install time to qualify new/changed environments
 * better handling of packaged .pyc/.pyo files
 * better shared library handling
 * improved inline documentation
 * optimizations for both space and time
 * numerous bugfixes<|MERGE_RESOLUTION|>--- conflicted
+++ resolved
@@ -1,10 +1,3 @@
-<<<<<<< HEAD
-Changes in 1.0.2:
-  o Bugfixes
-    * Conary displays full paths when in the error message generated
-      when it can't open a log file rather than leaving out the root 
-      directory
-=======
 Changes in @NEW@:
   o Bugfixes:
     * A bug that caused redirects to fail to build when multiple flavors of a 
@@ -25,8 +18,9 @@
       InvalidEntitlement exception has been added.
     * A repository bug prevented the mirror client from obtaining a
       full list of new troves available for mirorring
-
->>>>>>> 7f6a7fb9
+    * Conary displays full paths when in the error message generated
+      when it can't open a log file rather than leaving out the root 
+      directory
 
 Changes in 1.0.1:
   o Database schema migration
