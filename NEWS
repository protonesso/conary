Changes in @NEW@:
  o Bug Fixes:
<<<<<<< HEAD
    * In-core changesets could be merged into a ReadOnlyChangeSet a single
      time. After multiple merges reset() no longer reset the underlying
      in-core changeset.
    * Conary no longer exits with an unhandled KeyError exception if
      an unknown dependency type is encountered in the local
      database. (CNY-3232)

  o New Features
    * The xz compression file format is now supported for decompressing
      sources. (CNY-3207)
    * The changemail.py repository commit action module now takes an
      optional --maxsize argument and truncates changemail messages
      to fit. (CNY-3205)
    * The Run build action now does path-based build requirement
      discovery like most build actions. (CNY-3222)

  o Internal Changes:
    * Repository internal getfile function now avoids and database access
      when no files have been requested
    * Use bulk operatings for loading troveinfo data, speeding up repository
      commits.
    * Committing changesets now iterates over troves the changeset is
      relative to rather than getting them one at a time, significantly
      reducing the number of sql calls.
    * Conary now uses a single call when validating that file objects exist
      in the repository during a commit.
    * Repository commits now handle file paths and file streams separately
      to reduce the size of the temporary tables and the commit path.
    * The number of SQL calls used to create the flavors needed by a repository
      commit has been dramatically reduced.
    * Avoid noop SQL calls during repository commits when no redirects are
      being commited.
    * Repository commits now merge all dependencies from the temporary tables
      into the final tables at once rather than once per trove.
    * Repository commits now updates permission tables for all new troves
      at once.
    * Updates to latest tables are now done for all troves at once, and
      are based on the current latest entries and the new trove. Formerly
      they were done one at a time based on everything in the repository
      (through a view).
    * The rpmhelper.Header object can now produce dependency sets that
      represent what an RPM requires and provides.
    * A new RPM dependency class has been added. This class is used
      to represent dependencies expressed in RPM packages that cannot
      be mapped directly to a native Conary dependency.
    * Colons in dependency flags are now escaped as \: to allow deterministic
      thawing.

  o Build Changes:
    * When cooking groups where checkOnlyByDefaultDeps is set to False added
      dependencies will now inherit the byDefaultness of the depending
      component. (CNY-3195)
    * The imageGroup flag in group recipes now implies
      checkOnlyByDefaultDeps=False. (CNY-3195)
=======
    * Decompression with xz is preferred over unlzma, as CNY-3194
      intended. (CNY-3231)
    * rpm2cpio now correctly handles rpm packages compressed with xz.
      (CNY-3234)
>>>>>>> 198cc9e0

Changes in 2.0.50:
  o Bug Fixes:
    * cvc rdiff now functions correctly on trove versions where no
      previous version exists. (CNY-3218)
    * Updates of multiple flavored groups containing pre-update scripts
      no longer fail after the critical update is applied. The fixed
      Conary issue is related to CNY-3216, but only manifests itself
      when multiple groups are present. (CNY-3219)
    * Path-based action build requirement discovery now functions
      correctly when spaces are present in environment variables or
      adjacent spaces are present before the name of the executable in
      a command string. (CNY-3224)
    * When building local changes, conary would sometimes look through
      the database by fileId to get the path for a file it needed,
      instead of just looking in the filesystem directly. That caused a
      failure when two paths had the same fileId but one of them had
      been removed from the system. (CNY-3226)
    * Building from the repository will no longer attempt to re-download
      autosourced files. (CNY-3221)

  o Internal Changes:
    * Conary will now link against an embedded copy of sqlite if a
      specific version of sqlite has previously been configured and
      built under the conary/pysqlite3/ directory.  At this time,
      the supported version is 3.6.18.

Changes in 2.0.49:
  o Bug Fixes:
    * Updates of flavored groups containing pre-update scripts no
      longer fail to continue after the critical update is applied.
      (CNY-3216)
    * Old rpm packages that do not have a PAYLOADCOMPRESSOR tag in their
      headers are correctly handled. (CNY-3210)

Changes in 2.0.48:
  o Bug Fixes:
    * A bug introduced in the previous release that caused installations
      of device nodes as a non-root user to crash has been fixed.
      (CNY-3208)

Changes in 2.0.47:
  o Bug Fixes:
    * Directory permissions are no longer unnecessarily updated if they
      have not changed. (CNY-3202)
    * A race condition in restoring files that share content has been
      fixed. The race involved changing the contents of the restored
      file before references to that file are restored. (CNY-3203)

Changes in 2.0.46:
  o New Features
    * If python-keyutils is available, cvc will try to interact with
      the user's session keyring. (CNY-3190)
    * Conary now uses xz in preference to unlzma to decompress lzma
      data. (CNY-3194)
    * A new function, parseChangeSpec, that parses a single trove
      update specification such as name=ver1[flv1]--ver2[flv2], was
      added to cmdline.py. (CNY-3197)

  o Internal Changes:
    * The code path leading to getChangeSet was reworked to use
      significantly fewer repository calls, resulting in a massive
      speedup for uncached, large requests.

  o Bug Fixes:
    * PGP passphrases, required for signing troves, are now fetched
      using a callback. (CNY-3189)
    * Repositories running on postgresql can properly handle queries
      for labels sharing the hostname portion. (CNY-3192)
    * The sha1 for files in a repository could be improperly left as
      NULL for some cases involving shadows. This has been fixed,
      and migrating existing repositories to version 17.3 will fix
      existing missing sha1 checksums.
    * Group pre-execution scripts now run exactly before any package
      that is part of the group. Previously, pre-execution scripts
      were run at the very beginning of the update, where the
      probability of their interpreter not being installed was high,
      especially for pre-install scripts. (CNY-2705)
    * Group pre-execution scripts no longer unnecessarily fetch
      information they already have from the repository. (CNY-3196)
    * Password information for XMLRPC server URLs is now hidden in
      tracebacks. (CNY-3198)

Changes in 2.0.45:
  o New Features:
    * The standalone Conary repository server now prints a message if
      it fails to import the Conary REST api.
    * Added the restore command, which restores file ownership to troves
      from which they were removed (because of a remove operation or
      --replace-files).
    * The addGitSnapshot action now accepts a branch= argument.
      (CNY-2368)

  o Internal Changes:
    * Fetching path hashes from a changeset now uses absolute trove info
      when available (which it is for any recent enough server), instead
      of merging differential trove info with database trove info, which
      significantly speeds up update planning.
    * Database operations now use the TRUNCATE command where available,
      which may speed up some repository queries.
    * An internal API used for emulating repository access by certain
      roles previously did not function when given a specific set of
      roles; this has been corrected.

  o Bug Fixes:
    * A consistent exception is now raised when bad XML-RPC data is fed
      into conary's parser on systems without the sgmlop package
      installed. (CNY-3180)
    * An error in handling queries for labels sharing the host name
      component has been fixed. (CNY-3187)

Changes in 2.0.44:
  o New Features:
    * Conary can now be configured with a set of certificate authorities
      (trustedCerts) against which all secure repository access will be
      validated. (CNY-2735)
    * Conary now logs the starting, output, and error exit codes of
      trove scripts to the /var/log/conary file. (CNY-3150)
    * The "conary updateall" command now honors the --just-db
      option. (CNY-3167)
    * The EULA_Conary.txt file has been renamed to
      EULA_Conary_Dual_License.txt in order to highlight the contents
      of the beginning of the file, which describe a choice of license
      terms.  The contents of the file are not changed, and the licenses
      under which Conary may be used are not changed. (CNY-3168)
    * The SetModes build action now takes an optional allowNoMatch
      keyword argument, that causes a warning to be printed instead of
      failing the build when the target file does not exist. (CNY-3171)

  o API Changes:
    * Added removeInvalidRollbacks() to client API. (CNY-2933)
    * The conary.lib.mainhandler.MainHandler.main() method now sets
      sys.excepthook only if the setSysExcepthook method variable
      is True (as it is by default), allowing subclasses to take
      responsibility for setting sys.excepthook differently. (CNY-3170)

  o Bug Fixes:
    * An internal function used for installing files no longer leaks a
      file descriptor on error. (CNY-3152)
    * Unknown errors while retrieving PGP keys for archive verification
      are now gracefully handled. (CNY-3120)
    * The cvc refresh command now ignores negative cache entries.
      (CNY-3157)
    * The cvc sign command properly handles keys specified by key ID, in
      addition to fingerprints. (CNY-3139)
    * The conary updateall --items command now honors --labels,
      --full-versions and --flavors flags. (CNY-3138)
    * The --lsprof option now writes out profiling information even if an
      exception occurs, for both the conary and cvc commands.
    * Dependency numbers in temporary dependency checking tables no longer
      overlap dependency numbers in the persistent database.
    * Dependencies with multiple flags previously were not marked as
      satisfied during dependency resolution passes, forcing extra work
      on subsequent passes.
    * Local rollbacks previously failed to restore contents when a file's
      metadata changed but the contents stayed the same.
    * Generating local rollbacks previously failed for non-root users when
      the file was unreadable due to permissions.
    * The ccs2tar script uses tarfile.open() in a way that is compatible
      with both python 2.4 and 2.6 (CNY-3160)
    * Brace expansion produces results similar to bash. (CNY-3158)
    * Trove searches with invalid (non-ASCII) input no longer cause a
      crash on PostgreSQL-backed repositories. (CNY-3165)
    * Flavor processing in depSetFreeze previously did not properly handle
      return codes from depFreezeRaw, which could lead to a segmentation
      fault. (CNY-3166)
    * Path normalization no longer produces erroneous double-slash entries
      in /etc/ld.so.conf. (CNY-3142)
    * Accessing a server through a Conary proxy that injects entitlements
      now correctly forces the use of SSL. (CNY-3176)

  o Internal Changes:
    * Update handling now looks for preerase trove scripts in the local
      database instead of instantiating full troves from the database and
      looking in those troves.
    * Dependency tables for removed troves are no longer dropped and
      rebuilt during each iteration of dependency solving; they are now
      incrementally built during subsequent iterations.
    * Dependency ordering code now looks in the local database for trove
      references instead of instantiating troves to get that information.
    * Code which decides what referenced troves need to be erased when
      collections are erased now:
        - looks in the local database for trove references instead of
          instantiating troves to get that information.
        - batches reference checks, pin checks, and presence checks
          across troves instead of checking those for each trove
          individually.
    * Fast-pathed code which matches old troves with new troves for the
      case where only a single old trove and a single new trove with
      a given name exist.
    * Graph calculations for dependency ordering now only occur when the
      results are needed instead of for every pass through the dependency
      resolver.
    * Reworked rdiff to not download a full changeset from the
      repository. It now downloads only the config (text) files and diffs
      them on the client. This allows it to show diffs for changes across
      repositories and yields a nice speedup. (CNY-3039)
    * Reworked "conary remove" functionality to generate a changeset for
      the file remove and commit that through the normal update path.
    * During dependency checks for new troves, Conary no longer includes
      every trove which requires a given dependency in the SQL tables.
      Instead, it includes that dependency only once and expands the
      matched requirements when we order troves (which is the only time
      it matters).
    * Added simple caching of path hashes from the database to improve
      performance of large system updates.

Changes in 2.0.43:
  o Internal Changes:
    * Additional information is now included when Conary receives
      corrupt changesets, to assist in diagnosing the cause of
      the changeset corruption. (CNY-2629)

  o Bug Fixes:
    * File paths from changesets are now properly normalized, and the
      rest of the code correctly handles the single-slash prefix in
      the case of installing to the main root directory. This fix
      completes the change introduced in Conary 2.0.41 and reverted
      in Conary 2.0.42, that caused tag handlers to malfunction
      when run by Conary 2.0.41. (CNY-3142)
    * Conary now puts libtool .la files in :devellib components
      by default, rather than in :lib components, for better
      multilib development environment support. (CNY-3143)
    * An internal function, mkdirChain, used to create directories,
      could be subject to a race condition on Python 2.4. This has
      been corrected. (CNY-3145)
    * The documentation for the mode= argument to several build
      actions has been improved to make it clearer to specify an
      octal number. (CNY-3146)
    * The cvc refresh command properly handles URL strings that contain
      username and password specifications. (CNY-3108)

Changes in 2.0.42:
  o Bug Fixes:
    * A previous change that normalized paths before being passed into
     tag handlers has been reverted. (CNY-3141)

Changes in 2.0.41:
  o Bug Fixes:
    * When a derived packages was created incorrectly, Conary could
      sometimes trace back; in these cases, Conary will now print a
      more useful error message. (CNY-3125)
    * Displaying the output from verify spent a significant amount of time
      querying repositories for information which was available in the local
      database. All data accesses for verify are now satisfied locally
      for a significant (10x) speedup in performance).
    * The output for conary verify is more succinct; instead of two
      summary lines per component validated, it now prints one line
      per component that has differences to display. (CNY-2419)
    * Using --verbose on verify now gives some progress indication.
    * Removed improper options for localcs from the man page.
    * Verify significantly sped up.
    * Turned off threading in recreatedb, because threading broke
      for some manifests. (CNY-3128)
    * Rewrote SQL query which removes old dependencies for better performance.
    * The cvc file cache now understand file mode changes as well as 
      content changes. (CNY-3082)
    * Key signatures for archives in source components are no longer checked 
      when the source is in the repository, but rather checked at commit
      time. (CNY-3130)
    * Fixed bug which caused files to be dropped from builds when two
      paths shared the same pathId somewhere in the history of that
      trove. (CNY-3133)
    * Updates and local changeset generation handle troves with renames,
      though cases with multiple versions of such troves being installed
      simultaneously have known shortcomings. (CNY-3134)
    * Updating source directories to versions which added or removed a
      factory now updates the CONARY file properly. (CNY-3073)

  o New Features:
    * Verify now relies on file size and mtime to determine whether files
      have been modified.  The --hash option has been added to verify to
      force sha1s to be used instead.
    * The system database can now return file objects along with troves
      to avoid double walking of the file tables.

  o Internal Changes:
    * TroveSource.walkTroveSet now walks troves in a sorted, depth first order.

Changes in 2.0.40:
  o Bug Fixes:
    * keepRequired now recognizes that local troves may have had files
      removed, preventing file conflicts with incoming troves
    * Fixed formatting error in cvc explain that caused policy actions to be
      listed twice. (CNY-3107)
    * Conary ignores configuration file errors for certain local
      operations including conary query, rblist, and showcs. (CNY-3111)
    * Python flags on a Requires dep now use exactly the flags on the 
      corresponding Provides, rather than being trimmed to match flags on
      python:runtime's Requires deps. (CNY-3030)
    * Disallow characters '"\\()[] in labels

  o New Features:
    * Added getLabelsForHost call, and bumped server protocol to 66. (CNY-2771)
    * Added getFilesFromTrove call, and bumped server protocol to 67. (CNY-3100)
    * Repositories now check the database to see which files already exist
      instead of looking in the filesystem for a noticeable speedup in commit
      time for systems with NFS based data stores.
    * In a GroupRecipe, r.remove now takes a use flag to determine if a trove
      should be removed. This matches the behavior of r.add*. (CNY-3115)
    * Added types to allow creation of sockets and named pipes via
      conaryclient/newtrove.py code paths
    * The "migrate" command now accepts the "--from-file" option (CNY-3114)
    * Standalone and apache servers now pull in REST api from the crest
      project if the code is available. Note that restlib and xobj are
      required for the crest implementation, and that the "baseUri" must
      be specified in the server config file (it's normally /conary).
    * Repository commits now take advantage of knowing which parts of the
      commit have not changed since the old version for better performance
    * The internal OpenPGP implementation can now change passphrases
      on secret keys. (CNY-3123)

Changes in 2.0.39:
  o Bug Fixes:
    * Fixed potential segfault in sqlite bindings when running under
      python 2.6. (CNY-3103)
    * Promoting a binary foo from a to b, and then promoting a group containing
      foo from b to a will no longer cause foo to be unnecessarily repromoted.
      (CNY-3088)
    * Fixed an interaction with loadRecipe overrides used by rmake and
      autoloadRecipes that would cause rmake to not find any matches
      for autoloadRecipes that were included in biarch flavored superclasses.
      (CNY-3090)
    * Redirect components should not have build requires set (CNY-3069)
    * Updates are no longer halted by the signal SIGWINCH, or SIGURG, which are 
      normally ignored. (CNY-3098)
    * getTrovesBySource now returns a list of the accessible binaries associated
      with a source even if the source is not accessible. (CNY-3099)
    * Changeset-based migrations no longer fail when a flavor is dropped
      from the group that is being migrated. (CNY-3101)

  o New Features:
    * Attempting to promote a binary will no longer reclone the binary 
      if a binary is already the latest at the target branch, even if
      there is a later source committed on the target branch. (CNY-3089)

Changes in 2.0.38:
  o Bug Fixes:
    * Conary versions 1.1.20 (April 2007) through 2.0.37, inclusive, use a 
      SHA256 implementation provided by the pycrypto package, which contained 
      an implementation that generates faulty digests for certain message 
      lengths. To compensate, a backward compatibility module that implements 
      bug-for-bug compatibility with the incorrect SHA256 algorithm has been
      added, in order to inter-operate (generate and validate signatures) 
      with Conary versions which use the incorrect SHA256 implementation 
      in pycrypto. (CNY-3086)
           
Changes in 2.0.37:
  o Bug Fixes:
    * Resolved a bug introduced in the 2.0.36 sha1Uncompress function
      that could cause update operations to fail. (CNY-3084)

Changes in 2.0.36:
  o New Features:
    * Policy can now be added per distribution in the directory
      /usr/lib/conary/distro/policy. (CNY-3071)

  o Bug Fixes:
    * More fixes for flavored superclass groups - you can now commit
      recipes when autoloading flavored superclass groups. (CNY-3061)
    * Schema migrations are now transactional, meaning that any failure
      during migration will roll back cleanly where possible. (CNY-2789)
    * If a user removes a file, and then recreates the file as a
      directory, the warning message previously did not include the
      affected path.  This has been fixed. (CNY-3076)
    * Path conflicts generated during group cooks correctly print. (CNY-3079)
    * You can now display buildreqs using --show-buildreqs for other
      types of recipes other than packages (CNY-3075)
    * You can now add archives with files with % in them when perserving 
      ownership. (CNY-3080)
    * All troveInfo is now used to calculate a changeset fingerprint, 
      regardless of the client version specified.  This allows a proxy 
      to expire its cached version when extended trove info is 
      updated. (CNY-3083)
    * Bugs that could cause erroneous error messages in
      conary.lib.misc.sha1Copy() and conary.lib.misc.sha1Uncompress()
      have been fixed.

Changes in 2.0.35:
  o Bug Fixes:
    * setTroveInfo no longer sends extended metadata information to 
      update services that cannot understand it. (CNY-3050)

Changes in 2.0.34:
  o Bug Fixes:
    * You can now have flavored groups for superclass groups - these can
      be created when superclass groups are created as a part of another
      group recipe. This release includes additional fixes over
      those added in 2.0.33.  (CNY-3061)
    * Post-mortem debugging sessions with recipes using --debug-all now start 
      at the point of the innermost exception, making debugging easier.

Changes in 2.0.33:
  o New Features:
    * When adding an XML file (filename ending in ".xml") to a source
      component, it will be added as a text (config) file by default,
      and so changes will be managed with diff/patch merging.  Specify
      the --binary option to avoid merging. (CNY-3045)
    * When adding groups via addAll, conary now reports the exact
      name, version, and flavor of the group being added. (CNY-2977)

  o Bug Fixes:
    * Fixed reporting of errors when using glob objects in actions such as 
      r.Remove. (CNY-3055)
    * Promotion of source components where files have been renamed across
      repositories has been fixed. (CNY-3059)
    * Preserving ownership in tar archives containing files with missing
      intermediate directories now functions. (CNY-3060)
    * Added support for python module discovery in python 2.6, which 
      uses a new PREFIXES variable to determine where to search for modules.
      (CNY-3063)
    * Metadata promotion is more robust in the context of other inaccessible
      or missing older troves. (CNY-2611)
    * Promotion of inidividual components is no longer allowed. (CNY-2941)
    * Fixed a case conaryclient.makeSourceTrove could fail to create
      a trove because it tried to assign it a previously existing version.
      (CNY-3028)
    * You can now have flavored groups for superclass groups - these can
      be created when superclass groups are created as a part of another
      group recipe.  (CNY-3061)
    * A bug that caused an IOError when a repository attempted to
      commit a changeset larger than 2 GiB has been fixed (CNY-3065)

Changes in 2.0.32:
  o New Features:
    * FlavorPreferences now handle s390{,x}. (CNY-3056)

  o Internal Changes:
    * Extended traceback representations display longer strings. (CNY-3053)

  o API Changes:
    * Extended logic in deps.getShortFlavorDescriptors to handle cases where
      prefers vs requires needs to be distinguished. (CNY-3054)
    * checkin.refresh is now a developerApi and takes a new dirName
      parameter. (RBLD-139)

  o Bug Fixes:
    * Git no longer defaults to the master branch, so we now specify the 
      branch when pulling. (CNY-3012)

Changes in 2.0.31:
  o Client Changes:
    * addMetadataItems() automatically creates digests
    * MetadataItem.freeze() no longer creates metadata digests
    * Metadata now has a version 1 digest computed only if it includes
      extended metadata

  o Server Changes:
    * Hide extended metadata from old clients (CNY-3050)
    * addMetadataItems() now rejects metadata items which don't have digests

Changes in 2.0.30:
  o Internal Changes:
    * Refactored the code used for cvc diff and cvc rdiff to provide
      an internal iterator interface that does not directly print
      output, for rBuild. (CNY-3043)

  o Bug Fixes:
    * On multiarch systems, a repository query for all versions of a trove
      could prefer an x86 troves over a multiarch trove, if the x86 flavor
      scored higher against the system flavor (CNY-3041)
    * Conary would unpack 64 bit integers incorrectly on platforms where
      long was 64 bits instead of 32 (CNY-3042)
    * Conary unpacked 16 bit values by treating them as 32 bit values,
      which broke on big endian machines (CNY-3042)
    * Disallow empty trove names and component names
    * Metadata now allows new types to be added, and key/value metadata
      is a new type. Without this troves with key/data metadata attached
      were unuseable by older versions of conary (CNY-3040).
    * Added a new signature type which includes new metadata types.
    * Made Trove.verifyDigests() verify signatures of metadata.
    * A bug that caused python dependencies to not be discovered when
      using alternate versions of python has been fixed (CNY-3029).

Changes in 2.0.29:
  o New Features:
    * cvc diff now optionally takes a set of files to diff.  Note that
      providing a revision now requires the --revision argument, to
      differentiate revisions from files. (CNY-2384)
    * Added --build-log and --show-file parameters to conary rq. (CNY-2584)
    * Group, Fileset, and Redirect recipes now check and record build 
      requirements. (CNY-3016)

  o Client Changes:
    * Support for obtaining changeset fingerprints has been added to
      the network repository client.
    * Transient files whose contents have changed will be restored if the
      file had been previously removed from the local system (CNY-2987)
    * generateStatus() call didn't handle a root parameter properly. This
      didn't cause cvc problems, but didn't work properly within rbuild
      (CNY-3026).

  o Server Changes:
    * Code using a shim client can now more securely "imitate" a user by
      passing in a ValidPasswordToken object in lieu of the actual
      password. (CNY-2968)
    * Writing files into the content store now decompresses and validates
      the sha1 once instead of once per content store. Additionally, file
      creation and the sha1 computation are now done in C instead of python.
    * Significantly reduced the number of SQL queries used to commit groups
      to repositories for a noticeable improvement in commit performance.
    * Temporary tables for commits of collection and files are merged into
      the final tables at the end of the changeset commit instead of
      incrementally following each trove.
    * The original client IP is now used for logging and
      authentication when a request is received from a HTTP proxy.
      (CNY-3006)

  o Bug Fixes:
    * ABI dependencies are no longer checked on erase. (CNY-2991)
    * createSourceTrove now honors filestreams marked as config. (CNY-3011)
    * Subscribing to log messages now works with a system time
      that requires more than 10 characters to represent the seconds
      (after Saturday November 20 2286 17:46:39 UTC). (CNY-3019)
    * Committing now works through restrictive proxies. (CNY-3032)
    * A bug that manifested itself as a TroveNotFound when accessing
      multiple repositories through the same url has been fixed. (CNY-3027)
    * A bug that caused conary to segfault while creating changesets under
      python 2.6 has been fixed. (CNY-3033)
    * An API method nologUpdateSrc has been added, which raises exceptions
      instead of returning None to indicate failure as the old updateSrc method
      did.  (CNY-3035)

Changes in 2.0.28:
  o New Features:
    * Groups now support pre-rollback scripts. (CNY-2908)

  o Server Changes:
    * Added paranoidCommits option which checks trove data has been stored
      properly in the SQL database before allowing the commit to complete.

  o Bug Fixes:
    * Fixed handling of troves erased by an update job which satisfy
      dependencies of packages being installed, so that an error
      message is given instead of an assertion being raised (CNY-2996).

  o Build Changes:
    * The default build requirements for rmake have been added to the
      BaseRequiresPackage base class to allow rMake to build against non-rPath
      Linux platforms (CNY-3005).

  o Other Changes:
    * New PGP signing keys have been added.

Changes in 2.0.27:
  o New Features:
    * Metadata information can now be extracted from debian packages.
      (CNY-2995)

  o Client Changes:
    * The "conary rollback" command now handles --info and --interactive
      flags, which behave similarly to the "conary update" flags. (CNY-820)

  o Bug Fixes:
    * Conary no longer checks for the existence of a db journal on startup,
      making it possible to perform cvc operations while updating your
      system. (CNY-2958)
    * Files with (only) unsatisfied Java requirements that are filtered
      out using r.Requires(exceptDeps) no longer have their provides
      removed. (CNY-3001)
    * A bug that caused the frozen list of trove script compatibility
      information (created if using the "toClass=" keyword argument
      when adding a trove script) to be recorded in a random order has
      been fixed.  Because sorting the list causes a different Trove
      signature digest to be generated, this version of Conary
      introduces version 2 trove signatures.  Conary will ignore
      version 1 trove signatures on old troves that have multiple
      trove script compatibility entries.  (CNY-2997)
    * Conary ignores journal if the database is currently being locked
      by an update.  Its existence does not signify a failed update,
      but rather a currently running one. (CNY-3008)


  o Build Changes:
    * A new type of metadata information, storing key-value pairs,
      is now available. (CNY-2983)

Changes in 2.0.26:
  o Build Changes:
    * The way that factories are cooked has been changed so that buildRequires
      are set (for building in rMake) and so that platforms may override the
      default build requirements. (CNY-2986)

  o Bug Fixes:
    * A bug causing cooks to fail when Perl was not installed on the
      build system has been fixed. (CNY-2989)
    * A bug that prevented Java dependencies from being parsed
      correctly in some cases, for example when given on a "conary rq
      --what-provides" command line, has been fixed.  Previously a
      "bad java dependency: flags required" error message was
      generated. (CNY-2990)

Changes in 2.0.25:
  o Bug Fixes:
    * "conary emerge" no longer emits warnings. (CNY-2835)
    * A bug that prevented proper ownership and permissions from being
      recorded when using r.addArchive(..., perserveOwnership=True)
      and the archive had a prefix of "./" has been fixed.
      Additionally, a bug that could cause permissions to be assigned
      to files with similar paths as those created by addArchive has
      been fixed. (CNY-2953)
    * Promote in 2.0.24 could traceback instead of printing an error message
      if no troves were present to clone.
    * A bug causing addSource to use the wrong file if there was a name
      collision between a filename in an rpm and the source directory
      has been fixed. (CNY-2627)
    * A bug causing createNewSourceTrove to erroneously change pathIds
      has been fixed. (CNY-2971)
    * When installing with the --root option and a trailing '/'
      character provided, Conary previously wrote new entries
      in the ld.so.conf without a leading '/' character.  This
      has been fixed. (CNY-2982)

  o Build Changes:
    * Cross-compiling packages that include perl modules can now
      provide perl: dependencies; the perl @INC path needs to
      be provided via the r.Requires(bootstrapPerlIncPath=...)
      keyword argument. (CNY-2943)
    * Packaging a version of perl that requires libraries in the
      destdir to start but does not use RPATH now succeeds. (CNY-2955)
    * When the perl @INC path includes elements that are symlinks in
      the destdir, the symlinks are now resolved for correct perl:
      provides. (CNY-2949)
    * When discovering perl: dependencies using a bootstrap perl,
      Conary now sets LD_LIBRARY_PATH. (CNY-2959)
    * ComponentRequires now handles :cil, :java, :perl, :python, and :ruby
      components in the same manner it handles :lib. (CNY-2935)
    * The r.addArchive() method can now extract file contents from
      dpkg .deb files when the data is bzip2-compressed. (CNY-2967)
    * Promote now uses hasTroves to check to check the completeness of a
      promote instead of fetching group troves for improved performance.
    * Builtin recipes have been broken out so that there's no need to
      commit conary internals to repository based recipes. BaseRequiresRecipe
      has been introduced. (CNY-2898)
    * Files in /var/log, /var/run, and /var/cache are now automatically marked
      InitialContents. (CNY-2578)
    * Explicit calls to r.Requires are now honored in derived recipes.
      (CNY-1760)
    * The r.addArchive() method can now extract control contents from
      dpkg .deb archive files. (CNY-2967)

  o Client Changes:
    * Shim commitChangeSet() and getFileContents() calls now fall back to
      network access properly

  o Server Changes:
    * Added --lsprof argument to standalone server
    * If a user's mirror permission was granted by the second or subsequent
      role, the anonymous permissions were inappropriately granted to the user
      (CNY-2964)

  o Internal Changes:
    * Reimplemented dependency freezing in C
    * DependencySet objects now store the frozen depenedency by default
      and thaw it only when the thawed objects are needed (CNY-2410)
    * Intern frozen dependency and frozen StringCollection strings (CNY-2410)
    * DependenciesStream and FlavorStream objects now subclass from
      DependenciesSet instead of having a DependenciesSet object as an
      attribute. This saves one object per instance. (CNY-2410)

Changes in 2.0.24:
  o New Features:
    * includeConfigFile now interprets paths relative to the file
      currently being processed, for files and URIs. (CNY-2950)
    * includeConfigFile now supports a ~/path syntax to substitute the
      current user's home directory. (CNY-1650)

  o Client Changes:
    * Added support for getFileContents call to ShimNetClient (CNY-1669)
    * Added support for commitChangeSet and commitChangeSetFile to
      ShimNetClient (CNY-2545)
    * During promote operations use the cloned history for packages for
      the components of those packages as well. (CNY-1867)
    * Promote now uses group weak references to learn about all of the
      components for a package instead of downloading all of the package
      troves for the source. (CNY-1867)

  o Bug Fixes:
    * The ccs2tar script now correctly handles changeset files containing
      directories, symlinks, and other non-regular files. (CNY-2954)

  o Internal Changes:
    * More of the file installation path was moved into C for improved
      performance
    * Added misc.pack() and use it to freeze TroveRefsFilesStream and
      StreamCollection objects
    * Initial step of promote takes advantage of weak references to avoid
      downloading so many packages (CNY-1867,CNY-2410)
    * The shim network client now supports CONARY_CLIENT_LOG environment
      variable
    * Conary update no longer caches all hostnames immediately on
      update - instead hostnames are cached as they are accessed.  This
      avoids unnecessary caches when installing from changesets. (CNY-2832)
    * Track CLONEDFROMLIST in troveInfo now as well as CLONEDFROM. This
      keeps track of the full clone history of a trove, with the most
      recent parent at the end of the list.
    * Use CLONEDFROMLIST instead of CLONEDFROM where available to remove
      the need to follow the cloned from history in time. (CNY-1867)

Changes in 2.0.23:
  o New Features:
    * A new commitaction module that logs to a database the results of
      all commits in to a repository has been added as logaction.py 
      (CNY-2814, CNY-2849)
    * Some trove sources now deal better with being passed a trove name
      of None when using findTroves. (CNY-2923)
    * Added --replace-files, --replace-modified-files, replace-config-files,
      --replace-managed-files to updateall. (CNY-2512)

  o Build Changes:
    * Promote now uses the source trove for packages to determine the
      source trove for components instead of downloading the components
      themselves. (CNY-1867)
    * Promote no longer uses getTroves() to look up clone history; it uses
      getTroveInfo() instead. This provides a significant performance
      improvement as well as a significant RAM savings. (CNY-1867)
    * Checking for recloning (due to changes in referenced trove sets) now
      skips components, improving promote performance. (CNY-1867)
    * The file contents of dpkg .deb files can now be extracted by
      r.addArchive() (CNY-2926)
    * Conary now provides python: dependencies during incompatible
      cross-builds. (CNY-2914)
    * The Transient policy now follows packaging instead of walking
      the filesystem, avoiding inconsistencies caused by side effects
      of other policies. (CNY-2939)
    * When bootstrapping a python that is unable to load the pydeps
      module for python dependency discovery, fall back to the
      cross-compiling case. (CNY-2940)

  o Bug Fixes:
    * Recipes containing a mirror:// style source can be properly committed
      to the repository. (CNY-2848)

  o Internal Changes:
    * Moved findOrdering boolean into DependencyCheck object.
    * Cleaned up graph code during dependency checks to remove redundant
      calls in some (relatively obscure) cases.
    * Reworked MPI-to-long conversion to work on four bytes at a time.
    * TroveChangeSet objects in changesets are now sorted by the
      name/version/flavor of the new trove.
    * Thawing ReferencedTroveSet objects now looks up values with a single
      slice instead of one index at a time for a performance improvement.
    * Check the dependencyCache when thawing Dependency objects before
      thawing them instead of after (helping performance as well as memory
      usage).
    * Use a WeakValueDictionary for the dependencyCache instead of an
      ObjectCache.

Changes in 2.0.22:
  o Build Changes:
    * The loadSuperClass and loadInstalled methods now returns the loaded
      recipe class so that the loaded class can be referenced anonymously.
      This makes factories more flexible. (CNY-2900)
    * The addPatch source action now takes a "filter" keyword argument
      that provides a command line that can modify the patch; for
      example, by calling the filterdiff program. (CNY-2874)
    * Builds previously failed in some circumstances when Conary
      discovered no need only for :runtime components listed in
      buildRequires.  This has been fixed, and error reporting
      improved for similar classes of bugs in the future. (CNY-2904)

  o Client Changes:
    * The new boolean conaryrc option downloadFirst has been added to
      instruct Conary to download all required changesets from the
      repository before proceeding to update steps. (CNY-2808)

  o Bug Fixes:
    * Conary 2.0.20 introduced a bug adding dependencies to postgres-based
      repositories; this has been resolved.
    * Starting in 2.0.20, dependency resolution started locking the
      database unnecessarily.  This affected rmake dependency resolution,
      and is now resolved.
    * Mirroring code now correctly detects when access control changes
      in the source repository require the generation of absolute
      changesets for mirroring. (CNY-2888)
    * A permission check error for users that only have trove access
      entitlements has been fixed. (CNY-2761)
    * A problem with the autoLoadRecipes config option has been fixed.
      (CNY-2909)
    * A permission check problem when trove names are used as trove
      patterns in ACLs has been fixed. (CNY-2913)

Changes in 2.0.21:
  o Build Changes:
    * Added support for RPM payloads which have been compressed with
      lzma.  The /usr/bin/unlzma program must be available to use this
      feature.  (CNY-2834)

  o Client Changes:
    * Added separate s390x architecture. (CNY-2852)
    * An error introduced in 2.0.20 which caused an assertion failure during
      dependency checking has been fixed (CNY-2883)

Changes in 2.0.20:
  o Code Changes:
    * Dependency checking can now be run without computing the dependency
      order
    * Added closeDatabase parameter when creating an updateJob to prevent
      that updateJob from closing the database when it's destroyed. This
      is a workaround to support CNY-1834
    * Build dependency temporary tables incrementally instead of rebuilding
      them each time. This results in speedup for group building approaching
      50%.

  o Bug Fixes:
    * updates after a local update of a package that is referenced in
      multiple groups now function again. (CNY-2882)

Changes in 2.0.19:
  o Bug Fixes:
    * Removed unnecessary repository accesses that were occuring while
      determining local system changes during an update. (CNY-2876)
    * "import os" within recipes now functions again. (CNY-2879)

Changes in 2.0.18:
  o Protocol Changes:
    * The addRoleMember() and getRoleMembers() calls are now exposed
      via XMLRPC. (CNY-2862)
    * Added support for package creator specific data to trove info and
      the getPackageCreatorTroves() repository call (CNY-2855)

  o Bug Fixes:
    * A rare error that occurred when an updating containing several groups
      that contained different versions of the same package has been 
      fixed. (CNY-2860)
    * Some .car format files previously caused builds to fail; this
      has been corrected. (CNY-2871)
    * Tracebacks no longer print each filename twice (bug introduced
      in Conary 2.0.16). (CNY-2872)

  o Build Changes:
    * When the configure script run by r.Configure() or r.ManualConfigure()
      fails, "command not found" messages are highlighted, and possible
      missing buildRequires based on those messages are sought in the
      repository. (CNY-2708)
    * All missing buildRequires found by noticing programs used in source
      actions, build actions, and policies are reported immediately as well
      as summarized at the end of the build, to make it clearer why each
      requirement has been suggested. (CNY-2858)
    * The r.addPatch() method now takes an optional patchName keyword
      argument, which is the name of the patch program to use to apply
      the patch. (CNY-2858)

Changes in 2.0.17:
  o Build Changes:
    * Recipes loaded based on the autoLoadRecipe configuration directive
      are now ordered based on the loadedTroves list in the packages
      containing those recipes. (CNY-2694)
    * The information provided by the "cvc status" command is now
      available through the checkin.generateStatus API call, and
      it now handles new packages that have not yet been checked
      in. (CNY-2843)
    * The "cvc log" command now has a --newer option that prints
      only log messages that are newer than the current checkout,
      and has been modified to be consumable via a new
      checkin.iterLog API call. (CNY-2840)
    * Building factories which haven't been checked in should work now
      (CNY-2757)
    * Specifying checkDeps and resolveDeps no longer causes an extra
      dependency check when building a group
    * Checking out a source trove without a buildLabel set, but with
      a version specified, no longer gives a confusing warning about
      the buildLabel being unset. (CNY-2783)

  o Bug Fixes:
    * A bug that caused a traceback when rolling back the installation
      of a group containing a post-rollback script has been corrected.
      (CNY-2844)
    * A bug that caused a traceback during metadata lookup when
      installing files to a new component has been corrected.  (CNY-2846)
    * A bug causing magic to identify almost every file as a tarfile
      has been fixed. (CNP-135)
    * When rolling back an update started with Conary version 2.0.15 or
      older, that generated multiple rollback points (generally as a
      result of the presence of critical updates as part of the job),
      the rollback scripts are properly executed. (CNY-2845)
   
  o Server Changes:
    * The deleteUserByName() xmlrpc call now only deletes the role
      with a matching name on very limited situations (CNY-2775)

Changes in 2.0.16:
  o Code Changes:
    * magic has been extended to identify tar archives. (CNY-2825)

  o Bug Fixes:
    * Derived packages created from an unmodified shadow now choose
      the correct binary from which to derive. (CNY-2776)
    * A bug that caused conary to traceback when formating strings in the
      syslog logger has been fixed. (CNY-2689)
    * A workaround for a bug in the standard python library that can
      prevent the display of extended debugging information has been
      added.
    * Unmodified shadows will be recognized as already present when
      promoting them to their parent branch.  Previously they would be 
      re-promoted unnecessarily. (CNY-2837)
    * conary update --test no longer executes the tagscripts associated 
      with the update. (CNY-2800)
    * Multi-stage rollbacks correctly execute the post-rollback script
      after all affected troves have been rolled back, instead of between
      stages. (CNY-2829)

  o Build Changes:
    * Info recipe actions (r.User, r.Group, and r.SupplementalGroup) are
      now available in package recipes. (CNY-2723)
    * Python packages now use %(libdir)s instead of %(prefix)s/lib for pure
      Python libraries.  This is an artifact left behind from fixing CNY-2110
      and CNP-121.
    * A bug causing log output to be lost if conary's log module was
      imported in a recipe has been fixed. (CNY-2813)

  o Server Changes:
    * Testing the HTTPS environment variable to know whether a
      connection is secure is now case-insensitive, because existing
      implementations differ in case. (CNY-2838)

Changes in 2.0.15:
  o Code Changes:
    * We've started using a @publicApi decorator to tag methods which
      are part of the public conary API. (CNY-2367)
    * xmldata.py is no longer part of the Conary library. (CNY-2765)

  o Bug Fixes:
    * An incompatibility of the db2db migration script with the latest
      repository schema has been corrected. (CNY-2774)
    * An error in the handling of multiple URLs with addArchive has
      been fixed. (CNY-2778)
    * sys.argv is not defined under mod_python; importing cvc.py should
      no longer fail as a result of using sys.argv as a default argument
      to main(). (CNY-2786)
    * kernel:runtime is no longer included as a critical update when
      updating conary, because we no longer use abi dependencies to order
      updates.  (CNY-2787)
    * repository code handles correctly the removal of groups that
      include troves from other repositories. (CNY-2802)
    * When using sqlite, some temporary tables used the invalid column
      datatype of STRING instead of TEXT. This has been fixed. (CNY-2013)
    * Fixed bug that made the repository code return incomplete data
      for the getPackageBranchPathIds call in certain situations. (CNY-2810)

  o Build Changes:
    * Removed defaultBasePackages configuration option as well as the
      functionality for loading recipes from the filesystem based
      on configuration.
    * Reworked recipe loading to make the code more understandable.
    * Implemented autoLoadRecipes configuration option. (CNY-2694)
    * Using the byDefault parameter to startGroup only determines the
      byDefault setting when the new group is added to its parent group.
      (CNY-2791)

  o Protocol Changes:
    * The commitCheck() xmlrpc API call has been added that will check
      commit permissions for a trovelist before having to send the 
      changeset for commit (CNY-2683)
    * The getPackageBranchPathIds xmlrpc API call accepts now a list of 
      dirnames instead of prefixes for improved performance (CNY-2743)

  o Client Changes:
    * Added an option --exclude-groups to promote that allows the promotion
      of all the packages within a group without the promotion of the group
      itself. (CNY-2801)

Changes in 2.0.14:
  o Bug Fixes:
    * A bug causing python-setuptools to incorrectly appear to be an
      excessive build requirement has been fixed. (CNY-2738)
    * A bug in which python-setuptools was sometimes incorrectly not
      recognized as being needed in buildRequires has been fixed. (CNY-2772)
    * A regression has been fixed that caused rMake to abort when recursing
      through a group recipe that added troves with full versions. (CNY-2768)
    * When reporting possibly excessive buildRequires, not mentioning
      buildRequires at all in the recipe caused Conary to report the
      immediate superclass's buildRequires as the recipe's buildRequires.
      This bug has been resolved. (CNY-2769)
    * A bug that caused the --context flag to not be recognized when
      specified before a command has been fixed. (CNY-2770)
    * A bug that caused buildRequires calculation in TagSpec to be slow has
      been fixed. (CNY-2773)

Changes in 2.0.13:
  o Build Changes:
    * When cooked, factories can now package additional files in their
     :recipe component. (CNY-2748)
    * Moved VersionConflicts to pluggable policy and removed default
      exceptions. (CNY-2716)

  o Client Changes:
    * PGP Keyring location is no longer determined using $HOME, which
      is unreliable; a getpwuid(3) lookup is used instead. (CNY-2722)
    * The number of retries for providing a passphrase when signing
      troves changed from 3 to 5. (CNY-2709)

  o Code Changes:
    * Some incompatibilities with python2.5 have been removed.

  o Bug Fixes:
    * More optimizations for the pathId lookup query times for some
      package builds. (CNY-2742)
    * A bug that caused an InsufficientPermission error when a user
      only has repository access permissions added by trove calls
      getNewTroveList() has been fixed. (CNY-2755)
    * A bug that caused a request to add access to a trove for a role
      to be ignored if the same trove was used previously to grant
      access to a different role has been fixed. (CNY-2758)
    * A bug that caused an InsufficientPermission error when a user
      requests a changeset to which the user has been granted access
      with addTroveAccess has been fixed. (CNY-2760)
    * The XML writer in xmldata.py is now encoding using UTF-8.
      (CNY-2756)

Changes in 2.0.12:
  o Build Changes:
    * Conary now warns about some possibly unused build requirements.
      This requires conary-policy 1.0.16 or later. (CNY-2232)
    * Suggested additions to buildRequires lists are now separately
      encoded in the XML build log. (CNY-2621)
    * Loaded recipe modules are no longer tracked in sys.modules (RPL-2409)
    * The source components needed to build everything in a group can
      now be found when the group uses searchPaths. (CNY-2710)
    * The SubscriptionLogWriter (CNY-2622) sometimes caused builds
      to fail.  This issue has been resolved. (CNY-2717)
    * Group builds now store the searchPath used with the built troves in
      the repository. (CNY-2721)

  o Client Changes:
    * Conary will now re-read /etc/resolv.conf if an error occurs when
      resolving a hostname. (CNY-2703)
    * Conary now caches the result of IP lookups and uses the cached
      results if an IP address lookup fails during an update. (CNY-2260)
    * Migrate now preserves local installs only of groups and kernels.
      Before, all manually-installed components and troves that were
      referenced by the group being migrated would be updated instead
      of erased. (CNY-2569)
    * An API (the createSourceTrove() method of client objects) has
      been added which creates source troves without using the
      conary.checkin module. (CNY-2498)

  o Bug Fixes:
    * The internal function _ensureReadableRollbackStatus now directly
      ensures that it collects the necessary state it needs to succeed
      instead of relying on that state having been previously collected.
      (CNY-2711)
    * Conary repository migration from repository databases created by
      conary 1.2.x has been fixed. (CNY-2731)
    * In rare cases, some output could corrupt logging data during
      builds.  This has been fixed. (CNY-2734)
    * MySQL performance when inserting troves with large numbers of
      files has been fixed. (CNY-2737)

  o Repository Changes:
    * The addUser() xmlrpc call no longer automatically creates a
      matching role. (CNY-2604)

  o Server Changes
    * The repository code and repository schema have been updated to
      allow for faster processing and lookup of file pathIds (CNY-2468)

Changes in 2.0.11:
  o Build Changes:
    * Added 'factory' command to cvc for displaying and changing the factory
      of the currently checked out recipe (CNY-2690)
    * The SubscriptionLogWriter now handles line continuation. (CNY-2693)

  o Bug Fixes:
    * A regression introduced by the build requirements suggestions for
      recipes using r.MakePathsInstall has been fixed. (CNY-2697)
    * A bug that caused a traceback when r.MakeDevices() is called
      with a path that contains 'lib' has been fixed. (CNY-2692)
    * A regression introduced by the multi-URL support for addArchive
      has been fixed. (CNY-2696)

Changes in 2.0.10:
  o Build Changes:
    * An xml formatted log has been added to :debuginfo. This is in
      addition to the human readable log. The xml log contains the same
      information as the human readable log, plus additional contextual
      information useful for formatting the log data. (CNY-2487)
    * AutoResolve defaults to True for image groups. (CNY-2291)
    * Exceptions and inclusions to policies that don't match anything
      will now emit an error. (CNY-2221)
    * A new selective logging facility for policy to use to inspect
      build output has been added. (CNY-2622)
    * It is now possible to pass a list of multiple URLs to addArchive.
      Conary will try to download the source from each URL, in order,
      until it succeeds. (CNY-2505)
    * Recipe actions have now the ability to suggest build requirements.
      (CNY-935)
    * Running "cvc cook" in a directory with a CONARY file now builds the
      sources specified by that checkout.  This is particularly useful for
      source troves which do not provide recipes thanks to a factory.
      (CNY-2642)
    * Conary now looks for factories in the same places it looks for
      superclasses, including the current working directory for local
      cooks. (CNY-2641)
    * Suggesting build requirements produces a warning if the supplied
      command cannot be found in the search path. (CNY-2663)
    * Skip FactoryRecipeClass when loading recipes to make it easier to
      develop factory recipes. (CNY-2666)
    * Checking out multiple sources with a single command line once again
      creates the CONARY files properly. (CNY-2645)
    * The addArchive source action now supports .war and .jar archives.
      (CNY-2684) 

  o Bug Fixes:
    * Previously, rollbacks could restore files from local rollbacks
      by overwriting existing contents rather than replacing the file.
      In addition, the operation was not journaled properly.  (CNY-2596)
    * A bug in finding the sources required to build all the packages for
      a group that omitted replace() packages has been fixed.  This mainly
      affected rmake builds of group recipes. (CNY-2605)
    * An error in the repository that caused a malformed exception to
      be returned to the client when a trove was missing has been
      corrected. (CNY-2624)
    * If launched with sudo, Conary will no longer change the owner
      on the user's PGP keyring, and will use the proper system-wide
      keyring. (CNY-2630)
    * When using PostgreSQL as a repository backend, some queries
      could be executed with poor execution plans (CNY-2639)
    * A bug that caused a local cook (e.g., "cvc cook pkg.recipe") to
      fail at "Copying forward metadata to newly built items..." when
      the Conary repository for that recipe is not available has been
      fixed. (CNY-2640)
    * Checking out source components which used factories now preserves
      the factory
    * Building directly from recipe files which use factories for superclasses
      now works (CNY-2656)
    * The conary rdiff command works correctly for groups that include
      troves from foreign repositories. (CNY-2544)
    * An issue related to the build logger not properly setting the
      logging pseudo-tty in raw mode has been fixed. (CNY-2647)
    * Conary can now parse perl dependencies with periods in them from
      the command line. (CNY-2667)
    * On failure, the proper URL is returned to the Conary client
      library. This fixes a regression introduced in the Conary 2
      codebase, where only the selector part of the URL would be
      returned. (CNY-2517)
    * A source of circular references which could cause unpredictable
      memory usage has been removed. (CNY-2674)
    * Tighten the rules for what characters are allowed in version strings
      (CNY-2657)
    * Fixed a file descriptor leak when using in-memory-only databases.
    * Performance problems when retrieving an uncached changeset with
      a Postgresql backend have a workaround (CNY-2695)

  o Client changes
    * More of the update logic is now protected by the filesystem journal,
      and the journal now cleans up rollback state on failure. (CNY-2592)
    * Conary now displays more progress information during the
      "Preparing changeset request..." phase.  Much of the time in
      this phase is spent communicating with the repository.  Now
      "Requesting changeset ..." and "Downloading" will be shown as
      data is transferred.

Changes in 2.0.9:
  o Bug Fixes:
    * A bug that occasionally caused a thread deadlock when multiple
      threads access the local system Conary database concurrently has
      been fixed. (CNY-2586)
    * Checking out sources unpacks duplicate binary files (CNY-2543)
    * Derived packages use the revision which was shadowed from to find
      the version to derive from instead of the latest on the branch
      (CNY-2577)
    * A bug that occurred when rMake recursed through a group recipe
      that made use of the replace command has been fixed. (CNY-2606)

Changes in 2.0.8:
  o Client Changes:
    * A close() method has been added to UpdateJob objects. It is
      recommended to call the method explicitly instead of relying
      on the object to be collected when going out of scope.
      (CNY-2489)

  o Build Changes:
    * Group recipes now implement a requireLatest command. It can be
      passed as a keyword argument to r.add, r.replace, r.addAll, and
      r.addCopy.  This flag defaults to True. (CNY-1611)
    * requireLatest has also been implemented as a recipe level
      attribute.  Setting requireLatest to False for a recipe will
      affect the default for all calls to r.add, r.replace, r.addAll,
      and r.addCopy. (CNY-1707)
    * Conary now has support for group policies. Policies deriving from
      GroupEnforcementPolicy and ImageGroupEnforcementPolicy will be
      run on groups at the end of the cook process. (CNY-2378)
    * ImageGroup is now an attribute tracked in a group's troveInfo.
      This attribute is set for groups meant to define a complete,
      functional system, and implies that ImageGroupEnforcementPolicy
      group policies have been run for that group, recursively.
      (CNY-2520)
    * The VersionConflicts group policy has been added. This group
      policy enforces that two different versions of a trove will not
      be accidentally included in one install image. (CNY-2371)
    * TroveFilters now exist. Trove filters allow a packager to
      reference particular troves within a group for group policy
      inclusions/exceptions. (CNY-2477)
    * The Conary policy to fix trailing newlines in config files has
      been corrected to handle non-writable config files. (CNY-2559)
    * Conary will now warn if the PGP keyring is not writable, and
      will continue, instead of stopping with an error. (CNY-2555)
    * The "cvc derive" command now creates a reference directory
      named _OLD_ROOT_ alongside _ROOT_ when the --extract argument
      is provided. (CNY-2530)
    * A new group recipe command, startGroup, has been added, which
      calls createGroup, addNewGroup and setDefaultGroup in one step.
      (CNY-2197)
    * The addCvsSnapshot source action no longer caches the HEAD of
      the repository, since cvs export will not use it. (CNY-2568)
    * Macros from config files and from the command line are now
      available to group recipes. (CNY-2574)
    * A new concept, recipe factories, has been implemented. (CNY-2549)
    * Binary packages built from superclass recipes will be unflavored,
      regardless of any flavor-related references in a recipe.
      (CNY-2576)

  o Bug Fixes:
    * Conary no longer loses ownership of changed files when updating
      multiple flavors of the same version of the same package at the same
      time. (CNY-2553)
    * If Conary is running on kernels which, under certain circumstances,
      return EINVAL when calling poll(), the lazy file cache will only
      count the file descriptors it has open itself. (CNY-2571)
    * conary rdiff works correctly for groups that include troves from
      foreign repositories. (CNY-2544)
    * Job invocation information no longer uses null characters,
      which are not allowed in an XML document. (CNY-2580)
    * Updating files which point to other files (due to a PTR in the
      changeset) previously failed when those other files were not
      being installed at the same time (due to a "conary remove"
      on those files, for example). (CNY-2595)
    * Excluding all Java files in the r.Provides policy no longer
      produces a stack trace. (CNY-2594)

Changes in 2.0.7:
  o Build Changes:
    * Handling pkg-config dependencies has been moved to conary-policy.
      (CNP-93)

  o Bug Fixes:
    * When resuming the update after the execution of a critical update,
      Conary will now use the original file replacement flags. This
      corrects file conflict errors in a migrate when a critical update
      was present. (CNY-2513)
    * The lazy file cache was using /proc/self/fd as a method of
      determining the number of open file descriptors for the current
      process. However, under certain circumstances the directory is not
      readable. The lazy file cache now uses a poll(2)-based technique.
      (CNY-2536)
    * If the directory where the public keyring is stored does not exist,
      it is now automatically created. (CNY-2504)

  o Other changes:
    * Reading metadata from RPM files now validates the size of the RPM
      and the sha1 of the full set of metadata.

Changes in 2.0.6:
  o Build Changes:
    * Java dependencies for classes that are not dependency-complete
      are now automatically disabled. To re-enable them, the missing
      dependencies should be added as buildRequires. (CNY-2175)
    * Build actions that do not match anything (r.Move, r.Copy, etc.)
      will now log exactly what they were trying to do. (CNY-2216)

  o Bug Fixes:
    * A minor bug in the display of the password prompt has been fixed.
      (CNY-2497)
    * When x86_64 is specified and a biarch package is available, Conary
      will mention the biarch as an alternative flavor instead of the x86 one.
    * Derived packages will now work on x86_64 systems even if a biarch 
      flavor is specified. (CNY-2494)
    * Signatures of unexpected types on subkeys are now ignored. (CNY-2490)
    * When updating a group which contained a package that used to be
      byDefault False but is now byDefault True, Conary will now install
      the package. (CNY-2507)
    * When using the tagScript argument with the client's applyUpdateJob
      call, the paths to group scripts to be executed are stored relative
      to the root of the installation, instead of absolute. The tag
      script is always supposed to be executed under chroot. (CNY-2523)

  o Server Changes:
    * The serverName configuration option now allows glob-style
      wildcards.  (CNY-2293)
    * Slow SQL queries used to remove unused entries from the
      TroveFiles table and TroveTroves table have been rewritten to
      make some queries faster with repositories implemented with a
      sqlite database. (CNY-2515)

  o Other changes:
    * The file EULA_Conary.txt has been added to clarify that Conary
      is available under two licenses, and to state the conditions
      under which the two licenses apply.

Changes in 2.0.5:
  o Client Changes:
    * Conary now attempts to provide hints about flavor combinations that would
      work if it cannot find a flavor that matches your exact request 
      (CNY-1920).
    * The rollback API now raises a RollbackError instead of returning
      non-zero on errors. (CNY-1643)

  o Build Changes:
    * When file conflicts occur while cooking groups, the deps that
      caused a package to be pulled in are listed. (CNY-2308)
    * Config policy will automatically append a newline to non-binary files.
      Files that are marked as Config and appear to be binary will
      continue to trigger an error as they have previously. (CNY-2422)
    * Perl requirements that are not present on the system or provided by
      the package being built are dropped. (CNY-2180)
    * Two expansion functions have been introduced to package recipes:
      r.glob and r.regexp. These functions return an object that can be
      substituted for any API parameter that calls for a string based
      regexp or glob. (CNY-2222)
    * Group recipe actions like "r.addAll" and "r.addCopy" now record
      the version of the group that is being copied from into the newly
      created group. (CNY-2359)
    * Add code to display new-style metadata through rq, q, and showchangeset,
      as well as propagate that metadata via cooking, promoting, shadowing,
      and committing source packages.  Entering this metadata must still 
      be done through scripts.  (CNY-1808)
    * Added a hook that allows build requirements to be overridden by
      rMake. (CNY-2427)

  o Bug Fixes:
    * Conary no longer tracebacks when building a package that contains 
      a pkgconfig reference to a file in the current package that is in a
      symlinked directory. (CNY-2455)
    * The order in which configuration files are read when a glob was
      passed to includeConfigFile is now deterministic. (CNY-2483)

  o Server Changes:
    * Roles that have the mirror flag set no longer assume anonymous
      fallback for trove access authentication (CNY-2473)

Changes in 2.0.4:
  o Bug Fixes:
    * Moving an unmodified shadow to tip via cvc promote no longer causes
      an error. (CNY-2441)
    * Recipes using addSvnSnapshot no longer modify the conary
      configuration object's tmpDir setting (CNY-2401)
    * Fixed a rare bug in which dependency resolution would fail when
      a dependency that used to be provided by one installed package
      is now provided by two new packages. (CNY-2459)

  o Client Changes:
    * Conary will now use the proxy settings stored in its local
      configuration when loading remote configuration files. (CNY-2363)
    * PGP keys having some self signatures that fail to pass are
      no longer failing, as long as at least one self signature passes.
      (CNY-2439)
    * The client enforces the trust model using the internal
      implementation of OpenPGP. (CNY-1895)

  o Build Changes:
    * Policies that move files in destdir now track path changes they
      make so that files will end up in the correct package or component
      after being moved, when "package=" or "component=" has been used
      in a build action. (CNY-1679)

Changes in 2.0.3:
  o Build Changes:
    * PGP version 3 keys are now supported for verification of
      package signatures. According to RFC4880, version 3 keys are
      deprecated. (CNY-2420)
    * Superclasses are now loaded from the filesystem. Superclasses
      can now be cooked. Doing so will make a changeset that installs
      the recipe itself on the filesystem. (CNY-983)
    * When building packages, Conary now reads /etc/ld.so.conf.d/*.conf
      files to determine whether to include the path in the dependency.
      (CNY-2433)
    * The /etc/ld.so.conf.d/*.conf handling added to Conary 1.2.13
      introduced a bug that could erase necessary entries from
      ld.so.conf in some circumstances.  This bug has been
      resolved. (CNY-2440)
    * Spaces in URLs are now automatically escaped. (CNY-2389)
    * The Requires() policy now inspects Lib: and Lib.private:
      pkg-config keywords in .pc files to find library files, and
      where it finds them, it adds appropriate Conary trove
      requirements to the .pc files. (CNY-2370)

  o Client Changes:
    * The implementation of the util.mkdirChain function has been
      changed to no longer use exceptions internally to signal that the
      directory already exists. Raising exceptions is a relatively
      expensive operation that slows down the data store. Exceptions are
      still used internally in the very infrequent case of intermediate
      directories not existing. (CNY-2405)
    * Conary will not downgrade packages if no version is specified by
      the user, but, due to an out of date mirror or other reasons, the
      update available for a package is older than the currently
      installed package. (CNY-2402)
    * Conary now recognizes /etc/ld.so.conf.d/*.conf files, adding an
      include line to /etc/ld.so.conf if they exist, and does not add
      new duplicate entries to /etc/ld.so.conf for directories already
      specified in /etc/ld.so.conf.d/*.conf files. (CNY-2432)
    * A getDatabase() method has been added to the ConaryClient class.
      This method returns the local system database object. Code that
      needs to query the local system database should use this method
      to obtain the database object. (CNY-2316)

  o Bug Fixes:
    * A bug that caused an unhandled exception when adding a new role
      in the Conary repository web interface has been fixed.

Changes in 2.0.2:
  o Build Changes:
    * PGP version 2 signatures are now properly parsed. Version 2
      signatures are documented in the outdated RFC1991 and are
      considered deprecated, but some PGP keys contain them.
      (CNY-2417)

Changes in 2.0.1:
  o Build Changes:
    * The Requires() policy now inspects Lib: and Lib.private:
      pkg-config keywords in .pc files to find library files, and
      where it finds them, it adds appropriate Conary trove
      requirements to the .pc files. (CNY-2370)

  o Bug Fixes:
    * An update bug that could result in a trove integrity error has
      been fixed. The issue would occur when updating packages where,
      for some files, the only changes are to file versions. (CNY-2403)

Changes in 2.0.0:
  o Major Changes:
    * The way Conary handles architecture flavors has been changed,
      primarily for better support for multilib systems that support
      having both 32-bit and 64-bit packages installed.
    * The Conary repository Access Control List capabilities have been
      significantly upgraded to support per-trove ACLs. Trove
      permissions are cached and recalculated whenever the ACLs change
      or new troves are added to the repository, for better scaling
      and fast changeset retrieval.
    * All dependencies on the GnuPG "gpg" program have been removed;
      Conary now implements the required OpenPGP functionality
      internally.

  o Optimizations:
    * Conary 2.0 is significantly faster for many repository commit
      operations.  Some "cvc promote" operations, in particular,
      have a 200% performance improvement.  Some group commit
      operations are 75% faster.  Creating a new shadow can be as much
      as 100% faster.  Details of some of the changes that provide
      the improvement are below.
    * Committing to repositories has been reworked to pull all
      modified streams from the repository or database with one
      query. (CNY-2053)
    * Unchanged stream sets now return None on diff.  This prevents
      the Conary repository from having to do unnecessary work to
      retrieve the "old" version of a stream and apply a diff when
      nothing actually changed.
    * Unchanged file streams are now 2-byte, backwards compatible,
      sequences instead of more complex representations of "nothing
      changed".
    * The commit code (both client and server) recognizes unchanged
      files and does not merge stream sets for them.
    * Distributed changeset creation no longer recompresses file
      contents.
    * "cvc promote" no longer recompresses non-config files during
      changeset assembly. (CNY-2202)
    * "cvc promote" now gets file contents and streams from changesets
      when a lot of them are needed from the same trove. (CNY-2202)
    * Changesets that represent a "cvc promote" operation have been
      changed to be relative to either the source of the promote (if
      promoting within a server) or to the current version on the
      target. (CNY-2202)
    * The "cvc shadow" command now commits relative changesets when
      the shadow is made to the same repository as the original trove.
    * The Conary client now tries to perform update jobs as close to
      updateThreshold (without going over) as practical for a
      noticeable performance improvement. (CNY-2283)
    * Committing changesets to the repository has been modified to
      check for files which don't have contents available (during a
      promote or shadow, for example) with one SQL query. Previously,
      a single SQL query was used to check for each file. (CNY-2053)

  o Build Changes:
    * Conary will now ignore flavoring and requirements from ELF
      libraries that are built for architectures other than the
      architecture that is being built for.  This avoids a common
      problem where a single extra (unused) sparc file library
      causes an entire package to be flavored to be installed on
      systems that support both x86 and sparc instruction sets,
      as that configuration is not meaningful. (CNY-1717)
    * The rarely used "cvc describe" command line interface has been
      removed. (CNY-2357)
    * The rarely used "cvcdesc" script has been removed. (CNY-2357)
    * Spaces in URLs provided in source actions such as addArchive
      are now automatically escaped to make them legal URLs. (CNY-2389)
    * The "cvc promote" command now uses the labels and branches
      specified in the "from" section of any promote as the place to
      search for packages (CNY-2235).
    * The PackageSpec documentation incorrectly stated that you could
      pass both package and component information to it; this has
      been corrected to properly redirect to ComponentSpec for this
      usage. (CNY-2387)

  o Client Changes:
    * The "getTroveLatestByLabel" client-side call has been added.
    * Most repository exceptions are demarshalled using logic in the
      exception class itself rather than in a large if/elif block.
      (CNY-747)
    * The "troveNames" and "troveNamesByServer" methods now accept a
      "troveTypes" argument, and by default return only troves that
      are present. (CNY-1838)
    * The mirror client supports a --fast-sync flag which will only
      scan for new troves in the source and skip the time-expensive
      scans for changed trove info records. (CNY-1756)
    * The mirror client supports a --absolute flag which will make it
      use only absolute changesets to mirror content. (CNY-1755)
    * The rollback stack code has been split into a separate class.
      (CNY-2061)
    * A new "conary rmrollback" command that removes old rollbacks has
      been added. (CNY-2061)
    * Rollback objects now have an "isLocal" method to tell whether
      applying that rollback will require repository access. (CNY-2077)
    * Conary now allows a biarch system to have one flavor that
      expresses both the x86 and x86_64 support. The flavorPreferences
      configuration option informs conary to prefer x86_64 packages.
      This change allows group building to automatically resolve x86
      packages. (CNY-525)
    * Conary no longer uses gnupg for OpenPGP key management. (CNY-2349)
    * Conary clients no longer send an absolute URI when talking
      directly to a repository server. (CNY-2324)
    * Many repository permission handling methods have been renamed
      for consistency. For a complete list, see doc/PROTOCOL.versions
      in the Conary source code. (CNY-2298)
    * Setting/resetting the admin field permission is now handled by the
      setUserGroupIsAdmin() call instead of addAcl/editAcl. (CNY-1782)

  o Server Changes:
    * The scoring for target flavor sets has been fixed. (CNY-1539)
    * The (unimplemented) concept of caps for permissions has been
      removed.
    * Server methods have been decorated with the
      @requireClientProtocol decorator.
    * The "usergroups" term has been replaced with "roles" in the
      repository web user interface. (CNY-1973)
    * Server exceptions have been reworked to have marshalling logic in
      the exception class instead of in a large if/elif block. (CNY-747)
    * Server exceptions are marshalled in the proxy layer now instead of
      in both the proxy and server layers.
    * When the repository database is locked, "RepositoryLocked"
      exceptions are now returned for all code paths. (CNY-1596)
    * The repository call log now tracks changeset cache misses. (CNY-1843)
    * Repositories no longer pass anonymous hints to the proxy layer.
      The hint has been False since Conary 1.1.29.
    * The "troveNames" method now filters by using the "troveTypes"
      argument. (CNY-1838)
    * The "getPackageBranchPathIds" method no longer requires access
      to the entire version history of a package; it returns the
      pathIds and fileIds for troves the user is allowed to
      see. Previously, an InsufficientPermission exception was raised
      if part of the version history of a package was not visible to
      the user. (CNY-2038)
    * The repository call log now records the time required to service
      the request. (CNY-2305)
    * A "serializeCommits" boolean server configuration option has been
      added.  This is best turned on for repositories used for development,
      but is unneeded for repositories that are mirrors. (CNY-2285)

  o Protocol Changes:
    * The XML-RPC protocol now allows passing keyword arguments for
      exceptions.  (CNY-747)
    * XML-RPC return values no longer include the "useAnonymous" flag.

Changes in 1.2.12:
  o Client Changes:
    * A getDatabase() method has been added to the ConaryClient class.
      This method returns the local system database object. Code that
      needs to query the local system database should use this method
      to obtain the database object. (CNY-2316)

  o Build Changes:
    * Spaces in URLs are now automatically escaped. (CNY-2389)
    * The Requires() policy now inspects Lib: and Lib.private:
      pkg-config keywords in .pc files to find library files, and
      where it finds them, it adds appropriate Conary trove
      requirements to the .pc files. (CNY-2370)

  o Bug Fixes:
    * The PackageSpec documentation incorrectly stated that you could
      pass both package and component information to it; this has
      been corrected to properly redirect to ComponentSpec for this
      usage. (CNY-2387)
    * An update bug that could result in a trove integrity error has
      been fixed. The issue would occur when updating packages where,
      for some files, the only changes are to file versions. (CNY-2403)

Changes in 1.2.11:
  o Client Changes:
    * The error message printed when Conary encounters an unhandled
      exception has been changed to reflect the fact that the common
      case is merely poor handling of the error condition, rather than
      another bug.  It has also been reformatted to display better in
      rITS. (CNY-2265)
    * The "conary-debug" script that collects information to help
      debug a crash has been enhanced to include the recently-added
      manifest file. (CNY-2338)

  o Build Changes:
    * PythonSetup synopsis now mentions the setupName keyword
      argument. (CNY-2360)
    * The conary.1 manual page now documents the purpose of the
      /etc/conary/components directory. (CNY-2361)
    * The clearBuildReqs() function now has a synonym called
      clearBuildRequires() and the clearCrossReqs() function now has a
      synonym called clearCrossRequires().  The old function names
      will be deprecated in the future. (CNY-834)

  o Bug Fixes:
    * When building groups, r.addCopy() now respects the groupName
      flag. (CNY-2345)
    * The searchPath parameter in group methods now works when it
      contains packages (before it worked only with labels). (CNY-2372)
    * A bug that was preventing users with colons in their passwords
      to use the web interface has been fixed. (CNY-2374)
    * Attempting to add entitlements for unknown entitlement classes
      now raises an UnknownEntitlementGroup exception. (CNY-2377)
    * Committing source packages that use shell-style brace and
      glob expansion in addPatch() can now be committed to a
      repository. (CNY-1152)

Changes in 1.2.10:
  o Client Changes:
    * The "conary verify" command no longer complains about files which
      have been removed with "conary remove". (CNY-950)
    * Local rollbacks for removals now store the original contents for
      modified config files. (CNY-2350)
    * Permission errors now list both the URL and the repository
      hostname. (CNY-2211)

  o Server Changes:
    * A new boolean server configuration option, serializeCommits,
      has been added to explicitly limit contention in certain cases.
      Successfully enabling it requires a minor schema update. (CNY-2285)
    * Servers in maintenance mode no longer return Internal Server
      Errors to GET requests from clients. (CNY-2229)

  o Build Changes:
    * The addPatch() source action honors shell-style brace and glob
      expansion when sourceDir is defined. (CNY-1152)
    * A new "cvc explain" command has been added. "cvc explain"
      displays the documentation for recipe methods.  For example,
      "cvc explain addSource" shows the on-line documentation for the
      addSource() source action. (CNY-2242)
    * The command line interface to cvc derive (added in Conary 1.2.8)
      has been changed.  It now derives onto your buildLabel by default,
      with a --target option to derive onto a different label.
      The cvc derive interface is subject to further change.

  o Bug Fixes:
    * A bug that caused an exception when inspecting ELF files with a
      standalone ABI has been fixed. (CNY-2333)
    * A bug that caused updates with group scripts to fail when run
      with the '--root' option with a trailing slash in the path has
      been fixed. (CNY-2348)
    * An issue related to file placeholders potentially being lost while
      rewriting rollback changesets has been fixed.

Changes in 1.2.9:
  o Documentation Changes:
    * The documentation strings for the update code have been revised
      to include the most common exceptions raised as part of
      prepareChangeSet and updateChangeSet. (CNY-1732)

  o Build Changes:
    * File level requirements provided by the same file are dropped.
      (CNY-2177)
    * Java dependencies that do not start with a valid TLD are now
      excluded. (CNY-2176)
    * The exceptDeps keyword parameter is now allowed for r.Provides(),
      analogously to r.Requires(). (CNY-1485)
    * The new sourceDir keyword parameter is now available for
      r.addSource(), r.addPatch(), and r.addArchive() to specify that
      the source is found within the maindir. (CNY-1439)
    * LD_LIBRARY_PATH is now set when calling bootstrapped python, in
      order to load the correct python libraries. (CNY-2319)
    * The :config component is built by file location, rather than
      from files marked as config files by the Config policy.
      This means that the configComponent configuration item no
      longer operates. (CNY-2256)

  o Client Changes:
    * A keepRequired config option has been added. This has the same
      effect as always setting the --keep-required flag on update.
      (CNY-569)
    * The error message for erased dependencies is now more explicit
      about what happened to the package that is no longer providing
      dependencies, and where the package with the missing dependencies
      came from. (CNY-2248)
    * We now record the current state of the database to a flat file
      after updates as an extreme recovery mechanism.  (CNY-1801)

  o Bug Fixes:
    * The "logcat" script no longer errors out if the log file is empty
      or contains None for entitlements. (CNY-2252)
    * Repositories running under Apache are now correctly displaying
      the real error when trying to generate the verbose traceback
      emails. (CNY-2320)
    * An update job that includes a critical update and an update to a
      group that includes a pre-update script will no longer run the
      script twice. (CNY-2325)
    * A bug that could cause incorrect SQLite database error messages
      has been fixed. (CNY-1840)

Changes in 1.2.8:
  o Client Changes:
    * Added the cvc derive command. (CNY-2237)
    * A new method, conary.conaryclient.getClient(), has been added to
      allow the creation of a conaryclient with configuration to match
      that would be used with a conary command line client. (CNY-1745)
    * Unhandled exceptions that are raised inside a progress callback
      no longer terminate the update process.  A warning is emitted
      and the update continues. (CNY-2304)

  o Internal Changes:
    * The Conary library now has a parallel implementation to gpg
      for the trust algorithm. (CNY-1988)

  o Bug Fixes:
    * A problem occurring when updating troves sharing a large
      number of identical files has been fixed. (CNY-2273)
    * Repository traceback emails are now more verbose. (CNY-2287)
    * Methods starting with two underscore characters are considered
      internal and are no longer passed to the XML-RPC library for
      marshaling. (CNY-2289)
    * It is now possible to clone a group that contains references to
      both a cloned package and the version that the cloned package
      originated from. (CNY-2302)
    * When data from stdin is provided to a taghandler, but the
      taghandler is missing or fails to read some or all of the data,
      it will no longer result in a database locked error. (CNY-2257)
    * Conary no longer exits with an unhandled exception if /tmp does
      not exist when attempting to run a trove script (e.g., group
      pre/post scripts). (CNY-2303)

  o Client Changes:
    * Added cvc derive as a client-side call (CNY-2237)
    * A new method, conary.conaryclient.getClient(), has been added to
      allow the creation of a conaryclient with configuration to match
      that would be used with a conary command line client. (CNY-1745)
    * CONARY_CLIENT_LOG environment variable can now specify a path for
      a log of all of the repository calls made by the client (use logcat
      to view it) (CNY-2313)

Changes in 1.2.7:

  o Build Changes:
    * The cvc command now prints out the most recent log message from
      the underlying source code control system when creating new
      snapshot archives. (CNY-1778)
    * Conary now has support for cmake, using the r.CMake() build
      action in recipes. (CNY-1321)

  o Bug Fixes:
    * Fixed a traceback that would occur when a component doesn't exist
      even though its containing package does. (CNY-2213)
    * Cloning with --default-only no longer removes references to
      components of packages that are not being cloned. (CNY-2226)
    * A bug that prevented "cvc cook" from being able to look up path
      IDs if a component of the package being built was missing from
      the repository has been fixed. (CNY-2250)
    * PGP keys using unknown string-to-key specifiers (as generated by
      "gpg --export-secret-subkeys" for the corresponding secret key)
      are no longer producing an error when iterating through the
      keyring. (CNY-2258)
    * Embedded signatures in secret subkeys now use the public key's
      cryptographic key, which does not require a passphrase to
      be decoded. (CNY-2224)

Changes in 1.2.6:
  o Build Changes:
    * When cooking packages or groups, conary now displays the methods
      that are called. It also displays the methods that are unused,
      making it easier to see if a function from a superclass has been
      left out. (CNY-2193)

  o Bug Fixes:
    * Use of macros in the r.Link() build action worked only in limited
      cases. (CNY-2209)

  o Client Changes:
    * Mirror mode now includes full file streams in changesets, instead
      of differential streams. (CNY-2210)

Changes in 1.2.5:
  o Client Changes:
    * The OpenPGP implementation now merges PGP keys properly.
      (CNY-1987)
    * The OpenPGP implementation is capable of generating trust
      signatures. (CNY-1990)
    * A bug which could cause troves containing *identical* files to
      become corruped in a system database has been fixed. Note that
      repository databases were not affected. (CNY-2191)

  o Build Changes:
    * MakeDirs now handles trailing '/' characters in directory names.
      (CNY-1526)
    * Using the new provideGroup keyword argument to the r.User()
      method in a UserGroupRecipe, you can now specify that the user's
      primary group needs to be already on the system, rather than be
      added while creating the user. (CNY-2096)

  o Bug Fixes:
    * A bug that resulted in a KeyError when removing a trove from a
      group that has 3 levels of subgroups has been fixed. (CNY-1372)
    * A bug that could result in a decremented source count when
      promoting a package to a sibling of a parent branch has been
      fixed. (CNY-2108)
    * A problem resulting in derived packages corrupting files with the
      same content was fixed. (CNY-2157)
    * A bug that caused internal server errors when retrieving
      changesets that contained compressed file data over 4 GiB in size
      has been fixed. (CNY-2170, CNY-2173)
    * HTTP error codes generated by HTTP proxies are now properly
      interpreted by Conary clients. (CNY-2181)
    * When talking to a repository, Conary proxies will now
      automatically switch the protocol to HTTPS whenever authentication
      information is injected on behalf of the client. (CNY-2184)
    * addSvnSnapshot no longer generates conflicts in the paths for
      temporary checkouts. (CNY-2196)

Changes in 1.2.4:
  o Bug Fixes:
    * A file that was mistakenly ommitted from packaging has been
      added to the build. (CNY-2155)

Changes in 1.2.3:
  o Build Changes:
    * The addSvnSnapshot() source action now has the ability to add
      specific SVN revisions via the 'revision' argument. (CNY-2156)
  o Bug Fixes:
    * An update failure that would occur when two versions of a package
      have been installed, one local, one from a repository, has been
      fixed. (CNY-2127)
    * A regression introduced in 1.2.1 affecting patch files that apply
      multiple changes to the same file has been fixed. (CNY-2142)
    * Group scripts now have file descriptor 0 (stdin) connected to
      /dev/null. Previously, stdin was closed, a potential problem
      for scripts that open file descriptors and then disconnect from
      the terminal. (CNY-2143)

  o Client Changes:
    * Added listkeys, addkey, and getkey commands to cvc for basic
      command line PGP key management. (CNY-2150)

Changes in 1.2.2:
  o Build Changes:
    * Python and Ruby dependencies with lib-specific flags now cause
      the package to be architecture-flavored. (CNY-2110)
    * Groups using setSearchPath now prefer packages on the labels and
      troves listed explicitly in the searchPath over other labels,
      even if the label is specified in the add() command. For example,
      if your searchPath includes foo=conary.rpath.com@rpl:1/1-1-1, then
      r.add('foo', 'conary.rpath.com@rpl:1') in a group recipe will now
      find version 1-1-1 over later versions. Before, it would find the
      latest version in the repository if you specified the label in the
      r.add() command. (CNY-1993)

  o Client Changes:
    * The conary command line now accepts 'rb' as an alias for
      'rollback'.
    * The output of 'rblist' now combines packages and their components
      in a single line (similar to the output of 'update'). (CNY-2134)

  o Bug Fixes:
    * When parsing the GPG keyring, PGP version 2 keys are now ignored.
      (CNY-2115)
    * Direct key signatures for PGP keys are now accepted. (CNY-2120)
    * Source control recipe actions such as addMercurialSnapshot()
      no longer produce directory names that can collide with
      a trove with the same name on a different label, producing
      a snapshot of a different source control repository. (CNY-2124)
    * Tag scripts are now closing file descriptors larger than 2
      before calling a function from the exec family. (CNY-2114)
    * A bug in determining the correct version for packages when
      multiple branches of that package exist on the same label has
      been fixed. (CNY-2128)
    * Multiple entitlements to the same host name are now properly
      handled. (CNY-2105)
    * The URL sent back to the client when connecting through an
      HTTP proxy is now correctly computed by repositories. (CNY-2117)
    * setSearchPath now searches the leaves for every source in the
      search path before falling back and searching the rest of the
      repository. Before, it would search the leaves for each label,
      then the rest of the labels, and finally groups. (CNY-2131)

Changes in 1.2.1:
  o Build Changes:
    * The addGitSnapshot() source action is now available. (CNY-1965)
    * Cooking derived packages no longer warns about their
      experimental state. (CNY-2092)
    * loadInstalled does not search the local database for a matching
      package on checkin, but instead searches the repository. This
      makes it easier to develop packages that are correct, with the
      potential of not building on the current machine. (CNY-2027)

  o Client Changes:
    * The Conary client is now less aggressive in sending keepalive
      packets with long-running requests. (CNY-2104)
    * Promote and clone callbacks are more verbose. (CNY-2063)

  o Bug Fixes:
    * Schema migration for the Latest table now correctly handles
      branches that end in redirects. (CNY-2081)
    * Adding a large number of user maps is now more efficient
      if the new addServerGlobs method is used. (CNY-2083)
    * Redirects between branches on the same label, which were
      necessary before Conary 1.2.0, are again handled correctly.
      (CNY-2103)
    * The 'conary updateall' command again properly handles the
      --replace-files command-line argument. (CNY-2112)
    * Patches are no longer partially applied when building. A
      partially applying patch results now in a failure. (CNY-2017)
    * A bug which caused Conary to incorrectly determine the flags
      for python dependencies on 64-bit systems has been fixed.
      (CNY-2091)
    * Ruby dependencies now function properly in a bootstrap build
      of the ruby package. (CNY-2109)

Changes in 1.2.0:
  o Build Changes:
    * A bug which caused Conary to compute python dependencies
      incorrectly when using an external version of python (such
      as when building python itself) has been fixed. (CNY-2087)

Changes in 1.1.96:
  o Server Changes
    * External entitlement servers can now specify per-entitlement
      timeouts and automatic retry values (CNY-2060)

  o Client Changes:
    * Update journal did not have an entry for hard links which were
      made to targets which already existed on the system, causing
      system corruption if the journal had to be rolled back. (CNY-1671)
    * The critical update information now includes enough data to
      re-create the original update job. (CNY-1608)
    * Unknown trove info types in the database are properly stored in
      extracted trove info. (CNY-2059)
    * diff and patch now support files without trailing newlines.
      (CNY-1979)

  o Build Changes:
    * More paths (/usr/lib/.*-sharp.*/) have been added to :cil
      components. (CNY-2080)
    * Path ID lookups now ignore permission errors; in such a case, a
      new path ID is computed. (CNY-1911)
    * Conary now handles python files that specify a python interpreter
      that is not available on the system or in the builddir.  It will
      print a warning and not attempt to compute dependency information
      for those files. (CNY-2050)
    * loadSuperClass and loadInstalled now print out name, version
      flavor of the package that was used when loading. (CNY-1967)

  o Bug Fixes:
    * When running in threaded mode, don't install signal handlers,
      since that is not supported. (CNY-2040)
    * URLs returned by prepareChangeSet, getChangeSet, and
      getFileContents are all based on the URL the client used to call
      the repository instead of built internally by the repository.
      (CNY-2034)
    * An issue that was preventing the repository server, under certain
      circumstances, to determine the proper URL to use has been fixed.
      (CNY-2056, CNY-2058)
    * A regression from Conary 1.1.34 related to self-signature
      verification on private PGP keys has been fixed. (CNY-2047)
    * An issue related to Conary proxies running in non-SSL mode,
      talking to SSL-enabled repository servers has been fixed.
      (CNY-2067)
    * Related to CNY-2034, Conary proxies are now properly computing
      the return URL. (CNY-2069)
    * The client is now properly computing the downloaded file's
      digest if a size limit was specified. (CNY-2072)
    * A regression from Conary 1.1.94 that caused some local cooks to
      fail to be installable due to incorrect primary trove information
      has been fixed (CNY-2078)

  o Other Changes
    * InodeStreams and FileStreams now preserve unknown elements,
      allowing future additions to those without breaking fileId
      computation. (CNY-1971)

Changes in 1.1.95:
  o Server Changes
    * A bug which triggered an exception while migrating postgresql
      repositories has been fixed. (CNY-1912)
    * The getNewTroveInfo call works faster for mirror operations.
      (CNY-2006)
    * An issue that prevented the server from responding with the
      proper error message when in maintenance mode has been fixed.
      (CNY-2005)
    * An issue that was affecting cooking performance when looking
      up path IDs has been fixed. (CNY-1996)

  o Client Changes:
    * A bug which prevented the mirror client from using hidden commits
      when mirroring to a single target has been fixed. (CNY-1981)
    * Clone/promote no longer complains when a buildreq is not also
      being cloned to the new location. (CNY-1844)
    * Turned off flavorPreferences for 1.2 release, as they are not
      quite ready. (CNY-2023)

  o Bug Fixes:
    * Bootstrapping python can now find system conary when using the
      bootstrapped python to determine python dependencies. (CNY-2001)
    * A bug in findTroves when using partial labels, introduced as
      part of 1.1.90, has been fixed. (CNY-2011)
    * cvc operations no longer trace back when the current working
      directory can no longer be accessed. (CNY-2014)
    * Redirects to nothing are now displayed when using --trove-flags.
      (CNY-2025)
    * Stack frames now wrap long lines to make them easier to read.
      (CNY-2016)
    * Comparison of VersionSequence objects is now more robust.
      (CNY-2020)
    * Autosourced files added to both a shadow and its parent now merge
      properly. (CNY-1856)

Changes in 1.1.94:
  o Bug Fixes:
    * Python extension modules installed at the top level of the Python
      search path no longer produce a traceback when computing
      dependencies. (CNY-1995)

Changes in 1.1.93:
  o Build Changes:
    * Filesets now accept macros. (CNY-148)
    * crossRequires are now ignored when not cross compiling. (CNY-1950)
    * Malformed .jar files are now ignored when computing Java
      dependencies. Previously, Conary exited with an error while
      attempting to process them. (CNY-1983)
    * Conary dependencies are no longer attempted when cross-compiling,
      and when bootstrapping python, modules are now sought in system
      python directories as well as in the destdir. (CNY-1986)
    * Python extension modules (.so files) now expose the proper
      dependencies by providing, for example, itertools (the true
      name) as well as itertoolsmodule (as it has previously), but
      requiring the shorter name if it is available on the system.
      (CNY-1077)

  o Client Changes:
    * The cvc promote and clone commands are now more efficient and do
      not download unnecessary packages. This also makes it possible
      to clone packages where access to some of the included troves
      is unavailable at the time of the promote or clone operation.
      (CNY-1913)
    * A bug which prevented the mirror client from using hidden commits
      when mirroring to a single target has been fixed. (CNY-1981)
    * Filesets are now cloneable. (CNY-1297)

  o Server Changes
    * A bug which triggered an exception while migrating postgresql
      repositories has been fixed. (CNY-1912)

  o Bug Fixes:
    * The clone and promote commands now work when cloning over removed
      packages. (CNY-1955)
    * searchPath will now provide only the best flavor match when
      matching against groups with more than one version of a package
      available. Previously, it would return all matches. (CNY-1881)

Changes in 1.1.92:
  o Bug Fixes:
    * ccs2tar correctly handles changesets with duplicate contents and
      hard links. (CNY-1953)
    * An error in the way attributes of ServerProxy classes get
      marshaled has been fixed. (CNY-1956)
    * If local flags (e.g. kernel.smp) are defined in /etc/conary/use,
      cooking no longer produces a traceback. (CNY-1963)
    * The last trove source in a trove source stack is now properly
      passed flavor information. (CNY-1969)
    * Derived packages properly handle files that were not flavored due
      to an exception in the upstream packages. (CNY-1954)
    * The transport layer is automatically encoding non-ASCII strings
      into XMLRPC Binary objects. (CNY-1932)
    * An error that was causing warnings to be printed while cooking
      groups has been fixed. (CNY-1957)

  o Server Changes
    * A bug which triggered an exception while migrating postgresql
      repositories has been fixed. (CNY-1912)

  o Build Changes:
    * Mono (CIL) files are now placed in :cil components by default.
      (CNY-1821)

  o Other Changes
    * The transport layer is using BoundedStringIO objects for
      compression, decompression and XMLRPC encoding/decoding, to
      avoid excessive memory consumption. (CNY-1968)

Changes in 1.1.91:
  o Client Changes:
    * A new configuration option, "flavorPreferences", has been added.
      The client uses this list of flavors in trove selection.
      (CNY-1710)
    * Large files are now compressed on disk instead of in memory when
      creating rollbacks. (CNY-1896)
    * The Conary client API is now more careful with releasing open
      file descriptors. (CNY-1834)
    * The "migrate" mode has changed to overwrite changes made to
      files that are not yet owned by Conary, but already exist on the
      system, as well managed, non-configuration files that have
      changed. (CNY-1868)
    * When signals are received during updates, the journal is now
      rolled back before conary terminates. (CNY-1393)
    * A 'cvc checkout' of multiple projects uses far fewer repository
      calls now, and uses a single changeset.
    * The 'cvc update' and 'cvc diff' commands now accept a source
      version argument without a source count. (CNY-1921)

  o Server Changes:
    * Setting "forceSSL" once again requires a HTTPS connection be
      used when authentication data is passed to an Apache based
      Conary Repository. (CNY-1880)
    * A bug that caused incorrect values for sourceItemId and
      clonedFromId to be used when groups and components were
      committed as part of one changeset has been fixed. (CNY-1903)
    * A bug that caused the Latest table to be rebuilt incorrectly
      when migrating to schema version 15.0 has been fixed.
      (CNY-1909)

  o Build Changes:
    * Redirects will now be followed in group recipes. Previously,
      including redirects would result in an error. (CNY-1693)
    * Derived recipes can now be based on troves which have files
      that have the same content (SHA1) as each other but are
      members of different link groups (are not intended to be
      installed as hard links to each other). (CNY-1733)
    * Derived packages now work properly if the troves they are based
      on contain dangling symlinks. (CNY-1914)
    * Symbolic links that have not changed in a derived package are
      now correctly ignored by policies that are not interested in
      unmodified files. (CNY-1879)
    * The build flavor string used for building a trove is now stored
      as part of that trove's troveInfo field. (CNY-1678)
    * Looking up path IDs now stops when all files have been found,
      instead of always walking the shadow hierarchy. (CNY-1911)
    * multilib cooks set only Arch.x86_64. (CNY-1711)

  o Bug Fixes:
    * The new OpenPGP parsing code now accepts Version 3 keys and
      signatures, without verifying them. (CNY-1931)
    * A file descriptor leak in the getFileContents method has been
      fixed.
    * If ignoreErrors is set for a configuration file, that setting is
      now honored for contexts as well.
    * Troves with large numbers of identical files now erase faster,
      thanks to a SQL fix in sqldb.iterFiles. (CNY-1937)
    * Python dependency determination now properly ignores filenames
      like "python.so" when looking for version flags. (CNY-1940)
    * Conary now correctly avoids assuming that standard I/O files
      are objects with fileno() methods. Previously, calling
      Conary interfaces with non-file objects associated with
      standard input, output, or error could trace back. (CNY-1946)
    * The --buildreqs option for 'conary q' now functions when
      multiple build requirements have the same name.
    * An issue related to the flavor preferences list not being
      properly populated when a group was cooked has been fixed.
      (CNY-1951)

  o Other Changes:
    * Conary tracebacks now report values for each variable in the
      local namespace in each frame. (CNY-1922)
    * select() calls have been replaced with poll() for higher
      efficiency. (CNY-1933)

Changes in 1.1.35:
  o Client Changes:
    * Unknown trove info types in the database are stored in extracted
      trove info properly (CNY-2059)
    * diff and patch now support files without trailing newlines (CNY-1979)

Changes in 1.1.34:
  o Build Changes:
    * The default settings from r.add() will now override the default
      settings from an r.addAll() (CNY-1882)
    * Looking up path IDs is now stop when all files have been found,
      instead of always walking the shadow hierarchy. (CNY-1911)

  o Bug Fixes:
    * A bug that caused an error message in the rPath Appliance
      Platform Agent (rAPA) when using an entitlement generator has
      been fixed. (CNY-1946)

Changes in 1.1.33:
  o Build Changes:
    * The addArchive() source action now handles xpi archives. (CNY-1793)
    * Unknown flags are now ignored when calling loadRecipe with a
      flavor, instead of printing a traceback.

  o Update Changes:
    * Updates to groups are now allowed to be merged with other groups
      in update jobs, reducing the number of jobs that are used for
      updates.

  o Client Changes:
    * Cloning now always increments group version counts, mimicing
      the behavior of group cooking. (CNY-1724)
    * When promoting, --all-flavors is now on by default.  However, if
      a flavor to promote or clone is specified, promotes will be
      limited by that flavor. (CNY-1535)
    * Several commands, such as promote, update and rq, now take an
      --exact-flavors flag.  If specified, the flavors for each trove
      must match exactly - no system flavor or heuristic is used to
      find the trove you want. (CNY-1829)
    * If there is a problem with domain name resolution, conary will
      retry 5 times. However, if the connection fails after those
      attempts, future connection requests will now fail after one try.
      (CNY-1814)

  o Bug Fixes:
    * The SQLite "ANALYZE" command is no longer run on local SQLite
      databases. Any data stored by the "ANALYZE" command will be
      removed from the local database unless it is being accessed
      read-only. Database performance is poor on databases with
      "ANALYZE" data in them. (CNY-778)
    * Some bugs related to installing relative changesets were fixed.
      These bugs would manifest themselves by making relative changesets
      not installable when the network was down. (CNY-1814)

Changes in 1.1.32:
  o Client Changes:
    * A getDownloadSizes() method has been added to the ConaryClient
      object to determine the over-the-wire transfer size of the jobs
      in an UpdateJob object.  Call requires a single repository be
      the source of the entire update. (CNY-1757)
    * cvc reports a more accurate error message when the CONARY file in
      the current directory is not a regular file

  o Server Changes:
    * A "infoOnly" parameter to has been added to the getChangeSet()
      repository method in protocol version 51. (CNY-1757)
    * The list of repository methods is now automatically generated
      instead of statically listed. (CNY-1781)
  
  o Bug Fixes:
    * The addSvnSnapshot() source action now uses the lookaside directory
      for generating the snapshot, instead of using the remote repository.
      (CNY-1777)
    * A bug that prevented unused entries in the Versions table of the
      system Conary database from being cleaned up after erasures has
      been fixed.
    * A bug that caused changes in the byDefault status of a trove to
      be omitted from local rollbacks has been fixed. (CNY-1796)

Changes in 1.1.31.4:
  o Server changes:
    * Setting "forceSSL" once again requires a HTTPS connection be
      used when authentication data is passed to an Apache based
      Conary Repository. (CNY-1880)
    * A bug that caused incorrect values for sourceItemId and
      clonedFromId to be used when groups and components were
      committed as part of one changeset has been fixed. (CNY-1903)
    * A bug that caused the Latest table to be rebuilt incorrectly
      when migrating to schema version 15.0 has been fixed.
      (CNY-1909)

  o Client changes:
    * Large files are now compressed on disk instead of in memory when
      creating rollbacks. (CNY-1896)

Changes in 1.1.90:
  o Major Changes:
    * Label multiplicity, in which a trove on the same label
      appearing on multiple branches was understood as meaning that
      all the trove can be installed at once, is being generally
      deprecated.  Instead, a newer trove on a different branch that
      ends with the same label as an older trove will be considered
      together with and generally preferred to the older trove.
      Branch affinity, in which Conary keeps packages from the same
      branch during an update, is therefore replaced with label
      affinity, in which Conary keeps packages from the same label
      during an update.  Many of the individual changes in this
      version are parts of implementing this general change in
      behavior.

  o Client Changes:
    * Added getTroveLatestByLabel as a client-side call.
    * Label lookups pick the latest version which matches instead of
      the latest version on each branch.
    * Replaced branch affinity with label affinity.
    * getAllTroveLeavesByLabel() filters results by server names to
      eliminate spurious results from repositories which host multiple
      server names. (CNY-1771)
    * The cvc and conary commands now ignore broken pipes on standard
      output instead of producing a traceback. (CNY-1853)
    * Redirects follow the label of the branch they were built with
      instead of the branch itself.
    * Building redirects to a branch is now deprecated; redirects should
      point to labels instead. (CNY-1857)
    * The --replace-files option has been split into
      --replace-managed-files, --replace-unmanaged-files,
      --replace-modified-files, and --replace-config-files. The original
      option is still accepted, and is equivalent to specifying all four
      of the new options simultaneously (CNY-1270)
    * When updating, conary will never automatically drop an architecture
      from an installed trove (unless you specify the flavor to update to 
      explicitly).  (CNY-1714)
    * Dependency resolution now allows updates to go across branches if the
      branches are on the same label.
    * Dependency resolution now follows the same "never drop an architecture"
      rule as other update code. (CNY-1713).
    * Added --show-files parameter to "conary config" to display where
      configuration items came from.
    * Newly installed transient files now silently replace files which are
      otherwise unowned. (CNY-1841)

  o Build Changes:
    * The cvc update command can now update multiple directories
      simultaneously.
    * Java files are now put in a :java component by default. (CNY-527)
    * Python dependencies now include flags designating the major version
      of python involved, as well as a flag distinguishing the target
      architecture library directory (normally "lib" or "lib64") to
      enhance update reliability.  When building a bootstrap python
      or using a different python executable than Conary is running
      with, Conary will use an external python process to determine
      python dependencies. (CNY-1517)
    * Ruby dependencies are now generated, and Ruby modules are placed
      in a :ruby component by default.  Flags are included in the
      dependencies similar to the Python flags, except that they are
      not conditional. (CNY-612)
    * Ensure that two binaries with the same source count but different
      build counts end up with the same build count after cloning. (CNY-1871)

  o Scripts Changes:
    * Repository database migration scripts have been integrated into a 
      common unit.

  o Bug Fixes:
    * Fix a bug in commit code that made r.macros.buildlabel unusable because
      you could not commit recipes that used it.  (CNY-1752)
    * An internal class, _AbstractPackageRecipe, has been renamed to
      AbstractPackageRecipe, in order to allow the inclusion of its
      methods in its subclasses' documentation pages.  The old name is
      still available for compatibility with older modules.  (CNY-1848)
    * Multiple entitlements can be stored for a single hostname or glob
      (previously only the last hostname for a particular hostname/glob
      would be used). (CNY-1825)
    * Cloning the source component for filesets is now allowed.
    * includeConfigFile now sorts files that are matched in globs
    * The default settings from r.add() will now override the default
      settings from an r.addAll() (CNY-1882)
    * Cloning no longer downloads components that won't be cloned (CNY-1891)

  o Other changes:
    * The showchangeset script now displays information on redirect
      troves.

Changes in 1.1.31.3:
  o Server changes:
    * Added EntitlementTimeout exception to notify clients that an
      entitlement has timed out from the authentication cache (CNY-1862)
    * Added remote_ip to user and entitlement based external authentication
      checks (CNY-1864)
    * Fixed bug in proxy which prevented remote_ip from being passed to
      internal repository

  o Client changes:
    * Reread entitlements from disk when EntitlementTimeout is received
      (CNY-1862)

  o Other changes:
    * Logcat now works for calls which passed lists of entitlements

Changes in 1.1.31.2:
  o Proxy changes:
    * Proxy can now inject entitlements and user authentication on behalf
      of clients (CNY-1836)

Changes in 1.1.31.1:
  o Bug Fix:
    * Proxies used wrong getChangeSet call for old protocol versions (CNY-1803)

Changes in 1.1.31:
  o Bug Fix:
    * A bug that caused an Internal Server Error when a Conary proxy
      attempted to convert a changeset for an older client when the
      upstream Conary repository was not running 1.1.29 or later has
      been fixed. (CNY-1792)

Changes in 1.1.30:
  o Bug Fixes:
    * The version cache for upstream servers in the Conary proxy
      incorrectly included user information in the URL, causing
      KeyErrors when users were switched to anonymous. (CNY-1787)
    * An issue related to the formatting of repository map entries
      has been fixed. (CNY-1788)
    * The Conary proxy no longer supports protocol version 41
      (and hasn't for a few releases).
    * An issue that was affecting the performance of the getChangeSet
      API call on Conary proxies running in an apache environment
      has been fixed.

Changes in 1.1.29:
  o Client Changes:
    * In conaryrc files, repositoryMap entries can now use wildcards
      for the server name.
    * Multiple entitlements can now be sent to each server.
    * Server names in entitlements may include wildcards.
    * Entitlements may be placed in conaryrc files now using
      'entitlement server entitlement'. "conary config" displays
      entitlement information.
    * A bug that limited a single MetadataItem to less than 64 KiB has
      been fixed.  Conary 1.1.29 will produce metadata that will not
      be visible to older clients.  Likewise, metadata produced by
      older clients will not be visible to Conary 1.1.29 and later
      clients. (CNY-1746)
    * Metadata items can now store strings with NUL characters in
      them. (CNY-1750)
    * The client API will now raise an InsufficientPermission error
      instead of an OpenError when the client's entitlements are
      not allowing access. (CNY-1738)

  o Build Changes:
    * Refreshed autosource files are now displayed by 'cvc revert' and
      'cvc diff'. (CNY-1647)
    * Support for the Bazaar revision control system has been added via
      r.addBzrSnapshot(). (requires bzr >= 0.16).

  o Server Changes:
    * (Nearly) all repository operations are now performed using the
      permissions of the anonymous user in addition to the permission
      set for any user authentication information which is present.
    * Path names in the entitlementsDirectory no longer have any
      meaning. All entitlements are read, and the serverName in the
      XML for the entitlement is used to determine which server to
      send the entitlement too.
    * Entitlement classes are no longer used as part of authentication;
      they may still be specified, but repositories now look up the
      class(es) for an entitlement based on the key.

  o Internal Changes:
    * The restart information, necessary for Conary to resume execution
      after a critical update is applied, now includes the original
      command line. The way this information is stored is incompatible
      with very old versions of Conary.  Downgrading from Conary
      version 1.1.29 (or newer) to version 1.1.11 (or older) is known
      to fail. (CNY-1758)

  o Bug Fixes:
    * 'conary rblist' no longer produces a stack trace if the
      installLabelPath configuration option is not set. (CNY-1731)
    * A bug that caused an "Error parsing label" error message when
      invoking "cvc commit" on a group recipe that used
      r.setSearchPath(str(r.labelPath[0]), ...) has been
      fixed. (CNY-1740)
    * Proxy errors are now reported in the client, for easier
      debugging. (CNY-1313)
    * A bug that caused an "Unknown error downloading changeset" error
      when applying an update job that contained two different
      versions of the same trove has been fixed. (CNY-1742)
    * Adding redirects which pointed to otherwise-unused branches
      corrupted the database by creating a branch without corresponding
      label information.
    * When critical updates are present in an update job that has
      previously downloaded all the changesets, Conary will no longer
      unnecessarily re-download the troves. (CNY-1763)
    * TroveChangeSet.isRollbackFence() now returns the correct answer
      if the trove changeset does not contain absolute trove
      info. (CNY-1762)
    * A bug related to entitlement directories containing unreadable
      files has been fixed. (CNY-1765)
    * A bug that prevented epydoc from producing documentation on
      the Conary code has been fixed. (CNY-1772)
    * Conary will temporarily fall back to reading unsigned group
      script information from changeset files that are created by
      Conary < 1.1.24.  Once rBuilder creates changesets with a newer
      version of Conary, this change will be reverted. (CNY-1762)
    * Changeset files are now written as absolute paths in the
      changeset index file. (CNY-1776)
    * Entitlement configuratioon lines continue to accept an entitlement
      class for backwards compatibility purposes. (CNY-1786)

Changes in 1.1.28:
  o Documentation Changes:
    * Incorrect references to createGroup have been fixed. (CNY-1700)

  o Build Changes:
    * Files added with in the repository and locally no longer cause
      'cvc update' to fail as long as the files have the same fileId.
      (CNY-1428)
    * r.Link allows full paths to be specified for the target of the
      link as long as the directory matches the source of the link.
      (CNY-751)
    * "cvc mv" has been added as a synonym for "cvc rename".
    * r.addCvsSnapshot() now works correctly with anonymous,
      pserver-based, servers. Previously, cvs checkout would fail due
      to strange characters being in the destination directory.
    * r.add*Snapshot() will now raise errors if the shell commands they
      are executing fail for any reason

  o Bug Fixes:
    * An index has been added to improve the performance of various
      file stream related queries in a Conary repository. (CNY-1704)
    * Directories in binary directories are no longer (incorrectly)
      provided. (CNY-1721)
    * "conary update" now works with read-only changesets. (CNY-1681)
    * the setTroveInfo call refuses to update missing troves (CNY-1741)

  o Server Changes:
    * getChangeSet call now returns supplemental information
      (trovesNeeded, filesNeeded, and removedTroves) for each individual
      job separately, instead of combining them for the entire job list.
    * proxy now combines all upstream changeset requests into a single
      job request for servers running this version or later. (CNY-1716)
    * mirrorMode wasn't passed through to changeset fingerprint calls
      from the caching code.

Changes in 1.1.27:
  o New Features:
    * All group cooks for one source must be done as a large cvc cook
      action instead of one-by-one. (CNY-1303)
    * Group flavors are much shorter if you turn on the config item
      "shortenGroupFlavors".  Some flags, like
      vmware and xen and architecture flags, are always included in a
      group flavor. (CNY-1641)
    * The Conary client is now able to access the network using
      authenticated HTTP proxies. (CNY-1687)

  o Build Changes:
    * A new recipe method, r.MakeFIFO(), is available which will create
      a named pipe at a specified location. (CNY-1597).

  o Internal Changes:
    * Flags for update jobs changed from a bitmask to a class.
    * Removed vestigial support for file label priority paths.

  o Bug fixes:
    * Patch code no longer fails when trailing context is missing at
      the end of the file. (CNY-1638)
    * Files with no permissions set (chmod 0) confused Conary due to
      improper checks for None. (CNY-1678)
    * Errors in the changeset downloading code are no longer ignored
      by the client. (CNY-1682)
    * An error in the resumption of a build has been fixed. (CNY-1684)
    * The introduction of mirrorMode during changeset cration (CNY-1570)
      caused the generation of empty diffs in some cases. mirrorMode now
      includes full contents for all files instead of generating diffs
      (CNY-1699)
    * If you're promoting two flavors of the same version of the same trove,
      they will now always have the same version on the target branch.
      (CNY-1692)

Changes in 1.1.26:
  o New Features:
    * The listcachedir script has been added to help with maintenance
      tasks for the repository changeset cache. (CNY-1469)
    * Conary proxies are now adding an HTTP Via: header. (CNY-1604)

  o Internal Changes:
    * Creating changesets supports a 'mirrorMode', which includes file
      contents of files if their version has changed (even if the sha1
      of those contents are the same). Mirroring uses this to ensure
      complete contents. (CNY-1570)

  o Client Changes:
    * A potential race condition where an update could change the state
      of the Conary database while the rollback code is executing has
      been fixed. Note that as part of the fix for CNY-1591, the update
      and rollback operations cannot commit at the same time; the fix
      further ensures long-running operations detect the state change.
      (CNY-1624)

  o Bug fixes:
    * Manipulating source components now works better when a source
      component has been marked removed.
    * A problem related to the way shim clients use the ServerProxy
      object has been fixed. (CNY-1668)

Changes in 1.1.25:
  o New Feature:
    * Conary now supports a "searchPath" configuration option, which
      operates like the installLabelPath configuration option but can
      contain both packages and labels.  For example:
      "searchPath group-os contrib.rpath.org@rpl:1" can be used to
      configure conary to first install the version of a package
      referenced in group-os, then to fall back to installing from
      contrib.rpath.org@rpl:1. (CNY-1571)

  o Build Changes:
    * GroupRecipe.add*Script now accepts a path to the script as the
      initial parameter.
    * r.addArchive() now supports a preserveOwnership parameter.  When
      set to True, owners and groups from cpio, rpm, and tar archives
      are used as the owners and groups in the final package.
      (CNY-927)
    * A new "cvc revert" command has been added that reverts any local
      changes made in the current directory. (CNY-1222)
    * GroupRecipe.addCopy() copies compatibility classes and group
      scripts onto to groups.  New copyScripts and
      copyCompatibilityScripts options to GroupRecipe.addCopy() and
      GroupRecipe.addAll() can be used to change this
      behavior. (CNY-1642)
    * A new build r.IncludeLicense() action has been added. This build
      action will take either a directory structure of licenses or a
      single license file, normalize its contents, and place it in a
      directory in /usr/share/known-licenses, which will be used at a
      later date by conary-policy.  This method is only useful for
      organizations maintaining a set of packages as part of a Linux
      OS platform.

  o Client Changes:
    * An explicit commit lock is now used to prevent overlapping
      updates and rollbacks.  (CNY-1591)
    * The conaryclient module now exposes ChangeSetFromFile to
      instantiate ReadOnlyChangeSet objects from .ccs
      files. (CNY-1578)
    * "conary q --debug --info" now also displays information about
      where a trove was cloned from if it exists.
    * Redirects with multiple targets can now be built and installed.
      (CNY-1554)
    * Conary repositories now support creating changesets that contain
      files whose compressed contents are greater than or equal to 4
      GiB in size.  Old versions of Conary that attempt to access a
      changeset that contains a compressed file larger than 4 GiB in
      size will report a error of "assert(subMagic == SUBFILE_MAGIC)".
      Previously, an overflow error occurred. (CNY-1572)

  o Internal Changes:
    * Conary clients can now request a specific changeset format
      version from a Conary repository.  This feature requires Conary
      protocol version 48.  This allows one to use new Conary clients
      to generate changesets understood by older clients. (CNY-1544)
    * Internal recipe source management moved into the generic
      Recipe() class from PackageRecipeClass().

  o Server Changes:
    * Standalone Conary repositories or proxies can be run in SSL mode
      if m2crypto is installed and the configuration options "useSSL",
      "sslCert", and "sslKey" are properly set. (CNY-1649)

  o Bug Fixes:
    * A bug that sometimes caused "user/group does not exist - using
      root" messages to be displayed when running "cvc update" created
      new files has been fixed. (CNY-763)
    * The flavor of a derived package (which is an experimental
      feature) built from unflavored package is now properly set to
      unflavored. (CNY-1506)
    * Macros in arguments to the version control system recipe class
      commands are now properly expanded. (CNY-1614)
    * The Conary client will now bypass proxies running on remote
      machines with repositories running on localhost. (CNY-1621)
    * "cvc promote" no longer displays some warnings that were rarely
      helpful unless invoked with the --debug argument. (CNY-1581)
    * A bug that caused the storage of unneeded "unknown" entries in
      the TroveInfo table has been fixed. (CNY-1613)
    * A regression in "cvc annotate" that would produce a traceback
      for not finding a SequenceMatcher class in fixeddifflib was
      fixed.  (CNY-1625)
    * Build commands that invoke shell commands now perform shell
      quoting properly.  Thanks to Pavel Volkovitskiy for finding the
      bugs and submitting the patch. (CNY-1627)
    * Mirroring using group recursion has been fixed. (CNY-1629)
    * Mirroring using group recursion no longer creates
      cross-repository relative changesets. (CNY-1640)
    * r.Install will now replace files which are read-only. (CNY-1634)
    * A bug that caused an unhandled exception when creating a local
      rollback for a trove that had missing troveinfo has been fixed.
    * Attempting to run "cvc merge" in a directory which was not
      already at the tip of a shadow no longer causes a confusing
      error message.  Previously the message was "working directory is
      already based on head of branch"; now the message is "working
      directory is not at the tip of the shadow".
    * cvc commands which need to instantiate the recipe object (merge,
      refresh, and commit) no longer fail if unknown use flags are
      used by the recipe.
    * Running the command to mark a trove as removed from the
      repository on a trove that has already been marked as removed no
      longer results in an error. (CNY-1654)
    * "conary rdiff" now works properly when multiple flavors of the
      same trove are present in the same group. (CNY-1605)
    * "conary rdiff" no longer produces an error if the same file is
      present on different labels. (CNY-1623)
    * A bug that caused inconsistent behavior when troves are pinned
      has been fixed.  Previously, if an update operation would change
      the version of a pinned trove to a version included in a group
      that is installed on the system, the pin would not
      hold. (CNY-1652)
    * A bug that caused an unhandled exception in the Conary update
      code when shared contents to a file in a link group are
      duplicated in the changeset due to distributed contents has been
      fixed.

Changes in 1.1.24.1:
  o Release Correction
    * The source archive for 1.1.24 was not built from the tag for
      1.1.24 in the Mercurial repository.  1.1.24.1 is built from the
      1.1.24 tag.

Changes in 1.1.24:
  o New Feature:
    * Conary 1.1.24 introduces the framework needed to implement a new
      metadata design for Conary.  The new metadata feature allows
      various information such as description to be set for a trove.
      New XML-RPC interfaces, getNewTroveInfo() and setTroveInfo(),
      have been added to facilitate mirroring metadata.
      addMetadataItems() has been added to allow metadata to be added
      to a trove after it has been built. (CNY-1577)

  o Client Changes:
    * The Conary client now distinguishes between an upstream Conary
      proxy and a plain HTTP proxy. This is so we can properly handle
      SSL traffic through an HTTP proxy using the CONNECT HTTP method.
      As such, there is now a "conaryProxy" configuration variable, in
      addition to the "proxy" variable. (CNY-1550)
    * The "proxy" (and newly introduced "conaryProxy") variables can
      be turned off by setting them to "None". (CNY-1378)
    * Clients requesting the inclusion of configuration files residing
      on the network now upload their version. This opens up the
      possibility for the server to serve different configuration
      files to different client generations. (CNY-1588)
    * Configuration variables "localRollbacks" and "pinTroves" get
      used as defaults when applying an update job; they can be
      explicitly overridden. (CNY-1583)

  o Bug Fixes:
    * A bug in the way the proxy configuration variable is set has
      been fixed. (CNY-1586)
    * A bug that caused a traceback when rolling back group updates
      from rollback changesets created when the "localRollback"
      configuration option was set has been fixed. (CNY-1590)
    * A bug that caused a traceback when applying a local rollback
      changeset with a locally modified file has been fixed.  Conary
      needed to create the directory that the locally modified file
      resides in first. (CNY-1444)
    * Applying rollbacks could attempt to invalidate the rollback stack,
      which would cause corruption of the rollback stack (CNY-1587)

Changes in 1.1.23:
  o Client Changes:
    * A new command, "conary rdiff", has been added. This allows one
      to inspect the differences between any two troves with the same
      name. (CNY-855)

  o Build Changes:
    * Conary recipes can now directly reference source code through
      version control systems.  The new r.addMercurialSnapshot(),
      r.addCvsSnapshot(), and r.addSvnSnapshot() source actions check
      out repositories and create snapshots.  They are integrated with
      the "cvc refresh" command for fetching more recent source code
      from version control repositories. (CNY-1)
    * The r.replace() function in group recipes now supports the
      searchPath parameter. (CNY-1574)

  o Bug Fixes:
    * A corner case affecting server-side matching of troves against
      negative flavors has been fixed. (CNY-641)
    * A bug in the StreamSet thaw code that prevented frozen StreamSet
      objects with a tag value greater than 128 from being thawed
      properly has been fixed.
    * A bug has been fixed that prevented creating a diff of a Trove
      object that contained troveInfo with unknown data. (CNY-1569)
    * A bug in the logic used by Conary to determine whether or not
      the rollback stack should be invalidated based on group update
      scripts has been fixed. (CNY-1564)
    * A bug that caused an unhandled exception in a Conary proxy when
      it attempted to create a changeset from a pre-Conary-1.1.x
      server has been fixed.
    * Small race condition in populating the cache for both
      repositories and proxies has been fixed (CNY-1576)

Changes in 1.1.22:
  o Major Changes:
    * Group troves can now declare an (integer) compatibility class
      which is used to automatically invalidate rollbacks (existing
      groups are considered to be in compatibility class zero). When a
      group is upgraded to a new group which has a different
      compatibility class, the rollback stack is invalidated unless
      the group also contains postRollback script which can rollback
      to the version being updated. Postrollback scripts can now be
      defined with a list of compatibility versions they are able to
      roll back to. Old invalidateRollback parameter for some group
      scripts is no longer supported.

  o Client Changes:
    * To take advantage of Conary's ability to apply the critical
      update set and restart before applying the rest of the updates,
      three new API calls have been added: newUpdateJob,
      prepareUpdateJob and applyUpdateJob. (CNY-1454)
    * A new argument, --no-restart, has been added to conary. This has
      to be used in conjunction with --root and allows one to skip the
      restarts after applying critical updates when installing in a
      chroot. (CNY-1458)
    * Proxy configuration parameter is now of the form 'proxy protocol
      url' (i.e. 'proxy http http://proxy.some.com'), and allows
      separate proxies to be configured for http and https. If old
      'proxy url' form is used, separate proxies are configured for
      http and https rather than a single proxy being using for both
      protocols. Users who need the old behavior should set explicit
      configure the same proxy for both protocols.

    * Conary no longer runs group scripts when "--just-db" is
      specified on the command line.
    * The conary.conaryclient.mirror.mirrorRepository() function now
      accepts a list of target repositories.

  o Build Changes:
    * Conary has tools in place through a new cross flag and a new
      "target" flavor to support better defining of cross compiling
      builds.  (CNY-1003)
    * Configuration files are again allowed to have executable bits
      set, but configuration files with executable bits set are not
      included in the :config component even if the :config component
      is being created. (CNY-1260, CNY-1540)

  o Proxy Changes:
    * A proxy can now be configured to use an http proxy for all
      outgoing requests. The 'proxy' configuration item is supported
      in a manner identical to the client.
    * The (unused) ability for a standalone server to act as both a
      proxy and a standalone server has been removed; this removes the
      standalone proxies dependence on the X-Conary-Servername header.

  o Internal Changes:
    * The createTrigger() method of dbstore drivers no longer accepts
      the "pinned" keyword parameter.
    * SeekableNestedFile and FileContainer objects no longer depend on
      the file pointer for reads; pread() is used everywhere.  This
      allows the underlying file descriptors to be shared between
      objects or between threads.
    * Repository schema now understands the concept of minor and major
      schema revisions. (CNY-811)

  o Bug Fixes:
    * A bug in proxy code that caused conary to use https through a
      proxy when http was desired has been fixed. (CNY-1530)
    * A bug in clone/promote relating to cloning when there are
      flavors on the clone label that are superset of the current
      flavor, but the current flavor doesn't exist has been
      fixed. (RMK-415)
    * A race condition related to the multithreaded Conary client,
      where one thread could modify an unprotected variable assumed
      immutable by a different thread has been fixed. (CNY-1450)
    * If the database is locked, Conary will no longer display a stack
      trace, but an error message. (CNY-1292)
    * The Conary library now uses a built-in difflib if the system's
      difflib is not patched for recursion. (CNY-1377)
    * Mirroring troves marked as removed from repositories running on
      MySQL has been fixed. (CNY-1193)
    * Repository cooks now sets the subprocess' stdin to /dev/null to
      avoid hanging while waiting from stdin. (CNY-783)
    * Trove.verifyDigests() no longer fails erroneously if a signature
      version 0 digest has not been calculated and set in
      troveInfo. (CNY-1552)
    * A bug in changeset reset() which affected reusing changesets in
      merges has been fixed. (CNY-1534)
    * A bug in changeset based trove sources where the underlying
      changesets never got reset has been fixed. (CNY-1534)

Changes in 1.1.21:
  o Repository Changes:
    * A "hidden" keyword argument has been added to the
      commitChangeSet() and hasTroves() method.  This allows mirror
      users to commit troves which will never be displayed to users.
      The presentHiddenTroves() call makes all hidden troves
      visible.  The XML-RPC protocol version is now 46.

  o Internal Changes:
    * StreamSet operations in C now use a common StreamSet_GetSSD()
      function which creates the _streamDict object if it does not yet
      exist.  This fixes crashes in rare cases where a
      StreamSet.find() class method is used before any instances of
      that StreamSet have been created. (CNY-1524)
    * Numeric StreamSet types can now have values set to None (which
      indicates that there is no value set at all).  Additionally, if
      passed an empty string to the thaw() method, the value is set to
      None. (CNY-1366)

  o Bug Fixes:
    * A bug in commitChangeSet() which returned a "file not found"
      error when the user had insufficient permission for the commit
      operation has been fixed.
    * A bug that caused Conary to raise an unhandled exception when
      updating a trove that has missing TroveInfo data in the local
      database.  When new types are added to TroveInfo, older versions
      of Conary omit the new data from the database.  Once a version
      of Conary is used that understands the new data types, the
      missing data is restored to the previously incomplete trove.
    * Handling user permissions when committing under certain 
      circumstances against a Conary 1.1.20 was fixed. (CNY-1488)

Changes in 1.1.20:
  o Major Changes:
    * Groups can now include scripts which are automatically run
      before an install, after an install, after an update, and after
      a rollback.  Documentation on how to add these scripts to groups
      will be posted to wiki.rpath.com shortly.  Unlike tag handlers,
      these scripts are not inherently reversible; therefore if a post
      update script is executed, the rollback stack will be reset.  The
      rollback information is still stored in the rollback directory,
      but the "conary rollback" and "conary rblist" commands will no
      longer be able to access the previous rollbacks.

      Only Conary repositories running version 1.1.20 or later can
      store these scripts.  If the repository is not running the
      minimum required version, a "changeset being committed needs a
      newer repository server" error will be produced.

      If an older version of Conary downloads a group that has a
      script associated with it, the scripts will be silently ignored.
      Future versions of Conary may add a "Requires: trove:
      conary(group-scripts)" dependency to groups that have scripts
      associated with them. (CNY-1461)

    * Support for versioned trove signatures has been added. (CNY-1477)
    * Version 1 signatures have been added which use a SHA256 digest
      that includes the frozen form of unknown troveInfo
      segments. (CNY-1186)
    * Unknown troveInfo segments are stored in both the repository and
      local database and restored properly. (CNY-1186)

  o Client Changes:
    * Hashes of the directories in which a trove places files are now
      computed and stored in troveInfo. (CNY-857)
    * A --file-flavors option has been added to "conary query/q",
      "conary repquery/rq", and "conary showcs/scs". (CNY-1507)
    * The ability to promote using branches and to promote to siblings
      of parents has been added.  For example, you can now promote
      from /A//B to /C without first cloning uphill to A. (CNY-1513)

  o Build Changes:
    * When Conary calls an external program (python, perl, monodis) to
      determine file dependencies and that program is not a part of
      the package being built, it will warn if that external program
      is not provided by a component in build requirements. (CNY-1492)

  o Internal Changes:
    * The conary.lib.elf module can now be built against libelf
      version 0.8.0 or later as well as the libelf implementation
      provided by elfutils.  libelf can be downloaded from
      http://www.mr511.de/software/ (CNY-1501)
    * The Conary client API has a new method disconnectRepos() that
      allows one to cut access to the networked repositories.  A
      RepositoryError exception is raised if network access is
      attempted. (CNY-1474)

  o Bug Fixes:
    * StreamSet objects didn't work with inheritance because the C
      implementation treated an internal variable as inheritable when
      it should have been treated as a class variable.
    * Attempting to create a shadowed Version object that reference a
      label that is already uphill are now issues a proper error
      message. (CNY-847)
    * Running the "conary rblist" command as non-root now produces a
      proper error message. (CNY-1453)
    * Badly-formatted parentVersion strings in derived packages
      (experimental) no longer cause a stacktrace.
    * Previous versions of Conary would fail to find the UID or GID of
      a newly created user if "--root" was specified on the command
      line and C library components had not yet been installed.
      Conary would erroneously fall back to using UID 0 or GID 0
      (root) instead.  (CNY-1515)
    * A traceback that occurred when a lookaside repository cache has
      not been defined when initializing a derived package recipe
      object has been fixed. (CNY-1509)
    * The Conary network repository client no longer attempts to use a
      proxy if the repository is residing on the local machine.
    * A bug in the freezing of update jobs has been fixed. (CNY-1521)
    * r.addPatch()'s optional argument "extraArgs" will now do the right
      thing if passed a single string instead of a tuple or list.

Changes in 1.1.19:
  o Client Changes:
    * A new "cvc promote" command has been added. "cvc promote" is a
      special type of cloning based on group structure.  For more
      information on promote, see the JIRA issue until documentation
      on the wiki is updated.  (CNY-1304)
    * An "--all-flavors" option has been added to "cvc promote" which
      promotes all flavors of the latest version of the listed
      troves. (CNY-1440)
    * A programmatic interface for performing partial clones, where
      only some components out of a package are cloned based on
      byDefault settings, has been added. (CNY-1389)
    * Conary changesets can now deal with changesets that contain
      package components that share identical file contents, pathId,
      and fileId combinations. (CNY-1253)
    * The "proxy" configuration parameter will now work for standard
      http proxies such as Squid.  Previously the "proxy"
      configuration parameter could only specify a Conary repository
      proxy.  Environments that require all HTTP and HTTPS traffic
      pass through a proxy must continue to use they "http_proxy"
      environment variable, as the "proxy" configuration variable is
      only used for Conary repository calls.  Source downloads in cvc,
      for example, will only use the http_proxy environment variable.
    * Due to limitations in Apache 2.0, the Conary client will now use
      HTTP/1.1 "chunked" Transfer-encoding when committing changesets
      larger than 2 GiB.
    * An "applyRollback()" method has been added to the ConaryClient
      class. (CNY-1455)

  o Server Changes:
    * The repository cache has been completely reworked. This fixes
      problems with authorization and the cache, and has the side
      benefit of unifying the proxy code for the repository and the
      proxy. The cacheDB repository configuration parameter is
      obsolete and will cause a warning on startup. changesetCacheDir
      should now be used instead, and tmpwatch should be configured to
      clean up both the changesetCacheDir and tmpDir
      directories. (CNY-1387)
    * The repository now properly commits changesets where multiple
      troves reference the same (pathId,fileId) key. (CNY-1414)
    * The standalone server can now decode "Transfer-encoding:
      chunked" PUT requests from clients.
    * Apache based repository servers now send changeset file contents
      using the "req.write()" method instead of the "req.sendfile()"
      method when file contents are larger than 2 GiB.  This works
      around limitations in Apache 2.0.
    * The list of sizes returned by the getChangeSet() and
      getFileContents() repository methods are now returned as a list
      of strings instead of a list of integers.  XML-RPC integers can
      only hold values less than 2147483648 (a signed integer).
    * A Conary repository will now raise an exception if a client
      requests a changeset that is larger than 2 GiB in total size or
      file contents larger than 2 GiB in size and does not support the
      new version 44 protocol required to work around this limitation.

  o Build Changes:
    * A "vmware" flavor has been added to the default set of flavors.
      A trove with a vmware flavor should be intended to run as a
      VMware guest. (CNY-1421)
    * If there's a conflict when loading installed troves, the latest
      trove will be picked.
    * The loadInstalled() recipe function will now search the
      installLabelPath for troves to load when it cannot find them any
      other way.
    * A "overrideLoad" keyword parameter has been added to the
      loadInstalled() and loadSuperClass() recipe functions.  This can
      be used to override the default search mechanism.

  o Bug Fixes:
    * Local flags are now cleared after each group cook, meaning that
      multipass group cooks will have the correct local
      flavor. (CNY-1400)
    * Dependency resolution in group cooks now also take advantage of
      the group cache. (CNY-1386)
    * Changesets for source troves with missing files (because the
      file is missing from the upstream server or the upstream server
      is unavailable) are now properly written to changeset
      files. (CNY-1415)
    * Derived packages, which are still experimental, now correctly
      handle multiple architectures built from the same
      source. (CNY-1423)
    * The loadInstalled() recipe function now always works even if you
      have multiple versions of a package installed from multiple
      branches.
    * Trove names are now checked for legal characters. (CNY-1358)
    * A minor bug related to file uploads on the error codepath was
      fixed.  (CNY-1442)
    * A bug in "cvc promote" that caused it to fail when the source
      components added due to --with-sources were in conflict.  This
      could happen, for example, when different flavors of a binary
      were cooked from different source versions and all flavors to be
      cloned to the new label at the same time (CNY-1443)
    * A bug in the CfgQuotedLineList class' display function has been
      fixed.
    * Flavored items in a job list are now correctly frozen when
      writing out an update job. (CNY-1479)
    * A default UpdateCallback() is set if an update callback hasn't
      been specified when invoking the applyUpdate() method of
      ConaryClient. (CNY-1497)
    * "cvc cook --macros" works as expected now, by defining a macro (as
      passed in on the command line with --macro) per line. (CNY-1062)
    * Committing to a Conary repository when using a standard HTTP
      proxy functions properly.  A change in 1.1.18 introduced this
      incompatibility.
    * The redirect build code has been refactored.  Bugs related to
      building flavored redirects have been fixed. (CNY-727)

Changes in 1.1.18:
  o Major Changes:
    * Changesets are now indexed by a pathId,fileId combination instead of
      just by pathId. This should eliminate the vast majority of conflicts
      when creating groups containing multiple flavors of the same trove.
      Old clients will be served old-format changesets by the repository,
      and new clients continue to support old format changesets. Old and
      new format changes can be merged into a single changeset (CNY-1314).

  o Client Changes:
    * The conary rblist --flavors command now properly displays trove
      flavors. (CNY-1255)
    * When resolving dependencies while updating, conary will now search 
      the latest versions of packages for every label in your installLabelPath
      first before searching the histories of those labels.  This should make
      sure that conary prefers installing maintained troves over unmaintained 
      ones. (CNY-1312)
    * The Conary client API now has a new call, iterRollbacksList(), iterating
      over the rollback name and object. (CNY-1390)
    * Added the --just-db argument to the conary rollback command. (CNY-1398)

  o Build Changes:
    * A list of rPath mirrors for source components has been added.
    * Group recipes now support a setSearchPath method.  This provides a way
      to tell groups how to find and resolve packages by specifying a list
      containing either packages or labels. (CNY-1316)
    * The group addAll command supports "flatten" - a way to cause all troves
      in all subgroups to be included directly in the top level group - 
      flattening any structure created by intermediate groups.
    * Groups now allow you to use the commands "removeTrovesAlsoInGroup"
      and "removeTrovesAlsoInNewGroup".  These commands subtract out the
      troves included within the specified group from the currently
      active group. (CNY-1380)
    * Checking dependencies is now faster when building groups.
    * When resolving dependencies in groups, conary will now search the
      latest trove in every label in your label/search path before
      searching back in the history of that label. (CNY-1312)
    * Added moveComponents and copyComponents to group syntax. (CNY-1231)
    * Derived packages (experimental) can now change files between
      Config, InitialContents, and Transient, and can set new files
      to be any of those types.  They can call UtilizeUser and
      UtilizeGroup.  They can create new tag handlers and tag
      description files (but not make a file from the parent no longer
      be a tag handler or tag description, except by removing the file
      entirely), and add new tags to new and pre-existing files when
      TagSpec is called (but not remove existing tags from files). (CNY-1283)
    * Derived packages (experimental) can now run nearly all build and
      source actions. (CNY-1284)
    * Derived packages (experimental) now inherit byDefault settings from
      the parent (CNY-1401), but can override them in the child (CNY-1283).
    * Derived packages (experimental) now handle multiple binary packages
      built from a single source package, including overriding binary
      package name assignment in the derived package. (CNY-1399)

  o Server Changes:
    * Two new calls have been added to the server API -
      getTroveReferences and getTroveDescendants. (CNY-1349)
    * The proxy server proxies "put" calls now.
    * Cleaned up string compression code in changeset merging.

  o Bug Fixes:
    * Fixed a bug where an invalid flavor at the command line would result
      in a traceback. (CNY-1070)
    * Added an exception to allow redirect recipe names to have any format -
      including those usually reserved for group- and info- packages.
    * Removed a harmful assert that kept trove source stacks from working w/o
      installLabelPaths in some cases. (CNY-1351)
    * The cfg.root item is always stored internally as an absolute path,
      even if it is specified as a relative path. (CNY-1276)
    * cvc now properly cleans up 000-permission files from the old build 
      directory. (CNY-1359)

  o Internal Changes:
    * Changesets in an update job can be downloaded in a step separate from
      the installation. Additionally, update jobs can be frozen and reapplied
      later. (CNY-1300)
    * UpdateJob objects are now versioned for a specific state of the Conary
      database, and can be applied only if the state of the database has not
      changed. (CNY-1300)
    * Public keys can now be retrieved from a directory, with each key stored
      in a separate file. (CNY-1299)
    * Troves now track their direct parent they were cloned from, instead of
      the source-of-all-clones. (CNY-1294)

Changes in 1.1.17:
  o New Feature:
    * A caching proxy has been implemented for Conary.  A proxy server
      caches changesets as clients request them.  This can
      dramatically improve the performance of Conary when a subsequent
      request is made for the same changeset.

      The server is implemented using the existing standalone and
      Apache-based Conary repository server modules. Two new Conary
      repository configuration variables, "proxyDB" and
      "proxyContentsDir" have been created to define the proxy
      database and contents store.

      To configure the Conary client to use a proxy, a new "proxy"
      configuration variable has been added to the conaryrc file.
      Generic HTTP proxies should still be configured using the
      "http_proxy" environment variable.

      In order to facilitate authentication and proxy cache
      invalidation features, new Conary repository methods have been
      introduced.  This means that the Conary proxy requires that
      repositories it connects to run Conary version 1.1.17 or later.
      The Conary proxy is considered experimental.  Therefore future
      versions of Conary may not be able to communicate with the proxy
      as implemented in Conary 1.1.17.

  o Client Changes:
    * Filesystem permissions on rollback data restrict access to the
      owner of the database (normally root). (CNY-1289)
    * The Conary client now sends data across an idle connection to a
      Conary repository.  This will keep the connection alive when the
      repository is behind a firewall or proxy that has short timeouts
      for idle connections. (CNY-1045)
    * The error message produced by Conary when a progress callback
      method raises an unhandled exception has been improved.

  o Build Changes:
    * cvc cook --show-buildreqs works properly now.  Thanks to Pavel
      Volkovitskiy for reporting the issue and providing the
      patch. (CNY-1196)
    * The flags for other packages that are specified in the build
      flavor are now available when cooking as a part of the
      PackageFlags object.  For example, if you wish to check to see
      if kernel.pae is set, you can add "if PackageFlags.kernel.pae:".
      Note that such checks do not affect the final flavor of your
      build, and should be used with care. (CNY-1201)
    * Component and package selection by manifest, as with the
      "package=" option, could fail when large numbers of files were
      found; this bug has been resolved. (CNY-1339)
    * You can now add a labelPath to a group r.add() line by
      specifying a labelPath keyword argument.  For example:
         r.add('conary', labelPath=['conary-unstable.rpath.org@rpl:1',
                                    'conary.rpath.com@rpl:1'])
    * Repeated shadow merges now fail with an error suggesting a
      commit.  Previously, the merge operation would be attempted
      again. (CNY-1278)

  o Server Changes:
    * Conary repositories no longer allow users or groups to be
      created with names that include characters other than those
      defined in the Portable Filename Character Set.
    * Server side functions that work on large datasets (getTroveSigs
      and setTroveSigs) are now using batched SQL operations for faster
      throughput. (CNY-1118, CNY-1243)
    * The code that commits groups to the repository has been reworked
      to significantly reduce the number of SQL queries executed.
      (CNY-1273)
    * Including a symbolic link in the path to the temporary now
      returns an error immediately at startup. (CNY-958)
    * Errors opening a to-be-committed changeset now have the internal
      exception logged and CommitError returned to the client (CNY-1182)
    * Cached Changesets are now versioned depending on the client's
      version.  This allows for the same changeset to be cached for
      different client generations. (CNY-1203)

  o Internal Changes:
    * A StringStream can now be set from a Unicode object.  The
      StringStream stores the UTF-8 encoding of the Unicode
      object. (CNY-366)
    * The ByteStream and LongLongStream classes have been
      reimplemented in C.  Modifications have been made to the
      NumericStream types implemented in C so that they can be used as
      base classes in Python.
    * PathID lookups are now done by file prefix and file ID. This
      allows for identifying files in different package flavors or in
      versions older than the latest one. (CNY-1203)
    * StreamSet objects can now preserve unknown elements of the stream
      instead of silently skipping them. Those elements are retained for
      freeze(), letting the older stream object exactly replicate the
      frozen stream of the newer object. Unknown elements are preserved
      through merges into old object as long as the old object has not
      been locally modified.

  o Bug Fixes:
    * Conary now displays a useful error message when it is unable to
      parse a "user" line in a configuration line.  Previously Conary
      would raise an unhandled exception. (CNY-1267)
    * Mirror configurations no longer use /etc/conary/entitlements/ as
      the default location to read entitlements used to mirror.
      Normally the entitlements used to mirror are different than the
      entitlements required to update the system.  Therefore they
      should not be used when attempting to access source or target
      repositories when mirroring. (CNY-1239)
    * "cvc emerge" now displays error messages when the underlying
      cook process results in an exception.  Previously, an unhandled
      exception message was generated. (CNY-995)
    * Derived packages now support setuid and setgid files. (CNY-1281)
    * You can no longer accidentally include a group in itself by
      using addAll. (CNY-1123, CNY-1124)
    * An error message is produced when troves could not be found
      during "conary migrate" in the same manner they are alerted
      during a "conary update".  Previously these errors were
      masked. (CNY-1171)
    * A bug that caused update failures when a changeset held file
      contents that were both InitialContents and a normal file has
      been fixed. (CNY-1084)
    * Filesets now honor buildFlavor. (CNY-1127)
    * The TroveSource class tried to raise a DuplicateTrove exception,
      which doesn't exist. It now raises InternalConaryError instead.
      (CNY-1197)
    * A proper error is now produced when Conary is unable to create
      the directory for the local database due to a permission
      failure. (CNY-953)
    * Group recipes could sometimes include a trove for dependency
      resolution but not move to include the package directly in the
      group that is doing dependency resolution.  Now the package and
      component both are always included immediately in the group that
      is resolving dependencies. (CNY-1305)
    * A "no new troves available" error message is now given when
      there are no new versions to migrate to (CNY-1246)
    * Attempting to clone without name or contact information set now
      gives a proper error message. (CNY-1315)
    * The client code no longer exits with a sys.exit(0) if one of the
      callbacks fails. (CNY-1271)
    * When multiple labels of a trove exist in a group and that group is 
      being searched for that trove, conary will no longer arbitrarily pick
      one of the labels to return.
    * A bug in the default update callback class that causes a hang
      when unhandled exceptions occur has been fixed.
    * Cloning a trove multiple times that was already cloned no longer
      increments the source count. (CNY-1335)
    * The Conary network client erroneously specified the latest
      protocol version it knew about when calling a server, even if
      the server couldn't understand that version. (CNY-1345)

Changes in 1.1.16:
  o Server Changes:
    * The repository now returns recursive changesets with special
      "removed" trove changesets if a trove is missing or has been
      removed.  This allows the client to determine if it has the
      needed troves to perform an update.  Previously, the repository
      would raise an exception, which prevented updates from mirrors
      with byDefault=False troves (such as :debuginfo) excluded.
    * A getTroveInfo() method has been added to the Conary repository
      server.
    * Repository changeset cache database operations are now retried
      before giving up (CNY-1143)

  o Client Changes:
    * A new "isMissing" trove flag has been added.  This flag is set
      by a Conary repository when a Trove is missing.  This allows the
      client to display an appropriate message when it attempts to
      update from an incomplete mirror.
    * Including a configuration file from an unreachable URL will now
      reasonably time out instead of hanging for 3 minutes (the default TCP
      connection timeout). (CNY-1161)
    * Conary will now correctly erase a trove whose files have changed owners
      or groups to values not mapped to users or groups on the current system.
      (CNY-1071)
    * Conary will now display files that are transient as transient when
      --tags is used.
    * Support for the new getTroveInfo() method has been added to the
      Conary repository client.

  o Build changes:
    * The "cvc cook" command will now log a message when deleting old
      build trees to make way for an upcoming build.
    * The "cvc refresh" command will now print a warning instead of
      failing with an error when an attempt to refresh a
      non-autosourced file is made. (CNY-1160)
    * The BuildPackageRecipe class now requires file:runtime, which is
      needed to run many configure scripts. (CNY-1259)
    * Configuration files are now automatically added to :config
      components only if they do not have any executable bits
      set. (CNY-1260)

  o Bug Fixes:
    * Conary 1.1.14 and 1.1.15 failed to update when encountering the
      multitag protocol; this regression is resolved. (CNY-1257)
    * The logparse module now correctly parses python tracebacks in
      conary log files. (CNY-1258)

Changes in 1.1.15:
  o Client Changes:
    * On the update path, errors and warnings are now handled by callbacks.
      This allows applications using the Conary API to capture and process
      them as appropriate. (CNY-1184)

  o Bug Fixes:
    * "conary erase --help" now displays options as "Erase Options"
      instead of "Update Options". (CNY-1090)

  o Build Changes:
    * Change in assembling recipe namespace changed how unknown recipe
      attributes were handled (they appeared as None instead of raising
      an Attribute Error).
    * Packaged directories are no longer included in :lib components
      because doing so can create multilib failures.  (CNY-1199)

Changes in 1.1.14:
  o Client Changes:
    * Tag handler output is now redirected to a callback. The command line
      callback places "[ tag ]" in front of the output from each tag handler
      to help with debugging. (CNY-906)
    * All filesystem operations are journaled now to allow recovery if an
      unexpected failure occurs. "conary revert" has been added to recover
      from cases where the journal is left behind unexpectedly. (CNY-1010)

  o Build Changes:
    * cvc will no longer fail if the EDITOR environment variable points
      to an invalid editor. (CNY-688)
    * Redirects now build erase redirects for package components which
      existed in the past but have disappeared on head. (CNY-453)
    * The TagSpec policy now checks the transitive closure of build
      requirements when determining whether the build requirements
      are sufficient to ensure that a needed tag description will
      be installed. (CNY-1109)
    * Repositories can now be made read-only to allow for maintenance.
      (CNY-659)
    * PIE executables, which appear to be shared libraries in binary
      directories, will no longer export soname dependencies. (CNY-1128)
    * ELF files in %(testdir)s and %(debuglibdir)s will no longer export
      soname provides.  (CNY-1138, CNY-1139)
    * cvc is now able to check out source troves that have been shadowed from
      a branch that no longer contains the files. (CNY-462)
    * The Install recipe class now has the ability to copy symbolic links.
      (CNY-288)
    * The output produced by cvc when attempting to find the
      appropriate patch level when applying a patch has been
      improved. (CNY-588)
    * When cooking (either from a recipe or from the repository),
      cvc will always use the (auto)source files from the repository,
      instead of re-downloading them. This allows for rebuilds from
      recipes even if the upstream source is no longer available,
      without using the cvc cook --prep command first to cache the
      repository copies. (Auto)sources can still be re-downloaded
      using cvc refresh. (CNY-31)
    * The ordering for the rules used to determine which component a
      file should be in was reversed when a file was under /usr/share
      but had /lib/ somewhere in the path name. (CNY-1155)
    * The cvc add command will now refuse to add symbolic links that
      are absolute, dangling, pointing to files outside of the current
      directory or pointing to files that are not tracked by Conary.
      (CNY-468)
    * Use objects now record which file on system define them. (CNY-1179)
    * ExcludeDirectories built-in policy will now remove the empty
      directories it has excluded from the _ROOT_ in order to prevent
      later policies from thinking they are going to be on the target
      system. (CNY-1195)

  o Internal changes:
    * Conary now supports being built against an internal copy of the
      sqlite3 library for cases when the system sqlite3 is not the
      optimal version for Conary.
    * The repository schema's string types are no longer restricted to
      arbitrary sizes for backends that support indexing larger strings
      than MySQL's InnoDB storage engine. (CNY-1054)

  o Bug Fixes:
    * The SQL query that implements the getTrovesByPath() repository
      method has been reworked to avoid slow queries under
      MySQL. (CNY-1178)
    * Builds that resulted in changesets containing the same file
      in different locations would fail to commit if the files differed
      only by mtime. (CNY-1114)
    * The mirror script now correctly handles the cases where
      the PathIdConflict errors are raised by certain source repositories
      during mirroring. (CNY-426)
    * The mirror script now can correctly mirror removed troves when a
      removed and regular versions appear in the same mirror chunk.
    * Perl dependency strings containing double colons are now properly
      accepted on the command line. (CNY-1132)
    * The cvc stat command now correctly displays the usage information
      when extra arguments are specified. (CNY-1126)
    * The conary update --apply-critical command will now behave correctly
      if the update job contains linked troves (besides the conary package
      which is the source of critical updates). Linked troves are troves
      with overlapping paths.  (CNY-1115)
    * A GET request to the "changeset" URL of a repository server that
      does not supply any arguments no longer results in an Internal
      Server Error.  The repository can be configured to send email to
      an email address with debugging information. (CNY-1142)
    * When checking to make sure that the URL used to upload a
      changeset matches the repository base URL, both URLs are now
      normalized before the comparison is made. (CNY-1140)
    * The conary.lib.logparse module now provides the correct date
      strings for each logged event.
    * The Conary command line argument parser checks for the --help
      option earlier.  This corrects some instances where commands
      like "conary rq --help" would not display help. (CNY-1153)
    * The conary [command] --help --verbose command now correctly
      displays verbose option help.
    * Conary no longer fails with an unhandled exception when the 
      local database is locked.  A useful error message is now
      produced. (CNY-1175)
    * The cvc annotate command now attributes the correct name to the
      person who committed the initial revision of a file. (CNY-1066)
    * Conary will give a better error message if you try to run the
      conary emerge command without conary-build installed. (CNY-995)

Changes in 1.1.13:
  o Build Changes:
    * All files in "binary directories" now provide their path as a
      file: dependency. This allows more flexibility for files that
      have requirements such as "file: /usr/bin/cp". (CNY-930)
    * A addRemoveRedirect() method has been added to the
      RedirectRecipe class to allow redirecting packages to nothing
      (which causes them to be erased on update). The client code has
      been updated to remove package components properly for this
      case.  (CNY-764)

  o Bug Fixes:
    * Config files, though added to the :config component by default
      (CNY-172), can now be appropriately overridden by
      ComponentSpec. (CNY-1107)
    * ELF files that have no DT_NEEDED or DT_SONAME entries no longer
      cause Conary to trace back attempting to discover the ELF
      ABI. (CNY-1072)
    * Conary will no longer attempt to update troves in the namespace
      "local" when using updateall.
    * Redirect recipes which contain conflicting redirects now give an
      error message instead of a traceback. (CNY-449)
    * The previous fix for CNY-699 wrongly encoded the soname rather
      than the filename in provisions for symbolic links to shared
      libraries when the shared library had a soname.  Additionally,
      symlinks from directories not in the system shared library path
      to ELF shared libraries in directories in the shared library
      path wrongly caused internal dependencies to have the full path
      to the symlink encoded in the shared library requirement.  These
      bugs have been resolved. (CNY-1088)

Changes in 1.1.12:
  o Client Changes:
    * A signature callback has been added, which allows one to catch
      the troves with bad signatures and react appropriately (display
      an error message, lower trust level, etc). (CNY-1008)
    * The conary.lib.logparse module has been added to provide
      parsed access to conary log files. (CNY-1075)

  o Build Changes:
    * "cvc cook" is now more efficient in looking up files that are
      part of the built troves (CNY-1008).
    * A "commitRelativeChangeset" configuration variable has been
      added to control whether Conary creates relative or absolute
      changesets when cooking.  It defaults to True, but can be
      changed to False to cause Conary to cook and commit absolute
      changesets. (CNY-912)
    * A list of X.org mirrors has been added to the default mirrors.
    * "cvc diff" now returns an return code of 2 on error, 1 if there
      are differences, and 0 if there are no differences. (CNY-938)
    * An "addResolveSource" method has been added to GroupRecipe.
      This will change how dependency resolution is done when building
      a group.  Instead of searching the label path defined in the
      group for solutions, the resolve source will be searched
      instead. This allows you to resolve dependencies against a
      particular version of a group. (CNY-1061)
    * Cloning multiple flavors of the same package in a single step is
      now possible. (CNY-1080)
    * Perl dependencies now include provides for .ph files, as well as
      .pl and .pm files, found in the perl @INC path. (CNY-1083)

  o Bug Fixes
    * The previous fix for CNY-699 introduced two errors in handling
      shared library dependencies that were not in shared library
      paths and thus need to have their paths encoded.  These bugs
      have been resolved. (CNY-1088)
    * The build time in the troveInfo page of the repository browser
      is now displayed properly as "(unknown)" if a trove has no build
      time set. (CNY-990)
    * dbsh now properly loads the schema when one of the .show
      commands is executed. (CNY-1064)
    * The Conary client version is saved before the re-execution of
      conary that follows the application of a critical
      update. (CNY-1034)
    * A condition that was causing sys.exit() to not terminate the
      server process when running in coverage mode has been
      fixed. (CNY-1038)
    * If a configuration value is a list and has a non-empty default,
      appending values to that default does not reset that list to
      empty (Conary itself never triggers this case, but rMake does
      with defaultBuildReqs). (CNY-1078)
    * FileContainers don't store the path of the filecontainer in the
      gzip header for contents which are being transparently compressed
      by the object
    * Creating referential changesets obtained the path of files in the
      data store multiple times. When one content store in a round-robin
      content store configuration is corrupt, that would lead to inconsistent
      changesets. Instead, we will include those corrupt contents in
      a valid changeset and let the install content validation catch the
      problem.

Changes in 1.1.11:
  o Client Changes:
    * "conary help [command]" now displays the usage message for
      the command.
    * The --help options will now display a smaller number of flags by
      default, and more when the --verbose flag is added.
    * A getUpdateItemList() method has been added to the ConaryClient
      class.  It returns a list of top level troves on the local
      system. (CNY-1025)
    * "conary rq package:source --tags" will now show an "autosource"
      tag on autosourced files.
    * Conary now correctly uses "KB/s" instead of "Kb/s" when
      displaying transfer rates. (CNY-330)
    * conary rblist is now more readable, and supports --labels and
      --full-versions. (CNY-410)

  o Build Changes:
    * When using "cvc refresh" to refresh autosourced files, the
      refresh flag is now reset after the commit.  Previously, the
      file would continue to be refreshed on subsequent commits.
    * When using "cvc commit", cvc no longer downloads autosourced
      files which haven't changed (CNY-611, CNY-463)
    * Files that were previously marked as autosource files can now be
      made a regular file by calling "cvc add".
    * When using "cvc remove" to remove a file from the local checkout
      directory and the file is still specified in the recipe file as
      being automatically downloaded, the file will now be switched to
      an autosource file (preserving the pathId).
    * The autosource state is now stored explicitly in CONARY files.
    * CONARY files now use textual identifiers for flags instead of
      digits.
    * "cvc refresh" no longer downloads all autosource files.  Only
      the file(s) specified are downloaded.
    * Files removed with "cvc remove" are no longer erroneously
      re-added when committing changes to the repository.  This used
      to happen when the file was in the previous version of the
      source component and also present in the lookaside
      cache. (CNY-601)
    * Conary now produces a warning instead of an error when an
      unknown use flag is specified in the buildFlavor configuration
      variable.  It will still produce an error if the unknown use
      flag is accessed in the recipe.
    * Package builds now create relative changesets for components instead
      of absolute changesets, reducing the size of the upload to the
      repository (CNY-912)
    * The download code in cvc now accepts cookies.  This is required
      to download files from Colabnet sites. (CNY-321)
    * The download code in cvc can now handle basic HTTP
      authentication. (CNY-981)
    * Shared libraries and symlinks to shared libraries provide their
      filenames as soname dependency provisions, as well as DT_SONAME
      records listed within the shared library, if any. (CNY-699)
    * Malformed regular expressions passed as exceptDeps arguments to
      the r.Requires policy are now reported gracefully. (CNY-942)
    * A list of GNOME mirrors has been added to the default mirrors.
    * Commit log messages may now be provided with the "cvc --log-file"
      command, with support for standard input using the filename "-".
      (CNY-937)
    * The default ComponentSpec information is now loaded from
      files in the /etc/conary/components/ directory tree, and the
      defaults can now be overridden on a per-distribution basis in
      the /etc/conary/distro/components/ directory tree. (CNY-317)
    * Freeform documentation from /usr/share/doc is now included
      in the new ":supdoc" component instead of the ":doc" component
      by default. (CNY-883)
    * Configuration files are now put into a ":config" component to
      make it easier to override them.  This configuration can be
      disabled by setting the configComponent configuration item
      to False. (CNY-172)
    * Empty directories that have owner or group information explicitly
      set are now included in packages by default. (CNY-724)

  o Bugfixes:
    * Files added in both the repository and locally with cvc now give
      an error message on update rather than corrupting the CONARY
      file (CNY-1024)
    * Adding a file locally and then merging that file from upstream
      now causes an error as expected (it would traceback
      before). (CNY-1021)
    * Cooking a group recipe that defines an empty groups with
      resolveDependencies set no longer results in a traceback.
      Conary will display an error message as expected. (CNY-1030)
    * Specifying a bad protocol in a repositoryMap entry (a protocol
      other than http or https) no longer causes an unhandled
      exception. (CNY-932)
    * When migrating, conary now utilizes update mode with all updates
      explicitly specified when re-executing after critical updates.
      Previously, the migration failed if a critical update was
      applied. (CNY-980)
    * Infinite loops are now detected when including configuration
      files. (CNY-914)
    * Temporary files created when critical updates are applied are
      now cleaned up. (CNY-1012)
    * Conary repositories now detect when changesets that are being
      committed are missing files. (CNY-749)
    * Conary now prints an error message when trying to write a
      changeset file to a location that cannot be written (directory,
      read-only file etc.). (CNY-903)

Changes in 1.1.10:
  o Bugfixes:
    * A warning message produced when attempting to retrieve a OpenPGP
      key has been fixed.  The warning was introduced in CNY-589.

Changes in 1.1.9:
  o Client Changes:
    * The usage message displayed when running "conary" or "cvc" has
      been simplified and improved. (CNY-560)
    * When choosing how to match up troves with the same name, conary now
      takes paths into account, if there's a choice to make between matching
      up two old troves that are otherwise equivalent with a new trove, conary
      will choose the one that shares paths with the new trove. (CNY-819)
    * Conary will now allow "conary migrate --info" and "conary migrate
      --interactive" without displaying usage information. (CNY-985)
    * Conary now only warns about being able to execute gpg if a
      signature trust threshold has been set. (CNY-589)
    * Fixed cvcdesc after the refactoring of configuration options. (CNY-984)

  o Server Changes:
    * PostgreSQL support has been finalized and some SQL queries have
      been updated in the repository code for PostgreSQL
      compatibility.  PostgreSQL will be officially supported in a
      future release of Conary.
    * The repository browser is now viewable by Internet Explorer.

  o Build Changes:
    * cvc now allows files to be switched from autosource to normal
      and from normal to autosourced. (CNY-946)
    * Recipes will now automatically inherit a major_version macro,
      which is defined to be the first two decimal-seperated parts of
      the upstream version, combined with a decimal. For example, a
      version string of 2.16.1.3 would have a major_version of
      2.16. (CNY-629)
    * A list of KDE mirrors has been added to the default mirror
      configuration. (CNY-895)
    * If a group is cooked twice at the same command line, for example
      "cvc cook group-dist[ssl] group-dist[!ssl]", then conary will
      cache the trove found during the first group cook and use it for
      subsequent group cooks. (CNY-818)
    * Unpacking a tarball now preserved permissions only when
      unpacking into the root proxy, not unpacking sources into the
      build directory. (CNY-998)

  o Code Cleanups
    * The command line options common between cvc and conary are now
      defined in one place.
    * The code to add options to the command line parser for an option
      has been refactored to remove duplication.

  o Bug Fixes:
    * A bug that caused an Internal Server Error when marking a group
      :source component as removed in a repository has been fixed.
    * A bug that caused group cook with a replace or remove with a
      flavor and no matching trove to emit a traceback instead of a
      warning has been fixed. (CNY-977)
    * A bug that caused an unhandled exception when two packages with
      the same name require a trove that was being erased has been
      fixed.
    * Timeouts that occur when attempting to read the XML-RPC request
      from a client are now logged and return an exception (instead of
      causing a unhandled exception in the server).

Changes in 1.1.8:
  o Bug Fixes:
    * The fix for CNY-926, which allows a ShimNetClient to create
      changes directly from an in-process Conary Repository, did not
      properly merge changesets when multiple servers were involved.
    * The r.setByDefault() method in group recipes was broken in
      1.0.34.  It would cause a traceback.  This has been fixed.

Changes in 1.1.7:
  o Client Changes:
    * You can now delete troves, update from changeset files, and
      update with a full version specified without an installLabelPath
      set. (CNY-281)
    * "conary rm" has been added as an alias for the "conary remove"
      command. (CNY-952)
    * Conary now produces an error message when an invalid context is
      specified. (CNY-890)
    * User settings in a context will override but not remove user
      settings from the main conary configuration file. (CNY-972)

  o Build (cvc) Changes:
    * "cvc cook --prep" now warns about missing dependencies instead
      of raising an error.  "cvc cook --download" does not warn or
      error. (CNY-787)
    * In a group recipe, if you use r.remove() to remove a component
      from a package in a group (which marks the component
      byDefault=False), and the package no longer contains any
      byDefault=True components, the package itself will also be made
      byDefault=False. This avoids installing packages with no
      components on the system. (CNY-774)
    * Previously, Java files that have no discoverable provided or
      required interfaces (for example, due to EAR dependencies)
      caused a traceback.  Conary now handles this case correctly and
      does not traceback.
    * Merging when the current version is already based on the parent
      version now gives an error message instead of writing out an
      incorrect CONARY file (CNY-968)

  o Bug Fixes:
    * Erases of critical troves is no longer considered a reason to
      restart Conary.
    * A bug triggered when a critical update of a trove depended on an
      erase has been fixed.
    * A bug that caused changesets to be invalidated from the
      changeset cache when signatures were not modified by
      setTroveSigs() has been fixed.
    * A bug that caused an Internal Server Error (ISE) when attempting
      to browse the files in a shadowed component via the Conary
      repository browser has been fixed. (CNY-926)
    * A bug introduced 1.0.32 that affected the ability to update two
      troves due to the same broken dependency when using
      "resolveLevel 2" has been fixed.  This bug affected the ability
      to simply run "conary update conary" when conary-build and
      conary-repository will both installed. (CNY-949)
    * Conary will now display config lines that are equivalent to the
      default configuration value but are set explicitly by the
      user. (CNY-959)
    * Specifying "includeConfigFile" within a context will now include
      the file also within that context. (CNY-622)
    * A memory leak in conary.lib.misc.depSplit() has been fixed.
    * The client no longer loops forever trying to create
      cross-repository relative changesets when the trove is missing
      from one of the repositories. (CNY-948)
    * Repositories no longer return empty troves when
      createChangeSet() is called on troves which are referenced
      within the repository but present on a remote repository.
      (CNY-948)
    * Repository queries no longer return matches for troves which are
      referenced by groups but are not present in the
      repository. (CNY-947)
    * Specifying a root (through conaryrc configuration or the
      "--root" command line parameter) that is not a directory no
      longer results in an unhandled exception. (CNY-814)
    * Renaming and changing a source file no longer results in
      tracebacks on "cvc update" and "cvc merge" (CNY-944, CNY-967)

Changes in 1.1.6:
  o Client Changes:
    * The "cvc" and "conary" command line programs have new command
      line argument aliases.  They accept "-r" as an alias for
      "--root" and "-c" as an alias for "--config".  Commands that
      accept "--info" now accept "-i" as an alias.
    * Contexts can now override any configuration option. (CNY-812)
    * The meaning of the "--components" command line option has
      changed to be more intuitive.  For example, "conary q
      --components" will show all the components for all packages,
      indented as expected. (CNY-822)

  o Build (cvc) Changes:
    * "cvc commit -m'commit message'" is now accepted.  Previously, a
      space was required between the -m and the message.
    * Permissions are now preserved by tar when extracting a tar
      archive added with r.addArchive().
    * The Requires policy now parses pkg-config files more reliably.
    * "cvc cook" now has a "--download" option, which fetches the
      applicable sources from upstream or from the repository and then
      stops. (CNY-837)
    * If cooking a group results in conflicts, the error message will now
      show you the reason why the troves in conflict were included in the
      group. (CNY-876)
    * A new r.addCopy() command is now available to group recipes.  It
      performs the actions required to create a new group, add all of
      the troves from a different group, and add the new group to the
      current group. (CNY-360)
    * In a group recipe, if r.replace() or r.remove() does nothing, a
      warning message is given unless the keyword allowNoMatches is
      used. (CNY-931)
    * In a group recipe, if r.replace() would match against a package
      included inside another group that you are not building, conary
      will warn that replace cannot possibly do anything and will
      suggest using r.addCopy() to resolve the problem. (CNY-360)
    * The Autoconf() build action now enforces buildRequirements of
      automake:runtime and autoconf:runtime if used. (CNY-672)
    * All build actions that enforce buildRequires additions now report
      them through the reportMissingBuildRequires summary policy.

  o Optimizations:
    * Retrieving a large number of troves without files from the local
      database has been sped up by 30%. (CNY-907)
    * On one test machine: "conary q --troves" is 2 times
      faster. "conary q", "conary q --deps" and "conary q --info" are
      30% faster.  "conary q --troves --recurse" is 4-6 times faster.

  o Bug Fixes:
    * r.Replace() no longer fails when a glob matches a dangling
      symlink.  It now reports that no action is taking on the
      dangling symlink due to it being a non-regular file.  This is
      the same behavior as running r.Replace() on non-dangling
      symlinks.

Changes in 1.1.5:
  o Optimizations
    * Duplicate trove instantiations have been removed. Build requires are
      no longer thawed out of abstract change sets, and methods were added
      to get dependency and path hash information directly from trove
      change set objects. These changes combined for a 50% speedup on
      update --info of a large group into an empty root and saved a few
      megs of memory as well (CNY-892)
    * The changes in the previous version of Conary in how XML-RPC
      responses are decompressed actually made Conary slower.  These
      changes have been reverted.

  o Build (cvc) Changes:
    * The Requires() policy now reads pkg-config files and converts the
      "Requires:" lines in them into trove dependencies, removing the
      need to specify those dependencies manually. (CNY-896)
    * Files in /etc/conary/macros.d/ are now loaded in sorted order
      after initial macros are read from /etc/conary/macros. (CNY-878)

  o Bug Fixes:
    * Conary now runs tagscripts correctly when passed a relative root 
      parameter (CNY-416).
    * cvc log now works when there are multiple branches matching for the
      same trove on the same label.
    * Fixed resolveLevel 2 so that it does not try to update packages that
      are already a part of the update. (CNY-886, CNY-780)
    * Fixed resolveLevel 2 so that it does not repeatedly try to perform 
      the same update. (CNY-887)
    * cvc cook | less now leaves less in control of the terminal. (CNY-802)
    * The download thread terminating during an update is now a fatal
      error.
    * The web interface to a conary repository will now print an error
      message instead of a traceback when adding an entitlement class
      with access to a group that does not exist.
    * Parent troves in repository changeset caches are now invalidated
      when a member trove is invalidated (CNY-746)
    * cvc cook group now limits the number of path conflicts displayed for 
      one trove to 10. (CNY-910)
    * Conary update now respects local changes when a group update occurs
      along with the update of the switched trove.  For example, switch
      foo to be installed from another branch instead of the default, 
      and then update foo and its containing group at the same time would
      cause conary to try to reinstall the original foo (resulting in path
      conflicts). (CNY-915)
    * loadRecipe now selects the most recent of two recipes available
      in the case where there are multiple choices due to label
      multiplicity. (CNY-918)

Changes in 1.1.4:
  o Client Changes:
    * Conary now restarts itself after updating critical conary
      components (currently, that consists of conary).  Hooks have
      been added for other components using the conary api to specify
      other troves as critical.  Also, hooks have been added for other
      components to specify a trove to update last. (CNY-805, CNY-808)
    * Conary now warns the user when they will be causing label
      conflicts - that is when an operation would cause two different
      branches of development for a single trove to end up with the
      same trailing label.  Since most conary operations are label
      based, such label conflicts can be confusing to work with and
      are almost never desireable - except in those few cases where
      they are necessary.  (CNY-796)
    * The conary repository client now retries when a DNS lookup of a
      server hostname fails with a "temporary failure in name
      resolution" error.

  o Optimizations
    * The getFileContents() and getFileVersions() server side calls
      have been optimized for faster execution.
    * The SQL query in getTroveList() has been sped up by a 3-5x factor.
    * dbstore now has support for executemany()
    * Inserts into local database now use executemany().

  o Server Changes
    * Several SQL queries have been updated for PostgreSQL compatibility

  o Build (cvc) Changes:
    * The "cvc add" command no longer assumes files it doesn't know to
      be binary are text files; there are lists for both binary and
      text types, and files which are added which aren't in either
      list need to be added with "--text" or "--binary". (CNY-838)
    * A "cvc set" command has been added to change files between
      binary and text mode for files in source components.
    * The "cvc diff" command no longer tries to display the contents
      of autosource files. (CNY-866)
    * The "cvc annotate" command no longer displays pathIds in the
      error message for the specified path not being included in the
      source trove.  It displays the path name instead.
    * The "cvc annotate" command now gives an error when it is run on
      a binary file.
    * A "cvc refresh" command has been added.  It allows you to
      request that cvc fetch new upstream versions of files referenced
      by URL.  Thanks to Pavel Volkovitskiy for the initial
      implementation of this feature. (CNY-743)
    * The "cvc newpkg" command and the PackageSpec policy now disallow
      certain potentially confusing characters in trove
      names. (CNY-842)
    * The PythonSetup() build action has been modified to be more
      consistent with other build actions. The "setupName" paramater
      has been added, which can specify a command to run (defaults to
      "setup.py"). The first argument, similar to Configure(), passes
      arguments to the command being specified by setupName. (CNY-355)
    * The "cvc commit" command now recognizes .html, .css, .kid, and .cfg
      as extensions that identify text files. (CNY-891)
    * The PythonSetup build action has been modified to make it
      clearer what its "dir" and "rootDir" options specify. (CNY-328)

  o Bug Fixes:
    * Conary commands no longer perform an unnecessary database check
      on the local system. (CNY-571)
    * A bug that could allow conary to consider a no-op update as an
      install (and could result in tracebacks in some situations) has
      been fixed. (CNY-845)
    * If you've made a local modification to a package and then try to
      downgrade it later, Conary will now downgrade included
      components as well. (CNY-836)
    * The error message produced by "cvc cook" when a source component
      exists on multiple branches with the same trailing label has
      been improved. (CNY-714)
    * Error handling when manipulating entitlements via XML-RPC has
      been improved. (CNY-692)
    * The usage message displayed when running "conary changeset" has
      been corrected. (CNY-864)
    * Conary no longer tracebacks when a disconnected cook tries to
      load a superclass.  Conary also gives better messages when the
      loaded recipe has a traceback.  Thanks to David Coulthart for
      the core of this patch. (CNY-518, CNY-713)
    * A bug in soname dependency scoring has been fixed.  Dependency
      scoring when multiple sonames were being scored would simply use
      the value of the last soname, instead of the cumulative score.
      Note that the dependencies that did not match at all would still
      return as not matching, so this bug only affected Conary's
      ability to select the best match.
    * A bug in architecture dependency scoring has been fixed.
      Matching architectures are now counted as having a positive
      value, so that when performing dependency resolution on an
      x86_64 machine, troves that have flavor "is: x86_64 x86" will be
      preferred to those with flavor "is: x86".
    * The PythonSetup command ignored any C compiler macros that had
      been set.  The template has been changed to use them in the same
      way that Configure() uses them; as environment variables.
    * The warning message produced when r.Replace() refuses to modify
      a non-regular file now includes the path, as intended.
      (CNY-844)
    * A traceback that occurred when a resolveLevel 2 update resulted
      in a component being erased has been fixed. (CNY-879)
    * Conary now works around a possible threading deadlock when
      exceptions are raised in Threading.join().  The bug is in the
      standard Python threading library, and is fixed in 2.4.3.
      Conary will use a workaround when running under older versions
      of Python. (CNY-795)
    * Checks have been added to the XML-RPC transport system to see if
      an abort has been requested while waiting for a response from
      the server.  This allows the main thread to terminate the
      changeset download thread if it is waiting for an XML-RPC
      response from the server.  (CNY-795)
    * A bug in Conary's handling of an unusual case when multiple
      files being installed share the same content, and one of the
      files has been erased locally has been fixed.
    * A traceback that occurred when a manually removed file switches
      packages during an update has been fixed. (CNY-869)
    * When you remove a file and replace it with a directory, Conary
      now treats it as a removal. (CNY-872)
    * Conary's OpenPGP implementation now dynamically uses RIPEMD if
      it is available from PyCrpyto.  Some PyCrypto builds don't
      include RIPEMD hash support. (CNY-868)
    * A bug that allowed merging changesets with conflicting file
      contents for configuration files with the same pathId has been
      fixed.  Applying the resulting merged changeset caused
      IntegrityErrors.  (CNY-888)

  o Optimizations
    * The getFileContents and getFileVersions server side calls have
      been optimized for faster execution
    * The SQL query in getTroveList has been sped up by a 3-5x factor.
    * dbstore now has support for executemany()
    * Inserts into local database now use executemany().

  o Server Changes
    * Several SQL queries have been updated for PostgreSQL compatibility

Changes in 1.1.3:
  o System Update Changes:
    These changes make Conary much more robust when applying updates
    that move files from one package to another.

    * Components that modify the same files are now required to be in
      the same update job.  For example, if a file moves from
      component a:runtime to component b:runtime, the erase of
      component a:runtime and the install of component b:runtime will
      occur at the same time. (CNY-758).
    * Files moving between components as part of a single job are now
      treated as file updates instead of separate add/remove events.
      (CNY-750, CNY-786, CNY-359)

  o Client Changes:
    * The source component is now displayed in "conary rq --info"
      output.
    * Entitlements can now be passed into ConaryClient and
      NetworkRepositoryClient objects directly. (CNY-640)
    * Exceptions raised in callback functions are now issued as
      warnings and the current job is finished before
      existing. KeyboardInterrupts and SystemExits are handled
      immediately. (CNY-806)
    * The "--debug" command line flag now provides information that is
      useful to the end-user during the update process.  The
      "--debug=all" flag will provide output that is useful to conary
      developers.
    * The output of "--debug" has been modified when performing
      dependency resolution.  The output should be more helpful to end
      users.  Also rearranged the output given when dependencies
      fail. (CNY-779)
    * Config files and diffs are no longer cached in ram during installs;
      they are now reread from the changeset whenever they are needed
      (CNY-821)
    * Binary conflicts no longer cause a traceback in cvc update
      (CNY-644,CNY-785)

  o Optimizations
    On a test system, "conary updateall --info" is around 24% faster
    than previous versions of Conary.

    * The SQL query used to retrieve troves from the local database
      has been optimized.  The new code is nearly four times faster
      for operations like "conary q group-dist --info".
    * The SQL query in getTroveContainers() used to determine the
      parent package(s) and groups(s) of a set of troves as recorded
      in the local database has been optimized.  The new code is
      almost 95 times faster. (0.2 seconds versus 19 seconds)
    * The code in getCompleteTroveSet() that creates Version and
      Flavor objects from entries in the database now caches the
      created object.  This is approximately a 4.5 times speed
      up. (2.10 seconds versus 9.4 seconds)
    * The code in iterUpdateContainerInfo has had similar version
      and flavor caching optimizations that make the code about 
      2.5 times faster (from 10 seconds to 4 seconds).

  o Server Changes:
    The Conary repository server now sends a InvalidClientVersion
    exception when a conary 1.0.x client attempts to manipulate an
    entitlement through addEntitlement() or deleteEntitlement().

  o Build (cvc) Changes:
    * "cvc merge" and "cvc update" are now more verbose when
      patching. (CNY-406)
    * "cvc clone" now requires that you specify a message when cloning
      source components unless you specify --message.  It also gives
      more output about what it is doing (CNY-766, CNY-430).
    * "cvc clone" now has a --test parameter that runs through all
      steps of cloning without performing the clone.  --info is now
      more lightweight - it no longer downloads all of the file
      contents that would be cloned.
    * "cvc clone" now has a --full-recurse parameter that controls how
      recursion is performed.  Cloning a group no longer recurses by
      default.  The only way that a recursive group clone could
      succeed is if all troves in the group came from the same branch.
      This is almost never the case.
    * The "cvc cook" command now prints the flavor being built,
      as well as the version. (CNY-817)
    * The command line argument parsing in "cvc" has been modified.
      To use the "--resume" command line argument to specify that you
      wish to resume at a particular location, you must use
      "--resume=<loc>".  "--resume <loc>" will not work anymore.  This
      removes an ambiguity in how we parse optional parameters in
      Conary.
    * The PythonSetup build action no longer provides the older
      --single-version-externally-managed argument, and instead
      provides the --prefix, --install-purelib, --install-platlib,
      and --install-data arguments, which can be overridden with the
      purelib, platlib, and data keyword arguments, respectively.  This
      allows it to work correctly with a greater number of packages.
      It also provides the option of providing a "purePython=False"
      argument for python packages that mix architecture-specific
      and architecture-neutral files, and tries to automatically
      discover cases when it should be provided. (CNY-809)
    * Python dependencies were previously incorrectly calculated
      for certain module path elements added in some Python C
      code (for example, contents of the lib-dynload directory);
      these errors are now resolved by using external python
      to find system path elements. (CNY-813)
    * /etc/conary/mirrors/gnu has been added to enable mirror://
      references to the GNU mirror system.
    * The GNU mirror list was then significantly expanded and
      re-sorted.  (CNY-824)
    * /etc/conary/mirrors/cpan has been added to enable mirror://
      references to the Comprehensive Perl Archive network mirror
      system.
    * In group recipes, the methods r.add(), r.addAll(), and
      r.addNewGroup() have been modified to accept the use= parameter,
      which defaults to True (CNY-830).

  o Bug Fixes:
    * A bug that caused a traceback in the web interface when a
      non-admin user attempts to manage their entitlement classes has
      been fixed. (CNY-798)
    * "conary rq" (with no arguments) no longer hides troves if the
      flavor that matches the system flavor is not built for the
      latest version. (CNY-784)
    * "cvc cook" now displays the correct label of the thing it is
      building, even when it is not the build label.
    * Running "cvc update" in a directory that has been created with
      "cvc newpkg" but has not yet been committed to the repository
      will now fail with an appropriate error message instead of
      displaying a traceback. (CNY-715)
    * Conary can now apply updates that change a file that is not a
      directory to a directory.
    * Currently version objects are cached to optimize Conary.
      Unfortunately, version objects are mutable objects.  That means
      that if two different pieces of code are given the same version
      object, modifications made by one part of the code could affect
      the other inadvertently.  A warning message has been added to
      the version object when setting or resetting timestamps to make
      developers aware of the problem.  Developers should copy the
      version object before calling setTimeStamps(),
      resetTimeStamps(), incrementSourceCount(), or
      incrementBuildCount() on it.  When creating a version object
      from a string and time stamp set, use the timeStamps= keyword
      argument to versions.VersionFromString() to avoid the copy.  In
      a later version of Conary, version objects will be immutable.
      New methods will be introduced that return new modified objects.
    * Conary no longer hangs waiting for the download thread when an error
      occured in the download thread which caused it to terminate.
    * "conary migrate" now returns an error much earlier if you are
      not using interactive mode. (CNY-826)
    * Files removed from troves (most often by --replace-files) are now
      properly skipped on updates to that trove when the file didn't change
      between versions. (CNY-828)
    * includeConfigFile now gives a much better error message when it
      cannot include a config file. (CNY-618)

Changes in 1.1.2:
  o Bug Fixes:
    * Conary now removes sources from the lookaside before unpacking SRPMs to
      ensure that the source referenced from the SRPM is actually contained in
      the SRPM. (CNY-771)
    * Errors found in the recipe while checking in will now display file name
      and line number information along with the error found.
    * The trove browser no longer shows duplicate entries for multihomed
      repositories.
    * A bug that kept sqlite-based 64-bit mirrors from being used as a source 
      for further mirrors has been fixed.

  o Build Changes:
    * Conary no longer prints policy error messages three times; it
      now prints each error immediately when it is found, and then
      summarizes all policy errors once (instead of twice) at the
      end of the build process. (CNY-776)

Changes in 1.1.1:
  o Client Changes:
    * Migrate no longer replaces by default as if --replace-files was
      specified. (CNY-769)

  o Server Changes:
    * The log retrieval function now returns a HTTP_NOT_IMPLEMENTED
      (501) instead of a HTTP_NOT_FOUND (404) if the logFile
      directive is not configured.

  o Build Changes:
    * Conary now recognizes that pkgconfig finds its files in
      /usr/share/pkgconfig as well as /usr/lib*/pkgconfig. (CNY-754)
    * /etc/conary/mirrors/cran has been added to enable mirror://
      references to the Comprehensive R Archive Network. (CNY-761)

  o Bug Fixes:
    * Conary now resets the timeStamps in all cases when
      getSourceVersion is called (CNY-708).
    * SQLite ANALYZE locks the database after it is run, causing
      updates to fail.
    * A bug that caused lists such as installLabelPath in
      configuration files to be parsed incorrectly when more than one
      space was between list elements has been fixed
    * A bug that caused Locally changed files to no be marked properly
      in rollbacks that were stored locally (including rollbacks for
      locally built troves) has been fixed. (CNY-645)
    * A bug that could cause "cvc cook" to create groups that include
      components needed to resolve dependencies that are already
      included not-by-default has been fixed.
    * A bug that caused a traceback message when adding a user through
      the web interface has been fixed.

Changes in 1.1.0:
  o 1.1 Release Overview

    Conary 1.1.0 is the first version in the 1.1 series.  New
    functionality has been added to Conary that required modifications
    to the repository database schema and XML-RPC protocol.  A Conary
    1.1.x-compatible client is required to access many of the new
    features.  The XML-RPC interface includes version information so
    that old clients continue to work with new servers, and new
    clients continue to work with old servers.

    New Features:
      * Conary can now remove packages and components from a
        repository server.  This is a privileged operation and should
        not normally be used.  Only users with a special "can remove"
        ACL can remove from the repository.  As removing something
        from a Conary repository is an act of last resort and modifies
        repository internals, the command line option will not appear
        in the reference documentation.  rPath will assist users that
        need more information.
      * Conary can now query the repository by path.  Use
        "conary repquery --path /path/to/find" to find components that
        include a particular path.
      * Several enhancements were added to the entitlement management
        facilities in a Conary repository.
      * Conary can now redirect a group.

  Detailed changes follow:

  o Server Changes:
    * Entitlement keys were artificially limited to 63 characters in
      length.  This restriction has been raised to the max length
      permitted in the database column (255).
    * Entitlement classes can now provide access to multiple access
      groups (and updated the web UI to support that) (CNY-600)
    * addEntitlement() and deleteEntitlement() repository calls replaced
      by addEntitlements and deleteEntitlements calls.  These calls
      operate on more than one entitlement simultaneously.
    * Added getTroveLeavesByPath() and getTroveVersionsByPath(). (for
      CNY-74)
    * Conary now checks to ensure you have write access to all the
      things the client is trying to commit before you send them
      across the wire. (CNY-616)
    * deleteAcl() and listAcls() methods have been added to
      ConaryClient.

  o Client Changes:
    * "conary rq" now supports "--path", which allows you to search
      for troves in the repository by path. (CNY-74)
    * "conary rq" now has a "--show-removed" option that allows you to
      see removed trove markers.  A [Removed] flag will be displayed
      when the --trove-flags option is added.

  o Bug Fixes:
    * Conary now resets the timeStamps in all cases when
      getSourceVersion is called (CNY-708).
    * SQLite ANALYZE locks the database after it is run, causing
      updates to fail.
    * A bug that caused lists such as installLabelPath in
      configuration files to be parsed incorrectly when more than one
      space was between list elements has been fixed
    * A bug that caused Locally changed files to no be marked properly
      in rollbacks that were stored locally (including rollbacks for
      locally built troves) has been fixed. (CNY-645)
    * A bug that could cause "cvc cook" to create groups that include
      components needed to resolve dependencies that are already
      included not-by-default has been fixed.

Changes in 1.0.27:
  o Client Changes:
    * A "files preupdate" tag script method has been Implemented which
      gets run before tagged files are installed or changed. (CNY-636)
    * A bug that could cause "--replace-files" to remove ownership
      from every file in a trove has been fixed. (CNY-733)

    * Multiple bugs where using "--replace-files" could result in the
      new file having no owner have been fixed. (CNY-733)
    * The logcat script now supports revision 1 log entries.
    * The logcat script is now installed to /usr/share/conary/logcat

  o Build Changes:
    * Improved handling of the "package=" keyword argument for build
      actions.  In particular, made it available to all build actions,
      removed double-applying macros to the package specification,
      and fixed failure in cases like "MakeInstall(dir=doesnotexist,
      skipMissingDir=True, package=...)". (CNY-737, CNY-738)
    * The lookaside cache now looks in the repository for local sources
      when doing a repository cook. (CNY-744)
    * The mirror:// pseudo-URL handling now detects bad mirrors that
      provide an HTML document instead of the real archive when a
      full archive name is provided; previously, it did so only when
      guessing an archive name.  Thanks to Pavel Volkovitskiy for this
      fix. (CNY-745)
    * The Flavor policy has been slightly optimized for speed.

  o Server Changes:
    * ACL patterns now match to the end of the trove name instead of
      partial strings (CNY-719)

  o Bug Fixes:
    * The Conary repository server now invalidates changeset cache
      entries when adding a digital signature to a previously mirrored
      trove.
    * A bug that caused the mirror code to traceback when no callback
      function was provided to it has been fixed. (CNY-728)
    * Rolling back changes when the current trove has gone missing from
      the server now causes the client to generate the changeset to apply
      based on the trove stored in the local database (CNY-693)

Changes in 1.0.26:
  o Build Changes:
    * When cooking a group, adding "--debug" to the "cvc cook" command
      line now displays detailed information about why a component is
      being included to solve a dependency. (CNY-711)
    * The mirror:// functionality introduced in Conary 1.0.25 had two
      small bugs, one of which prevented mirror:// pseudo-URLs from
      working.  These bugs are now fixed, thanks to Pavel
      Volkovitskiy. (CNY-704)
    * The "cvc cook" command now announces which label it is building
      at the beginning of the cook, making it easier to catch mistakes
      early. Thanks to Pavel Volkovitskiy for this fix. (CNY-615)
    * The source actions (addSource, addArchive, etc.) can now take
      a "package=" argument like the build actions do.  Thanks to
      Pavel Volkovitskiy for contributing this capability.  (CNY-665)
    * The "preMake" option had a bad test for the ';' character; this
      test has been fixed and extended to include && and ||.
      thanks to Pavel Volkovitskiy for this fix. (CNY-580)
    * Many actions had a variety of options (dir=, subdir=, and
      subDir=) for specifying which directory to affect.  These have
      been converted to all prefer "dir=", though compatibility
      with older recipes is retained by continuing to allow the
      subDir= and subdir= options in cases where they have been
      allowed in the past. Thanks to Pavel Volkovitskiy for this
      enhancement. (CNY-668)

Changes in 1.0.26:
  o Server Changes:
    * The Conary web interface now provides a method to rely solely on
      a remote repository server to do authentication checks. (CNY-705)
    * The ACL checks on file contents and file object methods have
      been improved. (CNY-700)
    * Assertions have been added to prevent redirect entries from
      being added to normal troves.
    * An assertion has been added to ensure that redirects specify a
      branch, not a version.
    * The server returns a new FileStreamsMissing exception when the
      client requests file streams with getFileVersion or
      getFileVersions and the requested file stream is not present in
      the repository database. (CNY-721)
    * getFileVersions() now raises FileStreamMissing when it is given
      invalid request.
    * getFileContents() now raises a new FileHasNoContents exception
      when contents are requested for a file type which has no
      contents (such as a symlink).

  o Bug Fixes:
    * A bug that could cause "conary updateall" to attempt to erase
      the same trove twice due to a local update has been fixed.
      (CNY-603)
    * Attempts to target a clone to a version are now caught.  Only
      branches are valid clone targets. (CNY-709)
    * A bug that caused Trove() equality checks to fail when comparing
      redirects has been fixed.
    * A bug that caused the flavor of a redirect to be store
      improperly in the repository database has been fixed.
    * The resha1 script now properly skips troves which aren't present
      in the repository.
    * Conary 1.0.24 incorporated a fix for CNY-684 to correct behavior
      when storing src.rpm files rather than their contents.  The fix
      worked for local builds but not for commits to repositories.
      Conary 1.0.26 includes a fix that corrects the behavior when
      committing to a repository as well. (CNY-684)
    * A bug that prevented flavored redirects from being loaded from
      the repository database has been fixed.
    * "Conary migrate" now will follow redirects. (CNY-722)

Changes in 1.0.25:
  o Build Changes:
    * The addArchive() source action will search for reasonably-named
      archive files based on the name and version if given a URL ending
      with a "/" character. Thanks to Pavel Volkovitskiy for the
      initial implementation. (CNY-671)
    * All source actions, when given a URL that starts with "mirror://",
      will search a set of mirrors based on files in the mirrorDirs
      configuration entry, with default files provided in the
      /etc/conary/mirrors/ directory. Thanks to Pavel Volkovitskiy for
      the initial implementation. (CNY-171)
    * Symbolic links are now allowed to provide a soname even if they
      reference an ELF file only indirectly through other symbolic
      links.  Previously, a symbolic link could only provide a soname
      if it directly referenced an ELF file. (CNY-696)

  o Bug Fixes:
    * A bug that caused unhandled exceptions when downloading the file
      contents needed for a distributed changeset in threaded mode has
      been fixed. This bug was introduced in 1.0.24. (CNY-701)

Changes in 1.0.24:
  o Server Changes:
    * The server binary access log can now be downloaded by an
      administrator by visiting the http://servername/conary/log
      URL. Once the log is accessed it is rotated automatically by the
      repository server. Subsequent accesses to the log URL will only
      yield log entries added since the last access. (CNY-638)
    * The Users and Groups tab in the web management UI is no longer
      highlighted when administrators change their passwords.

  o Client Changes:
    * A --what-provides option has been added to "conary query" and
      "conary repquery".
    * A bug that installed extra components of a package that is being
      installed instead of updated due to the existing package being
      pinned has been fixed. (CNY-682)

  o Build Changes:
    * When pulling files out of a src.rpm file, Conary now stores the
      src.rpm file itself in the repository rather than the files
      pulled from it. (CNY-684)
    * Mono dependency version mappings are now discovered in CIL policy
      .config files. (CNY-686)
    * The internal util.literalRegex() function has been replaced by
      use of re.escape(). (CNY-634)

  o Bug Fixes:
    * The Conary Repository web interface no longer returns a
      HTTP_FORBIDDEN (403) when a bad password is given by the user.
      This allows the user to re-try authentication.
    * The --signatures and --buildreqs flags now work with "conary
      showcs".  (CNY-642)
    * A bug in the NetworkRepositoryClient default pwPrompt mechanism
      has been fixed.
    * Error messages when entitlements fail to load have been
      improved. (CNY-662)
    * The repository client no longer caches repository access info
      when the attempt to access was unsuccessful. (CNY-673, affects
      CNY-578)
    * A bug that caused x86 flavored troves from being updated
      properly when using "conary updateall" on an x86_64 system has
      been fixed. (CNY-628)
    * A bug that caused migrate behavior to not respect pins when the
      pinned troves were set to be erased (CNY-680).
    * Calling r.ComponentSpec(':foo') works again; it is exactly
      equivalent to r.ComponentSpec('foo'). (CNY-637)
    * Calling r.Move() with only one argument now fails explicitly
      rather than silently doing nothing. (CNY-614)

Changes in 1.0.23:
  o API Additions:
    * The interface to create, list and delete access groups and
      modify the users therein through is now exposed though
      ConaryClient.
    * The interface to delete entitlement groups is now exposed
      through ConaryClient.

  o Client Changes:
    * "conary updateall" now accepts the --keep-required command line
      argument.
    * the mirror script now provides download/commit feedback using
      display callbacks like other conary commands
    * the excludeTroves config option will now keep fresh installs from
      happening when an update job is split due to a pinned trove.

  o Server Changes:
    * The repository database migration code now reports an error when
      trying to migrate old-style redirects.  The code to perform the
      migration is incomplete and creates invalid new-style
      redirects.  If you have a repository with old-style redirects,
      contact rPath for assistance with your migration. (CNY-590)

  o Bug Fixes:
    * Subdirectories within source components are now better supported.
      Specifically, different subdirectories with the same filename will
      now work. (CNY-617)
    * The util.literalRegex() function now escapes parenthesis characters.
      (CNY-630)
    * Manifest files now handle file names containing "%" characters.
      Fix from Pavel Volkovitskiy. (CNY-627)
    * Fixed a bug in migrate that caused its behavior to shift when migrating 
      to the same version that is currently installed.
    * Fixed a bug in the logcat script that caused the entitlement field to
      display the user information instead. (CNY-629)

  o Build Changes:
    * The r.addArchive() source action can now unpack Rock Ridge and
      Joliet ISO images, with some limitations. (CNY-625)

Changes in 1.0.22:
  o Client Changes:
    * Conary now has hooks for allowing you to be prompted for both name
      and password when necessary.
    * Conary will no longer report a traceback when trying to perform 
      dependency resolution against repositories that are not available.
      Instead, it will print out a warning. (CNY-578)

  o Build Changes:
    * It is now possible to set environment variables to use within
      Conary builds from within conary configuration files, using the
      new "environment" configuration item.  Thanks to Pavel
      Volkovitskiy for implementing this feature. (CNY-592)
    * In previous versions of Conary, calls to r.PackageSpec() would
      improperly override previous calls to r.ComponentSpec(); now
      the ordering is preserved.  Thanks to Pavel Volkovitskiy for 
      this fix. (CNY-613)

  o Bug Fixes:
    * A bug that would allow recursively generated changesets to
      potentially have missing redirect flags has been fixed.
    * A bug in redirect handling when the branch changed but the trove
      name didn't has been fixed - conary will do a better job of
      determining what jobs to perform in this situation. (CNY-599, CNY-602)
    * Errors relating to PGP now just display the error instead of causing 
      conary to traceback. (CNY-591)
    * Conary sync on a locally cooked trove will no longer traceback (CNY-568)
    * --from-file and sync now work together.
    * An AssertionError that was occasionally reached by incorrect repository
      setups is now a ConaryInternalError
    * A bug when updating to a locally cooked trove when the user had 
      manually removed files has been fixed. (CNY-604)
    * CONARY files that are not accessible will no longer cause conary to
      traceback when trying to read context from them. (CNY-456)
    * signatureKeyMap configuration entries are now checked to ensure
      they are valid. (CNY-531)

Changes in 1.0.21:
  o Client Changes:
    * The "conary migrate" command has changed behavior significantly
      in order to make it more useful for updating a system to exactly
      match a different group.  However, this change makes it much
      less useful for updating normal systems.  "conary migrate"
      should not be used without first reading the man page
      description of its behavior.  The old migrate behavior is now
      available by using "conary sync --full".  "conary syncchildren"
      has been renamed to "conary sync", and its behavior has also
      been modified slightly as a result.  The old behavior is
      available by using "conary sync --current". Please read the man
      page for a full description of the "sync" command as well.  (CNY-477)

  o Build Changes:
    * A "package" keyword parameter has been added to build actions,
      which specifies the package and/or component to which to assign
      the files that are added (not modified or deleted) by that build
      action.  For example, r.MakeInstall(package="foo") will place
      all the new files installed by the MakeInstall action into the
      "foo" package.  Thanks to Pavel Volkovitskiy for contributing
      this capability.  (CNY-562)
    * A "httpHeaders" keyword parameter has been added to the
      r.addArchive(), r.addPatch(), and r.addSource() source actions
      so that headers can be added to the HTTP request.

  o Bug Fixes:
    * The r.addPatch() build action no longer depends on nohup to
      create a file in the current directory (a bug introduced in
      conary 1.0.19). (CNY-575)
    * Commits with missing files no longer traceback. (CNY-455)
    * A bug that caused "#!/usr/bin/env /bin/bash" to not be
      normalized to /bin/bash by the NormalizeInterpreterPaths policy
      has been fixed.
    * A bug that prevented Conary from being able to download files
      that contain '&' or ';' characters has been fixed.  This allows
      Conary to download sources from cgi-bin URLs.
    * "cvc merge" no longer fails to merge changes from the parent
      branch when the shadowed version doesn't exist on the parent
      branch.

Changes in 1.0.20:
  o Build Changes:
    * "jvmdir", "javadir", "javadocdir", and "thisjavadocdir" have
       been added to the default set of macros.
    * A r.JavaDoc() build action has been added.  It funtions
      exactly like the "r.Doc()" build action, except it coppies into
      "%(thisjavadocdir)s".
    * When the r.addArchive() source action attempts to guess the main
      directory in which to build, it now recognizes when when sources
      have been added in an order that defeats its algorithm and provides
      a helpful error message. (CNY-557)

  o Client Changes:
    * A --tag-script parameter has been added to the rollback
      command. (CNY-519)

  o Bug Fixes:
    * A bug in clone behavior that caused Conary to try to clone
      excessive troves has been fixed.  If you were cloning uphill
      from branch /a/b to /a, and a buildreq was satisfied by a trove
      on /a//c, Conary would try to clone the buildreq to /a as well.
      (CNY-499)
    * A bug in the "r.Ant()" and "r.JavaCompile()" build actions which
      caused the CLASSPATH variable to get mangled has been fixed.
    * A bug in 'r.ClassPath()' that caused a traceback has been fixed.
    * A bug that caused the "change password" tab to be displayed when
      browsing the repository via the web as an anonymous user has
      been fixed.
    * The web service code no longer permits the anonymous user to
      view the "change password" (/conary/chPassForm) form.
    * The r.addPatch() source action no longer hangs when presented
      with large patches, which fixes a bug introduced in Conary
      1.0.19.

Changes in 1.0.19:
  o API Change:
    * In order to fully represent empty flavors in Conary, a new Flavor
      object class has been added.  Previously, DependencySet objects
      were used to store flavor information.  Unfortunately it was not
      possible to distinguish "empty flavor" from "flavor not specified".
      When dealing with thawing frozen flavors, use ThawFlavor() instead
      of ThawDependencySet().  When testing to see if a flavor is empty,
      use the isEmpty() method of the flavor object.

  o Client Changes:
    * The default resolveLevel setting is now 2, this means that
      conary will try to update troves that would otherwise cause an
      update to fail.  See the conary man page for more details.
    * Multiple bugs have been fixed in interactive prompting for user
      passwords (CNY-466):
      - Password prompts are based on the server name portion of the
        label being accessed, not the actual hostname of the server
        (these are often different when repositoryMaps are used).
      - When no password callback is available, the operation will
        fail with an open error (which is identical to what would
        happen if no user name was present) instead of giving a
        traceback.
      - The download thread uses the passwords which the original
        thread obtained from the user.
      - The download thread is able to prompt for passwords from the
        user if distributed changesets require access to additional
        repositories.

  o Build Changes:
    * "r.Ant()", "r.JavaCompile()", and "r.ClassPath()" build actions
      have been added to support building java with conary.
    * "r.addPatch()" will now determine the patchlevel without users
      needing to add level= in the r.addPatch() call. The level
      parameter is still honored, but should not be needed.
    * "cvc cook --show-buildreqs" now displays build requirements
      inherited from parent recipe classes. (CNY-520)
    * The output of "cvc diff" and "cvc rdiff" can now be used as an
      input to patch when files are added between two versions. (CNY-424)
    * Use flags have been added for dom0 and domU.  They default to
      "sense prefernot".  The domU flag should be used to build
      binaries specific to Xen domU environments where special
      provisions are made for paravirtualization.  The dom0 flag
      should be used to build binaries specific to Xen dom0
      environments where special provisions are made for the
      hypervisor.  The existing "xen" flag should be used to build
      binaries specific to Xen which apply equally to Xen dom0 and
      domU environments.
    * Warning message for modes specified without an initial "0" have
      been improved to include the path that is affected. (CNY-530)

  o Server Changes:
    * Use the term Entitlement Class in all conary repository web interfaces
      replacing Entitlement Group.

  o Bugs Fixed:
    * The Conary Repository now returns an error to a client when
      committing duplicate troves that have an empty flavor. (CNY-476)
    * When checking out a source trove from a repository using
      "cvc checkout", the user is no longer warned about not being able
      to change the ownership of the files checked out.
    * A bug has been fixed in conary's determination of what troves
      had been updated locally.  This bug caused "conary updateall" to
      consider many x86 troves as needing to be updated separately
      instead of as a part of group-dist.  This could cause updateall
      failures. (CNY-497)
    * A bug that caused 'conary q tmpwatch:runtime --recurse' to traceback
      has been fixed (CNY-460)
    * Interactive mode now handles EOF by assuming it means 'no';
      thanks go to David Coulthart for the patch. (CNY-391)
    * Configuration settings in contexts can now be overridden from
      the command line. (CNY-22)
    * Redirect changesets now have primary troves, meaning they will
      display better when using "conary showchangeset". (CNY-450)
    * User's passwords are now masked when using "cvc context" (unless
      --show-passwords is specified). (CNY-471)
    * Removed excess output from commitaction which was caused by a
      change in option parsing code (CNY-405)

Changes in 1.0.18:
  o Client Changes:
    * Trying to shadow a cooked redirect now results in an error. (CNY-447)
    * A --keep-required option has been added to tell Conary to leave
      troves installed when removing them would break
      dependencies. This used to be the default behavior; Conary now
      issues a dependency error instead. (CNY-6)
    * "delete-entitlement" and "list-entitlements" options have been
      added to the "manageents" script.

  o Build Changes:
    * Python dependencies are now generated for .pyc files as well as
      for .py files. (CNY-459)

  o Server Changes:
    * Support for deleting entitlements, listing the entitlement
      groups a user can manage, and removing the ACL which lets a group
      manage an entitlement group has been added.
    * Entitlement management has been added to the Conary repository
      web interface. (CNY-483)

  o Bug Fixes:
    * The "list-groups" option to the "manageents" script has been
      corrected to list the groups the user can manage instead of the
      groups that user belongs to.

Changes in 1.0.17:
  o Client Changes:
    * Individual file removals performed by "conary remove" now create
      rollbacks. (CNY-7)
    * The repository mirroring client supports two new configuration
      options:
      - matchTroves is a regexp list that limits what troves will be
        mirrored based on the trove names;
      - recurseGroups takes a boolean value (True/False) which will
        cause the miror client to recurse through a groups and mirror
        everything that they include into the target repository.

  o Server Changes:
    * A single conary repository can host multiple serverNames. In the
      Conary repository's configuration file, the serverName directive
      can now specify a space separated list of valid server names
      which will be accepted and served from that repository. (CNY-16)

Changes in 1.0.16
  o Build Changes:
    * A check has been added to "cvc commit" that ensures a .recipe
      file exists in the CONARY state file.
    * Recipe classes can now set an "abstractBaseClass" class
      variable.  When set, Conary will not require a setup() method in
      the class.  This is used for creating superclass recipes where
      setup() methods are not needed.

  o Server Changes:
    * A new "entitlementCheckURL" configuration option has been added.
      This is a hook that allows external validation of entitlements.
    * The Conary Repository web interface look and feel has been
      updated.  The interface will look incorrect unless
      conary-web-common 1.0 or later is installed.

  o Bug Fixes:
    * When running "cvc log" on a newly created source component, cvc now
      errors gracefully instead of tracing back. (bz #863)
    * Conary now changes to the / directory before running tag
      scripts. (bz #1134)
    * "cvc co foo=invalidversionstring" now gives a more helpful error
      message. (bz #1037)
    * Cloning binary troves uphill now correctly checks for the source
      trove uphill.
    * A bug that would cause "conary migrate" to raise a KeyError when
      updating a group that referenced the same trove twice (through
      two subgroups) has been fixed.
    * A bug that caused miscalculations when determining whether a
      shadow has been modified has been fixed.
    * A number of bugs affecting resetting distributed changesets have
      been fixed.
    * A bug in the MySQL dbstore driver that caused the wrong
      character encoding to be used when switching databases has been
      fixed.
    * A bug where running updateall when one of the two groups that
      reference a trove has no update caused an erase of that trove to
      be requested has been fixed (CNY-748).

Changes in 1.0.15
  o Client Changes:
    * When writing files as non-root, Conary will no longer create
      files setuid or setgid unless the uid/gid creating the file
      matches the username/groupname in the package.
    * Conary now checks the rollback count argument for non-positive
      numbers and numbers greater then the number of rollbacks
      available. (bz #1072)
    * The entitlement parser has been reimplemented using expat
      instead of a hand-coded parser.  A correctly formatted
      entitlement file should now be enclosed in an
      <entitlement></entitlement> element.  Conary will continue to
      work with files that do not contain the toplevel <entitlement>
      element.

  o Build Changes:
    * Support has been added for recipe templates.  Now when running
      "cvc newpkg", cvc will automatically create a recipe from a
      template specified by the recipeTemplate configuration
      option. (bz #671, #1059)
    * Policy objects can now accept globs and brace expansions when
      specifying subtrees.
    * Cross-compile builds now provide CONFIG_SITE files to enable
      cross-compiling programs that require external site config
      files.  The default site config files are included.
    * The "cvc checkout" command can now check out multiple source
      troves in a single invocation.

  o Server Changes:
    * An "externalPasswordURL" configuration option has been added,
      which tells the server to call an external URL for password
      verification.  When this option is used, user passwords stored
      in the repository are ignored, and those passwords cannot be
      changed.
    * An authentication cache has been added, which is enabled by
      setting The authCacheTimeout configuration to the number of
      seconds the cache entry should be valid for.

  o Bug Fixes:
    * A bug that caused using groupName parameter with r.replace() to
      traceback has been fixed. (bz #1066)
    * Minimally corrupted/incorrect conary state files will no longer cause 
      conary to traceback. (bz #1107)
    * A bug that prevented upload progress from being displayed when
      using "cvc commit" has been fixed. (bz #969)

Changes in 1.0.14:
  o Client Changes:
    * Conary now creates shadows instead of branches when cooking onto
      a target label.  This means, for example, that local cooks will
      result in a shadow instead of a branch.
    * Conary now creates shadows on the local label when creating rollbacks
      instead of branches.
    * The branch command has been removed.  Any potential branch should be 
      done with a shadow instead.
    * The verify command now shows local changes on a local shadow instead
      of a local branch
    * Local changesets create diffs against a local shadow (instead of
      a branch) and --target for the commit command retargets to a shadow
    * User conaryrc entries are now searched from most specific target to
      least specific (bz #997)
    * A fresh install of a group will cause all of its contained components 
      to be installed or upgraded as well, without reference to what is 
      currently installed on your system -- no trove will be skipped because
      it is referenced by other troves on your system but not installed.
    * Changeset generation across distributed shadows now force file 
      information to be absolute instead of relative when the files are on
      different servers, eliminating server crosstalk on source checkin and
      when committing local changesets. (bz #1033)
    * Cvc merge now takes a revision, to allow you merge only up to a certain
      point instead of to head.

  o Server Changes:
    * Removed the ability for the server to log updates to its contents
      store (mirroring has made this capability obsolete)
    * logFile configuration directive now logs all XML calls
    * Split user management out from core authorization object
    * All user management calls are based on user and group names now
    * The user management web interface for the repository now allows
      the administrator to enable and disable mirroring for groups

  o Bug Fixes:
    * Conary will not traceback if you try to update to a trove with a name
      that matches a filesystem path that you don't have access to (bz #1010).
    * Conary will not raise an exception if a standard config file (~/.conaryrc,
      for example) exists but is not accessible.
    * cvc no longer allows . and .. to be added to source troves (bz #1014)
    * cvc remove handles removing directories (bz #1014)
    * conary rollback no longer tracebacks if you do not have write access to
      the conary database.
    * deeply shadowed versions would fail when performing some version 
      operations.  This caused, for example, local cooks of shadowed troves
      to fail.
    * using loadInstalled with a multiarch trove no longer tracebacks (bz #1039)
    * group recipes that include a trove explicitly byDefault False could result
      in a trove when cooked that had the components of that trove byDefault
      True.
    * Stop sending duplicate Host: headers, proxies (at least squid) mangle 
      these into one host header, causing failures when accessing rbuilder
      repositories that depend on that host header (bz #795)
    * The Symlink() build action should not enforce symlinks not
      dangling, and should instead rely solely on the DanglingSymlinks
      policy.
    * A bug that caused conary to treat a reference as an install when it
      should have been an update due to a miscalculation of what local updates
      had been made on the system has been fixed.

Changes in 1.0.13:
  o Client Changes:
    * A new "conary migrate" command for updating troves has been
      added.  "conary migrate" is useful for circumstances when you
      want to update the software state on a system to be synchronized
      with the default state of a group.  To do this, "conary migrate"
      calculates the changeset required to: 1) update the trove (if an
      update is available); 2) install any missing included troves; 3)
      synchronize included troves that have a mismatched version; 4)
      remove any referenced troves that are not installed by default.
    * The includeConfigFiles configuration directive now accepts http
      and https URLs.  This allows organizations to set up centralized
      site-wide conary configuration.
    * Conary now gives a more detailed error message when a changeset
      attempts to replace an empty directory with a file and
      --replace-files is not specified.

  o Build Changes:
    * The addSource source action will now replace existing files,
      rather than replacing their contents.  This implies that the
      mode of the existing file will not be inherited, and an
      existing read-only file will not prevent addSource from
      working.
    * The internal setModes policy now reports "suid/sgid" only for
      files that are setuid or setgid, rather than all files which
      have an explicitly set mode.  (bz #935)
    * TagSpec no longer will print out ignored TagSpec matches twice,
      once for tags specified in the recipe, and once for tags
      discovered in /etc/conary/tags/*.  (bz #902)
    * TagSpec will now summarize all its suggested additions to
      buildRequires in a single line.  (bz #868)
    * A new reportMissingBuildRequires policy has been added to summarize
      all suggested additions to buildRequires in a single line at the
      end of the entire build process, to make it easier to enhance the
      buildRequires list via cut-and-paste.  (bz #869)

  o Bug Fixes:
    * A bug that caused conary to traceback when a file on the file
      system is owned by unknown uid/gid has been fixed.  Conary will
      now print an error message instead.  (bz #977)
    * A bug that caused conary to traceback when an unknown Use flag
      was used when cooking has been fixed.  Previously, "cvc cook
      --flavor 'foobar'" would create a traceback.  Conary now says
      'Error setting build flag values: No Such Use Flag foobar'.
      (bz #982)
    * Pinned troves are now excluded from updateall operations.
      Previously conary would try to find updates for pinned troves.
    * Conary now handles applying rollbacks which include overlapping
      files correctly.  Previously --replace-files was required to
      apply these rollbacks.
    * the config file directive includeConfigFile is no longer case sensitive 
      (bz #995)

Changes in 1.0.12:
  o Client changes:
    * The rollback command now applies rollbacks up to and including
      the rollback number specified on the command line. It also
      allows the user to specify the number of rollbacks to apply
      (from the top of the stack) instead of which rollback to
      apply. (bz #884)
    * Previously, the code path for installing files as part of a new
      trove required an exception to be handled.  The code has been
      refactored to eliminate the exception in order to reduce install
      times.

  o Build Changes:
    * The cvc command now has a --show-buildreqs option that prints all
      build requirements.  The --no-deps argument for cvc has been
      aliased to --ignore-buildreqs for consistency.

  o Bug Fixes:
    * Installing into a relative root <e.g. --root foo> when running
      as root no longer generates a traceback. (bz #873)
    * Replaced files are now stored in rollbacks. (bz #915)
    * File conflicts are now also detected via the database, not just
      via real file conflicts in the filesystem.
    * A bug that resulted in multiple troves owning a file has been fixed.
    * Rollbacks of troves that were cooked locally will no longer
      raise a TroveIntegrityError.
    * The "conary remove" command no longer generates a traceback when
      the filename given cannot be unlinked. (bz #887)
    * The missing usage message displayed when "cvc" and "conary" are
      run with no command line arguments has been restored.
    * Rollbacks for initial contents files didn't work; applying
      rollbacks now ignores that flag to get the correct contents on
      disk. (bz #924)
    * The patch implementation now properly gives up on patch hunks
      which include changed lines-to-erase, which avoids erasing lines
      which did not appear in the origial version of the file. (bz
      #949)
    * Previously, when a normal error occurred while prepping sources
      for cooking (extracting sources from source archives, for
      example), conary would treat it as a major internal error.  Now
      the error message is simply printed to the screen instead.
    * A typo in a macro will now result in a more helpful error
      message.
    * A bug that caused a traceback when performing "conary rq" on an
      x86_64 box with a large installLabelPath where only an x86
      flavor of a trove was available on one label in the
      installLabelPath has been fixed (bz #961).
    * Conary no longer creates a rollback status file when one isn't
      needed.  This allows /var/lib/conarydb to be on read-only media
      and have queries continue to work/.
    * Reworked "conary remove" to improve error messages and fix
      problems with multiple files being specified, broken symlinks,
      and relative paths (bz #853, #854)
    * The mirror script's --test mode now works correctly instead of
      doing a single iteration and stopping.

Changes in 1.0.11:
  o Client Changes:
    * Conary will now allow generic options to be placed before the command
      you are giving to conary.  For example, 'conary --root=/foo query'
      will now work.
    * the remove command no longer removes file tags from files for no good 
      reason
    * rollbacks now restore files from other troves which are replaced as part
      of an update (thanks to, say, --replace-files or identical contents)
    * --replace-files now marks files as owned by the trove which used to
      claim them
    * You can now kill conary with SIGUSR1 to make conary enter a debugger
      when you Ctrl-C (or a SIGINT is raised)
    * --debug-all now enters a debugger in more situations, including option
      parsing fails, and when you hit Ctrl-C.
    * added ccs2tar, which will convert most absolute changesets (like those
      that cook produces) into tarballs
    * Troves now don't require dependencies that are provided by themselves.
      As troves are built with this new behavior, it should significantly speed
      up dependency resolution.
    * added a script to recalculate the sha1s on a server (after a label
      rename, for instance)
    * added a script to calculate an md5 password (for use in an info recipe,
      for example)

  o Build Changes:
    * Conary now supports a saltedPassword option to r.User in user info-
      packages.  Full use of this option will require that a new shadow package
      be installed.

  o Bug Fixes:
    * command-line configurations now override context settings

  o Build Changes:

Changes in 1.0.10:
  o Client Changes
    * Given a system based on rPath linux where you only installed
      !smp kernels, conary would eventually start installing smp
      kernels on your system, due to the way the update algorithm
      would determine whether you should install a newly available
      trove.  Conary now respects flavor affinity in this case and
      does not install the smp kernel.
    * Mirror configuration files can now specify uploadRateLimit and
      downloadRateLimit.
    * Updates utilizing changeset files are now split into multiple
      jobs properly, allowing changeset files which create users to
      work proprely.
    * "conary rollback" now displays progress information that matches
      the "conary update" progress information.
    * added --with-sources option for clone

  o Bug Fixes:
    * A bug that caused an assertion error when switching from an
      incomplete trove to a complete trove has been fixed.
    * A bug in perl dependencies that caused extra directories to be
      considered part of the dependency has been fixed.
    * A bug affecting updates where a pinned, partially installed
      package was supposed to be updated due to dependency resolution
      has been fixed.
    * A bug that prevented updates from working when part of a locally
      cooked package was replaced with a non-locally cooked component
      has been fixed.  The bug was introduced in Conary 1.0.8.
    * A bug that caused a segfault when providing an invalid type to
      StringStream has been fixed.
    * The troveInfo web page in the repository browser now displays
      useful error messages instead of traceback messages.  The
      troveInfo page also handles both frozen and non-frozen version
      strings.
    * A bug that caused conary to download unnecessary files when checking out
      shadow sources has been fixed.
    * A bug that caused "cvc rdiff" between versions of a trove that
      were on different hosts to fail has been fixed.
    * Fixed a bug when determining local file system changes involving a file 
      or directory with mtime 0.
    * The --signature-key option was restored

Changes in 1.0.9:
  o Client Changes:
    * A new dependency resolution method has been added which can be turned
      on by setting resolveLevel to 2 in your conarycfg:  If updating trove 'a'
      removes a dependency needed by trove 'b', attempt to update 'b' to
      solve the dependency issue.  This will allow 'conary update conary'
      to work as expected when you have conary-build installed, for example.
    * Switched to using more of optparse's capabilities, including --help
      messages.
    * One short option has been added, cvc -m for message.

  o Bug Fixes:
    * Recipes that use loadRecipe('foo') and rely on conary to look upstream
      to find their branch now work correctly when committing.
    * A bug affecting systems with multiple groups referencing the same troves,
      where the groups are out of sync, has been fixed.
    * the mirror client now correctly handles duplicate items returned in
      trove lists by older servers
    * A bug that caused the mirror client to loop indefinitely when
      doing a --full-trove-sync has been fixed
    * conary rq --trove-flags will now display redirect info even if you
      do not specify --troves (bug #877)
    * dep resolution now support --flavors --full-versions output (bug #751)
    * cvc merge no longer tracebacks if files were added on both upstream
      and on the shadow
    * admin web access for the server doesn't require write permission for
      operations which also require admin access (bug #833)
    * A bug that caused r.remove() in a group to fail if the trove being
      removed was recursively included from another group has been fixed.
    * Conary update tmpwatch -tmpwatch:debuginfo will now erase 
      tmpwatch:debuginfo.
    * An ordering bug that caused info packages to not be updated with their
      components has been fixed.
    * Updates will now happen in a more consistent order based on an
      alphabetic sort.
    * the repository server now handles database deadlocks when committing
       changesets
  o Server Changes:
    * getNewSigList and getNewTroveList could return troveLists with
      duplicate entries

  o Documentation Changes:
    * The inline documentation for recipes has been significantly
      improved and expanded, including many new usage examples.

Changes in 1.0.8
  o Client changes:
    * Conary will now replace symlinks and regular files as long as their
      contents agree (bug #626)

  o Bug Fixes:
    * An error in the method of determining what local changes have been 
      made has been fixed.

Changes in 1.0.7:
  o Client changes:
    * A better method of determining what local changes have been made to a
      local system has been implemented, improving conary's behavior when
      updating.

  o Bugfixes:
    * A bug that caused the user to be prompted for their OpenPGP
      passphrase when building on a target label that does not match
      any signatureKeyMap entry has been fixed.  Previously, if you
      had a signatureKeyMap entry for conary.example.com, and your
      buildLabel was set to conary.example.com@rpl:devel, you would be
      prompted to enter a passphrase even when cooking locally to the
      local@local:COOK label.
    * Dependency resolution will no longer cause a trove to switch
      branches.
    * If a component is kept when performing dependency resolution
      because it is still needed, it's package will be kept as well if
      possible.
    * "conary q --path" now expands symlinks found in the path to the
      file in question. (bug #855)
    * Committing a changeset that provided duplicate file streams for
      streams the server previously referenced from other servers no
      longer causes a traceback.
    * Conary's patch implementation how handles patches which are
      already applied. (bug #640)
    * A server error triggered when using long flavor strings in
      server queries has been fixed.

  o Build fixes:
    * Group cooking now produces output to make it easier to tell what
      is happening.  The --debug flag can be used to get a more
      detailed log of what troves are being included.

  o Server changes:
    * The server traceLog now logs more information about the
      repository calls


Changes in 1.0.6:
  o Repository changes:
    * The commitaction script now accepts the standard conary arguments
      --config and --config-file.

  o Bugfixes:
    * cvc merge on a non-shadow no longer returns a traceback (bz# 792),
      and cvc context foo does not return a traceback when context foo does
      not exist (bz #757)  Fixed by David Coulthart.
    * A bug that caused new OpenPGP keys to be skipped when troves
      were filtered out during mirroring has been fixed.
    * opening invalid changesets now gives a good error message instead of
      a traceback
    * removed obsolete changemail script
    * Exceptions which display fileId's display them as hex sha1s now
      instead of as python strings
    * A bug where including a redirect in a group that has autoResolve 
      caused conary to traceback has been fixed.
    * A bug that kept conary from prompting for your password when committing
      has been fixed.
    * A bug that randomized the order of the labels in the  installLabelPath 
      in some error messages has been fixed.

  o Build fixes:
    * The default ComponentSpec for :perl components now include files
      in site_perl as well as in vendor_perl.
    * Ruby uses /usr/share/ri for its documentation system, so all files
      in %(datadir)s/ri are now included in the default :doc ComponentSpec.

Changes in 1.0.5:
  o Performance improvements:
    * The use of copy.deepcopy() has been eliminated from the
      dependency code.  The new routines are up to 80% faster for
      operations like DependencySet.copy().
    * Removing files looks directly into the file stream of the file
      being removed when cleaning up config file contents rather than
      thawing the full file stream.
    * Getting a single trove from the database without files returned file
      information anyway
    * Trove.applyChangeSet() optionally skips merging file information
    * Cache troves on the update/erase path to avoid duplicate fetchs from
      the local database

  o Bugfixes
    * Installing from a changeset needlessly relied on troves from the 
      database having file information while processing redirects
    * Extraneous dependency cache checks have been removed from the
      addDep() path.
    * When removing files, conary now looks up the file flags directly
      in the file stream in order to clean up config file contents.
      Previously the entire file stream was thawed, which is much more
      resource intensive.

  o Build fixes:
    * r.addArchive() now supports rpms with bzip2-compressed payloads.

Changes in 1.0.4:
  o Performance improvements:
    * The speed of erasing troves with many dependencies has been
      significantly improved.
    * The join order of tables is forced through the use of
      STRAIGHT_JOIN in TroveStore.iterTroves() to work around some
      MySQL optimizer shortcomings.
    * An --analyze command line option has been added to the
      stand-alone server (server.py) to re-ANALYZE the SQL tables for
      MySQL and SQLite.  This can significantly improve repository
      performance in some cases.
    * The changes made to dependency string parsing were a loss in
      some cases due to inefficiency in PyArg_ParseTuple().
      Performance sensitive paths in misc.c now parse the arguments
      directly.

  o Bugfixes:
    * An Apache-based conary repository server no longer logs
      tracebacks in error_log when a client disconnects before all
      data is sent.
    * A bug that caused cross repository commits of changesets that involved
      a branched trove to fail in some cases has been fixed.
    * If an entitlement is used for repository access, it is now sent
      over HTTPS instead of HTTP by default.
    * The conary emerge command no longer attempts to write to the root
      user's conary log file.
    * conary showcs --all now shows not-by-default troves.
    * Previously, there was no way using showcs to display only the troves
      actually in a changeset - conary would by default access the repository
      to fill in any missing troves.  Now, you must specify the
      --recurse-repository option to cause conary to search the repository
      for missing troves.  The --trove-flags option will now display when a
      trove is missing in a changeset.
    * A bug that caused showcs --all to display file lists even when --ls
      was not specified has been fixed.
    * When mirroring, you are now allowed to commit a trove that does
      not have a SHA1 checksum set.  This is an accurate replication
      of the data coming from the source repository.
    * A bug affecting multiple uses of r.replace() in a group recipe has been
      fixed.
    * A bug that caused components not to be erased when their packages were 
      erased when a group referencing those packages was installed has been 
      fixed.

Changes in 1.0.3
  o Client changes:
    * Conary displays full paths when in the error message generated
      when it can't open a log file rather than leaving out the root 
      directory.

  o Performance improvements:
    * A find() class method has been added to StreamSet which enables
      member lookups without complete thawing.
    * The code path for committing filestreams to repositories now
      uses find() to minimize file stream thaws.
    * DBstore now supports precompiled SQL statements for SQLite.
    * Retrieving troves from the local system database no longer
      returns file information when file information is not requested.
    * Dependencies, dependency sets, StreamCollections, file
      dictionaries, and referenced file lists now use C parsing code
      for stream thawing.
    * Extraneous trove instantiations on the system update path have
      been eliminated.
    * Adding troves to the local database now uses temporary tables to
      batch the insertions.

  o Bugfixes:
    * A bug that caused a mismatch between file objects and fileIds
      when cloning a trove has been fixed.

Changes in 1.0.2:
  o Bugfixes:
    * A bug that caused redirects to fail to build when multiple
      flavors of a trove exist has been fixed.
    * A bug with cooking flavored redirects has been fixed.
    * The cvc command no longer enforces managed policy with --prep.
    * A bug that caused disttools based python packages to be built as
      .egg files has been fixed.  This bug was introduced in conary
      0.94.
    * A bug that prevented checking in a recipe that deleted policy
      has been fixed.
    * A bug that prevented entitlements from being recognized by an
      Apache conary repository server when no username and password
      were set for a server has been fixed.
    * A bug that prevented errors from being returned to the client
      if it attempts to add an invalid entitlement key or has
      insufficient permission to add the entitlement key has been
      fixed.  An InvalidEntitlement exception has been added.
    * A repository bug prevented the mirror client from obtaining a
      full list of new troves available for mirorring has been fixed.
    * A bug in cooking groups caused the groups resulting from an
      r.addAll() to not respect the original group's byDefault
      settings in some cases has been fixed.

Changes in 1.0.1:
  o Database schema migration
    * Over time, the Conary system database schema has undergone
      several revisions.  Conary has done incremental schema
      migrations to bring old databases in line with the new schema as
      much as possible, but some remnants of the old schema remain.
      When Conary 1.0.1 runs for the first time, the database will be
      reloaded with a fresh schema.  This corrects errors that can
      occur due to incorrect SQL data types in table definitions.  An
      old copy of the database will be saved as "conarydb-pre-schema-update".

Changes in 1.0:
  o Bugfixes
    * A bug that allowed a group to be installed before children of
      its children were installed has been fixed.  This ensures this
      if a an update is partially completed, it can be restarted from
      where it left off.
    * A bug in python dependencies that sometimes resulted in a plain 
      python: __init__ dependency has been fixed.
    * A bug that dropped additional r.UtilizeUser matches for a file after
      the first one has been fixed.
    * Accessing a repository with the wrong server name no longer
      results in an Internal Server Error.  The error is marshaled
      back to the client.

Changes in 0.97.1:
  o Bugfixes
    * A bug has been fixed that allowed the "incomplete" flag to be
      unset in the database when applying changesets of troves that
      have no "incomplete" flag.  This resulted in "StopIteration"
      exceptions when updating the trove.
    * A bug has been fixed in the code that selects the OpenPGP key
      to be used for signing changesets at cook time.

Changes in 0.97:
  o Client changes:
    * All troves that are committed to repository through commits,
      cooks, branches, shadows, and clones, now always have SHA1
      checksums calculated for them.
    * Trove objects now have a version number set in them.  The
      version number is increased when the data types in the Trove
      object are modified.  This is required to ensure that a Conary
      database or repository has the capability of storing all the
      information in a Trove.  All trove data must be present in order
      to re-calculate SHA1 checksums.  If a local system understands
      version 1 of the Trove object, and a repository server sends a
      changeset that contains a version 2 Trove, an "incomplete" flag
      will be set for trove's entry in the database.  When accessing
      that trove later for merging in an update, the client will go
      back and retrieve the pristine Trove data from the repository
      server so it will have all the data needed to preform three way
      merges and signature verification.

  o Repository changes:
    * Repositories will now reject commits whose troves do not have
      correct SHA1 checksums.

Changes in 0.96:
  o Client changes:
    * conary rq now does not use affinity by default, use --affinity to turn
      it on.  The rq --compatible-troves flag has disappeared.  Now 
      you can switch between displaying all troves that match your system 
      flavor and that match affinity flavor by switching between
      --available-troves with and without the --affinity flag.
    * conary q now displays installed, not by default troves by default,
      but skips missing troves.
    * Fixed an update bug where updating an x86 library on an x86_64 system
      would cause conary to switch other x86_64 components for that library
      to x86 versions.
    * update job output is compressed again
    * Fixed an update bug where if you had made a local change to foo, and then 
      updated a group that pointed to an earlier version of that trove,
      the trove could get downgraded

  o Other changes:
    * Mirroring now mirrors trove signature

Changes in 0.95:
  o Client changes:
    * The "conary verify" command now handles non-regular files with
      provides and requires (for example, symlinks to shared libraries
      that provide sonames).
    * The "conary showchangeset" command now takes --recurse and
      --no-recurse arguments.
    * All info-* packages are now updated in their own individual jobs;
      this is required for their dependencies to be reliable.
    * The conary syncchildren command now will install new packages
      when appropriate.

  o Repository changes:
    * Additional logging has been added to the repository server.
      Logging is controlled by the "traceLog" config file variable,
      which takes a logging level and log path as arguments.
    * Conary now detects MySQL Database Locked errors and will retry
      the operation a configurable number of times.  The "deadlockRetry"
      configuration variable controls the number of retries and
      defaults to 5.

  o Build changes:
    * Conary now uses site.py to find all possible correct elements of
      sys.path when generating python provides and requires.  Previously,
      new elements added via .pth files in the package being built would
      be ignored for that package.
    * The PythonSetup() build action now works properly with setup.py
      files that use "from setuptools import..." instead of "import
      setuptools".

  o Other changes:
    * The conarybugz.py script has been restored to functionality by
      moving to the conaryclient interface for accessing the
      repository.

Changes in 0.94:

  o Redirects no longer point to a specific trove; they now redirect
    to a branch. The client chooses the latest version on that branch
    which is compatible with the local system.

  o Bug Fixes
    * A bug in getNewTroveList() that could cause duplicate
      troves to be returned has been fixed.
    * A bug that caused a repository server running under Apache to
      fail with an Internal Server Error (500) when a client requested
      a changeset file that does not exist has been fixed.
    * Conary no longer displays an error when attempting to write to a
      broken pipe.  (bug #474)
    * Conary now respects branch affinity when moving from old-style
      groups to new-style groups.

  o Client changes:
    * The query/repquery/showcs command line options have been
      reworked.  See the conary man page for details.
    * When "cvc merge" is used to merge changes made on the parent
      branch with changes made on a shadow, conary now records the
      version from the parent branch that was used for the merge.
      This is required to allow conary to handle changing the upstream
      version on a shadow.  It is also useful for accounting
      purposes.  (bug #220)
    * "conary emerge" can now be performed on a recipe file.
      Previously you were required to emerge from a repository. (bug
      #526)
    * Progress is now displayed as conary applies a rollback. (bug #363)
    * Java, Perl, and Python dependencies are now enforced by default.

  o Build changes
    * PythonSetup() no longer passes the --single-version-externally-managed
      argument to setup.py when it uses distutils instead of setuptools.

Changes in 0.93:
  o Bug Fixes
    * A bug in the "conary verify" code sometimes resulted in an
      unhandled TroveIntegrity exception when local modifications were
      made on the system. (bug #507)
    * Usernames and passwords with RFC 2396 reserved characters (such
      as '/') are now handled properly. (bug #587)

  o Server changes
    * Standalone server reports warnings for unsupported configuration options
      instead of exiting with a traceback.
    * Compatibility for repositoryDir has been removed.
    * A bug caused queries for multiple flavors of the same trove
      to return incorrect results has been fixed.
    * Apache hooks now ignore IOErrors when writing changesets to the
      client.  These normally occur when the client closes the
      connection before all the data is sent.

  o Client changes
    * SHA1 checksums are now computed for source checkins and local
      change set commits.
    * Flavor affinity is now more relaxed when updating troves.  For
      example, if you have a trove with flavor that requires sse2 but
      your system flavor is ~!sse2, conary will only prefer troves
      with sse2 enabled instead of requiring it.

  o Build changes
    * PythonSetup() now correctly requires python-setuptools:python
      instead of python-setuptools:runtime.
    * Automatic python dependency provision now searches more directories
      to better support multilib python.
    * Conary now defaults to building in ~/conary/builds instead of
      /var/tmp/conary/builds, and caching in ~/conary/cache instead
      of /var/cache/conary.

Changes in 0.92:
  o Package Building Changes:
    * Conary policy has been split out into the conary-policy package.
      (Some policy was left in conary proper; it is needed for
      internal packaging work.)
    * Conary prints out the name of each policy as it runs, making it
      possible to see which policies take the most time.
    * BuildLog files no longer contain lines that end with \r.
    * A new 'emergeUser' config item has been added.  Conary will
      change to this user when emerging packages as root.
    * --no-deps is now accepted by 'conary emerge'.

  o Group Building Changes:
    * A bug has been fixed in dependency checking when using
      autoResolve where deleted weak troves would be included in
      autoResolve and depChecks.

  o Client changes:
    * Conary can now rate limit uploads and downloads.  The rate limit
      is controlled by the "uploadRateLimit" and "downloadRateLimit"
      configuration variables, which is expressed in bytes per second.
      Also, Conary displays the transfer rate when uploading and
      downloading.  Thanks to Pavel Volkovitskiy for these features.
    * The client didn't write config files for merged changesets in
      the right order, which could result in changesets which could
      not be committed to a repository.
    * Fixed a bug in the update code caused conary to behave
      incorrectly when updating groups.  Conary would install
      components of troves that were not installed.

  o General Bug Fixes
    * Conary did not include the trove sha1 in the troveinfo diff
      unconditionally.  This prevents clients from being able to
      update when a repository is forced to recalculate sha1
      signatures.

Changes in 0.91:
  o Bugfixes
    * A bug was fixed the code that freezes path hashes.  Previously,
      path hashes were not sorted in the frozen representation.  Code
      to fix the frozen path hashes in databases and repositories has
      beed added.
  o Build
    * added cleanAfterCook config that controls whether conary tries to
      clean up after a successful build

Changes in 0.90.0:
  o Code Structure/Architecture Changes:
    * Conary now has the concept of "weak references", where a weak reference
      allows conary to be able to recognize the relationship between a
      collection and the children of collections it contains.  This allows
      us to add several new features to conary, documented in Client and Build
      changes.
    * SQL operations have been migrated to the dbstore driver to allow
      for an easier switch of the database backends for the server side.
    * Various query and code structure optimizations have been
      implemented to allow running under MySQL and PostgreSQL.

  o Documentation Changes:
    * Added summaries about updateall in the conary man page and added
      information about the command-line options for conary rq.
    * Clarified behavior of "conary shadow --source-only" with respect to
      rPath bug #500.
    * Added synonyms for cvc and conary commands which have shortcuts
      (ex: checkout and co).
    * Added man page entry about cvc clone.

  o Package Building Changes:
    * Build logs now contain unexpanded macros, since not all macros
      may be defined when the build log is initially created.
    * The emerge command can now accept version strings.
    * The RemoveNonPackageFiles policy now removes fonts.cache*,
      fonts.dir, and fonts.scale files, since they are always
      handled by tag handlers.
    * The Make() build action can now take a makeName keyword argument
      for cases when the normal Make() handling is exactly right but
      a different make program is required (nmake, qmake, etc.).
    * The new PythonSetup() build action uses very recent versions
      of the python setuptools package to install python programs
      which have a setup.py that uses either the old disttools or
      new setuptools package.
    * fixed bug #bz470: loadInstalled('foo') will now work when you have
      installed a local cook of foo.

  o Group Building Changes:
    * add() now takes a "components" option.  r.add(<package>,
      components=['devel', 'runtime'])  will install <package>, but only the
      'runtime' and 'devel' components of <package> by default.
    * remove() can now 'remove' troves within child troves.
    * When a component is added, (either via r.add() or dep resolution)
      is automatically added as well (though not all its sibling components)
    * A new r.removeComponents(<complist>) command has been added.  It
      allows you to create a group where all devel components are
      byDefault False, for example: r.removeComponents(['devel',
      'devellib']).
    * The installPath used to build a group in is now stored in troveInfo.
    * r.addAll() now recurses through all the included groups
      and creates local versions of them as well by default.
    * A new r.replace(<name>, <newversion>, <newflavor>) command has
      been added.  It removes all versions of name from all groups in
      the recipe and replaces them with the version found by searching
      for newVersion, newFlavor.

  o Client Changes:
    * When committing source changes in interactive mode, conary will ask you
      you to confirm the commit.
    * A new configuration option, autoResolvePackages, tells conary to install
      the packages that include the components needed for dep resolution.
    * You can now install locally cooked groups.
    * If foo is a redirect to bar, and you run 'conary update foo' when
      foo is not installed on your system, conary will act as if you had
      typed 'conary update bar'.  Previously, it would act as if you had typed
      'conary update bar --no-recurse'.

  o Config Changes:
    * Conary config handling now supports comments at the end of config lines.
      # can be escaped by a \ to use a literal # in a configuration option.
    * Default macros used in cooking are now stored in /etc/conary/macros.
      The 'defaultMacros' parameter determines where cvc searches for macro
      definitions.
    * Conary configuration now searches for configuration files in 
      /etc/conary/conf.d/ after reading in /etc/conaryrc

  o Server Changes:
    * Creating changesets atomically moves complete changesets into place.
    * The contents store no longer reference counts entries.
    * Added support for trove marks to support mirroring.  A client
      can use a trove mark to ask the server for any trove that has
      been added since the last trove mark mirrored.
    * Added the hasTroves() interface to support mirroring.  This allows
      the mirror client to make sure that the target mirror does not
      already have a trove that is a candidate for mirroring from the
      source repository.
    * Added support for traceback emails from the repository server.
    * The repository contents store was reworked to avoid reading
      precompressed gzipped data twice (once to double check the uncompressed
      contents sha1 and once to copy the file in place).
    * We have changed the way schema creation and migration is handled
      in the repository code. For administrative and data safety reasons,
      schema upgrades and installs can be performed from now on only by
      running the standalone server (conary/server/server.py --migrate),
      thus avoiding race conditions previously created by having multiple
      Apache processes trying to deal with the SQL schema updates.

   o Command Changes
    * A new script that mirrors repositories has been added.  It is in
      the scripts/ directory in the source distribution of Conary.

Changes in 0.80.4:
  o Build Changes:
    * PackageRecipe has been changed to follow our change to split
      conary into three packages.
    * x86_64 packaging elimintated the conary:lib component to follow x86
      (those files now belong in conary-build:lib)

Changes in 0.80.3:
  o Client Changes:
    * The internal branch source and branch binary flags were changed
      to a bitmask.
    * The warning message printed when multiple branches match a cvc
      checkout command has been improved.
    * Only interactive mode can create binary shadows and branches, and
      a warning is displayed before they are created (since source branches
      are normally the right thing to use).

  o Build Changes:
    * Files in subdirectories named "tmp" are no longer automatically
      excluded from packaging, except for /tmp and /var/tmp.
    * DanglingSymlinks now traverses intermediate symlinks; a symlink
      to a symlink to a symlink will no longer confuse it.

Changes in 0.80.2:
  o Client Changes:
    * Bugs in "conary update foo=<old>--<new>" behavior have been
      fixed.
    * "cvc co foo=<label>" will now work even if you don't have a
      buildLabel set
    * "conary showcs" will now work more nicely with group changesets.
    * "conary showcs --all" no longer shows ids and sha1s.
    * We now never erase pinned items until they are explicitly unpinned.
    * "conary verify" and "conary q --diff" work again.
    * "conary q tmpwatch --components" will display the components
      installed for a package.
    * The pinTroves config item behavior has been fixed.  It now
      consistently pins all troves that match a pinTrove line.
    * When a trove is left on the system because of dependency resolution
      during an update, a warning message is printed.
    * Command line configuration, such as --config
      'buildLabel conary.rpath.com@rpl:devel', now overrides context
      configuration.

  o Server Changes:
    * The repository server now retries a request as an anonymous user
      if the provided user authentication information does not allow
      a client request to succeed.
    * When using "server.py --add-user" to add a user to a repository
      server, the user will only be given admin privileges if --admin
      is added to the command line.  Previously, all users added with
      server.py had admin privileges.  Additionally, if the username
      being added is "anonymous", write access is not granted.

  o Build Changes:
    * It is now possible for a recipe to request that specific
      individual requirements be removed from files using the
      exceptDeps keyword argument to r.Requires().  Previously
      you had to accept all the dependencies generated by r.Requires()
      or none of them.
    * r.Replace() now takes a lines=<regexp> argument, to match a line based
      on a regexp.
    * The EnforceJavaBuildRequirements policy has been added.  When
      you are packaging precompiled Java software where you have
      .class/.jar files but no .java files, you can use "del
      EnforceJavaBuildRequirements" to prevent this from policy from
      generating false positives.
    * The EnforceCILBuildRequirements policy has been added.
    * Enforce*BuildRequirements now warn when a package has requirements
      which they don't fulfill themselves and which are not fulfilled by
      the system database.  (for example, soname dependencies from linking
      against libraries that are not managed by Conary on the system.)
    * Automated Perl dependencies have been added, for both provides
      and requires.  They are not yet enforced, in order to give time
      to adapt while perl packages are being re-built.
    * The EnforcePerlBuildRequirements policy has been added.
      Failures found by this policy may be caused by packages on the
      system not having been rebuilt yet with Perl dependencies, but
      could also show bugs in the Perl dependency code.
    * Automated Python dependencies have been added, for both provides
      and requires.  Like Perl dependencies, they are not yet
      enforced.
    * The EnforcePythonBuildRequirements policy has been added, with
      the same caveats as EnforcePerlBuildRequirements.
    * Conary now writes more information about the build environment
      to the build log when cooking.
    * A bug that caused r.Requires('file:runtime') to create a file
      dependency on 'runtime' instead of trove dependency on
      'file:runtime' has been fixed.
    * Java dependencies now properly ignore array elements in all cases,
      removing false Java dependencies like "[[I" and "[[B".


Changes in 0.80.1:
  o Client Changes:
    * User names and passwords are no longer allowed in repository maps;
      "user" configuration entries must be used instead.
    * The clone command now allows you to clone a binary onto the same
      branch, without having to reclone the source.
    * The TroveInfo table on the client is getting corrupted with
      LoadedTrove and BuildReq entries for components.  These entries
      are only valid on packages.  Code was added to catch when this
      happens to aid debugging.  Additionally, Conary will
      automatically remove the invalid entries the first time 0.80.1
      is run.
    * Environment variables are expanded in paths in conary configuration files.
    * localcs now allows the version and flavor to be specified for a trove
    * conary scs --all now behaves the way it used to again
  o Build Changes:
    * Java dependency generation is now enabled; Java dependency enforcement
      is still disabled.
    * The skipMissingSubDir keyword argument now actually works correctly
      when the subdirectory is missing.
  o Common Changes:
    * Entitlement support has been added as an alternate method of
      authentication.

Changes in 0.80.0:
  o Client Changes:
    * The logic for defining updates across a hierarchy has been completely
      replaced. Instead of rigidly following the trove digraph, we flatten
      the update to choose how troves get updated, and walk the hierarchy
      to determine which updates to actually apply.
    * Dependency resolution could include troves which caused duplicate
      removals for the troves those included troves replace
    * Chroot handling was broken in 0.71.2 and prevented the user name
      lookup code for the chroot from exiting back out of the chroot
    * showchangeset on relative changesets now displays them as jobs.
    * query and queryrep now exclude components if they match their
      package name
    * Conary cleans up rollbacks when a changeset fails to apply.
      Previously, an invalid changeset was saved in the rollback
      stack, which made applying it impossible
    * Removed direct instantiation of NetworkRepositoryClient object; it
      should be created by calling ConaryClient
    * repositoryMap should not contain usernames and passwords now; user
      config file option should hold those instead (user *.rpath.org user pass)
    * If a user name is given without a password the password will be prompted
      for if the repository returns a permissions error
    * added --components parameter to q and rq to not hide components
    * conary update --full-versions --flavors now will work as expected
    * fixed a bug with conary erase foo=/branchname
    * When in multi-threaded mode, the download thread now checks to see
      if the update thread wants to exit.  This fixes many of the
      "timeout waiting for download thread to terminate" messages.
    * Fixed bug where conary erase foo --no-deps wouldn't erase a component
      of foo if it was required by something else
  o Build Changes:
    * Dependencies are now generated for Java .class and .jar files.
      They are not yet enforced, to give time to rebuild Java packages.
    * Java dependency generation has been turned off until 0.80.1 in
      order to wait until there is a deployed version of Conary with
      long dependency handling; some .jar files have so many
      dependencies that they overflowed dependency data structures.
    * CheckDesktopFiles now looks in /usr/share/icons for icons, and
      can find icon names without extensions specified.
    * Build actions which take a subDir keyword argument now also can
      take a skipMissingSubDir keyword argument which, if set to True,
      causes the build action to be skipped if the specified subdirectory
      does not exist.  By default, those build actions will now raise
      an error if the directory does not exist, rather than running in
      the wrong subdirectory as they did previously.
    * You can now cook a recipe that has a superclass that is defined
      locally but a has supersuperclass that is in the repository.  Similarly,
      if you have a superclass that is in the repository but a supersuperclass
      locally, conary will find that as well
    * r.Replace with parameters in the wrong order will now behave correctly
    * The automatic :config component for configuration files has been
      disabled because Conary does not handle files moving between
      troves, and config files were being re-initialized when packages
      were updated.
  o Code structure:
    * queryrep, query, showchangeset, and update --info all use the same
      code to determine how to display their data.  Display.py was changed
      to perform general display operations.
    * query.py added
    * added JobSource concept for searching and manipulating lists of jobs.
    * moved datastore.py into repository module
    * Stubs have been added for adding python and perl dependencies, and
      the stubs have been set to be initially ignored.
    * The internal structure for conary configuration objects has changed
    * A new DYNAMIC size has been added to the StreamSet object.  This will
      cause StreamSet to use either a short or long int to store the size
      of the frozen data that is included in a frozen StreamSet, depending
      on the size of the data being stored.

Changes in 0.71.2
  o Client Changes:
    * The update-conary option has been renamed updateconary per
      bugzilla #428
    * buildPath can be set in contexts
    * cvc co <foo> will work even if there are two foos on the same label with
      different branches.  In that case, it will warn about the older foo
      which it doesn't check out
    * Test mode didn't work for updates and erases which were split into
      multiple jobs
  o Build Changes:
    * Combined the EtcConfig and Config policies, and deprecated
      the EtcConfig policy.
    * All config files default to being put into a :config component.
      This is overridden by any ComponentSpec specifications in the recipe.
    * A use flag has been added for xen defaulting to 'sense prefernot'.  This
      flag should be used to specify flavors for xen domU builds where special
      provisions are made for paravirtualized domU.
    * Added new CheckDesktopFiles policy to catch some more common errors
      in .desktop files.  (For now, it looks for common cases of missing
      icons; more may be added over time.)
    * The Requires policy now interprets synthetic RPATH elements (passed in
      with the rpath= keyword argument) as shell-style globs that are
      interpreted relative first to the destdir and then to the system.

Changes in 0.71.1:
  o Server Changes
    * Added iterTroves() call which iterates over large numbers of troves
      much more efficiently than a single getTrove() call would.
    * Split out FileRetriever object to allow file information to be pulled
      from the repository inside of an iterTroves() loop
    * The web interface shows the troves contained in a group trove instead
      of trying to list all files in a group.
  o Client Changes
    * Config file options that take a path as a value now support ~ for
      home directory substitution
    * Trove.diff() returns a standard job list instead of the previous
      only-used-here format
    * /var/log/conary tracks all update, remove, rollback, and erase events
    * Progress output is simplified when stdout is not a tty (no line
      overwrites)
    * Tracebacks during logged commands get copied to the log
    * Code which checked to see if a shadow has been locally modified didn't
      work for shadows more than a single level deep
    * When you are installing from changesets using --from-files, other troves
      in the changesets can be used for dependency resolution
  o Build Changes (cvc)
    * Additional calls are emulated by the filename_wrapper for the
      r.Run calls.
  o Code Structure
    * Split build/recipe.py into several smaller files
    * Moved OpenPGP keyTable access up call stack so that it can now be
      accessed outside of kid templates.
    * Move epdb code into its own package

Changes in 0.71.0:
  o Code Structure
    * conary now imports all python modules from a toplevel "conary"
      module.  This prevents conary from polluting the module namespace.
  o Client Changes
    * Clone didn't handle shadow version numbers correctly (and could create
      inconsistent version numbers)

Changes in 0.70.5:
  o Client Changes
    * Files changing to config files across distributed repositories now works.
    * The update code uses more consistent use of trove sources, and only
      makes explicit calls to the repository if asked.  This should make it
      possible to create interesting update filters.
    * Clone updated sequences it was iterating over, which is generally
      a bad idea (and caused clone to commit inconsistent troves)
  o Build Changes (cvc)
    * Locally cooked filesets now include file contents, making the
      filesets installable.
    * Fileset cooks now retrieve all of the file objects in a single
      network request per repository.
    * The new NormalizeLibrarySymlinks policy runs the ldconfig program
      in all system library directories.  This ensures that all the
      same symlinks that ldconfig would create when the shlib tag handler
      runs are packaged.  It also warns if ldconfig finds missing files.
    * New argument to r.Run(): "wrapdir" keyword argument behaves much
      like "filewrap" but takes a string argument, which limits the scope of
      %(destdir)s relocation only to the directories under the specified
      wrapdir, which is interpreted relative to %(destdir)s.  Works best
      for applications that install under one single directory, such
      as /opt/<app>
    * Clone, branch, and shadow all take --info now instead of --test
    * ELF files that dlopen() libraries can now be provided with
      synthetic soname dependencies with
      r.Requires('soname: libfoo.so', '/path/to/file')
    * r.Requires now enforces that packages that require a file and
      include that required file must also explicitly provide it. (bz #148)
  o Server Changes
    * Packages added to the repository are checked to ensure the version and
      flavor of all referenced components are the same as for the package

Changes in 0.70.4:
  o Client Changes
    * The trove that satisfies a dependency that is broken by erase is
      now displayed in the "Troves being removed create unresolved
      dependencies" message.
    * Components are now displayed on the same line as their parent
      package in "conary update" output.
    * A new 'interactive' option has been added to conary configuration.
      When set to true, conary will display info about clone, branch,
      update, and erase operations, and then ask before proceding.
  o Build Changes (cvc)
    * The CompilePython action has been fixed to accept macros at the
      beginning of its arguments, fixing a bug new in Conary 0.70.3.
    * The Requires policy can now be given synthetic RPATH elements;
      this is useful when programs are only intended to be run under
      scripts that set LD_LIBRARY_PATH and so do not intrinsically have
      the information they need to find their libraries.
    * Added --test to clone, branch, and shadow commands
    * Clone now supports --skip-build-info for less rigid version checks
      on cloned troves
    * Fixed usage message to better reflect reality
    * Cloning to a branch which already has a version with a compatible
      flavor now works.
    * cpio archive files are now supported for r.addArchive()
  o Repository Changes
    * The repository now serves up stored OpenPGP keys as a "Limited
      Keyserver"; users can retrieve keys, but not search or browse them.
      The keys are available via /getOpenPGPKey?search=KEY_ID. This
      is meant only to allow conary to automatically retrieve OpenPGP
      keys used to sign packages.

Changes in 0.70.3:
  o Client Changes (conary)
    * Conary now works harder to avoid having separate erase/installs,
      instead preferring to link those up into one update when possible.
    * Conary configuration now supports contexts.  Contexts are defined in
      sections starting with a [<name>] line, and provide contextual
      configurations for certain variables, defined in the man page.  All
      configuration options after the [<name>] will be associated with that
      context, and will override the default configuration when that context
      is active.  The current context can be selected by using the --context
      parameter, or by setting the CONARY_CONTEXT environment variable.
    * 'conary config --show-contexts' will display the available contexts
  o Build Changes (cvc)
    * A local cook of a trove foo will ensure that the changeset created is
      installable on your local system, by making sure the version number
      created is unique.
    * The builddir is no longer allowed to appear in ELF RPATHs.
    * The build documentation strings have been significantly updated
      to document the fact that for most strings, a relative path
      is relative to the builddir, but an absolute path is relative
      to the destdir.
    * The ManualConfigure action now sets the standard Configure
      environment.
    * cvc will allow you to cook a trove locally even when you are unable
      to access the trove's source repository
  * Common Changes:
    * Version closeness was improperly measured for troves on different
      branches when then label structure was identical
  o Repository Changes
    * Repository now has a config flag called requireSigs. Setting it to
      True will force all troves to have valid package signatures.  Troves
      lacking this will be rejected.  Enabling this option prevents the
      generation of branches, shadows, or clones since these troves are not
      signed.  It is not recommended that this option be enabled until the
      infrastructure is in place to provide package signatures for all types
      of troves.

Changes in 0.70.2:
  o Client Changes (conary)
    * GnuPG compatible trust metrics for OpenPGP Keys now exists. This
      makes it possible for conary clients to refuse troves that
      aren't properly trusted. The metrics currently in place mimic
      gpg behavior.
    * Running "conary update" in a directory that does not exist no
      longer fails with an error (bugzilla #212).  Note that "cvc
      update" still requires that the current working directory exists
      of course.
    * HTTP error conditions are handled more gracefully when commiting
      a change set. (bugzilla #334)
    * conary more reliably sets a non-zero exit status when an error
      occurs. (bugzilla #312)
    * When performing an update of a group that adds a trove foo,
      search the system for a older version of foo to replace if the
      original update command found a replacement by searching the
      system.
    * New option, "conary update-conary" has been added in an attempt
      to provide a workaround for future drastic protocol revisions
      such as what happened for 0.70
    * Methods for parsing command line update request and changeset requests
      have been added to conaryclient.cmdline
    * A metric for the distance between arbitrary versions on different
      branches has been added, and the code which matches troves changes
      between collections uses this code to give well-defined matches
      for all cases.
    * Rollbacks are now listed with the most recent on top
    * Troves which a group operation tries to remove will be left behind
      if they satisfy dependencies for other troves
    * updateall command respects pins on top-level troves
    * Dependency resolution no longer blows away pinned troves
    * conary update now takes a changeSpec, allowing you to specify both
      the version to remove and the update version, like
      'conary update foo=2.0--3.0'

  o Build Changes (cvc)
    * cvc more reliably sets a non-zero exit status when an error
      occurs. (bugzilla #312)
    * Building groups w/ autoResolve displays the revision of the
      troves which are being included
    * The change to automatically split up hardlink groups into
      per-directory hardlink groups has been reverted.  Instead,
      Conary enforces that link groups do not cross directories, but
      provides an exception mechanism for the rare cases where it is
      appropriate to do so.  The old LinkCount policy was renamed
      LinkType, and the new policy enforcing link group directory
      counting is now called LinkCount.
    * The NormalizeCompression policy no longer causes an error if you
      have two files in the filesystem that differ only by the .gz or
      .bz2 extension.
    * The Provides policy will not longer automatically provide soname
      dependencies for executable files that provide sonames.  A few
      executables do provide sonames, and 0.70.1 provided them as
      harmless extraneous provisions.

   o Repository Changes
     * A new getConaryUrl() method has been implemented to support the
       "conary update-conary" feature
     * Exception handling has been re-worked.  All exception classes
       that are marshaled back to the client are now in the
       repository.errors module.  Some of the most commonly used
       exception classes have been included in their previous modules
       for compatibility until code can be modified to use the new
       repository.errors module.

Changes in 0.70.1:
  * Collection merging didn't handle (admittedly obscure) cases where
    a component on the local system was updated to a new version of a
    trove, and updating that package also tries to update to that version
    but using a different path
  * Redirects are allowed in group cooking as long as the target of the
    redirect is also specified in the group (this allows cleaner handling
    when trying to clean up after label multiplicity)
  * Shorten display for versions and flavors in internal debugging output.
    Make str() output for versions and flavors return formatted strings.
  * ELF files finding non-system libraries via an RPATH did not always
    have the path to the library encoded in their dependency requirement,
    depending on whether the package also included some other (unrelated)
    non-system library.  Futhermore, system paths encoded in an RPATH were
    incorrectly honored.  Both of these bugs have been fixed.
  * Ownership policy now uses macros in the user and group definitions.
  * Symbolic links to shared libraries can now provide path-encoded
    soname dependencies (only manually, never automatically).
  * Removed outdated code with convoluted code for preventing providing
    soname dependencies in some cases; that code has been functionally
    replaced by limiting automatic soname dependencies to system library
    directories.
  * Instead of complaining about hardlinks spanning directories, Conary
    simply creates one link group per directory per hardlinked file.
  * Fixed bug which made source commits fail on cloned source troves

Changes in 0.70.0:
  o The client and server protocol versions have been changed and
    the filecontainer version number updated.
    * Upgrading from previous versions of Conary to 0.70.0 will
      require downloading a old-format changeset file from
      ftp://download.rpath.com/pub/conary/
    * Adding path hash data to TroveInfo overflowed the amount of
      storage space available in a StreamSet when a trove contained
      several thousand files.  In order to accommodate larger data
      stored in StreamSets, we have changed the way data sizes are
      handled.
    * With the changes to StreamSet, LargeStreamSet is obsolete.
      Changeset files used to used LargeStreamSet to represent data.
      Since we now just use a StreamSet, the changeset file format
      changed.
    * Since this version of Conary is incompatible with previous
      versions, we took this opportunity to do database and repository
      migrations that will allow us to make significant code cleanups
      in the near future.

 o Other smaller changes
    * Conary now does the right thing if the same trove is listed
      twice in an update due to recursion (it checks for duplicate
      installs of the same trove).
    * A bug where None would show up in CONARY files when an
      autosource file changed contents but did not change names has
      been fixed.

Changes in 0.62.16:
  * The "conary update" and "conary erase" commands now display the actions
    they take as they run (similar to --info output).
  * The --info output for "conary erase" and "conary update" has been
    reworked to be more user-friendly.
  * Added new conaryrc option signatureKeyMap to choose which signature
    to use when signing based on the label.
  * Fixed a bug where conary would only sign the last trove listed,
    instead of signing all troves listed.
  * The ComponentRequires policy now makes :devellib components require
    :data components if they exist.
  * Don't check for bucket conflicts when resolving during group cooks - if we
    want to check for bucket conflicts in groups, it will be readded in a more
    general way.
  * Removed extra freezes and thaws of files for a 8% improvement in install
    time for absolute change sets (at the cost of some memory, but thanks
    to splitting transactions this should be a good trade off).
  * Added removeIfExist call to miscmodule for some peformance improvement.
  * ELF files that find non-system libraries via an RPATH now have the path
    to the library encoded in their dependency requirement, matching the
    path encoded in the dependency provision.  Before this, the RPATH
    was ignored and the path encoding was only guessed within one source
    package.
  * The LinkCount policy now enforces the requirement that hardlink groups
    contain only files in the same directory as each other; no hardlinks
    between files in different directories are allowed.
  * When updating a group across branches, if a subtrove within the update has
    already been manually moved to the new branch by the user, conary will
    recognize this and sync that trove with the group
  * A new "closed" configuration variable has been added to the
    apache-based networked repository server.  When set, the server
    will always raise a "RepositoryClosed" exception when a client
    attempts to access it.  The configuration variable is a string.
    The string will also be returned to the client.
  * Removed install buckets and replaced with comparisons of hashed path
    values to determine trove compatibility.
  * If a trove is included in an update twice, once directly, and once
    implicitly through recursion, ignore the recursive update.
  * More constraints added to the repository schema
  * Added hasTrove to Items table for faster trove names check

Changes in 0.62.15:
  * The MakeDevices() policy now accepts mode= as a named argument.
  * Added (undocumented) --debug (prints debugging output),
    switched old (undocumented) --debug to now be --debugger (starts debugger
    on initialization)
  * Added debug messages to conaryclient/update.py
  * Cloning to the the same branch works (providing a good way of
    reverting changes)
  * Cloning now updates buildRequirements and loadedTroves in troveInfo
    and enforces their consistency on the target branch
  * Cloning groups is now supported
  * Fix update case where a group update should cause conary to search the
    system for an older version of a trove to replace.
  * If you update a trove foo locally to a new version on the same branch, and
    then update the containing group to a new version on a different branch,
    conary will now update foo to the new branch as well.
  * fix error message when you try to pin as non-root

Changes in 0.62.14:
  * The threading changes in .13 caused some error information to be lost.
    Tracebacks have now been fixed, and the download thread checks much more
    often to see if it needs to exit.
  * Catch InstallBucketConflicts exception

Changes in 0.62.13:
  o Repository Server changes
    * The Schema creation SQL statements have been rewritten in a more
      standardized form. Some indexes have been redefined and a number
      of views have made their way into the default repository schema.
    * The new call troveNamesOnServer can be used now by the netclient
      code for a much faster retrieval of all trove names available on
      all labels on a given server. Server and client protocol numbers
      have changed.
    * The getTroveList() server side function got a rework that should
      result in about a 50% execution time speedup on most queries.
    * The Metadata SQL query has been reworked to join tables in a
      much better order, speeding up the getMetadata call on a
      repository with many versions much faster.

  o Client changes
    * Conary now compresses XML-RPC requests before sending them to
      the repository server.  In order to use compression, the remote
      server must be running Conary 0.62.13 or later.  If the server
      is running an older version, the client will fall back to
      sending uncompressed requests.
    * The database conversion in 0.62.12 did not correct all
      out-of-order file streams.  A new conversion function is in
      0.62.13 that will examine every file stream and ensure that it
      is stored correctly in the database.
    * Versions from the contrib.rpath.com repository are automatically
      rewritten to point to contrib.rpath.org.  NOTE: if you have a
      label from the contrib.rpath.com repository in your
      InstallLabelPath (such as contrib.rpath.com@rpl:devel), you will
      need to modify it to point to contrib.rpath.org.
    * Install bucket handling now works for collections which were not
      fully installed.
    * A bug where database was left locked on exception during install
      when the download thread was still executing has been fixed.
    * The conaryclient code has been split into pieces.
    * Switched rollbacks to local@local:ROLLBACK
    * The main thread no longer blocks forever when the download
      thread fails.
    * Matching referenced troves in collections is no longer dependent
      on sort order of internal dictionaries.

  o Common Repository and Client changes
    * When a changeset is applied to the local system or committed to
      a networked repository, the fileIds are recomputed from the file
      objects and verified.  This prevents corrupted or miscomputed
      changesets from being committed to the repository or applied to
      the local system.

  o Building/Branching changes
    * Many changes have been made to cloning, including sideways
      cloning (creating a clone at the same branch depth as the clone
      source), better cloning with multiple flavors, separate cloning
      of source and binaries, resilience against duplicate troves,
      proper use of existing fileIds during clones, simultaneous
      cloning of multiple troves, and better clonedFrom tracking.
    * The default optflags for x86 changed to remove -mcpu, as it is
      deprecated in gcc.

Changes in 0.62.12:
  * Conary will no longer create a "rootroot" group while installing
    users whose primary group is "root".  It will now call the
    appropriate tag handler for user/group modifications if the tag
    handler is installed.
  * EnforceConfigLogBuildRequirements no longer suggests recursive
    build requirements for packages in which the configure script
    checks to see if the package is already installed.
  * Installing new version of pinned troves leaves the pinned trove in
    place if the two troves have compatible install buckets
  * By default, when you shadow a binary trove, its source is shadowed with it.
  * Instead of a --sources option, cvc shadow and cvc branch now take
    --source-only and --binary-only options that allow you to control whether
    sources or binaries are shadowed.
  * Branch and shadow commands now take an unlimited number of troves
    to branch/shadow.
  * Files sharing versions but with different contents (thanks to flavors)
    got lost when switching from one flavor of a trove to another
  * troves can now be specified for rq, q, and update as <labelpart>/<version>,
    e.g., foo=:rpl1/1.0, or foo=contrib.rpath.com@/2.3-1-2
  * version.hasParent() handles more cases of shadows of shadows correctly.
  * cooking troves into the repository with --flavor <newflavor> now modifies
    the flavor before the recipe is even loaded, not when the recipe's setup
    function is called.
  * add a check to ensure RPATHs in cooked packages do not have %(destdir)s
    or /tmp or /var/tmp in them.
  * EnforceSonameBuildRequirements has been temporarily changed to produce
    warnings instead of errors.
  * Dependncies and flavors didn't order things properly in their frozen forms
  * StreamCollections are now properly ordered

Changes in 0.62.11:
  * InstallBucket policy now allows using macros in component names.
  * The --resume option now works correctly when conary has
    automatically discovered a non-standard path for the main build
    directory.
  * A soname dependency is again generated for libraries outside of
    library directories, but the pathname is now included in the
    dependency.  Within a package, all matching dependencies are
    modified to include the path.  This is useful for cases where
    an application packages private versions of libraries -- the
    dependencies still need to be there so that inter-component
    requirements are honored, but they must not perturb the rest
    of the system.
  * Recursive pinning now behaves itself
  * Switch group recipe syntax to use r.add() instead of r.addTrove,
    r.remove() instead of r.removeTrove(), and add a
    r.setDefaultGroup() command to set the default group.

Changes in 0.62.10:
  * EnforceSonameBuildRequirements enhanced to handle correctly cases
    where more than one trove can resolve a single soname dependency.
  * EnforceConfigLogBuildRequirements now can take exceptions, which
    can be specified either as a filename (such as /usr/bin/bison or
    %(bindir)s/bison) or as a required trove (such as bison:runtime).
  * The trove.Trove initializer no longer allows for a trove to be created
    with a name that has more than one ":" character in it.
  * EnforceSonameBuildRequirements now can take exceptions, which are
    specified as a required trove (such as libfoo:devel) to avoid adding
    to the list of requirements.
  * EnforceSonameBuildRequirements now produces errors for missing build
    requirements, and EnforceConfigLogBuildRequirements now demonstrates
    very few false positives, and so has been updated to warning instead
    of info.
  * Added a check to warn when a trove is installed multiple times from
    the same branch with incompatible install buckets (--no-conflict-check
    overrides this check)
  * Redirects can now redirect to nothing, which allows components to
    disappear gracefully on a redirection
  * A soname dependency is now provided only if the library is in a
    default library directory, or in a directory explicitly added with a
    SharedLibrary(subtrees='/path/to/dir/') call.

Changes in 0.62.9:
  * EnforceConfigLogBuildRequirements policy added.  It looks through
    all config.log files anywhere under the build directory for programs
    that configure has found, and ensures that the transitive closure
    of the build requirements contains each file listed.  (That is, if
    the file /usr/bin/perl has been found, and intltool:runtime is in
    the buildRequires list, and intltool:runtime requires perl, then the
    requirement is satisfied.)  This policy currently produces some false
    positives; the "greylist" that tries to remove false positives needs
    to be expanded.
  * The repository server now uses a repository instance specific key
    cache.  This fixes KeyNotFound errors seen when running multiple
    repositories on one server.

Changes in 0.62.8:
  * The bug, introduced in 0.62.7, that caused Conary to stop short of
    recursing to the innermost troves when handling erasures has been fixed.
  * EnforceSonameBuildRequirements enhanced to use the system database to
    find the right missing build requirements.
  * Make users and groups in a repository such that they may not differ only
    in case, i.e. if user foo exists, user Foo cannot be created.
  * files in /usr/%(lib)s/python/.* are no longer automatically given an
    architecture flavor - if there are architecture-specific files in those
    dirs, they should result in an arch-specific flavor through normal
    means.
  * By default, no OpenPGP signatures will be added to troves when
    doing commits unless a fingerprint is explicitly set in conaryrc.
    Previously, if a keyring existed, the first key found would be used.

Changes in 0.62.7:
  * Some unneeded parts of the sql query in _getTroveList have been removed,
    improving performance.
  * The performance of the default (and most used) case of the
    getAllTroveLeaves has been increased up by using a specialized
    query.
  * Exception handling in the repository when revoked or expired keys
    are used has been corrected.
  * Signature checking now correctly checks the timestamp of the signature
    against the expiration time (if any) of the key that signed it.  If
    the signature timestamp is later than the expiration timestamp,
    the signature is rejected.
  * Pass 'Database is locked' repository errors to the client as a
    RepositoryLocked exception notifying user that the server is busy.
  * The 'yuck' script is no longer installed.
  * ComponentRequires now makes :runtime, :lib, :devellib, and :devel
    components all require their matching :config component if the
    :config component exists.  The :config component is not automatically
    created, but when it exists, it's always going to be because it
    is required by multiple other components.

Changes in 0.62.6:
  * mergeCollections() didn't always handle referenced troves changing
    byDefault status
  * Various cleanups and simplifications have been made to the trove
    removal determination

Changes in 0.62.5:
  * Allow selection of individual troves from change set files via --from-file
  * Recursive queries on local database could get upset by a missing trove
  * Underlying dependency code returns version and flavor for troves with
    broken dependencies
  * Underlying dependency code returns information on what removed trove
    caused a broken dependency
  * Removed --no-deps-recurse option
  * Greatly simplify dependency resolution logic
  * The version portion of a Release (version-sourceCount-buildCount)
    is no longer required to begin with a digit.
  * The Release parsing code has been cleaned up to use consistent
    naming, API documentation, and parse error messages
  * An unhandled exception when signing a trove twice with the same key
    has been fixed.
  * Old (now invalid) changesets are now removed from the changeset
    cache when a digital signature is added to a trove.
  * A package is now counted as empty if it contains only files automatically
    found by the AutoDoc policy.
  * CPackageRecipe now requires elfutils:runtime for eu-strip; this is
    needed for the existing debugedit:runtime requirement to do useful
    work.
  * Removed DistroPackageRecipe and moved its buildRequires list to
    PackageRecipe.  Use clearBuildReqs() to remove any of the base
    requirements for a package.
  * Install buckets are respected during dependency resolution
  * Updated the troveNames() call to a faster query, which should bring
    the run time of the "conary rq" back to a more reasonable limit
  * Race conditions and robustness problems have been fixed in
    the changeset cache.

Changes in 0.62.4:
  * Many places where lots of individual db calls were done to collect
    file objects have been collapsed into batched calls (5-10% speedup
    on some operations)
  * Fixed PGP key submission to not use a hidden form element.
  * Changed PGP key submission to use an xmlrpc call instead of
    modifying the database directly.
  * Added methods to change PGP key/user associations, and thereby
    disable a key.
  * Added an index to dependency resolution for a massive improvement
    on local system dependency performance on large updates.
  * Added the ability to get troves without file lists from the local
    database and use that when getting troves through the changeset
    trove source.
  * Previously, dependency resolution could cause duplicate
    trovesource entries.  This no longer occurs.
  * :lib and :devellib automatically have lib=%(lib)s install buckets.
  * A user management bug in the repository has been fixed.
    Previously, if you deleted a group followed by the user with the
    same name of the group, an unhandled exception occurred.
  * Looking up changeset cache entries in the cache database no longer
    uses exception handling to determine when database entries are
    invalid or stale.
  * The EnforceSonameBuildRequirements policy now recognizes :devellib
    as well as :devel components in buildRequires.

Changes in 0.62.3:
  * Don't link troves to groups when the branch has changed
  * Link new troves to collections (and new collections to old troves) when
    a trove isn't installed but a suitable replacement (meaning on the same
    branch) is available
  * Installing changesets w/ not by default from files broke
  * Fix a bug in the kid template that prevented permissions (ACLs) from being
    deleted from a repository.

Changes in 0.62.2:
  * Further reworkings of update code to be fully based on job sets. The
    absolute flag now defines whether a trove is newly installed or if
    it should be an update from an existing trove (when possible). Network
    changesets and changesets from files are treated almost identically now.
  * Swapped lock terminology for pin
  * Changed table names in database schema to better match the repository
    schema

Changes in 0.62.1:
  * UtilizeGroup fixed
  * conary updateall fixed
  * Disable SHA-1 integrity checks when trove changesets don't include
    files in various places
  * conary now prevents you from cooking empty groups

Changes in 0.62.0:
  * Initial OpenPGP (RFC 2440) based signature support has been
    added. Conary reads public keys from ~/.gnupg/pubring.gpg and
    /etc/conary/pubring.pgp.  Conary reads private keys from
    ~/.gnupg/secring.pgp.  Setting the "signatureKey" configuration
    variable to a key ID will select which key to use from the
    keyring. If signatureKey is not set, and there is a valid private
    keyring, the first key on the keyring will automatically be used
    to sign changesets when committing them to the repository.
    "cvc sign" adds a signature to a trove that already exists in the
    repository.
  * Change set generation on the command line is more flexible. It can generate
    erasure changesets as well as relative to nothing changesets
  * When creating multiple groups from the same recipe using newGroup(),
    Conary now searches all subgroups when resolving dependencies within
    a parent group
  * Conary no longer resolves dependencies for troves with byDefault=False
    (such as :test and :debuginfo).  Conary will now resolve dependencies in
    those troves only if you set checkOnlyByDefaultDeps=False.  When creating
    subgroups using newGroup(), pass the checkOnlyByDefaultDeps flag as an
    argument to the newGroup() function.
  * excludeTroves now applies to troves which have been added to
    already installed collections

Changes in 0.61.12:
  * You can now search for troves by <trove>=<host>@
  * A bug when cooking groups with depCheck = True (introduced in 0.61.10)
    has been fixed.
  * A new r.ByDefault policy controls how components are included in their
    enclosing packages; the default is True except for :test and :debuginfo
    components that default to False.
  * Cloning across repositories works
  * A bug in 'conary update --info' output was fixed

Changes in 0.61.11:
  * A bug that caused a database deadlock when removing entries from the
    changeset cache in the repository server has been fixed.
  * Added RegularExpressionList in conarycfg
  * Added lockTroves configuration option for autolock
  * Recurisvely included troves could be removed incorrectly when those
    troves were already present

Changes in 0.61.10:
  * The conary update command now takes a --sync parameter, documented in
    'man conary'
  * Groups now allow you to create a reference to another cooked trove,
    and use that reference to add troves that are contained in that trove.
    For example, if you want to create a group-python based on the troves in
    an already cooked group-dist, you add a reference to the group-dist in
    group-python, and pass the group-dist reference in when you call
    addTroves.
  * Work has begun towards generalizing the concept of a trove source.
    A class SimpleTroveSource has been added that, when subclassed and given
    access to the troves, will allow you to call findTroves to search that
    source.  The same code is used in update code to unify updating from
    the repository and from changesets, and it is used to provide the search
    capabilities for the local database.
  * Conary now allows all files, not just regular files, to have
    dependencies.  This is necessary for user/group dependencies for
    non-regular files to work.  Packages built with 0.61.10 or later
    that have non-regular files with non-root user or group will not
    be readable by Conary versions 0.61.9 or earlier.
  * Shadowing now preserves the byDefault flag, and handles reshadowing
    collections gracefully now
  * Update preprocessing now works on absolute changesets instead of
    relative ones, providing massive cleanups. Code uses sets of jobs
    instead of changesets for job representation, allowing still more
    cleanups. Many bugs seem to have gone away.

Changes in 0.61.9:
  * Fix a bug added in 0.61.8 that breaks tag handlers

Changes in 0.61.8:
  * Fix a bug introduced in 0.61.7 that occurred when, in the repository,
    either the Users table or Groups table was empty when creating a new group.
  * Add --buildreqs, --flavors options to q and rq.
  * Primary troves should not have their trove change sets overridden by
    items recursively included (and fixed a pile of things this broke).
  * Locally stored change sets can't always get access to pristine files
    from the local filesystem; when it can't, make sure file sha1 checking
    doesn't get upset.
  * Unchanged troves in updated groups could be erased by items in the
    same group on a different branch.
  * The "conary q[uery]" command accepts a --diff option.  When --diff
    is used, the difference between installed and pristine troves is
    displayed.
  * An additional progress callback has been added to show when database
    transactions are committed

Changes in 0.61.7:
  * Several bugs related to updating two troves with the same name have been
    fixed - including branch affinity, flavor affinity, correct handling of
    already updated troves, and correct handling of empty flavors.
  * "conary emerge" as root (or as a user than can apply the changeset
    produced by the build) did not install anything but the toplevel
    package.  This bug has been fixed.
  * No longer hide descriptive TroveNotFound errors behind a generic
    NoNewTroves wrapper.
  * Group recipes can now request that dependencies be resolved and
    added to the group at cook time.  To automatically add required
    troves to a group add "autoResolve = True" to the recipe class.
    Optionally "autoResolveLabelPath" can be set to a list of labels
    to use during dependency resolution.
  * Locally stored rollbacks couldn't handle files changing types. As
    part of the fix, the generic file diff code is now used when creating
    changesets instead of having a special-case wrapper around it
    (fileChangeSet()).
  * The commitaction script and the changemail module did not necessarily
    show the full trailing version for branches and shadows.  (For example,
    /conary.rpath.com@rpl:devel/4.1.25-18/db41/19 showed up as "19"
    instead of "4.1.25-19".)
  * Add a --deps option for conary q.  Make that and conary rq --deps
    recurse over collections.
  * Warn about missing buildRequires entries both for soname dependencies
    and for TagSpecs applied via tag description files.
  * A bug in updating groups that switch the byDefault setting of troves
    has been fixed.
  * Add an updateThreshold config option to control the number of troves to
    include in a download.
  * Ordering didn't work for old packages depending on anything, or for
    dependencies whose provider moved between components.
  * The r.Ownership(), r.UtilizeUser(), and r.UtilizeGroup() now generate
    appropriate dependencies on info-* packages.
  * Updating packages and components installed multiple times could cause
    a component to be removed multiple times (which resulted in a traceback).
  * Fixed a bug that occurred when groups tied to a user were deleted
    without deleting the associated user, then subsequently adding a user
    with the same name.

Changes in 0.61.6:
  * InitialContents turns off EtcConfig, since a file cannot be both
    a config file and an InitialContents file.
  * Reworked repository change sets to directly reference files from the
    contents store.
  * The User() command now takes an optional supplemental= option,
    which provides a list of supplemental groups to which to add
    the user.  (SupplementalGroup() is for groups not associated
    with a user.)
  * The showcs command can now handle components that are referenced
    but not included in a changeset.
  * InfoUserRecipe and InfoGroupRecipe can now be built with buildlogging
    turned on.
  * Conary's internal handling for dyanamically finding new IDs for
    users and groups has been fixed.
  * "conary updateall" now accepts the --test flag.
  * Various fixes were made to the CIL dependency detection code.

Changes in 0.61.5:
  * Added basic clone capability (which only works cloning to parents
    branches and shadows, and on a single host).
  * Now handles degenerate case of packaging unreadable files.
  * A bug that caused conary to ask for the wrong fileId when constructing
    a changeset from multiple repositores has been fixed.
  * Conary now can add users and groups automatically at install time.  If
    there is no taghandler to add a user or a group, conary will add it
    internally as a bootstrapping measure; if there is a taghandler,
    conary will call that instead.  In order to ease transition, Conary
    does not yet create the dependencies on the info- packages; a future
    version of Conary will add those dependencies after the system user
    info- packages have been created.
  * rpm2cpio now handles rpm archives that use bzip2 to compress the
    cpio payload
  * Conary now creates dependencies (provides and requires) for CIL
    files, if mono's monodis is installed on the system or being built
    in the current package.
  * Troves moving between troves could cause conary to attempt double
    erasures
  * The networked repository handles cases where contents are not
    found in the contents store.  The exception is passed back to
    the client.
  * The networked repository handles cases where a file stream is not
    found when the client asks for file contents.  The exception is
    passwd back to the client.
  * An error that caused getPackageBranchPathIds() to return the
    oldest fileIds instead of the youngest fileIds has been corrected.
  * Reworked finding old versions of troves to avoid a single trove
    being removed multiple times

Changes in 0.61.4:
  * %(datadir)s/.../lib/ files will no longer show up in :lib - presumption
    being that anything under %(datadir)s really is arch independenct
  * Creating branches and shadows had a command line parsing bug
  * "cvc newpkg" takes --dir and now complains for unexpected arguments
    (which is used to just ignore)
  * when using flavor affinity for installed troves, merge subarchitecture
    flags
  * group handling didn't always preserve troves which were needed by a
    newly installed trove properly

Changes in 0.61.3:
  * Corrected a bug that snuck in 0.61.2 that caused a temporary SQL table
    to not be temporary, which makes multiple httpd processes fail with
    'database schema changed' errors.

Changes in 0.61.2:
  * Fix a bunch of typos in the authentication checking server side
  * Add permission editing capabilities to the server component and hooks
    in the netclient
  * Overhaul of ACL system so that uniqueness constraints on Troves and
    Labels can be enforced: we now use a special Trove and Label "0 | ALL"
    instead of Null
  * Dependency resolution enforces label ACLs.
  * Module arguments to commitaction are parsed according to shell
    quoting rules.
  * The changemail commitaction module now takes an optional '--from'
    argument.
  * added clearBuildReqs() - will clear all or some of superclass buildreqs
    when cooking.
  * The pickled version of Dependency objects changed, therefore the
    schema version of the changeset cache has been incremented.
  * When Configure() detects a failure and input or output is not a
    tty, all config.log files will be included in the output in order
    to ease debugging from captured log files.
  * Part of the infrastructure for adding users and groups has been added:
    it is possible to create info-<name>:{user,group} packages via
    UserInfoRecipe and GroupInfoRecipe classes.  The User(), Group(),
    and SupplementalGroup() policies are deprecated; those lines should
    move to their own recipes intact (the syntax remains the same).
    The install-time code does not yet install info-* packages first in
    their own transaction; when it does, the Ownership(), UtilizeUser(),
    and UtilizeGroup() policies will create dependencies on the
    appropriate info-* packages.
  * The networked repository server and client code has been changed
    to use the 'deflate' Content-encoding type instead of 'zlib',
    which makes the code RFC 2616 (HTTP 1.1) compliant.
  * A new function called hasUnresolvedSymbols() has been added to the
    elf module.  This could be useful for a contributor to implement a
    policy that checks to make sure that shared libraries do not have
    unresolved symbols.  Additional code could be written to check
    binaries too.
  * cvc checkout, update, and commit now show progress when communicating
    with the repository server
  * Progress is now displayed while downloading file contents from a
    repository (such as when assembling a changeset that is distributed
    across multiple repositories)

Changes in 0.61.1:
  * Cleaned up error message which results from Conary not being able to
    determine which trove to remove when a new one is installed
  * Dependency object use slots
  * Hash values for DependencySet, Version, and Branch objects are cached
  * UIDs and GIDs that cannot be mapped to symbolic names no
    longer cause the buildpackage code to traceback.  The ownerships
    from the filesystem were never used anyway, so it's safe to assume
    that all files are owned by root:root
  * Implemented proper updateall
  * Files in troves are downloadable from the repository browser.
  * Troves in the repository browser are separated by first letter
    instead of showing all troves in one page.

Changes in 0.61.0:
  * New functionality for maintaining user groups: renaming and updating
    members
  * Added repository interfaces for deleting users and groups
  * Added a repository iterator function to list the members of a group
  * The web interface to the Conary repository now has a repository
    contents browser, accessible either from the main page (if you are
    logged into the web interface), or from the /browse url. Example:
        http://conary.example.com/conary/browse
  * A bug preventing all access to the web interface if an anonymous
    user existed has been fixed.
  * "Large" updates are split into multiple pieces which are downloaded
     and installed independently of one another
  * Trove updates are tracked through collections
  * Group handling completely rewritten to function as a three way merge
    instead of a set of heuristics
  * Trove removal handles references troves which are referenced by multiple
    collections
  * Rollback format unified for local and nonlocal rollbacks
  * Dependency ordering forces collections to be installed after all of their
    referenced troves (allowing simple restarts)
  * Database migration removes stale versions
  * --replace-files marks the replaced versions of the files as no longer
    present
  * Troves store information about Install Buckets - not used yet.
    By specifying a component's install bin, which is a set of key-value
    pairs, you can describe whether two versions of a component are
    installable side-by-side.  If two versions of the component share the
    same keys for their install bins, but at least one different value, then
    the components are installable side-by-side.
  * Troves store information about troves loaded when building a recipe
  * Build Requirements are stored with the trove
  * Add isCollection() to TroveInfo
  * Changesets download while instals are going on
  * StreamSet.twm() respects ignoreUnknown now
  * Rollbacks of locally cooked and emerged troves works

Changes in 0.60.12:
  * Previously, if you ran "conary update foo", and foo requires a new
    version of bar, but updating to the new version of bar would break
    existing dependencies of other troves on the system, a very
    unuseful "Troves being removed create unresolved dependencies"
    message would be printed.  Conary now says that "Additional troves
    are needed" instead.  If --resolve is used, it will report the
    troves that have been added before displaying the dependency
    failures caused by erase.
  * Symlinks no longer confuse AutoDoc policy.
  * Autosource files which have changed confused cvc update
  * allow a \ at the end of a line in config files to do line continuations
  * several bugs in the multitag handler have been fixed

Changes in 0.60.11:
  * The '-f' flag was added to the arguments to gzip when
    recompressing compressed files
  * Added progress callbacks for uploading the changeset when cooking
  * Improved automatic mainDir detection for some corner cases.
  * Put development docs back in :devel component (they were
    inadvertantly removed from it by a previous fix).

Changes in 0.60.10:
  * BadFilenames policy absolutely prohibits filenames with newlines
    in them, no exceptions allowed.  Other similarly bad filenames may
    later be forbidden by this policy.
  * UTF8Filenames moved to packagepolicy, where it belongs, and it now
    raises an error instead of printing a warning.
  * Conary now enforces the rule that tag names must have no whitespace
    and must be all alphanumeric characters, -, or _.
  * Conary can now run a single instance of a single tag handler to
    process multiple tags.  The tag description files for each tag
    must point to the same tag handler, and must each specify the
    multitag datasource.  The data is passed to the tag handler on
    standard input using the protocol "tag list for file1\nfile1\n..."
  * Fixed ftp server busy detection when fetching files via URL.

Changes in 0.60.9:
  * The changemail script is replaced by a generic commitaction script
    that loads modules, and a changemail.py module is supplied.  There is
    a backward-compatible changemail script which calls commitaction
    with the changemail.py module.  --email and --*user options now are
    changemail module options, so the commitAction should be specified
    something like this:
    commitAction /.../conary/commitaction --repmap ... --module "/.../conary/changemail --user %(user)s --email foo@example.com --email bar@example.com"
    You can add your own modules and run them all from the same commitaction
    using multiple --module arguments to the commitaction script.
  * Conary can now almost always guess the correct name for the mainDir
    when it is not %(name)s-%(version)s, if the first addArchive()
    instance creates exactly one top-level subdirectory and no other
    top-level files of any sort, in which case it will use that name as
    the mainDir.

Changes in 0.60.8:
  * The changemail script is now actually packaged, in
    /usr/lib{,64}/python2.4/site-packages/conary/changemail
  * Build requirements for superclasses are automatically added to
    subclasses.
  * Build requirements now look at all labels in a version to see if they
    satisfy a build requirement.
  * The NormalizeManPages policy now automatically converts man pages
    encoded in iso-8859-1 to man pages encoded in utf-8.  Additionally,
    it runs faster and no longer calls sed.

Changes in 0.60.7:
  * The changemail script is now distributed with conary, and is called
    with a different calling convention; instead of being called once
    per trove with trove-specific command line options, it is called
    once per commit (of however many troves) and creates more readable
    summary email messages.  Remove --trove, --version, and --flavor
    arguments from your changemail invocations.  Added --user argument
    to changemail; specify in .cnr files as "--user %(user)s".  Or, to
    only print users for source or binary commits, use "--sourceuser
    %(user)s" or "--binaryuser %(user)s", respectively.
  * The cvc rdiff command now recognizes creating a shadow as such.
  * Build requirement tracking is now half-enabled; conary is now able
    to read "buildReqs" tags, but will not yet generate them.
  * Files in /tmp and /var/tmp, and all cvs temporary files, will no
    longer be packaged by default,
  * The addArchive(), addSource(), and addPatch() actions can now fetch
    via HTTPS as well as HTTP and FTP.
  * The repository now handles creating a changeset between two troves
    that both contain a version of a file that is stored on a different
    repository

Changes in 0.60.6:
  * Erasing emerged troves works properly
  * Calling Doc() no longer disables the AutoDoc() policy.
  * A more reliable method is used for finding the port of an
    Apache connection

Changes in 0.60.5:
  * 'conary emerge' works again
  * Distributed group changesets failed when remote troves disappeared
    from the group
  * build logs are now tagged with 'buildlog' tag
  * Conary now handles cases when a directory becomes a symlink when
    applying a changeset.  An error message is displayed which tells the
    user how to apply the update.

Changes in 0.60.4:
  * An error in the automatic database conversion of 0.60.2 systems
    has been corrected.

Changes in 0.60.3:
  * Reimplemented LargeStreamSet in C
  * Added StreamCollection
  * Policies now announce their names in their information, warning,
    debug, and error messages, making it easier to determine how to
    resolve problems.
  * The database conversion for to 0.60.2 didn't work well; a proper
    conversion is now in place

Changes in 0.60.2:
  * Added InitialContent flag
  * Fixed bug which caused servers to leak file descriptors when the sqldb
    was replaced
  * "repquery --deps" output fixed (broken in 0.60.1)
  * Added AutoDoc policy which finds common documentation files and puts
    them in %(thisdocdir)s automatically.
    AutoDoc is disabled by calling
    Doc without calling AutoDoc, which means that existing recipes that
    call Doc will not show changes.
  * getPackageBranchPathIds() now returns version and fileId as well,
    so that the IdGen class can determine if an older version number
    should be assigned to files.  getPackageBranchPathIds() is now the
    primary mechanism for populating the pathId dictionary.
  * The local label methods of the version object have been
    refactored. isLocal() is now onLocalLabel(), isEmerge() is now
    onEmergeLabel(), etc. isOnLocalHost() has been added as a method
    to easily determine if a version only exists in the database
  * Moved logic for explicitly creating a changeset from cscmd.py to the
    ConaryClient object
  * Added the (unused) ability to lock and unlock troves. Ignore this for now.
  * "query --info" behaves much more like "repquery --info" now
  * isSourceVersion() method has been to the Version object
  * most of the remaining erroneous references to "Package" have been
    changed to "Trove" throughout the code.  This includes method
    names such as getPrimaryPackageList() -> getPrimaryTroveList().  Some
    more commonly used methods were left as deprecated thunking methods
  * dependency resolution couldn't resolve a requirement w/o flags against
    a provides w/ flags

Changes in 0.60.1:
  * Support for legacy clients (protocol version 29) has been removed from
    the server
  * The server raises an server-side exception if any client with
    protocol less than 32
  * Updated the URL provided in a server-side client version mismatch
    exception
  * Server-side dependency suggestions return more choices, leaving it
    to the client to sort it all out
  * Client uses timestamps to determine which troves to install when their
    flavors score equally
  * Fixed build-side bug handling meta characters ([,*,etc) in file names
  * "cvc newpkg" now accepts pkgname=label syntax
  * files.contentsChanged() function updated to work with StreamSets
  * Basic local changeset creation, retargeting, and commits work
  * Permissions weren't merged for operations run as non-root users
  * The structure of the repository web interface has been redesigned
    and some authentication UI bugs have been fixed.
  * The repository web interface now requires the conary-web-common package
    to be installed.
  * Committing troves to the repository no longer recompresses non-config
    files
  * Timestamps are set on the server at commit time; the timestamps the
    client assigned is not used (this is to protect against clients with
    a bad idea of time; servers should be consistent, even if they're
    wrong, and as long as time doesn't go backwards on that server all is
    good)
  * Reworked troves to be representable as streams and implement *basic*
    signature capability
  * Local cook versions are now more sensible.

Changes in 0.60.0:
  * Changed changesets to compress individual files instead of the combined
    stream.
  * Cleaned up file content objects to no longer track file sizes.
  * Switched away from TupleStream to StreamSet both for better performance
    and for improved flexibility in the format (at the price of larger
    frozen streams).
  * Troves explicitly provide their own names.
  * Troves can now provide "capability flags", and trove requirements
    can now include references to the capability flags.
    r.ComponentProvides(('ASDF', 'FDSA')) will cause all components built
    from the current recipe to provide the 'ASDF' and 'FDSA' capability
    flags, and r.Requires('/path/to/file', 'foo:runtime(ASDF FDSA)')
    will make /path/to/file require the foo:runtime component built
    with the ASDF and FDSA capability flags.
  * Dependency components can contain : characters now.

Changes in 0.50.14:
  * Dependency checking now returns reordering information (which isn't
    used yet)
  * Allow groups to include other groups defined in the same recipe (but
    explicitly disallow cycles in groups)
  * Fixed bug in building multiple groups with a single recipe when some
    of the groups already exist, but others don't

Changes in 0.50.13:
  * Added automatic :data component for /usr/share, to which you should
    add any platform-independent files that are needed by :lib components
    but not in a libdir-derived path.  These might include configuration
    files and supporting data files needed by both library and runtime
    programs.
  * Added automatic intra-package inter-component dependencies; now within
    a single package, the :devel component will automatically require the
    :lib component if both components exist.  These dependency sets can be
    modified with the ComponentRequires policy.
  * The build/buildpackage.py file has variable and function names changed
    to better match our terminology for packages and components.
  * Change flavor specified in the conaryrc to a flavor path -- accept the
    flavor config parameter multiple times to create a flavor path
  * Added a "filewrap" argument to r.Run() that inserts an LD_PRELOAD
    wrapper that overrides some library funtions to look in %(destdir)s
    first before looking in the filesystem.  This is subject to change
    as we experiment with it!

Changes in 0.50.12:
  * Implemented --quiet for conary update changeset commands, and cvc cook.
    Also implemented the 'quiet' configuration value. This option suppresses
    progress indicators.
  * Split loadRecipe into loadInstalled and loadSuperClass, depending on the
    purpose of the recipe loading.  loadInstalled will examine the local
    system to look for a matching installed trove, and load that version,
    while loadSuperClass will not.
  * Logs of builds are now stored in cooked changesets in the :debuginfo
    component -- generally in
    /usr/src/debug/buildlogs/<name>-<version>-log.bz2, controlled by
    macros.buildlogpath
  * Added lib/logger.py
  * Fixed conarybugz.py to work with Conary's new site-packages location
  * Cleaned up yuck, rpm2cpio, and rpm2ccs scripts to use new "import conary"
    mechanism for finding conary.
  * Check sha1s for all files written into the repository or file system
  * conary scs --deps works again

Changes in 0.50.11:
  * Reworked file addition to local database a bit for better performance
  * Fixed sorting for --info
  * Don't make --info installs require a writeable database
  * Added an exception to group updating, restricting removal of existing
    troves to match the group's contents to troves on the same branch
  * Groups which had the same trove added (via a referenced trove) and
    removed (from the primary trove) got confused
  * conary showcs now takes trove version
  * conary showcs will display erased troves in changesets, and erased troves
    that are referenced but not within the changeset
  * conary changeset now support trove=<version>-- to create a changeset that
    erases the trove
  * Cache user id to name mapping
  * Improved the progress indicators for preparingUpdate and
    creatingDatabaseTransaction
  * Implemented progress indicator on source downloads
  * Fixed bug in update process which caused files to be incorrectly skipped

Changes in 0.50.10:
  * Added callback for creating database transaction, so that it does
    not look like we spend an inordinate amount of time executing tag
    pre scripts.
  * Added findtrove.py to the Makefile so that it is included in
    the distributed version of conary.
  * Added distcheck rule to Makefile to try and avoid missing files in the
    future

Changes in 0.50.9:
  * reimplemented StreamSet in C
  * moved findTroves out to findtrove.py, reworked it to be more modular
  * getSourceVersion now correctly handles branched binaries by looking
    up the branch to find the source component.
  * reimplemented StringStream in C
  * fixed bugs in --info

Changes in 0.50.8:
  * sort update --info alphabetically, display old versions, and display
    a letter summarizing the type of change
  * NormalizeInterpreterPaths() policy now looks in the package currently
    being built, as well as on the installed system, to determine how to
    resolve #!/usr/bin/env scripts.
  * groupName argument to addTrove() can now be a list of group names as
    well as a single group name.
  * --no-recurse works on the erase path
  * fix to walkTroveSet (which was horribly broken)
  * enable (optional) dependency checking when building groups
  * 'cvc cook' error output when there are unresolved build
    requirements is more user friendly
  * filesystem conflicts are handled properly when applying a rollback
  * updating a package to a version that comes from a different
    repository when that package had an uninstalled component works
    now.
  * conary now resides in /usr/$LIB/python$PYVERSION/site-packages/conary/
  * calling r.Replace on a non-regular file results in a warning instead
    of an unhandled exception
  * implemented basic callbacks for update, erase, and changesets

Changes in 0.50.7:
  * Added the XInetdService action to avoid having to include
    /etc/xinetd.d/ files separately, and to make xinetd.d files
    be consistent, making recipe-provided changes less likely to
    conflict with local configuration changes.
  * groups are no longer allowed to contain redirects
  * added setLabelPath to group recipe
  * Allow r.Provides("soname: libfoo.so(FLAGS)", "/some/file") (added
    the "(FLAGS)" part).
  * don't allow spaces and commas in revisions

Changes in 0.50.6:
  * conaryclient.updateChangeSet should have recursed by default
  * Metadata retrieval now works along distributed branches and shadows.
  * reworked troves being added to database to handle missing parts
    of packages and groups properly (and make things faster and more
    elegant)
  * merged update and erase code paths in conaryclient
  * update and erase now take +,- modifiers on trove names
  * added --info to see what an update or erase command will do
  * a single group recipe can now build multiple groups

Changes in 0.50.5:
  * Streams return their value through __call__ instead of value()
  * Reimplemented ShortStream and IntStream in C
  * conary config now takes --show-passwords option, and does not pretty
    print config file values when not printing to screen.  This means that
    conary config > <file> will result in a valid configuration file.
  * Updating groups didn't work when the group referenced troves as new
    which were already installed on the system
  * r.ComponentSpec('somecomponent', '.*') will no longer override the
    file specifications for packaging :debuginfo and :test components.
  * loadRecipe now takes a troveSpec as its first parameter, and uses that
    troveSpec to find the trove on the local system that matches the source
    component that is being loaded.  loadRecipe also automatically searches
    the labels that are parents of the current recipe, so if you shadow a
    recipe, any loadRecipe lines contained in that recipe should still do
    what you want.
  * merge didn't handle files converging
  * merge doesn't need to deal with autosource files
  * diffs between groups failed when members disappeared

Changes in 0.50.4:
  * Most rollback information is stored as a reference to a repository
    instead of storing full rollback data on the local system. The
    localRollbacks flag in conaryrc allows the old behavior to remain.
  * The CONARY state after a merge operation on a shadow now has the
    correct fileId for files that are not different than the parent
    version.
  * Added /usr/lib/conary/conarybugz.py to make it easy to automatically
    populate bugzilla databases from repositories.
  * Sped up Strip, NormalizeInitscriptLocation, NormalizePamConfig,
    TagDescription, and TagHandler policies by limiting them to
    only appropriate directories.
  * Fixed :debuginfo to work with binaries built from more than one
    source file, and made it less aggressive by only stripping debug
    information out to the :debuginfo files, which both makes stack
    traces better without :debuginfo installed and makes libraries
    stripped for :debuginfo more likely to work.
  * When existing fileId's had no streams but the streams are provided
    by a later commit, those streams weren't always merged properly if
    there were multiple files for that fileId
  * conary config output masks user/password info in repository maps
  * the config option useDir has been changed to useDirs, and archDir has been
    changed to archDirs, to allow for tiered use/arch flag definitions, and
    the tweaking of use and arch flag settings.  By default, useDirs and
    archDirs look in /etc/conary/<dir>, followed by /etc/conary/distro/<dir>,
    follwed by ~/.conary/<dir>, where dir is use or arch, depending on the
    context.
  * Arch files can now contain arbitrary macro definitions, and in the future
    will contain values for macros like %(lib)s, which is lib64
    on some platforms.
  * when using --keep-existing, the install label path and install flavor
    are used to determine which version to install instead of using affinity
    to install something close to what you already have.
  * a bug that prevented a changeset from applying to the system when
    the changeset removed a component from a package and the component
    is not installed on the system has been fixed.

Changes in 0.50.3:
  * database findTrove now has an interface that is much closer to the
    repository findTrove function -- this enables conary q to work like
    conary rq.
  * Group handling didn't work for multiple levels of group inclusion.
  * Database.hasTrove() no longer needs to instantiate troves.
  * Fixed overly-aggressive cleaning of the cache.
  * Added repository findTroves call to parallelize findTrove calls.
  * Added the NonMultilibDirectories policy to prevent 32-bit troves from
    utilizing lib64 directories.
  * the NormalizeInterpreterPath policy can now handle unwriteable files
  * fixed the network client code to return file contents properly when
    multiple file contents are requested from the server (bz#50)
  * rewrote Database.getTroveLatestVersion()
  * Added :debuginfo handling in Strip policy, which requires debugging
    to be turned on in optflags and elfutils's eu-strip and debugedit to
    be installed.  Like :test components, :debuginfo components are not
    installed by default.
  * File versions are now properly set to a branched version after a
    merge operation
  * cvc commit aborts again when the current versions of files are not
    the latest versions

Changes in 0.50.2:
  * Any %(lib)s-derived path (/%(lib)s, %(libdir)s, %(krbprefix)s/%(lib)s,
    or %(x11prefix)s/%(lib)s) will now cause the entire package and all
    components to be flavored with the base instruction set flavor, so
    that architecture-sensitive but non-code files in (say) /usr/lib64
    do not show up on 32-bit platforms.
  * Sped up dependency resolution on the client
  * The reworked getFileContents call now asks for contents from the
    correct server when contents from more than one server are requested

Changes in 0.50.1:
  * Add support for trove=<troveVersion> in rq, cvc co, and other places that
    use findTrove
  * Add conary q --info option to display flavors
  * changeset command uses system flavor if no flavor is specified, skips
    troves which are not included in packages and groups by default,
    takes a --no-recurse option, and filters based on the excludeTroves
    configuration setting
  * Added automatic :perl component that works like the :python component,
    and extended the multilib-friendly-or-architecture-neutral policy to
    work with perl as well as python.
  * client/server protocol negotiation is a whole lot smarter now
  * getChangeSet() results in a single URL rather than one per primary trove
  * group, fileset, and redirect recipes have macros that contain the
    buildlabel and buildbranch.
  * fixed a bug with merging absolute change sets which contain config files
  * redirections to troves w/ older versions already installed didn't work
  * the pathId generation code has changed.  For cooked troves, the
    pathId will be the same for any particular version of a path.
    Code must not depend on this behavior, however; it may change in the
    future.

Changes in 0.50.0:
  * Redirections work
  * Sped up group generation
  * Troves which reference other troves (groups and packages) can now specify
    whether a trove is installed by default or not. Packages now reference
    :test, but don't install it by default
  * Added optional 'recurse' parameter to netclient.createChangeSetFile
  * The first argument to the Requires and TagSpec commands can now have
    macros interpolated, as in r.Requires('%(bindir)s/foo', ...)
  * Groups can have requirements now
  * protocol-level getFileContents works on multiple files simultaneously
  * repository log had too many files added to it
  * set instruction set flavor for a cooked trove whenever any Arch flags are
    checked

Changes in 0.14.12:
  * The shadow command looks at buildLabel instead of following
    installLabelPath
  * In some cases, troves with an incompatible flavor were chosen when
    --resolve was used. The proper flavor is now used, or the
    dependency is reported as unsatisfiable.
  * Several more instances of %(lib)s were moved out of the default
    specification for generic components like :runtime and :devel for
    better multilib support.
  * Policy now helps ensure that :python components are either
    architecture-neutral or multilib-friendly.
  * Better error messages for "%(foo)/" (which should be "%(foo)s/")
  * Looking up files in the local database gave erroneous results in
    some cases (this was noticeably primarily when distributed change
    sets were being generated)

Changes in 0.14.11:
  * Local systems store config files in sql tables now.  Use
    /usr/share/conary/convertcontents to convert to the new data store.
    Note that this means that any *config file* managed by conary can be
    read through the main SQL database file in /var/lib/conarydb/conarydb.
  * Actually check build requirements before building, use --no-deps to
    ignore the check.
  * make conary q and conary update convert all flavors to  strong flavors
    for comparison; ~readline becomes readline, and ~!readline becomes
    !readline, so that conary q foo[readline] works as expected.
  * no default flavor is presumed for local operations (erase, q)
  * changed getPackageBranchPathIds to base64 encode the filename in
    order to ensure that the resulting XML-RPC will be UTF-8 clean.
  * localoutofdate renamed to "yuck", a man page added, and the script
    and man page are now installed on the system.
  * rename --use-macro and --use-flavor options for cook to --macro
    and --flavor
  * support new cook syntax: cvc cook <trove>[flavor] to set the troves flavor
    while cooking
  * fixed rq output when iterating over subtroves within a trove or group
  * TroveNotFound exceptions are handled gracefully in cvc.  'conary cook
    foo' will no longer traceback when foo:souce could not be found in
    the repository.
  * Unsynchronized updates work for packages and groups
  * The database is now opened with a 30 second timeout.  This should allow
    better concurrency.
  * added --exclude-troves and excludeTroves conaryrc entry
  * repository .cnr file's commitAction configuration item now has a
    flavor provided to it as %(flavor)s and the default changemail
    script uses it.
  * don't allow the same label to appear twice in sequence in a version

Changes in 0.14.10:
  * FlavorMap sense wasn't set right for base instruction set

Changes in 0.14.9:
  * Shadow Branch objects didn't return parent branches properly. This
    caused incorrect pathId's to show up on cook on shallow shadows.
  * Reworked the code which looks up pathIds to take advantage of a new
    server call (getPackageBranchPathIds) which is faster and looks on
    both the full branch and full parent branches.
  * The Apache repository server now allows mixed ssl and normal requests.
  * Added forceSSL option to apache repository server configuration.
  * The network client code now supports accessing servers over https.
  * Proper salts are used for user passwords.
  * The default value for macros.optflags is "-O2" again, instead of
    an empty string.
  * The http handler in the conary server now sends back proper error
    codes in the case of an authentication error.

Changes in 0.14.8:
  * Fixed bug where streams for commits on distributed branches didn't always
    get set properly
  * reworked findTrove() in repository to return (name, version, flavor)
    tuples instead of full troves
  * Split conary.1 into conary.1 and cvc.1
  * Allow cvc cook trove=<version>
  * remove --target-branch cook option
  * added default :devellib component for architecture-specific devel bits,
    made all files with an architecture-specific multilib path that are
    not in :devellib go into :lib instead of having many of them fall into
    :runtime

Changes in 0.14.7:
  * ELF libraries with sonames that have paths in them are now handled
    sanely, by removing the path (and complaining...)
  * split march into targetArch and unameArch -- requires a new distro-release
  * rework command line arguments to shadow and branch to match how versions
    are normally specified, and allow a flavor specificatoin
  * added --sources to branch and shadow commands

Changes in 0.14.6:
  * fix for generating changesets between repositories
  * policies that look at shared libraries are now multilib-aware,
    fixing shared library permissions and dependency provision
  * autosources didn't work when committing across a shadow

Changes in 0.14.5:
  * allow groups to contain troves with conflicting flavors
  * make repository-side change set caching less buggy
  * fix config files changing to symlinks
  * allow duplicate items to be specified for erase and update
  * changeset command allows flavors to be specified
  * repquery --info shows trove flavor
  * fixed bug with not matching base instruction set flavor

Changes in 0.14.4:
  * several bugs in the 'cvc update' code paths have been fixed
    - it no longer retrieves autosource sources
    - the CONARY file now gets populated entries for autosource files
    - the fileids in CONARY files are now correct after an update
  * several bugs in error handling have been fixed
  * several docstrings have been fixed
  * packagepolicy now automatically adds usermode:runtime requirement to files
    that are dangling symlinks to consolehelper
  * the templating engine for the web interface to the server has been
    changed to kid; kid and elementtree are now required to run a server.
  * the web interface now supports limited editing of ACLs
  * the server now only supports protocol version 26 (it was a mistake
    to leave in support for 24 and 25)
  * old code that supported ancient protocol versions has been
    removed from the server
  * recipes loaded from within recipes follow the label= argument if
    it is given

Changes in 0.14.3:
  * Fixed usage message to no longer print 1 at bottom; improved option
    handling error messages
  * Fixed versions when branching from a shadow
  * The lookaside cache now fetches from the repository into the right
    location and with the right permissions, and fetches manually-added
    as well as automatically-added sources.
  * In recipes, addSource can now take dest='/path/to/file'
  * Change %(servicedir)s location from /var to /srv

Changes in 0.14.2:
  * contents are now stored as diffs when either the new file or the
    old file is empty
  * diffs of numeric streams can now express a change to the value of
    None

Changes in 0.14.1:
  * fixed a typo in lookaside.py that prevented commits from working
  * added a descriptive exception message when fileids in your database
    do not match the fileids in the repository

Changes in 0.14.0
  * added ability for changesets to ignore unknown fields in some places
    (making changesets somewhat less brittle)
  * fixed bug in source handling with non-recipe files in the local directory
  * added framework for generic trove information
  * checkout no longer pulls all sources from the repository
  * used new trove info framework to store the source trove, build time,
    total file size, and version of conary used when building binary
    troves.
  * lib/elf.c no longer uses mmap to read elf files.  Some architectures
    may have elf structures on disk that are not naturally aligned, and
    using mmap to read them won't work.
  * the repository code now uses a 30 second timeout when attempting to
    access the database
  * Have architectures control their march values in the architecture
    config files.
  * add Arch.getCurrentArch() to get the major architecture that is in use
    during a build

Changes in 0.13.3
  * added ability for a contents log file (makes syncing much easier)
  * file tags weren't used on updates
  * "description update" tag action replaced with "handler update"
    (which gets called when either the tag description or the tag handler gets
    updated)
  * "description preremove" tag action replaced with "handler preremove"
  * sources get committed automatically

Changes in 0.13.2
  * reworked use.py code almost entirely.
  * added /etc/conary/arch directory to contain architecture definition files;
    changed /etc/conary/use files to contain more information about how
    flags are used when building.  Flag definitions are no longer in use.py.
  * fixed buildFlavor so that it affects cooking packages as well as
    determining troves to include when cooking a group
  * changed --noclean to --no-clean to be in line with the rest of the
    options; documented it
  * removed Use.foo and Flags.foo options from conary config files.  Macros.foo
    is still there.  Added --use-flavor option to cvc cook which takes a flavor
    and overrides the build flavor while cooking.
  * groups now take flavor strings to determine the flavor of a trove to
    include, not flag sets.
  * dependencies resolution is flavor sensitive now (and uses flavor
    affinity)
  * added trove version/release number to dependency messages
  * renamed classes and methods in versions.py to match current terminology

Changes in 0.13.1
  * repquery wasn't filtering by flavor properly (exposed by a bug fix
    in 0.13.0)

Changes in 0.13.0
  * removed importrpm.py
  * diffs between a file object that has a non-empty provides or requires
    to a file object that has an empty provides or requires are now properly
    generated and applied.
  * added checks to validate merged file objects against the fileIds
    in the changeset
  * implemented shadows
  * framework for redirects in place
  * removed (unused) parentId field from Branches repository table

Changes in 0.12.5
  * reworked dependency resolution a bit for a big speedup in the server
  * moved destdir to %(builddir)s/_ROOT_
  * made macros.destdir available during the unpacking of sources
  * source commands (r.addAction, etc.), if given absolute paths for
    their dir keywords, will perform their actions in the destdir instead
    of the builddir
  * most build commands (r.Make, r.Create, etc.), will work in either builddir
    or destdir, depending on whether they are given relative or absolute
    paths
  * add dir keyword for r.Run
  * include /usr/bin/rpm2cpio

Changes in 0.12.4
  * set more arch flags for x86 and x86_64
  * troves can have multiple instruction set flavors now
  * flipped around use: and is: sections of flavor strings
  * Version and Branch object completely separated

Changes in 0.12.3
  * conary verify updated to new API so that it works again
  * conary q (with no arguments) works again

Changes in 0.12.2
  * added getTroveVersionsByBranch
  * make better use of _mergeQueryResults
  * moved version affinity into findTrove from ConaryClient
  * fixed branch affinity so that it's actually branch affinity instead of
    label affinity
  * rdiff changes for 0.12.0 broke negative numbers for oldVersion
  * rdiff diff'd based on label instead of branch
  * update has flavor affinity now
  * flavors can now be specified on the command line for update, erase
    repquery, and query
  * unspecified flavor flags got scores of zero, which was wrong
  * added python code for flavor scoring (useful for the client)
  * repository queries didn't work properly when looking for multiple flavors
    of a single version
  * fix for updating multiple flavors of a single version of a trove
    simultaneously
  * reworked getTroveVersionList and getAllTroveVersions for per-trove
    flavor filtering

Changes in 0.12.1
  * repquery and query always showed dependency information
  * getTroveLeavesByBranch did extra demarshalling of the flavor
  * repquery didn't deal with nonexistant troves well
  * dependency failures on erase didn't reassemble dependency flags properly
  * fixed bug in dependency sets creation which caused dependency flags
    to get mangled
  * added a check to prevent mangled flags from getting committed

Changes in 0.12.0
  * document config command, and display supplied macro/use/arch information
    in output
  * repository acl's work for almost everything
  * anonymous access must be explicitly enabled by creating an acl for
    user 'anonymous' with password 'anonymous'
  * server side flavor scoring used
  * queries reworked for flavor matching

Changes in 0.11.10.1
  * move to python2.4
  * repository caching (which isn't used yet) didn't track the recurse flag

Changes in 0.11.10
  * changed flavor tracking when loadRecipe() is used to only track
    flavors in loaded recipes that are superclasses of the recipe
    class in the loading recipe.  (e.g. loading python.recipe to get
    the distribution python version will not add all of the python
    recipe's flavor information to the loading recipe class, as long
    as the loading recipe does not subclass the Python class.)
  * add conary verify command for comparing the local system's state to
    the state it was in at install time
  * when a trove is installed for the first time, it comes from a single
    repository
  * didn't handle file types changing on update
  * fixed problem assigning depNums
  * components disappearing from troves caused problems in relative changesets
  * files moving from removed troves in changesets caused update to fail

Changes in 0.11.9
  * change the order of permissions setting (chmod after chown)
    because some versions of the Linux kernel remove setuid/gid bits
    when setting ownership to root

Changes in 0.11.8
  * work around a python bug w/ fdopen() resetting file permissions
  * r.Replace() as an alternative to r.Run("sed -i '...' file")
  * Policy enforcing UTF-8 filenames
  * r.macros.tagdatadir as a standard place to put data just for taghandlers

Changes in 0.11.7
  * changed server.py to take extra config files via --config-file instead
    of as an extra argument
  * extra config files (specified with --config-file) were ignored if they
    didn't exist; issue an error message now
  * Added r.ConsoleHelper() for recipes
  * PAM configuration files shouldn't have paths to modules by default,
    so we remove what used to be the standard path
  * changed repository user authentication to use user groups (currently
    one per user)
  * added password salt
  * restructured repository a bit
  * removed lots of unused code from FilesystemRepository

Changes in 0.11.6
  * branches are created as changesets now instead of as a protocol call
  * merged authdb into primary repository
  * fix for rdiff (broken by flavor rework in 0.11.5)

Changes in 0.11.5
  * Internals reworked to eliminate flavor of None in favor of empty flavor
  * Added (currently unused) code to parse command line flavor specifications
  * static libraries (.a files) get proper flavors now
  * Handle attempts to update already installed troves from absolute
    change sets

Changes in 0.11.4
  * all components built from a single recipe share a common flavor
  * loadRecipe's label= keyword argument can actually take a label
    as well as a hostname

Changes in 0.11.3:
  * optimized a sqlite update statement to use indexed columns
  * added --test to update and erase
  * dependency check didn't handle new components providing the same
    items as old components (broken by 0.11.1 performance enhancements)

Changes in 0.11.2:
  * standalone server was broken by --add-user changes in 0.11.1
  * dependency check no longer allows packages being removed to cause
    dependency failures
  * changed how dependencies are frozen to make the order deterministic
    (so fileId's don't change around)
  * added a database version to the database schema

Changes in 0.11.1:
  * erasing troves enforces dependencies -- this requires a database
    conversion (run the conary-add-filedeps script which fixed the
    conversion to 0.11.0 after updating conary)
  * reworked dependency queries to take advantage of indices for much
    better performance
  * add --add-user to server.py for creating the authdb

Changes in 0.11.0:
  * massive rework of fileId mechanism to allow better flavor support
  * added columns to dependency tables to allow erase dependency checks
    (which are not yet implemented)
  * enabled trove requirements
  * added cvcdesc and the 'describe' command to cvc to generate
    and use metadata XML files.
  * getMetadata follows the branch structure up until it finds metadata
    for the trove.
  * changed getFileContents() to not need trove name or trove version
  * byte-compiled emacs lisp files are transient, like python
    byte-compiled files
  * addSource recipe action now can take a mode= keyword argument
  * cook now enforces having no dash characters in version numbers
  * files are explicitly disallowed from depending on groups, packages,
    or filesets; the only trove dependency that a file or component
    can have is on a component.  Only filesets can depend on filesets.

Changes in 0.10.11:
  * reworked how absolute change sets get converted to relative change
    sets for better efficiency
  * chained dependency resolution caused duplicate troves in the final
    changeset (and a lot of extra work)
  * added --config to stand alone repository
  * source flag wasn't set properly for newly added non-text files
  * flavor information is now printed by "conary query" when multiple
    flavors of the same version of a trove are installed
  * "conary repquery --all" flavor output formatting has been improved

Changes in 0.10.10:
  * changesets get downloaded into a single (meta) file instead of lots
    of separate files
  * fix several bugs in the freshmeat record parsing
  * add a freshmeat project page URL to the metadata by default
  * add a "source" item to metadata
  * the server implementation of troveNames() was horrible
  * enabled file dependencies

Changes in 0.10.9:
  * fixed some authorization issues with the xml-rpc repository interface
  * the web management interface for the repository works now; see
    http://wiki.specifix.com/ConaryConversion for information on how
    to convert existing authdb's to support this
  * fixed a bug with distributed branches
  * users can change their passwords through the repository's web api
  * improved logic apachehooks use to find top level URL
  * fixed bug in server side repository resolution

Changes in 0.10.8:
  * changed iterAllTroves() to troveNames(), which searches a single
    label instead of the whole repository
  * reworked http authentication and CGI request handling and added the
    beginning of a web interface to the repository for user administration
    and metadata management.

Changes in 0.10.7:
  * dependency sql code reworked to use temporary tables
  * new macro called "servicedir" that defines the location for
    service data (%(servicedir)s{ftp,http,etc})
  * added busy wait to sqlite3 python binding when executing SQL
    statements on a busy database

Changes in 0.10.6:
  * Lots of bug fixes for distributed branching
  * Some code rearrangement
  * The start of metadata support code is now included

Changes in 0.10.5:
  * The local database is used for fetching file information (but not
    contents), reducing network traffic when creating change sets
    across repositories.
  * Update works on troves which were locally cooked or emerged
  * Internal changes to move toward getFileContents() working in batches
    rather then on individual files. For now this prevents the repository
    from copying files between the content store and /tmp to serve them.
  * Arch flags are now included in flavors
  * Emerge follows the installLabelPath instead of the buildLabel
  * The extended debugger has been extensively modified
  * Conary can handle filenames with '%' in them
  * The showcs command has been significantly updated, and the updates
    are documented in the conary.1 manpage
  * New syntax for flags distinguishes requirements from "optimized for";
    see http://wiki.specifix.com/FlavorRankSpec

Changes in 0.10.4:
  * Bug fixes for updating from absolute change sets (which basically
    just didn't work for troves which contained config files)
  * Bug fixes for distributed branching
  * The database is used for fetching trove information (but not yet
    file information) when the client constructs change sets across
    distributed branches
  * various other bug fixes

Changes in 0.10.3:
  * this version introduces changes to the network protocol for
    obtaining file contents and changeset generation. The client
    protocol version number has increased, so version 0.10.3 can only
    communicate with servers running the server from 0.10.3. The
    server remains backward compatible with older clients.
  * a warning message is now displayed when the user attempts to
    create a branch that already exists on a trove.
  * the correct trove names are displayed when automatically resolving
    dependencies
  * packages no longer get the union of all the dependency information
    of the components they contain.  This information would have to be
    recalculated if a user installed a package then removed a
    component afterward.
  * a package policy check was added to reject any world-writable
    executable file.
  * r.TagSpec('tagname', exceptions='filter') now overrides a match by
    another r.TagSpec('tagname', 'filter')
  * more changes to metadata interface
  * various other bug fixes and improvements

Changes in 0.10.2:
  * the repository code is now included in the main conary source
    archive
  * "conary showchangeset" produces a more user-friendly output
  * large responses from the repository server are now compressed
  * the protocol for getFileContents() changed to take a fileId
    instead of the file's path.  The repository code can still handle
    old requests, but the client code now requires the latest
    repository code.
  * bug fixes

Changes in 0.10.1:
  * when applying a changeset, dependency failures are resolved by
    querying servers in the installLabelPath
  * troves that satisfy a dependency can automatically be added to a
    transaction.  This behavior is controlled by the "autoResolve"
    variable in conaryrc or the "--resolve" command line option to
    "conary update"
  * dependency resolution is calculated recursively.  To limit the
    recursion depth to check only first order dependencies, a
    "--no-deps-recurse" option has been added to "conary update"
  * "conary repquery" now takes a "--deps" argument, which prints the
    Requires and Provides information for the trove that is being
    queried.
  * changes have been made to the build side of Conary to facilitate
    building recipes that use cross compilers
  * symlinks now get the appropriate ownership set when they are
    restored
  * groups can now specify which flavor of a trove to include
  * repository queries that don't need file information no longer ask
    the repository for files.
  * various bug fixes and cleanups

Changes in 0.10.0:
  * dependency checking is now performed before changesets are
    applied.  This uses new tables in the local system's database.
    If you are using a database created by a version of Conary older
    than 0.10.0, it must be converted before it can be used.  See:
      http://wiki.specifix.com/ConaryConversion
    for details
  * Shared library dependency information in changesets is now stored
    in a different format.  This means that repositories that use old
    versions of Conary will be unable to give valid changesets to
    Conary 0.10.0 or later.  Therefore, the protocol version number has
    been increased.
  * --no-deps argument added
  * "cvc co" is now a synonym for "cvc checkout"

Changes in 0.9.6:
  * dependency enforcement infrastructure has been added (the code is
    currently disabled)
  * bug fixes
    * applying a changeset that un-hardlinks files now works
    * conary rq [trove] --info now works
    * running "conary update [trove]" when more than one flavor of
      [trove] exists no longer tracebacks.  It installs both flavors
      of the trove (which is not always the desired behavior - this
      will be addressed later)
    * only files with execute permissions are checked for
      #!interpreter.
    * "conary rq [trove] --ls" no longer tracebacks when [trove]
      exists in more than one repository
    * various code cleanups

Changes in 0.9.5:
  * new methods for specifying dependency information in recipes have
    been added
  * #! interpreters get added as dependencies
  * local flag overrides now work
  * cvc cook --resume can be used multiple times
  * conary invokes gpg with --no-options to avoid creating or using
    ~/.gnupg

Changes in 0.9.4:
  * fixes to cvc annotate
  * flavors and dependency generation code has been refactored to be
    policy based
  * better error handling when invalid changeset files are given to
    conary
  * minor code cleanups

Changes in 0.9.3:
  * New "cvc annotate" feature
  * Man page updates
  * Changesets which remove a file and replace it now apply correctly.
  * "cvc update" no longer complains and fails to update the CONARY
    state file properly  when ownerships differ
  * FileId generation now looks for previous versions of all the
    packages that have just been created, not just the name of the
    recipe.
  * Cooking as root is no longer allowed
  * Miscellaneous bug fixes.

Changes in 0.9.2:
 * Bug fixes:
   * Applying changesets that have more than one hard link groups
     sharing the same contents sha1 works now.
 * Build changes:
   * Recipes can now create new top level packages.

Changes in 0.9.1:
 * Bug fixes:
   * Applying a changeset that has a flavor which is a superset of the
     previous version's flavor now works.
   * Parsing optional arguments to command line parameters that appear as
     the last thing on the command line works
 * Build changes:
   * Package policy now checks to ensure that files in /etc/cron.*/*
     are executable
 * Update changes:
   * Conary no longer complains if a transient file has been modified
     on disk but no longer exists in a new version of a component.
 * Miscellaneous changes:
   * Version 1 on-disk changeset file support has been removed.

Changes in 0.9.0:
 * protocol versioning is much more granular now allowing for backwards
   compatible versions of functions
 * changeset command now generates changesets for multiple troves spread
   across multiple repositories
 * change sets are transferred as a set of independent change sets now
   (laying the groundwork for repository change set caching, with which
   this version will work just fine)

Changes in 0.8.3:
 * Man page updates.
 * The "conary query" command now accepts multiple arguments for
   troves and paths
 * Fixed "conary erase" command which was broken in 0.8.2

Changes in 0.8.2:
 * You can now install multiple troves at once (even a combination of
   changeset files and troves from repositories), and the entire
   action is recorded in a single rollback (this required a change in
   command-line arguments for updating troves).
 * The beginnings of support for searching multiple repositories
 * Miscellaneous code cleanup and bug fixes.

Changes in 0.8.1:
 * The source code has been re-arranged for easier maintenance, and
   conary has been split into two programs: conary and cvc.
 * Better error messages and debugging tracebacks

Changes in 0.8.0:
 * A new changeset format supports hard links but requires staged update.
 * The new changeset format also collapses duplicate contents even
   when hardlinks are not used.
 * By default, rc?.d/{K,S}* symlinks are no longer packaged. The
   chkconfig program is relied on to create them at package
   install/update time. Init scripts are explicitly required to
   support the chkconfig protocol by default
 * Improved error messages
 * Several bug fixes.

Changes in 0.7.7:
 * Extended debugger saves and emails
 * Tracebacks now include arguments and locals
 * More size optimizations were made when applying changesets
 * Applying absolute changesets when a trove is already installed is
   now much more efficient than it was
 * Self-referential symlinks raise a packaging exception.
 * Several bugs fixes.

Changes in 0.7.6:
 * Installation
   * Hardlink handling
   * enhanced debugging capabilities (including saving a debugging
     state file to enable remote debugging)

   * using binary file ids and iterators for significant memory savings
   * and runtime support for the x86.x86_64 sub-architecture
 * Cooking
   * more robust handling of the --resume option
   * policy normalization of where app-defaults files go.

Changes in 0.7.5:
 * Hard links are implemented (but not yet enabled, in order to
   preserve changeset compatibility for now).
 * Several bugs have been fixed for installing and cooking.

Changes in 0.7.4:
 * Fileids are now stored and transmitted in binary rather than
   encoded.
 * Better handling of multiple versions of packages/troves installed
   at the same time
 * Missing file handling improvements
 * Recipe inheritance is now possible between repositories
 * Enhanced Interrupted builds
 * The dynamic tag protocol was slightly modified
 * Added Arch.x86.amd64 and Arch.x86.em64t
 * several bugs fixes

Changes in 0.7.0:
 * sqlite3 is used for the database
 * better handling of multiple packages with the same name installed at once.

Changes in 0.6.6:
 * repository protocol update
 * changeset format update
 * added the ability to resume halted local builds
 * added the ability to easily package build-time tests to run at
   install time to qualify new/changed environments
 * better handling of packaged .pyc/.pyo files
 * better shared library handling
 * improved inline documentation
 * optimizations for both space and time
 * numerous bugfixes<|MERGE_RESOLUTION|>--- conflicted
+++ resolved
@@ -1,12 +1,15 @@
 Changes in @NEW@:
   o Bug Fixes:
-<<<<<<< HEAD
     * In-core changesets could be merged into a ReadOnlyChangeSet a single
       time. After multiple merges reset() no longer reset the underlying
       in-core changeset.
     * Conary no longer exits with an unhandled KeyError exception if
       an unknown dependency type is encountered in the local
       database. (CNY-3232)
+    * Decompression with xz is preferred over unlzma, as CNY-3194
+      intended. (CNY-3231)
+    * rpm2cpio now correctly handles rpm packages compressed with xz.
+      (CNY-3234)
 
   o New Features
     * The xz compression file format is now supported for decompressing
@@ -55,12 +58,6 @@
       component. (CNY-3195)
     * The imageGroup flag in group recipes now implies
       checkOnlyByDefaultDeps=False. (CNY-3195)
-=======
-    * Decompression with xz is preferred over unlzma, as CNY-3194
-      intended. (CNY-3231)
-    * rpm2cpio now correctly handles rpm packages compressed with xz.
-      (CNY-3234)
->>>>>>> 198cc9e0
 
 Changes in 2.0.50:
   o Bug Fixes:
