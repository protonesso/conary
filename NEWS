Changes in @NEW@:
  o New Features:
    * All group cooks for one source must be done as a large cvc cook action
      instead of one-by-one. (CNY-1303)
<<<<<<< HEAD
    * Group flavors are much shorter by default.  Some flags, like
=======
    * Group flavors are much shorter by default. Extra flags can be added to
      the group by calling "SetFlavor" in the group recipe.  Some flags, like
>>>>>>> fd33855f
      vmware and xen and architecture flags, are always included in a group
      flavor. (CNY-1641)
    * The Conary client is now able to access the network using
      authenticated HTTP proxies. (CNY-1687)

  o Internal Changes:
    * Flags for update jobs changed from a bitmask to a class
    * Removed vestigal support for file label priority paths

  o Bug fixes:
    * Patch code no longer fails when trailing context is missing at the
      end of the file. (CNY-1638)
    * Files with no permissions set (chmod 0) confused Conary due to
      improper checks for None. (CNY-1678)
    * Errors in the changeset downloading code are no longer ignored by the
      client. (CNY-1682)
    * An error in the resumption of a build has been fixed. (CNY-1684)

Changes in 1.1.26:
  o New Features:
    * The listcachedir script has been added to help with maintenance
      tasks for the repository changeset cache. (CNY-1469)
    * Conary proxies are now adding an HTTP Via: header. (CNY-1604)

  o Internal Changes:
    * Creating changesets supports a 'mirrorMode', which includes file
      contents of files if their version has changed (even if the sha1
      of those contents are the same). Mirroring uses this to ensure
      complete contents. (CNY-1570)

  o Client Changes:
    * A potential race condition where an update could change the state
      of the Conary database while the rollback code is executing has
      been fixed. Note that as part of the fix for CNY-1591, the update
      and rollback operations cannot commit at the same time; the fix
      further ensures long-running operations detect the state change.
      (CNY-1624)

  o Bug fixes:
    * Manipulating source components now works better when a source
      component has been marked removed.
    * A problem related to the way shim clients use the ServerProxy
      object has been fixed. (CNY-1668)

Changes in 1.1.25:
  o New Feature:
    * Conary now supports a "searchPath" configuration option, which
      operates like the installLabelPath configuration option but can
      contain both packages and labels.  For example:
      "searchPath group-os contrib.rpath.org@rpl:1" can be used to
      configure conary to first install the version of a package
      referenced in group-os, then to fall back to installing from
      contrib.rpath.org@rpl:1. (CNY-1571)

  o Build Changes:
    * GroupRecipe.add*Script now accepts a path to the script as the
      initial parameter.
    * r.addArchive() now supports a preserveOwnership parameter.  When
      set to True, owners and groups from cpio, rpm, and tar archives
      are used as the owners and groups in the final package.
      (CNY-927)
    * A new "cvc revert" command has been added that reverts any local
      changes made in the current directory. (CNY-1222)
    * GroupRecipe.addCopy() copies compatibility classes and group
      scripts onto to groups.  New copyScripts and
      copyCompatibilityScripts options to GroupRecipe.addCopy() and
      GroupRecipe.addAll() can be used to change this
      behavior. (CNY-1642)
    * A new build r.IncludeLicense() action has been added. This build
      action will take either a directory structure of licenses or a
      single license file, normalize its contents, and place it in a
      directory in /usr/share/known-licenses, which will be used at a
      later date by conary-policy.  This method is only useful for
      organizations maintaining a set of packages as part of a Linux
      OS platform.

  o Client Changes:
    * An explicit commit lock is now used to prevent overlapping
      updates and rollbacks.  (CNY-1591)
    * The conaryclient module now exposes ChangeSetFromFile to
      instantiate ReadOnlyChangeSet objects from .ccs
      files. (CNY-1578)
    * "conary q --debug --info" now also displays information about
      where a trove was cloned from if it exists.
    * Redirects with multiple targets can now be built and installed.
      (CNY-1554)
    * Conary repositories now support creating changesets that contain
      files whose compressed contents are greater than or equal to 4
      GiB in size.  Old versions of Conary that attempt to access a
      changeset that contains a compressed file larger than 4 GiB in
      size will report a error of "assert(subMagic == SUBFILE_MAGIC)".
      Previously, an overflow error occurred. (CNY-1572)

  o Internal Changes:
    * Conary clients can now request a specific changeset format
      version from a Conary repository.  This feature requires Conary
      protocol version 48.  This allows one to use new Conary clients
      to generate changesets understood by older clients. (CNY-1544)
    * Internal recipe source management moved into the generic
      Recipe() class from PackageRecipeClass().

  o Server Changes:
    * Standalone Conary repositories or proxies can be run in SSL mode
      if m2crypto is installed and the configuration options "useSSL",
      "sslCert", and "sslKey" are properly set. (CNY-1649)

  o Bug Fixes:
    * A bug that sometimes caused "user/group does not exist - using
      root" messages to be displayed when running "cvc update" created
      new files has been fixed. (CNY-763)
    * The flavor of a derived package (which is an experimental
      feature) built from unflavored package is now properly set to
      unflavored. (CNY-1506)
    * Macros in arguments to the version control system recipe class
      commands are now properly expanded. (CNY-1614)
    * The Conary client will now bypass proxies running on remote
      machines with repositories running on localhost. (CNY-1621)
    * "cvc promote" no longer displays some warnings that were rarely
      helpful unless invoked with the --debug argument. (CNY-1581)
    * A bug that caused the storage of unneeded "unknown" entries in
      the TroveInfo table has been fixed. (CNY-1613)
    * A regression in "cvc annotate" that would produce a traceback
      for not finding a SequenceMatcher class in fixeddifflib was
      fixed.  (CNY-1625)
    * Build commands that invoke shell commands now perform shell
      quoting properly.  Thanks to Pavel Volkovitskiy for finding the
      bugs and submitting the patch. (CNY-1627)
    * Mirroring using group recursion has been fixed. (CNY-1629)
    * Mirroring using group recursion no longer creates
      cross-repository relative changesets. (CNY-1640)
    * r.Install will now replace files which are read-only. (CNY-1634)
    * A bug that caused an unhandled exception when creating a local
      rollback for a trove that had missing troveinfo has been fixed.
    * Attempting to run "cvc merge" in a directory which was not
      already at the tip of a shadow no longer causes a confusing
      error message.  Previously the message was "working directory is
      already based on head of branch"; now the message is "working
      directory is not at the tip of the shadow".
    * cvc commands which need to instantiate the recipe object (merge,
      refresh, and commit) no longer fail if unknown use flags are
      used by the recipe.
    * Running the command to mark a trove as removed from the
      repository on a trove that has already been marked as removed no
      longer results in an error. (CNY-1654)
    * "conary rdiff" now works properly when multiple flavors of the
      same trove are present in the same group. (CNY-1605)
    * "conary rdiff" no longer produces an error if the same file is
      present on different labels. (CNY-1623)
    * A bug that caused inconsistent behavior when troves are pinned
      has been fixed.  Previously, if an update operation would change
      the version of a pinned trove to a version included in a group
      that is installed on the system, the pin would not
      hold. (CNY-1652)
    * A bug that caused an unhandled exception in the Conary update
      code when shared contents to a file in a link group are
      duplicated in the changeset due to distributed contents has been
      fixed.

Changes in 1.1.24.1:
  o Release Correction
    * The source archive for 1.1.24 was not built from the tag for
      1.1.24 in the Mercurial repository.  1.1.24.1 is built from the
      1.1.24 tag.

Changes in 1.1.24:
  o New Feature:
    * Conary 1.1.24 introduces the framework needed to implement a new
      metadata design for Conary.  The new metadata feature allows
      various information such as description to be set for a trove.
      New XML-RPC interfaces, getNewTroveInfo() and setTroveInfo(),
      have been added to facilitate mirroring metadata.
      addMetadataItems() has been added to allow metadata to be added
      to a trove after it has been built. (CNY-1577)

  o Client Changes:
    * The Conary client now distinguishes between an upstream Conary
      proxy and a plain HTTP proxy. This is so we can properly handle
      SSL traffic through an HTTP proxy using the CONNECT HTTP method.
      As such, there is now a "conaryProxy" configuration variable, in
      addition to the "proxy" variable. (CNY-1550)
    * The "proxy" (and newly introduced "conaryProxy") variables can
      be turned off by setting them to "None". (CNY-1378)
    * Clients requesting the inclusion of configuration files residing
      on the network now upload their version. This opens up the
      possibility for the server to serve different configuration
      files to different client generations. (CNY-1588)
    * Configuration variables "localRollbacks" and "pinTroves" get
      used as defaults when applying an update job; they can be
      explicitly overridden. (CNY-1583)

  o Bug Fixes:
    * A bug in the way the proxy configuration variable is set has
      been fixed. (CNY-1586)
    * A bug that caused a traceback when rolling back group updates
      from rollback changesets created when the "localRollback"
      configuration option was set has been fixed. (CNY-1590)
    * A bug that caused a traceback when applying a local rollback
      changeset with a locally modified file has been fixed.  Conary
      needed to create the directory that the locally modified file
      resides in first. (CNY-1444)
    * Applying rollbacks could attempt to invalidate the rollback stack,
      which would cause corruption of the rollback stack (CNY-1587)

Changes in 1.1.23:
  o Client Changes:
    * A new command, "conary rdiff", has been added. This allows one
      to inspect the differences between any two troves with the same
      name. (CNY-855)

  o Build Changes:
    * Conary recipes can now directly reference source code through
      version control systems.  The new r.addMercurialSnapshot(),
      r.addCvsSnapshot(), and r.addSvnSnapshot() source actions check
      out repositories and create snapshots.  They are integrated with
      the "cvc refresh" command for fetching more recent source code
      from version control repositories. (CNY-1)
    * The r.replace() function in group recipes now supports the
      searchPath parameter. (CNY-1574)

  o Bug Fixes:
    * A corner case affecting server-side matching of troves against
      negative flavors has been fixed. (CNY-641)
    * A bug in the StreamSet thaw code that prevented frozen StreamSet
      objects with a tag value greater than 128 from being thawed
      properly has been fixed.
    * A bug has been fixed that prevented creating a diff of a Trove
      object that contained troveInfo with unknown data. (CNY-1569)
    * A bug in the logic used by Conary to determine whether or not
      the rollback stack should be invalidated based on group update
      scripts has been fixed. (CNY-1564)
    * A bug that caused an unhandled exception in a Conary proxy when
      it attempted to create a changeset from a pre-Conary-1.1.x
      server has been fixed.
    * Small race condition in populating the cache for both
      repositories and proxies has been fixed (CNY-1576)

Changes in 1.1.22:
  o Major Changes:
    * Group troves can now declare an (integer) compatibility class
      which is used to automatically invalidate rollbacks (existing
      groups are considered to be in compatibility class zero). When a
      group is upgraded to a new group which has a different
      compatibility class, the rollback stack is invalidated unless
      the group also contains postRollback script which can rollback
      to the version being updated. Postrollback scripts can now be
      defined with a list of compatibility versions they are able to
      roll back to. Old invalidateRollback parameter for some group
      scripts is no longer supported.

  o Client Changes:
    * To take advantage of Conary's ability to apply the critical
      update set and restart before applying the rest of the updates,
      three new API calls have been added: newUpdateJob,
      prepareUpdateJob and applyUpdateJob. (CNY-1454)
    * A new argument, --no-restart, has been added to conary. This has
      to be used in conjunction with --root and allows one to skip the
      restarts after applying critical updates when installing in a
      chroot. (CNY-1458)
    * Proxy configuration parameter is now of the form 'proxy protocol
      url' (i.e. 'proxy http http://proxy.some.com'), and allows
      separate proxies to be configured for http and https. If old
      'proxy url' form is used, separate proxies are configured for
      http and https rather than a single proxy being using for both
      protocols. Users who need the old behavior should set explicit
      configure the same proxy for both protocols.

    * Conary no longer runs group scripts when "--just-db" is
      specified on the command line.
    * The conary.conaryclient.mirror.mirrorRepository() function now
      accepts a list of target repositories.

  o Build Changes:
    * Conary has tools in place through a new cross flag and a new
      "target" flavor to support better defining of cross compiling
      builds.  (CNY-1003)
    * Configuration files are again allowed to have executable bits
      set, but configuration files with executable bits set are not
      included in the :config component even if the :config component
      is being created. (CNY-1260, CNY-1540)

  o Proxy Changes:
    * A proxy can now be configured to use an http proxy for all
      outgoing requests. The 'proxy' configuration item is supported
      in a manner identical to the client.
    * The (unused) ability for a standalone server to act as both a
      proxy and a standalone server has been removed; this removes the
      standalone proxies dependence on the X-Conary-Servername header.

  o Internal Changes:
    * The createTrigger() method of dbstore drivers no longer accepts
      the "pinned" keyword parameter.
    * SeekableNestedFile and FileContainer objects no longer depend on
      the file pointer for reads; pread() is used everywhere.  This
      allows the underlying file descriptors to be shared between
      objects or between threads.
    * Repository schema now understands the concept of minor and major
      schema revisions. (CNY-811)

  o Bug Fixes:
    * A bug in proxy code that caused conary to use https through a
      proxy when http was desired has been fixed. (CNY-1530)
    * A bug in clone/promote relating to cloning when there are
      flavors on the clone label that are superset of the current
      flavor, but the current flavor doesn't exist has been
      fixed. (RMK-415)
    * A race condition related to the multithreaded Conary client,
      where one thread could modify an unprotected variable assumed
      immutable by a different thread has been fixed. (CNY-1450)
    * If the database is locked, Conary will no longer display a stack
      trace, but an error message. (CNY-1292)
    * The Conary library now uses a built-in difflib if the system's
      difflib is not patched for recursion. (CNY-1377)
    * Mirroring troves marked as removed from repositories running on
      MySQL has been fixed. (CNY-1193)
    * Repository cooks now sets the subprocess' stdin to /dev/null to
      avoid hanging while waiting from stdin. (CNY-783)
    * Trove.verifyDigests() no longer fails erroneously if a signature
      version 0 digest has not been calculated and set in
      troveInfo. (CNY-1552)
    * A bug in changeset reset() which affected reusing changesets in
      merges has been fixed. (CNY-1534)
    * A bug in changeset based trove sources where the underlying
      changesets never got reset has been fixed. (CNY-1534)

Changes in 1.1.21:
  o Repository Changes:
    * A "hidden" keyword argument has been added to the
      commitChangeSet() and hasTroves() method.  This allows mirror
      users to commit troves which will never be displayed to users.
      The presentHiddenTroves() call makes all hidden troves
      visible.  The XML-RPC protocol version is now 46.

  o Internal Changes:
    * StreamSet operations in C now use a common StreamSet_GetSSD()
      function which creates the _streamDict object if it does not yet
      exist.  This fixes crashes in rare cases where a
      StreamSet.find() class method is used before any instances of
      that StreamSet have been created. (CNY-1524)
    * Numeric StreamSet types can now have values set to None (which
      indicates that there is no value set at all).  Additionally, if
      passed an empty string to the thaw() method, the value is set to
      None. (CNY-1366)

  o Bug Fixes:
    * A bug in commitChangeSet() which returned a "file not found"
      error when the user had insufficient permission for the commit
      operation has been fixed.
    * A bug that caused Conary to raise an unhandled exception when
      updating a trove that has missing TroveInfo data in the local
      database.  When new types are added to TroveInfo, older versions
      of Conary omit the new data from the database.  Once a version
      of Conary is used that understands the new data types, the
      missing data is restored to the previously incomplete trove.
    * Handling user permissions when committing under certain 
      circumstances against a Conary 1.1.20 was fixed. (CNY-1488)

Changes in 1.1.20:
  o Major Changes:
    * Groups can now include scripts which are automatically run
      before an install, after an install, after an update, and after
      a rollback.  Documentation on how to add these scripts to groups
      will be posted to wiki.rpath.com shortly.  Unlike tag handlers,
      these scripts are not inherently reversible; therefore if a post
      update script is executed, the rollback stack will be reset.  The
      rollback information is still stored in the rollback directory,
      but the "conary rollback" and "conary rblist" commands will no
      longer be able to access the previous rollbacks.

      Only Conary repositories running version 1.1.20 or later can
      store these scripts.  If the repository is not running the
      minimum required version, a "changeset being committed needs a
      newer repository server" error will be produced.

      If an older version of Conary downloads a group that has a
      script associated with it, the scripts will be silently ignored.
      Future versions of Conary may add a "Requires: trove:
      conary(group-scripts)" dependency to groups that have scripts
      associated with them. (CNY-1461)

    * Support for versioned trove signatures has been added. (CNY-1477)
    * Version 1 signatures have been added which use a SHA256 digest
      that includes the frozen form of unknown troveInfo
      segments. (CNY-1186)
    * Unknown troveInfo segments are stored in both the repository and
      local database and restored properly. (CNY-1186)

  o Client Changes:
    * Hashes of the directories in which a trove places files are now
      computed and stored in troveInfo. (CNY-857)
    * A --file-flavors option has been added to "conary query/q",
      "conary repquery/rq", and "conary showcs/scs". (CNY-1507)
    * The ability to promote using branches and to promote to siblings
      of parents has been added.  For example, you can now promote
      from /A//B to /C without first cloning uphill to A. (CNY-1513)

  o Build Changes:
    * When Conary calls an external program (python, perl, monodis) to
      determine file dependencies and that program is not a part of
      the package being built, it will warn if that external program
      is not provided by a component in build requirements. (CNY-1492)

  o Internal Changes:
    * The conary.lib.elf module can now be built against libelf
      version 0.8.0 or later as well as the libelf implementation
      provided by elfutils.  libelf can be downloaded from
      http://www.mr511.de/software/ (CNY-1501)
    * The Conary client API has a new method disconnectRepos() that
      allows one to cut access to the networked repositories.  A
      RepositoryError exception is raised if network access is
      attempted. (CNY-1474)

  o Bug Fixes:
    * StreamSet objects didn't work with inheritance because the C
      implementation treated an internal variable as inheritable when
      it should have been treated as a class variable.
    * Attempting to create a shadowed Version object that reference a
      label that is already uphill are now issues a proper error
      message. (CNY-847)
    * Running the "conary rblist" command as non-root now produces a
      proper error message. (CNY-1453)
    * Badly-formatted parentVersion strings in derived packages
      (experimental) no longer cause a stacktrace.
    * Previous versions of Conary would fail to find the UID or GID of
      a newly created user if "--root" was specified on the command
      line and C library components had not yet been installed.
      Conary would erroneously fall back to using UID 0 or GID 0
      (root) instead.  (CNY-1515)
    * A traceback that occurred when a lookaside repository cache has
      not been defined when initializing a derived package recipe
      object has been fixed. (CNY-1509)
    * The Conary network repository client no longer attempts to use a
      proxy if the repository is residing on the local machine.
    * A bug in the freezing of update jobs has been fixed. (CNY-1521)
    * r.addPatch()'s optional argument "extraArgs" will now do the right
      thing if passed a single string instead of a tuple or list.

Changes in 1.1.19:
  o Client Changes:
    * A new "cvc promote" command has been added. "cvc promote" is a
      special type of cloning based on group structure.  For more
      information on promote, see the JIRA issue until documentation
      on the wiki is updated.  (CNY-1304)
    * An "--all-flavors" option has been added to "cvc promote" which
      promotes all flavors of the latest version of the listed
      troves. (CNY-1440)
    * A programmatic interface for performing partial clones, where
      only some components out of a package are cloned based on
      byDefault settings, has been added. (CNY-1389)
    * Conary changesets can now deal with changesets that contain
      package components that share identical file contents, pathId,
      and fileId combinations. (CNY-1253)
    * The "proxy" configuration parameter will now work for standard
      http proxies such as Squid.  Previously the "proxy"
      configuration parameter could only specify a Conary repository
      proxy.  Environments that require all HTTP and HTTPS traffic
      pass through a proxy must continue to use they "http_proxy"
      environment variable, as the "proxy" configuration variable is
      only used for Conary repository calls.  Source downloads in cvc,
      for example, will only use the http_proxy environment variable.
    * Due to limitations in Apache 2.0, the Conary client will now use
      HTTP/1.1 "chunked" Transfer-encoding when committing changesets
      larger than 2 GiB.
    * An "applyRollback()" method has been added to the ConaryClient
      class. (CNY-1455)

  o Server Changes:
    * The repository cache has been completely reworked. This fixes
      problems with authorization and the cache, and has the side
      benefit of unifying the proxy code for the repository and the
      proxy. The cacheDB repository configuration parameter is
      obsolete and will cause a warning on startup. changesetCacheDir
      should now be used instead, and tmpwatch should be configured to
      clean up both the changesetCacheDir and tmpDir
      directories. (CNY-1387)
    * The repository now properly commits changesets where multiple
      troves reference the same (pathId,fileId) key. (CNY-1414)
    * The standalone server can now decode "Transfer-encoding:
      chunked" PUT requests from clients.
    * Apache based repository servers now send changeset file contents
      using the "req.write()" method instead of the "req.sendfile()"
      method when file contents are larger than 2 GiB.  This works
      around limitations in Apache 2.0.
    * The list of sizes returned by the getChangeSet() and
      getFileContents() repository methods are now returned as a list
      of strings instead of a list of integers.  XML-RPC integers can
      only hold values less than 2147483648 (a signed integer).
    * A Conary repository will now raise an exception if a client
      requests a changeset that is larger than 2 GiB in total size or
      file contents larger than 2 GiB in size and does not support the
      new version 44 protocol required to work around this limitation.

  o Build Changes:
    * A "vmware" flavor has been added to the default set of flavors.
      A trove with a vmware flavor should be intended to run as a
      VMware guest. (CNY-1421)
    * If there's a conflict when loading installed troves, the latest
      trove will be picked.
    * The loadInstalled() recipe function will now search the
      installLabelPath for troves to load when it cannot find them any
      other way.
    * A "overrideLoad" keyword parameter has been added to the
      loadInstalled() and loadSuperClass() recipe functions.  This can
      be used to override the default search mechanism.

  o Bug Fixes:
    * Local flags are now cleared after each group cook, meaning that
      multipass group cooks will have the correct local
      flavor. (CNY-1400)
    * Dependency resolution in group cooks now also take advantage of
      the group cache. (CNY-1386)
    * Changesets for source troves with missing files (because the
      file is missing from the upstream server or the upstream server
      is unavailable) are now properly written to changeset
      files. (CNY-1415)
    * Derived packages, which are still experimental, now correctly
      handle multiple architectures built from the same
      source. (CNY-1423)
    * The loadInstalled() recipe function now always works even if you
      have multiple versions of a package installed from multiple
      branches.
    * Trove names are now checked for legal characters. (CNY-1358)
    * A minor bug related to file uploads on the error codepath was
      fixed.  (CNY-1442)
    * A bug in "cvc promote" that caused it to fail when the source
      components added due to --with-sources were in conflict.  This
      could happen, for example, when different flavors of a binary
      were cooked from different source versions and all flavors to be
      cloned to the new label at the same time (CNY-1443)
    * A bug in the CfgQuotedLineList class' display function has been
      fixed.
    * Flavored items in a job list are now correctly frozen when
      writing out an update job. (CNY-1479)
    * A default UpdateCallback() is set if an update callback hasn't
      been specified when invoking the applyUpdate() method of
      ConaryClient. (CNY-1497)
    * "cvc cook --macros" works as expected now, by defining a macro (as
      passed in on the command line with --macro) per line. (CNY-1062)
    * Committing to a Conary repository when using a standard HTTP
      proxy functions properly.  A change in 1.1.18 introduced this
      incompatibility.
    * The redirect build code has been refactored.  Bugs related to
      building flavored redirects have been fixed. (CNY-727)

Changes in 1.1.18:
  o Major Changes:
    * Changesets are now indexed by a pathId,fileId combination instead of
      just by pathId. This should eliminate the vast majority of conflicts
      when creating groups containing multiple flavors of the same trove.
      Old clients will be served old-format changesets by the repository,
      and new clients continue to support old format changesets. Old and
      new format changes can be merged into a single changeset (CNY-1314).

  o Client Changes:
    * The conary rblist --flavors command now properly displays trove
      flavors. (CNY-1255)
    * When resolving dependencies while updating, conary will now search 
      the latest versions of packages for every label in your installLabelPath
      first before searching the histories of those labels.  This should make
      sure that conary prefers installing maintained troves over unmaintained 
      ones. (CNY-1312)
    * The Conary client API now has a new call, iterRollbacksList(), iterating
      over the rollback name and object. (CNY-1390)
    * Added the --just-db argument to the conary rollback command. (CNY-1398)

  o Build Changes:
    * A list of rPath mirrors for source components has been added.
    * Group recipes now support a setSearchPath method.  This provides a way
      to tell groups how to find and resolve packages by specifying a list
      containing either packages or labels. (CNY-1316)
    * The group addAll command supports "flatten" - a way to cause all troves
      in all subgroups to be included directly in the top level group - 
      flattening any structure created by intermediate groups.
    * Groups now allow you to use the commands "removeTrovesAlsoInGroup"
      and "removeTrovesAlsoInNewGroup".  These commands subtract out the
      troves included within the specified group from the currently
      active group. (CNY-1380)
    * Checking dependencies is now faster when building groups.
    * When resolving dependencies in groups, conary will now search the
      latest trove in every label in your label/search path before
      searching back in the history of that label. (CNY-1312)
    * Added moveComponents and copyComponents to group syntax. (CNY-1231)
    * Derived packages (experimental) can now change files between
      Config, InitialContents, and Transient, and can set new files
      to be any of those types.  They can call UtilizeUser and
      UtilizeGroup.  They can create new tag handlers and tag
      description files (but not make a file from the parent no longer
      be a tag handler or tag description, except by removing the file
      entirely), and add new tags to new and pre-existing files when
      TagSpec is called (but not remove existing tags from files). (CNY-1283)
    * Derived packages (experimental) can now run nearly all build and
      source actions. (CNY-1284)
    * Derived packages (experimental) now inherit byDefault settings from
      the parent (CNY-1401), but can override them in the child (CNY-1283).
    * Derived packages (experimental) now handle multiple binary packages
      built from a single source package, including overriding binary
      package name assignment in the derived package. (CNY-1399)

  o Server Changes:
    * Two new calls have been added to the server API -
      getTroveReferences and getTroveDescendants. (CNY-1349)
    * The proxy server proxies "put" calls now.
    * Cleaned up string compression code in changeset merging.

  o Bug Fixes:
    * Fixed a bug where an invalid flavor at the command line would result
      in a traceback. (CNY-1070)
    * Added an exception to allow redirect recipe names to have any format -
      including those usually reserved for group- and info- packages.
    * Removed a harmful assert that kept trove source stacks from working w/o
      installLabelPaths in some cases. (CNY-1351)
    * The cfg.root item is always stored internally as an absolute path,
      even if it is specified as a relative path. (CNY-1276)
    * cvc now properly cleans up 000-permission files from the old build 
      directory. (CNY-1359)

  o Internal Changes:
    * Changesets in an update job can be downloaded in a step separate from
      the installation. Additionally, update jobs can be frozen and reapplied
      later. (CNY-1300)
    * UpdateJob objects are now versioned for a specific state of the Conary
      database, and can be applied only if the state of the database has not
      changed. (CNY-1300)
    * Public keys can now be retrieved from a directory, with each key stored
      in a separate file. (CNY-1299)
    * Troves now track their direct parent they were cloned from, instead of
      the source-of-all-clones. (CNY-1294)

Changes in 1.1.17:
  o New Feature:
    * A caching proxy has been implemented for Conary.  A proxy server
      caches changesets as clients request them.  This can
      dramatically improve the performance of Conary when a subsequent
      request is made for the same changeset.

      The server is implemented using the existing standalone and
      Apache-based Conary repository server modules. Two new Conary
      repository configuration variables, "proxyDB" and
      "proxyContentsDir" have been created to define the proxy
      database and contents store.

      To configure the Conary client to use a proxy, a new "proxy"
      configuration variable has been added to the conaryrc file.
      Generic HTTP proxies should still be configured using the
      "http_proxy" environment variable.

      In order to facilitate authentication and proxy cache
      invalidation features, new Conary repository methods have been
      introduced.  This means that the Conary proxy requires that
      repositories it connects to run Conary version 1.1.17 or later.
      The Conary proxy is considered experimental.  Therefore future
      versions of Conary may not be able to communicate with the proxy
      as implemented in Conary 1.1.17.

  o Client Changes:
    * Filesystem permissions on rollback data restrict access to the
      owner of the database (normally root). (CNY-1289)
    * The Conary client now sends data across an idle connection to a
      Conary repository.  This will keep the connection alive when the
      repository is behind a firewall or proxy that has short timeouts
      for idle connections. (CNY-1045)
    * The error message produced by Conary when a progress callback
      method raises an unhandled exception has been improved.

  o Build Changes:
    * cvc cook --show-buildreqs works properly now.  Thanks to Pavel
      Volkovitskiy for reporting the issue and providing the
      patch. (CNY-1196)
    * The flags for other packages that are specified in the build
      flavor are now available when cooking as a part of the
      PackageFlags object.  For example, if you wish to check to see
      if kernel.pae is set, you can add "if PackageFlags.kernel.pae:".
      Note that such checks do not affect the final flavor of your
      build, and should be used with care. (CNY-1201)
    * Component and package selection by manifest, as with the
      "package=" option, could fail when large numbers of files were
      found; this bug has been resolved. (CNY-1339)
    * You can now add a labelPath to a group r.add() line by
      specifying a labelPath keyword argument.  For example:
         r.add('conary', labelPath=['conary-unstable.rpath.org@rpl:1',
                                    'conary.rpath.com@rpl:1'])
    * Repeated shadow merges now fail with an error suggesting a
      commit.  Previously, the merge operation would be attempted
      again. (CNY-1278)

  o Server Changes:
    * Conary repositories no longer allow users or groups to be
      created with names that include characters other than those
      defined in the Portable Filename Character Set.
    * Server side functions that work on large datasets (getTroveSigs
      and setTroveSigs) are now using batched SQL operations for faster
      throughput. (CNY-1118, CNY-1243)
    * The code that commits groups to the repository has been reworked
      to significantly reduce the number of SQL queries executed.
      (CNY-1273)
    * Including a symbolic link in the path to the temporary now
      returns an error immediately at startup. (CNY-958)
    * Errors opening a to-be-committed changeset now have the internal
      exception logged and CommitError returned to the client (CNY-1182)
    * Cached Changesets are now versioned depending on the client's
      version.  This allows for the same changeset to be cached for
      different client generations. (CNY-1203)

  o Internal Changes:
    * A StringStream can now be set from a Unicode object.  The
      StringStream stores the UTF-8 encoding of the Unicode
      object. (CNY-366)
    * The ByteStream and LongLongStream classes have been
      reimplemented in C.  Modifications have been made to the
      NumericStream types implemented in C so that they can be used as
      base classes in Python.
    * PathID lookups are now done by file prefix and file ID. This
      allows for identifying files in different package flavors or in
      versions older than the latest one. (CNY-1203)
    * StreamSet objects can now preserve unknown elements of the stream
      instead of silently skipping them. Those elements are retained for
      freeze(), letting the older stream object exactly replicate the
      frozen stream of the newer object. Unknown elements are preserved
      through merges into old object as long as the old object has not
      been locally modified.

  o Bug Fixes:
    * Conary now displays a useful error message when it is unable to
      parse a "user" line in a configuration line.  Previously Conary
      would raise an unhandled exception. (CNY-1267)
    * Mirror configurations no longer use /etc/conary/entitlements/ as
      the default location to read entitlements used to mirror.
      Normally the entitlements used to mirror are different than the
      entitlements required to update the system.  Therefore they
      should not be used when attempting to access source or target
      repositories when mirroring. (CNY-1239)
    * "cvc emerge" now displays error messages when the underlying
      cook process results in an exception.  Previously, an unhandled
      exception message was generated. (CNY-995)
    * Derived packages now support setuid and setgid files. (CNY-1281)
    * You can no longer accidentally include a group in itself by
      using addAll. (CNY-1123, CNY-1124)
    * An error message is produced when troves could not be found
      during "conary migrate" in the same manner they are alerted
      during a "conary update".  Previously these errors were
      masked. (CNY-1171)
    * A bug that caused update failures when a changeset held file
      contents that were both InitialContents and a normal file has
      been fixed. (CNY-1084)
    * Filesets now honor buildFlavor. (CNY-1127)
    * The TroveSource class tried to raise a DuplicateTrove exception,
      which doesn't exist. It now raises InternalConaryError instead.
      (CNY-1197)
    * A proper error is now produced when Conary is unable to create
      the directory for the local database due to a permission
      failure. (CNY-953)
    * Group recipes could sometimes include a trove for dependency
      resolution but not move to include the package directly in the
      group that is doing dependency resolution.  Now the package and
      component both are always included immediately in the group that
      is resolving dependencies. (CNY-1305)
    * A "no new troves available" error message is now given when
      there are no new versions to migrate to (CNY-1246)
    * Attempting to clone without name or contact information set now
      gives a proper error message. (CNY-1315)
    * The client code no longer exits with a sys.exit(0) if one of the
      callbacks fails. (CNY-1271)
    * When multiple labels of a trove exist in a group and that group is 
      being searched for that trove, conary will no longer arbitrarily pick
      one of the labels to return.
    * A bug in the default update callback class that causes a hang
      when unhandled exceptions occur has been fixed.
    * Cloning a trove multiple times that was already cloned no longer
      increments the source count. (CNY-1335)
    * The Conary network client erroneously specified the latest
      protocol version it knew about when calling a server, even if
      the server couldn't understand that version. (CNY-1345)

Changes in 1.1.16:
  o Server Changes:
    * The repository now returns recursive changesets with special
      "removed" trove changesets if a trove is missing or has been
      removed.  This allows the client to determine if it has the
      needed troves to perform an update.  Previously, the repository
      would raise an exception, which prevented updates from mirrors
      with byDefault=False troves (such as :debuginfo) excluded.
    * A getTroveInfo() method has been added to the Conary repository
      server.
    * Repository changeset cache database operations are now retried
      before giving up (CNY-1143)

  o Client Changes:
    * A new "isMissing" trove flag has been added.  This flag is set
      by a Conary repository when a Trove is missing.  This allows the
      client to display an appropriate message when it attempts to
      update from an incomplete mirror.
    * Including a configuration file from an unreachable URL will now
      reasonably time out instead of hanging for 3 minutes (the default TCP
      connection timeout). (CNY-1161)
    * Conary will now correctly erase a trove whose files have changed owners
      or groups to values not mapped to users or groups on the current system.
      (CNY-1071)
    * Conary will now display files that are transient as transient when
      --tags is used.
    * Support for the new getTroveInfo() method has been added to the
      Conary repository client.

  o Build changes:
    * The "cvc cook" command will now log a message when deleting old
      build trees to make way for an upcoming build.
    * The "cvc refresh" command will now print a warning instead of
      failing with an error when an attempt to refresh a
      non-autosourced file is made. (CNY-1160)
    * The BuildPackageRecipe class now requires file:runtime, which is
      needed to run many configure scripts. (CNY-1259)
    * Configuration files are now automatically added to :config
      components only if they do not have any executable bits
      set. (CNY-1260)

  o Bug Fixes:
    * Conary 1.1.14 and 1.1.15 failed to update when encountering the
      multitag protocol; this regression is resolved. (CNY-1257)
    * The logparse module now correctly parses python tracebacks in
      conary log files. (CNY-1258)

Changes in 1.1.15:
  o Client Changes:
    * On the update path, errors and warnings are now handled by callbacks.
      This allows applications using the Conary API to capture and process
      them as appropriate. (CNY-1184)

  o Bug Fixes:
    * "conary erase --help" now displays options as "Erase Options"
      instead of "Update Options". (CNY-1090)

  o Build Changes:
    * Change in assembling recipe namespace changed how unknown recipe
      attributes were handled (they appeared as None instead of raising
      an Attribute Error).
    * Packaged directories are no longer included in :lib components
      because doing so can create multilib failures.  (CNY-1199)

Changes in 1.1.14:
  o Client Changes:
    * Tag handler output is now redirected to a callback. The command line
      callback places "[ tag ]" in front of the output from each tag handler
      to help with debugging. (CNY-906)
    * All filesystem operations are journaled now to allow recovery if an
      unexpected failure occurs. "conary revert" has been added to recover
      from cases where the journal is left behind unexpectedly. (CNY-1010)

  o Build Changes:
    * cvc will no longer fail if the EDITOR environment variable points
      to an invalid editor. (CNY-688)
    * Redirects now build erase redirects for package components which
      existed in the past but have disappeared on head. (CNY-453)
    * The TagSpec policy now checks the transitive closure of build
      requirements when determining whether the build requirements
      are sufficient to ensure that a needed tag description will
      be installed. (CNY-1109)
    * Repositories can now be made read-only to allow for maintenance.
      (CNY-659)
    * PIE executables, which appear to be shared libraries in binary
      directories, will no longer export soname dependencies. (CNY-1128)
    * ELF files in %(testdir)s and %(debuglibdir)s will no longer export
      soname provides.  (CNY-1138, CNY-1139)
    * cvc is now able to check out source troves that have been shadowed from
      a branch that no longer contains the files. (CNY-462)
    * The Install recipe class now has the ability to copy symbolic links.
      (CNY-288)
    * The output produced by cvc when attempting to find the
      appropriate patch level when applying a patch has been
      improved. (CNY-588)
    * When cooking (either from a recipe or from the repository),
      cvc will always use the (auto)source files from the repository,
      instead of re-downloading them. This allows for rebuilds from
      recipes even if the upstream source is no longer available,
      without using the cvc cook --prep command first to cache the
      repository copies. (Auto)sources can still be re-downloaded
      using cvc refresh. (CNY-31)
    * The ordering for the rules used to determine which component a
      file should be in was reversed when a file was under /usr/share
      but had /lib/ somewhere in the path name. (CNY-1155)
    * The cvc add command will now refuse to add symbolic links that
      are absolute, dangling, pointing to files outside of the current
      directory or pointing to files that are not tracked by Conary.
      (CNY-468)
    * Use objects now record which file on system define them. (CNY-1179)
    * ExcludeDirectories built-in policy will now remove the empty
      directories it has excluded from the _ROOT_ in order to prevent
      later policies from thinking they are going to be on the target
      system. (CNY-1195)

  o Internal changes:
    * Conary now supports being built against an internal copy of the
      sqlite3 library for cases when the system sqlite3 is not the
      optimal version for Conary.
    * The repository schema's string types are no longer restricted to
      arbitrary sizes for backends that support indexing larger strings
      than MySQL's InnoDB storage engine. (CNY-1054)

  o Bug Fixes:
    * The SQL query that implements the getTrovesByPath() repository
      method has been reworked to avoid slow queries under
      MySQL. (CNY-1178)
    * Builds that resulted in changesets containing the same file
      in different locations would fail to commit if the files differed
      only by mtime. (CNY-1114)
    * The mirror script now correctly handles the cases where
      the PathIdConflict errors are raised by certain source repositories
      during mirroring. (CNY-426)
    * The mirror script now can correctly mirror removed troves when a
      removed and regular versions appear in the same mirror chunk.
    * Perl dependency strings containing double colons are now properly
      accepted on the command line. (CNY-1132)
    * The cvc stat command now correctly displays the usage information
      when extra arguments are specified. (CNY-1126)
    * The conary update --apply-critical command will now behave correctly
      if the update job contains linked troves (besides the conary package
      which is the source of critical updates). Linked troves are troves
      with overlapping paths.  (CNY-1115)
    * A GET request to the "changeset" URL of a repository server that
      does not supply any arguments no longer results in an Internal
      Server Error.  The repository can be configured to send email to
      an email address with debugging information. (CNY-1142)
    * When checking to make sure that the URL used to upload a
      changeset matches the repository base URL, both URLs are now
      normalized before the comparison is made. (CNY-1140)
    * The conary.lib.logparse module now provides the correct date
      strings for each logged event.
    * The Conary command line argument parser checks for the --help
      option earlier.  This corrects some instances where commands
      like "conary rq --help" would not display help. (CNY-1153)
    * The conary [command] --help --verbose command now correctly
      displays verbose option help.
    * Conary no longer fails with an unhandled exception when the 
      local database is locked.  A useful error message is now
      produced. (CNY-1175)
    * The cvc annotate command now attributes the correct name to the
      person who committed the initial revision of a file. (CNY-1066)
    * Conary will give a better error message if you try to run the
      conary emerge command without conary-build installed. (CNY-995)

Changes in 1.1.13:
  o Build Changes:
    * All files in "binary directories" now provide their path as a
      file: dependency. This allows more flexibility for files that
      have requirements such as "file: /usr/bin/cp". (CNY-930)
    * A addRemoveRedirect() method has been added to the
      RedirectRecipe class to allow redirecting packages to nothing
      (which causes them to be erased on update). The client code has
      been updated to remove package components properly for this
      case.  (CNY-764)

  o Bug Fixes:
    * Config files, though added to the :config component by default
      (CNY-172), can now be appropriately overridden by
      ComponentSpec. (CNY-1107)
    * ELF files that have no DT_NEEDED or DT_SONAME entries no longer
      cause Conary to trace back attempting to discover the ELF
      ABI. (CNY-1072)
    * Conary will no longer attempt to update troves in the namespace
      "local" when using updateall.
    * Redirect recipes which contain conflicting redirects now give an
      error message instead of a traceback. (CNY-449)
    * The previous fix for CNY-699 wrongly encoded the soname rather
      than the filename in provisions for symbolic links to shared
      libraries when the shared library had a soname.  Additionally,
      symlinks from directories not in the system shared library path
      to ELF shared libraries in directories in the shared library
      path wrongly caused internal dependencies to have the full path
      to the symlink encoded in the shared library requirement.  These
      bugs have been resolved. (CNY-1088)

Changes in 1.1.12:
  o Client Changes:
    * A signature callback has been added, which allows one to catch
      the troves with bad signatures and react appropriately (display
      an error message, lower trust level, etc). (CNY-1008)
    * The conary.lib.logparse module has been added to provide
      parsed access to conary log files. (CNY-1075)

  o Build Changes:
    * "cvc cook" is now more efficient in looking up files that are
      part of the built troves (CNY-1008).
    * A "commitRelativeChangeset" configuration variable has been
      added to control whether Conary creates relative or absolute
      changesets when cooking.  It defaults to True, but can be
      changed to False to cause Conary to cook and commit absolute
      changesets. (CNY-912)
    * A list of X.org mirrors has been added to the default mirrors.
    * "cvc diff" now returns an return code of 2 on error, 1 if there
      are differences, and 0 if there are no differences. (CNY-938)
    * An "addResolveSource" method has been added to GroupRecipe.
      This will change how dependency resolution is done when building
      a group.  Instead of searching the label path defined in the
      group for solutions, the resolve source will be searched
      instead. This allows you to resolve dependencies against a
      particular version of a group. (CNY-1061)
    * Cloning multiple flavors of the same package in a single step is
      now possible. (CNY-1080)
    * Perl dependencies now include provides for .ph files, as well as
      .pl and .pm files, found in the perl @INC path. (CNY-1083)

  o Bug Fixes
    * The previous fix for CNY-699 introduced two errors in handling
      shared library dependencies that were not in shared library
      paths and thus need to have their paths encoded.  These bugs
      have been resolved. (CNY-1088)
    * The build time in the troveInfo page of the repository browser
      is now displayed properly as "(unknown)" if a trove has no build
      time set. (CNY-990)
    * dbsh now properly loads the schema when one of the .show
      commands is executed. (CNY-1064)
    * The Conary client version is saved before the re-execution of
      conary that follows the application of a critical
      update. (CNY-1034)
    * A condition that was causing sys.exit() to not terminate the
      server process when running in coverage mode has been
      fixed. (CNY-1038)
    * If a configuration value is a list and has a non-empty default,
      appending values to that default does not reset that list to
      empty (Conary itself never triggers this case, but rMake does
      with defaultBuildReqs). (CNY-1078)
    * FileContainers don't store the path of the filecontainer in the
      gzip header for contents which are being transparently compressed
      by the object
    * Creating referential changesets obtained the path of files in the
      data store multiple times. When one content store in a round-robin
      content store configuration is corrupt, that would lead to inconsistent
      changesets. Instead, we will include those corrupt contents in
      a valid changeset and let the install content validation catch the
      problem.

Changes in 1.1.11:
  o Client Changes:
    * "conary help [command]" now displays the usage message for
      the command.
    * The --help options will now display a smaller number of flags by
      default, and more when the --verbose flag is added.
    * A getUpdateItemList() method has been added to the ConaryClient
      class.  It returns a list of top level troves on the local
      system. (CNY-1025)
    * "conary rq package:source --tags" will now show an "autosource"
      tag on autosourced files.
    * Conary now correctly uses "KB/s" instead of "Kb/s" when
      displaying transfer rates. (CNY-330)
    * conary rblist is now more readable, and supports --labels and
      --full-versions. (CNY-410)

  o Build Changes:
    * When using "cvc refresh" to refresh autosourced files, the
      refresh flag is now reset after the commit.  Previously, the
      file would continue to be refreshed on subsequent commits.
    * When using "cvc commit", cvc no longer downloads autosourced
      files which haven't changed (CNY-611, CNY-463)
    * Files that were previously marked as autosource files can now be
      made a regular file by calling "cvc add".
    * When using "cvc remove" to remove a file from the local checkout
      directory and the file is still specified in the recipe file as
      being automatically downloaded, the file will now be switched to
      an autosource file (preserving the pathId).
    * The autosource state is now stored explicitly in CONARY files.
    * CONARY files now use textual identifiers for flags instead of
      digits.
    * "cvc refresh" no longer downloads all autosource files.  Only
      the file(s) specified are downloaded.
    * Files removed with "cvc remove" are no longer erroneously
      re-added when committing changes to the repository.  This used
      to happen when the file was in the previous version of the
      source component and also present in the lookaside
      cache. (CNY-601)
    * Conary now produces a warning instead of an error when an
      unknown use flag is specified in the buildFlavor configuration
      variable.  It will still produce an error if the unknown use
      flag is accessed in the recipe.
    * Package builds now create relative changesets for components instead
      of absolute changesets, reducing the size of the upload to the
      repository (CNY-912)
    * The download code in cvc now accepts cookies.  This is required
      to download files from Colabnet sites. (CNY-321)
    * The download code in cvc can now handle basic HTTP
      authentication. (CNY-981)
    * Shared libraries and symlinks to shared libraries provide their
      filenames as soname dependency provisions, as well as DT_SONAME
      records listed within the shared library, if any. (CNY-699)
    * Malformed regular expressions passed as exceptDeps arguments to
      the r.Requires policy are now reported gracefully. (CNY-942)
    * A list of GNOME mirrors has been added to the default mirrors.
    * Commit log messages may now be provided with the "cvc --log-file"
      command, with support for standard input using the filename "-".
      (CNY-937)
    * The default ComponentSpec information is now loaded from
      files in the /etc/conary/components/ directory tree, and the
      defaults can now be overridden on a per-distribution basis in
      the /etc/conary/distro/components/ directory tree. (CNY-317)
    * Freeform documentation from /usr/share/doc is now included
      in the new ":supdoc" component instead of the ":doc" component
      by default. (CNY-883)
    * Configuration files are now put into a ":config" component to
      make it easier to override them.  This configuration can be
      disabled by setting the configComponent configuration item
      to False. (CNY-172)
    * Empty directories that have owner or group information explicitly
      set are now included in packages by default. (CNY-724)

  o Bugfixes:
    * Files added in both the repository and locally with cvc now give
      an error message on update rather than corrupting the CONARY
      file (CNY-1024)
    * Adding a file locally and then merging that file from upstream
      now causes an error as expected (it would traceback
      before). (CNY-1021)
    * Cooking a group recipe that defines an empty groups with
      resolveDependencies set no longer results in a traceback.
      Conary will display an error message as expected. (CNY-1030)
    * Specifying a bad protocol in a repositoryMap entry (a protocol
      other than http or https) no longer causes an unhandled
      exception. (CNY-932)
    * When migrating, conary now utilizes update mode with all updates
      explicitly specified when re-executing after critical updates.
      Previously, the migration failed if a critical update was
      applied. (CNY-980)
    * Infinite loops are now detected when including configuration
      files. (CNY-914)
    * Temporary files created when critical updates are applied are
      now cleaned up. (CNY-1012)
    * Conary repositories now detect when changesets that are being
      committed are missing files. (CNY-749)
    * Conary now prints an error message when trying to write a
      changeset file to a location that cannot be written (directory,
      read-only file etc.). (CNY-903)

Changes in 1.1.10:
  o Bugfixes:
    * A warning message produced when attempting to retrieve a OpenPGP
      key has been fixed.  The warning was introduced in CNY-589.

Changes in 1.1.9:
  o Client Changes:
    * The usage message displayed when running "conary" or "cvc" has
      been simplified and improved. (CNY-560)
    * When choosing how to match up troves with the same name, conary now
      takes paths into account, if there's a choice to make between matching
      up two old troves that are otherwise equivalent with a new trove, conary
      will choose the one that shares paths with the new trove. (CNY-819)
    * Conary will now allow "conary migrate --info" and "conary migrate
      --interactive" without displaying usage information. (CNY-985)
    * Conary now only warns about being able to execute gpg if a
      signature trust threshold has been set. (CNY-589)
    * Fixed cvcdesc after the refactoring of configuration options. (CNY-984)

  o Server Changes:
    * PostgreSQL support has been finalized and some SQL queries have
      been updated in the repository code for PostgreSQL
      compatibility.  PostgreSQL will be officially supported in a
      future release of Conary.
    * The repository browser is now viewable by Internet Explorer.

  o Build Changes:
    * cvc now allows files to be switched from autosource to normal
      and from normal to autosourced. (CNY-946)
    * Recipes will now automatically inherit a major_version macro,
      which is defined to be the first two decimal-seperated parts of
      the upstream version, combined with a decimal. For example, a
      version string of 2.16.1.3 would have a major_version of
      2.16. (CNY-629)
    * A list of KDE mirrors has been added to the default mirror
      configuration. (CNY-895)
    * If a group is cooked twice at the same command line, for example
      "cvc cook group-dist[ssl] group-dist[!ssl]", then conary will
      cache the trove found during the first group cook and use it for
      subsequent group cooks. (CNY-818)
    * Unpacking a tarball now preserved permissions only when
      unpacking into the root proxy, not unpacking sources into the
      build directory. (CNY-998)

  o Code Cleanups
    * The command line options common between cvc and conary are now
      defined in one place.
    * The code to add options to the command line parser for an option
      has been refactored to remove duplication.

  o Bug Fixes:
    * A bug that caused an Internal Server Error when marking a group
      :source component as removed in a repository has been fixed.
    * A bug that caused group cook with a replace or remove with a
      flavor and no matching trove to emit a traceback instead of a
      warning has been fixed. (CNY-977)
    * A bug that caused an unhandled exception when two packages with
      the same name require a trove that was being erased has been
      fixed.
    * Timeouts that occur when attempting to read the XML-RPC request
      from a client are now logged and return an exception (instead of
      causing a unhandled exception in the server).

Changes in 1.1.8:
  o Bug Fixes:
    * The fix for CNY-926, which allows a ShimNetClient to create
      changes directly from an in-process Conary Repository, did not
      properly merge changesets when multiple servers were involved.
    * The r.setByDefault() method in group recipes was broken in
      1.0.34.  It would cause a traceback.  This has been fixed.

Changes in 1.1.7:
  o Client Changes:
    * You can now delete troves, update from changeset files, and
      update with a full version specified without an installLabelPath
      set. (CNY-281)
    * "conary rm" has been added as an alias for the "conary remove"
      command. (CNY-952)
    * Conary now produces an error message when an invalid context is
      specified. (CNY-890)
    * User settings in a context will override but not remove user
      settings from the main conary configuration file. (CNY-972)

  o Build (cvc) Changes:
    * "cvc cook --prep" now warns about missing dependencies instead
      of raising an error.  "cvc cook --download" does not warn or
      error. (CNY-787)
    * In a group recipe, if you use r.remove() to remove a component
      from a package in a group (which marks the component
      byDefault=False), and the package no longer contains any
      byDefault=True components, the package itself will also be made
      byDefault=False. This avoids installing packages with no
      components on the system. (CNY-774)
    * Previously, Java files that have no discoverable provided or
      required interfaces (for example, due to EAR dependencies)
      caused a traceback.  Conary now handles this case correctly and
      does not traceback.
    * Merging when the current version is already based on the parent
      version now gives an error message instead of writing out an
      incorrect CONARY file (CNY-968)

  o Bug Fixes:
    * Erases of critical troves is no longer considered a reason to
      restart Conary.
    * A bug triggered when a critical update of a trove depended on an
      erase has been fixed.
    * A bug that caused changesets to be invalidated from the
      changeset cache when signatures were not modified by
      setTroveSigs() has been fixed.
    * A bug that caused an Internal Server Error (ISE) when attempting
      to browse the files in a shadowed component via the Conary
      repository browser has been fixed. (CNY-926)
    * A bug introduced 1.0.32 that affected the ability to update two
      troves due to the same broken dependency when using
      "resolveLevel 2" has been fixed.  This bug affected the ability
      to simply run "conary update conary" when conary-build and
      conary-repository will both installed. (CNY-949)
    * Conary will now display config lines that are equivalent to the
      default configuration value but are set explicitly by the
      user. (CNY-959)
    * Specifying "includeConfigFile" within a context will now include
      the file also within that context. (CNY-622)
    * A memory leak in conary.lib.misc.depSplit() has been fixed.
    * The client no longer loops forever trying to create
      cross-repository relative changesets when the trove is missing
      from one of the repositories. (CNY-948)
    * Repositories no longer return empty troves when
      createChangeSet() is called on troves which are referenced
      within the repository but present on a remote repository.
      (CNY-948)
    * Repository queries no longer return matches for troves which are
      referenced by groups but are not present in the
      repository. (CNY-947)
    * Specifying a root (through conaryrc configuration or the
      "--root" command line parameter) that is not a directory no
      longer results in an unhandled exception. (CNY-814)
    * Renaming and changing a source file no longer results in
      tracebacks on "cvc update" and "cvc merge" (CNY-944, CNY-967)

Changes in 1.1.6:
  o Client Changes:
    * The "cvc" and "conary" command line programs have new command
      line argument aliases.  They accept "-r" as an alias for
      "--root" and "-c" as an alias for "--config".  Commands that
      accept "--info" now accept "-i" as an alias.
    * Contexts can now override any configuration option. (CNY-812)
    * The meaning of the "--components" command line option has
      changed to be more intuitive.  For example, "conary q
      --components" will show all the components for all packages,
      indented as expected. (CNY-822)

  o Build (cvc) Changes:
    * "cvc commit -m'commit message'" is now accepted.  Previously, a
      space was required between the -m and the message.
    * Permissions are now preserved by tar when extracting a tar
      archive added with r.addArchive().
    * The Requires policy now parses pkg-config files more reliably.
    * "cvc cook" now has a "--download" option, which fetches the
      applicable sources from upstream or from the repository and then
      stops. (CNY-837)
    * If cooking a group results in conflicts, the error message will now
      show you the reason why the troves in conflict were included in the
      group. (CNY-876)
    * A new r.addCopy() command is now available to group recipes.  It
      performs the actions required to create a new group, add all of
      the troves from a different group, and add the new group to the
      current group. (CNY-360)
    * In a group recipe, if r.replace() or r.remove() does nothing, a
      warning message is given unless the keyword allowNoMatches is
      used. (CNY-931)
    * In a group recipe, if r.replace() would match against a package
      included inside another group that you are not building, conary
      will warn that replace cannot possibly do anything and will
      suggest using r.addCopy() to resolve the problem. (CNY-360)
    * The Autoconf() build action now enforces buildRequirements of
      automake:runtime and autoconf:runtime if used. (CNY-672)
    * All build actions that enforce buildRequires additions now report
      them through the reportMissingBuildRequires summary policy.

  o Optimizations:
    * Retrieving a large number of troves without files from the local
      database has been sped up by 30%. (CNY-907)
    * On one test machine: "conary q --troves" is 2 times
      faster. "conary q", "conary q --deps" and "conary q --info" are
      30% faster.  "conary q --troves --recurse" is 4-6 times faster.

  o Bug Fixes:
    * r.Replace() no longer fails when a glob matches a dangling
      symlink.  It now reports that no action is taking on the
      dangling symlink due to it being a non-regular file.  This is
      the same behavior as running r.Replace() on non-dangling
      symlinks.

Changes in 1.1.5:
  o Optimizations
    * Duplicate trove instantiations have been removed. Build requires are
      no longer thawed out of abstract change sets, and methods were added
      to get dependency and path hash information directly from trove
      change set objects. These changes combined for a 50% speedup on
      update --info of a large group into an empty root and saved a few
      megs of memory as well (CNY-892)
    * The changes in the previous version of Conary in how XML-RPC
      responses are decompressed actually made Conary slower.  These
      changes have been reverted.

  o Build (cvc) Changes:
    * The Requires() policy now reads pkg-config files and converts the
      "Requires:" lines in them into trove dependencies, removing the
      need to specify those dependencies manually. (CNY-896)
    * Files in /etc/conary/macros.d/ are now loaded in sorted order
      after initial macros are read from /etc/conary/macros. (CNY-878)

  o Bug Fixes:
    * Conary now runs tagscripts correctly when passed a relative root 
      parameter (CNY-416).
    * cvc log now works when there are multiple branches matching for the
      same trove on the same label.
    * Fixed resolveLevel 2 so that it does not try to update packages that
      are already a part of the update. (CNY-886, CNY-780)
    * Fixed resolveLevel 2 so that it does not repeatedly try to perform 
      the same update. (CNY-887)
    * cvc cook | less now leaves less in control of the terminal. (CNY-802)
    * The download thread terminating during an update is now a fatal
      error.
    * The web interface to a conary repository will now print an error
      message instead of a traceback when adding an entitlement class
      with access to a group that does not exist.
    * Parent troves in repository changeset caches are now invalidated
      when a member trove is invalidated (CNY-746)
    * cvc cook group now limits the number of path conflicts displayed for 
      one trove to 10. (CNY-910)
    * Conary update now respects local changes when a group update occurs
      along with the update of the switched trove.  For example, switch
      foo to be installed from another branch instead of the default, 
      and then update foo and its containing group at the same time would
      cause conary to try to reinstall the original foo (resulting in path
      conflicts). (CNY-915)
    * loadRecipe now selects the most recent of two recipes available
      in the case where there are multiple choices due to label
      multiplicity. (CNY-918)

Changes in 1.1.4:
  o Client Changes:
    * Conary now restarts itself after updating critical conary
      components (currently, that consists of conary).  Hooks have
      been added for other components using the conary api to specify
      other troves as critical.  Also, hooks have been added for other
      components to specify a trove to update last. (CNY-805, CNY-808)
    * Conary now warns the user when they will be causing label
      conflicts - that is when an operation would cause two different
      branches of development for a single trove to end up with the
      same trailing label.  Since most conary operations are label
      based, such label conflicts can be confusing to work with and
      are almost never desireable - except in those few cases where
      they are necessary.  (CNY-796)
    * The conary repository client now retries when a DNS lookup of a
      server hostname fails with a "temporary failure in name
      resolution" error.

  o Optimizations
    * The getFileContents() and getFileVersions() server side calls
      have been optimized for faster execution.
    * The SQL query in getTroveList() has been sped up by a 3-5x factor.
    * dbstore now has support for executemany()
    * Inserts into local database now use executemany().

  o Server Changes
    * Several SQL queries have been updated for PostgreSQL compatibility

  o Build (cvc) Changes:
    * The "cvc add" command no longer assumes files it doesn't know to
      be binary are text files; there are lists for both binary and
      text types, and files which are added which aren't in either
      list need to be added with "--text" or "--binary". (CNY-838)
    * A "cvc set" command has been added to change files between
      binary and text mode for files in source components.
    * The "cvc diff" command no longer tries to display the contents
      of autosource files. (CNY-866)
    * The "cvc annotate" command no longer displays pathIds in the
      error message for the specified path not being included in the
      source trove.  It displays the path name instead.
    * The "cvc annotate" command now gives an error when it is run on
      a binary file.
    * A "cvc refresh" command has been added.  It allows you to
      request that cvc fetch new upstream versions of files referenced
      by URL.  Thanks to Pavel Volkovitskiy for the initial
      implementation of this feature. (CNY-743)
    * The "cvc newpkg" command and the PackageSpec policy now disallow
      certain potentially confusing characters in trove
      names. (CNY-842)
    * The PythonSetup() build action has been modified to be more
      consistent with other build actions. The "setupName" paramater
      has been added, which can specify a command to run (defaults to
      "setup.py"). The first argument, similar to Configure(), passes
      arguments to the command being specified by setupName. (CNY-355)
    * The "cvc commit" command now recognizes .html, .css, .kid, and .cfg
      as extensions that identify text files. (CNY-891)
    * The PythonSetup build action has been modified to make it
      clearer what its "dir" and "rootDir" options specify. (CNY-328)

  o Bug Fixes:
    * Conary commands no longer perform an unnecessary database check
      on the local system. (CNY-571)
    * A bug that could allow conary to consider a no-op update as an
      install (and could result in tracebacks in some situations) has
      been fixed. (CNY-845)
    * If you've made a local modification to a package and then try to
      downgrade it later, Conary will now downgrade included
      components as well. (CNY-836)
    * The error message produced by "cvc cook" when a source component
      exists on multiple branches with the same trailing label has
      been improved. (CNY-714)
    * Error handling when manipulating entitlements via XML-RPC has
      been improved. (CNY-692)
    * The usage message displayed when running "conary changeset" has
      been corrected. (CNY-864)
    * Conary no longer tracebacks when a disconnected cook tries to
      load a superclass.  Conary also gives better messages when the
      loaded recipe has a traceback.  Thanks to David Coulthart for
      the core of this patch. (CNY-518, CNY-713)
    * A bug in soname dependency scoring has been fixed.  Dependency
      scoring when multiple sonames were being scored would simply use
      the value of the last soname, instead of the cumulative score.
      Note that the dependencies that did not match at all would still
      return as not matching, so this bug only affected Conary's
      ability to select the best match.
    * A bug in architecture dependency scoring has been fixed.
      Matching architectures are now counted as having a positive
      value, so that when performing dependency resolution on an
      x86_64 machine, troves that have flavor "is: x86_64 x86" will be
      preferred to those with flavor "is: x86".
    * The PythonSetup command ignored any C compiler macros that had
      been set.  The template has been changed to use them in the same
      way that Configure() uses them; as environment variables.
    * The warning message produced when r.Replace() refuses to modify
      a non-regular file now includes the path, as intended.
      (CNY-844)
    * A traceback that occurred when a resolveLevel 2 update resulted
      in a component being erased has been fixed. (CNY-879)
    * Conary now works around a possible threading deadlock when
      exceptions are raised in Threading.join().  The bug is in the
      standard Python threading library, and is fixed in 2.4.3.
      Conary will use a workaround when running under older versions
      of Python. (CNY-795)
    * Checks have been added to the XML-RPC transport system to see if
      an abort has been requested while waiting for a response from
      the server.  This allows the main thread to terminate the
      changeset download thread if it is waiting for an XML-RPC
      response from the server.  (CNY-795)
    * A bug in Conary's handling of an unusual case when multiple
      files being installed share the same content, and one of the
      files has been erased locally has been fixed.
    * A traceback that occurred when a manually removed file switches
      packages during an update has been fixed. (CNY-869)
    * When you remove a file and replace it with a directory, Conary
      now treats it as a removal. (CNY-872)
    * Conary's OpenPGP implementation now dynamically uses RIPEMD if
      it is available from PyCrpyto.  Some PyCrypto builds don't
      include RIPEMD hash support. (CNY-868)
    * A bug that allowed merging changesets with conflicting file
      contents for configuration files with the same pathId has been
      fixed.  Applying the resulting merged changeset caused
      IntegrityErrors.  (CNY-888)

  o Optimizations
    * The getFileContents and getFileVersions server side calls have
      been optimized for faster execution
    * The SQL query in getTroveList has been sped up by a 3-5x factor.
    * dbstore now has support for executemany()
    * Inserts into local database now use executemany().

  o Server Changes
    * Several SQL queries have been updated for PostgreSQL compatibility

Changes in 1.1.3:
  o System Update Changes:
    These changes make Conary much more robust when applying updates
    that move files from one package to another.

    * Components that modify the same files are now required to be in
      the same update job.  For example, if a file moves from
      component a:runtime to component b:runtime, the erase of
      component a:runtime and the install of component b:runtime will
      occur at the same time. (CNY-758).
    * Files moving between components as part of a single job are now
      treated as file updates instead of separate add/remove events.
      (CNY-750, CNY-786, CNY-359)

  o Client Changes:
    * The source component is now displayed in "conary rq --info"
      output.
    * Entitlements can now be passed into ConaryClient and
      NetworkRepositoryClient objects directly. (CNY-640)
    * Exceptions raised in callback functions are now issued as
      warnings and the current job is finished before
      existing. KeyboardInterrupts and SystemExits are handled
      immediately. (CNY-806)
    * The "--debug" command line flag now provides information that is
      useful to the end-user during the update process.  The
      "--debug=all" flag will provide output that is useful to conary
      developers.
    * The output of "--debug" has been modified when performing
      dependency resolution.  The output should be more helpful to end
      users.  Also rearranged the output given when dependencies
      fail. (CNY-779)
    * Config files and diffs are no longer cached in ram during installs;
      they are now reread from the changeset whenever they are needed
      (CNY-821)
    * Binary conflicts no longer cause a traceback in cvc update
      (CNY-644,CNY-785)

  o Optimizations
    On a test system, "conary updateall --info" is around 24% faster
    than previous versions of Conary.

    * The SQL query used to retrieve troves from the local database
      has been optimized.  The new code is nearly four times faster
      for operations like "conary q group-dist --info".
    * The SQL query in getTroveContainers() used to determine the
      parent package(s) and groups(s) of a set of troves as recorded
      in the local database has been optimized.  The new code is
      almost 95 times faster. (0.2 seconds versus 19 seconds)
    * The code in getCompleteTroveSet() that creates Version and
      Flavor objects from entries in the database now caches the
      created object.  This is approximately a 4.5 times speed
      up. (2.10 seconds versus 9.4 seconds)
    * The code in iterUpdateContainerInfo has had similar version
      and flavor caching optimizations that make the code about 
      2.5 times faster (from 10 seconds to 4 seconds).

  o Server Changes:
    The Conary repository server now sends a InvalidClientVersion
    exception when a conary 1.0.x client attempts to manipulate an
    entitlement through addEntitlement() or deleteEntitlement().

  o Build (cvc) Changes:
    * "cvc merge" and "cvc update" are now more verbose when
      patching. (CNY-406)
    * "cvc clone" now requires that you specify a message when cloning
      source components unless you specify --message.  It also gives
      more output about what it is doing (CNY-766, CNY-430).
    * "cvc clone" now has a --test parameter that runs through all
      steps of cloning without performing the clone.  --info is now
      more lightweight - it no longer downloads all of the file
      contents that would be cloned.
    * "cvc clone" now has a --full-recurse parameter that controls how
      recursion is performed.  Cloning a group no longer recurses by
      default.  The only way that a recursive group clone could
      succeed is if all troves in the group came from the same branch.
      This is almost never the case.
    * The "cvc cook" command now prints the flavor being built,
      as well as the version. (CNY-817)
    * The command line argument parsing in "cvc" has been modified.
      To use the "--resume" command line argument to specify that you
      wish to resume at a particular location, you must use
      "--resume=<loc>".  "--resume <loc>" will not work anymore.  This
      removes an ambiguity in how we parse optional parameters in
      Conary.
    * The PythonSetup build action no longer provides the older
      --single-version-externally-managed argument, and instead
      provides the --prefix, --install-purelib, --install-platlib,
      and --install-data arguments, which can be overridden with the
      purelib, platlib, and data keyword arguments, respectively.  This
      allows it to work correctly with a greater number of packages.
      It also provides the option of providing a "purePython=False"
      argument for python packages that mix architecture-specific
      and architecture-neutral files, and tries to automatically
      discover cases when it should be provided. (CNY-809)
    * Python dependencies were previously incorrectly calculated
      for certain module path elements added in some Python C
      code (for example, contents of the lib-dynload directory);
      these errors are now resolved by using external python
      to find system path elements. (CNY-813)
    * /etc/conary/mirrors/gnu has been added to enable mirror://
      references to the GNU mirror system.
    * The GNU mirror list was then significantly expanded and
      re-sorted.  (CNY-824)
    * /etc/conary/mirrors/cpan has been added to enable mirror://
      references to the Comprehensive Perl Archive network mirror
      system.
    * In group recipes, the methods r.add(), r.addAll(), and
      r.addNewGroup() have been modified to accept the use= parameter,
      which defaults to True (CNY-830).

  o Bug Fixes:
    * A bug that caused a traceback in the web interface when a
      non-admin user attempts to manage their entitlement classes has
      been fixed. (CNY-798)
    * "conary rq" (with no arguments) no longer hides troves if the
      flavor that matches the system flavor is not built for the
      latest version. (CNY-784)
    * "cvc cook" now displays the correct label of the thing it is
      building, even when it is not the build label.
    * Running "cvc update" in a directory that has been created with
      "cvc newpkg" but has not yet been committed to the repository
      will now fail with an appropriate error message instead of
      displaying a traceback. (CNY-715)
    * Conary can now apply updates that change a file that is not a
      directory to a directory.
    * Currently version objects are cached to optimize Conary.
      Unfortunately, version objects are mutable objects.  That means
      that if two different pieces of code are given the same version
      object, modifications made by one part of the code could affect
      the other inadvertently.  A warning message has been added to
      the version object when setting or resetting timestamps to make
      developers aware of the problem.  Developers should copy the
      version object before calling setTimeStamps(),
      resetTimeStamps(), incrementSourceCount(), or
      incrementBuildCount() on it.  When creating a version object
      from a string and time stamp set, use the timeStamps= keyword
      argument to versions.VersionFromString() to avoid the copy.  In
      a later version of Conary, version objects will be immutable.
      New methods will be introduced that return new modified objects.
    * Conary no longer hangs waiting for the download thread when an error
      occured in the download thread which caused it to terminate.
    * "conary migrate" now returns an error much earlier if you are
      not using interactive mode. (CNY-826)
    * Files removed from troves (most often by --replace-files) are now
      properly skipped on updates to that trove when the file didn't change
      between versions. (CNY-828)
    * includeConfigFile now gives a much better error message when it
      cannot include a config file. (CNY-618)

Changes in 1.1.2:
  o Bug Fixes:
    * Conary now removes sources from the lookaside before unpacking SRPMs to
      ensure that the source referenced from the SRPM is actually contained in
      the SRPM. (CNY-771)
    * Errors found in the recipe while checking in will now display file name
      and line number information along with the error found.
    * The trove browser no longer shows duplicate entries for multihomed
      repositories.
    * A bug that kept sqlite-based 64-bit mirrors from being used as a source 
      for further mirrors has been fixed.

  o Build Changes:
    * Conary no longer prints policy error messages three times; it
      now prints each error immediately when it is found, and then
      summarizes all policy errors once (instead of twice) at the
      end of the build process. (CNY-776)

Changes in 1.1.1:
  o Client Changes:
    * Migrate no longer replaces by default as if --replace-files was
      specified. (CNY-769)

  o Server Changes:
    * The log retrieval function now returns a HTTP_NOT_IMPLEMENTED
      (501) instead of a HTTP_NOT_FOUND (404) if the logFile
      directive is not configured.

  o Build Changes:
    * Conary now recognizes that pkgconfig finds its files in
      /usr/share/pkgconfig as well as /usr/lib*/pkgconfig. (CNY-754)
    * /etc/conary/mirrors/cran has been added to enable mirror://
      references to the Comprehensive R Archive Network. (CNY-761)

  o Bug Fixes:
    * Conary now resets the timeStamps in all cases when
      getSourceVersion is called (CNY-708).
    * SQLite ANALYZE locks the database after it is run, causing
      updates to fail.
    * A bug that caused lists such as installLabelPath in
      configuration files to be parsed incorrectly when more than one
      space was between list elements has been fixed
    * A bug that caused Locally changed files to no be marked properly
      in rollbacks that were stored locally (including rollbacks for
      locally built troves) has been fixed. (CNY-645)
    * A bug that could cause "cvc cook" to create groups that include
      components needed to resolve dependencies that are already
      included not-by-default has been fixed.
    * A bug that caused a traceback message when adding a user through
      the web interface has been fixed.

Changes in 1.1.0:
  o 1.1 Release Overview

    Conary 1.1.0 is the first version in the 1.1 series.  New
    functionality has been added to Conary that required modifications
    to the repository database schema and XML-RPC protocol.  A Conary
    1.1.x-compatible client is required to access many of the new
    features.  The XML-RPC interface includes version information so
    that old clients continue to work with new servers, and new
    clients continue to work with old servers.

    New Features:
      * Conary can now remove packages and components from a
        repository server.  This is a privileged operation and should
        not normally be used.  Only users with a special "can remove"
        ACL can remove from the repository.  As removing something
        from a Conary repository is an act of last resort and modifies
        repository internals, the command line option will not appear
        in the reference documentation.  rPath will assist users that
        need more information.
      * Conary can now query the repository by path.  Use
        "conary repquery --path /path/to/find" to find components that
        include a particular path.
      * Several enhancements were added to the entitlement management
        facilities in a Conary repository.
      * Conary can now redirect a group.

  Detailed changes follow:

  o Server Changes:
    * Entitlement keys were artificially limited to 63 characters in
      length.  This restriction has been raised to the max length
      permitted in the database column (255).
    * Entitlement classes can now provide access to multiple access
      groups (and updated the web UI to support that) (CNY-600)
    * addEntitlement() and deleteEntitlement() repository calls replaced
      by addEntitlements and deleteEntitlements calls.  These calls
      operate on more than one entitlement simultaneously.
    * Added getTroveLeavesByPath() and getTroveVersionsByPath(). (for
      CNY-74)
    * Conary now checks to ensure you have write access to all the
      things the client is trying to commit before you send them
      across the wire. (CNY-616)
    * deleteAcl() and listAcls() methods have been added to
      ConaryClient.

  o Client Changes:
    * "conary rq" now supports "--path", which allows you to search
      for troves in the repository by path. (CNY-74)
    * "conary rq" now has a "--show-removed" option that allows you to
      see removed trove markers.  A [Removed] flag will be displayed
      when the --trove-flags option is added.

  o Bug Fixes:
    * Conary now resets the timeStamps in all cases when
      getSourceVersion is called (CNY-708).
    * SQLite ANALYZE locks the database after it is run, causing
      updates to fail.
    * A bug that caused lists such as installLabelPath in
      configuration files to be parsed incorrectly when more than one
      space was between list elements has been fixed
    * A bug that caused Locally changed files to no be marked properly
      in rollbacks that were stored locally (including rollbacks for
      locally built troves) has been fixed. (CNY-645)
    * A bug that could cause "cvc cook" to create groups that include
      components needed to resolve dependencies that are already
      included not-by-default has been fixed.

Changes in 1.0.27:
  o Client Changes:
    * A "files preupdate" tag script method has been Implemented which
      gets run before tagged files are installed or changed. (CNY-636)
    * A bug that could cause "--replace-files" to remove ownership
      from every file in a trove has been fixed. (CNY-733)

    * Multiple bugs where using "--replace-files" could result in the
      new file having no owner have been fixed. (CNY-733)
    * The logcat script now supports revision 1 log entries.
    * The logcat script is now installed to /usr/share/conary/logcat

  o Build Changes:
    * Improved handling of the "package=" keyword argument for build
      actions.  In particular, made it available to all build actions,
      removed double-applying macros to the package specification,
      and fixed failure in cases like "MakeInstall(dir=doesnotexist,
      skipMissingDir=True, package=...)". (CNY-737, CNY-738)
    * The lookaside cache now looks in the repository for local sources
      when doing a repository cook. (CNY-744)
    * The mirror:// pseudo-URL handling now detects bad mirrors that
      provide an HTML document instead of the real archive when a
      full archive name is provided; previously, it did so only when
      guessing an archive name.  Thanks to Pavel Volkovitskiy for this
      fix. (CNY-745)
    * The Flavor policy has been slightly optimized for speed.

  o Server Changes:
    * ACL patterns now match to the end of the trove name instead of
      partial strings (CNY-719)

  o Bug Fixes:
    * The Conary repository server now invalidates changeset cache
      entries when adding a digital signature to a previously mirrored
      trove.
    * A bug that caused the mirror code to traceback when no callback
      function was provided to it has been fixed. (CNY-728)
    * Rolling back changes when the current trove has gone missing from
      the server now causes the client to generate the changeset to apply
      based on the trove stored in the local database (CNY-693)

Changes in 1.0.26:
  o Build Changes:
    * When cooking a group, adding "--debug" to the "cvc cook" command
      line now displays detailed information about why a component is
      being included to solve a dependency. (CNY-711)
    * The mirror:// functionality introduced in Conary 1.0.25 had two
      small bugs, one of which prevented mirror:// pseudo-URLs from
      working.  These bugs are now fixed, thanks to Pavel
      Volkovitskiy. (CNY-704)
    * The "cvc cook" command now announces which label it is building
      at the beginning of the cook, making it easier to catch mistakes
      early. Thanks to Pavel Volkovitskiy for this fix. (CNY-615)
    * The source actions (addSource, addArchive, etc.) can now take
      a "package=" argument like the build actions do.  Thanks to
      Pavel Volkovitskiy for contributing this capability.  (CNY-665)
    * The "preMake" option had a bad test for the ';' character; this
      test has been fixed and extended to include && and ||.
      thanks to Pavel Volkovitskiy for this fix. (CNY-580)
    * Many actions had a variety of options (dir=, subdir=, and
      subDir=) for specifying which directory to affect.  These have
      been converted to all prefer "dir=", though compatibility
      with older recipes is retained by continuing to allow the
      subDir= and subdir= options in cases where they have been
      allowed in the past. Thanks to Pavel Volkovitskiy for this
      enhancement. (CNY-668)

Changes in 1.0.26:
  o Server Changes:
    * The Conary web interface now provides a method to rely solely on
      a remote repository server to do authentication checks. (CNY-705)
    * The ACL checks on file contents and file object methods have
      been improved. (CNY-700)
    * Assertions have been added to prevent redirect entries from
      being added to normal troves.
    * An assertion has been added to ensure that redirects specify a
      branch, not a version.
    * The server returns a new FileStreamsMissing exception when the
      client requests file streams with getFileVersion or
      getFileVersions and the requested file stream is not present in
      the repository database. (CNY-721)
    * getFileVersions() now raises FileStreamMissing when it is given
      invalid request.
    * getFileContents() now raises a new FileHasNoContents exception
      when contents are requested for a file type which has no
      contents (such as a symlink).

  o Bug Fixes:
    * A bug that could cause "conary updateall" to attempt to erase
      the same trove twice due to a local update has been fixed.
      (CNY-603)
    * Attempts to target a clone to a version are now caught.  Only
      branches are valid clone targets. (CNY-709)
    * A bug that caused Trove() equality checks to fail when comparing
      redirects has been fixed.
    * A bug that caused the flavor of a redirect to be store
      improperly in the repository database has been fixed.
    * The resha1 script now properly skips troves which aren't present
      in the repository.
    * Conary 1.0.24 incorporated a fix for CNY-684 to correct behavior
      when storing src.rpm files rather than their contents.  The fix
      worked for local builds but not for commits to repositories.
      Conary 1.0.26 includes a fix that corrects the behavior when
      committing to a repository as well. (CNY-684)
    * A bug that prevented flavored redirects from being loaded from
      the repository database has been fixed.
    * "Conary migrate" now will follow redirects. (CNY-722)

Changes in 1.0.25:
  o Build Changes:
    * The addArchive() source action will search for reasonably-named
      archive files based on the name and version if given a URL ending
      with a "/" character. Thanks to Pavel Volkovitskiy for the
      initial implementation. (CNY-671)
    * All source actions, when given a URL that starts with "mirror://",
      will search a set of mirrors based on files in the mirrorDirs
      configuration entry, with default files provided in the
      /etc/conary/mirrors/ directory. Thanks to Pavel Volkovitskiy for
      the initial implementation. (CNY-171)
    * Symbolic links are now allowed to provide a soname even if they
      reference an ELF file only indirectly through other symbolic
      links.  Previously, a symbolic link could only provide a soname
      if it directly referenced an ELF file. (CNY-696)

  o Bug Fixes:
    * A bug that caused unhandled exceptions when downloading the file
      contents needed for a distributed changeset in threaded mode has
      been fixed. This bug was introduced in 1.0.24. (CNY-701)

Changes in 1.0.24:
  o Server Changes:
    * The server binary access log can now be downloaded by an
      administrator by visiting the http://servername/conary/log
      URL. Once the log is accessed it is rotated automatically by the
      repository server. Subsequent accesses to the log URL will only
      yield log entries added since the last access. (CNY-638)
    * The Users and Groups tab in the web management UI is no longer
      highlighted when administrators change their passwords.

  o Client Changes:
    * A --what-provides option has been added to "conary query" and
      "conary repquery".
    * A bug that installed extra components of a package that is being
      installed instead of updated due to the existing package being
      pinned has been fixed. (CNY-682)

  o Build Changes:
    * When pulling files out of a src.rpm file, Conary now stores the
      src.rpm file itself in the repository rather than the files
      pulled from it. (CNY-684)
    * Mono dependency version mappings are now discovered in CIL policy
      .config files. (CNY-686)
    * The internal util.literalRegex() function has been replaced by
      use of re.escape(). (CNY-634)

  o Bug Fixes:
    * The Conary Repository web interface no longer returns a
      HTTP_FORBIDDEN (403) when a bad password is given by the user.
      This allows the user to re-try authentication.
    * The --signatures and --buildreqs flags now work with "conary
      showcs".  (CNY-642)
    * A bug in the NetworkRepositoryClient default pwPrompt mechanism
      has been fixed.
    * Error messages when entitlements fail to load have been
      improved. (CNY-662)
    * The repository client no longer caches repository access info
      when the attempt to access was unsuccessful. (CNY-673, affects
      CNY-578)
    * A bug that caused x86 flavored troves from being updated
      properly when using "conary updateall" on an x86_64 system has
      been fixed. (CNY-628)
    * A bug that caused migrate behavior to not respect pins when the
      pinned troves were set to be erased (CNY-680).
    * Calling r.ComponentSpec(':foo') works again; it is exactly
      equivalent to r.ComponentSpec('foo'). (CNY-637)
    * Calling r.Move() with only one argument now fails explicitly
      rather than silently doing nothing. (CNY-614)

Changes in 1.0.23:
  o API Additions:
    * The interface to create, list and delete access groups and
      modify the users therein through is now exposed though
      ConaryClient.
    * The interface to delete entitlement groups is now exposed
      through ConaryClient.

  o Client Changes:
    * "conary updateall" now accepts the --keep-required command line
      argument.
    * the mirror script now provides download/commit feedback using
      display callbacks like other conary commands
    * the excludeTroves config option will now keep fresh installs from
      happening when an update job is split due to a pinned trove.

  o Server Changes:
    * The repository database migration code now reports an error when
      trying to migrate old-style redirects.  The code to perform the
      migration is incomplete and creates invalid new-style
      redirects.  If you have a repository with old-style redirects,
      contact rPath for assistance with your migration. (CNY-590)

  o Bug Fixes:
    * Subdirectories within source components are now better supported.
      Specifically, different subdirectories with the same filename will
      now work. (CNY-617)
    * The util.literalRegex() function now escapes parenthesis characters.
      (CNY-630)
    * Manifest files now handle file names containing "%" characters.
      Fix from Pavel Volkovitskiy. (CNY-627)
    * Fixed a bug in migrate that caused its behavior to shift when migrating 
      to the same version that is currently installed.
    * Fixed a bug in the logcat script that caused the entitlement field to
      display the user information instead. (CNY-629)

  o Build Changes:
    * The r.addArchive() source action can now unpack Rock Ridge and
      Joliet ISO images, with some limitations. (CNY-625)

Changes in 1.0.22:
  o Client Changes:
    * Conary now has hooks for allowing you to be prompted for both name
      and password when necessary.
    * Conary will no longer report a traceback when trying to perform 
      dependency resolution against repositories that are not available.
      Instead, it will print out a warning. (CNY-578)

  o Build Changes:
    * It is now possible to set environment variables to use within
      Conary builds from within conary configuration files, using the
      new "environment" configuration item.  Thanks to Pavel
      Volkovitskiy for implementing this feature. (CNY-592)
    * In previous versions of Conary, calls to r.PackageSpec() would
      improperly override previous calls to r.ComponentSpec(); now
      the ordering is preserved.  Thanks to Pavel Volkovitskiy for 
      this fix. (CNY-613)

  o Bug Fixes:
    * A bug that would allow recursively generated changesets to
      potentially have missing redirect flags has been fixed.
    * A bug in redirect handling when the branch changed but the trove
      name didn't has been fixed - conary will do a better job of
      determining what jobs to perform in this situation. (CNY-599, CNY-602)
    * Errors relating to PGP now just display the error instead of causing 
      conary to traceback. (CNY-591)
    * Conary sync on a locally cooked trove will no longer traceback (CNY-568)
    * --from-file and sync now work together.
    * An AssertionError that was occasionally reached by incorrect repository
      setups is now a ConaryInternalError
    * A bug when updating to a locally cooked trove when the user had 
      manually removed files has been fixed. (CNY-604)
    * CONARY files that are not accessible will no longer cause conary to
      traceback when trying to read context from them. (CNY-456)
    * signatureKeyMap configuration entries are now checked to ensure
      they are valid. (CNY-531)

Changes in 1.0.21:
  o Client Changes:
    * The "conary migrate" command has changed behavior significantly
      in order to make it more useful for updating a system to exactly
      match a different group.  However, this change makes it much
      less useful for updating normal systems.  "conary migrate"
      should not be used without first reading the man page
      description of its behavior.  The old migrate behavior is now
      available by using "conary sync --full".  "conary syncchildren"
      has been renamed to "conary sync", and its behavior has also
      been modified slightly as a result.  The old behavior is
      available by using "conary sync --current". Please read the man
      page for a full description of the "sync" command as well.  (CNY-477)

  o Build Changes:
    * A "package" keyword parameter has been added to build actions,
      which specifies the package and/or component to which to assign
      the files that are added (not modified or deleted) by that build
      action.  For example, r.MakeInstall(package="foo") will place
      all the new files installed by the MakeInstall action into the
      "foo" package.  Thanks to Pavel Volkovitskiy for contributing
      this capability.  (CNY-562)
    * A "httpHeaders" keyword parameter has been added to the
      r.addArchive(), r.addPatch(), and r.addSource() source actions
      so that headers can be added to the HTTP request.

  o Bug Fixes:
    * The r.addPatch() build action no longer depends on nohup to
      create a file in the current directory (a bug introduced in
      conary 1.0.19). (CNY-575)
    * Commits with missing files no longer traceback. (CNY-455)
    * A bug that caused "#!/usr/bin/env /bin/bash" to not be
      normalized to /bin/bash by the NormalizeInterpreterPaths policy
      has been fixed.
    * A bug that prevented Conary from being able to download files
      that contain '&' or ';' characters has been fixed.  This allows
      Conary to download sources from cgi-bin URLs.
    * "cvc merge" no longer fails to merge changes from the parent
      branch when the shadowed version doesn't exist on the parent
      branch.

Changes in 1.0.20:
  o Build Changes:
    * "jvmdir", "javadir", "javadocdir", and "thisjavadocdir" have
       been added to the default set of macros.
    * A r.JavaDoc() build action has been added.  It funtions
      exactly like the "r.Doc()" build action, except it coppies into
      "%(thisjavadocdir)s".
    * When the r.addArchive() source action attempts to guess the main
      directory in which to build, it now recognizes when when sources
      have been added in an order that defeats its algorithm and provides
      a helpful error message. (CNY-557)

  o Client Changes:
    * A --tag-script parameter has been added to the rollback
      command. (CNY-519)

  o Bug Fixes:
    * A bug in clone behavior that caused Conary to try to clone
      excessive troves has been fixed.  If you were cloning uphill
      from branch /a/b to /a, and a buildreq was satisfied by a trove
      on /a//c, Conary would try to clone the buildreq to /a as well.
      (CNY-499)
    * A bug in the "r.Ant()" and "r.JavaCompile()" build actions which
      caused the CLASSPATH variable to get mangled has been fixed.
    * A bug in 'r.ClassPath()' that caused a traceback has been fixed.
    * A bug that caused the "change password" tab to be displayed when
      browsing the repository via the web as an anonymous user has
      been fixed.
    * The web service code no longer permits the anonymous user to
      view the "change password" (/conary/chPassForm) form.
    * The r.addPatch() source action no longer hangs when presented
      with large patches, which fixes a bug introduced in Conary
      1.0.19.

Changes in 1.0.19:
  o API Change:
    * In order to fully represent empty flavors in Conary, a new Flavor
      object class has been added.  Previously, DependencySet objects
      were used to store flavor information.  Unfortunately it was not
      possible to distinguish "empty flavor" from "flavor not specified".
      When dealing with thawing frozen flavors, use ThawFlavor() instead
      of ThawDependencySet().  When testing to see if a flavor is empty,
      use the isEmpty() method of the flavor object.

  o Client Changes:
    * The default resolveLevel setting is now 2, this means that
      conary will try to update troves that would otherwise cause an
      update to fail.  See the conary man page for more details.
    * Multiple bugs have been fixed in interactive prompting for user
      passwords (CNY-466):
      - Password prompts are based on the server name portion of the
        label being accessed, not the actual hostname of the server
        (these are often different when repositoryMaps are used).
      - When no password callback is available, the operation will
        fail with an open error (which is identical to what would
        happen if no user name was present) instead of giving a
        traceback.
      - The download thread uses the passwords which the original
        thread obtained from the user.
      - The download thread is able to prompt for passwords from the
        user if distributed changesets require access to additional
        repositories.

  o Build Changes:
    * "r.Ant()", "r.JavaCompile()", and "r.ClassPath()" build actions
      have been added to support building java with conary.
    * "r.addPatch()" will now determine the patchlevel without users
      needing to add level= in the r.addPatch() call. The level
      parameter is still honored, but should not be needed.
    * "cvc cook --show-buildreqs" now displays build requirements
      inherited from parent recipe classes. (CNY-520)
    * The output of "cvc diff" and "cvc rdiff" can now be used as an
      input to patch when files are added between two versions. (CNY-424)
    * Use flags have been added for dom0 and domU.  They default to
      "sense prefernot".  The domU flag should be used to build
      binaries specific to Xen domU environments where special
      provisions are made for paravirtualization.  The dom0 flag
      should be used to build binaries specific to Xen dom0
      environments where special provisions are made for the
      hypervisor.  The existing "xen" flag should be used to build
      binaries specific to Xen which apply equally to Xen dom0 and
      domU environments.
    * Warning message for modes specified without an initial "0" have
      been improved to include the path that is affected. (CNY-530)

  o Server Changes:
    * Use the term Entitlement Class in all conary repository web interfaces
      replacing Entitlement Group.

  o Bugs Fixed:
    * The Conary Repository now returns an error to a client when
      committing duplicate troves that have an empty flavor. (CNY-476)
    * When checking out a source trove from a repository using
      "cvc checkout", the user is no longer warned about not being able
      to change the ownership of the files checked out.
    * A bug has been fixed in conary's determination of what troves
      had been updated locally.  This bug caused "conary updateall" to
      consider many x86 troves as needing to be updated separately
      instead of as a part of group-dist.  This could cause updateall
      failures. (CNY-497)
    * A bug that caused 'conary q tmpwatch:runtime --recurse' to traceback
      has been fixed (CNY-460)
    * Interactive mode now handles EOF by assuming it means 'no';
      thanks go to David Coulthart for the patch. (CNY-391)
    * Configuration settings in contexts can now be overridden from
      the command line. (CNY-22)
    * Redirect changesets now have primary troves, meaning they will
      display better when using "conary showchangeset". (CNY-450)
    * User's passwords are now masked when using "cvc context" (unless
      --show-passwords is specified). (CNY-471)
    * Removed excess output from commitaction which was caused by a
      change in option parsing code (CNY-405)

Changes in 1.0.18:
  o Client Changes:
    * Trying to shadow a cooked redirect now results in an error. (CNY-447)
    * A --keep-required option has been added to tell Conary to leave
      troves installed when removing them would break
      dependencies. This used to be the default behavior; Conary now
      issues a dependency error instead. (CNY-6)
    * "delete-entitlement" and "list-entitlements" options have been
      added to the "manageents" script.

  o Build Changes:
    * Python dependencies are now generated for .pyc files as well as
      for .py files. (CNY-459)

  o Server Changes:
    * Support for deleting entitlements, listing the entitlement
      groups a user can manage, and removing the ACL which lets a group
      manage an entitlement group has been added.
    * Entitlement management has been added to the Conary repository
      web interface. (CNY-483)

  o Bug Fixes:
    * The "list-groups" option to the "manageents" script has been
      corrected to list the groups the user can manage instead of the
      groups that user belongs to.

Changes in 1.0.17:
  o Client Changes:
    * Individual file removals performed by "conary remove" now create
      rollbacks. (CNY-7)
    * The repository mirroring client supports two new configuration
      options:
      - matchTroves is a regexp list that limits what troves will be
        mirrored based on the trove names;
      - recurseGroups takes a boolean value (True/False) which will
        cause the miror client to recurse through a groups and mirror
        everything that they include into the target repository.

  o Server Changes:
    * A single conary repository can host multiple serverNames. In the
      Conary repository's configuration file, the serverName directive
      can now specify a space separated list of valid server names
      which will be accepted and served from that repository. (CNY-16)

Changes in 1.0.16
  o Build Changes:
    * A check has been added to "cvc commit" that ensures a .recipe
      file exists in the CONARY state file.
    * Recipe classes can now set an "abstractBaseClass" class
      variable.  When set, Conary will not require a setup() method in
      the class.  This is used for creating superclass recipes where
      setup() methods are not needed.

  o Server Changes:
    * A new "entitlementCheckURL" configuration option has been added.
      This is a hook that allows external validation of entitlements.
    * The Conary Repository web interface look and feel has been
      updated.  The interface will look incorrect unless
      conary-web-common 1.0 or later is installed.

  o Bug Fixes:
    * When running "cvc log" on a newly created source component, cvc now
      errors gracefully instead of tracing back. (bz #863)
    * Conary now changes to the / directory before running tag
      scripts. (bz #1134)
    * "cvc co foo=invalidversionstring" now gives a more helpful error
      message. (bz #1037)
    * Cloning binary troves uphill now correctly checks for the source
      trove uphill.
    * A bug that would cause "conary migrate" to raise a KeyError when
      updating a group that referenced the same trove twice (through
      two subgroups) has been fixed.
    * A bug that caused miscalculations when determining whether a
      shadow has been modified has been fixed.
    * A number of bugs affecting resetting distributed changesets have
      been fixed.
    * A bug in the MySQL dbstore driver that caused the wrong
      character encoding to be used when switching databases has been
      fixed.
    * A bug where running updateall when one of the two groups that
      reference a trove has no update caused an erase of that trove to
      be requested has been fixed (CNY-748).

Changes in 1.0.15
  o Client Changes:
    * When writing files as non-root, Conary will no longer create
      files setuid or setgid unless the uid/gid creating the file
      matches the username/groupname in the package.
    * Conary now checks the rollback count argument for non-positive
      numbers and numbers greater then the number of rollbacks
      available. (bz #1072)
    * The entitlement parser has been reimplemented using expat
      instead of a hand-coded parser.  A correctly formatted
      entitlement file should now be enclosed in an
      <entitlement></entitlement> element.  Conary will continue to
      work with files that do not contain the toplevel <entitlement>
      element.

  o Build Changes:
    * Support has been added for recipe templates.  Now when running
      "cvc newpkg", cvc will automatically create a recipe from a
      template specified by the recipeTemplate configuration
      option. (bz #671, #1059)
    * Policy objects can now accept globs and brace expansions when
      specifying subtrees.
    * Cross-compile builds now provide CONFIG_SITE files to enable
      cross-compiling programs that require external site config
      files.  The default site config files are included.
    * The "cvc checkout" command can now check out multiple source
      troves in a single invocation.

  o Server Changes:
    * An "externalPasswordURL" configuration option has been added,
      which tells the server to call an external URL for password
      verification.  When this option is used, user passwords stored
      in the repository are ignored, and those passwords cannot be
      changed.
    * An authentication cache has been added, which is enabled by
      setting The authCacheTimeout configuration to the number of
      seconds the cache entry should be valid for.

  o Bug Fixes:
    * A bug that caused using groupName parameter with r.replace() to
      traceback has been fixed. (bz #1066)
    * Minimally corrupted/incorrect conary state files will no longer cause 
      conary to traceback. (bz #1107)
    * A bug that prevented upload progress from being displayed when
      using "cvc commit" has been fixed. (bz #969)

Changes in 1.0.14:
  o Client Changes:
    * Conary now creates shadows instead of branches when cooking onto
      a target label.  This means, for example, that local cooks will
      result in a shadow instead of a branch.
    * Conary now creates shadows on the local label when creating rollbacks
      instead of branches.
    * The branch command has been removed.  Any potential branch should be 
      done with a shadow instead.
    * The verify command now shows local changes on a local shadow instead
      of a local branch
    * Local changesets create diffs against a local shadow (instead of
      a branch) and --target for the commit command retargets to a shadow
    * User conaryrc entries are now searched from most specific target to
      least specific (bz #997)
    * A fresh install of a group will cause all of its contained components 
      to be installed or upgraded as well, without reference to what is 
      currently installed on your system -- no trove will be skipped because
      it is referenced by other troves on your system but not installed.
    * Changeset generation across distributed shadows now force file 
      information to be absolute instead of relative when the files are on
      different servers, eliminating server crosstalk on source checkin and
      when committing local changesets. (bz #1033)
    * Cvc merge now takes a revision, to allow you merge only up to a certain
      point instead of to head.

  o Server Changes:
    * Removed the ability for the server to log updates to its contents
      store (mirroring has made this capability obsolete)
    * logFile configuration directive now logs all XML calls
    * Split user management out from core authorization object
    * All user management calls are based on user and group names now
    * The user management web interface for the repository now allows
      the administrator to enable and disable mirroring for groups

  o Bug Fixes:
    * Conary will not traceback if you try to update to a trove with a name
      that matches a filesystem path that you don't have access to (bz #1010).
    * Conary will not raise an exception if a standard config file (~/.conaryrc,
      for example) exists but is not accessible.
    * cvc no longer allows . and .. to be added to source troves (bz #1014)
    * cvc remove handles removing directories (bz #1014)
    * conary rollback no longer tracebacks if you do not have write access to
      the conary database.
    * deeply shadowed versions would fail when performing some version 
      operations.  This caused, for example, local cooks of shadowed troves
      to fail.
    * using loadInstalled with a multiarch trove no longer tracebacks (bz #1039)
    * group recipes that include a trove explicitly byDefault False could result
      in a trove when cooked that had the components of that trove byDefault
      True.
    * Stop sending duplicate Host: headers, proxies (at least squid) mangle 
      these into one host header, causing failures when accessing rbuilder
      repositories that depend on that host header (bz #795)
    * The Symlink() build action should not enforce symlinks not
      dangling, and should instead rely solely on the DanglingSymlinks
      policy.
    * A bug that caused conary to treat a reference as an install when it
      should have been an update due to a miscalculation of what local updates
      had been made on the system has been fixed.

Changes in 1.0.13:
  o Client Changes:
    * A new "conary migrate" command for updating troves has been
      added.  "conary migrate" is useful for circumstances when you
      want to update the software state on a system to be synchronized
      with the default state of a group.  To do this, "conary migrate"
      calculates the changeset required to: 1) update the trove (if an
      update is available); 2) install any missing included troves; 3)
      synchronize included troves that have a mismatched version; 4)
      remove any referenced troves that are not installed by default.
    * The includeConfigFiles configuration directive now accepts http
      and https URLs.  This allows organizations to set up centralized
      site-wide conary configuration.
    * Conary now gives a more detailed error message when a changeset
      attempts to replace an empty directory with a file and
      --replace-files is not specified.

  o Build Changes:
    * The addSource source action will now replace existing files,
      rather than replacing their contents.  This implies that the
      mode of the existing file will not be inherited, and an
      existing read-only file will not prevent addSource from
      working.
    * The internal setModes policy now reports "suid/sgid" only for
      files that are setuid or setgid, rather than all files which
      have an explicitly set mode.  (bz #935)
    * TagSpec no longer will print out ignored TagSpec matches twice,
      once for tags specified in the recipe, and once for tags
      discovered in /etc/conary/tags/*.  (bz #902)
    * TagSpec will now summarize all its suggested additions to
      buildRequires in a single line.  (bz #868)
    * A new reportMissingBuildRequires policy has been added to summarize
      all suggested additions to buildRequires in a single line at the
      end of the entire build process, to make it easier to enhance the
      buildRequires list via cut-and-paste.  (bz #869)

  o Bug Fixes:
    * A bug that caused conary to traceback when a file on the file
      system is owned by unknown uid/gid has been fixed.  Conary will
      now print an error message instead.  (bz #977)
    * A bug that caused conary to traceback when an unknown Use flag
      was used when cooking has been fixed.  Previously, "cvc cook
      --flavor 'foobar'" would create a traceback.  Conary now says
      'Error setting build flag values: No Such Use Flag foobar'.
      (bz #982)
    * Pinned troves are now excluded from updateall operations.
      Previously conary would try to find updates for pinned troves.
    * Conary now handles applying rollbacks which include overlapping
      files correctly.  Previously --replace-files was required to
      apply these rollbacks.
    * the config file directive includeConfigFile is no longer case sensitive 
      (bz #995)

Changes in 1.0.12:
  o Client changes:
    * The rollback command now applies rollbacks up to and including
      the rollback number specified on the command line. It also
      allows the user to specify the number of rollbacks to apply
      (from the top of the stack) instead of which rollback to
      apply. (bz #884)
    * Previously, the code path for installing files as part of a new
      trove required an exception to be handled.  The code has been
      refactored to eliminate the exception in order to reduce install
      times.

  o Build Changes:
    * The cvc command now has a --show-buildreqs option that prints all
      build requirements.  The --no-deps argument for cvc has been
      aliased to --ignore-buildreqs for consistency.

  o Bug Fixes:
    * Installing into a relative root <e.g. --root foo> when running
      as root no longer generates a traceback. (bz #873)
    * Replaced files are now stored in rollbacks. (bz #915)
    * File conflicts are now also detected via the database, not just
      via real file conflicts in the filesystem.
    * A bug that resulted in multiple troves owning a file has been fixed.
    * Rollbacks of troves that were cooked locally will no longer
      raise a TroveIntegrityError.
    * The "conary remove" command no longer generates a traceback when
      the filename given cannot be unlinked. (bz #887)
    * The missing usage message displayed when "cvc" and "conary" are
      run with no command line arguments has been restored.
    * Rollbacks for initial contents files didn't work; applying
      rollbacks now ignores that flag to get the correct contents on
      disk. (bz #924)
    * The patch implementation now properly gives up on patch hunks
      which include changed lines-to-erase, which avoids erasing lines
      which did not appear in the origial version of the file. (bz
      #949)
    * Previously, when a normal error occurred while prepping sources
      for cooking (extracting sources from source archives, for
      example), conary would treat it as a major internal error.  Now
      the error message is simply printed to the screen instead.
    * A typo in a macro will now result in a more helpful error
      message.
    * A bug that caused a traceback when performing "conary rq" on an
      x86_64 box with a large installLabelPath where only an x86
      flavor of a trove was available on one label in the
      installLabelPath has been fixed (bz #961).
    * Conary no longer creates a rollback status file when one isn't
      needed.  This allows /var/lib/conarydb to be on read-only media
      and have queries continue to work/.
    * Reworked "conary remove" to improve error messages and fix
      problems with multiple files being specified, broken symlinks,
      and relative paths (bz #853, #854)
    * The mirror script's --test mode now works correctly instead of
      doing a single iteration and stopping.

Changes in 1.0.11:
  o Client Changes:
    * Conary will now allow generic options to be placed before the command
      you are giving to conary.  For example, 'conary --root=/foo query'
      will now work.
    * the remove command no longer removes file tags from files for no good 
      reason
    * rollbacks now restore files from other troves which are replaced as part
      of an update (thanks to, say, --replace-files or identical contents)
    * --replace-files now marks files as owned by the trove which used to
      claim them
    * You can now kill conary with SIGUSR1 to make conary enter a debugger
      when you Ctrl-C (or a SIGINT is raised)
    * --debug-all now enters a debugger in more situations, including option
      parsing fails, and when you hit Ctrl-C.
    * added ccs2tar, which will convert most absolute changesets (like those
      that cook produces) into tarballs
    * Troves now don't require dependencies that are provided by themselves.
      As troves are built with this new behavior, it should significantly speed
      up dependency resolution.
    * added a script to recalculate the sha1s on a server (after a label
      rename, for instance)
    * added a script to calculate an md5 password (for use in an info recipe,
      for example)

  o Build Changes:
    * Conary now supports a saltedPassword option to r.User in user info-
      packages.  Full use of this option will require that a new shadow package
      be installed.

  o Bug Fixes:
    * command-line configurations now override context settings

  o Build Changes:

Changes in 1.0.10:
  o Client Changes
    * Given a system based on rPath linux where you only installed
      !smp kernels, conary would eventually start installing smp
      kernels on your system, due to the way the update algorithm
      would determine whether you should install a newly available
      trove.  Conary now respects flavor affinity in this case and
      does not install the smp kernel.
    * Mirror configuration files can now specify uploadRateLimit and
      downloadRateLimit.
    * Updates utilizing changeset files are now split into multiple
      jobs properly, allowing changeset files which create users to
      work proprely.
    * "conary rollback" now displays progress information that matches
      the "conary update" progress information.
    * added --with-sources option for clone

  o Bug Fixes:
    * A bug that caused an assertion error when switching from an
      incomplete trove to a complete trove has been fixed.
    * A bug in perl dependencies that caused extra directories to be
      considered part of the dependency has been fixed.
    * A bug affecting updates where a pinned, partially installed
      package was supposed to be updated due to dependency resolution
      has been fixed.
    * A bug that prevented updates from working when part of a locally
      cooked package was replaced with a non-locally cooked component
      has been fixed.  The bug was introduced in Conary 1.0.8.
    * A bug that caused a segfault when providing an invalid type to
      StringStream has been fixed.
    * The troveInfo web page in the repository browser now displays
      useful error messages instead of traceback messages.  The
      troveInfo page also handles both frozen and non-frozen version
      strings.
    * A bug that caused conary to download unnecessary files when checking out
      shadow sources has been fixed.
    * A bug that caused "cvc rdiff" between versions of a trove that
      were on different hosts to fail has been fixed.
    * Fixed a bug when determining local file system changes involving a file 
      or directory with mtime 0.
    * The --signature-key option was restored

Changes in 1.0.9:
  o Client Changes:
    * A new dependency resolution method has been added which can be turned
      on by setting resolveLevel to 2 in your conarycfg:  If updating trove 'a'
      removes a dependency needed by trove 'b', attempt to update 'b' to
      solve the dependency issue.  This will allow 'conary update conary'
      to work as expected when you have conary-build installed, for example.
    * Switched to using more of optparse's capabilities, including --help
      messages.
    * One short option has been added, cvc -m for message.

  o Bug Fixes:
    * Recipes that use loadRecipe('foo') and rely on conary to look upstream
      to find their branch now work correctly when committing.
    * A bug affecting systems with multiple groups referencing the same troves,
      where the groups are out of sync, has been fixed.
    * the mirror client now correctly handles duplicate items returned in
      trove lists by older servers
    * A bug that caused the mirror client to loop indefinitely when
      doing a --full-trove-sync has been fixed
    * conary rq --trove-flags will now display redirect info even if you
      do not specify --troves (bug #877)
    * dep resolution now support --flavors --full-versions output (bug #751)
    * cvc merge no longer tracebacks if files were added on both upstream
      and on the shadow
    * admin web access for the server doesn't require write permission for
      operations which also require admin access (bug #833)
    * A bug that caused r.remove() in a group to fail if the trove being
      removed was recursively included from another group has been fixed.
    * Conary update tmpwatch -tmpwatch:debuginfo will now erase 
      tmpwatch:debuginfo.
    * An ordering bug that caused info packages to not be updated with their
      components has been fixed.
    * Updates will now happen in a more consistent order based on an
      alphabetic sort.
    * the repository server now handles database deadlocks when committing
       changesets
  o Server Changes:
    * getNewSigList and getNewTroveList could return troveLists with
      duplicate entries

  o Documentation Changes:
    * The inline documentation for recipes has been significantly
      improved and expanded, including many new usage examples.

Changes in 1.0.8
  o Client changes:
    * Conary will now replace symlinks and regular files as long as their
      contents agree (bug #626)

  o Bug Fixes:
    * An error in the method of determining what local changes have been 
      made has been fixed.

Changes in 1.0.7:
  o Client changes:
    * A better method of determining what local changes have been made to a
      local system has been implemented, improving conary's behavior when
      updating.

  o Bugfixes:
    * A bug that caused the user to be prompted for their OpenPGP
      passphrase when building on a target label that does not match
      any signatureKeyMap entry has been fixed.  Previously, if you
      had a signatureKeyMap entry for conary.example.com, and your
      buildLabel was set to conary.example.com@rpl:devel, you would be
      prompted to enter a passphrase even when cooking locally to the
      local@local:COOK label.
    * Dependency resolution will no longer cause a trove to switch
      branches.
    * If a component is kept when performing dependency resolution
      because it is still needed, it's package will be kept as well if
      possible.
    * "conary q --path" now expands symlinks found in the path to the
      file in question. (bug #855)
    * Committing a changeset that provided duplicate file streams for
      streams the server previously referenced from other servers no
      longer causes a traceback.
    * Conary's patch implementation how handles patches which are
      already applied. (bug #640)
    * A server error triggered when using long flavor strings in
      server queries has been fixed.

  o Build fixes:
    * Group cooking now produces output to make it easier to tell what
      is happening.  The --debug flag can be used to get a more
      detailed log of what troves are being included.

  o Server changes:
    * The server traceLog now logs more information about the
      repository calls


Changes in 1.0.6:
  o Repository changes:
    * The commitaction script now accepts the standard conary arguments
      --config and --config-file.

  o Bugfixes:
    * cvc merge on a non-shadow no longer returns a traceback (bz# 792),
      and cvc context foo does not return a traceback when context foo does
      not exist (bz #757)  Fixed by David Coulthart.
    * A bug that caused new OpenPGP keys to be skipped when troves
      were filtered out during mirroring has been fixed.
    * opening invalid changesets now gives a good error message instead of
      a traceback
    * removed obsolete changemail script
    * Exceptions which display fileId's display them as hex sha1s now
      instead of as python strings
    * A bug where including a redirect in a group that has autoResolve 
      caused conary to traceback has been fixed.
    * A bug that kept conary from prompting for your password when committing
      has been fixed.
    * A bug that randomized the order of the labels in the  installLabelPath 
      in some error messages has been fixed.

  o Build fixes:
    * The default ComponentSpec for :perl components now include files
      in site_perl as well as in vendor_perl.
    * Ruby uses /usr/share/ri for its documentation system, so all files
      in %(datadir)s/ri are now included in the default :doc ComponentSpec.

Changes in 1.0.5:
  o Performance improvements:
    * The use of copy.deepcopy() has been eliminated from the
      dependency code.  The new routines are up to 80% faster for
      operations like DependencySet.copy().
    * Removing files looks directly into the file stream of the file
      being removed when cleaning up config file contents rather than
      thawing the full file stream.
    * Getting a single trove from the database without files returned file
      information anyway
    * Trove.applyChangeSet() optionally skips merging file information
    * Cache troves on the update/erase path to avoid duplicate fetchs from
      the local database

  o Bugfixes
    * Installing from a changeset needlessly relied on troves from the 
      database having file information while processing redirects
    * Extraneous dependency cache checks have been removed from the
      addDep() path.
    * When removing files, conary now looks up the file flags directly
      in the file stream in order to clean up config file contents.
      Previously the entire file stream was thawed, which is much more
      resource intensive.

  o Build fixes:
    * r.addArchive() now supports rpms with bzip2-compressed payloads.

Changes in 1.0.4:
  o Performance improvements:
    * The speed of erasing troves with many dependencies has been
      significantly improved.
    * The join order of tables is forced through the use of
      STRAIGHT_JOIN in TroveStore.iterTroves() to work around some
      MySQL optimizer shortcomings.
    * An --analyze command line option has been added to the
      stand-alone server (server.py) to re-ANALYZE the SQL tables for
      MySQL and SQLite.  This can significantly improve repository
      performance in some cases.
    * The changes made to dependency string parsing were a loss in
      some cases due to inefficiency in PyArg_ParseTuple().
      Performance sensitive paths in misc.c now parse the arguments
      directly.

  o Bugfixes:
    * An Apache-based conary repository server no longer logs
      tracebacks in error_log when a client disconnects before all
      data is sent.
    * A bug that caused cross repository commits of changesets that involved
      a branched trove to fail in some cases has been fixed.
    * If an entitlement is used for repository access, it is now sent
      over HTTPS instead of HTTP by default.
    * The conary emerge command no longer attempts to write to the root
      user's conary log file.
    * conary showcs --all now shows not-by-default troves.
    * Previously, there was no way using showcs to display only the troves
      actually in a changeset - conary would by default access the repository
      to fill in any missing troves.  Now, you must specify the
      --recurse-repository option to cause conary to search the repository
      for missing troves.  The --trove-flags option will now display when a
      trove is missing in a changeset.
    * A bug that caused showcs --all to display file lists even when --ls
      was not specified has been fixed.
    * When mirroring, you are now allowed to commit a trove that does
      not have a SHA1 checksum set.  This is an accurate replication
      of the data coming from the source repository.
    * A bug affecting multiple uses of r.replace() in a group recipe has been
      fixed.
    * A bug that caused components not to be erased when their packages were 
      erased when a group referencing those packages was installed has been 
      fixed.

Changes in 1.0.3
  o Client changes:
    * Conary displays full paths when in the error message generated
      when it can't open a log file rather than leaving out the root 
      directory.

  o Performance improvements:
    * A find() class method has been added to StreamSet which enables
      member lookups without complete thawing.
    * The code path for committing filestreams to repositories now
      uses find() to minimize file stream thaws.
    * DBstore now supports precompiled SQL statements for SQLite.
    * Retrieving troves from the local system database no longer
      returns file information when file information is not requested.
    * Dependencies, dependency sets, StreamCollections, file
      dictionaries, and referenced file lists now use C parsing code
      for stream thawing.
    * Extraneous trove instantiations on the system update path have
      been eliminated.
    * Adding troves to the local database now uses temporary tables to
      batch the insertions.

  o Bugfixes:
    * A bug that caused a mismatch between file objects and fileIds
      when cloning a trove has been fixed.

Changes in 1.0.2:
  o Bugfixes:
    * A bug that caused redirects to fail to build when multiple
      flavors of a trove exist has been fixed.
    * A bug with cooking flavored redirects has been fixed.
    * The cvc command no longer enforces managed policy with --prep.
    * A bug that caused disttools based python packages to be built as
      .egg files has been fixed.  This bug was introduced in conary
      0.94.
    * A bug that prevented checking in a recipe that deleted policy
      has been fixed.
    * A bug that prevented entitlements from being recognized by an
      Apache conary repository server when no username and password
      were set for a server has been fixed.
    * A bug that prevented errors from being returned to the client
      if it attempts to add an invalid entitlement key or has
      insufficient permission to add the entitlement key has been
      fixed.  An InvalidEntitlement exception has been added.
    * A repository bug prevented the mirror client from obtaining a
      full list of new troves available for mirorring has been fixed.
    * A bug in cooking groups caused the groups resulting from an
      r.addAll() to not respect the original group's byDefault
      settings in some cases has been fixed.

Changes in 1.0.1:
  o Database schema migration
    * Over time, the Conary system database schema has undergone
      several revisions.  Conary has done incremental schema
      migrations to bring old databases in line with the new schema as
      much as possible, but some remnants of the old schema remain.
      When Conary 1.0.1 runs for the first time, the database will be
      reloaded with a fresh schema.  This corrects errors that can
      occur due to incorrect SQL data types in table definitions.  An
      old copy of the database will be saved as "conarydb-pre-schema-update".

Changes in 1.0:
  o Bugfixes
    * A bug that allowed a group to be installed before children of
      its children were installed has been fixed.  This ensures this
      if a an update is partially completed, it can be restarted from
      where it left off.
    * A bug in python dependencies that sometimes resulted in a plain 
      python: __init__ dependency has been fixed.
    * A bug that dropped additional r.UtilizeUser matches for a file after
      the first one has been fixed.
    * Accessing a repository with the wrong server name no longer
      results in an Internal Server Error.  The error is marshaled
      back to the client.

Changes in 0.97.1:
  o Bugfixes
    * A bug has been fixed that allowed the "incomplete" flag to be
      unset in the database when applying changesets of troves that
      have no "incomplete" flag.  This resulted in "StopIteration"
      exceptions when updating the trove.
    * A bug has been fixed in the code that selects the OpenPGP key
      to be used for signing changesets at cook time.

Changes in 0.97:
  o Client changes:
    * All troves that are committed to repository through commits,
      cooks, branches, shadows, and clones, now always have SHA1
      checksums calculated for them.
    * Trove objects now have a version number set in them.  The
      version number is increased when the data types in the Trove
      object are modified.  This is required to ensure that a Conary
      database or repository has the capability of storing all the
      information in a Trove.  All trove data must be present in order
      to re-calculate SHA1 checksums.  If a local system understands
      version 1 of the Trove object, and a repository server sends a
      changeset that contains a version 2 Trove, an "incomplete" flag
      will be set for trove's entry in the database.  When accessing
      that trove later for merging in an update, the client will go
      back and retrieve the pristine Trove data from the repository
      server so it will have all the data needed to preform three way
      merges and signature verification.

  o Repository changes:
    * Repositories will now reject commits whose troves do not have
      correct SHA1 checksums.

Changes in 0.96:
  o Client changes:
    * conary rq now does not use affinity by default, use --affinity to turn
      it on.  The rq --compatible-troves flag has disappeared.  Now 
      you can switch between displaying all troves that match your system 
      flavor and that match affinity flavor by switching between
      --available-troves with and without the --affinity flag.
    * conary q now displays installed, not by default troves by default,
      but skips missing troves.
    * Fixed an update bug where updating an x86 library on an x86_64 system
      would cause conary to switch other x86_64 components for that library
      to x86 versions.
    * update job output is compressed again
    * Fixed an update bug where if you had made a local change to foo, and then 
      updated a group that pointed to an earlier version of that trove,
      the trove could get downgraded

  o Other changes:
    * Mirroring now mirrors trove signature

Changes in 0.95:
  o Client changes:
    * The "conary verify" command now handles non-regular files with
      provides and requires (for example, symlinks to shared libraries
      that provide sonames).
    * The "conary showchangeset" command now takes --recurse and
      --no-recurse arguments.
    * All info-* packages are now updated in their own individual jobs;
      this is required for their dependencies to be reliable.
    * The conary syncchildren command now will install new packages
      when appropriate.

  o Repository changes:
    * Additional logging has been added to the repository server.
      Logging is controlled by the "traceLog" config file variable,
      which takes a logging level and log path as arguments.
    * Conary now detects MySQL Database Locked errors and will retry
      the operation a configurable number of times.  The "deadlockRetry"
      configuration variable controls the number of retries and
      defaults to 5.

  o Build changes:
    * Conary now uses site.py to find all possible correct elements of
      sys.path when generating python provides and requires.  Previously,
      new elements added via .pth files in the package being built would
      be ignored for that package.
    * The PythonSetup() build action now works properly with setup.py
      files that use "from setuptools import..." instead of "import
      setuptools".

  o Other changes:
    * The conarybugz.py script has been restored to functionality by
      moving to the conaryclient interface for accessing the
      repository.

Changes in 0.94:

  o Redirects no longer point to a specific trove; they now redirect
    to a branch. The client chooses the latest version on that branch
    which is compatible with the local system.

  o Bug Fixes
    * A bug in getNewTroveList() that could cause duplicate
      troves to be returned has been fixed.
    * A bug that caused a repository server running under Apache to
      fail with an Internal Server Error (500) when a client requested
      a changeset file that does not exist has been fixed.
    * Conary no longer displays an error when attempting to write to a
      broken pipe.  (bug #474)
    * Conary now respects branch affinity when moving from old-style
      groups to new-style groups.

  o Client changes:
    * The query/repquery/showcs command line options have been
      reworked.  See the conary man page for details.
    * When "cvc merge" is used to merge changes made on the parent
      branch with changes made on a shadow, conary now records the
      version from the parent branch that was used for the merge.
      This is required to allow conary to handle changing the upstream
      version on a shadow.  It is also useful for accounting
      purposes.  (bug #220)
    * "conary emerge" can now be performed on a recipe file.
      Previously you were required to emerge from a repository. (bug
      #526)
    * Progress is now displayed as conary applies a rollback. (bug #363)
    * Java, Perl, and Python dependencies are now enforced by default.

  o Build changes
    * PythonSetup() no longer passes the --single-version-externally-managed
      argument to setup.py when it uses distutils instead of setuptools.

Changes in 0.93:
  o Bug Fixes
    * A bug in the "conary verify" code sometimes resulted in an
      unhandled TroveIntegrity exception when local modifications were
      made on the system. (bug #507)
    * Usernames and passwords with RFC 2396 reserved characters (such
      as '/') are now handled properly. (bug #587)

  o Server changes
    * Standalone server reports warnings for unsupported configuration options
      instead of exiting with a traceback.
    * Compatibility for repositoryDir has been removed.
    * A bug caused queries for multiple flavors of the same trove
      to return incorrect results has been fixed.
    * Apache hooks now ignore IOErrors when writing changesets to the
      client.  These normally occur when the client closes the
      connection before all the data is sent.

  o Client changes
    * SHA1 checksums are now computed for source checkins and local
      change set commits.
    * Flavor affinity is now more relaxed when updating troves.  For
      example, if you have a trove with flavor that requires sse2 but
      your system flavor is ~!sse2, conary will only prefer troves
      with sse2 enabled instead of requiring it.

  o Build changes
    * PythonSetup() now correctly requires python-setuptools:python
      instead of python-setuptools:runtime.
    * Automatic python dependency provision now searches more directories
      to better support multilib python.
    * Conary now defaults to building in ~/conary/builds instead of
      /var/tmp/conary/builds, and caching in ~/conary/cache instead
      of /var/cache/conary.

Changes in 0.92:
  o Package Building Changes:
    * Conary policy has been split out into the conary-policy package.
      (Some policy was left in conary proper; it is needed for
      internal packaging work.)
    * Conary prints out the name of each policy as it runs, making it
      possible to see which policies take the most time.
    * BuildLog files no longer contain lines that end with \r.
    * A new 'emergeUser' config item has been added.  Conary will
      change to this user when emerging packages as root.
    * --no-deps is now accepted by 'conary emerge'.

  o Group Building Changes:
    * A bug has been fixed in dependency checking when using
      autoResolve where deleted weak troves would be included in
      autoResolve and depChecks.

  o Client changes:
    * Conary can now rate limit uploads and downloads.  The rate limit
      is controlled by the "uploadRateLimit" and "downloadRateLimit"
      configuration variables, which is expressed in bytes per second.
      Also, Conary displays the transfer rate when uploading and
      downloading.  Thanks to Pavel Volkovitskiy for these features.
    * The client didn't write config files for merged changesets in
      the right order, which could result in changesets which could
      not be committed to a repository.
    * Fixed a bug in the update code caused conary to behave
      incorrectly when updating groups.  Conary would install
      components of troves that were not installed.

  o General Bug Fixes
    * Conary did not include the trove sha1 in the troveinfo diff
      unconditionally.  This prevents clients from being able to
      update when a repository is forced to recalculate sha1
      signatures.

Changes in 0.91:
  o Bugfixes
    * A bug was fixed the code that freezes path hashes.  Previously,
      path hashes were not sorted in the frozen representation.  Code
      to fix the frozen path hashes in databases and repositories has
      beed added.
  o Build
    * added cleanAfterCook config that controls whether conary tries to
      clean up after a successful build

Changes in 0.90.0:
  o Code Structure/Architecture Changes:
    * Conary now has the concept of "weak references", where a weak reference
      allows conary to be able to recognize the relationship between a
      collection and the children of collections it contains.  This allows
      us to add several new features to conary, documented in Client and Build
      changes.
    * SQL operations have been migrated to the dbstore driver to allow
      for an easier switch of the database backends for the server side.
    * Various query and code structure optimizations have been
      implemented to allow running under MySQL and PostgreSQL.

  o Documentation Changes:
    * Added summaries about updateall in the conary man page and added
      information about the command-line options for conary rq.
    * Clarified behavior of "conary shadow --source-only" with respect to
      rPath bug #500.
    * Added synonyms for cvc and conary commands which have shortcuts
      (ex: checkout and co).
    * Added man page entry about cvc clone.

  o Package Building Changes:
    * Build logs now contain unexpanded macros, since not all macros
      may be defined when the build log is initially created.
    * The emerge command can now accept version strings.
    * The RemoveNonPackageFiles policy now removes fonts.cache*,
      fonts.dir, and fonts.scale files, since they are always
      handled by tag handlers.
    * The Make() build action can now take a makeName keyword argument
      for cases when the normal Make() handling is exactly right but
      a different make program is required (nmake, qmake, etc.).
    * The new PythonSetup() build action uses very recent versions
      of the python setuptools package to install python programs
      which have a setup.py that uses either the old disttools or
      new setuptools package.
    * fixed bug #bz470: loadInstalled('foo') will now work when you have
      installed a local cook of foo.

  o Group Building Changes:
    * add() now takes a "components" option.  r.add(<package>,
      components=['devel', 'runtime'])  will install <package>, but only the
      'runtime' and 'devel' components of <package> by default.
    * remove() can now 'remove' troves within child troves.
    * When a component is added, (either via r.add() or dep resolution)
      is automatically added as well (though not all its sibling components)
    * A new r.removeComponents(<complist>) command has been added.  It
      allows you to create a group where all devel components are
      byDefault False, for example: r.removeComponents(['devel',
      'devellib']).
    * The installPath used to build a group in is now stored in troveInfo.
    * r.addAll() now recurses through all the included groups
      and creates local versions of them as well by default.
    * A new r.replace(<name>, <newversion>, <newflavor>) command has
      been added.  It removes all versions of name from all groups in
      the recipe and replaces them with the version found by searching
      for newVersion, newFlavor.

  o Client Changes:
    * When committing source changes in interactive mode, conary will ask you
      you to confirm the commit.
    * A new configuration option, autoResolvePackages, tells conary to install
      the packages that include the components needed for dep resolution.
    * You can now install locally cooked groups.
    * If foo is a redirect to bar, and you run 'conary update foo' when
      foo is not installed on your system, conary will act as if you had
      typed 'conary update bar'.  Previously, it would act as if you had typed
      'conary update bar --no-recurse'.

  o Config Changes:
    * Conary config handling now supports comments at the end of config lines.
      # can be escaped by a \ to use a literal # in a configuration option.
    * Default macros used in cooking are now stored in /etc/conary/macros.
      The 'defaultMacros' parameter determines where cvc searches for macro
      definitions.
    * Conary configuration now searches for configuration files in 
      /etc/conary/conf.d/ after reading in /etc/conaryrc

  o Server Changes:
    * Creating changesets atomically moves complete changesets into place.
    * The contents store no longer reference counts entries.
    * Added support for trove marks to support mirroring.  A client
      can use a trove mark to ask the server for any trove that has
      been added since the last trove mark mirrored.
    * Added the hasTroves() interface to support mirroring.  This allows
      the mirror client to make sure that the target mirror does not
      already have a trove that is a candidate for mirroring from the
      source repository.
    * Added support for traceback emails from the repository server.
    * The repository contents store was reworked to avoid reading
      precompressed gzipped data twice (once to double check the uncompressed
      contents sha1 and once to copy the file in place).
    * We have changed the way schema creation and migration is handled
      in the repository code. For administrative and data safety reasons,
      schema upgrades and installs can be performed from now on only by
      running the standalone server (conary/server/server.py --migrate),
      thus avoiding race conditions previously created by having multiple
      Apache processes trying to deal with the SQL schema updates.

   o Command Changes
    * A new script that mirrors repositories has been added.  It is in
      the scripts/ directory in the source distribution of Conary.

Changes in 0.80.4:
  o Build Changes:
    * PackageRecipe has been changed to follow our change to split
      conary into three packages.
    * x86_64 packaging elimintated the conary:lib component to follow x86
      (those files now belong in conary-build:lib)

Changes in 0.80.3:
  o Client Changes:
    * The internal branch source and branch binary flags were changed
      to a bitmask.
    * The warning message printed when multiple branches match a cvc
      checkout command has been improved.
    * Only interactive mode can create binary shadows and branches, and
      a warning is displayed before they are created (since source branches
      are normally the right thing to use).

  o Build Changes:
    * Files in subdirectories named "tmp" are no longer automatically
      excluded from packaging, except for /tmp and /var/tmp.
    * DanglingSymlinks now traverses intermediate symlinks; a symlink
      to a symlink to a symlink will no longer confuse it.

Changes in 0.80.2:
  o Client Changes:
    * Bugs in "conary update foo=<old>--<new>" behavior have been
      fixed.
    * "cvc co foo=<label>" will now work even if you don't have a
      buildLabel set
    * "conary showcs" will now work more nicely with group changesets.
    * "conary showcs --all" no longer shows ids and sha1s.
    * We now never erase pinned items until they are explicitly unpinned.
    * "conary verify" and "conary q --diff" work again.
    * "conary q tmpwatch --components" will display the components
      installed for a package.
    * The pinTroves config item behavior has been fixed.  It now
      consistently pins all troves that match a pinTrove line.
    * When a trove is left on the system because of dependency resolution
      during an update, a warning message is printed.
    * Command line configuration, such as --config
      'buildLabel conary.rpath.com@rpl:devel', now overrides context
      configuration.

  o Server Changes:
    * The repository server now retries a request as an anonymous user
      if the provided user authentication information does not allow
      a client request to succeed.
    * When using "server.py --add-user" to add a user to a repository
      server, the user will only be given admin privileges if --admin
      is added to the command line.  Previously, all users added with
      server.py had admin privileges.  Additionally, if the username
      being added is "anonymous", write access is not granted.

  o Build Changes:
    * It is now possible for a recipe to request that specific
      individual requirements be removed from files using the
      exceptDeps keyword argument to r.Requires().  Previously
      you had to accept all the dependencies generated by r.Requires()
      or none of them.
    * r.Replace() now takes a lines=<regexp> argument, to match a line based
      on a regexp.
    * The EnforceJavaBuildRequirements policy has been added.  When
      you are packaging precompiled Java software where you have
      .class/.jar files but no .java files, you can use "del
      EnforceJavaBuildRequirements" to prevent this from policy from
      generating false positives.
    * The EnforceCILBuildRequirements policy has been added.
    * Enforce*BuildRequirements now warn when a package has requirements
      which they don't fulfill themselves and which are not fulfilled by
      the system database.  (for example, soname dependencies from linking
      against libraries that are not managed by Conary on the system.)
    * Automated Perl dependencies have been added, for both provides
      and requires.  They are not yet enforced, in order to give time
      to adapt while perl packages are being re-built.
    * The EnforcePerlBuildRequirements policy has been added.
      Failures found by this policy may be caused by packages on the
      system not having been rebuilt yet with Perl dependencies, but
      could also show bugs in the Perl dependency code.
    * Automated Python dependencies have been added, for both provides
      and requires.  Like Perl dependencies, they are not yet
      enforced.
    * The EnforcePythonBuildRequirements policy has been added, with
      the same caveats as EnforcePerlBuildRequirements.
    * Conary now writes more information about the build environment
      to the build log when cooking.
    * A bug that caused r.Requires('file:runtime') to create a file
      dependency on 'runtime' instead of trove dependency on
      'file:runtime' has been fixed.
    * Java dependencies now properly ignore array elements in all cases,
      removing false Java dependencies like "[[I" and "[[B".


Changes in 0.80.1:
  o Client Changes:
    * User names and passwords are no longer allowed in repository maps;
      "user" configuration entries must be used instead.
    * The clone command now allows you to clone a binary onto the same
      branch, without having to reclone the source.
    * The TroveInfo table on the client is getting corrupted with
      LoadedTrove and BuildReq entries for components.  These entries
      are only valid on packages.  Code was added to catch when this
      happens to aid debugging.  Additionally, Conary will
      automatically remove the invalid entries the first time 0.80.1
      is run.
    * Environment variables are expanded in paths in conary configuration files.
    * localcs now allows the version and flavor to be specified for a trove
    * conary scs --all now behaves the way it used to again
  o Build Changes:
    * Java dependency generation is now enabled; Java dependency enforcement
      is still disabled.
    * The skipMissingSubDir keyword argument now actually works correctly
      when the subdirectory is missing.
  o Common Changes:
    * Entitlement support has been added as an alternate method of
      authentication.

Changes in 0.80.0:
  o Client Changes:
    * The logic for defining updates across a hierarchy has been completely
      replaced. Instead of rigidly following the trove digraph, we flatten
      the update to choose how troves get updated, and walk the hierarchy
      to determine which updates to actually apply.
    * Dependency resolution could include troves which caused duplicate
      removals for the troves those included troves replace
    * Chroot handling was broken in 0.71.2 and prevented the user name
      lookup code for the chroot from exiting back out of the chroot
    * showchangeset on relative changesets now displays them as jobs.
    * query and queryrep now exclude components if they match their
      package name
    * Conary cleans up rollbacks when a changeset fails to apply.
      Previously, an invalid changeset was saved in the rollback
      stack, which made applying it impossible
    * Removed direct instantiation of NetworkRepositoryClient object; it
      should be created by calling ConaryClient
    * repositoryMap should not contain usernames and passwords now; user
      config file option should hold those instead (user *.rpath.org user pass)
    * If a user name is given without a password the password will be prompted
      for if the repository returns a permissions error
    * added --components parameter to q and rq to not hide components
    * conary update --full-versions --flavors now will work as expected
    * fixed a bug with conary erase foo=/branchname
    * When in multi-threaded mode, the download thread now checks to see
      if the update thread wants to exit.  This fixes many of the
      "timeout waiting for download thread to terminate" messages.
    * Fixed bug where conary erase foo --no-deps wouldn't erase a component
      of foo if it was required by something else
  o Build Changes:
    * Dependencies are now generated for Java .class and .jar files.
      They are not yet enforced, to give time to rebuild Java packages.
    * Java dependency generation has been turned off until 0.80.1 in
      order to wait until there is a deployed version of Conary with
      long dependency handling; some .jar files have so many
      dependencies that they overflowed dependency data structures.
    * CheckDesktopFiles now looks in /usr/share/icons for icons, and
      can find icon names without extensions specified.
    * Build actions which take a subDir keyword argument now also can
      take a skipMissingSubDir keyword argument which, if set to True,
      causes the build action to be skipped if the specified subdirectory
      does not exist.  By default, those build actions will now raise
      an error if the directory does not exist, rather than running in
      the wrong subdirectory as they did previously.
    * You can now cook a recipe that has a superclass that is defined
      locally but a has supersuperclass that is in the repository.  Similarly,
      if you have a superclass that is in the repository but a supersuperclass
      locally, conary will find that as well
    * r.Replace with parameters in the wrong order will now behave correctly
    * The automatic :config component for configuration files has been
      disabled because Conary does not handle files moving between
      troves, and config files were being re-initialized when packages
      were updated.
  o Code structure:
    * queryrep, query, showchangeset, and update --info all use the same
      code to determine how to display their data.  Display.py was changed
      to perform general display operations.
    * query.py added
    * added JobSource concept for searching and manipulating lists of jobs.
    * moved datastore.py into repository module
    * Stubs have been added for adding python and perl dependencies, and
      the stubs have been set to be initially ignored.
    * The internal structure for conary configuration objects has changed
    * A new DYNAMIC size has been added to the StreamSet object.  This will
      cause StreamSet to use either a short or long int to store the size
      of the frozen data that is included in a frozen StreamSet, depending
      on the size of the data being stored.

Changes in 0.71.2
  o Client Changes:
    * The update-conary option has been renamed updateconary per
      bugzilla #428
    * buildPath can be set in contexts
    * cvc co <foo> will work even if there are two foos on the same label with
      different branches.  In that case, it will warn about the older foo
      which it doesn't check out
    * Test mode didn't work for updates and erases which were split into
      multiple jobs
  o Build Changes:
    * Combined the EtcConfig and Config policies, and deprecated
      the EtcConfig policy.
    * All config files default to being put into a :config component.
      This is overridden by any ComponentSpec specifications in the recipe.
    * A use flag has been added for xen defaulting to 'sense prefernot'.  This
      flag should be used to specify flavors for xen domU builds where special
      provisions are made for paravirtualized domU.
    * Added new CheckDesktopFiles policy to catch some more common errors
      in .desktop files.  (For now, it looks for common cases of missing
      icons; more may be added over time.)
    * The Requires policy now interprets synthetic RPATH elements (passed in
      with the rpath= keyword argument) as shell-style globs that are
      interpreted relative first to the destdir and then to the system.

Changes in 0.71.1:
  o Server Changes
    * Added iterTroves() call which iterates over large numbers of troves
      much more efficiently than a single getTrove() call would.
    * Split out FileRetriever object to allow file information to be pulled
      from the repository inside of an iterTroves() loop
    * The web interface shows the troves contained in a group trove instead
      of trying to list all files in a group.
  o Client Changes
    * Config file options that take a path as a value now support ~ for
      home directory substitution
    * Trove.diff() returns a standard job list instead of the previous
      only-used-here format
    * /var/log/conary tracks all update, remove, rollback, and erase events
    * Progress output is simplified when stdout is not a tty (no line
      overwrites)
    * Tracebacks during logged commands get copied to the log
    * Code which checked to see if a shadow has been locally modified didn't
      work for shadows more than a single level deep
    * When you are installing from changesets using --from-files, other troves
      in the changesets can be used for dependency resolution
  o Build Changes (cvc)
    * Additional calls are emulated by the filename_wrapper for the
      r.Run calls.
  o Code Structure
    * Split build/recipe.py into several smaller files
    * Moved OpenPGP keyTable access up call stack so that it can now be
      accessed outside of kid templates.
    * Move epdb code into its own package

Changes in 0.71.0:
  o Code Structure
    * conary now imports all python modules from a toplevel "conary"
      module.  This prevents conary from polluting the module namespace.
  o Client Changes
    * Clone didn't handle shadow version numbers correctly (and could create
      inconsistent version numbers)

Changes in 0.70.5:
  o Client Changes
    * Files changing to config files across distributed repositories now works.
    * The update code uses more consistent use of trove sources, and only
      makes explicit calls to the repository if asked.  This should make it
      possible to create interesting update filters.
    * Clone updated sequences it was iterating over, which is generally
      a bad idea (and caused clone to commit inconsistent troves)
  o Build Changes (cvc)
    * Locally cooked filesets now include file contents, making the
      filesets installable.
    * Fileset cooks now retrieve all of the file objects in a single
      network request per repository.
    * The new NormalizeLibrarySymlinks policy runs the ldconfig program
      in all system library directories.  This ensures that all the
      same symlinks that ldconfig would create when the shlib tag handler
      runs are packaged.  It also warns if ldconfig finds missing files.
    * New argument to r.Run(): "wrapdir" keyword argument behaves much
      like "filewrap" but takes a string argument, which limits the scope of
      %(destdir)s relocation only to the directories under the specified
      wrapdir, which is interpreted relative to %(destdir)s.  Works best
      for applications that install under one single directory, such
      as /opt/<app>
    * Clone, branch, and shadow all take --info now instead of --test
    * ELF files that dlopen() libraries can now be provided with
      synthetic soname dependencies with
      r.Requires('soname: libfoo.so', '/path/to/file')
    * r.Requires now enforces that packages that require a file and
      include that required file must also explicitly provide it. (bz #148)
  o Server Changes
    * Packages added to the repository are checked to ensure the version and
      flavor of all referenced components are the same as for the package

Changes in 0.70.4:
  o Client Changes
    * The trove that satisfies a dependency that is broken by erase is
      now displayed in the "Troves being removed create unresolved
      dependencies" message.
    * Components are now displayed on the same line as their parent
      package in "conary update" output.
    * A new 'interactive' option has been added to conary configuration.
      When set to true, conary will display info about clone, branch,
      update, and erase operations, and then ask before proceding.
  o Build Changes (cvc)
    * The CompilePython action has been fixed to accept macros at the
      beginning of its arguments, fixing a bug new in Conary 0.70.3.
    * The Requires policy can now be given synthetic RPATH elements;
      this is useful when programs are only intended to be run under
      scripts that set LD_LIBRARY_PATH and so do not intrinsically have
      the information they need to find their libraries.
    * Added --test to clone, branch, and shadow commands
    * Clone now supports --skip-build-info for less rigid version checks
      on cloned troves
    * Fixed usage message to better reflect reality
    * Cloning to a branch which already has a version with a compatible
      flavor now works.
    * cpio archive files are now supported for r.addArchive()
  o Repository Changes
    * The repository now serves up stored OpenPGP keys as a "Limited
      Keyserver"; users can retrieve keys, but not search or browse them.
      The keys are available via /getOpenPGPKey?search=KEY_ID. This
      is meant only to allow conary to automatically retrieve OpenPGP
      keys used to sign packages.

Changes in 0.70.3:
  o Client Changes (conary)
    * Conary now works harder to avoid having separate erase/installs,
      instead preferring to link those up into one update when possible.
    * Conary configuration now supports contexts.  Contexts are defined in
      sections starting with a [<name>] line, and provide contextual
      configurations for certain variables, defined in the man page.  All
      configuration options after the [<name>] will be associated with that
      context, and will override the default configuration when that context
      is active.  The current context can be selected by using the --context
      parameter, or by setting the CONARY_CONTEXT environment variable.
    * 'conary config --show-contexts' will display the available contexts
  o Build Changes (cvc)
    * A local cook of a trove foo will ensure that the changeset created is
      installable on your local system, by making sure the version number
      created is unique.
    * The builddir is no longer allowed to appear in ELF RPATHs.
    * The build documentation strings have been significantly updated
      to document the fact that for most strings, a relative path
      is relative to the builddir, but an absolute path is relative
      to the destdir.
    * The ManualConfigure action now sets the standard Configure
      environment.
    * cvc will allow you to cook a trove locally even when you are unable
      to access the trove's source repository
  * Common Changes:
    * Version closeness was improperly measured for troves on different
      branches when then label structure was identical
  o Repository Changes
    * Repository now has a config flag called requireSigs. Setting it to
      True will force all troves to have valid package signatures.  Troves
      lacking this will be rejected.  Enabling this option prevents the
      generation of branches, shadows, or clones since these troves are not
      signed.  It is not recommended that this option be enabled until the
      infrastructure is in place to provide package signatures for all types
      of troves.

Changes in 0.70.2:
  o Client Changes (conary)
    * GnuPG compatible trust metrics for OpenPGP Keys now exists. This
      makes it possible for conary clients to refuse troves that
      aren't properly trusted. The metrics currently in place mimic
      gpg behavior.
    * Running "conary update" in a directory that does not exist no
      longer fails with an error (bugzilla #212).  Note that "cvc
      update" still requires that the current working directory exists
      of course.
    * HTTP error conditions are handled more gracefully when commiting
      a change set. (bugzilla #334)
    * conary more reliably sets a non-zero exit status when an error
      occurs. (bugzilla #312)
    * When performing an update of a group that adds a trove foo,
      search the system for a older version of foo to replace if the
      original update command found a replacement by searching the
      system.
    * New option, "conary update-conary" has been added in an attempt
      to provide a workaround for future drastic protocol revisions
      such as what happened for 0.70
    * Methods for parsing command line update request and changeset requests
      have been added to conaryclient.cmdline
    * A metric for the distance between arbitrary versions on different
      branches has been added, and the code which matches troves changes
      between collections uses this code to give well-defined matches
      for all cases.
    * Rollbacks are now listed with the most recent on top
    * Troves which a group operation tries to remove will be left behind
      if they satisfy dependencies for other troves
    * updateall command respects pins on top-level troves
    * Dependency resolution no longer blows away pinned troves
    * conary update now takes a changeSpec, allowing you to specify both
      the version to remove and the update version, like
      'conary update foo=2.0--3.0'

  o Build Changes (cvc)
    * cvc more reliably sets a non-zero exit status when an error
      occurs. (bugzilla #312)
    * Building groups w/ autoResolve displays the revision of the
      troves which are being included
    * The change to automatically split up hardlink groups into
      per-directory hardlink groups has been reverted.  Instead,
      Conary enforces that link groups do not cross directories, but
      provides an exception mechanism for the rare cases where it is
      appropriate to do so.  The old LinkCount policy was renamed
      LinkType, and the new policy enforcing link group directory
      counting is now called LinkCount.
    * The NormalizeCompression policy no longer causes an error if you
      have two files in the filesystem that differ only by the .gz or
      .bz2 extension.
    * The Provides policy will not longer automatically provide soname
      dependencies for executable files that provide sonames.  A few
      executables do provide sonames, and 0.70.1 provided them as
      harmless extraneous provisions.

   o Repository Changes
     * A new getConaryUrl() method has been implemented to support the
       "conary update-conary" feature
     * Exception handling has been re-worked.  All exception classes
       that are marshaled back to the client are now in the
       repository.errors module.  Some of the most commonly used
       exception classes have been included in their previous modules
       for compatibility until code can be modified to use the new
       repository.errors module.

Changes in 0.70.1:
  * Collection merging didn't handle (admittedly obscure) cases where
    a component on the local system was updated to a new version of a
    trove, and updating that package also tries to update to that version
    but using a different path
  * Redirects are allowed in group cooking as long as the target of the
    redirect is also specified in the group (this allows cleaner handling
    when trying to clean up after label multiplicity)
  * Shorten display for versions and flavors in internal debugging output.
    Make str() output for versions and flavors return formatted strings.
  * ELF files finding non-system libraries via an RPATH did not always
    have the path to the library encoded in their dependency requirement,
    depending on whether the package also included some other (unrelated)
    non-system library.  Futhermore, system paths encoded in an RPATH were
    incorrectly honored.  Both of these bugs have been fixed.
  * Ownership policy now uses macros in the user and group definitions.
  * Symbolic links to shared libraries can now provide path-encoded
    soname dependencies (only manually, never automatically).
  * Removed outdated code with convoluted code for preventing providing
    soname dependencies in some cases; that code has been functionally
    replaced by limiting automatic soname dependencies to system library
    directories.
  * Instead of complaining about hardlinks spanning directories, Conary
    simply creates one link group per directory per hardlinked file.
  * Fixed bug which made source commits fail on cloned source troves

Changes in 0.70.0:
  o The client and server protocol versions have been changed and
    the filecontainer version number updated.
    * Upgrading from previous versions of Conary to 0.70.0 will
      require downloading a old-format changeset file from
      ftp://download.rpath.com/pub/conary/
    * Adding path hash data to TroveInfo overflowed the amount of
      storage space available in a StreamSet when a trove contained
      several thousand files.  In order to accommodate larger data
      stored in StreamSets, we have changed the way data sizes are
      handled.
    * With the changes to StreamSet, LargeStreamSet is obsolete.
      Changeset files used to used LargeStreamSet to represent data.
      Since we now just use a StreamSet, the changeset file format
      changed.
    * Since this version of Conary is incompatible with previous
      versions, we took this opportunity to do database and repository
      migrations that will allow us to make significant code cleanups
      in the near future.

 o Other smaller changes
    * Conary now does the right thing if the same trove is listed
      twice in an update due to recursion (it checks for duplicate
      installs of the same trove).
    * A bug where None would show up in CONARY files when an
      autosource file changed contents but did not change names has
      been fixed.

Changes in 0.62.16:
  * The "conary update" and "conary erase" commands now display the actions
    they take as they run (similar to --info output).
  * The --info output for "conary erase" and "conary update" has been
    reworked to be more user-friendly.
  * Added new conaryrc option signatureKeyMap to choose which signature
    to use when signing based on the label.
  * Fixed a bug where conary would only sign the last trove listed,
    instead of signing all troves listed.
  * The ComponentRequires policy now makes :devellib components require
    :data components if they exist.
  * Don't check for bucket conflicts when resolving during group cooks - if we
    want to check for bucket conflicts in groups, it will be readded in a more
    general way.
  * Removed extra freezes and thaws of files for a 8% improvement in install
    time for absolute change sets (at the cost of some memory, but thanks
    to splitting transactions this should be a good trade off).
  * Added removeIfExist call to miscmodule for some peformance improvement.
  * ELF files that find non-system libraries via an RPATH now have the path
    to the library encoded in their dependency requirement, matching the
    path encoded in the dependency provision.  Before this, the RPATH
    was ignored and the path encoding was only guessed within one source
    package.
  * The LinkCount policy now enforces the requirement that hardlink groups
    contain only files in the same directory as each other; no hardlinks
    between files in different directories are allowed.
  * When updating a group across branches, if a subtrove within the update has
    already been manually moved to the new branch by the user, conary will
    recognize this and sync that trove with the group
  * A new "closed" configuration variable has been added to the
    apache-based networked repository server.  When set, the server
    will always raise a "RepositoryClosed" exception when a client
    attempts to access it.  The configuration variable is a string.
    The string will also be returned to the client.
  * Removed install buckets and replaced with comparisons of hashed path
    values to determine trove compatibility.
  * If a trove is included in an update twice, once directly, and once
    implicitly through recursion, ignore the recursive update.
  * More constraints added to the repository schema
  * Added hasTrove to Items table for faster trove names check

Changes in 0.62.15:
  * The MakeDevices() policy now accepts mode= as a named argument.
  * Added (undocumented) --debug (prints debugging output),
    switched old (undocumented) --debug to now be --debugger (starts debugger
    on initialization)
  * Added debug messages to conaryclient/update.py
  * Cloning to the the same branch works (providing a good way of
    reverting changes)
  * Cloning now updates buildRequirements and loadedTroves in troveInfo
    and enforces their consistency on the target branch
  * Cloning groups is now supported
  * Fix update case where a group update should cause conary to search the
    system for an older version of a trove to replace.
  * If you update a trove foo locally to a new version on the same branch, and
    then update the containing group to a new version on a different branch,
    conary will now update foo to the new branch as well.
  * fix error message when you try to pin as non-root

Changes in 0.62.14:
  * The threading changes in .13 caused some error information to be lost.
    Tracebacks have now been fixed, and the download thread checks much more
    often to see if it needs to exit.
  * Catch InstallBucketConflicts exception

Changes in 0.62.13:
  o Repository Server changes
    * The Schema creation SQL statements have been rewritten in a more
      standardized form. Some indexes have been redefined and a number
      of views have made their way into the default repository schema.
    * The new call troveNamesOnServer can be used now by the netclient
      code for a much faster retrieval of all trove names available on
      all labels on a given server. Server and client protocol numbers
      have changed.
    * The getTroveList() server side function got a rework that should
      result in about a 50% execution time speedup on most queries.
    * The Metadata SQL query has been reworked to join tables in a
      much better order, speeding up the getMetadata call on a
      repository with many versions much faster.

  o Client changes
    * Conary now compresses XML-RPC requests before sending them to
      the repository server.  In order to use compression, the remote
      server must be running Conary 0.62.13 or later.  If the server
      is running an older version, the client will fall back to
      sending uncompressed requests.
    * The database conversion in 0.62.12 did not correct all
      out-of-order file streams.  A new conversion function is in
      0.62.13 that will examine every file stream and ensure that it
      is stored correctly in the database.
    * Versions from the contrib.rpath.com repository are automatically
      rewritten to point to contrib.rpath.org.  NOTE: if you have a
      label from the contrib.rpath.com repository in your
      InstallLabelPath (such as contrib.rpath.com@rpl:devel), you will
      need to modify it to point to contrib.rpath.org.
    * Install bucket handling now works for collections which were not
      fully installed.
    * A bug where database was left locked on exception during install
      when the download thread was still executing has been fixed.
    * The conaryclient code has been split into pieces.
    * Switched rollbacks to local@local:ROLLBACK
    * The main thread no longer blocks forever when the download
      thread fails.
    * Matching referenced troves in collections is no longer dependent
      on sort order of internal dictionaries.

  o Common Repository and Client changes
    * When a changeset is applied to the local system or committed to
      a networked repository, the fileIds are recomputed from the file
      objects and verified.  This prevents corrupted or miscomputed
      changesets from being committed to the repository or applied to
      the local system.

  o Building/Branching changes
    * Many changes have been made to cloning, including sideways
      cloning (creating a clone at the same branch depth as the clone
      source), better cloning with multiple flavors, separate cloning
      of source and binaries, resilience against duplicate troves,
      proper use of existing fileIds during clones, simultaneous
      cloning of multiple troves, and better clonedFrom tracking.
    * The default optflags for x86 changed to remove -mcpu, as it is
      deprecated in gcc.

Changes in 0.62.12:
  * Conary will no longer create a "rootroot" group while installing
    users whose primary group is "root".  It will now call the
    appropriate tag handler for user/group modifications if the tag
    handler is installed.
  * EnforceConfigLogBuildRequirements no longer suggests recursive
    build requirements for packages in which the configure script
    checks to see if the package is already installed.
  * Installing new version of pinned troves leaves the pinned trove in
    place if the two troves have compatible install buckets
  * By default, when you shadow a binary trove, its source is shadowed with it.
  * Instead of a --sources option, cvc shadow and cvc branch now take
    --source-only and --binary-only options that allow you to control whether
    sources or binaries are shadowed.
  * Branch and shadow commands now take an unlimited number of troves
    to branch/shadow.
  * Files sharing versions but with different contents (thanks to flavors)
    got lost when switching from one flavor of a trove to another
  * troves can now be specified for rq, q, and update as <labelpart>/<version>,
    e.g., foo=:rpl1/1.0, or foo=contrib.rpath.com@/2.3-1-2
  * version.hasParent() handles more cases of shadows of shadows correctly.
  * cooking troves into the repository with --flavor <newflavor> now modifies
    the flavor before the recipe is even loaded, not when the recipe's setup
    function is called.
  * add a check to ensure RPATHs in cooked packages do not have %(destdir)s
    or /tmp or /var/tmp in them.
  * EnforceSonameBuildRequirements has been temporarily changed to produce
    warnings instead of errors.
  * Dependncies and flavors didn't order things properly in their frozen forms
  * StreamCollections are now properly ordered

Changes in 0.62.11:
  * InstallBucket policy now allows using macros in component names.
  * The --resume option now works correctly when conary has
    automatically discovered a non-standard path for the main build
    directory.
  * A soname dependency is again generated for libraries outside of
    library directories, but the pathname is now included in the
    dependency.  Within a package, all matching dependencies are
    modified to include the path.  This is useful for cases where
    an application packages private versions of libraries -- the
    dependencies still need to be there so that inter-component
    requirements are honored, but they must not perturb the rest
    of the system.
  * Recursive pinning now behaves itself
  * Switch group recipe syntax to use r.add() instead of r.addTrove,
    r.remove() instead of r.removeTrove(), and add a
    r.setDefaultGroup() command to set the default group.

Changes in 0.62.10:
  * EnforceSonameBuildRequirements enhanced to handle correctly cases
    where more than one trove can resolve a single soname dependency.
  * EnforceConfigLogBuildRequirements now can take exceptions, which
    can be specified either as a filename (such as /usr/bin/bison or
    %(bindir)s/bison) or as a required trove (such as bison:runtime).
  * The trove.Trove initializer no longer allows for a trove to be created
    with a name that has more than one ":" character in it.
  * EnforceSonameBuildRequirements now can take exceptions, which are
    specified as a required trove (such as libfoo:devel) to avoid adding
    to the list of requirements.
  * EnforceSonameBuildRequirements now produces errors for missing build
    requirements, and EnforceConfigLogBuildRequirements now demonstrates
    very few false positives, and so has been updated to warning instead
    of info.
  * Added a check to warn when a trove is installed multiple times from
    the same branch with incompatible install buckets (--no-conflict-check
    overrides this check)
  * Redirects can now redirect to nothing, which allows components to
    disappear gracefully on a redirection
  * A soname dependency is now provided only if the library is in a
    default library directory, or in a directory explicitly added with a
    SharedLibrary(subtrees='/path/to/dir/') call.

Changes in 0.62.9:
  * EnforceConfigLogBuildRequirements policy added.  It looks through
    all config.log files anywhere under the build directory for programs
    that configure has found, and ensures that the transitive closure
    of the build requirements contains each file listed.  (That is, if
    the file /usr/bin/perl has been found, and intltool:runtime is in
    the buildRequires list, and intltool:runtime requires perl, then the
    requirement is satisfied.)  This policy currently produces some false
    positives; the "greylist" that tries to remove false positives needs
    to be expanded.
  * The repository server now uses a repository instance specific key
    cache.  This fixes KeyNotFound errors seen when running multiple
    repositories on one server.

Changes in 0.62.8:
  * The bug, introduced in 0.62.7, that caused Conary to stop short of
    recursing to the innermost troves when handling erasures has been fixed.
  * EnforceSonameBuildRequirements enhanced to use the system database to
    find the right missing build requirements.
  * Make users and groups in a repository such that they may not differ only
    in case, i.e. if user foo exists, user Foo cannot be created.
  * files in /usr/%(lib)s/python/.* are no longer automatically given an
    architecture flavor - if there are architecture-specific files in those
    dirs, they should result in an arch-specific flavor through normal
    means.
  * By default, no OpenPGP signatures will be added to troves when
    doing commits unless a fingerprint is explicitly set in conaryrc.
    Previously, if a keyring existed, the first key found would be used.

Changes in 0.62.7:
  * Some unneeded parts of the sql query in _getTroveList have been removed,
    improving performance.
  * The performance of the default (and most used) case of the
    getAllTroveLeaves has been increased up by using a specialized
    query.
  * Exception handling in the repository when revoked or expired keys
    are used has been corrected.
  * Signature checking now correctly checks the timestamp of the signature
    against the expiration time (if any) of the key that signed it.  If
    the signature timestamp is later than the expiration timestamp,
    the signature is rejected.
  * Pass 'Database is locked' repository errors to the client as a
    RepositoryLocked exception notifying user that the server is busy.
  * The 'yuck' script is no longer installed.
  * ComponentRequires now makes :runtime, :lib, :devellib, and :devel
    components all require their matching :config component if the
    :config component exists.  The :config component is not automatically
    created, but when it exists, it's always going to be because it
    is required by multiple other components.

Changes in 0.62.6:
  * mergeCollections() didn't always handle referenced troves changing
    byDefault status
  * Various cleanups and simplifications have been made to the trove
    removal determination

Changes in 0.62.5:
  * Allow selection of individual troves from change set files via --from-file
  * Recursive queries on local database could get upset by a missing trove
  * Underlying dependency code returns version and flavor for troves with
    broken dependencies
  * Underlying dependency code returns information on what removed trove
    caused a broken dependency
  * Removed --no-deps-recurse option
  * Greatly simplify dependency resolution logic
  * The version portion of a Release (version-sourceCount-buildCount)
    is no longer required to begin with a digit.
  * The Release parsing code has been cleaned up to use consistent
    naming, API documentation, and parse error messages
  * An unhandled exception when signing a trove twice with the same key
    has been fixed.
  * Old (now invalid) changesets are now removed from the changeset
    cache when a digital signature is added to a trove.
  * A package is now counted as empty if it contains only files automatically
    found by the AutoDoc policy.
  * CPackageRecipe now requires elfutils:runtime for eu-strip; this is
    needed for the existing debugedit:runtime requirement to do useful
    work.
  * Removed DistroPackageRecipe and moved its buildRequires list to
    PackageRecipe.  Use clearBuildReqs() to remove any of the base
    requirements for a package.
  * Install buckets are respected during dependency resolution
  * Updated the troveNames() call to a faster query, which should bring
    the run time of the "conary rq" back to a more reasonable limit
  * Race conditions and robustness problems have been fixed in
    the changeset cache.

Changes in 0.62.4:
  * Many places where lots of individual db calls were done to collect
    file objects have been collapsed into batched calls (5-10% speedup
    on some operations)
  * Fixed PGP key submission to not use a hidden form element.
  * Changed PGP key submission to use an xmlrpc call instead of
    modifying the database directly.
  * Added methods to change PGP key/user associations, and thereby
    disable a key.
  * Added an index to dependency resolution for a massive improvement
    on local system dependency performance on large updates.
  * Added the ability to get troves without file lists from the local
    database and use that when getting troves through the changeset
    trove source.
  * Previously, dependency resolution could cause duplicate
    trovesource entries.  This no longer occurs.
  * :lib and :devellib automatically have lib=%(lib)s install buckets.
  * A user management bug in the repository has been fixed.
    Previously, if you deleted a group followed by the user with the
    same name of the group, an unhandled exception occurred.
  * Looking up changeset cache entries in the cache database no longer
    uses exception handling to determine when database entries are
    invalid or stale.
  * The EnforceSonameBuildRequirements policy now recognizes :devellib
    as well as :devel components in buildRequires.

Changes in 0.62.3:
  * Don't link troves to groups when the branch has changed
  * Link new troves to collections (and new collections to old troves) when
    a trove isn't installed but a suitable replacement (meaning on the same
    branch) is available
  * Installing changesets w/ not by default from files broke
  * Fix a bug in the kid template that prevented permissions (ACLs) from being
    deleted from a repository.

Changes in 0.62.2:
  * Further reworkings of update code to be fully based on job sets. The
    absolute flag now defines whether a trove is newly installed or if
    it should be an update from an existing trove (when possible). Network
    changesets and changesets from files are treated almost identically now.
  * Swapped lock terminology for pin
  * Changed table names in database schema to better match the repository
    schema

Changes in 0.62.1:
  * UtilizeGroup fixed
  * conary updateall fixed
  * Disable SHA-1 integrity checks when trove changesets don't include
    files in various places
  * conary now prevents you from cooking empty groups

Changes in 0.62.0:
  * Initial OpenPGP (RFC 2440) based signature support has been
    added. Conary reads public keys from ~/.gnupg/pubring.gpg and
    /etc/conary/pubring.pgp.  Conary reads private keys from
    ~/.gnupg/secring.pgp.  Setting the "signatureKey" configuration
    variable to a key ID will select which key to use from the
    keyring. If signatureKey is not set, and there is a valid private
    keyring, the first key on the keyring will automatically be used
    to sign changesets when committing them to the repository.
    "cvc sign" adds a signature to a trove that already exists in the
    repository.
  * Change set generation on the command line is more flexible. It can generate
    erasure changesets as well as relative to nothing changesets
  * When creating multiple groups from the same recipe using newGroup(),
    Conary now searches all subgroups when resolving dependencies within
    a parent group
  * Conary no longer resolves dependencies for troves with byDefault=False
    (such as :test and :debuginfo).  Conary will now resolve dependencies in
    those troves only if you set checkOnlyByDefaultDeps=False.  When creating
    subgroups using newGroup(), pass the checkOnlyByDefaultDeps flag as an
    argument to the newGroup() function.
  * excludeTroves now applies to troves which have been added to
    already installed collections

Changes in 0.61.12:
  * You can now search for troves by <trove>=<host>@
  * A bug when cooking groups with depCheck = True (introduced in 0.61.10)
    has been fixed.
  * A new r.ByDefault policy controls how components are included in their
    enclosing packages; the default is True except for :test and :debuginfo
    components that default to False.
  * Cloning across repositories works
  * A bug in 'conary update --info' output was fixed

Changes in 0.61.11:
  * A bug that caused a database deadlock when removing entries from the
    changeset cache in the repository server has been fixed.
  * Added RegularExpressionList in conarycfg
  * Added lockTroves configuration option for autolock
  * Recurisvely included troves could be removed incorrectly when those
    troves were already present

Changes in 0.61.10:
  * The conary update command now takes a --sync parameter, documented in
    'man conary'
  * Groups now allow you to create a reference to another cooked trove,
    and use that reference to add troves that are contained in that trove.
    For example, if you want to create a group-python based on the troves in
    an already cooked group-dist, you add a reference to the group-dist in
    group-python, and pass the group-dist reference in when you call
    addTroves.
  * Work has begun towards generalizing the concept of a trove source.
    A class SimpleTroveSource has been added that, when subclassed and given
    access to the troves, will allow you to call findTroves to search that
    source.  The same code is used in update code to unify updating from
    the repository and from changesets, and it is used to provide the search
    capabilities for the local database.
  * Conary now allows all files, not just regular files, to have
    dependencies.  This is necessary for user/group dependencies for
    non-regular files to work.  Packages built with 0.61.10 or later
    that have non-regular files with non-root user or group will not
    be readable by Conary versions 0.61.9 or earlier.
  * Shadowing now preserves the byDefault flag, and handles reshadowing
    collections gracefully now
  * Update preprocessing now works on absolute changesets instead of
    relative ones, providing massive cleanups. Code uses sets of jobs
    instead of changesets for job representation, allowing still more
    cleanups. Many bugs seem to have gone away.

Changes in 0.61.9:
  * Fix a bug added in 0.61.8 that breaks tag handlers

Changes in 0.61.8:
  * Fix a bug introduced in 0.61.7 that occurred when, in the repository,
    either the Users table or Groups table was empty when creating a new group.
  * Add --buildreqs, --flavors options to q and rq.
  * Primary troves should not have their trove change sets overridden by
    items recursively included (and fixed a pile of things this broke).
  * Locally stored change sets can't always get access to pristine files
    from the local filesystem; when it can't, make sure file sha1 checking
    doesn't get upset.
  * Unchanged troves in updated groups could be erased by items in the
    same group on a different branch.
  * The "conary q[uery]" command accepts a --diff option.  When --diff
    is used, the difference between installed and pristine troves is
    displayed.
  * An additional progress callback has been added to show when database
    transactions are committed

Changes in 0.61.7:
  * Several bugs related to updating two troves with the same name have been
    fixed - including branch affinity, flavor affinity, correct handling of
    already updated troves, and correct handling of empty flavors.
  * "conary emerge" as root (or as a user than can apply the changeset
    produced by the build) did not install anything but the toplevel
    package.  This bug has been fixed.
  * No longer hide descriptive TroveNotFound errors behind a generic
    NoNewTroves wrapper.
  * Group recipes can now request that dependencies be resolved and
    added to the group at cook time.  To automatically add required
    troves to a group add "autoResolve = True" to the recipe class.
    Optionally "autoResolveLabelPath" can be set to a list of labels
    to use during dependency resolution.
  * Locally stored rollbacks couldn't handle files changing types. As
    part of the fix, the generic file diff code is now used when creating
    changesets instead of having a special-case wrapper around it
    (fileChangeSet()).
  * The commitaction script and the changemail module did not necessarily
    show the full trailing version for branches and shadows.  (For example,
    /conary.rpath.com@rpl:devel/4.1.25-18/db41/19 showed up as "19"
    instead of "4.1.25-19".)
  * Add a --deps option for conary q.  Make that and conary rq --deps
    recurse over collections.
  * Warn about missing buildRequires entries both for soname dependencies
    and for TagSpecs applied via tag description files.
  * A bug in updating groups that switch the byDefault setting of troves
    has been fixed.
  * Add an updateThreshold config option to control the number of troves to
    include in a download.
  * Ordering didn't work for old packages depending on anything, or for
    dependencies whose provider moved between components.
  * The r.Ownership(), r.UtilizeUser(), and r.UtilizeGroup() now generate
    appropriate dependencies on info-* packages.
  * Updating packages and components installed multiple times could cause
    a component to be removed multiple times (which resulted in a traceback).
  * Fixed a bug that occurred when groups tied to a user were deleted
    without deleting the associated user, then subsequently adding a user
    with the same name.

Changes in 0.61.6:
  * InitialContents turns off EtcConfig, since a file cannot be both
    a config file and an InitialContents file.
  * Reworked repository change sets to directly reference files from the
    contents store.
  * The User() command now takes an optional supplemental= option,
    which provides a list of supplemental groups to which to add
    the user.  (SupplementalGroup() is for groups not associated
    with a user.)
  * The showcs command can now handle components that are referenced
    but not included in a changeset.
  * InfoUserRecipe and InfoGroupRecipe can now be built with buildlogging
    turned on.
  * Conary's internal handling for dyanamically finding new IDs for
    users and groups has been fixed.
  * "conary updateall" now accepts the --test flag.
  * Various fixes were made to the CIL dependency detection code.

Changes in 0.61.5:
  * Added basic clone capability (which only works cloning to parents
    branches and shadows, and on a single host).
  * Now handles degenerate case of packaging unreadable files.
  * A bug that caused conary to ask for the wrong fileId when constructing
    a changeset from multiple repositores has been fixed.
  * Conary now can add users and groups automatically at install time.  If
    there is no taghandler to add a user or a group, conary will add it
    internally as a bootstrapping measure; if there is a taghandler,
    conary will call that instead.  In order to ease transition, Conary
    does not yet create the dependencies on the info- packages; a future
    version of Conary will add those dependencies after the system user
    info- packages have been created.
  * rpm2cpio now handles rpm archives that use bzip2 to compress the
    cpio payload
  * Conary now creates dependencies (provides and requires) for CIL
    files, if mono's monodis is installed on the system or being built
    in the current package.
  * Troves moving between troves could cause conary to attempt double
    erasures
  * The networked repository handles cases where contents are not
    found in the contents store.  The exception is passed back to
    the client.
  * The networked repository handles cases where a file stream is not
    found when the client asks for file contents.  The exception is
    passwd back to the client.
  * An error that caused getPackageBranchPathIds() to return the
    oldest fileIds instead of the youngest fileIds has been corrected.
  * Reworked finding old versions of troves to avoid a single trove
    being removed multiple times

Changes in 0.61.4:
  * %(datadir)s/.../lib/ files will no longer show up in :lib - presumption
    being that anything under %(datadir)s really is arch independenct
  * Creating branches and shadows had a command line parsing bug
  * "cvc newpkg" takes --dir and now complains for unexpected arguments
    (which is used to just ignore)
  * when using flavor affinity for installed troves, merge subarchitecture
    flags
  * group handling didn't always preserve troves which were needed by a
    newly installed trove properly

Changes in 0.61.3:
  * Corrected a bug that snuck in 0.61.2 that caused a temporary SQL table
    to not be temporary, which makes multiple httpd processes fail with
    'database schema changed' errors.

Changes in 0.61.2:
  * Fix a bunch of typos in the authentication checking server side
  * Add permission editing capabilities to the server component and hooks
    in the netclient
  * Overhaul of ACL system so that uniqueness constraints on Troves and
    Labels can be enforced: we now use a special Trove and Label "0 | ALL"
    instead of Null
  * Dependency resolution enforces label ACLs.
  * Module arguments to commitaction are parsed according to shell
    quoting rules.
  * The changemail commitaction module now takes an optional '--from'
    argument.
  * added clearBuildReqs() - will clear all or some of superclass buildreqs
    when cooking.
  * The pickled version of Dependency objects changed, therefore the
    schema version of the changeset cache has been incremented.
  * When Configure() detects a failure and input or output is not a
    tty, all config.log files will be included in the output in order
    to ease debugging from captured log files.
  * Part of the infrastructure for adding users and groups has been added:
    it is possible to create info-<name>:{user,group} packages via
    UserInfoRecipe and GroupInfoRecipe classes.  The User(), Group(),
    and SupplementalGroup() policies are deprecated; those lines should
    move to their own recipes intact (the syntax remains the same).
    The install-time code does not yet install info-* packages first in
    their own transaction; when it does, the Ownership(), UtilizeUser(),
    and UtilizeGroup() policies will create dependencies on the
    appropriate info-* packages.
  * The networked repository server and client code has been changed
    to use the 'deflate' Content-encoding type instead of 'zlib',
    which makes the code RFC 2616 (HTTP 1.1) compliant.
  * A new function called hasUnresolvedSymbols() has been added to the
    elf module.  This could be useful for a contributor to implement a
    policy that checks to make sure that shared libraries do not have
    unresolved symbols.  Additional code could be written to check
    binaries too.
  * cvc checkout, update, and commit now show progress when communicating
    with the repository server
  * Progress is now displayed while downloading file contents from a
    repository (such as when assembling a changeset that is distributed
    across multiple repositories)

Changes in 0.61.1:
  * Cleaned up error message which results from Conary not being able to
    determine which trove to remove when a new one is installed
  * Dependency object use slots
  * Hash values for DependencySet, Version, and Branch objects are cached
  * UIDs and GIDs that cannot be mapped to symbolic names no
    longer cause the buildpackage code to traceback.  The ownerships
    from the filesystem were never used anyway, so it's safe to assume
    that all files are owned by root:root
  * Implemented proper updateall
  * Files in troves are downloadable from the repository browser.
  * Troves in the repository browser are separated by first letter
    instead of showing all troves in one page.

Changes in 0.61.0:
  * New functionality for maintaining user groups: renaming and updating
    members
  * Added repository interfaces for deleting users and groups
  * Added a repository iterator function to list the members of a group
  * The web interface to the Conary repository now has a repository
    contents browser, accessible either from the main page (if you are
    logged into the web interface), or from the /browse url. Example:
        http://conary.example.com/conary/browse
  * A bug preventing all access to the web interface if an anonymous
    user existed has been fixed.
  * "Large" updates are split into multiple pieces which are downloaded
     and installed independently of one another
  * Trove updates are tracked through collections
  * Group handling completely rewritten to function as a three way merge
    instead of a set of heuristics
  * Trove removal handles references troves which are referenced by multiple
    collections
  * Rollback format unified for local and nonlocal rollbacks
  * Dependency ordering forces collections to be installed after all of their
    referenced troves (allowing simple restarts)
  * Database migration removes stale versions
  * --replace-files marks the replaced versions of the files as no longer
    present
  * Troves store information about Install Buckets - not used yet.
    By specifying a component's install bin, which is a set of key-value
    pairs, you can describe whether two versions of a component are
    installable side-by-side.  If two versions of the component share the
    same keys for their install bins, but at least one different value, then
    the components are installable side-by-side.
  * Troves store information about troves loaded when building a recipe
  * Build Requirements are stored with the trove
  * Add isCollection() to TroveInfo
  * Changesets download while instals are going on
  * StreamSet.twm() respects ignoreUnknown now
  * Rollbacks of locally cooked and emerged troves works

Changes in 0.60.12:
  * Previously, if you ran "conary update foo", and foo requires a new
    version of bar, but updating to the new version of bar would break
    existing dependencies of other troves on the system, a very
    unuseful "Troves being removed create unresolved dependencies"
    message would be printed.  Conary now says that "Additional troves
    are needed" instead.  If --resolve is used, it will report the
    troves that have been added before displaying the dependency
    failures caused by erase.
  * Symlinks no longer confuse AutoDoc policy.
  * Autosource files which have changed confused cvc update
  * allow a \ at the end of a line in config files to do line continuations
  * several bugs in the multitag handler have been fixed

Changes in 0.60.11:
  * The '-f' flag was added to the arguments to gzip when
    recompressing compressed files
  * Added progress callbacks for uploading the changeset when cooking
  * Improved automatic mainDir detection for some corner cases.
  * Put development docs back in :devel component (they were
    inadvertantly removed from it by a previous fix).

Changes in 0.60.10:
  * BadFilenames policy absolutely prohibits filenames with newlines
    in them, no exceptions allowed.  Other similarly bad filenames may
    later be forbidden by this policy.
  * UTF8Filenames moved to packagepolicy, where it belongs, and it now
    raises an error instead of printing a warning.
  * Conary now enforces the rule that tag names must have no whitespace
    and must be all alphanumeric characters, -, or _.
  * Conary can now run a single instance of a single tag handler to
    process multiple tags.  The tag description files for each tag
    must point to the same tag handler, and must each specify the
    multitag datasource.  The data is passed to the tag handler on
    standard input using the protocol "tag list for file1\nfile1\n..."
  * Fixed ftp server busy detection when fetching files via URL.

Changes in 0.60.9:
  * The changemail script is replaced by a generic commitaction script
    that loads modules, and a changemail.py module is supplied.  There is
    a backward-compatible changemail script which calls commitaction
    with the changemail.py module.  --email and --*user options now are
    changemail module options, so the commitAction should be specified
    something like this:
    commitAction /.../conary/commitaction --repmap ... --module "/.../conary/changemail --user %(user)s --email foo@example.com --email bar@example.com"
    You can add your own modules and run them all from the same commitaction
    using multiple --module arguments to the commitaction script.
  * Conary can now almost always guess the correct name for the mainDir
    when it is not %(name)s-%(version)s, if the first addArchive()
    instance creates exactly one top-level subdirectory and no other
    top-level files of any sort, in which case it will use that name as
    the mainDir.

Changes in 0.60.8:
  * The changemail script is now actually packaged, in
    /usr/lib{,64}/python2.4/site-packages/conary/changemail
  * Build requirements for superclasses are automatically added to
    subclasses.
  * Build requirements now look at all labels in a version to see if they
    satisfy a build requirement.
  * The NormalizeManPages policy now automatically converts man pages
    encoded in iso-8859-1 to man pages encoded in utf-8.  Additionally,
    it runs faster and no longer calls sed.

Changes in 0.60.7:
  * The changemail script is now distributed with conary, and is called
    with a different calling convention; instead of being called once
    per trove with trove-specific command line options, it is called
    once per commit (of however many troves) and creates more readable
    summary email messages.  Remove --trove, --version, and --flavor
    arguments from your changemail invocations.  Added --user argument
    to changemail; specify in .cnr files as "--user %(user)s".  Or, to
    only print users for source or binary commits, use "--sourceuser
    %(user)s" or "--binaryuser %(user)s", respectively.
  * The cvc rdiff command now recognizes creating a shadow as such.
  * Build requirement tracking is now half-enabled; conary is now able
    to read "buildReqs" tags, but will not yet generate them.
  * Files in /tmp and /var/tmp, and all cvs temporary files, will no
    longer be packaged by default,
  * The addArchive(), addSource(), and addPatch() actions can now fetch
    via HTTPS as well as HTTP and FTP.
  * The repository now handles creating a changeset between two troves
    that both contain a version of a file that is stored on a different
    repository

Changes in 0.60.6:
  * Erasing emerged troves works properly
  * Calling Doc() no longer disables the AutoDoc() policy.
  * A more reliable method is used for finding the port of an
    Apache connection

Changes in 0.60.5:
  * 'conary emerge' works again
  * Distributed group changesets failed when remote troves disappeared
    from the group
  * build logs are now tagged with 'buildlog' tag
  * Conary now handles cases when a directory becomes a symlink when
    applying a changeset.  An error message is displayed which tells the
    user how to apply the update.

Changes in 0.60.4:
  * An error in the automatic database conversion of 0.60.2 systems
    has been corrected.

Changes in 0.60.3:
  * Reimplemented LargeStreamSet in C
  * Added StreamCollection
  * Policies now announce their names in their information, warning,
    debug, and error messages, making it easier to determine how to
    resolve problems.
  * The database conversion for to 0.60.2 didn't work well; a proper
    conversion is now in place

Changes in 0.60.2:
  * Added InitialContent flag
  * Fixed bug which caused servers to leak file descriptors when the sqldb
    was replaced
  * "repquery --deps" output fixed (broken in 0.60.1)
  * Added AutoDoc policy which finds common documentation files and puts
    them in %(thisdocdir)s automatically.
    AutoDoc is disabled by calling
    Doc without calling AutoDoc, which means that existing recipes that
    call Doc will not show changes.
  * getPackageBranchPathIds() now returns version and fileId as well,
    so that the IdGen class can determine if an older version number
    should be assigned to files.  getPackageBranchPathIds() is now the
    primary mechanism for populating the pathId dictionary.
  * The local label methods of the version object have been
    refactored. isLocal() is now onLocalLabel(), isEmerge() is now
    onEmergeLabel(), etc. isOnLocalHost() has been added as a method
    to easily determine if a version only exists in the database
  * Moved logic for explicitly creating a changeset from cscmd.py to the
    ConaryClient object
  * Added the (unused) ability to lock and unlock troves. Ignore this for now.
  * "query --info" behaves much more like "repquery --info" now
  * isSourceVersion() method has been to the Version object
  * most of the remaining erroneous references to "Package" have been
    changed to "Trove" throughout the code.  This includes method
    names such as getPrimaryPackageList() -> getPrimaryTroveList().  Some
    more commonly used methods were left as deprecated thunking methods
  * dependency resolution couldn't resolve a requirement w/o flags against
    a provides w/ flags

Changes in 0.60.1:
  * Support for legacy clients (protocol version 29) has been removed from
    the server
  * The server raises an server-side exception if any client with
    protocol less than 32
  * Updated the URL provided in a server-side client version mismatch
    exception
  * Server-side dependency suggestions return more choices, leaving it
    to the client to sort it all out
  * Client uses timestamps to determine which troves to install when their
    flavors score equally
  * Fixed build-side bug handling meta characters ([,*,etc) in file names
  * "cvc newpkg" now accepts pkgname=label syntax
  * files.contentsChanged() function updated to work with StreamSets
  * Basic local changeset creation, retargeting, and commits work
  * Permissions weren't merged for operations run as non-root users
  * The structure of the repository web interface has been redesigned
    and some authentication UI bugs have been fixed.
  * The repository web interface now requires the conary-web-common package
    to be installed.
  * Committing troves to the repository no longer recompresses non-config
    files
  * Timestamps are set on the server at commit time; the timestamps the
    client assigned is not used (this is to protect against clients with
    a bad idea of time; servers should be consistent, even if they're
    wrong, and as long as time doesn't go backwards on that server all is
    good)
  * Reworked troves to be representable as streams and implement *basic*
    signature capability
  * Local cook versions are now more sensible.

Changes in 0.60.0:
  * Changed changesets to compress individual files instead of the combined
    stream.
  * Cleaned up file content objects to no longer track file sizes.
  * Switched away from TupleStream to StreamSet both for better performance
    and for improved flexibility in the format (at the price of larger
    frozen streams).
  * Troves explicitly provide their own names.
  * Troves can now provide "capability flags", and trove requirements
    can now include references to the capability flags.
    r.ComponentProvides(('ASDF', 'FDSA')) will cause all components built
    from the current recipe to provide the 'ASDF' and 'FDSA' capability
    flags, and r.Requires('/path/to/file', 'foo:runtime(ASDF FDSA)')
    will make /path/to/file require the foo:runtime component built
    with the ASDF and FDSA capability flags.
  * Dependency components can contain : characters now.

Changes in 0.50.14:
  * Dependency checking now returns reordering information (which isn't
    used yet)
  * Allow groups to include other groups defined in the same recipe (but
    explicitly disallow cycles in groups)
  * Fixed bug in building multiple groups with a single recipe when some
    of the groups already exist, but others don't

Changes in 0.50.13:
  * Added automatic :data component for /usr/share, to which you should
    add any platform-independent files that are needed by :lib components
    but not in a libdir-derived path.  These might include configuration
    files and supporting data files needed by both library and runtime
    programs.
  * Added automatic intra-package inter-component dependencies; now within
    a single package, the :devel component will automatically require the
    :lib component if both components exist.  These dependency sets can be
    modified with the ComponentRequires policy.
  * The build/buildpackage.py file has variable and function names changed
    to better match our terminology for packages and components.
  * Change flavor specified in the conaryrc to a flavor path -- accept the
    flavor config parameter multiple times to create a flavor path
  * Added a "filewrap" argument to r.Run() that inserts an LD_PRELOAD
    wrapper that overrides some library funtions to look in %(destdir)s
    first before looking in the filesystem.  This is subject to change
    as we experiment with it!

Changes in 0.50.12:
  * Implemented --quiet for conary update changeset commands, and cvc cook.
    Also implemented the 'quiet' configuration value. This option suppresses
    progress indicators.
  * Split loadRecipe into loadInstalled and loadSuperClass, depending on the
    purpose of the recipe loading.  loadInstalled will examine the local
    system to look for a matching installed trove, and load that version,
    while loadSuperClass will not.
  * Logs of builds are now stored in cooked changesets in the :debuginfo
    component -- generally in
    /usr/src/debug/buildlogs/<name>-<version>-log.bz2, controlled by
    macros.buildlogpath
  * Added lib/logger.py
  * Fixed conarybugz.py to work with Conary's new site-packages location
  * Cleaned up yuck, rpm2cpio, and rpm2ccs scripts to use new "import conary"
    mechanism for finding conary.
  * Check sha1s for all files written into the repository or file system
  * conary scs --deps works again

Changes in 0.50.11:
  * Reworked file addition to local database a bit for better performance
  * Fixed sorting for --info
  * Don't make --info installs require a writeable database
  * Added an exception to group updating, restricting removal of existing
    troves to match the group's contents to troves on the same branch
  * Groups which had the same trove added (via a referenced trove) and
    removed (from the primary trove) got confused
  * conary showcs now takes trove version
  * conary showcs will display erased troves in changesets, and erased troves
    that are referenced but not within the changeset
  * conary changeset now support trove=<version>-- to create a changeset that
    erases the trove
  * Cache user id to name mapping
  * Improved the progress indicators for preparingUpdate and
    creatingDatabaseTransaction
  * Implemented progress indicator on source downloads
  * Fixed bug in update process which caused files to be incorrectly skipped

Changes in 0.50.10:
  * Added callback for creating database transaction, so that it does
    not look like we spend an inordinate amount of time executing tag
    pre scripts.
  * Added findtrove.py to the Makefile so that it is included in
    the distributed version of conary.
  * Added distcheck rule to Makefile to try and avoid missing files in the
    future

Changes in 0.50.9:
  * reimplemented StreamSet in C
  * moved findTroves out to findtrove.py, reworked it to be more modular
  * getSourceVersion now correctly handles branched binaries by looking
    up the branch to find the source component.
  * reimplemented StringStream in C
  * fixed bugs in --info

Changes in 0.50.8:
  * sort update --info alphabetically, display old versions, and display
    a letter summarizing the type of change
  * NormalizeInterpreterPaths() policy now looks in the package currently
    being built, as well as on the installed system, to determine how to
    resolve #!/usr/bin/env scripts.
  * groupName argument to addTrove() can now be a list of group names as
    well as a single group name.
  * --no-recurse works on the erase path
  * fix to walkTroveSet (which was horribly broken)
  * enable (optional) dependency checking when building groups
  * 'cvc cook' error output when there are unresolved build
    requirements is more user friendly
  * filesystem conflicts are handled properly when applying a rollback
  * updating a package to a version that comes from a different
    repository when that package had an uninstalled component works
    now.
  * conary now resides in /usr/$LIB/python$PYVERSION/site-packages/conary/
  * calling r.Replace on a non-regular file results in a warning instead
    of an unhandled exception
  * implemented basic callbacks for update, erase, and changesets

Changes in 0.50.7:
  * Added the XInetdService action to avoid having to include
    /etc/xinetd.d/ files separately, and to make xinetd.d files
    be consistent, making recipe-provided changes less likely to
    conflict with local configuration changes.
  * groups are no longer allowed to contain redirects
  * added setLabelPath to group recipe
  * Allow r.Provides("soname: libfoo.so(FLAGS)", "/some/file") (added
    the "(FLAGS)" part).
  * don't allow spaces and commas in revisions

Changes in 0.50.6:
  * conaryclient.updateChangeSet should have recursed by default
  * Metadata retrieval now works along distributed branches and shadows.
  * reworked troves being added to database to handle missing parts
    of packages and groups properly (and make things faster and more
    elegant)
  * merged update and erase code paths in conaryclient
  * update and erase now take +,- modifiers on trove names
  * added --info to see what an update or erase command will do
  * a single group recipe can now build multiple groups

Changes in 0.50.5:
  * Streams return their value through __call__ instead of value()
  * Reimplemented ShortStream and IntStream in C
  * conary config now takes --show-passwords option, and does not pretty
    print config file values when not printing to screen.  This means that
    conary config > <file> will result in a valid configuration file.
  * Updating groups didn't work when the group referenced troves as new
    which were already installed on the system
  * r.ComponentSpec('somecomponent', '.*') will no longer override the
    file specifications for packaging :debuginfo and :test components.
  * loadRecipe now takes a troveSpec as its first parameter, and uses that
    troveSpec to find the trove on the local system that matches the source
    component that is being loaded.  loadRecipe also automatically searches
    the labels that are parents of the current recipe, so if you shadow a
    recipe, any loadRecipe lines contained in that recipe should still do
    what you want.
  * merge didn't handle files converging
  * merge doesn't need to deal with autosource files
  * diffs between groups failed when members disappeared

Changes in 0.50.4:
  * Most rollback information is stored as a reference to a repository
    instead of storing full rollback data on the local system. The
    localRollbacks flag in conaryrc allows the old behavior to remain.
  * The CONARY state after a merge operation on a shadow now has the
    correct fileId for files that are not different than the parent
    version.
  * Added /usr/lib/conary/conarybugz.py to make it easy to automatically
    populate bugzilla databases from repositories.
  * Sped up Strip, NormalizeInitscriptLocation, NormalizePamConfig,
    TagDescription, and TagHandler policies by limiting them to
    only appropriate directories.
  * Fixed :debuginfo to work with binaries built from more than one
    source file, and made it less aggressive by only stripping debug
    information out to the :debuginfo files, which both makes stack
    traces better without :debuginfo installed and makes libraries
    stripped for :debuginfo more likely to work.
  * When existing fileId's had no streams but the streams are provided
    by a later commit, those streams weren't always merged properly if
    there were multiple files for that fileId
  * conary config output masks user/password info in repository maps
  * the config option useDir has been changed to useDirs, and archDir has been
    changed to archDirs, to allow for tiered use/arch flag definitions, and
    the tweaking of use and arch flag settings.  By default, useDirs and
    archDirs look in /etc/conary/<dir>, followed by /etc/conary/distro/<dir>,
    follwed by ~/.conary/<dir>, where dir is use or arch, depending on the
    context.
  * Arch files can now contain arbitrary macro definitions, and in the future
    will contain values for macros like %(lib)s, which is lib64
    on some platforms.
  * when using --keep-existing, the install label path and install flavor
    are used to determine which version to install instead of using affinity
    to install something close to what you already have.
  * a bug that prevented a changeset from applying to the system when
    the changeset removed a component from a package and the component
    is not installed on the system has been fixed.

Changes in 0.50.3:
  * database findTrove now has an interface that is much closer to the
    repository findTrove function -- this enables conary q to work like
    conary rq.
  * Group handling didn't work for multiple levels of group inclusion.
  * Database.hasTrove() no longer needs to instantiate troves.
  * Fixed overly-aggressive cleaning of the cache.
  * Added repository findTroves call to parallelize findTrove calls.
  * Added the NonMultilibDirectories policy to prevent 32-bit troves from
    utilizing lib64 directories.
  * the NormalizeInterpreterPath policy can now handle unwriteable files
  * fixed the network client code to return file contents properly when
    multiple file contents are requested from the server (bz#50)
  * rewrote Database.getTroveLatestVersion()
  * Added :debuginfo handling in Strip policy, which requires debugging
    to be turned on in optflags and elfutils's eu-strip and debugedit to
    be installed.  Like :test components, :debuginfo components are not
    installed by default.
  * File versions are now properly set to a branched version after a
    merge operation
  * cvc commit aborts again when the current versions of files are not
    the latest versions

Changes in 0.50.2:
  * Any %(lib)s-derived path (/%(lib)s, %(libdir)s, %(krbprefix)s/%(lib)s,
    or %(x11prefix)s/%(lib)s) will now cause the entire package and all
    components to be flavored with the base instruction set flavor, so
    that architecture-sensitive but non-code files in (say) /usr/lib64
    do not show up on 32-bit platforms.
  * Sped up dependency resolution on the client
  * The reworked getFileContents call now asks for contents from the
    correct server when contents from more than one server are requested

Changes in 0.50.1:
  * Add support for trove=<troveVersion> in rq, cvc co, and other places that
    use findTrove
  * Add conary q --info option to display flavors
  * changeset command uses system flavor if no flavor is specified, skips
    troves which are not included in packages and groups by default,
    takes a --no-recurse option, and filters based on the excludeTroves
    configuration setting
  * Added automatic :perl component that works like the :python component,
    and extended the multilib-friendly-or-architecture-neutral policy to
    work with perl as well as python.
  * client/server protocol negotiation is a whole lot smarter now
  * getChangeSet() results in a single URL rather than one per primary trove
  * group, fileset, and redirect recipes have macros that contain the
    buildlabel and buildbranch.
  * fixed a bug with merging absolute change sets which contain config files
  * redirections to troves w/ older versions already installed didn't work
  * the pathId generation code has changed.  For cooked troves, the
    pathId will be the same for any particular version of a path.
    Code must not depend on this behavior, however; it may change in the
    future.

Changes in 0.50.0:
  * Redirections work
  * Sped up group generation
  * Troves which reference other troves (groups and packages) can now specify
    whether a trove is installed by default or not. Packages now reference
    :test, but don't install it by default
  * Added optional 'recurse' parameter to netclient.createChangeSetFile
  * The first argument to the Requires and TagSpec commands can now have
    macros interpolated, as in r.Requires('%(bindir)s/foo', ...)
  * Groups can have requirements now
  * protocol-level getFileContents works on multiple files simultaneously
  * repository log had too many files added to it
  * set instruction set flavor for a cooked trove whenever any Arch flags are
    checked

Changes in 0.14.12:
  * The shadow command looks at buildLabel instead of following
    installLabelPath
  * In some cases, troves with an incompatible flavor were chosen when
    --resolve was used. The proper flavor is now used, or the
    dependency is reported as unsatisfiable.
  * Several more instances of %(lib)s were moved out of the default
    specification for generic components like :runtime and :devel for
    better multilib support.
  * Policy now helps ensure that :python components are either
    architecture-neutral or multilib-friendly.
  * Better error messages for "%(foo)/" (which should be "%(foo)s/")
  * Looking up files in the local database gave erroneous results in
    some cases (this was noticeably primarily when distributed change
    sets were being generated)

Changes in 0.14.11:
  * Local systems store config files in sql tables now.  Use
    /usr/share/conary/convertcontents to convert to the new data store.
    Note that this means that any *config file* managed by conary can be
    read through the main SQL database file in /var/lib/conarydb/conarydb.
  * Actually check build requirements before building, use --no-deps to
    ignore the check.
  * make conary q and conary update convert all flavors to  strong flavors
    for comparison; ~readline becomes readline, and ~!readline becomes
    !readline, so that conary q foo[readline] works as expected.
  * no default flavor is presumed for local operations (erase, q)
  * changed getPackageBranchPathIds to base64 encode the filename in
    order to ensure that the resulting XML-RPC will be UTF-8 clean.
  * localoutofdate renamed to "yuck", a man page added, and the script
    and man page are now installed on the system.
  * rename --use-macro and --use-flavor options for cook to --macro
    and --flavor
  * support new cook syntax: cvc cook <trove>[flavor] to set the troves flavor
    while cooking
  * fixed rq output when iterating over subtroves within a trove or group
  * TroveNotFound exceptions are handled gracefully in cvc.  'conary cook
    foo' will no longer traceback when foo:souce could not be found in
    the repository.
  * Unsynchronized updates work for packages and groups
  * The database is now opened with a 30 second timeout.  This should allow
    better concurrency.
  * added --exclude-troves and excludeTroves conaryrc entry
  * repository .cnr file's commitAction configuration item now has a
    flavor provided to it as %(flavor)s and the default changemail
    script uses it.
  * don't allow the same label to appear twice in sequence in a version

Changes in 0.14.10:
  * FlavorMap sense wasn't set right for base instruction set

Changes in 0.14.9:
  * Shadow Branch objects didn't return parent branches properly. This
    caused incorrect pathId's to show up on cook on shallow shadows.
  * Reworked the code which looks up pathIds to take advantage of a new
    server call (getPackageBranchPathIds) which is faster and looks on
    both the full branch and full parent branches.
  * The Apache repository server now allows mixed ssl and normal requests.
  * Added forceSSL option to apache repository server configuration.
  * The network client code now supports accessing servers over https.
  * Proper salts are used for user passwords.
  * The default value for macros.optflags is "-O2" again, instead of
    an empty string.
  * The http handler in the conary server now sends back proper error
    codes in the case of an authentication error.

Changes in 0.14.8:
  * Fixed bug where streams for commits on distributed branches didn't always
    get set properly
  * reworked findTrove() in repository to return (name, version, flavor)
    tuples instead of full troves
  * Split conary.1 into conary.1 and cvc.1
  * Allow cvc cook trove=<version>
  * remove --target-branch cook option
  * added default :devellib component for architecture-specific devel bits,
    made all files with an architecture-specific multilib path that are
    not in :devellib go into :lib instead of having many of them fall into
    :runtime

Changes in 0.14.7:
  * ELF libraries with sonames that have paths in them are now handled
    sanely, by removing the path (and complaining...)
  * split march into targetArch and unameArch -- requires a new distro-release
  * rework command line arguments to shadow and branch to match how versions
    are normally specified, and allow a flavor specificatoin
  * added --sources to branch and shadow commands

Changes in 0.14.6:
  * fix for generating changesets between repositories
  * policies that look at shared libraries are now multilib-aware,
    fixing shared library permissions and dependency provision
  * autosources didn't work when committing across a shadow

Changes in 0.14.5:
  * allow groups to contain troves with conflicting flavors
  * make repository-side change set caching less buggy
  * fix config files changing to symlinks
  * allow duplicate items to be specified for erase and update
  * changeset command allows flavors to be specified
  * repquery --info shows trove flavor
  * fixed bug with not matching base instruction set flavor

Changes in 0.14.4:
  * several bugs in the 'cvc update' code paths have been fixed
    - it no longer retrieves autosource sources
    - the CONARY file now gets populated entries for autosource files
    - the fileids in CONARY files are now correct after an update
  * several bugs in error handling have been fixed
  * several docstrings have been fixed
  * packagepolicy now automatically adds usermode:runtime requirement to files
    that are dangling symlinks to consolehelper
  * the templating engine for the web interface to the server has been
    changed to kid; kid and elementtree are now required to run a server.
  * the web interface now supports limited editing of ACLs
  * the server now only supports protocol version 26 (it was a mistake
    to leave in support for 24 and 25)
  * old code that supported ancient protocol versions has been
    removed from the server
  * recipes loaded from within recipes follow the label= argument if
    it is given

Changes in 0.14.3:
  * Fixed usage message to no longer print 1 at bottom; improved option
    handling error messages
  * Fixed versions when branching from a shadow
  * The lookaside cache now fetches from the repository into the right
    location and with the right permissions, and fetches manually-added
    as well as automatically-added sources.
  * In recipes, addSource can now take dest='/path/to/file'
  * Change %(servicedir)s location from /var to /srv

Changes in 0.14.2:
  * contents are now stored as diffs when either the new file or the
    old file is empty
  * diffs of numeric streams can now express a change to the value of
    None

Changes in 0.14.1:
  * fixed a typo in lookaside.py that prevented commits from working
  * added a descriptive exception message when fileids in your database
    do not match the fileids in the repository

Changes in 0.14.0
  * added ability for changesets to ignore unknown fields in some places
    (making changesets somewhat less brittle)
  * fixed bug in source handling with non-recipe files in the local directory
  * added framework for generic trove information
  * checkout no longer pulls all sources from the repository
  * used new trove info framework to store the source trove, build time,
    total file size, and version of conary used when building binary
    troves.
  * lib/elf.c no longer uses mmap to read elf files.  Some architectures
    may have elf structures on disk that are not naturally aligned, and
    using mmap to read them won't work.
  * the repository code now uses a 30 second timeout when attempting to
    access the database
  * Have architectures control their march values in the architecture
    config files.
  * add Arch.getCurrentArch() to get the major architecture that is in use
    during a build

Changes in 0.13.3
  * added ability for a contents log file (makes syncing much easier)
  * file tags weren't used on updates
  * "description update" tag action replaced with "handler update"
    (which gets called when either the tag description or the tag handler gets
    updated)
  * "description preremove" tag action replaced with "handler preremove"
  * sources get committed automatically

Changes in 0.13.2
  * reworked use.py code almost entirely.
  * added /etc/conary/arch directory to contain architecture definition files;
    changed /etc/conary/use files to contain more information about how
    flags are used when building.  Flag definitions are no longer in use.py.
  * fixed buildFlavor so that it affects cooking packages as well as
    determining troves to include when cooking a group
  * changed --noclean to --no-clean to be in line with the rest of the
    options; documented it
  * removed Use.foo and Flags.foo options from conary config files.  Macros.foo
    is still there.  Added --use-flavor option to cvc cook which takes a flavor
    and overrides the build flavor while cooking.
  * groups now take flavor strings to determine the flavor of a trove to
    include, not flag sets.
  * dependencies resolution is flavor sensitive now (and uses flavor
    affinity)
  * added trove version/release number to dependency messages
  * renamed classes and methods in versions.py to match current terminology

Changes in 0.13.1
  * repquery wasn't filtering by flavor properly (exposed by a bug fix
    in 0.13.0)

Changes in 0.13.0
  * removed importrpm.py
  * diffs between a file object that has a non-empty provides or requires
    to a file object that has an empty provides or requires are now properly
    generated and applied.
  * added checks to validate merged file objects against the fileIds
    in the changeset
  * implemented shadows
  * framework for redirects in place
  * removed (unused) parentId field from Branches repository table

Changes in 0.12.5
  * reworked dependency resolution a bit for a big speedup in the server
  * moved destdir to %(builddir)s/_ROOT_
  * made macros.destdir available during the unpacking of sources
  * source commands (r.addAction, etc.), if given absolute paths for
    their dir keywords, will perform their actions in the destdir instead
    of the builddir
  * most build commands (r.Make, r.Create, etc.), will work in either builddir
    or destdir, depending on whether they are given relative or absolute
    paths
  * add dir keyword for r.Run
  * include /usr/bin/rpm2cpio

Changes in 0.12.4
  * set more arch flags for x86 and x86_64
  * troves can have multiple instruction set flavors now
  * flipped around use: and is: sections of flavor strings
  * Version and Branch object completely separated

Changes in 0.12.3
  * conary verify updated to new API so that it works again
  * conary q (with no arguments) works again

Changes in 0.12.2
  * added getTroveVersionsByBranch
  * make better use of _mergeQueryResults
  * moved version affinity into findTrove from ConaryClient
  * fixed branch affinity so that it's actually branch affinity instead of
    label affinity
  * rdiff changes for 0.12.0 broke negative numbers for oldVersion
  * rdiff diff'd based on label instead of branch
  * update has flavor affinity now
  * flavors can now be specified on the command line for update, erase
    repquery, and query
  * unspecified flavor flags got scores of zero, which was wrong
  * added python code for flavor scoring (useful for the client)
  * repository queries didn't work properly when looking for multiple flavors
    of a single version
  * fix for updating multiple flavors of a single version of a trove
    simultaneously
  * reworked getTroveVersionList and getAllTroveVersions for per-trove
    flavor filtering

Changes in 0.12.1
  * repquery and query always showed dependency information
  * getTroveLeavesByBranch did extra demarshalling of the flavor
  * repquery didn't deal with nonexistant troves well
  * dependency failures on erase didn't reassemble dependency flags properly
  * fixed bug in dependency sets creation which caused dependency flags
    to get mangled
  * added a check to prevent mangled flags from getting committed

Changes in 0.12.0
  * document config command, and display supplied macro/use/arch information
    in output
  * repository acl's work for almost everything
  * anonymous access must be explicitly enabled by creating an acl for
    user 'anonymous' with password 'anonymous'
  * server side flavor scoring used
  * queries reworked for flavor matching

Changes in 0.11.10.1
  * move to python2.4
  * repository caching (which isn't used yet) didn't track the recurse flag

Changes in 0.11.10
  * changed flavor tracking when loadRecipe() is used to only track
    flavors in loaded recipes that are superclasses of the recipe
    class in the loading recipe.  (e.g. loading python.recipe to get
    the distribution python version will not add all of the python
    recipe's flavor information to the loading recipe class, as long
    as the loading recipe does not subclass the Python class.)
  * add conary verify command for comparing the local system's state to
    the state it was in at install time
  * when a trove is installed for the first time, it comes from a single
    repository
  * didn't handle file types changing on update
  * fixed problem assigning depNums
  * components disappearing from troves caused problems in relative changesets
  * files moving from removed troves in changesets caused update to fail

Changes in 0.11.9
  * change the order of permissions setting (chmod after chown)
    because some versions of the Linux kernel remove setuid/gid bits
    when setting ownership to root

Changes in 0.11.8
  * work around a python bug w/ fdopen() resetting file permissions
  * r.Replace() as an alternative to r.Run("sed -i '...' file")
  * Policy enforcing UTF-8 filenames
  * r.macros.tagdatadir as a standard place to put data just for taghandlers

Changes in 0.11.7
  * changed server.py to take extra config files via --config-file instead
    of as an extra argument
  * extra config files (specified with --config-file) were ignored if they
    didn't exist; issue an error message now
  * Added r.ConsoleHelper() for recipes
  * PAM configuration files shouldn't have paths to modules by default,
    so we remove what used to be the standard path
  * changed repository user authentication to use user groups (currently
    one per user)
  * added password salt
  * restructured repository a bit
  * removed lots of unused code from FilesystemRepository

Changes in 0.11.6
  * branches are created as changesets now instead of as a protocol call
  * merged authdb into primary repository
  * fix for rdiff (broken by flavor rework in 0.11.5)

Changes in 0.11.5
  * Internals reworked to eliminate flavor of None in favor of empty flavor
  * Added (currently unused) code to parse command line flavor specifications
  * static libraries (.a files) get proper flavors now
  * Handle attempts to update already installed troves from absolute
    change sets

Changes in 0.11.4
  * all components built from a single recipe share a common flavor
  * loadRecipe's label= keyword argument can actually take a label
    as well as a hostname

Changes in 0.11.3:
  * optimized a sqlite update statement to use indexed columns
  * added --test to update and erase
  * dependency check didn't handle new components providing the same
    items as old components (broken by 0.11.1 performance enhancements)

Changes in 0.11.2:
  * standalone server was broken by --add-user changes in 0.11.1
  * dependency check no longer allows packages being removed to cause
    dependency failures
  * changed how dependencies are frozen to make the order deterministic
    (so fileId's don't change around)
  * added a database version to the database schema

Changes in 0.11.1:
  * erasing troves enforces dependencies -- this requires a database
    conversion (run the conary-add-filedeps script which fixed the
    conversion to 0.11.0 after updating conary)
  * reworked dependency queries to take advantage of indices for much
    better performance
  * add --add-user to server.py for creating the authdb

Changes in 0.11.0:
  * massive rework of fileId mechanism to allow better flavor support
  * added columns to dependency tables to allow erase dependency checks
    (which are not yet implemented)
  * enabled trove requirements
  * added cvcdesc and the 'describe' command to cvc to generate
    and use metadata XML files.
  * getMetadata follows the branch structure up until it finds metadata
    for the trove.
  * changed getFileContents() to not need trove name or trove version
  * byte-compiled emacs lisp files are transient, like python
    byte-compiled files
  * addSource recipe action now can take a mode= keyword argument
  * cook now enforces having no dash characters in version numbers
  * files are explicitly disallowed from depending on groups, packages,
    or filesets; the only trove dependency that a file or component
    can have is on a component.  Only filesets can depend on filesets.

Changes in 0.10.11:
  * reworked how absolute change sets get converted to relative change
    sets for better efficiency
  * chained dependency resolution caused duplicate troves in the final
    changeset (and a lot of extra work)
  * added --config to stand alone repository
  * source flag wasn't set properly for newly added non-text files
  * flavor information is now printed by "conary query" when multiple
    flavors of the same version of a trove are installed
  * "conary repquery --all" flavor output formatting has been improved

Changes in 0.10.10:
  * changesets get downloaded into a single (meta) file instead of lots
    of separate files
  * fix several bugs in the freshmeat record parsing
  * add a freshmeat project page URL to the metadata by default
  * add a "source" item to metadata
  * the server implementation of troveNames() was horrible
  * enabled file dependencies

Changes in 0.10.9:
  * fixed some authorization issues with the xml-rpc repository interface
  * the web management interface for the repository works now; see
    http://wiki.specifix.com/ConaryConversion for information on how
    to convert existing authdb's to support this
  * fixed a bug with distributed branches
  * users can change their passwords through the repository's web api
  * improved logic apachehooks use to find top level URL
  * fixed bug in server side repository resolution

Changes in 0.10.8:
  * changed iterAllTroves() to troveNames(), which searches a single
    label instead of the whole repository
  * reworked http authentication and CGI request handling and added the
    beginning of a web interface to the repository for user administration
    and metadata management.

Changes in 0.10.7:
  * dependency sql code reworked to use temporary tables
  * new macro called "servicedir" that defines the location for
    service data (%(servicedir)s{ftp,http,etc})
  * added busy wait to sqlite3 python binding when executing SQL
    statements on a busy database

Changes in 0.10.6:
  * Lots of bug fixes for distributed branching
  * Some code rearrangement
  * The start of metadata support code is now included

Changes in 0.10.5:
  * The local database is used for fetching file information (but not
    contents), reducing network traffic when creating change sets
    across repositories.
  * Update works on troves which were locally cooked or emerged
  * Internal changes to move toward getFileContents() working in batches
    rather then on individual files. For now this prevents the repository
    from copying files between the content store and /tmp to serve them.
  * Arch flags are now included in flavors
  * Emerge follows the installLabelPath instead of the buildLabel
  * The extended debugger has been extensively modified
  * Conary can handle filenames with '%' in them
  * The showcs command has been significantly updated, and the updates
    are documented in the conary.1 manpage
  * New syntax for flags distinguishes requirements from "optimized for";
    see http://wiki.specifix.com/FlavorRankSpec

Changes in 0.10.4:
  * Bug fixes for updating from absolute change sets (which basically
    just didn't work for troves which contained config files)
  * Bug fixes for distributed branching
  * The database is used for fetching trove information (but not yet
    file information) when the client constructs change sets across
    distributed branches
  * various other bug fixes

Changes in 0.10.3:
  * this version introduces changes to the network protocol for
    obtaining file contents and changeset generation. The client
    protocol version number has increased, so version 0.10.3 can only
    communicate with servers running the server from 0.10.3. The
    server remains backward compatible with older clients.
  * a warning message is now displayed when the user attempts to
    create a branch that already exists on a trove.
  * the correct trove names are displayed when automatically resolving
    dependencies
  * packages no longer get the union of all the dependency information
    of the components they contain.  This information would have to be
    recalculated if a user installed a package then removed a
    component afterward.
  * a package policy check was added to reject any world-writable
    executable file.
  * r.TagSpec('tagname', exceptions='filter') now overrides a match by
    another r.TagSpec('tagname', 'filter')
  * more changes to metadata interface
  * various other bug fixes and improvements

Changes in 0.10.2:
  * the repository code is now included in the main conary source
    archive
  * "conary showchangeset" produces a more user-friendly output
  * large responses from the repository server are now compressed
  * the protocol for getFileContents() changed to take a fileId
    instead of the file's path.  The repository code can still handle
    old requests, but the client code now requires the latest
    repository code.
  * bug fixes

Changes in 0.10.1:
  * when applying a changeset, dependency failures are resolved by
    querying servers in the installLabelPath
  * troves that satisfy a dependency can automatically be added to a
    transaction.  This behavior is controlled by the "autoResolve"
    variable in conaryrc or the "--resolve" command line option to
    "conary update"
  * dependency resolution is calculated recursively.  To limit the
    recursion depth to check only first order dependencies, a
    "--no-deps-recurse" option has been added to "conary update"
  * "conary repquery" now takes a "--deps" argument, which prints the
    Requires and Provides information for the trove that is being
    queried.
  * changes have been made to the build side of Conary to facilitate
    building recipes that use cross compilers
  * symlinks now get the appropriate ownership set when they are
    restored
  * groups can now specify which flavor of a trove to include
  * repository queries that don't need file information no longer ask
    the repository for files.
  * various bug fixes and cleanups

Changes in 0.10.0:
  * dependency checking is now performed before changesets are
    applied.  This uses new tables in the local system's database.
    If you are using a database created by a version of Conary older
    than 0.10.0, it must be converted before it can be used.  See:
      http://wiki.specifix.com/ConaryConversion
    for details
  * Shared library dependency information in changesets is now stored
    in a different format.  This means that repositories that use old
    versions of Conary will be unable to give valid changesets to
    Conary 0.10.0 or later.  Therefore, the protocol version number has
    been increased.
  * --no-deps argument added
  * "cvc co" is now a synonym for "cvc checkout"

Changes in 0.9.6:
  * dependency enforcement infrastructure has been added (the code is
    currently disabled)
  * bug fixes
    * applying a changeset that un-hardlinks files now works
    * conary rq [trove] --info now works
    * running "conary update [trove]" when more than one flavor of
      [trove] exists no longer tracebacks.  It installs both flavors
      of the trove (which is not always the desired behavior - this
      will be addressed later)
    * only files with execute permissions are checked for
      #!interpreter.
    * "conary rq [trove] --ls" no longer tracebacks when [trove]
      exists in more than one repository
    * various code cleanups

Changes in 0.9.5:
  * new methods for specifying dependency information in recipes have
    been added
  * #! interpreters get added as dependencies
  * local flag overrides now work
  * cvc cook --resume can be used multiple times
  * conary invokes gpg with --no-options to avoid creating or using
    ~/.gnupg

Changes in 0.9.4:
  * fixes to cvc annotate
  * flavors and dependency generation code has been refactored to be
    policy based
  * better error handling when invalid changeset files are given to
    conary
  * minor code cleanups

Changes in 0.9.3:
  * New "cvc annotate" feature
  * Man page updates
  * Changesets which remove a file and replace it now apply correctly.
  * "cvc update" no longer complains and fails to update the CONARY
    state file properly  when ownerships differ
  * FileId generation now looks for previous versions of all the
    packages that have just been created, not just the name of the
    recipe.
  * Cooking as root is no longer allowed
  * Miscellaneous bug fixes.

Changes in 0.9.2:
 * Bug fixes:
   * Applying changesets that have more than one hard link groups
     sharing the same contents sha1 works now.
 * Build changes:
   * Recipes can now create new top level packages.

Changes in 0.9.1:
 * Bug fixes:
   * Applying a changeset that has a flavor which is a superset of the
     previous version's flavor now works.
   * Parsing optional arguments to command line parameters that appear as
     the last thing on the command line works
 * Build changes:
   * Package policy now checks to ensure that files in /etc/cron.*/*
     are executable
 * Update changes:
   * Conary no longer complains if a transient file has been modified
     on disk but no longer exists in a new version of a component.
 * Miscellaneous changes:
   * Version 1 on-disk changeset file support has been removed.

Changes in 0.9.0:
 * protocol versioning is much more granular now allowing for backwards
   compatible versions of functions
 * changeset command now generates changesets for multiple troves spread
   across multiple repositories
 * change sets are transferred as a set of independent change sets now
   (laying the groundwork for repository change set caching, with which
   this version will work just fine)

Changes in 0.8.3:
 * Man page updates.
 * The "conary query" command now accepts multiple arguments for
   troves and paths
 * Fixed "conary erase" command which was broken in 0.8.2

Changes in 0.8.2:
 * You can now install multiple troves at once (even a combination of
   changeset files and troves from repositories), and the entire
   action is recorded in a single rollback (this required a change in
   command-line arguments for updating troves).
 * The beginnings of support for searching multiple repositories
 * Miscellaneous code cleanup and bug fixes.

Changes in 0.8.1:
 * The source code has been re-arranged for easier maintenance, and
   conary has been split into two programs: conary and cvc.
 * Better error messages and debugging tracebacks

Changes in 0.8.0:
 * A new changeset format supports hard links but requires staged update.
 * The new changeset format also collapses duplicate contents even
   when hardlinks are not used.
 * By default, rc?.d/{K,S}* symlinks are no longer packaged. The
   chkconfig program is relied on to create them at package
   install/update time. Init scripts are explicitly required to
   support the chkconfig protocol by default
 * Improved error messages
 * Several bug fixes.

Changes in 0.7.7:
 * Extended debugger saves and emails
 * Tracebacks now include arguments and locals
 * More size optimizations were made when applying changesets
 * Applying absolute changesets when a trove is already installed is
   now much more efficient than it was
 * Self-referential symlinks raise a packaging exception.
 * Several bugs fixes.

Changes in 0.7.6:
 * Installation
   * Hardlink handling
   * enhanced debugging capabilities (including saving a debugging
     state file to enable remote debugging)

   * using binary file ids and iterators for significant memory savings
   * and runtime support for the x86.x86_64 sub-architecture
 * Cooking
   * more robust handling of the --resume option
   * policy normalization of where app-defaults files go.

Changes in 0.7.5:
 * Hard links are implemented (but not yet enabled, in order to
   preserve changeset compatibility for now).
 * Several bugs have been fixed for installing and cooking.

Changes in 0.7.4:
 * Fileids are now stored and transmitted in binary rather than
   encoded.
 * Better handling of multiple versions of packages/troves installed
   at the same time
 * Missing file handling improvements
 * Recipe inheritance is now possible between repositories
 * Enhanced Interrupted builds
 * The dynamic tag protocol was slightly modified
 * Added Arch.x86.amd64 and Arch.x86.em64t
 * several bugs fixes

Changes in 0.7.0:
 * sqlite3 is used for the database
 * better handling of multiple packages with the same name installed at once.

Changes in 0.6.6:
 * repository protocol update
 * changeset format update
 * added the ability to resume halted local builds
 * added the ability to easily package build-time tests to run at
   install time to qualify new/changed environments
 * better handling of packaged .pyc/.pyo files
 * better shared library handling
 * improved inline documentation
 * optimizations for both space and time
 * numerous bugfixes<|MERGE_RESOLUTION|>--- conflicted
+++ resolved
@@ -2,12 +2,7 @@
   o New Features:
     * All group cooks for one source must be done as a large cvc cook action
       instead of one-by-one. (CNY-1303)
-<<<<<<< HEAD
     * Group flavors are much shorter by default.  Some flags, like
-=======
-    * Group flavors are much shorter by default. Extra flags can be added to
-      the group by calling "SetFlavor" in the group recipe.  Some flags, like
->>>>>>> fd33855f
       vmware and xen and architecture flags, are always included in a group
       flavor. (CNY-1641)
     * The Conary client is now able to access the network using
