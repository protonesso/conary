--- conflicted
+++ resolved
@@ -1,6 +1,4 @@
 Changes in @NEW@:
-<<<<<<< HEAD
-=======
   o Bug Fixes:
     * 'conary rblist' no longer produces a stack trace if the
       installLabelPath configuration option is not set. (CNY-1731)
@@ -9,7 +7,7 @@
       r.setSearchPath(str(r.labelPath[0]), ...) has been
       fixed. (CNY-1740)
     * Proxy errors are now reported in the client, for easier
-      debugging.  (CNY-1313)
+      debugging. (CNY-1313)
     * A bug that caused an "Unknown error downloading changeset" error
       when applying an update job that contained two different
       versions of the same trove has been fixed. (CNY-1742)
@@ -20,16 +18,14 @@
       previously downloaded all the changesets, Conary will no longer
       unnecessarily re-download the troves. (CNY-1763)
 
->>>>>>> e39e3b26
   o Client Changes:
     * repositoryMap conaryrc entries can now use wildcards for the
       server name
     * Multiple entitlements can now be sent to each server.
     * Server names in entitlements may include wildcads.
     * Entitlements may be placed in conaryrc files now using
-<<<<<<< HEAD
-      'entitlement server entitlement'. conary config displays entitlement
-      information.
+      'entitlement server entitlement'. "conary config" displays
+      entitlement information.
     * A bug that limited a single MetadataItem to less than 64 KiB has
       been fixed.  Conary 1.1.29 will produce metadata that will not
       be visible to older clients.  Likewise, metadata produced by
@@ -40,13 +36,9 @@
 
   o Build Changes:
     * Refreshed autosource files are now displayed by 'cvc revert' and 
-      'cvc diff' (CNY-1647)
+      'cvc diff'. (CNY-1647)
     * Support for the Bazaar revision control system has been added via
-      r.addBzrSnapshot() (requires bzr >= 0.16).
-=======
-      'entitlement server entitlement'. "conary config" displays
-      entitlement information.
->>>>>>> e39e3b26
+      r.addBzrSnapshot(). (requires bzr >= 0.16).
 
   o Server Changes:
     * (Nearly) all repository operations are now performed using the
@@ -67,30 +59,6 @@
       with very old versions of Conary.  Downgrading from Conary
       version 1.1.29 (or newer) to version 1.1.11 (or older) is known
       to fail. (CNY-1758)
-
-  o Bug Fixes:
-    * 'conary rblist' no longer produces a stack trace if the
-      installLabelPath configuration option is not set. (CNY-1731)
-    * A bug that caused an "Error parsing label" error message when
-      invoking "cvc commit" on a group recipe that used
-      r.setSearchPath(str(r.labelPath[0]), ...) has been
-      fixed. (CNY-1740)
-    * Proxy errors are now reported in the client, for easier
-      debugging.  (CNY-1313)
-    * A bug that caused an "Unknown error downloading changeset" error
-      when applying an update job that contained two different
-      versions of the same trove has been fixed. (CNY-1742)
-    * Adding redirects which pointed to otherwise-unused branches corrupted
-      the database by creating a branch without corresponding label information
-    * A bug in "conary rdiff" related to the re-construction of file
-      information using relative changes has been fixed. (CNY-1753)
-    * Specific changeset versions requested by the client using the
-      changesetVersion argument to createChangeSetFile() are saved using
-      the proper file container version. (CNY-1754)
-    * A bug in Python can cause overflow conditions when storing
-      unsigned short integers in StreamCollection objects.  Manual
-      overflow checking has been added to avoid corrupting frozen
-      streams. (CNY-1746)
 
 Changes in 1.1.28:
   o Documentation Changes:
