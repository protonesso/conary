--- conflicted
+++ resolved
@@ -1,31 +1,4 @@
 Changes in @NEW@:
-  o Build changes:
-    * cvc will now log a message when deleting old build trees to make way for
-      an upcomming build.
-    * cvc refresh will now print a warning instead of failing with an error
-      when an attempt to refresh a non-autosourced file is made. (CNY-1160)
-
-  o Client Changes:
-    * Including a configuration file from an unreachable URL will now
-      reasonably time out instead of hanging for 3 minutes (the default TCP
-      connection timeout). (CNY-1161)
-    * Conary will now correctly erase a trove whose files have changed owners
-      or groups to values not mapped to users or groups on the current system.
-      (CNY-1071)
-    * Conary will now display files that are transient as transient when
-      --tags is used.
-
-  o Bug Fixes:
-    * Conary 1.1.14 and 1.1.15 failed to update when encountering the
-      multitag protocol; this regression is resolved. (CNY-1257)
-    * The logparse module now correctly parses python tracebacks in
-      conary log files. (CNY-1258)
-
-  o Internal changes:
-    * If cache database is locked, retry several times before giving up.
-      (CNY-1143)
-<<<<<<< HEAD
-  
   o Build changes:
     * cvc will now log a message when deleting old build trees to make way for
       an upcomming build.
@@ -36,8 +9,26 @@
       needed to run many configure scripts. (CNY-1259)
     * Config files are now automatically added to :config components
       only if they do not have any executable bits set. (CNY-1260)
-=======
->>>>>>> 9b0d2879
+
+  o Client Changes:
+    * Including a configuration file from an unreachable URL will now
+      reasonably time out instead of hanging for 3 minutes (the default TCP
+      connection timeout). (CNY-1161)
+    * Conary will now correctly erase a trove whose files have changed owners
+      or groups to values not mapped to users or groups on the current system.
+      (CNY-1071)
+    * Conary will now display files that are transient as transient when
+      --tags is used.
+
+  o Bug Fixes:
+    * Conary 1.1.14 and 1.1.15 failed to update when encountering the
+      multitag protocol; this regression is resolved. (CNY-1257)
+    * The logparse module now correctly parses python tracebacks in
+      conary log files. (CNY-1258)
+
+  o Internal changes:
+    * If cache database is locked, retry several times before giving up.
+      (CNY-1143)
 
 Changes in 1.1.15:
   o Client Changes:
