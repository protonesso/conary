--- conflicted
+++ resolved
@@ -1,4 +1,3 @@
-<<<<<<< HEAD
 Changes in @NEW@:
   o Build Changes:
     * PGP version 3 keys are now supported for verification of
@@ -16,9 +15,6 @@
       where it finds them, it adds appropriate Conary trove
       requirements to the .pc files. (CNY-2370)
 
-=======
-Changes in 1.2.13:
->>>>>>> 2abb17ad
   o Client Changes:
     * Reworked mkdirChain call to not generate exceptions when the directory
       already exists. Now exceptions are only generated when intermediate
