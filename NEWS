--- conflicted
+++ resolved
@@ -1,4 +1,3 @@
-<<<<<<< HEAD
 Changes in @NEW@:
   o Bug Fixes:
     * When x86_64 is specified and a biarch package is available, conary
@@ -9,9 +8,6 @@
     * Updating from a package that used to be byDefault False and is now
       byDefault True will now install the package. (CNY-2507)
 
-=======
-Changes in 1.2.17:
->>>>>>> e2b300b5
   o Build Changes:
     * Java dependencies for classes that are not dependency complete
       are now automatically disabled. To re-enable them, the missing
@@ -22,25 +18,19 @@
   o Bug Fixes:
     * A minor bug in the display of the password prompt has been fixed.
       (CNY-2497)
-<<<<<<< HEAD
-    * A Slow SQL query used to remove unused entries from the
-      TroveTroves table has been rewritten to be faster (CNY-2515)
 
   o Server Changes:
     * serverName configuration option now allows glob-style wildcards
       (CNY-2293)
-=======
     * Slow SQL queries used to remove unused entries from the
       TroveFiles table and TroveTroves table have been rewritten to
       make markremoved faster with repositories implemented with a 
       sqlite database. (CNY-2515)
->>>>>>> e2b300b5
 
   o Other changes:
     * The file EULA_Conary.txt has been added to clarify that Conary
       is available under two licenses, and to state the conditions
       under which the two licenses apply.
-
 
 Changes in 2.0.5:
   o Client Changes:
