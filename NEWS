--- conflicted
+++ resolved
@@ -3,14 +3,6 @@
     * Conary now attempts to provide hints about flavor combinations that would
       work if it cannot find a flavor that matches your exact request 
       (CNY-1920).
-<<<<<<< HEAD
-  o Server Changes:
-    * Roles that have the mirror flag set no longer assume anonymous
-      fallback for trove access authentication (CNY-2473)
-
-=======
-
-  o Client Changes:
     * The rollback API now raises a RollbackError instead of returning
       non-zero on errors. (CNY-1643)
 
@@ -42,7 +34,10 @@
       symlinked directory. (CNY-2455)
     * The order in which configuration files are read when a glob was
       passed to includeConfigFile is now deterministic. (CNY-2483)
->>>>>>> 00472866
+
+  o Server Changes:
+    * Roles that have the mirror flag set no longer assume anonymous
+      fallback for trove access authentication (CNY-2473)
 
 Changes in 2.0.4:
   o Bug Fixes:
