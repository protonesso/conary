<<<<<<< HEAD
Changes in @NEW@:
  o Optimizations
    * Duplicate trove instantiations have been removed. Build requires are
      no longer thawed out of abstract change sets, and methods were added
      to get dependency and path hash information directly from trove
      change set objects. These changes combined for a 50% speedup an
      update --info of a large group into an empty root and saved a few
      megs of memory as well (CNY-892)
    * Conary update now respects local changes when a group update occurs
      along with the update of the switched trove.  For example, switch
      foo to be installed from another branch instead of the default, 
      and then update foo and its containing group at the same time would
      cause conary to try to reinstall the original foo (resulting in path
      conflicts). (CNY-915)

  o Bug Fixes:
    * Conary now runs tagscripts correctly when passed a relative root 
      parameter (CNY-416).
    * cvc log now works when there are multiple branches matching for the
      same trove on the same label.
    * Fixed resolveLevel 2 so that it does not try to update packages that
      are already a part of the update. (CNY-886, CNY-780)
    * Fixed resolveLevel 2 so that it does not repeatedly try to perform 
      the same update. (CNY-887)
    * cvc cook | less now leaves less in control of the terminal. (CNY-802)
    * The download thread terminating during an update is now a fatal
      error.
    * The web interface to a conary repository will now print an error
      message instead of a traceback when adding an entitlement class
      with access to a group that does not exist.

Changes in 1.0.31:
=======
Changes in 1.1.4:
>>>>>>> c70188a9
  o Client Changes:
    * Conary now restarts itself after updating critical conary
      components (currently, that consists of conary).  Hooks have
      been added for other components using the conary api to specify
      other troves as critical.  Also, hooks have been added for other
      components to specify a trove to update last. (CNY-805, CNY-808)
    * Conary now warns the user when they will be causing label
      conflicts - that is when an operation would cause two different
      branches of development for a single trove to end up with the
      same trailing label.  Since most conary operations are label
      based, such label conflicts can be confusing to work with and
      are almost never desireable - except in those few cases where
      they are necessary.  (CNY-796)
    * The conary repository client now retries when a DNS lookup of a
      server hostname fails with a "temporary failure in name
      resolution" error.

  o Optimizations
    * The getFileContents() and getFileVersions() server side calls
      have been optimized for faster execution.
    * The SQL query in getTroveList() has been sped up by a 3-5x factor.
    * dbstore now has support for executemany()
    * Inserts into local database now use executemany().

  o Server Changes
    * Several SQL queries have been updated for PostgreSQL compatibility

  o Build (cvc) Changes:
    * The "cvc add" command no longer assumes files it doesn't know to
      be binary are text files; there are lists for both binary and
      text types, and files which are added which aren't in either
      list need to be added with "--text" or "--binary". (CNY-838)
    * A "cvc set" command has been added to change files between
      binary and text mode for files in source components.
    * The "cvc diff" command no longer tries to display the contents
      of autosource files. (CNY-866)
    * The "cvc annotate" command no longer displays pathIds in the
      error message for the specified path not being included in the
      source trove.  It displays the path name instead.
    * The "cvc annotate" command now gives an error when it is run on
      a binary file.
    * A "cvc refresh" command has been added.  It allows you to
      request that cvc fetch new upstream versions of files referenced
      by URL.  Thanks to Pavel Volkovitskiy for the initial
      implementation of this feature. (CNY-743)
    * The "cvc newpkg" command and the PackageSpec policy now disallow
      certain potentially confusing characters in trove
      names. (CNY-842)
    * The PythonSetup() build action has been modified to be more
      consistent with other build actions. The "setupName" paramater
      has been added, which can specify a command to run (defaults to
      "setup.py"). The first argument, similar to Configure(), passes
      arguments to the command being specified by setupName. (CNY-355)
    * The "cvc commit" command now recognizes .html, .css, .kid, and .cfg
      as extensions that identify text files. (CNY-891)
    * The PythonSetup build action has been modified to make it
      clearer what its "dir" and "rootDir" options specify. (CNY-328)

  o Bug Fixes:
    * Conary commands no longer perform an unnecessary database check
      on the local system. (CNY-571)
    * A bug that could allow conary to consider a no-op update as an
      install (and could result in tracebacks in some situations) has
      been fixed. (CNY-845)
    * If you've made a local modification to a package and then try to
      downgrade it later, Conary will now downgrade included
      components as well. (CNY-836)
    * The error message produced by "cvc cook" when a source component
      exists on multiple branches with the same trailing label has
      been improved. (CNY-714)
    * Error handling when manipulating entitlements via XML-RPC has
      been improved. (CNY-692)
    * The usage message displayed when running "conary changeset" has
      been corrected. (CNY-864)
    * Conary no longer tracebacks when a disconnected cook tries to
      load a superclass.  Conary also gives better messages when the
      loaded recipe has a traceback.  Thanks to David Coulthart for
      the core of this patch. (CNY-518, CNY-713)
    * A bug in soname dependency scoring has been fixed.  Dependency
      scoring when multiple sonames were being scored would simply use
      the value of the last soname, instead of the cumulative score.
      Note that the dependencies that did not match at all would still
      return as not matching, so this bug only affected Conary's
      ability to select the best match.
    * A bug in architecture dependency scoring has been fixed.
      Matching architectures are now counted as having a positive
      value, so that when performing dependency resolution on an
      x86_64 machine, troves that have flavor "is: x86_64 x86" will be
      preferred to those with flavor "is: x86".
    * The PythonSetup command ignored any C compiler macros that had
      been set.  The template has been changed to use them in the same
      way that Configure() uses them; as environment variables.
    * The warning message produced when r.Replace() refuses to modify
      a non-regular file now includes the path, as intended.
      (CNY-844)
    * A traceback that occurred when a resolveLevel 2 update resulted
      in a component being erased has been fixed. (CNY-879)
    * Conary now works around a possible threading deadlock when
      exceptions are raised in Threading.join().  The bug is in the
      standard Python threading library, and is fixed in 2.4.3.
      Conary will use a workaround when running under older versions
      of Python. (CNY-795)
    * Checks have been added to the XML-RPC transport system to see if
      an abort has been requested while waiting for a response from
      the server.  This allows the main thread to terminate the
      changeset download thread if it is waiting for an XML-RPC
      response from the server.  (CNY-795)
    * A bug in Conary's handling of an unusual case when multiple
      files being installed share the same content, and one of the
      files has been erased locally has been fixed.
    * A traceback that occurred when a manually removed file switches
      packages during an update has been fixed. (CNY-869)
    * When you remove a file and replace it with a directory, Conary
      now treats it as a removal. (CNY-872)
    * Conary's OpenPGP implementation now dynamically uses RIPEMD if
      it is available from PyCrpyto.  Some PyCrypto builds don't
      include RIPEMD hash support. (CNY-868)
    * A bug that allowed merging changesets with conflicting file
      contents for configuration files with the same pathId has been
      fixed.  Applying the resulting merged changeset caused
      IntegrityErrors.  (CNY-888)

  o Optimizations
    * The getFileContents and getFileVersions server side calls have
      been optimized for faster execution
    * The SQL query in getTroveList has been sped up by a 3-5x factor.
    * dbstore now has support for executemany()
    * Inserts into local database now use executemany().

  o Server Changes
    * Several SQL queries have been updated for PostgreSQL compatibility

Changes in 1.1.3:
  o System Update Changes:
    These changes make Conary much more robust when applying updates
    that move files from one package to another.

    * Components that modify the same files are now required to be in
      the same update job.  For example, if a file moves from
      component a:runtime to component b:runtime, the erase of
      component a:runtime and the install of component b:runtime will
      occur at the same time. (CNY-758).
    * Files moving between components as part of a single job are now
      treated as file updates instead of separate add/remove events.
      (CNY-750, CNY-786, CNY-359)

  o Client Changes:
    * The source component is now displayed in "conary rq --info"
      output.
    * Entitlements can now be passed into ConaryClient and
      NetworkRepositoryClient objects directly. (CNY-640)
    * Exceptions raised in callback functions are now issued as
      warnings and the current job is finished before
      existing. KeyboardInterrupts and SystemExits are handled
      immediately. (CNY-806)
    * The "--debug" command line flag now provides information that is
      useful to the end-user during the update process.  The
      "--debug=all" flag will provide output that is useful to conary
      developers.
    * The output of "--debug" has been modified when performing
      dependency resolution.  The output should be more helpful to end
      users.  Also rearranged the output given when dependencies
      fail. (CNY-779)
    * Config files and diffs are no longer cached in ram during installs;
      they are now reread from the changeset whenever they are needed
      (CNY-821)
    * Binary conflicts no longer cause a traceback in cvc update
      (CNY-644,CNY-785)

  o Optimizations
    On a test system, "conary updateall --info" is around 24% faster
    than previous versions of Conary.

    * The SQL query used to retrieve troves from the local database
      has been optimized.  The new code is nearly four times faster
      for operations like "conary q group-dist --info".
    * The SQL query in getTroveContainers() used to determine the
      parent package(s) and groups(s) of a set of troves as recorded
      in the local database has been optimized.  The new code is
      almost 95 times faster. (0.2 seconds versus 19 seconds)
    * The code in getCompleteTroveSet() that creates Version and
      Flavor objects from entries in the database now caches the
      created object.  This is approximately a 4.5 times speed
      up. (2.10 seconds versus 9.4 seconds)
    * The code in iterUpdateContainerInfo has had similar version
      and flavor caching optimizations that make the code about 
      2.5 times faster (from 10 seconds to 4 seconds).

  o Server Changes:
    The Conary repository server now sends a InvalidClientVersion
    exception when a conary 1.0.x client attempts to manipulate an
    entitlement through addEntitlement() or deleteEntitlement().

  o Build (cvc) Changes:
    * "cvc merge" and "cvc update" are now more verbose when
      patching. (CNY-406)
    * "cvc clone" now requires that you specify a message when cloning
      source components unless you specify --message.  It also gives
      more output about what it is doing (CNY-766, CNY-430).
    * "cvc clone" now has a --test parameter that runs through all
      steps of cloning without performing the clone.  --info is now
      more lightweight - it no longer downloads all of the file
      contents that would be cloned.
    * "cvc clone" now has a --full-recurse parameter that controls how
      recursion is performed.  Cloning a group no longer recurses by
      default.  The only way that a recursive group clone could
      succeed is if all troves in the group came from the same branch.
      This is almost never the case.
    * The "cvc cook" command now prints the flavor being built,
      as well as the version. (CNY-817)
    * The command line argument parsing in "cvc" has been modified.
      To use the "--resume" command line argument to specify that you
      wish to resume at a particular location, you must use
      "--resume=<loc>".  "--resume <loc>" will not work anymore.  This
      removes an ambiguity in how we parse optional parameters in
      Conary.
    * The PythonSetup build action no longer provides the older
      --single-version-externally-managed argument, and instead
      provides the --prefix, --install-purelib, --install-platlib,
      and --install-data arguments, which can be overridden with the
      purelib, platlib, and data keyword arguments, respectively.  This
      allows it to work correctly with a greater number of packages.
      It also provides the option of providing a "purePython=False"
      argument for python packages that mix architecture-specific
      and architecture-neutral files, and tries to automatically
      discover cases when it should be provided. (CNY-809)
    * Python dependencies were previously incorrectly calculated
      for certain module path elements added in some Python C
      code (for example, contents of the lib-dynload directory);
      these errors are now resolved by using external python
      to find system path elements. (CNY-813)
    * /etc/conary/mirrors/gnu has been added to enable mirror://
      references to the GNU mirror system.
    * The GNU mirror list was then significantly expanded and
      re-sorted.  (CNY-824)
    * /etc/conary/mirrors/cpan has been added to enable mirror://
      references to the Comprehensive Perl Archive network mirror
      system.
    * In group recipes, the methods r.add(), r.addAll(), and
      r.addNewGroup() have been modified to accept the use= parameter,
      which defaults to True (CNY-830).

  o Bug Fixes:
    * A bug that caused a traceback in the web interface when a
      non-admin user attempts to manage their entitlement classes has
      been fixed. (CNY-798)
    * "conary rq" (with no arguments) no longer hides troves if the
      flavor that matches the system flavor is not built for the
      latest version. (CNY-784)
    * "cvc cook" now displays the correct label of the thing it is
      building, even when it is not the build label.
    * Running "cvc update" in a directory that has been created with
      "cvc newpkg" but has not yet been committed to the repository
      will now fail with an appropriate error message instead of
      displaying a traceback. (CNY-715)
    * Conary can now apply updates that change a file that is not a
      directory to a directory.
    * Currently version objects are cached to optimize Conary.
      Unfortunately, version objects are mutable objects.  That means
      that if two different pieces of code are given the same version
      object, modifications made by one part of the code could affect
      the other inadvertently.  A warning message has been added to
      the version object when setting or resetting timestamps to make
      developers aware of the problem.  Developers should copy the
      version object before calling setTimeStamps(),
      resetTimeStamps(), incrementSourceCount(), or
      incrementBuildCount() on it.  When creating a version object
      from a string and time stamp set, use the timeStamps= keyword
      argument to versions.VersionFromString() to avoid the copy.  In
      a later version of Conary, version objects will be immutable.
      New methods will be introduced that return new modified objects.
    * Conary no longer hangs waiting for the download thread when an error
      occured in the download thread which caused it to terminate.
    * "conary migrate" now returns an error much earlier if you are
      not using interactive mode. (CNY-826)
    * Files removed from troves (most often by --replace-files) are now
      properly skipped on updates to that trove when the file didn't change
      between versions. (CNY-828)
    * includeConfigFile now gives a much better error message when it
      cannot include a config file. (CNY-618)

Changes in 1.1.2:
  o Bug Fixes:
    * Conary now removes sources from the lookaside before unpacking SRPMs to
      ensure that the source referenced from the SRPM is actually contained in
      the SRPM. (CNY-771)
    * Errors found in the recipe while checking in will now display file name
      and line number information along with the error found.
    * The trove browser no longer shows duplicate entries for multihomed
      repositories.
    * A bug that kept sqlite-based 64-bit mirrors from being used as a source 
      for further mirrors has been fixed.

  o Build Changes:
    * Conary no longer prints policy error messages three times; it
      now prints each error immediately when it is found, and then
      summarizes all policy errors once (instead of twice) at the
      end of the build process. (CNY-776)

Changes in 1.1.1:
  o Client Changes:
    * Migrate no longer replaces by default as if --replace-files was
      specified. (CNY-769)

  o Server Changes:
    * The log retrieval function now returns a HTTP_NOT_IMPLEMENTED
      (501) instead of a HTTP_NOT_FOUND (404) if the logFile
      directive is not configured.

  o Build Changes:
    * Conary now recognizes that pkgconfig finds its files in
      /usr/share/pkgconfig as well as /usr/lib*/pkgconfig. (CNY-754)
    * /etc/conary/mirrors/cran has been added to enable mirror://
      references to the Comprehensive R Archive Network. (CNY-761)

  o Bug Fixes:
    * Conary now resets the timeStamps in all cases when
      getSourceVersion is called (CNY-708).
    * SQLite ANALYZE locks the database after it is run, causing
      updates to fail.
    * A bug that caused lists such as installLabelPath in
      configuration files to be parsed incorrectly when more than one
      space was between list elements has been fixed
    * A bug that caused Locally changed files to no be marked properly
      in rollbacks that were stored locally (including rollbacks for
      locally built troves) has been fixed. (CNY-645)
    * A bug that could cause "cvc cook" to create groups that include
      components needed to resolve dependencies that are already
      included not-by-default has been fixed.
    * A bug that caused a traceback message when adding a user through
      the web interface has been fixed.

Changes in 1.1.0:
  o 1.1 Release Overview

    Conary 1.1.0 is the first version in the 1.1 series.  New
    functionality has been added to Conary that required modifications
    to the repository database schema and XML-RPC protocol.  A Conary
    1.1.x-compatible client is required to access many of the new
    features.  The XML-RPC interface includes version information so
    that old clients continue to work with new servers, and new
    clients continue to work with old servers.

    New Features:
      * Conary can now remove packages and components from a
        repository server.  This is a privileged operation and should
        not normally be used.  Only users with a special "can remove"
        ACL can remove from the repository.  As removing something
        from a Conary repository is an act of last resort and modifies
        repository internals, the command line option will not appear
        in the reference documentation.  rPath will assist users that
        need more information.
      * Conary can now query the repository by path.  Use
        "conary repquery --path /path/to/find" to find components that
        include a particular path.
      * Several enhancements were added to the entitlement management
        facilities in a Conary repository.
      * Conary can now redirect a group.

  Detailed changes follow:

  o Server Changes:
    * Entitlement keys were artificially limited to 63 characters in
      length.  This restriction has been raised to the max length
      permitted in the database column (255).
    * Entitlement classes can now provide access to multiple access
      groups (and updated the web UI to support that) (CNY-600)
    * addEntitlement() and deleteEntitlement() repository calls replaced
      by addEntitlements and deleteEntitlements calls.  These calls
      operate on more than one entitlement simultaneously.
    * Added getTroveLeavesByPath() and getTroveVersionsByPath(). (for
      CNY-74)
    * Conary now checks to ensure you have write access to all the
      things the client is trying to commit before you send them
      across the wire. (CNY-616)
    * deleteAcl() and listAcls() methods have been added to
      ConaryClient.

  o Client Changes:
    * "conary rq" now supports "--path", which allows you to search
      for troves in the repository by path. (CNY-74)
    * "conary rq" now has a "--show-removed" option that allows you to
      see removed trove markers.  A [Removed] flag will be displayed
      when the --trove-flags option is added.

  o Bug Fixes:
    * Conary now resets the timeStamps in all cases when
      getSourceVersion is called (CNY-708).
    * SQLite ANALYZE locks the database after it is run, causing
      updates to fail.
    * A bug that caused lists such as installLabelPath in
      configuration files to be parsed incorrectly when more than one
      space was between list elements has been fixed
    * A bug that caused Locally changed files to no be marked properly
      in rollbacks that were stored locally (including rollbacks for
      locally built troves) has been fixed. (CNY-645)
    * A bug that could cause "cvc cook" to create groups that include
      components needed to resolve dependencies that are already
      included not-by-default has been fixed.

Changes in 1.0.27:
  o Client Changes:
    * A "files preupdate" tag script method has been Implemented which
      gets run before tagged files are installed or changed. (CNY-636)
    * A bug that could cause "--replace-files" to remove ownership
      from every file in a trove has been fixed. (CNY-733)

    * Multiple bugs where using "--replace-files" could result in the
      new file having no owner have been fixed. (CNY-733)
    * The logcat script now supports revision 1 log entries.
    * The logcat script is now installed to /usr/share/conary/logcat

  o Build Changes:
    * Improved handling of the "package=" keyword argument for build
      actions.  In particular, made it available to all build actions,
      removed double-applying macros to the package specification,
      and fixed failure in cases like "MakeInstall(dir=doesnotexist,
      skipMissingDir=True, package=...)". (CNY-737, CNY-738)
    * The lookaside cache now looks in the repository for local sources
      when doing a repository cook. (CNY-744)
    * The mirror:// pseudo-URL handling now detects bad mirrors that
      provide an HTML document instead of the real archive when a
      full archive name is provided; previously, it did so only when
      guessing an archive name.  Thanks to Pavel Volkovitskiy for this
      fix. (CNY-745)
    * The Flavor policy has been slightly optimized for speed.

  o Server Changes:
    * ACL patterns now match to the end of the trove name instead of
      partial strings (CNY-719)

  o Bug Fixes:
    * The Conary repository server now invalidates changeset cache
      entries when adding a digital signature to a previously mirrored
      trove.
    * A bug that caused the mirror code to traceback when no callback
      function was provided to it has been fixed. (CNY-728)
    * Rolling back changes when the current trove has gone missing from
      the server now causes the client to generate the changeset to apply
      based on the trove stored in the local database (CNY-693)

Changes in 1.0.26:
  o Build Changes:
    * When cooking a group, adding "--debug" to the "cvc cook" command
      line now displays detailed information about why a component is
      being included to solve a dependency. (CNY-711)
    * The mirror:// functionality introduced in Conary 1.0.25 had two
      small bugs, one of which prevented mirror:// pseudo-URLs from
      working.  These bugs are now fixed, thanks to Pavel
      Volkovitskiy. (CNY-704)
    * The "cvc cook" command now announces which label it is building
      at the beginning of the cook, making it easier to catch mistakes
      early. Thanks to Pavel Volkovitskiy for this fix. (CNY-615)
    * The source actions (addSource, addArchive, etc.) can now take
      a "package=" argument like the build actions do.  Thanks to
      Pavel Volkovitskiy for contributing this capability.  (CNY-665)
    * The "preMake" option had a bad test for the ';' character; this
      test has been fixed and extended to include && and ||.
      thanks to Pavel Volkovitskiy for this fix. (CNY-580)
    * Many actions had a variety of options (dir=, subdir=, and
      subDir=) for specifying which directory to affect.  These have
      been converted to all prefer "dir=", though compatibility
      with older recipes is retained by continuing to allow the
      subDir= and subdir= options in cases where they have been
      allowed in the past. Thanks to Pavel Volkovitskiy for this
      enhancement. (CNY-668)

Changes in 1.0.26:
  o Server Changes:
    * The Conary web interface now provides a method to rely solely on
      a remote repository server to do authentication checks. (CNY-705)
    * The ACL checks on file contents and file object methods have
      been improved. (CNY-700)
    * Assertions have been added to prevent redirect entries from
      being added to normal troves.
    * An assertion has been added to ensure that redirects specify a
      branch, not a version.
    * The server returns a new FileStreamsMissing exception when the
      client requests file streams with getFileVersion or
      getFileVersions and the requested file stream is not present in
      the repository database. (CNY-721)
    * getFileVersions() now raises FileStreamMissing when it is given
      invalid request.
    * getFileContents() now raises a new FileHasNoContents exception
      when contents are requested for a file type which has no
      contents (such as a symlink).

  o Bug Fixes:
    * A bug that could cause "conary updateall" to attempt to erase
      the same trove twice due to a local update has been fixed.
      (CNY-603)
    * Attempts to target a clone to a version are now caught.  Only
      branches are valid clone targets. (CNY-709)
    * A bug that caused Trove() equality checks to fail when comparing
      redirects has been fixed.
    * A bug that caused the flavor of a redirect to be store
      improperly in the repository database has been fixed.
    * The resha1 script now properly skips troves which aren't present
      in the repository.
    * Conary 1.0.24 incorporated a fix for CNY-684 to correct behavior
      when storing src.rpm files rather than their contents.  The fix
      worked for local builds but not for commits to repositories.
      Conary 1.0.26 includes a fix that corrects the behavior when
      committing to a repository as well. (CNY-684)
    * A bug that prevented flavored redirects from being loaded from
      the repository database has been fixed.
    * "Conary migrate" now will follow redirects. (CNY-722)

Changes in 1.0.25:
  o Build Changes:
    * The addArchive() source action will search for reasonably-named
      archive files based on the name and version if given a URL ending
      with a "/" character. Thanks to Pavel Volkovitskiy for the
      initial implementation. (CNY-671)
    * All source actions, when given a URL that starts with "mirror://",
      will search a set of mirrors based on files in the mirrorDirs
      configuration entry, with default files provided in the
      /etc/conary/mirrors/ directory. Thanks to Pavel Volkovitskiy for
      the initial implementation. (CNY-171)
    * Symbolic links are now allowed to provide a soname even if they
      reference an ELF file only indirectly through other symbolic
      links.  Previously, a symbolic link could only provide a soname
      if it directly referenced an ELF file. (CNY-696)

  o Bug Fixes:
    * A bug that caused unhandled exceptions when downloading the file
      contents needed for a distributed changeset in threaded mode has
      been fixed. This bug was introduced in 1.0.24. (CNY-701)

Changes in 1.0.24:
  o Server Changes:
    * The server binary access log can now be downloaded by an
      administrator by visiting the http://servername/conary/log
      URL. Once the log is accessed it is rotated automatically by the
      repository server. Subsequent accesses to the log URL will only
      yield log entries added since the last access. (CNY-638)
    * The Users and Groups tab in the web management UI is no longer
      highlighted when administrators change their passwords.

  o Client Changes:
    * A --what-provides option has been added to "conary query" and
      "conary repquery".
    * A bug that installed extra components of a package that is being
      installed instead of updated due to the existing package being
      pinned has been fixed. (CNY-682)

  o Build Changes:
    * When pulling files out of a src.rpm file, Conary now stores the
      src.rpm file itself in the repository rather than the files
      pulled from it. (CNY-684)
    * Mono dependency version mappings are now discovered in CIL policy
      .config files. (CNY-686)
    * The internal util.literalRegex() function has been replaced by
      use of re.escape(). (CNY-634)

  o Bug Fixes:
    * The Conary Repository web interface no longer returns a
      HTTP_FORBIDDEN (403) when a bad password is given by the user.
      This allows the user to re-try authentication.
    * The --signatures and --buildreqs flags now work with "conary
      showcs".  (CNY-642)
    * A bug in the NetworkRepositoryClient default pwPrompt mechanism
      has been fixed.
    * Error messages when entitlements fail to load have been
      improved. (CNY-662)
    * The repository client no longer caches repository access info
      when the attempt to access was unsuccessful. (CNY-673, affects
      CNY-578)
    * A bug that caused x86 flavored troves from being updated
      properly when using "conary updateall" on an x86_64 system has
      been fixed. (CNY-628)
    * A bug that caused migrate behavior to not respect pins when the
      pinned troves were set to be erased (CNY-680).
    * Calling r.ComponentSpec(':foo') works again; it is exactly
      equivalent to r.ComponentSpec('foo'). (CNY-637)
    * Calling r.Move() with only one argument now fails explicitly
      rather than silently doing nothing. (CNY-614)

Changes in 1.0.23:
  o API Additions:
    * The interface to create, list and delete access groups and
      modify the users therein through is now exposed though
      ConaryClient.
    * The interface to delete entitlement groups is now exposed
      through ConaryClient.

  o Client Changes:
    * "conary updateall" now accepts the --keep-required command line
      argument.
    * the mirror script now provides download/commit feedback using
      display callbacks like other conary commands
    * the excludeTroves config option will now keep fresh installs from
      happening when an update job is split due to a pinned trove.

  o Server Changes:
    * The repository database migration code now reports an error when
      trying to migrate old-style redirects.  The code to perform the
      migration is incomplete and creates invalid new-style
      redirects.  If you have a repository with old-style redirects,
      contact rPath for assistance with your migration. (CNY-590)

  o Bug Fixes:
    * Subdirectories within source components are now better supported.
      Specifically, different subdirectories with the same filename will
      now work. (CNY-617)
    * The util.literalRegex() function now escapes parenthesis characters.
      (CNY-630)
    * Manifest files now handle file names containing "%" characters.
      Fix from Pavel Volkovitskiy. (CNY-627)
    * Fixed a bug in migrate that caused its behavior to shift when migrating 
      to the same version that is currently installed.
    * Fixed a bug in the logcat script that caused the entitlement field to
      display the user information instead. (CNY-629)

  o Build Changes:
    * The r.addArchive() source action can now unpack Rock Ridge and
      Joliet ISO images, with some limitations. (CNY-625)

Changes in 1.0.22:
  o Client Changes:
    * Conary now has hooks for allowing you to be prompted for both name
      and password when necessary.
    * Conary will no longer report a traceback when trying to perform 
      dependency resolution against repositories that are not available.
      Instead, it will print out a warning. (CNY-578)

  o Build Changes:
    * It is now possible to set environment variables to use within
      Conary builds from within conary configuration files, using the
      new "environment" configuration item.  Thanks to Pavel
      Volkovitskiy for implementing this feature. (CNY-592)
    * In previous versions of Conary, calls to r.PackageSpec() would
      improperly override previous calls to r.ComponentSpec(); now
      the ordering is preserved.  Thanks to Pavel Volkovitskiy for 
      this fix. (CNY-613)

  o Bug Fixes:
    * A bug that would allow recursively generated changesets to
      potentially have missing redirect flags has been fixed.
    * A bug in redirect handling when the branch changed but the trove
      name didn't has been fixed - conary will do a better job of
      determining what jobs to perform in this situation. (CNY-599, CNY-602)
    * Errors relating to PGP now just display the error instead of causing 
      conary to traceback. (CNY-591)
    * Conary sync on a locally cooked trove will no longer traceback (CNY-568)
    * --from-file and sync now work together.
    * An AssertionError that was occasionally reached by incorrect repository
      setups is now a ConaryInternalError
    * A bug when updating to a locally cooked trove when the user had 
      manually removed files has been fixed. (CNY-604)
    * CONARY files that are not accessible will no longer cause conary to
      traceback when trying to read context from them. (CNY-456)
    * signatureKeyMap configuration entries are now checked to ensure
      they are valid. (CNY-531)

Changes in 1.0.21:
  o Client Changes:
    * The "conary migrate" command has changed behavior significantly
      in order to make it more useful for updating a system to exactly
      match a different group.  However, this change makes it much
      less useful for updating normal systems.  "conary migrate"
      should not be used without first reading the man page
      description of its behavior.  The old migrate behavior is now
      available by using "conary sync --full".  "conary syncchildren"
      has been renamed to "conary sync", and its behavior has also
      been modified slightly as a result.  The old behavior is
      available by using "conary sync --current". Please read the man
      page for a full description of the "sync" command as well.  (CNY-477)

  o Build Changes:
    * A "package" keyword parameter has been added to build actions,
      which specifies the package and/or component to which to assign
      the files that are added (not modified or deleted) by that build
      action.  For example, r.MakeInstall(package="foo") will place
      all the new files installed by the MakeInstall action into the
      "foo" package.  Thanks to Pavel Volkovitskiy for contributing
      this capability.  (CNY-562)
    * A "httpHeaders" keyword parameter has been added to the
      r.addArchive(), r.addPatch(), and r.addSource() source actions
      so that headers can be added to the HTTP request.

  o Bug Fixes:
    * The r.addPatch() build action no longer depends on nohup to
      create a file in the current directory (a bug introduced in
      conary 1.0.19). (CNY-575)
    * Commits with missing files no longer traceback. (CNY-455)
    * A bug that caused "#!/usr/bin/env /bin/bash" to not be
      normalized to /bin/bash by the NormalizeInterpreterPaths policy
      has been fixed.
    * A bug that prevented Conary from being able to download files
      that contain '&' or ';' characters has been fixed.  This allows
      Conary to download sources from cgi-bin URLs.
    * "cvc merge" no longer fails to merge changes from the parent
      branch when the shadowed version doesn't exist on the parent
      branch.

Changes in 1.0.20:
  o Build Changes:
    * "jvmdir", "javadir", "javadocdir", and "thisjavadocdir" have
       been added to the default set of macros.
    * A r.JavaDoc() build action has been added.  It funtions
      exactly like the "r.Doc()" build action, except it coppies into
      "%(thisjavadocdir)s".
    * When the r.addArchive() source action attempts to guess the main
      directory in which to build, it now recognizes when when sources
      have been added in an order that defeats its algorithm and provides
      a helpful error message. (CNY-557)

  o Client Changes:
    * A --tag-script parameter has been added to the rollback
      command. (CNY-519)

  o Bug Fixes:
    * A bug in clone behavior that caused Conary to try to clone
      excessive troves has been fixed.  If you were cloning uphill
      from branch /a/b to /a, and a buildreq was satisfied by a trove
      on /a//c, Conary would try to clone the buildreq to /a as well.
      (CNY-499)
    * A bug in the "r.Ant()" and "r.JavaCompile()" build actions which
      caused the CLASSPATH variable to get mangled has been fixed.
    * A bug in 'r.ClassPath()' that caused a traceback has been fixed.
    * A bug that caused the "change password" tab to be displayed when
      browsing the repository via the web as an anonymous user has
      been fixed.
    * The web service code no longer permits the anonymous user to
      view the "change password" (/conary/chPassForm) form.
    * The r.addPatch() source action no longer hangs when presented
      with large patches, which fixes a bug introduced in Conary
      1.0.19.

Changes in 1.0.19:
  o API Change:
    * In order to fully represent empty flavors in Conary, a new Flavor
      object class has been added.  Previously, DependencySet objects
      were used to store flavor information.  Unfortunately it was not
      possible to distinguish "empty flavor" from "flavor not specified".
      When dealing with thawing frozen flavors, use ThawFlavor() instead
      of ThawDependencySet().  When testing to see if a flavor is empty,
      use the isEmpty() method of the flavor object.

  o Client Changes:
    * The default resolveLevel setting is now 2, this means that
      conary will try to update troves that would otherwise cause an
      update to fail.  See the conary man page for more details.
    * Multiple bugs have been fixed in interactive prompting for user
      passwords (CNY-466):
      - Password prompts are based on the server name portion of the
        label being accessed, not the actual hostname of the server
        (these are often different when repositoryMaps are used).
      - When no password callback is available, the operation will
        fail with an open error (which is identical to what would
        happen if no user name was present) instead of giving a
        traceback.
      - The download thread uses the passwords which the original
        thread obtained from the user.
      - The download thread is able to prompt for passwords from the
        user if distributed changesets require access to additional
        repositories.

  o Build Changes:
    * "r.Ant()", "r.JavaCompile()", and "r.ClassPath()" build actions
      have been added to support building java with conary.
    * "r.addPatch()" will now determine the patchlevel without users
      needing to add level= in the r.addPatch() call. The level
      parameter is still honored, but should not be needed.
    * "cvc cook --show-buildreqs" now displays build requirements
      inherited from parent recipe classes. (CNY-520)
    * The output of "cvc diff" and "cvc rdiff" can now be used as an
      input to patch when files are added between two versions. (CNY-424)
    * Use flags have been added for dom0 and domU.  They default to
      "sense prefernot".  The domU flag should be used to build
      binaries specific to Xen domU environments where special
      provisions are made for paravirtualization.  The dom0 flag
      should be used to build binaries specific to Xen dom0
      environments where special provisions are made for the
      hypervisor.  The existing "xen" flag should be used to build
      binaries specific to Xen which apply equally to Xen dom0 and
      domU environments.
    * Warning message for modes specified without an initial "0" have
      been improved to include the path that is affected. (CNY-530)

  o Server Changes:
    * Use the term Entitlement Class in all conary repository web interfaces
      replacing Entitlement Group.

  o Bugs Fixed:
    * The Conary Repository now returns an error to a client when
      committing duplicate troves that have an empty flavor. (CNY-476)
    * When checking out a source trove from a repository using
      "cvc checkout", the user is no longer warned about not being able
      to change the ownership of the files checked out.
    * A bug has been fixed in conary's determination of what troves
      had been updated locally.  This bug caused "conary updateall" to
      consider many x86 troves as needing to be updated separately
      instead of as a part of group-dist.  This could cause updateall
      failures. (CNY-497)
    * A bug that caused 'conary q tmpwatch:runtime --recurse' to traceback
      has been fixed (CNY-460)
    * Interactive mode now handles EOF by assuming it means 'no';
      thanks go to David Coulthart for the patch. (CNY-391)
    * Configuration settings in contexts can now be overridden from
      the command line. (CNY-22)
    * Redirect changesets now have primary troves, meaning they will
      display better when using "conary showchangeset". (CNY-450)
    * User's passwords are now masked when using "cvc context" (unless
      --show-passwords is specified). (CNY-471)
    * Removed excess output from commitaction which was caused by a
      change in option parsing code (CNY-405)

Changes in 1.0.18:
  o Client Changes:
    * Trying to shadow a cooked redirect now results in an error. (CNY-447)
    * A --keep-required option has been added to tell Conary to leave
      troves installed when removing them would break
      dependencies. This used to be the default behavior; Conary now
      issues a dependency error instead. (CNY-6)
    * "delete-entitlement" and "list-entitlements" options have been
      added to the "manageents" script.

  o Build Changes:
    * Python dependencies are now generated for .pyc files as well as
      for .py files. (CNY-459)

  o Server Changes:
    * Support for deleting entitlements, listing the entitlement
      groups a user can manage, and removing the ACL which lets a group
      manage an entitlement group has been added.
    * Entitlement management has been added to the Conary repository
      web interface. (CNY-483)

  o Bug Fixes:
    * The "list-groups" option to the "manageents" script has been
      corrected to list the groups the user can manage instead of the
      groups that user belongs to.

Changes in 1.0.17:
  o Client Changes:
    * Individual file removals performed by "conary remove" now create
      rollbacks. (CNY-7)
    * The repository mirroring client supports two new configuration
      options:
      - matchTroves is a regexp list that limits what troves will be
        mirrored based on the trove names;
      - recurseGroups takes a boolean value (True/False) which will
        cause the miror client to recurse through a groups and mirror
        everything that they include into the target repository.

  o Server Changes:
    * A single conary repository can host multiple serverNames. In the
      Conary repository's configuration file, the serverName directive
      can now specify a space separated list of valid server names
      which will be accepted and served from that repository. (CNY-16)

Changes in 1.0.16
  o Build Changes:
    * A check has been added to "cvc commit" that ensures a .recipe
      file exists in the CONARY state file.
    * Recipe classes can now set an "abstractBaseClass" class
      variable.  When set, Conary will not require a setup() method in
      the class.  This is used for creating superclass recipes where
      setup() methods are not needed.

  o Server Changes:
    * A new "entitlementCheckURL" configuration option has been added.
      This is a hook that allows external validation of entitlements.
    * The Conary Repository web interface look and feel has been
      updated.  The interface will look incorrect unless
      conary-web-common 1.0 or later is installed.

  o Bug Fixes:
    * When running "cvc log" on a newly created source component, cvc now
      errors gracefully instead of tracing back. (bz #863)
    * Conary now changes to the / directory before running tag
      scripts. (bz #1134)
    * "cvc co foo=invalidversionstring" now gives a more helpful error
      message. (bz #1037)
    * Cloning binary troves uphill now correctly checks for the source
      trove uphill.
    * A bug that would cause "conary migrate" to raise a KeyError when
      updating a group that referenced the same trove twice (through
      two subgroups) has been fixed.
    * A bug that caused miscalculations when determining whether a
      shadow has been modified has been fixed.
    * A number of bugs affecting resetting distributed changesets have
      been fixed.
    * A bug in the MySQL dbstore driver that caused the wrong
      character encoding to be used when switching databases has been
      fixed.
    * A bug where running updateall when one of the two groups that
      reference a trove has no update caused an erase of that trove to
      be requested has been fixed (CNY-748).

Changes in 1.0.15
  o Client Changes:
    * When writing files as non-root, Conary will no longer create
      files setuid or setgid unless the uid/gid creating the file
      matches the username/groupname in the package.
    * Conary now checks the rollback count argument for non-positive
      numbers and numbers greater then the number of rollbacks
      available. (bz #1072)
    * The entitlement parser has been reimplemented using expat
      instead of a hand-coded parser.  A correctly formatted
      entitlement file should now be enclosed in an
      <entitlement></entitlement> element.  Conary will continue to
      work with files that do not contain the toplevel <entitlement>
      element.

  o Build Changes:
    * Support has been added for recipe templates.  Now when running
      "cvc newpkg", cvc will automatically create a recipe from a
      template specified by the recipeTemplate configuration
      option. (bz #671, #1059)
    * Policy objects can now accept globs and brace expansions when
      specifying subtrees.
    * Cross-compile builds now provide CONFIG_SITE files to enable
      cross-compiling programs that require external site config
      files.  The default site config files are included.
    * The "cvc checkout" command can now check out multiple source
      troves in a single invocation.

  o Server Changes:
    * An "externalPasswordURL" configuration option has been added,
      which tells the server to call an external URL for password
      verification.  When this option is used, user passwords stored
      in the repository are ignored, and those passwords cannot be
      changed.
    * An authentication cache has been added, which is enabled by
      setting The authCacheTimeout configuration to the number of
      seconds the cache entry should be valid for.

  o Bug Fixes:
    * A bug that caused using groupName parameter with r.replace() to
      traceback has been fixed. (bz #1066)
    * Minimally corrupted/incorrect conary state files will no longer cause 
      conary to traceback. (bz #1107)
    * A bug that prevented upload progress from being displayed when
      using "cvc commit" has been fixed. (bz #969)

Changes in 1.0.14:
  o Client Changes:
    * Conary now creates shadows instead of branches when cooking onto
      a target label.  This means, for example, that local cooks will
      result in a shadow instead of a branch.
    * Conary now creates shadows on the local label when creating rollbacks
      instead of branches.
    * The branch command has been removed.  Any potential branch should be 
      done with a shadow instead.
    * The verify command now shows local changes on a local shadow instead
      of a local branch
    * Local changesets create diffs against a local shadow (instead of
      a branch) and --target for the commit command retargets to a shadow
    * User conaryrc entries are now searched from most specific target to
      least specific (bz #997)
    * A fresh install of a group will cause all of its contained components 
      to be installed or upgraded as well, without reference to what is 
      currently installed on your system -- no trove will be skipped because
      it is referenced by other troves on your system but not installed.
    * Changeset generation across distributed shadows now force file 
      information to be absolute instead of relative when the files are on
      different servers, eliminating server crosstalk on source checkin and
      when committing local changesets. (bz #1033)
    * Cvc merge now takes a revision, to allow you merge only up to a certain
      point instead of to head.

  o Server Changes:
    * Removed the ability for the server to log updates to its contents
      store (mirroring has made this capability obsolete)
    * logFile configuration directive now logs all XML calls
    * Split user management out from core authorization object
    * All user management calls are based on user and group names now
    * The user management web interface for the repository now allows
      the administrator to enable and disable mirroring for groups

  o Bug Fixes:
    * Conary will not traceback if you try to update to a trove with a name
      that matches a filesystem path that you don't have access to (bz #1010).
    * Conary will not raise an exception if a standard config file (~/.conaryrc,
      for example) exists but is not accessible.
    * cvc no longer allows . and .. to be added to source troves (bz #1014)
    * cvc remove handles removing directories (bz #1014)
    * conary rollback no longer tracebacks if you do not have write access to
      the conary database.
    * deeply shadowed versions would fail when performing some version 
      operations.  This caused, for example, local cooks of shadowed troves
      to fail.
    * using loadInstalled with a multiarch trove no longer tracebacks (bz #1039)
    * group recipes that include a trove explicitly byDefault False could result
      in a trove when cooked that had the components of that trove byDefault
      True.
    * Stop sending duplicate Host: headers, proxies (at least squid) mangle 
      these into one host header, causing failures when accessing rbuilder
      repositories that depend on that host header (bz #795)
    * The Symlink() build action should not enforce symlinks not
      dangling, and should instead rely solely on the DanglingSymlinks
      policy.
    * A bug that caused conary to treat a reference as an install when it
      should have been an update due to a miscalculation of what local updates
      had been made on the system has been fixed.

Changes in 1.0.13:
  o Client Changes:
    * A new "conary migrate" command for updating troves has been
      added.  "conary migrate" is useful for circumstances when you
      want to update the software state on a system to be synchronized
      with the default state of a group.  To do this, "conary migrate"
      calculates the changeset required to: 1) update the trove (if an
      update is available); 2) install any missing included troves; 3)
      synchronize included troves that have a mismatched version; 4)
      remove any referenced troves that are not installed by default.
    * The includeConfigFiles configuration directive now accepts http
      and https URLs.  This allows organizations to set up centralized
      site-wide conary configuration.
    * Conary now gives a more detailed error message when a changeset
      attempts to replace an empty directory with a file and
      --replace-files is not specified.

  o Build Changes:
    * The addSource source action will now replace existing files,
      rather than replacing their contents.  This implies that the
      mode of the existing file will not be inherited, and an
      existing read-only file will not prevent addSource from
      working.
    * The internal setModes policy now reports "suid/sgid" only for
      files that are setuid or setgid, rather than all files which
      have an explicitly set mode.  (bz #935)
    * TagSpec no longer will print out ignored TagSpec matches twice,
      once for tags specified in the recipe, and once for tags
      discovered in /etc/conary/tags/*.  (bz #902)
    * TagSpec will now summarize all its suggested additions to
      buildRequires in a single line.  (bz #868)
    * A new reportMissingBuildRequires policy has been added to summarize
      all suggested additions to buildRequires in a single line at the
      end of the entire build process, to make it easier to enhance the
      buildRequires list via cut-and-paste.  (bz #869)

  o Bug Fixes:
    * A bug that caused conary to traceback when a file on the file
      system is owned by unknown uid/gid has been fixed.  Conary will
      now print an error message instead.  (bz #977)
    * A bug that caused conary to traceback when an unknown Use flag
      was used when cooking has been fixed.  Previously, "cvc cook
      --flavor 'foobar'" would create a traceback.  Conary now says
      'Error setting build flag values: No Such Use Flag foobar'.
      (bz #982)
    * Pinned troves are now excluded from updateall operations.
      Previously conary would try to find updates for pinned troves.
    * Conary now handles applying rollbacks which include overlapping
      files correctly.  Previously --replace-files was required to
      apply these rollbacks.
    * the config file directive includeConfigFile is no longer case sensitive 
      (bz #995)

Changes in 1.0.12:
  o Client changes:
    * The rollback command now applies rollbacks up to and including
      the rollback number specified on the command line. It also
      allows the user to specify the number of rollbacks to apply
      (from the top of the stack) instead of which rollback to
      apply. (bz #884)
    * Previously, the code path for installing files as part of a new
      trove required an exception to be handled.  The code has been
      refactored to eliminate the exception in order to reduce install
      times.

  o Build Changes:
    * The cvc command now has a --show-buildreqs option that prints all
      build requirements.  The --no-deps argument for cvc has been
      aliased to --ignore-buildreqs for consistency.

  o Bug Fixes:
    * Installing into a relative root <e.g. --root foo> when running
      as root no longer generates a traceback. (bz #873)
    * Replaced files are now stored in rollbacks. (bz #915)
    * File conflicts are now also detected via the database, not just
      via real file conflicts in the filesystem.
    * A bug that resulted in multiple troves owning a file has been fixed.
    * Rollbacks of troves that were cooked locally will no longer
      raise a TroveIntegrityError.
    * The "conary remove" command no longer generates a traceback when
      the filename given cannot be unlinked. (bz #887)
    * The missing usage message displayed when "cvc" and "conary" are
      run with no command line arguments has been restored.
    * Rollbacks for initial contents files didn't work; applying
      rollbacks now ignores that flag to get the correct contents on
      disk. (bz #924)
    * The patch implementation now properly gives up on patch hunks
      which include changed lines-to-erase, which avoids erasing lines
      which did not appear in the origial version of the file. (bz
      #949)
    * Previously, when a normal error occurred while prepping sources
      for cooking (extracting sources from source archives, for
      example), conary would treat it as a major internal error.  Now
      the error message is simply printed to the screen instead.
    * A typo in a macro will now result in a more helpful error
      message.
    * A bug that caused a traceback when performing "conary rq" on an
      x86_64 box with a large installLabelPath where only an x86
      flavor of a trove was available on one label in the
      installLabelPath has been fixed (bz #961).
    * Conary no longer creates a rollback status file when one isn't
      needed.  This allows /var/lib/conarydb to be on read-only media
      and have queries continue to work/.
    * Reworked "conary remove" to improve error messages and fix
      problems with multiple files being specified, broken symlinks,
      and relative paths (bz #853, #854)
    * The mirror script's --test mode now works correctly instead of
      doing a single iteration and stopping.

Changes in 1.0.11:
  o Client Changes:
    * Conary will now allow generic options to be placed before the command
      you are giving to conary.  For example, 'conary --root=/foo query'
      will now work.
    * the remove command no longer removes file tags from files for no good 
      reason
    * rollbacks now restore files from other troves which are replaced as part
      of an update (thanks to, say, --replace-files or identical contents)
    * --replace-files now marks files as owned by the trove which used to
      claim them
    * You can now kill conary with SIGUSR1 to make conary enter a debugger
      when you Ctrl-C (or a SIGINT is raised)
    * --debug-all now enters a debugger in more situations, including option
      parsing fails, and when you hit Ctrl-C.
    * added ccs2tar, which will convert most absolute changesets (like those
      that cook produces) into tarballs
    * Troves now don't require dependencies that are provided by themselves.
      As troves are built with this new behavior, it should significantly speed
      up dependency resolution.
    * added a script to recalculate the sha1s on a server (after a label
      rename, for instance)
    * added a script to calculate an md5 password (for use in an info recipe,
      for example)

  o Build Changes:
    * Conary now supports a saltedPassword option to r.User in user info-
      packages.  Full use of this option will require that a new shadow package
      be installed.

  o Bug Fixes:
    * command-line configurations now override context settings

  o Build Changes:

Changes in 1.0.10:
  o Client Changes
    * Given a system based on rPath linux where you only installed
      !smp kernels, conary would eventually start installing smp
      kernels on your system, due to the way the update algorithm
      would determine whether you should install a newly available
      trove.  Conary now respects flavor affinity in this case and
      does not install the smp kernel.
    * Mirror configuration files can now specify uploadRateLimit and
      downloadRateLimit.
    * Updates utilizing changeset files are now split into multiple
      jobs properly, allowing changeset files which create users to
      work proprely.
    * "conary rollback" now displays progress information that matches
      the "conary update" progress information.
    * added --with-sources option for clone

  o Bug Fixes:
    * A bug that caused an assertion error when switching from an
      incomplete trove to a complete trove has been fixed.
    * A bug in perl dependencies that caused extra directories to be
      considered part of the dependency has been fixed.
    * A bug affecting updates where a pinned, partially installed
      package was supposed to be updated due to dependency resolution
      has been fixed.
    * A bug that prevented updates from working when part of a locally
      cooked package was replaced with a non-locally cooked component
      has been fixed.  The bug was introduced in Conary 1.0.8.
    * A bug that caused a segfault when providing an invalid type to
      StringStream has been fixed.
    * The troveInfo web page in the repository browser now displays
      useful error messages instead of traceback messages.  The
      troveInfo page also handles both frozen and non-frozen version
      strings.
    * A bug that caused conary to download unnecessary files when checking out
      shadow sources has been fixed.
    * A bug that caused "cvc rdiff" between versions of a trove that
      were on different hosts to fail has been fixed.
    * Fixed a bug when determining local file system changes involving a file 
      or directory with mtime 0.
    * The --signature-key option was restored

Changes in 1.0.9:
  o Client Changes:
    * A new dependency resolution method has been added which can be turned
      on by setting resolveLevel to 2 in your conarycfg:  If updating trove 'a'
      removes a dependency needed by trove 'b', attempt to update 'b' to
      solve the dependency issue.  This will allow 'conary update conary'
      to work as expected when you have conary-build installed, for example.
    * Switched to using more of optparse's capabilities, including --help
      messages.
    * One short option has been added, cvc -m for message.

  o Bug Fixes:
    * Recipes that use loadRecipe('foo') and rely on conary to look upstream
      to find their branch now work correctly when committing.
    * A bug affecting systems with multiple groups referencing the same troves,
      where the groups are out of sync, has been fixed.
    * the mirror client now correctly handles duplicate items returned in
      trove lists by older servers
    * A bug that caused the mirror client to loop indefinitely when
      doing a --full-trove-sync has been fixed
    * conary rq --trove-flags will now display redirect info even if you
      do not specify --troves (bug #877)
    * dep resolution now support --flavors --full-versions output (bug #751)
    * cvc merge no longer tracebacks if files were added on both upstream
      and on the shadow
    * admin web access for the server doesn't require write permission for
      operations which also require admin access (bug #833)
    * A bug that caused r.remove() in a group to fail if the trove being
      removed was recursively included from another group has been fixed.
    * Conary update tmpwatch -tmpwatch:debuginfo will now erase 
      tmpwatch:debuginfo.
    * An ordering bug that caused info packages to not be updated with their
      components has been fixed.
    * Updates will now happen in a more consistent order based on an
      alphabetic sort.
    * the repository server now handles database deadlocks when committing
       changesets
  o Server Changes:
    * getNewSigList and getNewTroveList could return troveLists with
      duplicate entries

  o Documentation Changes:
    * The inline documentation for recipes has been significantly
      improved and expanded, including many new usage examples.

Changes in 1.0.8
  o Client changes:
    * Conary will now replace symlinks and regular files as long as their
      contents agree (bug #626)

  o Bug Fixes:
    * An error in the method of determining what local changes have been 
      made has been fixed.

Changes in 1.0.7:
  o Client changes:
    * A better method of determining what local changes have been made to a
      local system has been implemented, improving conary's behavior when
      updating.

  o Bugfixes:
    * A bug that caused the user to be prompted for their OpenPGP
      passphrase when building on a target label that does not match
      any signatureKeyMap entry has been fixed.  Previously, if you
      had a signatureKeyMap entry for conary.example.com, and your
      buildLabel was set to conary.example.com@rpl:devel, you would be
      prompted to enter a passphrase even when cooking locally to the
      local@local:COOK label.
    * Dependency resolution will no longer cause a trove to switch
      branches.
    * If a component is kept when performing dependency resolution
      because it is still needed, it's package will be kept as well if
      possible.
    * "conary q --path" now expands symlinks found in the path to the
      file in question. (bug #855)
    * Committing a changeset that provided duplicate file streams for
      streams the server previously referenced from other servers no
      longer causes a traceback.
    * Conary's patch implementation how handles patches which are
      already applied. (bug #640)
    * A server error triggered when using long flavor strings in
      server queries has been fixed.

  o Build fixes:
    * Group cooking now produces output to make it easier to tell what
      is happening.  The --debug flag can be used to get a more
      detailed log of what troves are being included.

  o Server changes:
    * The server traceLog now logs more information about the
      repository calls


Changes in 1.0.6:
  o Repository changes:
    * The commitaction script now accepts the standard conary arguments
      --config and --config-file.

  o Bugfixes:
    * cvc merge on a non-shadow no longer returns a traceback (bz# 792),
      and cvc context foo does not return a traceback when context foo does
      not exist (bz #757)  Fixed by David Coulthart.
    * A bug that caused new OpenPGP keys to be skipped when troves
      were filtered out during mirroring has been fixed.
    * opening invalid changesets now gives a good error message instead of
      a traceback
    * removed obsolete changemail script
    * Exceptions which display fileId's display them as hex sha1s now
      instead of as python strings
    * A bug where including a redirect in a group that has autoResolve 
      caused conary to traceback has been fixed.
    * A bug that kept conary from prompting for your password when committing
      has been fixed.
    * A bug that randomized the order of the labels in the  installLabelPath 
      in some error messages has been fixed.

  o Build fixes:
    * The default ComponentSpec for :perl components now include files
      in site_perl as well as in vendor_perl.
    * Ruby uses /usr/share/ri for its documentation system, so all files
      in %(datadir)s/ri are now included in the default :doc ComponentSpec.

Changes in 1.0.5:
  o Performance improvements:
    * The use of copy.deepcopy() has been eliminated from the
      dependency code.  The new routines are up to 80% faster for
      operations like DependencySet.copy().
    * Removing files looks directly into the file stream of the file
      being removed when cleaning up config file contents rather than
      thawing the full file stream.
    * Getting a single trove from the database without files returned file
      information anyway
    * Trove.applyChangeSet() optionally skips merging file information
    * Cache troves on the update/erase path to avoid duplicate fetchs from
      the local database

  o Bugfixes
    * Installing from a changeset needlessly relied on troves from the 
      database having file information while processing redirects
    * Extraneous dependency cache checks have been removed from the
      addDep() path.
    * When removing files, conary now looks up the file flags directly
      in the file stream in order to clean up config file contents.
      Previously the entire file stream was thawed, which is much more
      resource intensive.

  o Build fixes:
    * r.addArchive() now supports rpms with bzip2-compressed payloads.

Changes in 1.0.4:
  o Performance improvements:
    * The speed of erasing troves with many dependencies has been
      significantly improved.
    * The join order of tables is forced through the use of
      STRAIGHT_JOIN in TroveStore.iterTroves() to work around some
      MySQL optimizer shortcomings.
    * An --analyze command line option has been added to the
      stand-alone server (server.py) to re-ANALYZE the SQL tables for
      MySQL and SQLite.  This can significantly improve repository
      performance in some cases.
    * The changes made to dependency string parsing were a loss in
      some cases due to inefficiency in PyArg_ParseTuple().
      Performance sensitive paths in misc.c now parse the arguments
      directly.

  o Bugfixes:
    * An Apache-based conary repository server no longer logs
      tracebacks in error_log when a client disconnects before all
      data is sent.
    * A bug that caused cross repository commits of changesets that involved
      a branched trove to fail in some cases has been fixed.
    * If an entitlement is used for repository access, it is now sent
      over HTTPS instead of HTTP by default.
    * The conary emerge command no longer attempts to write to the root
      user's conary log file.
    * conary showcs --all now shows not-by-default troves.
    * Previously, there was no way using showcs to display only the troves
      actually in a changeset - conary would by default access the repository
      to fill in any missing troves.  Now, you must specify the
      --recurse-repository option to cause conary to search the repository
      for missing troves.  The --trove-flags option will now display when a
      trove is missing in a changeset.
    * A bug that caused showcs --all to display file lists even when --ls
      was not specified has been fixed.
    * When mirroring, you are now allowed to commit a trove that does
      not have a SHA1 checksum set.  This is an accurate replication
      of the data coming from the source repository.
    * A bug affecting multiple uses of r.replace() in a group recipe has been
      fixed.
    * A bug that caused components not to be erased when their packages were 
      erased when a group referencing those packages was installed has been 
      fixed.

Changes in 1.0.3
  o Client changes:
    * Conary displays full paths when in the error message generated
      when it can't open a log file rather than leaving out the root 
      directory.

  o Performance improvements:
    * A find() class method has been added to StreamSet which enables
      member lookups without complete thawing.
    * The code path for committing filestreams to repositories now
      uses find() to minimize file stream thaws.
    * DBstore now supports precompiled SQL statements for SQLite.
    * Retrieving troves from the local system database no longer
      returns file information when file information is not requested.
    * Dependencies, dependency sets, StreamCollections, file
      dictionaries, and referenced file lists now use C parsing code
      for stream thawing.
    * Extraneous trove instantiations on the system update path have
      been eliminated.
    * Adding troves to the local database now uses temporary tables to
      batch the insertions.

  o Bugfixes:
    * A bug that caused a mismatch between file objects and fileIds
      when cloning a trove has been fixed.

Changes in 1.0.2:
  o Bugfixes:
    * A bug that caused redirects to fail to build when multiple
      flavors of a trove exist has been fixed.
    * A bug with cooking flavored redirects has been fixed.
    * The cvc command no longer enforces managed policy with --prep.
    * A bug that caused disttools based python packages to be built as
      .egg files has been fixed.  This bug was introduced in conary
      0.94.
    * A bug that prevented checking in a recipe that deleted policy
      has been fixed.
    * A bug that prevented entitlements from being recognized by an
      Apache conary repository server when no username and password
      were set for a server has been fixed.
    * A bug that prevented errors from being returned to the client
      if it attempts to add an invalid entitlement key or has
      insufficient permission to add the entitlement key has been
      fixed.  An InvalidEntitlement exception has been added.
    * A repository bug prevented the mirror client from obtaining a
      full list of new troves available for mirorring has been fixed.
    * A bug in cooking groups caused the groups resulting from an
      r.addAll() to not respect the original group's byDefault
      settings in some cases has been fixed.

Changes in 1.0.1:
  o Database schema migration
    * Over time, the Conary system database schema has undergone
      several revisions.  Conary has done incremental schema
      migrations to bring old databases in line with the new schema as
      much as possible, but some remnants of the old schema remain.
      When Conary 1.0.1 runs for the first time, the database will be
      reloaded with a fresh schema.  This corrects errors that can
      occur due to incorrect SQL data types in table definitions.  An
      old copy of the database will be saved as "conarydb-pre-schema-update".

Changes in 1.0:
  o Bugfixes
    * A bug that allowed a group to be installed before children of
      its children were installed has been fixed.  This ensures this
      if a an update is partially completed, it can be restarted from
      where it left off.
    * A bug in python dependencies that sometimes resulted in a plain 
      python: __init__ dependency has been fixed.
    * A bug that dropped additional r.UtilizeUser matches for a file after
      the first one has been fixed.
    * Accessing a repository with the wrong server name no longer
      results in an Internal Server Error.  The error is marshaled
      back to the client.

Changes in 0.97.1:
  o Bugfixes
    * A bug has been fixed that allowed the "incomplete" flag to be
      unset in the database when applying changesets of troves that
      have no "incomplete" flag.  This resulted in "StopIteration"
      exceptions when updating the trove.
    * A bug has been fixed in the code that selects the OpenPGP key
      to be used for signing changesets at cook time.

Changes in 0.97:
  o Client changes:
    * All troves that are committed to repository through commits,
      cooks, branches, shadows, and clones, now always have SHA1
      checksums calculated for them.
    * Trove objects now have a version number set in them.  The
      version number is increased when the data types in the Trove
      object are modified.  This is required to ensure that a Conary
      database or repository has the capability of storing all the
      information in a Trove.  All trove data must be present in order
      to re-calculate SHA1 checksums.  If a local system understands
      version 1 of the Trove object, and a repository server sends a
      changeset that contains a version 2 Trove, an "incomplete" flag
      will be set for trove's entry in the database.  When accessing
      that trove later for merging in an update, the client will go
      back and retrieve the pristine Trove data from the repository
      server so it will have all the data needed to preform three way
      merges and signature verification.

  o Repository changes:
    * Repositories will now reject commits whose troves do not have
      correct SHA1 checksums.

Changes in 0.96:
  o Client changes:
    * conary rq now does not use affinity by default, use --affinity to turn
      it on.  The rq --compatible-troves flag has disappeared.  Now 
      you can switch between displaying all troves that match your system 
      flavor and that match affinity flavor by switching between
      --available-troves with and without the --affinity flag.
    * conary q now displays installed, not by default troves by default,
      but skips missing troves.
    * Fixed an update bug where updating an x86 library on an x86_64 system
      would cause conary to switch other x86_64 components for that library
      to x86 versions.
    * update job output is compressed again
    * Fixed an update bug where if you had made a local change to foo, and then 
      updated a group that pointed to an earlier version of that trove,
      the trove could get downgraded

  o Other changes:
    * Mirroring now mirrors trove signature

Changes in 0.95:
  o Client changes:
    * The "conary verify" command now handles non-regular files with
      provides and requires (for example, symlinks to shared libraries
      that provide sonames).
    * The "conary showchangeset" command now takes --recurse and
      --no-recurse arguments.
    * All info-* packages are now updated in their own individual jobs;
      this is required for their dependencies to be reliable.
    * The conary syncchildren command now will install new packages
      when appropriate.

  o Repository changes:
    * Additional logging has been added to the repository server.
      Logging is controlled by the "traceLog" config file variable,
      which takes a logging level and log path as arguments.
    * Conary now detects MySQL Database Locked errors and will retry
      the operation a configurable number of times.  The "deadlockRetry"
      configuration variable controls the number of retries and
      defaults to 5.

  o Build changes:
    * Conary now uses site.py to find all possible correct elements of
      sys.path when generating python provides and requires.  Previously,
      new elements added via .pth files in the package being built would
      be ignored for that package.
    * The PythonSetup() build action now works properly with setup.py
      files that use "from setuptools import..." instead of "import
      setuptools".

  o Other changes:
    * The conarybugz.py script has been restored to functionality by
      moving to the conaryclient interface for accessing the
      repository.

Changes in 0.94:

  o Redirects no longer point to a specific trove; they now redirect
    to a branch. The client chooses the latest version on that branch
    which is compatible with the local system.

  o Bug Fixes
    * A bug in getNewTroveList() that could cause duplicate
      troves to be returned has been fixed.
    * A bug that caused a repository server running under Apache to
      fail with an Internal Server Error (500) when a client requested
      a changeset file that does not exist has been fixed.
    * Conary no longer displays an error when attempting to write to a
      broken pipe.  (bug #474)
    * Conary now respects branch affinity when moving from old-style
      groups to new-style groups.

  o Client changes:
    * The query/repquery/showcs command line options have been
      reworked.  See the conary man page for details.
    * When "cvc merge" is used to merge changes made on the parent
      branch with changes made on a shadow, conary now records the
      version from the parent branch that was used for the merge.
      This is required to allow conary to handle changing the upstream
      version on a shadow.  It is also useful for accounting
      purposes.  (bug #220)
    * "conary emerge" can now be performed on a recipe file.
      Previously you were required to emerge from a repository. (bug
      #526)
    * Progress is now displayed as conary applies a rollback. (bug #363)
    * Java, Perl, and Python dependencies are now enforced by default.

  o Build changes
    * PythonSetup() no longer passes the --single-version-externally-managed
      argument to setup.py when it uses distutils instead of setuptools.

Changes in 0.93:
  o Bug Fixes
    * A bug in the "conary verify" code sometimes resulted in an
      unhandled TroveIntegrity exception when local modifications were
      made on the system. (bug #507)
    * Usernames and passwords with RFC 2396 reserved characters (such
      as '/') are now handled properly. (bug #587)

  o Server changes
    * Standalone server reports warnings for unsupported configuration options
      instead of exiting with a traceback.
    * Compatibility for repositoryDir has been removed.
    * A bug caused queries for multiple flavors of the same trove
      to return incorrect results has been fixed.
    * Apache hooks now ignore IOErrors when writing changesets to the
      client.  These normally occur when the client closes the
      connection before all the data is sent.

  o Client changes
    * SHA1 checksums are now computed for source checkins and local
      change set commits.
    * Flavor affinity is now more relaxed when updating troves.  For
      example, if you have a trove with flavor that requires sse2 but
      your system flavor is ~!sse2, conary will only prefer troves
      with sse2 enabled instead of requiring it.

  o Build changes
    * PythonSetup() now correctly requires python-setuptools:python
      instead of python-setuptools:runtime.
    * Automatic python dependency provision now searches more directories
      to better support multilib python.
    * Conary now defaults to building in ~/conary/builds instead of
      /var/tmp/conary/builds, and caching in ~/conary/cache instead
      of /var/cache/conary.

Changes in 0.92:
  o Package Building Changes:
    * Conary policy has been split out into the conary-policy package.
      (Some policy was left in conary proper; it is needed for
      internal packaging work.)
    * Conary prints out the name of each policy as it runs, making it
      possible to see which policies take the most time.
    * BuildLog files no longer contain lines that end with \r.
    * A new 'emergeUser' config item has been added.  Conary will
      change to this user when emerging packages as root.
    * --no-deps is now accepted by 'conary emerge'.

  o Group Building Changes:
    * A bug has been fixed in dependency checking when using
      autoResolve where deleted weak troves would be included in
      autoResolve and depChecks.

  o Client changes:
    * Conary can now rate limit uploads and downloads.  The rate limit
      is controlled by the "uploadRateLimit" and "downloadRateLimit"
      configuration variables, which is expressed in bytes per second.
      Also, Conary displays the transfer rate when uploading and
      downloading.  Thanks to Pavel Volkovitskiy for these features.
    * The client didn't write config files for merged changesets in
      the right order, which could result in changesets which could
      not be committed to a repository.
    * Fixed a bug in the update code caused conary to behave
      incorrectly when updating groups.  Conary would install
      components of troves that were not installed.

  o General Bug Fixes
    * Conary did not include the trove sha1 in the troveinfo diff
      unconditionally.  This prevents clients from being able to
      update when a repository is forced to recalculate sha1
      signatures.

Changes in 0.91:
  o Bugfixes
    * A bug was fixed the code that freezes path hashes.  Previously,
      path hashes were not sorted in the frozen representation.  Code
      to fix the frozen path hashes in databases and repositories has
      beed added.
  o Build
    * added cleanAfterCook config that controls whether conary tries to
      clean up after a successful build

Changes in 0.90.0:
  o Code Structure/Architecture Changes:
    * Conary now has the concept of "weak references", where a weak reference
      allows conary to be able to recognize the relationship between a
      collection and the children of collections it contains.  This allows
      us to add several new features to conary, documented in Client and Build
      changes.
    * SQL operations have been migrated to the dbstore driver to allow
      for an easier switch of the database backends for the server side.
    * Various query and code structure optimizations have been
      implemented to allow running under MySQL and PostgreSQL.

  o Documentation Changes:
    * Added summaries about updateall in the conary man page and added
      information about the command-line options for conary rq.
    * Clarified behavior of "conary shadow --source-only" with respect to
      rPath bug #500.
    * Added synonyms for cvc and conary commands which have shortcuts
      (ex: checkout and co).
    * Added man page entry about cvc clone.

  o Package Building Changes:
    * Build logs now contain unexpanded macros, since not all macros
      may be defined when the build log is initially created.
    * The emerge command can now accept version strings.
    * The RemoveNonPackageFiles policy now removes fonts.cache*,
      fonts.dir, and fonts.scale files, since they are always
      handled by tag handlers.
    * The Make() build action can now take a makeName keyword argument
      for cases when the normal Make() handling is exactly right but
      a different make program is required (nmake, qmake, etc.).
    * The new PythonSetup() build action uses very recent versions
      of the python setuptools package to install python programs
      which have a setup.py that uses either the old disttools or
      new setuptools package.
    * fixed bug #bz470: loadInstalled('foo') will now work when you have
      installed a local cook of foo.

  o Group Building Changes:
    * add() now takes a "components" option.  r.add(<package>,
      components=['devel', 'runtime'])  will install <package>, but only the
      'runtime' and 'devel' components of <package> by default.
    * remove() can now 'remove' troves within child troves.
    * When a component is added, (either via r.add() or dep resolution)
      is automatically added as well (though not all its sibling components)
    * A new r.removeComponents(<complist>) command has been added.  It
      allows you to create a group where all devel components are
      byDefault False, for example: r.removeComponents(['devel',
      'devellib']).
    * The installPath used to build a group in is now stored in troveInfo.
    * r.addAll() now recurses through all the included groups
      and creates local versions of them as well by default.
    * A new r.replace(<name>, <newversion>, <newflavor>) command has
      been added.  It removes all versions of name from all groups in
      the recipe and replaces them with the version found by searching
      for newVersion, newFlavor.

  o Client Changes:
    * When committing source changes in interactive mode, conary will ask you
      you to confirm the commit.
    * A new configuration option, autoResolvePackages, tells conary to install
      the packages that include the components needed for dep resolution.
    * You can now install locally cooked groups.
    * If foo is a redirect to bar, and you run 'conary update foo' when
      foo is not installed on your system, conary will act as if you had
      typed 'conary update bar'.  Previously, it would act as if you had typed
      'conary update bar --no-recurse'.

  o Config Changes:
    * Conary config handling now supports comments at the end of config lines.
      # can be escaped by a \ to use a literal # in a configuration option.
    * Default macros used in cooking are now stored in /etc/conary/macros.
      The 'defaultMacros' parameter determines where cvc searches for macro
      definitions.
    * Conary configuration now searches for configuration files in 
      /etc/conary/conf.d/ after reading in /etc/conaryrc

  o Server Changes:
    * Creating changesets atomically moves complete changesets into place.
    * The contents store no longer reference counts entries.
    * Added support for trove marks to support mirroring.  A client
      can use a trove mark to ask the server for any trove that has
      been added since the last trove mark mirrored.
    * Added the hasTroves() interface to support mirroring.  This allows
      the mirror client to make sure that the target mirror does not
      already have a trove that is a candidate for mirroring from the
      source repository.
    * Added support for traceback emails from the repository server.
    * The repository contents store was reworked to avoid reading
      precompressed gzipped data twice (once to double check the uncompressed
      contents sha1 and once to copy the file in place).
    * We have changed the way schema creation and migration is handled
      in the repository code. For administrative and data safety reasons,
      schema upgrades and installs can be performed from now on only by
      running the standalone server (conary/server/server.py --migrate),
      thus avoiding race conditions previously created by having multiple
      Apache processes trying to deal with the SQL schema updates.

   o Command Changes
    * A new script that mirrors repositories has been added.  It is in
      the scripts/ directory in the source distribution of Conary.

Changes in 0.80.4:
  o Build Changes:
    * PackageRecipe has been changed to follow our change to split
      conary into three packages.
    * x86_64 packaging elimintated the conary:lib component to follow x86
      (those files now belong in conary-build:lib)

Changes in 0.80.3:
  o Client Changes:
    * The internal branch source and branch binary flags were changed
      to a bitmask.
    * The warning message printed when multiple branches match a cvc
      checkout command has been improved.
    * Only interactive mode can create binary shadows and branches, and
      a warning is displayed before they are created (since source branches
      are normally the right thing to use).

  o Build Changes:
    * Files in subdirectories named "tmp" are no longer automatically
      excluded from packaging, except for /tmp and /var/tmp.
    * DanglingSymlinks now traverses intermediate symlinks; a symlink
      to a symlink to a symlink will no longer confuse it.

Changes in 0.80.2:
  o Client Changes:
    * Bugs in "conary update foo=<old>--<new>" behavior have been
      fixed.
    * "cvc co foo=<label>" will now work even if you don't have a
      buildLabel set
    * "conary showcs" will now work more nicely with group changesets.
    * "conary showcs --all" no longer shows ids and sha1s.
    * We now never erase pinned items until they are explicitly unpinned.
    * "conary verify" and "conary q --diff" work again.
    * "conary q tmpwatch --components" will display the components
      installed for a package.
    * The pinTroves config item behavior has been fixed.  It now
      consistently pins all troves that match a pinTrove line.
    * When a trove is left on the system because of dependency resolution
      during an update, a warning message is printed.
    * Command line configuration, such as --config
      'buildLabel conary.rpath.com@rpl:devel', now overrides context
      configuration.

  o Server Changes:
    * The repository server now retries a request as an anonymous user
      if the provided user authentication information does not allow
      a client request to succeed.
    * When using "server.py --add-user" to add a user to a repository
      server, the user will only be given admin privileges if --admin
      is added to the command line.  Previously, all users added with
      server.py had admin privileges.  Additionally, if the username
      being added is "anonymous", write access is not granted.

  o Build Changes:
    * It is now possible for a recipe to request that specific
      individual requirements be removed from files using the
      exceptDeps keyword argument to r.Requires().  Previously
      you had to accept all the dependencies generated by r.Requires()
      or none of them.
    * r.Replace() now takes a lines=<regexp> argument, to match a line based
      on a regexp.
    * The EnforceJavaBuildRequirements policy has been added.  When
      you are packaging precompiled Java software where you have
      .class/.jar files but no .java files, you can use "del
      EnforceJavaBuildRequirements" to prevent this from policy from
      generating false positives.
    * The EnforceCILBuildRequirements policy has been added.
    * Enforce*BuildRequirements now warn when a package has requirements
      which they don't fulfill themselves and which are not fulfilled by
      the system database.  (for example, soname dependencies from linking
      against libraries that are not managed by Conary on the system.)
    * Automated Perl dependencies have been added, for both provides
      and requires.  They are not yet enforced, in order to give time
      to adapt while perl packages are being re-built.
    * The EnforcePerlBuildRequirements policy has been added.
      Failures found by this policy may be caused by packages on the
      system not having been rebuilt yet with Perl dependencies, but
      could also show bugs in the Perl dependency code.
    * Automated Python dependencies have been added, for both provides
      and requires.  Like Perl dependencies, they are not yet
      enforced.
    * The EnforcePythonBuildRequirements policy has been added, with
      the same caveats as EnforcePerlBuildRequirements.
    * Conary now writes more information about the build environment
      to the build log when cooking.
    * A bug that caused r.Requires('file:runtime') to create a file
      dependency on 'runtime' instead of trove dependency on
      'file:runtime' has been fixed.
    * Java dependencies now properly ignore array elements in all cases,
      removing false Java dependencies like "[[I" and "[[B".


Changes in 0.80.1:
  o Client Changes:
    * User names and passwords are no longer allowed in repository maps;
      "user" configuration entries must be used instead.
    * The clone command now allows you to clone a binary onto the same
      branch, without having to reclone the source.
    * The TroveInfo table on the client is getting corrupted with
      LoadedTrove and BuildReq entries for components.  These entries
      are only valid on packages.  Code was added to catch when this
      happens to aid debugging.  Additionally, Conary will
      automatically remove the invalid entries the first time 0.80.1
      is run.
    * Environment variables are expanded in paths in conary configuration files.
    * localcs now allows the version and flavor to be specified for a trove
    * conary scs --all now behaves the way it used to again
  o Build Changes:
    * Java dependency generation is now enabled; Java dependency enforcement
      is still disabled.
    * The skipMissingSubDir keyword argument now actually works correctly
      when the subdirectory is missing.
  o Common Changes:
    * Entitlement support has been added as an alternate method of
      authentication.

Changes in 0.80.0:
  o Client Changes:
    * The logic for defining updates across a hierarchy has been completely
      replaced. Instead of rigidly following the trove digraph, we flatten
      the update to choose how troves get updated, and walk the hierarchy
      to determine which updates to actually apply.
    * Dependency resolution could include troves which caused duplicate
      removals for the troves those included troves replace
    * Chroot handling was broken in 0.71.2 and prevented the user name
      lookup code for the chroot from exiting back out of the chroot
    * showchangeset on relative changesets now displays them as jobs.
    * query and queryrep now exclude components if they match their
      package name
    * Conary cleans up rollbacks when a changeset fails to apply.
      Previously, an invalid changeset was saved in the rollback
      stack, which made applying it impossible
    * Removed direct instantiation of NetworkRepositoryClient object; it
      should be created by calling ConaryClient
    * repositoryMap should not contain usernames and passwords now; user
      config file option should hold those instead (user *.rpath.org user pass)
    * If a user name is given without a password the password will be prompted
      for if the repository returns a permissions error
    * added --components parameter to q and rq to not hide components
    * conary update --full-versions --flavors now will work as expected
    * fixed a bug with conary erase foo=/branchname
    * When in multi-threaded mode, the download thread now checks to see
      if the update thread wants to exit.  This fixes many of the
      "timeout waiting for download thread to terminate" messages.
    * Fixed bug where conary erase foo --no-deps wouldn't erase a component
      of foo if it was required by something else
  o Build Changes:
    * Dependencies are now generated for Java .class and .jar files.
      They are not yet enforced, to give time to rebuild Java packages.
    * Java dependency generation has been turned off until 0.80.1 in
      order to wait until there is a deployed version of Conary with
      long dependency handling; some .jar files have so many
      dependencies that they overflowed dependency data structures.
    * CheckDesktopFiles now looks in /usr/share/icons for icons, and
      can find icon names without extensions specified.
    * Build actions which take a subDir keyword argument now also can
      take a skipMissingSubDir keyword argument which, if set to True,
      causes the build action to be skipped if the specified subdirectory
      does not exist.  By default, those build actions will now raise
      an error if the directory does not exist, rather than running in
      the wrong subdirectory as they did previously.
    * You can now cook a recipe that has a superclass that is defined
      locally but a has supersuperclass that is in the repository.  Similarly,
      if you have a superclass that is in the repository but a supersuperclass
      locally, conary will find that as well
    * r.Replace with parameters in the wrong order will now behave correctly
    * The automatic :config component for configuration files has been
      disabled because Conary does not handle files moving between
      troves, and config files were being re-initialized when packages
      were updated.
  o Code structure:
    * queryrep, query, showchangeset, and update --info all use the same
      code to determine how to display their data.  Display.py was changed
      to perform general display operations.
    * query.py added
    * added JobSource concept for searching and manipulating lists of jobs.
    * moved datastore.py into repository module
    * Stubs have been added for adding python and perl dependencies, and
      the stubs have been set to be initially ignored.
    * The internal structure for conary configuration objects has changed
    * A new DYNAMIC size has been added to the StreamSet object.  This will
      cause StreamSet to use either a short or long int to store the size
      of the frozen data that is included in a frozen StreamSet, depending
      on the size of the data being stored.

Changes in 0.71.2
  o Client Changes:
    * The update-conary option has been renamed updateconary per
      bugzilla #428
    * buildPath can be set in contexts
    * cvc co <foo> will work even if there are two foos on the same label with
      different branches.  In that case, it will warn about the older foo
      which it doesn't check out
    * Test mode didn't work for updates and erases which were split into
      multiple jobs
  o Build Changes:
    * Combined the EtcConfig and Config policies, and deprecated
      the EtcConfig policy.
    * All config files default to being put into a :config component.
      This is overridden by any ComponentSpec specifications in the recipe.
    * A use flag has been added for xen defaulting to 'sense prefernot'.  This
      flag should be used to specify flavors for xen domU builds where special
      provisions are made for paravirtualized domU.
    * Added new CheckDesktopFiles policy to catch some more common errors
      in .desktop files.  (For now, it looks for common cases of missing
      icons; more may be added over time.)
    * The Requires policy now interprets synthetic RPATH elements (passed in
      with the rpath= keyword argument) as shell-style globs that are
      interpreted relative first to the destdir and then to the system.

Changes in 0.71.1:
  o Server Changes
    * Added iterTroves() call which iterates over large numbers of troves
      much more efficiently than a single getTrove() call would.
    * Split out FileRetriever object to allow file information to be pulled
      from the repository inside of an iterTroves() loop
    * The web interface shows the troves contained in a group trove instead
      of trying to list all files in a group.
  o Client Changes
    * Config file options that take a path as a value now support ~ for
      home directory substitution
    * Trove.diff() returns a standard job list instead of the previous
      only-used-here format
    * /var/log/conary tracks all update, remove, rollback, and erase events
    * Progress output is simplified when stdout is not a tty (no line
      overwrites)
    * Tracebacks during logged commands get copied to the log
    * Code which checked to see if a shadow has been locally modified didn't
      work for shadows more than a single level deep
    * When you are installing from changesets using --from-files, other troves
      in the changesets can be used for dependency resolution
  o Build Changes (cvc)
    * Additional calls are emulated by the filename_wrapper for the
      r.Run calls.
  o Code Structure
    * Split build/recipe.py into several smaller files
    * Moved OpenPGP keyTable access up call stack so that it can now be
      accessed outside of kid templates.
    * Move epdb code into its own package

Changes in 0.71.0:
  o Code Structure
    * conary now imports all python modules from a toplevel "conary"
      module.  This prevents conary from polluting the module namespace.
  o Client Changes
    * Clone didn't handle shadow version numbers correctly (and could create
      inconsistent version numbers)

Changes in 0.70.5:
  o Client Changes
    * Files changing to config files across distributed repositories now works.
    * The update code uses more consistent use of trove sources, and only
      makes explicit calls to the repository if asked.  This should make it
      possible to create interesting update filters.
    * Clone updated sequences it was iterating over, which is generally
      a bad idea (and caused clone to commit inconsistent troves)
  o Build Changes (cvc)
    * Locally cooked filesets now include file contents, making the
      filesets installable.
    * Fileset cooks now retrieve all of the file objects in a single
      network request per repository.
    * The new NormalizeLibrarySymlinks policy runs the ldconfig program
      in all system library directories.  This ensures that all the
      same symlinks that ldconfig would create when the shlib tag handler
      runs are packaged.  It also warns if ldconfig finds missing files.
    * New argument to r.Run(): "wrapdir" keyword argument behaves much
      like "filewrap" but takes a string argument, which limits the scope of
      %(destdir)s relocation only to the directories under the specified
      wrapdir, which is interpreted relative to %(destdir)s.  Works best
      for applications that install under one single directory, such
      as /opt/<app>
    * Clone, branch, and shadow all take --info now instead of --test
    * ELF files that dlopen() libraries can now be provided with
      synthetic soname dependencies with
      r.Requires('soname: libfoo.so', '/path/to/file')
    * r.Requires now enforces that packages that require a file and
      include that required file must also explicitly provide it. (bz #148)
  o Server Changes
    * Packages added to the repository are checked to ensure the version and
      flavor of all referenced components are the same as for the package

Changes in 0.70.4:
  o Client Changes
    * The trove that satisfies a dependency that is broken by erase is
      now displayed in the "Troves being removed create unresolved
      dependencies" message.
    * Components are now displayed on the same line as their parent
      package in "conary update" output.
    * A new 'interactive' option has been added to conary configuration.
      When set to true, conary will display info about clone, branch,
      update, and erase operations, and then ask before proceding.
  o Build Changes (cvc)
    * The CompilePython action has been fixed to accept macros at the
      beginning of its arguments, fixing a bug new in Conary 0.70.3.
    * The Requires policy can now be given synthetic RPATH elements;
      this is useful when programs are only intended to be run under
      scripts that set LD_LIBRARY_PATH and so do not intrinsically have
      the information they need to find their libraries.
    * Added --test to clone, branch, and shadow commands
    * Clone now supports --skip-build-info for less rigid version checks
      on cloned troves
    * Fixed usage message to better reflect reality
    * Cloning to a branch which already has a version with a compatible
      flavor now works.
    * cpio archive files are now supported for r.addArchive()
  o Repository Changes
    * The repository now serves up stored OpenPGP keys as a "Limited
      Keyserver"; users can retrieve keys, but not search or browse them.
      The keys are available via /getOpenPGPKey?search=KEY_ID. This
      is meant only to allow conary to automatically retrieve OpenPGP
      keys used to sign packages.

Changes in 0.70.3:
  o Client Changes (conary)
    * Conary now works harder to avoid having separate erase/installs,
      instead preferring to link those up into one update when possible.
    * Conary configuration now supports contexts.  Contexts are defined in
      sections starting with a [<name>] line, and provide contextual
      configurations for certain variables, defined in the man page.  All
      configuration options after the [<name>] will be associated with that
      context, and will override the default configuration when that context
      is active.  The current context can be selected by using the --context
      parameter, or by setting the CONARY_CONTEXT environment variable.
    * 'conary config --show-contexts' will display the available contexts
  o Build Changes (cvc)
    * A local cook of a trove foo will ensure that the changeset created is
      installable on your local system, by making sure the version number
      created is unique.
    * The builddir is no longer allowed to appear in ELF RPATHs.
    * The build documentation strings have been significantly updated
      to document the fact that for most strings, a relative path
      is relative to the builddir, but an absolute path is relative
      to the destdir.
    * The ManualConfigure action now sets the standard Configure
      environment.
    * cvc will allow you to cook a trove locally even when you are unable
      to access the trove's source repository
  * Common Changes:
    * Version closeness was improperly measured for troves on different
      branches when then label structure was identical
  o Repository Changes
    * Repository now has a config flag called requireSigs. Setting it to
      True will force all troves to have valid package signatures.  Troves
      lacking this will be rejected.  Enabling this option prevents the
      generation of branches, shadows, or clones since these troves are not
      signed.  It is not recommended that this option be enabled until the
      infrastructure is in place to provide package signatures for all types
      of troves.

Changes in 0.70.2:
  o Client Changes (conary)
    * GnuPG compatible trust metrics for OpenPGP Keys now exists. This
      makes it possible for conary clients to refuse troves that
      aren't properly trusted. The metrics currently in place mimic
      gpg behavior.
    * Running "conary update" in a directory that does not exist no
      longer fails with an error (bugzilla #212).  Note that "cvc
      update" still requires that the current working directory exists
      of course.
    * HTTP error conditions are handled more gracefully when commiting
      a change set. (bugzilla #334)
    * conary more reliably sets a non-zero exit status when an error
      occurs. (bugzilla #312)
    * When performing an update of a group that adds a trove foo,
      search the system for a older version of foo to replace if the
      original update command found a replacement by searching the
      system.
    * New option, "conary update-conary" has been added in an attempt
      to provide a workaround for future drastic protocol revisions
      such as what happened for 0.70
    * Methods for parsing command line update request and changeset requests
      have been added to conaryclient.cmdline
    * A metric for the distance between arbitrary versions on different
      branches has been added, and the code which matches troves changes
      between collections uses this code to give well-defined matches
      for all cases.
    * Rollbacks are now listed with the most recent on top
    * Troves which a group operation tries to remove will be left behind
      if they satisfy dependencies for other troves
    * updateall command respects pins on top-level troves
    * Dependency resolution no longer blows away pinned troves
    * conary update now takes a changeSpec, allowing you to specify both
      the version to remove and the update version, like
      'conary update foo=2.0--3.0'

  o Build Changes (cvc)
    * cvc more reliably sets a non-zero exit status when an error
      occurs. (bugzilla #312)
    * Building groups w/ autoResolve displays the revision of the
      troves which are being included
    * The change to automatically split up hardlink groups into
      per-directory hardlink groups has been reverted.  Instead,
      Conary enforces that link groups do not cross directories, but
      provides an exception mechanism for the rare cases where it is
      appropriate to do so.  The old LinkCount policy was renamed
      LinkType, and the new policy enforcing link group directory
      counting is now called LinkCount.
    * The NormalizeCompression policy no longer causes an error if you
      have two files in the filesystem that differ only by the .gz or
      .bz2 extension.
    * The Provides policy will not longer automatically provide soname
      dependencies for executable files that provide sonames.  A few
      executables do provide sonames, and 0.70.1 provided them as
      harmless extraneous provisions.

   o Repository Changes
     * A new getConaryUrl() method has been implemented to support the
       "conary update-conary" feature
     * Exception handling has been re-worked.  All exception classes
       that are marshaled back to the client are now in the
       repository.errors module.  Some of the most commonly used
       exception classes have been included in their previous modules
       for compatibility until code can be modified to use the new
       repository.errors module.

Changes in 0.70.1:
  * Collection merging didn't handle (admittedly obscure) cases where
    a component on the local system was updated to a new version of a
    trove, and updating that package also tries to update to that version
    but using a different path
  * Redirects are allowed in group cooking as long as the target of the
    redirect is also specified in the group (this allows cleaner handling
    when trying to clean up after label multiplicity)
  * Shorten display for versions and flavors in internal debugging output.
    Make str() output for versions and flavors return formatted strings.
  * ELF files finding non-system libraries via an RPATH did not always
    have the path to the library encoded in their dependency requirement,
    depending on whether the package also included some other (unrelated)
    non-system library.  Futhermore, system paths encoded in an RPATH were
    incorrectly honored.  Both of these bugs have been fixed.
  * Ownership policy now uses macros in the user and group definitions.
  * Symbolic links to shared libraries can now provide path-encoded
    soname dependencies (only manually, never automatically).
  * Removed outdated code with convoluted code for preventing providing
    soname dependencies in some cases; that code has been functionally
    replaced by limiting automatic soname dependencies to system library
    directories.
  * Instead of complaining about hardlinks spanning directories, Conary
    simply creates one link group per directory per hardlinked file.
  * Fixed bug which made source commits fail on cloned source troves

Changes in 0.70.0:
  o The client and server protocol versions have been changed and
    the filecontainer version number updated.
    * Upgrading from previous versions of Conary to 0.70.0 will
      require downloading a old-format changeset file from
      ftp://download.rpath.com/pub/conary/
    * Adding path hash data to TroveInfo overflowed the amount of
      storage space available in a StreamSet when a trove contained
      several thousand files.  In order to accommodate larger data
      stored in StreamSets, we have changed the way data sizes are
      handled.
    * With the changes to StreamSet, LargeStreamSet is obsolete.
      Changeset files used to used LargeStreamSet to represent data.
      Since we now just use a StreamSet, the changeset file format
      changed.
    * Since this version of Conary is incompatible with previous
      versions, we took this opportunity to do database and repository
      migrations that will allow us to make significant code cleanups
      in the near future.

 o Other smaller changes
    * Conary now does the right thing if the same trove is listed
      twice in an update due to recursion (it checks for duplicate
      installs of the same trove).
    * A bug where None would show up in CONARY files when an
      autosource file changed contents but did not change names has
      been fixed.

Changes in 0.62.16:
  * The "conary update" and "conary erase" commands now display the actions
    they take as they run (similar to --info output).
  * The --info output for "conary erase" and "conary update" has been
    reworked to be more user-friendly.
  * Added new conaryrc option signatureKeyMap to choose which signature
    to use when signing based on the label.
  * Fixed a bug where conary would only sign the last trove listed,
    instead of signing all troves listed.
  * The ComponentRequires policy now makes :devellib components require
    :data components if they exist.
  * Don't check for bucket conflicts when resolving during group cooks - if we
    want to check for bucket conflicts in groups, it will be readded in a more
    general way.
  * Removed extra freezes and thaws of files for a 8% improvement in install
    time for absolute change sets (at the cost of some memory, but thanks
    to splitting transactions this should be a good trade off).
  * Added removeIfExist call to miscmodule for some peformance improvement.
  * ELF files that find non-system libraries via an RPATH now have the path
    to the library encoded in their dependency requirement, matching the
    path encoded in the dependency provision.  Before this, the RPATH
    was ignored and the path encoding was only guessed within one source
    package.
  * The LinkCount policy now enforces the requirement that hardlink groups
    contain only files in the same directory as each other; no hardlinks
    between files in different directories are allowed.
  * When updating a group across branches, if a subtrove within the update has
    already been manually moved to the new branch by the user, conary will
    recognize this and sync that trove with the group
  * A new "closed" configuration variable has been added to the
    apache-based networked repository server.  When set, the server
    will always raise a "RepositoryClosed" exception when a client
    attempts to access it.  The configuration variable is a string.
    The string will also be returned to the client.
  * Removed install buckets and replaced with comparisons of hashed path
    values to determine trove compatibility.
  * If a trove is included in an update twice, once directly, and once
    implicitly through recursion, ignore the recursive update.
  * More constraints added to the repository schema
  * Added hasTrove to Items table for faster trove names check

Changes in 0.62.15:
  * The MakeDevices() policy now accepts mode= as a named argument.
  * Added (undocumented) --debug (prints debugging output),
    switched old (undocumented) --debug to now be --debugger (starts debugger
    on initialization)
  * Added debug messages to conaryclient/update.py
  * Cloning to the the same branch works (providing a good way of
    reverting changes)
  * Cloning now updates buildRequirements and loadedTroves in troveInfo
    and enforces their consistency on the target branch
  * Cloning groups is now supported
  * Fix update case where a group update should cause conary to search the
    system for an older version of a trove to replace.
  * If you update a trove foo locally to a new version on the same branch, and
    then update the containing group to a new version on a different branch,
    conary will now update foo to the new branch as well.
  * fix error message when you try to pin as non-root

Changes in 0.62.14:
  * The threading changes in .13 caused some error information to be lost.
    Tracebacks have now been fixed, and the download thread checks much more
    often to see if it needs to exit.
  * Catch InstallBucketConflicts exception

Changes in 0.62.13:
  o Repository Server changes
    * The Schema creation SQL statements have been rewritten in a more
      standardized form. Some indexes have been redefined and a number
      of views have made their way into the default repository schema.
    * The new call troveNamesOnServer can be used now by the netclient
      code for a much faster retrieval of all trove names available on
      all labels on a given server. Server and client protocol numbers
      have changed.
    * The getTroveList() server side function got a rework that should
      result in about a 50% execution time speedup on most queries.
    * The Metadata SQL query has been reworked to join tables in a
      much better order, speeding up the getMetadata call on a
      repository with many versions much faster.

  o Client changes
    * Conary now compresses XML-RPC requests before sending them to
      the repository server.  In order to use compression, the remote
      server must be running Conary 0.62.13 or later.  If the server
      is running an older version, the client will fall back to
      sending uncompressed requests.
    * The database conversion in 0.62.12 did not correct all
      out-of-order file streams.  A new conversion function is in
      0.62.13 that will examine every file stream and ensure that it
      is stored correctly in the database.
    * Versions from the contrib.rpath.com repository are automatically
      rewritten to point to contrib.rpath.org.  NOTE: if you have a
      label from the contrib.rpath.com repository in your
      InstallLabelPath (such as contrib.rpath.com@rpl:devel), you will
      need to modify it to point to contrib.rpath.org.
    * Install bucket handling now works for collections which were not
      fully installed.
    * A bug where database was left locked on exception during install
      when the download thread was still executing has been fixed.
    * The conaryclient code has been split into pieces.
    * Switched rollbacks to local@local:ROLLBACK
    * The main thread no longer blocks forever when the download
      thread fails.
    * Matching referenced troves in collections is no longer dependent
      on sort order of internal dictionaries.

  o Common Repository and Client changes
    * When a changeset is applied to the local system or committed to
      a networked repository, the fileIds are recomputed from the file
      objects and verified.  This prevents corrupted or miscomputed
      changesets from being committed to the repository or applied to
      the local system.

  o Building/Branching changes
    * Many changes have been made to cloning, including sideways
      cloning (creating a clone at the same branch depth as the clone
      source), better cloning with multiple flavors, separate cloning
      of source and binaries, resilience against duplicate troves,
      proper use of existing fileIds during clones, simultaneous
      cloning of multiple troves, and better clonedFrom tracking.
    * The default optflags for x86 changed to remove -mcpu, as it is
      deprecated in gcc.

Changes in 0.62.12:
  * Conary will no longer create a "rootroot" group while installing
    users whose primary group is "root".  It will now call the
    appropriate tag handler for user/group modifications if the tag
    handler is installed.
  * EnforceConfigLogBuildRequirements no longer suggests recursive
    build requirements for packages in which the configure script
    checks to see if the package is already installed.
  * Installing new version of pinned troves leaves the pinned trove in
    place if the two troves have compatible install buckets
  * By default, when you shadow a binary trove, its source is shadowed with it.
  * Instead of a --sources option, cvc shadow and cvc branch now take
    --source-only and --binary-only options that allow you to control whether
    sources or binaries are shadowed.
  * Branch and shadow commands now take an unlimited number of troves
    to branch/shadow.
  * Files sharing versions but with different contents (thanks to flavors)
    got lost when switching from one flavor of a trove to another
  * troves can now be specified for rq, q, and update as <labelpart>/<version>,
    e.g., foo=:rpl1/1.0, or foo=contrib.rpath.com@/2.3-1-2
  * version.hasParent() handles more cases of shadows of shadows correctly.
  * cooking troves into the repository with --flavor <newflavor> now modifies
    the flavor before the recipe is even loaded, not when the recipe's setup
    function is called.
  * add a check to ensure RPATHs in cooked packages do not have %(destdir)s
    or /tmp or /var/tmp in them.
  * EnforceSonameBuildRequirements has been temporarily changed to produce
    warnings instead of errors.
  * Dependncies and flavors didn't order things properly in their frozen forms
  * StreamCollections are now properly ordered

Changes in 0.62.11:
  * InstallBucket policy now allows using macros in component names.
  * The --resume option now works correctly when conary has
    automatically discovered a non-standard path for the main build
    directory.
  * A soname dependency is again generated for libraries outside of
    library directories, but the pathname is now included in the
    dependency.  Within a package, all matching dependencies are
    modified to include the path.  This is useful for cases where
    an application packages private versions of libraries -- the
    dependencies still need to be there so that inter-component
    requirements are honored, but they must not perturb the rest
    of the system.
  * Recursive pinning now behaves itself
  * Switch group recipe syntax to use r.add() instead of r.addTrove,
    r.remove() instead of r.removeTrove(), and add a
    r.setDefaultGroup() command to set the default group.

Changes in 0.62.10:
  * EnforceSonameBuildRequirements enhanced to handle correctly cases
    where more than one trove can resolve a single soname dependency.
  * EnforceConfigLogBuildRequirements now can take exceptions, which
    can be specified either as a filename (such as /usr/bin/bison or
    %(bindir)s/bison) or as a required trove (such as bison:runtime).
  * The trove.Trove initializer no longer allows for a trove to be created
    with a name that has more than one ":" character in it.
  * EnforceSonameBuildRequirements now can take exceptions, which are
    specified as a required trove (such as libfoo:devel) to avoid adding
    to the list of requirements.
  * EnforceSonameBuildRequirements now produces errors for missing build
    requirements, and EnforceConfigLogBuildRequirements now demonstrates
    very few false positives, and so has been updated to warning instead
    of info.
  * Added a check to warn when a trove is installed multiple times from
    the same branch with incompatible install buckets (--no-conflict-check
    overrides this check)
  * Redirects can now redirect to nothing, which allows components to
    disappear gracefully on a redirection
  * A soname dependency is now provided only if the library is in a
    default library directory, or in a directory explicitly added with a
    SharedLibrary(subtrees='/path/to/dir/') call.

Changes in 0.62.9:
  * EnforceConfigLogBuildRequirements policy added.  It looks through
    all config.log files anywhere under the build directory for programs
    that configure has found, and ensures that the transitive closure
    of the build requirements contains each file listed.  (That is, if
    the file /usr/bin/perl has been found, and intltool:runtime is in
    the buildRequires list, and intltool:runtime requires perl, then the
    requirement is satisfied.)  This policy currently produces some false
    positives; the "greylist" that tries to remove false positives needs
    to be expanded.
  * The repository server now uses a repository instance specific key
    cache.  This fixes KeyNotFound errors seen when running multiple
    repositories on one server.

Changes in 0.62.8:
  * The bug, introduced in 0.62.7, that caused Conary to stop short of
    recursing to the innermost troves when handling erasures has been fixed.
  * EnforceSonameBuildRequirements enhanced to use the system database to
    find the right missing build requirements.
  * Make users and groups in a repository such that they may not differ only
    in case, i.e. if user foo exists, user Foo cannot be created.
  * files in /usr/%(lib)s/python/.* are no longer automatically given an
    architecture flavor - if there are architecture-specific files in those
    dirs, they should result in an arch-specific flavor through normal
    means.
  * By default, no OpenPGP signatures will be added to troves when
    doing commits unless a fingerprint is explicitly set in conaryrc.
    Previously, if a keyring existed, the first key found would be used.

Changes in 0.62.7:
  * Some unneeded parts of the sql query in _getTroveList have been removed,
    improving performance.
  * The performance of the default (and most used) case of the
    getAllTroveLeaves has been increased up by using a specialized
    query.
  * Exception handling in the repository when revoked or expired keys
    are used has been corrected.
  * Signature checking now correctly checks the timestamp of the signature
    against the expiration time (if any) of the key that signed it.  If
    the signature timestamp is later than the expiration timestamp,
    the signature is rejected.
  * Pass 'Database is locked' repository errors to the client as a
    RepositoryLocked exception notifying user that the server is busy.
  * The 'yuck' script is no longer installed.
  * ComponentRequires now makes :runtime, :lib, :devellib, and :devel
    components all require their matching :config component if the
    :config component exists.  The :config component is not automatically
    created, but when it exists, it's always going to be because it
    is required by multiple other components.

Changes in 0.62.6:
  * mergeCollections() didn't always handle referenced troves changing
    byDefault status
  * Various cleanups and simplifications have been made to the trove
    removal determination

Changes in 0.62.5:
  * Allow selection of individual troves from change set files via --from-file
  * Recursive queries on local database could get upset by a missing trove
  * Underlying dependency code returns version and flavor for troves with
    broken dependencies
  * Underlying dependency code returns information on what removed trove
    caused a broken dependency
  * Removed --no-deps-recurse option
  * Greatly simplify dependency resolution logic
  * The version portion of a Release (version-sourceCount-buildCount)
    is no longer required to begin with a digit.
  * The Release parsing code has been cleaned up to use consistent
    naming, API documentation, and parse error messages
  * An unhandled exception when signing a trove twice with the same key
    has been fixed.
  * Old (now invalid) changesets are now removed from the changeset
    cache when a digital signature is added to a trove.
  * A package is now counted as empty if it contains only files automatically
    found by the AutoDoc policy.
  * CPackageRecipe now requires elfutils:runtime for eu-strip; this is
    needed for the existing debugedit:runtime requirement to do useful
    work.
  * Removed DistroPackageRecipe and moved its buildRequires list to
    PackageRecipe.  Use clearBuildReqs() to remove any of the base
    requirements for a package.
  * Install buckets are respected during dependency resolution
  * Updated the troveNames() call to a faster query, which should bring
    the run time of the "conary rq" back to a more reasonable limit
  * Race conditions and robustness problems have been fixed in
    the changeset cache.

Changes in 0.62.4:
  * Many places where lots of individual db calls were done to collect
    file objects have been collapsed into batched calls (5-10% speedup
    on some operations)
  * Fixed PGP key submission to not use a hidden form element.
  * Changed PGP key submission to use an xmlrpc call instead of
    modifying the database directly.
  * Added methods to change PGP key/user associations, and thereby
    disable a key.
  * Added an index to dependency resolution for a massive improvement
    on local system dependency performance on large updates.
  * Added the ability to get troves without file lists from the local
    database and use that when getting troves through the changeset
    trove source.
  * Previously, dependency resolution could cause duplicate
    trovesource entries.  This no longer occurs.
  * :lib and :devellib automatically have lib=%(lib)s install buckets.
  * A user management bug in the repository has been fixed.
    Previously, if you deleted a group followed by the user with the
    same name of the group, an unhandled exception occurred.
  * Looking up changeset cache entries in the cache database no longer
    uses exception handling to determine when database entries are
    invalid or stale.
  * The EnforceSonameBuildRequirements policy now recognizes :devellib
    as well as :devel components in buildRequires.

Changes in 0.62.3:
  * Don't link troves to groups when the branch has changed
  * Link new troves to collections (and new collections to old troves) when
    a trove isn't installed but a suitable replacement (meaning on the same
    branch) is available
  * Installing changesets w/ not by default from files broke
  * Fix a bug in the kid template that prevented permissions (ACLs) from being
    deleted from a repository.

Changes in 0.62.2:
  * Further reworkings of update code to be fully based on job sets. The
    absolute flag now defines whether a trove is newly installed or if
    it should be an update from an existing trove (when possible). Network
    changesets and changesets from files are treated almost identically now.
  * Swapped lock terminology for pin
  * Changed table names in database schema to better match the repository
    schema

Changes in 0.62.1:
  * UtilizeGroup fixed
  * conary updateall fixed
  * Disable SHA-1 integrity checks when trove changesets don't include
    files in various places
  * conary now prevents you from cooking empty groups

Changes in 0.62.0:
  * Initial OpenPGP (RFC 2440) based signature support has been
    added. Conary reads public keys from ~/.gnupg/pubring.gpg and
    /etc/conary/pubring.pgp.  Conary reads private keys from
    ~/.gnupg/secring.pgp.  Setting the "signatureKey" configuration
    variable to a key ID will select which key to use from the
    keyring. If signatureKey is not set, and there is a valid private
    keyring, the first key on the keyring will automatically be used
    to sign changesets when committing them to the repository.
    "cvc sign" adds a signature to a trove that already exists in the
    repository.
  * Change set generation on the command line is more flexible. It can generate
    erasure changesets as well as relative to nothing changesets
  * When creating multiple groups from the same recipe using newGroup(),
    Conary now searches all subgroups when resolving dependencies within
    a parent group
  * Conary no longer resolves dependencies for troves with byDefault=False
    (such as :test and :debuginfo).  Conary will now resolve dependencies in
    those troves only if you set checkOnlyByDefaultDeps=False.  When creating
    subgroups using newGroup(), pass the checkOnlyByDefaultDeps flag as an
    argument to the newGroup() function.
  * excludeTroves now applies to troves which have been added to
    already installed collections

Changes in 0.61.12:
  * You can now search for troves by <trove>=<host>@
  * A bug when cooking groups with depCheck = True (introduced in 0.61.10)
    has been fixed.
  * A new r.ByDefault policy controls how components are included in their
    enclosing packages; the default is True except for :test and :debuginfo
    components that default to False.
  * Cloning across repositories works
  * A bug in 'conary update --info' output was fixed

Changes in 0.61.11:
  * A bug that caused a database deadlock when removing entries from the
    changeset cache in the repository server has been fixed.
  * Added RegularExpressionList in conarycfg
  * Added lockTroves configuration option for autolock
  * Recurisvely included troves could be removed incorrectly when those
    troves were already present

Changes in 0.61.10:
  * The conary update command now takes a --sync parameter, documented in
    'man conary'
  * Groups now allow you to create a reference to another cooked trove,
    and use that reference to add troves that are contained in that trove.
    For example, if you want to create a group-python based on the troves in
    an already cooked group-dist, you add a reference to the group-dist in
    group-python, and pass the group-dist reference in when you call
    addTroves.
  * Work has begun towards generalizing the concept of a trove source.
    A class SimpleTroveSource has been added that, when subclassed and given
    access to the troves, will allow you to call findTroves to search that
    source.  The same code is used in update code to unify updating from
    the repository and from changesets, and it is used to provide the search
    capabilities for the local database.
  * Conary now allows all files, not just regular files, to have
    dependencies.  This is necessary for user/group dependencies for
    non-regular files to work.  Packages built with 0.61.10 or later
    that have non-regular files with non-root user or group will not
    be readable by Conary versions 0.61.9 or earlier.
  * Shadowing now preserves the byDefault flag, and handles reshadowing
    collections gracefully now
  * Update preprocessing now works on absolute changesets instead of
    relative ones, providing massive cleanups. Code uses sets of jobs
    instead of changesets for job representation, allowing still more
    cleanups. Many bugs seem to have gone away.

Changes in 0.61.9:
  * Fix a bug added in 0.61.8 that breaks tag handlers

Changes in 0.61.8:
  * Fix a bug introduced in 0.61.7 that occurred when, in the repository,
    either the Users table or Groups table was empty when creating a new group.
  * Add --buildreqs, --flavors options to q and rq.
  * Primary troves should not have their trove change sets overridden by
    items recursively included (and fixed a pile of things this broke).
  * Locally stored change sets can't always get access to pristine files
    from the local filesystem; when it can't, make sure file sha1 checking
    doesn't get upset.
  * Unchanged troves in updated groups could be erased by items in the
    same group on a different branch.
  * The "conary q[uery]" command accepts a --diff option.  When --diff
    is used, the difference between installed and pristine troves is
    displayed.
  * An additional progress callback has been added to show when database
    transactions are committed

Changes in 0.61.7:
  * Several bugs related to updating two troves with the same name have been
    fixed - including branch affinity, flavor affinity, correct handling of
    already updated troves, and correct handling of empty flavors.
  * "conary emerge" as root (or as a user than can apply the changeset
    produced by the build) did not install anything but the toplevel
    package.  This bug has been fixed.
  * No longer hide descriptive TroveNotFound errors behind a generic
    NoNewTroves wrapper.
  * Group recipes can now request that dependencies be resolved and
    added to the group at cook time.  To automatically add required
    troves to a group add "autoResolve = True" to the recipe class.
    Optionally "autoResolveLabelPath" can be set to a list of labels
    to use during dependency resolution.
  * Locally stored rollbacks couldn't handle files changing types. As
    part of the fix, the generic file diff code is now used when creating
    changesets instead of having a special-case wrapper around it
    (fileChangeSet()).
  * The commitaction script and the changemail module did not necessarily
    show the full trailing version for branches and shadows.  (For example,
    /conary.rpath.com@rpl:devel/4.1.25-18/db41/19 showed up as "19"
    instead of "4.1.25-19".)
  * Add a --deps option for conary q.  Make that and conary rq --deps
    recurse over collections.
  * Warn about missing buildRequires entries both for soname dependencies
    and for TagSpecs applied via tag description files.
  * A bug in updating groups that switch the byDefault setting of troves
    has been fixed.
  * Add an updateThreshold config option to control the number of troves to
    include in a download.
  * Ordering didn't work for old packages depending on anything, or for
    dependencies whose provider moved between components.
  * The r.Ownership(), r.UtilizeUser(), and r.UtilizeGroup() now generate
    appropriate dependencies on info-* packages.
  * Updating packages and components installed multiple times could cause
    a component to be removed multiple times (which resulted in a traceback).
  * Fixed a bug that occurred when groups tied to a user were deleted
    without deleting the associated user, then subsequently adding a user
    with the same name.

Changes in 0.61.6:
  * InitialContents turns off EtcConfig, since a file cannot be both
    a config file and an InitialContents file.
  * Reworked repository change sets to directly reference files from the
    contents store.
  * The User() command now takes an optional supplemental= option,
    which provides a list of supplemental groups to which to add
    the user.  (SupplementalGroup() is for groups not associated
    with a user.)
  * The showcs command can now handle components that are referenced
    but not included in a changeset.
  * InfoUserRecipe and InfoGroupRecipe can now be built with buildlogging
    turned on.
  * Conary's internal handling for dyanamically finding new IDs for
    users and groups has been fixed.
  * "conary updateall" now accepts the --test flag.
  * Various fixes were made to the CIL dependency detection code.

Changes in 0.61.5:
  * Added basic clone capability (which only works cloning to parents
    branches and shadows, and on a single host).
  * Now handles degenerate case of packaging unreadable files.
  * A bug that caused conary to ask for the wrong fileId when constructing
    a changeset from multiple repositores has been fixed.
  * Conary now can add users and groups automatically at install time.  If
    there is no taghandler to add a user or a group, conary will add it
    internally as a bootstrapping measure; if there is a taghandler,
    conary will call that instead.  In order to ease transition, Conary
    does not yet create the dependencies on the info- packages; a future
    version of Conary will add those dependencies after the system user
    info- packages have been created.
  * rpm2cpio now handles rpm archives that use bzip2 to compress the
    cpio payload
  * Conary now creates dependencies (provides and requires) for CIL
    files, if mono's monodis is installed on the system or being built
    in the current package.
  * Troves moving between troves could cause conary to attempt double
    erasures
  * The networked repository handles cases where contents are not
    found in the contents store.  The exception is passed back to
    the client.
  * The networked repository handles cases where a file stream is not
    found when the client asks for file contents.  The exception is
    passwd back to the client.
  * An error that caused getPackageBranchPathIds() to return the
    oldest fileIds instead of the youngest fileIds has been corrected.
  * Reworked finding old versions of troves to avoid a single trove
    being removed multiple times

Changes in 0.61.4:
  * %(datadir)s/.../lib/ files will no longer show up in :lib - presumption
    being that anything under %(datadir)s really is arch independenct
  * Creating branches and shadows had a command line parsing bug
  * "cvc newpkg" takes --dir and now complains for unexpected arguments
    (which is used to just ignore)
  * when using flavor affinity for installed troves, merge subarchitecture
    flags
  * group handling didn't always preserve troves which were needed by a
    newly installed trove properly

Changes in 0.61.3:
  * Corrected a bug that snuck in 0.61.2 that caused a temporary SQL table
    to not be temporary, which makes multiple httpd processes fail with
    'database schema changed' errors.

Changes in 0.61.2:
  * Fix a bunch of typos in the authentication checking server side
  * Add permission editing capabilities to the server component and hooks
    in the netclient
  * Overhaul of ACL system so that uniqueness constraints on Troves and
    Labels can be enforced: we now use a special Trove and Label "0 | ALL"
    instead of Null
  * Dependency resolution enforces label ACLs.
  * Module arguments to commitaction are parsed according to shell
    quoting rules.
  * The changemail commitaction module now takes an optional '--from'
    argument.
  * added clearBuildReqs() - will clear all or some of superclass buildreqs
    when cooking.
  * The pickled version of Dependency objects changed, therefore the
    schema version of the changeset cache has been incremented.
  * When Configure() detects a failure and input or output is not a
    tty, all config.log files will be included in the output in order
    to ease debugging from captured log files.
  * Part of the infrastructure for adding users and groups has been added:
    it is possible to create info-<name>:{user,group} packages via
    UserInfoRecipe and GroupInfoRecipe classes.  The User(), Group(),
    and SupplementalGroup() policies are deprecated; those lines should
    move to their own recipes intact (the syntax remains the same).
    The install-time code does not yet install info-* packages first in
    their own transaction; when it does, the Ownership(), UtilizeUser(),
    and UtilizeGroup() policies will create dependencies on the
    appropriate info-* packages.
  * The networked repository server and client code has been changed
    to use the 'deflate' Content-encoding type instead of 'zlib',
    which makes the code RFC 2616 (HTTP 1.1) compliant.
  * A new function called hasUnresolvedSymbols() has been added to the
    elf module.  This could be useful for a contributor to implement a
    policy that checks to make sure that shared libraries do not have
    unresolved symbols.  Additional code could be written to check
    binaries too.
  * cvc checkout, update, and commit now show progress when communicating
    with the repository server
  * Progress is now displayed while downloading file contents from a
    repository (such as when assembling a changeset that is distributed
    across multiple repositories)

Changes in 0.61.1:
  * Cleaned up error message which results from Conary not being able to
    determine which trove to remove when a new one is installed
  * Dependency object use slots
  * Hash values for DependencySet, Version, and Branch objects are cached
  * UIDs and GIDs that cannot be mapped to symbolic names no
    longer cause the buildpackage code to traceback.  The ownerships
    from the filesystem were never used anyway, so it's safe to assume
    that all files are owned by root:root
  * Implemented proper updateall
  * Files in troves are downloadable from the repository browser.
  * Troves in the repository browser are separated by first letter
    instead of showing all troves in one page.

Changes in 0.61.0:
  * New functionality for maintaining user groups: renaming and updating
    members
  * Added repository interfaces for deleting users and groups
  * Added a repository iterator function to list the members of a group
  * The web interface to the Conary repository now has a repository
    contents browser, accessible either from the main page (if you are
    logged into the web interface), or from the /browse url. Example:
        http://conary.example.com/conary/browse
  * A bug preventing all access to the web interface if an anonymous
    user existed has been fixed.
  * "Large" updates are split into multiple pieces which are downloaded
     and installed independently of one another
  * Trove updates are tracked through collections
  * Group handling completely rewritten to function as a three way merge
    instead of a set of heuristics
  * Trove removal handles references troves which are referenced by multiple
    collections
  * Rollback format unified for local and nonlocal rollbacks
  * Dependency ordering forces collections to be installed after all of their
    referenced troves (allowing simple restarts)
  * Database migration removes stale versions
  * --replace-files marks the replaced versions of the files as no longer
    present
  * Troves store information about Install Buckets - not used yet.
    By specifying a component's install bin, which is a set of key-value
    pairs, you can describe whether two versions of a component are
    installable side-by-side.  If two versions of the component share the
    same keys for their install bins, but at least one different value, then
    the components are installable side-by-side.
  * Troves store information about troves loaded when building a recipe
  * Build Requirements are stored with the trove
  * Add isCollection() to TroveInfo
  * Changesets download while instals are going on
  * StreamSet.twm() respects ignoreUnknown now
  * Rollbacks of locally cooked and emerged troves works

Changes in 0.60.12:
  * Previously, if you ran "conary update foo", and foo requires a new
    version of bar, but updating to the new version of bar would break
    existing dependencies of other troves on the system, a very
    unuseful "Troves being removed create unresolved dependencies"
    message would be printed.  Conary now says that "Additional troves
    are needed" instead.  If --resolve is used, it will report the
    troves that have been added before displaying the dependency
    failures caused by erase.
  * Symlinks no longer confuse AutoDoc policy.
  * Autosource files which have changed confused cvc update
  * allow a \ at the end of a line in config files to do line continuations
  * several bugs in the multitag handler have been fixed

Changes in 0.60.11:
  * The '-f' flag was added to the arguments to gzip when
    recompressing compressed files
  * Added progress callbacks for uploading the changeset when cooking
  * Improved automatic mainDir detection for some corner cases.
  * Put development docs back in :devel component (they were
    inadvertantly removed from it by a previous fix).

Changes in 0.60.10:
  * BadFilenames policy absolutely prohibits filenames with newlines
    in them, no exceptions allowed.  Other similarly bad filenames may
    later be forbidden by this policy.
  * UTF8Filenames moved to packagepolicy, where it belongs, and it now
    raises an error instead of printing a warning.
  * Conary now enforces the rule that tag names must have no whitespace
    and must be all alphanumeric characters, -, or _.
  * Conary can now run a single instance of a single tag handler to
    process multiple tags.  The tag description files for each tag
    must point to the same tag handler, and must each specify the
    multitag datasource.  The data is passed to the tag handler on
    standard input using the protocol "tag list for file1\nfile1\n..."
  * Fixed ftp server busy detection when fetching files via URL.

Changes in 0.60.9:
  * The changemail script is replaced by a generic commitaction script
    that loads modules, and a changemail.py module is supplied.  There is
    a backward-compatible changemail script which calls commitaction
    with the changemail.py module.  --email and --*user options now are
    changemail module options, so the commitAction should be specified
    something like this:
    commitAction /.../conary/commitaction --repmap ... --module "/.../conary/changemail --user %(user)s --email foo@example.com --email bar@example.com"
    You can add your own modules and run them all from the same commitaction
    using multiple --module arguments to the commitaction script.
  * Conary can now almost always guess the correct name for the mainDir
    when it is not %(name)s-%(version)s, if the first addArchive()
    instance creates exactly one top-level subdirectory and no other
    top-level files of any sort, in which case it will use that name as
    the mainDir.

Changes in 0.60.8:
  * The changemail script is now actually packaged, in
    /usr/lib{,64}/python2.4/site-packages/conary/changemail
  * Build requirements for superclasses are automatically added to
    subclasses.
  * Build requirements now look at all labels in a version to see if they
    satisfy a build requirement.
  * The NormalizeManPages policy now automatically converts man pages
    encoded in iso-8859-1 to man pages encoded in utf-8.  Additionally,
    it runs faster and no longer calls sed.

Changes in 0.60.7:
  * The changemail script is now distributed with conary, and is called
    with a different calling convention; instead of being called once
    per trove with trove-specific command line options, it is called
    once per commit (of however many troves) and creates more readable
    summary email messages.  Remove --trove, --version, and --flavor
    arguments from your changemail invocations.  Added --user argument
    to changemail; specify in .cnr files as "--user %(user)s".  Or, to
    only print users for source or binary commits, use "--sourceuser
    %(user)s" or "--binaryuser %(user)s", respectively.
  * The cvc rdiff command now recognizes creating a shadow as such.
  * Build requirement tracking is now half-enabled; conary is now able
    to read "buildReqs" tags, but will not yet generate them.
  * Files in /tmp and /var/tmp, and all cvs temporary files, will no
    longer be packaged by default,
  * The addArchive(), addSource(), and addPatch() actions can now fetch
    via HTTPS as well as HTTP and FTP.
  * The repository now handles creating a changeset between two troves
    that both contain a version of a file that is stored on a different
    repository

Changes in 0.60.6:
  * Erasing emerged troves works properly
  * Calling Doc() no longer disables the AutoDoc() policy.
  * A more reliable method is used for finding the port of an
    Apache connection

Changes in 0.60.5:
  * 'conary emerge' works again
  * Distributed group changesets failed when remote troves disappeared
    from the group
  * build logs are now tagged with 'buildlog' tag
  * Conary now handles cases when a directory becomes a symlink when
    applying a changeset.  An error message is displayed which tells the
    user how to apply the update.

Changes in 0.60.4:
  * An error in the automatic database conversion of 0.60.2 systems
    has been corrected.

Changes in 0.60.3:
  * Reimplemented LargeStreamSet in C
  * Added StreamCollection
  * Policies now announce their names in their information, warning,
    debug, and error messages, making it easier to determine how to
    resolve problems.
  * The database conversion for to 0.60.2 didn't work well; a proper
    conversion is now in place

Changes in 0.60.2:
  * Added InitialContent flag
  * Fixed bug which caused servers to leak file descriptors when the sqldb
    was replaced
  * "repquery --deps" output fixed (broken in 0.60.1)
  * Added AutoDoc policy which finds common documentation files and puts
    them in %(thisdocdir)s automatically.
    AutoDoc is disabled by calling
    Doc without calling AutoDoc, which means that existing recipes that
    call Doc will not show changes.
  * getPackageBranchPathIds() now returns version and fileId as well,
    so that the IdGen class can determine if an older version number
    should be assigned to files.  getPackageBranchPathIds() is now the
    primary mechanism for populating the pathId dictionary.
  * The local label methods of the version object have been
    refactored. isLocal() is now onLocalLabel(), isEmerge() is now
    onEmergeLabel(), etc. isOnLocalHost() has been added as a method
    to easily determine if a version only exists in the database
  * Moved logic for explicitly creating a changeset from cscmd.py to the
    ConaryClient object
  * Added the (unused) ability to lock and unlock troves. Ignore this for now.
  * "query --info" behaves much more like "repquery --info" now
  * isSourceVersion() method has been to the Version object
  * most of the remaining erroneous references to "Package" have been
    changed to "Trove" throughout the code.  This includes method
    names such as getPrimaryPackageList() -> getPrimaryTroveList().  Some
    more commonly used methods were left as deprecated thunking methods
  * dependency resolution couldn't resolve a requirement w/o flags against
    a provides w/ flags

Changes in 0.60.1:
  * Support for legacy clients (protocol version 29) has been removed from
    the server
  * The server raises an server-side exception if any client with
    protocol less than 32
  * Updated the URL provided in a server-side client version mismatch
    exception
  * Server-side dependency suggestions return more choices, leaving it
    to the client to sort it all out
  * Client uses timestamps to determine which troves to install when their
    flavors score equally
  * Fixed build-side bug handling meta characters ([,*,etc) in file names
  * "cvc newpkg" now accepts pkgname=label syntax
  * files.contentsChanged() function updated to work with StreamSets
  * Basic local changeset creation, retargeting, and commits work
  * Permissions weren't merged for operations run as non-root users
  * The structure of the repository web interface has been redesigned
    and some authentication UI bugs have been fixed.
  * The repository web interface now requires the conary-web-common package
    to be installed.
  * Committing troves to the repository no longer recompresses non-config
    files
  * Timestamps are set on the server at commit time; the timestamps the
    client assigned is not used (this is to protect against clients with
    a bad idea of time; servers should be consistent, even if they're
    wrong, and as long as time doesn't go backwards on that server all is
    good)
  * Reworked troves to be representable as streams and implement *basic*
    signature capability
  * Local cook versions are now more sensible.

Changes in 0.60.0:
  * Changed changesets to compress individual files instead of the combined
    stream.
  * Cleaned up file content objects to no longer track file sizes.
  * Switched away from TupleStream to StreamSet both for better performance
    and for improved flexibility in the format (at the price of larger
    frozen streams).
  * Troves explicitly provide their own names.
  * Troves can now provide "capability flags", and trove requirements
    can now include references to the capability flags.
    r.ComponentProvides(('ASDF', 'FDSA')) will cause all components built
    from the current recipe to provide the 'ASDF' and 'FDSA' capability
    flags, and r.Requires('/path/to/file', 'foo:runtime(ASDF FDSA)')
    will make /path/to/file require the foo:runtime component built
    with the ASDF and FDSA capability flags.
  * Dependency components can contain : characters now.

Changes in 0.50.14:
  * Dependency checking now returns reordering information (which isn't
    used yet)
  * Allow groups to include other groups defined in the same recipe (but
    explicitly disallow cycles in groups)
  * Fixed bug in building multiple groups with a single recipe when some
    of the groups already exist, but others don't

Changes in 0.50.13:
  * Added automatic :data component for /usr/share, to which you should
    add any platform-independent files that are needed by :lib components
    but not in a libdir-derived path.  These might include configuration
    files and supporting data files needed by both library and runtime
    programs.
  * Added automatic intra-package inter-component dependencies; now within
    a single package, the :devel component will automatically require the
    :lib component if both components exist.  These dependency sets can be
    modified with the ComponentRequires policy.
  * The build/buildpackage.py file has variable and function names changed
    to better match our terminology for packages and components.
  * Change flavor specified in the conaryrc to a flavor path -- accept the
    flavor config parameter multiple times to create a flavor path
  * Added a "filewrap" argument to r.Run() that inserts an LD_PRELOAD
    wrapper that overrides some library funtions to look in %(destdir)s
    first before looking in the filesystem.  This is subject to change
    as we experiment with it!

Changes in 0.50.12:
  * Implemented --quiet for conary update changeset commands, and cvc cook.
    Also implemented the 'quiet' configuration value. This option suppresses
    progress indicators.
  * Split loadRecipe into loadInstalled and loadSuperClass, depending on the
    purpose of the recipe loading.  loadInstalled will examine the local
    system to look for a matching installed trove, and load that version,
    while loadSuperClass will not.
  * Logs of builds are now stored in cooked changesets in the :debuginfo
    component -- generally in
    /usr/src/debug/buildlogs/<name>-<version>-log.bz2, controlled by
    macros.buildlogpath
  * Added lib/logger.py
  * Fixed conarybugz.py to work with Conary's new site-packages location
  * Cleaned up yuck, rpm2cpio, and rpm2ccs scripts to use new "import conary"
    mechanism for finding conary.
  * Check sha1s for all files written into the repository or file system
  * conary scs --deps works again

Changes in 0.50.11:
  * Reworked file addition to local database a bit for better performance
  * Fixed sorting for --info
  * Don't make --info installs require a writeable database
  * Added an exception to group updating, restricting removal of existing
    troves to match the group's contents to troves on the same branch
  * Groups which had the same trove added (via a referenced trove) and
    removed (from the primary trove) got confused
  * conary showcs now takes trove version
  * conary showcs will display erased troves in changesets, and erased troves
    that are referenced but not within the changeset
  * conary changeset now support trove=<version>-- to create a changeset that
    erases the trove
  * Cache user id to name mapping
  * Improved the progress indicators for preparingUpdate and
    creatingDatabaseTransaction
  * Implemented progress indicator on source downloads
  * Fixed bug in update process which caused files to be incorrectly skipped

Changes in 0.50.10:
  * Added callback for creating database transaction, so that it does
    not look like we spend an inordinate amount of time executing tag
    pre scripts.
  * Added findtrove.py to the Makefile so that it is included in
    the distributed version of conary.
  * Added distcheck rule to Makefile to try and avoid missing files in the
    future

Changes in 0.50.9:
  * reimplemented StreamSet in C
  * moved findTroves out to findtrove.py, reworked it to be more modular
  * getSourceVersion now correctly handles branched binaries by looking
    up the branch to find the source component.
  * reimplemented StringStream in C
  * fixed bugs in --info

Changes in 0.50.8:
  * sort update --info alphabetically, display old versions, and display
    a letter summarizing the type of change
  * NormalizeInterpreterPaths() policy now looks in the package currently
    being built, as well as on the installed system, to determine how to
    resolve #!/usr/bin/env scripts.
  * groupName argument to addTrove() can now be a list of group names as
    well as a single group name.
  * --no-recurse works on the erase path
  * fix to walkTroveSet (which was horribly broken)
  * enable (optional) dependency checking when building groups
  * 'cvc cook' error output when there are unresolved build
    requirements is more user friendly
  * filesystem conflicts are handled properly when applying a rollback
  * updating a package to a version that comes from a different
    repository when that package had an uninstalled component works
    now.
  * conary now resides in /usr/$LIB/python$PYVERSION/site-packages/conary/
  * calling r.Replace on a non-regular file results in a warning instead
    of an unhandled exception
  * implemented basic callbacks for update, erase, and changesets

Changes in 0.50.7:
  * Added the XInetdService action to avoid having to include
    /etc/xinetd.d/ files separately, and to make xinetd.d files
    be consistent, making recipe-provided changes less likely to
    conflict with local configuration changes.
  * groups are no longer allowed to contain redirects
  * added setLabelPath to group recipe
  * Allow r.Provides("soname: libfoo.so(FLAGS)", "/some/file") (added
    the "(FLAGS)" part).
  * don't allow spaces and commas in revisions

Changes in 0.50.6:
  * conaryclient.updateChangeSet should have recursed by default
  * Metadata retrieval now works along distributed branches and shadows.
  * reworked troves being added to database to handle missing parts
    of packages and groups properly (and make things faster and more
    elegant)
  * merged update and erase code paths in conaryclient
  * update and erase now take +,- modifiers on trove names
  * added --info to see what an update or erase command will do
  * a single group recipe can now build multiple groups

Changes in 0.50.5:
  * Streams return their value through __call__ instead of value()
  * Reimplemented ShortStream and IntStream in C
  * conary config now takes --show-passwords option, and does not pretty
    print config file values when not printing to screen.  This means that
    conary config > <file> will result in a valid configuration file.
  * Updating groups didn't work when the group referenced troves as new
    which were already installed on the system
  * r.ComponentSpec('somecomponent', '.*') will no longer override the
    file specifications for packaging :debuginfo and :test components.
  * loadRecipe now takes a troveSpec as its first parameter, and uses that
    troveSpec to find the trove on the local system that matches the source
    component that is being loaded.  loadRecipe also automatically searches
    the labels that are parents of the current recipe, so if you shadow a
    recipe, any loadRecipe lines contained in that recipe should still do
    what you want.
  * merge didn't handle files converging
  * merge doesn't need to deal with autosource files
  * diffs between groups failed when members disappeared

Changes in 0.50.4:
  * Most rollback information is stored as a reference to a repository
    instead of storing full rollback data on the local system. The
    localRollbacks flag in conaryrc allows the old behavior to remain.
  * The CONARY state after a merge operation on a shadow now has the
    correct fileId for files that are not different than the parent
    version.
  * Added /usr/lib/conary/conarybugz.py to make it easy to automatically
    populate bugzilla databases from repositories.
  * Sped up Strip, NormalizeInitscriptLocation, NormalizePamConfig,
    TagDescription, and TagHandler policies by limiting them to
    only appropriate directories.
  * Fixed :debuginfo to work with binaries built from more than one
    source file, and made it less aggressive by only stripping debug
    information out to the :debuginfo files, which both makes stack
    traces better without :debuginfo installed and makes libraries
    stripped for :debuginfo more likely to work.
  * When existing fileId's had no streams but the streams are provided
    by a later commit, those streams weren't always merged properly if
    there were multiple files for that fileId
  * conary config output masks user/password info in repository maps
  * the config option useDir has been changed to useDirs, and archDir has been
    changed to archDirs, to allow for tiered use/arch flag definitions, and
    the tweaking of use and arch flag settings.  By default, useDirs and
    archDirs look in /etc/conary/<dir>, followed by /etc/conary/distro/<dir>,
    follwed by ~/.conary/<dir>, where dir is use or arch, depending on the
    context.
  * Arch files can now contain arbitrary macro definitions, and in the future
    will contain values for macros like %(lib)s, which is lib64
    on some platforms.
  * when using --keep-existing, the install label path and install flavor
    are used to determine which version to install instead of using affinity
    to install something close to what you already have.
  * a bug that prevented a changeset from applying to the system when
    the changeset removed a component from a package and the component
    is not installed on the system has been fixed.

Changes in 0.50.3:
  * database findTrove now has an interface that is much closer to the
    repository findTrove function -- this enables conary q to work like
    conary rq.
  * Group handling didn't work for multiple levels of group inclusion.
  * Database.hasTrove() no longer needs to instantiate troves.
  * Fixed overly-aggressive cleaning of the cache.
  * Added repository findTroves call to parallelize findTrove calls.
  * Added the NonMultilibDirectories policy to prevent 32-bit troves from
    utilizing lib64 directories.
  * the NormalizeInterpreterPath policy can now handle unwriteable files
  * fixed the network client code to return file contents properly when
    multiple file contents are requested from the server (bz#50)
  * rewrote Database.getTroveLatestVersion()
  * Added :debuginfo handling in Strip policy, which requires debugging
    to be turned on in optflags and elfutils's eu-strip and debugedit to
    be installed.  Like :test components, :debuginfo components are not
    installed by default.
  * File versions are now properly set to a branched version after a
    merge operation
  * cvc commit aborts again when the current versions of files are not
    the latest versions

Changes in 0.50.2:
  * Any %(lib)s-derived path (/%(lib)s, %(libdir)s, %(krbprefix)s/%(lib)s,
    or %(x11prefix)s/%(lib)s) will now cause the entire package and all
    components to be flavored with the base instruction set flavor, so
    that architecture-sensitive but non-code files in (say) /usr/lib64
    do not show up on 32-bit platforms.
  * Sped up dependency resolution on the client
  * The reworked getFileContents call now asks for contents from the
    correct server when contents from more than one server are requested

Changes in 0.50.1:
  * Add support for trove=<troveVersion> in rq, cvc co, and other places that
    use findTrove
  * Add conary q --info option to display flavors
  * changeset command uses system flavor if no flavor is specified, skips
    troves which are not included in packages and groups by default,
    takes a --no-recurse option, and filters based on the excludeTroves
    configuration setting
  * Added automatic :perl component that works like the :python component,
    and extended the multilib-friendly-or-architecture-neutral policy to
    work with perl as well as python.
  * client/server protocol negotiation is a whole lot smarter now
  * getChangeSet() results in a single URL rather than one per primary trove
  * group, fileset, and redirect recipes have macros that contain the
    buildlabel and buildbranch.
  * fixed a bug with merging absolute change sets which contain config files
  * redirections to troves w/ older versions already installed didn't work
  * the pathId generation code has changed.  For cooked troves, the
    pathId will be the same for any particular version of a path.
    Code must not depend on this behavior, however; it may change in the
    future.

Changes in 0.50.0:
  * Redirections work
  * Sped up group generation
  * Troves which reference other troves (groups and packages) can now specify
    whether a trove is installed by default or not. Packages now reference
    :test, but don't install it by default
  * Added optional 'recurse' parameter to netclient.createChangeSetFile
  * The first argument to the Requires and TagSpec commands can now have
    macros interpolated, as in r.Requires('%(bindir)s/foo', ...)
  * Groups can have requirements now
  * protocol-level getFileContents works on multiple files simultaneously
  * repository log had too many files added to it
  * set instruction set flavor for a cooked trove whenever any Arch flags are
    checked

Changes in 0.14.12:
  * The shadow command looks at buildLabel instead of following
    installLabelPath
  * In some cases, troves with an incompatible flavor were chosen when
    --resolve was used. The proper flavor is now used, or the
    dependency is reported as unsatisfiable.
  * Several more instances of %(lib)s were moved out of the default
    specification for generic components like :runtime and :devel for
    better multilib support.
  * Policy now helps ensure that :python components are either
    architecture-neutral or multilib-friendly.
  * Better error messages for "%(foo)/" (which should be "%(foo)s/")
  * Looking up files in the local database gave erroneous results in
    some cases (this was noticeably primarily when distributed change
    sets were being generated)

Changes in 0.14.11:
  * Local systems store config files in sql tables now.  Use
    /usr/share/conary/convertcontents to convert to the new data store.
    Note that this means that any *config file* managed by conary can be
    read through the main SQL database file in /var/lib/conarydb/conarydb.
  * Actually check build requirements before building, use --no-deps to
    ignore the check.
  * make conary q and conary update convert all flavors to  strong flavors
    for comparison; ~readline becomes readline, and ~!readline becomes
    !readline, so that conary q foo[readline] works as expected.
  * no default flavor is presumed for local operations (erase, q)
  * changed getPackageBranchPathIds to base64 encode the filename in
    order to ensure that the resulting XML-RPC will be UTF-8 clean.
  * localoutofdate renamed to "yuck", a man page added, and the script
    and man page are now installed on the system.
  * rename --use-macro and --use-flavor options for cook to --macro
    and --flavor
  * support new cook syntax: cvc cook <trove>[flavor] to set the troves flavor
    while cooking
  * fixed rq output when iterating over subtroves within a trove or group
  * TroveNotFound exceptions are handled gracefully in cvc.  'conary cook
    foo' will no longer traceback when foo:souce could not be found in
    the repository.
  * Unsynchronized updates work for packages and groups
  * The database is now opened with a 30 second timeout.  This should allow
    better concurrency.
  * added --exclude-troves and excludeTroves conaryrc entry
  * repository .cnr file's commitAction configuration item now has a
    flavor provided to it as %(flavor)s and the default changemail
    script uses it.
  * don't allow the same label to appear twice in sequence in a version

Changes in 0.14.10:
  * FlavorMap sense wasn't set right for base instruction set

Changes in 0.14.9:
  * Shadow Branch objects didn't return parent branches properly. This
    caused incorrect pathId's to show up on cook on shallow shadows.
  * Reworked the code which looks up pathIds to take advantage of a new
    server call (getPackageBranchPathIds) which is faster and looks on
    both the full branch and full parent branches.
  * The Apache repository server now allows mixed ssl and normal requests.
  * Added forceSSL option to apache repository server configuration.
  * The network client code now supports accessing servers over https.
  * Proper salts are used for user passwords.
  * The default value for macros.optflags is "-O2" again, instead of
    an empty string.
  * The http handler in the conary server now sends back proper error
    codes in the case of an authentication error.

Changes in 0.14.8:
  * Fixed bug where streams for commits on distributed branches didn't always
    get set properly
  * reworked findTrove() in repository to return (name, version, flavor)
    tuples instead of full troves
  * Split conary.1 into conary.1 and cvc.1
  * Allow cvc cook trove=<version>
  * remove --target-branch cook option
  * added default :devellib component for architecture-specific devel bits,
    made all files with an architecture-specific multilib path that are
    not in :devellib go into :lib instead of having many of them fall into
    :runtime

Changes in 0.14.7:
  * ELF libraries with sonames that have paths in them are now handled
    sanely, by removing the path (and complaining...)
  * split march into targetArch and unameArch -- requires a new distro-release
  * rework command line arguments to shadow and branch to match how versions
    are normally specified, and allow a flavor specificatoin
  * added --sources to branch and shadow commands

Changes in 0.14.6:
  * fix for generating changesets between repositories
  * policies that look at shared libraries are now multilib-aware,
    fixing shared library permissions and dependency provision
  * autosources didn't work when committing across a shadow

Changes in 0.14.5:
  * allow groups to contain troves with conflicting flavors
  * make repository-side change set caching less buggy
  * fix config files changing to symlinks
  * allow duplicate items to be specified for erase and update
  * changeset command allows flavors to be specified
  * repquery --info shows trove flavor
  * fixed bug with not matching base instruction set flavor

Changes in 0.14.4:
  * several bugs in the 'cvc update' code paths have been fixed
    - it no longer retrieves autosource sources
    - the CONARY file now gets populated entries for autosource files
    - the fileids in CONARY files are now correct after an update
  * several bugs in error handling have been fixed
  * several docstrings have been fixed
  * packagepolicy now automatically adds usermode:runtime requirement to files
    that are dangling symlinks to consolehelper
  * the templating engine for the web interface to the server has been
    changed to kid; kid and elementtree are now required to run a server.
  * the web interface now supports limited editing of ACLs
  * the server now only supports protocol version 26 (it was a mistake
    to leave in support for 24 and 25)
  * old code that supported ancient protocol versions has been
    removed from the server
  * recipes loaded from within recipes follow the label= argument if
    it is given

Changes in 0.14.3:
  * Fixed usage message to no longer print 1 at bottom; improved option
    handling error messages
  * Fixed versions when branching from a shadow
  * The lookaside cache now fetches from the repository into the right
    location and with the right permissions, and fetches manually-added
    as well as automatically-added sources.
  * In recipes, addSource can now take dest='/path/to/file'
  * Change %(servicedir)s location from /var to /srv

Changes in 0.14.2:
  * contents are now stored as diffs when either the new file or the
    old file is empty
  * diffs of numeric streams can now express a change to the value of
    None

Changes in 0.14.1:
  * fixed a typo in lookaside.py that prevented commits from working
  * added a descriptive exception message when fileids in your database
    do not match the fileids in the repository

Changes in 0.14.0
  * added ability for changesets to ignore unknown fields in some places
    (making changesets somewhat less brittle)
  * fixed bug in source handling with non-recipe files in the local directory
  * added framework for generic trove information
  * checkout no longer pulls all sources from the repository
  * used new trove info framework to store the source trove, build time,
    total file size, and version of conary used when building binary
    troves.
  * lib/elf.c no longer uses mmap to read elf files.  Some architectures
    may have elf structures on disk that are not naturally aligned, and
    using mmap to read them won't work.
  * the repository code now uses a 30 second timeout when attempting to
    access the database
  * Have architectures control their march values in the architecture
    config files.
  * add Arch.getCurrentArch() to get the major architecture that is in use
    during a build

Changes in 0.13.3
  * added ability for a contents log file (makes syncing much easier)
  * file tags weren't used on updates
  * "description update" tag action replaced with "handler update"
    (which gets called when either the tag description or the tag handler gets
    updated)
  * "description preremove" tag action replaced with "handler preremove"
  * sources get committed automatically

Changes in 0.13.2
  * reworked use.py code almost entirely.
  * added /etc/conary/arch directory to contain architecture definition files;
    changed /etc/conary/use files to contain more information about how
    flags are used when building.  Flag definitions are no longer in use.py.
  * fixed buildFlavor so that it affects cooking packages as well as
    determining troves to include when cooking a group
  * changed --noclean to --no-clean to be in line with the rest of the
    options; documented it
  * removed Use.foo and Flags.foo options from conary config files.  Macros.foo
    is still there.  Added --use-flavor option to cvc cook which takes a flavor
    and overrides the build flavor while cooking.
  * groups now take flavor strings to determine the flavor of a trove to
    include, not flag sets.
  * dependencies resolution is flavor sensitive now (and uses flavor
    affinity)
  * added trove version/release number to dependency messages
  * renamed classes and methods in versions.py to match current terminology

Changes in 0.13.1
  * repquery wasn't filtering by flavor properly (exposed by a bug fix
    in 0.13.0)

Changes in 0.13.0
  * removed importrpm.py
  * diffs between a file object that has a non-empty provides or requires
    to a file object that has an empty provides or requires are now properly
    generated and applied.
  * added checks to validate merged file objects against the fileIds
    in the changeset
  * implemented shadows
  * framework for redirects in place
  * removed (unused) parentId field from Branches repository table

Changes in 0.12.5
  * reworked dependency resolution a bit for a big speedup in the server
  * moved destdir to %(builddir)s/_ROOT_
  * made macros.destdir available during the unpacking of sources
  * source commands (r.addAction, etc.), if given absolute paths for
    their dir keywords, will perform their actions in the destdir instead
    of the builddir
  * most build commands (r.Make, r.Create, etc.), will work in either builddir
    or destdir, depending on whether they are given relative or absolute
    paths
  * add dir keyword for r.Run
  * include /usr/bin/rpm2cpio

Changes in 0.12.4
  * set more arch flags for x86 and x86_64
  * troves can have multiple instruction set flavors now
  * flipped around use: and is: sections of flavor strings
  * Version and Branch object completely separated

Changes in 0.12.3
  * conary verify updated to new API so that it works again
  * conary q (with no arguments) works again

Changes in 0.12.2
  * added getTroveVersionsByBranch
  * make better use of _mergeQueryResults
  * moved version affinity into findTrove from ConaryClient
  * fixed branch affinity so that it's actually branch affinity instead of
    label affinity
  * rdiff changes for 0.12.0 broke negative numbers for oldVersion
  * rdiff diff'd based on label instead of branch
  * update has flavor affinity now
  * flavors can now be specified on the command line for update, erase
    repquery, and query
  * unspecified flavor flags got scores of zero, which was wrong
  * added python code for flavor scoring (useful for the client)
  * repository queries didn't work properly when looking for multiple flavors
    of a single version
  * fix for updating multiple flavors of a single version of a trove
    simultaneously
  * reworked getTroveVersionList and getAllTroveVersions for per-trove
    flavor filtering

Changes in 0.12.1
  * repquery and query always showed dependency information
  * getTroveLeavesByBranch did extra demarshalling of the flavor
  * repquery didn't deal with nonexistant troves well
  * dependency failures on erase didn't reassemble dependency flags properly
  * fixed bug in dependency sets creation which caused dependency flags
    to get mangled
  * added a check to prevent mangled flags from getting committed

Changes in 0.12.0
  * document config command, and display supplied macro/use/arch information
    in output
  * repository acl's work for almost everything
  * anonymous access must be explicitly enabled by creating an acl for
    user 'anonymous' with password 'anonymous'
  * server side flavor scoring used
  * queries reworked for flavor matching

Changes in 0.11.10.1
  * move to python2.4
  * repository caching (which isn't used yet) didn't track the recurse flag

Changes in 0.11.10
  * changed flavor tracking when loadRecipe() is used to only track
    flavors in loaded recipes that are superclasses of the recipe
    class in the loading recipe.  (e.g. loading python.recipe to get
    the distribution python version will not add all of the python
    recipe's flavor information to the loading recipe class, as long
    as the loading recipe does not subclass the Python class.)
  * add conary verify command for comparing the local system's state to
    the state it was in at install time
  * when a trove is installed for the first time, it comes from a single
    repository
  * didn't handle file types changing on update
  * fixed problem assigning depNums
  * components disappearing from troves caused problems in relative changesets
  * files moving from removed troves in changesets caused update to fail

Changes in 0.11.9
  * change the order of permissions setting (chmod after chown)
    because some versions of the Linux kernel remove setuid/gid bits
    when setting ownership to root

Changes in 0.11.8
  * work around a python bug w/ fdopen() resetting file permissions
  * r.Replace() as an alternative to r.Run("sed -i '...' file")
  * Policy enforcing UTF-8 filenames
  * r.macros.tagdatadir as a standard place to put data just for taghandlers

Changes in 0.11.7
  * changed server.py to take extra config files via --config-file instead
    of as an extra argument
  * extra config files (specified with --config-file) were ignored if they
    didn't exist; issue an error message now
  * Added r.ConsoleHelper() for recipes
  * PAM configuration files shouldn't have paths to modules by default,
    so we remove what used to be the standard path
  * changed repository user authentication to use user groups (currently
    one per user)
  * added password salt
  * restructured repository a bit
  * removed lots of unused code from FilesystemRepository

Changes in 0.11.6
  * branches are created as changesets now instead of as a protocol call
  * merged authdb into primary repository
  * fix for rdiff (broken by flavor rework in 0.11.5)

Changes in 0.11.5
  * Internals reworked to eliminate flavor of None in favor of empty flavor
  * Added (currently unused) code to parse command line flavor specifications
  * static libraries (.a files) get proper flavors now
  * Handle attempts to update already installed troves from absolute
    change sets

Changes in 0.11.4
  * all components built from a single recipe share a common flavor
  * loadRecipe's label= keyword argument can actually take a label
    as well as a hostname

Changes in 0.11.3:
  * optimized a sqlite update statement to use indexed columns
  * added --test to update and erase
  * dependency check didn't handle new components providing the same
    items as old components (broken by 0.11.1 performance enhancements)

Changes in 0.11.2:
  * standalone server was broken by --add-user changes in 0.11.1
  * dependency check no longer allows packages being removed to cause
    dependency failures
  * changed how dependencies are frozen to make the order deterministic
    (so fileId's don't change around)
  * added a database version to the database schema

Changes in 0.11.1:
  * erasing troves enforces dependencies -- this requires a database
    conversion (run the conary-add-filedeps script which fixed the
    conversion to 0.11.0 after updating conary)
  * reworked dependency queries to take advantage of indices for much
    better performance
  * add --add-user to server.py for creating the authdb

Changes in 0.11.0:
  * massive rework of fileId mechanism to allow better flavor support
  * added columns to dependency tables to allow erase dependency checks
    (which are not yet implemented)
  * enabled trove requirements
  * added cvcdesc and the 'describe' command to cvc to generate
    and use metadata XML files.
  * getMetadata follows the branch structure up until it finds metadata
    for the trove.
  * changed getFileContents() to not need trove name or trove version
  * byte-compiled emacs lisp files are transient, like python
    byte-compiled files
  * addSource recipe action now can take a mode= keyword argument
  * cook now enforces having no dash characters in version numbers
  * files are explicitly disallowed from depending on groups, packages,
    or filesets; the only trove dependency that a file or component
    can have is on a component.  Only filesets can depend on filesets.

Changes in 0.10.11:
  * reworked how absolute change sets get converted to relative change
    sets for better efficiency
  * chained dependency resolution caused duplicate troves in the final
    changeset (and a lot of extra work)
  * added --config to stand alone repository
  * source flag wasn't set properly for newly added non-text files
  * flavor information is now printed by "conary query" when multiple
    flavors of the same version of a trove are installed
  * "conary repquery --all" flavor output formatting has been improved

Changes in 0.10.10:
  * changesets get downloaded into a single (meta) file instead of lots
    of separate files
  * fix several bugs in the freshmeat record parsing
  * add a freshmeat project page URL to the metadata by default
  * add a "source" item to metadata
  * the server implementation of troveNames() was horrible
  * enabled file dependencies

Changes in 0.10.9:
  * fixed some authorization issues with the xml-rpc repository interface
  * the web management interface for the repository works now; see
    http://wiki.specifix.com/ConaryConversion for information on how
    to convert existing authdb's to support this
  * fixed a bug with distributed branches
  * users can change their passwords through the repository's web api
  * improved logic apachehooks use to find top level URL
  * fixed bug in server side repository resolution

Changes in 0.10.8:
  * changed iterAllTroves() to troveNames(), which searches a single
    label instead of the whole repository
  * reworked http authentication and CGI request handling and added the
    beginning of a web interface to the repository for user administration
    and metadata management.

Changes in 0.10.7:
  * dependency sql code reworked to use temporary tables
  * new macro called "servicedir" that defines the location for
    service data (%(servicedir)s{ftp,http,etc})
  * added busy wait to sqlite3 python binding when executing SQL
    statements on a busy database

Changes in 0.10.6:
  * Lots of bug fixes for distributed branching
  * Some code rearrangement
  * The start of metadata support code is now included

Changes in 0.10.5:
  * The local database is used for fetching file information (but not
    contents), reducing network traffic when creating change sets
    across repositories.
  * Update works on troves which were locally cooked or emerged
  * Internal changes to move toward getFileContents() working in batches
    rather then on individual files. For now this prevents the repository
    from copying files between the content store and /tmp to serve them.
  * Arch flags are now included in flavors
  * Emerge follows the installLabelPath instead of the buildLabel
  * The extended debugger has been extensively modified
  * Conary can handle filenames with '%' in them
  * The showcs command has been significantly updated, and the updates
    are documented in the conary.1 manpage
  * New syntax for flags distinguishes requirements from "optimized for";
    see http://wiki.specifix.com/FlavorRankSpec

Changes in 0.10.4:
  * Bug fixes for updating from absolute change sets (which basically
    just didn't work for troves which contained config files)
  * Bug fixes for distributed branching
  * The database is used for fetching trove information (but not yet
    file information) when the client constructs change sets across
    distributed branches
  * various other bug fixes

Changes in 0.10.3:
  * this version introduces changes to the network protocol for
    obtaining file contents and changeset generation. The client
    protocol version number has increased, so version 0.10.3 can only
    communicate with servers running the server from 0.10.3. The
    server remains backward compatible with older clients.
  * a warning message is now displayed when the user attempts to
    create a branch that already exists on a trove.
  * the correct trove names are displayed when automatically resolving
    dependencies
  * packages no longer get the union of all the dependency information
    of the components they contain.  This information would have to be
    recalculated if a user installed a package then removed a
    component afterward.
  * a package policy check was added to reject any world-writable
    executable file.
  * r.TagSpec('tagname', exceptions='filter') now overrides a match by
    another r.TagSpec('tagname', 'filter')
  * more changes to metadata interface
  * various other bug fixes and improvements

Changes in 0.10.2:
  * the repository code is now included in the main conary source
    archive
  * "conary showchangeset" produces a more user-friendly output
  * large responses from the repository server are now compressed
  * the protocol for getFileContents() changed to take a fileId
    instead of the file's path.  The repository code can still handle
    old requests, but the client code now requires the latest
    repository code.
  * bug fixes

Changes in 0.10.1:
  * when applying a changeset, dependency failures are resolved by
    querying servers in the installLabelPath
  * troves that satisfy a dependency can automatically be added to a
    transaction.  This behavior is controlled by the "autoResolve"
    variable in conaryrc or the "--resolve" command line option to
    "conary update"
  * dependency resolution is calculated recursively.  To limit the
    recursion depth to check only first order dependencies, a
    "--no-deps-recurse" option has been added to "conary update"
  * "conary repquery" now takes a "--deps" argument, which prints the
    Requires and Provides information for the trove that is being
    queried.
  * changes have been made to the build side of Conary to facilitate
    building recipes that use cross compilers
  * symlinks now get the appropriate ownership set when they are
    restored
  * groups can now specify which flavor of a trove to include
  * repository queries that don't need file information no longer ask
    the repository for files.
  * various bug fixes and cleanups

Changes in 0.10.0:
  * dependency checking is now performed before changesets are
    applied.  This uses new tables in the local system's database.
    If you are using a database created by a version of Conary older
    than 0.10.0, it must be converted before it can be used.  See:
      http://wiki.specifix.com/ConaryConversion
    for details
  * Shared library dependency information in changesets is now stored
    in a different format.  This means that repositories that use old
    versions of Conary will be unable to give valid changesets to
    Conary 0.10.0 or later.  Therefore, the protocol version number has
    been increased.
  * --no-deps argument added
  * "cvc co" is now a synonym for "cvc checkout"

Changes in 0.9.6:
  * dependency enforcement infrastructure has been added (the code is
    currently disabled)
  * bug fixes
    * applying a changeset that un-hardlinks files now works
    * conary rq [trove] --info now works
    * running "conary update [trove]" when more than one flavor of
      [trove] exists no longer tracebacks.  It installs both flavors
      of the trove (which is not always the desired behavior - this
      will be addressed later)
    * only files with execute permissions are checked for
      #!interpreter.
    * "conary rq [trove] --ls" no longer tracebacks when [trove]
      exists in more than one repository
    * various code cleanups

Changes in 0.9.5:
  * new methods for specifying dependency information in recipes have
    been added
  * #! interpreters get added as dependencies
  * local flag overrides now work
  * cvc cook --resume can be used multiple times
  * conary invokes gpg with --no-options to avoid creating or using
    ~/.gnupg

Changes in 0.9.4:
  * fixes to cvc annotate
  * flavors and dependency generation code has been refactored to be
    policy based
  * better error handling when invalid changeset files are given to
    conary
  * minor code cleanups

Changes in 0.9.3:
  * New "cvc annotate" feature
  * Man page updates
  * Changesets which remove a file and replace it now apply correctly.
  * "cvc update" no longer complains and fails to update the CONARY
    state file properly  when ownerships differ
  * FileId generation now looks for previous versions of all the
    packages that have just been created, not just the name of the
    recipe.
  * Cooking as root is no longer allowed
  * Miscellaneous bug fixes.

Changes in 0.9.2:
 * Bug fixes:
   * Applying changesets that have more than one hard link groups
     sharing the same contents sha1 works now.
 * Build changes:
   * Recipes can now create new top level packages.

Changes in 0.9.1:
 * Bug fixes:
   * Applying a changeset that has a flavor which is a superset of the
     previous version's flavor now works.
   * Parsing optional arguments to command line parameters that appear as
     the last thing on the command line works
 * Build changes:
   * Package policy now checks to ensure that files in /etc/cron.*/*
     are executable
 * Update changes:
   * Conary no longer complains if a transient file has been modified
     on disk but no longer exists in a new version of a component.
 * Miscellaneous changes:
   * Version 1 on-disk changeset file support has been removed.

Changes in 0.9.0:
 * protocol versioning is much more granular now allowing for backwards
   compatible versions of functions
 * changeset command now generates changesets for multiple troves spread
   across multiple repositories
 * change sets are transferred as a set of independent change sets now
   (laying the groundwork for repository change set caching, with which
   this version will work just fine)

Changes in 0.8.3:
 * Man page updates.
 * The "conary query" command now accepts multiple arguments for
   troves and paths
 * Fixed "conary erase" command which was broken in 0.8.2

Changes in 0.8.2:
 * You can now install multiple troves at once (even a combination of
   changeset files and troves from repositories), and the entire
   action is recorded in a single rollback (this required a change in
   command-line arguments for updating troves).
 * The beginnings of support for searching multiple repositories
 * Miscellaneous code cleanup and bug fixes.

Changes in 0.8.1:
 * The source code has been re-arranged for easier maintenance, and
   conary has been split into two programs: conary and cvc.
 * Better error messages and debugging tracebacks

Changes in 0.8.0:
 * A new changeset format supports hard links but requires staged update.
 * The new changeset format also collapses duplicate contents even
   when hardlinks are not used.
 * By default, rc?.d/{K,S}* symlinks are no longer packaged. The
   chkconfig program is relied on to create them at package
   install/update time. Init scripts are explicitly required to
   support the chkconfig protocol by default
 * Improved error messages
 * Several bug fixes.

Changes in 0.7.7:
 * Extended debugger saves and emails
 * Tracebacks now include arguments and locals
 * More size optimizations were made when applying changesets
 * Applying absolute changesets when a trove is already installed is
   now much more efficient than it was
 * Self-referential symlinks raise a packaging exception.
 * Several bugs fixes.

Changes in 0.7.6:
 * Installation
   * Hardlink handling
   * enhanced debugging capabilities (including saving a debugging
     state file to enable remote debugging)

   * using binary file ids and iterators for significant memory savings
   * and runtime support for the x86.x86_64 sub-architecture
 * Cooking
   * more robust handling of the --resume option
   * policy normalization of where app-defaults files go.

Changes in 0.7.5:
 * Hard links are implemented (but not yet enabled, in order to
   preserve changeset compatibility for now).
 * Several bugs have been fixed for installing and cooking.

Changes in 0.7.4:
 * Fileids are now stored and transmitted in binary rather than
   encoded.
 * Better handling of multiple versions of packages/troves installed
   at the same time
 * Missing file handling improvements
 * Recipe inheritance is now possible between repositories
 * Enhanced Interrupted builds
 * The dynamic tag protocol was slightly modified
 * Added Arch.x86.amd64 and Arch.x86.em64t
 * several bugs fixes

Changes in 0.7.0:
 * sqlite3 is used for the database
 * better handling of multiple packages with the same name installed at once.

Changes in 0.6.6:
 * repository protocol update
 * changeset format update
 * added the ability to resume halted local builds
 * added the ability to easily package build-time tests to run at
   install time to qualify new/changed environments
 * better handling of packaged .pyc/.pyo files
 * better shared library handling
 * improved inline documentation
 * optimizations for both space and time
 * numerous bugfixes<|MERGE_RESOLUTION|>--- conflicted
+++ resolved
@@ -1,4 +1,3 @@
-<<<<<<< HEAD
 Changes in @NEW@:
   o Optimizations
     * Duplicate trove instantiations have been removed. Build requires are
@@ -30,10 +29,7 @@
       message instead of a traceback when adding an entitlement class
       with access to a group that does not exist.
 
-Changes in 1.0.31:
-=======
 Changes in 1.1.4:
->>>>>>> c70188a9
   o Client Changes:
     * Conary now restarts itself after updating critical conary
       components (currently, that consists of conary).  Hooks have
