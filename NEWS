Changes in @NEW@:
  o Bug Fixes:
    * ccs2tar handles changesets with duplicate contents and hard links
      (CNY-1953)
    * An error in the way attributes of ServerProxy classes get
      marshaled has been fixed. (CNY-1956)
<<<<<<< HEAD
    * Derived packages properly handle files that were not flavored due
      to an exception in the upstream packages. (CNY-1954)
    * The transport layer is automatically encoding non-ASCII strings
      into XMLRPC Binary objects. (CNY-1932)
=======
    * A bug the resulted in a traceback when cooking if local flags 
      (e.g. kernel.smp) were defined in your /etc/conary/use directory has been
      fixed (CNY-1963)
    * Fixed a bug that affects trove sources stacks where the last source
      should have flavor information passed to it and wasn't.
>>>>>>> 4d859bd3

  o Server Changes
    * A bug which triggered an exception while migrating postgresql
      repositories has been fixed. (CNY-1912)

  o Build Changes:
    * Mono (CIL) files are now placed in :cil components by default.
      (CNY-1821)

  o Other Changes
    * The transport layer is using BoundedStringIO for compression,
      decompression and XMLRPC encoding/decoding, to avoid excessive
      memory consumption. (CNY-1968)

Changes in 1.1.91:
  o Client Changes:
    * A new configuration option, "flavorPreferences", has been added.
      The client uses this list of flavors in trove selection.
      (CNY-1710)
    * Large files are now compressed on disk instead of in memory when
      creating rollbacks. (CNY-1896)
    * The Conary client API is now more careful with releasing open
      file descriptors. (CNY-1834)
    * The "migrate" mode has changed to overwrite changes made to
      files that are not yet owned by Conary, but already exist on the
      system, as well managed, non-configuration files that have
      changed. (CNY-1868)
    * When signals are received during updates, the journal is now
      rolled back before conary terminates. (CNY-1393)
    * A 'cvc checkout' of multiple projects uses far fewer repository
      calls now, and uses a single changeset.
    * The 'cvc update' and 'cvc diff' commands now accept a source
      version arguemnt without a source count. (CNY-1921)

  o Server Changes:

Changes in 1.1.31.4:
  o Server changes:
    * Setting "forceSSL" once again requires a HTTPS connection be
      used when authentication data is passed to an Apache based
      Conary Repository. (CNY-1880)
    * A bug that caused incorrect values for sourceItemId and
      clonedFromId to be used when groups and components were
      committed as part of one changeset has been fixed. (CNY-1903)
    * A bug that caused the Latest table to be rebuilt incorrectly
      when migrating to schema version 15.0 has been fixed.
      (CNY-1909)

  o Build Changes:
    * Redirects will now be followed in group recipes. Previously,
      including redirects would result in an error. (CNY-1693)
    * Derived recipes can now be based on troves which have files
      that have the same content (SHA1) as each other but are
      members of different link groups (are not intended to be
      installed as hard links to each other). (CNY-1733)
    * Derived packages now work properly if the troves they are based
      on contain dangling symlinks. (CNY-1914)
    * Symbolic links that have not changed in a derived package are
      now correctly ignored by policies that are not interested in
      unmodified files. (CNY-1879)
    * The build flavor string used for building a trove is now stored
      as part of that trove's troveInfo field. (CNY-1678)
    * Looking up path IDs now stops when all files have been found,
      instead of always walking the shadow hierarchy. (CNY-1911)
    * multilib cooks set only Arch.x86_64. (CNY-1711)

  o Bug Fixes:
    * The new OpenPGP parsing code now accepts Version 3 keys and
      signatures, without verifying them. (CNY-1931)
    * A file descriptor leak in the getFileContents method has been
      fixed.
    * If ignoreErrors is set for a configuration file, that setting is
      now honored for contexts as well.
    * Troves with large numbers of identical files now erase faster,
      thanks to a SQL fix in sqldb.iterFiles. (CNY-1937)
    * Python dependency determination now properly ignores filenames
      like "python.so" when looking for version flags. (CNY-1940)
    * Conary now correctly avoids assuming that standard I/O files
      are objects with fileno() methods. Previously, calling
      Conary interfaces with non-file objects associated with
      standard input, output, or error could trace back. (CNY-1946)
    * The --buildreqs option for 'conary q' now functions when
      multiple build requirements have the same name.
    * An issue related to the flavor preferences list not being
      properly populated when a group was cooked has been fixed.
      (CNY-1951)

  o Other Changes:
    * Conary tracebacks now report values for each variable in the
      local namespace in each frame. (CNY-1922)
    * select() calls have been replaced with poll() for higher
      efficiency. (CNY-1933)

Changes in 1.1.90:
  o Major Changes:
    * Label multiplicity, in which a trove on the same label
      appearing on multiple branches was understood as meaning that
      all the trove can be installed at once, is being generally
      deprecated.  Instead, a newer trove on a different branch that
      ends with the same label as an older trove will be considered
      together with and generally preferred to the older trove.
      Branch affinity, in which Conary keeps packages from the same
      branch during an update, is therefore replaced with label
      affinity, in which Conary keeps packages from the same label
      during an update.  Many of the individual changes in this
      version are parts of implementing this general change in
      behavior.

  o Client Changes:
    * Added getTroveLatestByLabel as a client-side call.
    * Label lookups pick the latest version which matches instead of
      the latest version on each branch.
    * Replaced branch affinity with label affinity.
    * getAllTroveLeavesByLabel() filters results by server names to
      eliminate spurious results from repositories which host multiple
      server names. (CNY-1771)
    * The cvc and conary commands now ignore broken pipes on standard
      output instead of producing a traceback. (CNY-1853)
    * Redirects follow the label of the branch they were built with
      instead of the branch itself.
    * Building redirects to a branch is now deprecated; redirects should
      point to labels instead. (CNY-1857)
    * The --replace-files option has been split into
      --replace-managed-files, --replace-unmanaged-files,
      --replace-modified-files, and --replace-config-files. The original
      option is still accepted, and is equivalent to specifying all four
      of the new options simultaneously (CNY-1270)
    * When updating, conary will never automatically drop an architecture
      from an installed trove (unless you specify the flavor to update to 
      explicitly).  (CNY-1714)
    * Dependency resolution now allows updates to go across branches if the
      branches are on the same label.
    * Dependency resolution now follows the same "never drop an architecture"
      rule as other update code. (CNY-1713).
    * Added --show-files parameter to "conary config" to display where
      configuration items came from.
    * Newly installed transient files now silently replace files which are
      otherwise unowned. (CNY-1841)

  o Build Changes:
    * The cvc update command can now update multiple directories
      simultaneously.
    * Java files are now put in a :java component by default. (CNY-527)
    * Python dependencies now include flags designating the major version
      of python involved, as well as a flag distinguishing the target
      architecture library directory (normally "lib" or "lib64") to
      enhance update reliability.  When building a bootstrap python
      or using a different python executable than Conary is running
      with, Conary will use an external python process to determine
      python dependencies. (CNY-1517)
    * Ruby dependencies are now generated, and Ruby modules are placed
      in a :ruby component by default.  Flags are included in the
      dependencies similar to the Python flags, except that they are
      not conditional. (CNY-612)
    * Ensure that two binaries with the same source count but different
      build counts end up with the same build count after cloning. (CNY-1871)

  o Scripts Changes:
    * Repository database migration scripts have been integrated into a 
      common unit.

  o Bug Fixes:
    * Fix a bug in commit code that made r.macros.buildlabel unusable because
      you could not commit recipes that used it.  (CNY-1752)
    * An internal class, _AbstractPackageRecipe, has been renamed to
      AbstractPackageRecipe, in order to allow the inclusion of its
      methods in its subclasses' documentation pages.  The old name is
      still available for compatibility with older modules.  (CNY-1848)
    * Multiple entitlements can be stored for a single hostname or glob
      (previously only the last hostname for a particular hostname/glob
      would be used). (CNY-1825)
    * Cloning the source component for filesets is now allowed.
    * includeConfigFile now sorts files that are matched in globs
    * The default settings from r.add() will now override the default
      settings from an r.addAll() (CNY-1882)
    * Cloning no longer downloads components that won't be cloned (CNY-1891)

  o Other changes:
    * The showchangeset script now displays information on redirect
      troves.

Changes in 1.1.31.3:
  o Server changes:
    * Added EntitlementTimeout exception to notify clients that an
      entitlement has timed out from the authentication cache (CNY-1862)
    * Added remote_ip to user and entitlement based external authentication
      checks (CNY-1864)
    * Fixed bug in proxy which prevented remote_ip from being passed to
      internal repository

  o Client changes:
    * Reread entitlements from disk when EntitlementTimeout is received
      (CNY-1862)

  o Other changes:
    * Logcat now works for calls which passed lists of entitlements

Changes in 1.1.34:
  o Build Changes:
    * The default settings from r.add() will now override the default
      settings from an r.addAll() (CNY-1882)
    * Looking up path IDs is now stop when all files have been found,
      instead of always walking the shadow hierarchy. (CNY-1911)

  o Bug Fixes:
    * A bug that caused an error message in the rPath Appliance
      Platform Agent (rAPA) when using an entitlement generator has
      been fixed. (CNY-1946)

Changes in 1.1.33:
  o Build Changes:
    * The addArchive() source action now handles xpi archives. (CNY-1793)
    * Unknown flags are now ignored when calling loadRecipe with a
      flavor, instead of printing a traceback.

  o Update Changes:
    * Updates to groups are now allowed to be merged with other groups
      in update jobs, reducing the number of jobs that are used for
      updates.

  o Client Changes:
    * Cloning now always increments group version counts, mimicing
      the behavior of group cooking. (CNY-1724)
    * When promoting, --all-flavors is now on by default.  However, if
      a flavor to promote or clone is specified, promotes will be
      limited by that flavor. (CNY-1535)
    * Several commands, such as promote, update and rq, now take an
      --exact-flavors flag.  If specified, the flavors for each trove
      must match exactly - no system flavor or heuristic is used to
      find the trove you want. (CNY-1829)
    * If there is a problem with domain name resolution, conary will
      retry 5 times. However, if the connection fails after those
      attempts, future connection requests will now fail after one try.
      (CNY-1814)

  o Bug Fixes:
    * The SQLite "ANALYZE" command is no longer run on local SQLite
      databases. Any data stored by the "ANALYZE" command will be
      removed from the local database unless it is being accessed
      read-only. Database performance is poor on databases with
      "ANALYZE" data in them. (CNY-778)
    * Some bugs related to installing relative changesets were fixed.
      These bugs would manifest themselves by making relative changesets
      not installable when the network was down. (CNY-1814)

Changes in 1.1.32:
  o Client Changes:
    * A getDownloadSizes() method has been added to the ConaryClient
      object to determine the over-the-wire transfer size of the jobs
      in an UpdateJob object.  Call requires a single repository be
      the source of the entire update. (CNY-1757)
    * cvc reports a more accurate error message when the CONARY file in
      the current directory is not a regular file

  o Server Changes:
    * A "infoOnly" parameter to has been added to the getChangeSet()
      repository method in protocol version 51. (CNY-1757)
    * The list of repository methods is now automatically generated
      instead of statically listed. (CNY-1781)
  
  o Bug Fixes:
    * The addSvnSnapshot() source action now uses the lookaside directory
      for generating the snapshot, instead of using the remote repository.
      (CNY-1777)
    * A bug that prevented unused entries in the Versions table of the
      system Conary database from being cleaned up after erasures has
      been fixed.
    * A bug that caused changes in the byDefault status of a trove to
      be omitted from local rollbacks has been fixed. (CNY-1796)

Changes in 1.1.31.2:
  o Proxy changes:
    * Proxy can now inject entitlements and user authentication on behalf
      of clients (CNY-1836)

Changes in 1.1.31.1:
  o Bug Fix:
    * Proxies used wrong getChangeSet call for old protocol versions (CNY-1803)

Changes in 1.1.31:
  o Bug Fix:
    * A bug that caused an Internal Server Error when a Conary proxy
      attempted to convert a changeset for an older client when the
      upstream Conary repository was not running 1.1.29 or later has
      been fixed. (CNY-1792)

Changes in 1.1.30:
  o Bug Fixes:
    * The version cache for upstream servers in the Conary proxy
      incorrectly included user information in the URL, causing
      KeyErrors when users were switched to anonymous. (CNY-1787)
    * An issue related to the formatting of repository map entries
      has been fixed. (CNY-1788)
    * The Conary proxy no longer supports protocol version 41
      (and hasn't for a few releases).
    * An issue that was affecting the performance of the getChangeSet
      API call on Conary proxies running in an apache environment
      has been fixed.

Changes in 1.1.29:
  o Client Changes:
    * In conaryrc files, repositoryMap entries can now use wildcards
      for the server name.
    * Multiple entitlements can now be sent to each server.
    * Server names in entitlements may include wildcards.
    * Entitlements may be placed in conaryrc files now using
      'entitlement server entitlement'. "conary config" displays
      entitlement information.
    * A bug that limited a single MetadataItem to less than 64 KiB has
      been fixed.  Conary 1.1.29 will produce metadata that will not
      be visible to older clients.  Likewise, metadata produced by
      older clients will not be visible to Conary 1.1.29 and later
      clients. (CNY-1746)
    * Metadata items can now store strings with NUL characters in
      them. (CNY-1750)
    * The client API will now raise an InsufficientPermission error
      instead of an OpenError when the client's entitlements are
      not allowing access. (CNY-1738)

  o Build Changes:
    * Refreshed autosource files are now displayed by 'cvc revert' and
      'cvc diff'. (CNY-1647)
    * Support for the Bazaar revision control system has been added via
      r.addBzrSnapshot(). (requires bzr >= 0.16).

  o Server Changes:
    * (Nearly) all repository operations are now performed using the
      permissions of the anonymous user in addition to the permission
      set for any user authentication information which is present.
    * Path names in the entitlementsDirectory no longer have any
      meaning. All entitlements are read, and the serverName in the
      XML for the entitlement is used to determine which server to
      send the entitlement too.
    * Entitlement classes are no longer used as part of authentication;
      they may still be specified, but repositories now look up the
      class(es) for an entitlement based on the key.

  o Internal Changes:
    * The restart information, necessary for Conary to resume execution
      after a critical update is applied, now includes the original
      command line. The way this information is stored is incompatible
      with very old versions of Conary.  Downgrading from Conary
      version 1.1.29 (or newer) to version 1.1.11 (or older) is known
      to fail. (CNY-1758)

  o Bug Fixes:
    * 'conary rblist' no longer produces a stack trace if the
      installLabelPath configuration option is not set. (CNY-1731)
    * A bug that caused an "Error parsing label" error message when
      invoking "cvc commit" on a group recipe that used
      r.setSearchPath(str(r.labelPath[0]), ...) has been
      fixed. (CNY-1740)
    * Proxy errors are now reported in the client, for easier
      debugging. (CNY-1313)
    * A bug that caused an "Unknown error downloading changeset" error
      when applying an update job that contained two different
      versions of the same trove has been fixed. (CNY-1742)
    * Adding redirects which pointed to otherwise-unused branches
      corrupted the database by creating a branch without corresponding
      label information.
    * When critical updates are present in an update job that has
      previously downloaded all the changesets, Conary will no longer
      unnecessarily re-download the troves. (CNY-1763)
    * TroveChangeSet.isRollbackFence() now returns the correct answer
      if the trove changeset does not contain absolute trove
      info. (CNY-1762)
    * A bug related to entitlement directories containing unreadable
      files has been fixed. (CNY-1765)
    * A bug that prevented epydoc from producing documentation on
      the Conary code has been fixed. (CNY-1772)
    * Conary will temporarily fall back to reading unsigned group
      script information from changeset files that are created by
      Conary < 1.1.24.  Once rBuilder creates changesets with a newer
      version of Conary, this change will be reverted. (CNY-1762)
    * Changeset files are now written as absolute paths in the
      changeset index file. (CNY-1776)
    * Entitlement configuratioon lines continue to accept an entitlement
      class for backwards compatibility purposes. (CNY-1786)

Changes in 1.1.28:
  o Documentation Changes:
    * Incorrect references to createGroup have been fixed. (CNY-1700)

  o Build Changes:
    * Files added with in the repository and locally no longer cause
      'cvc update' to fail as long as the files have the same fileId.
      (CNY-1428)
    * r.Link allows full paths to be specified for the target of the
      link as long as the directory matches the source of the link.
      (CNY-751)
    * "cvc mv" has been added as a synonym for "cvc rename".
    * r.addCvsSnapshot() now works correctly with anonymous,
      pserver-based, servers. Previously, cvs checkout would fail due
      to strange characters being in the destination directory.
    * r.add*Snapshot() will now raise errors if the shell commands they
      are executing fail for any reason

  o Bug Fixes:
    * An index has been added to improve the performance of various
      file stream related queries in a Conary repository. (CNY-1704)
    * Directories in binary directories are no longer (incorrectly)
      provided. (CNY-1721)
    * "conary update" now works with read-only changesets. (CNY-1681)
    * the setTroveInfo call refuses to update missing troves (CNY-1741)

  o Server Changes:
    * getChangeSet call now returns supplemental information
      (trovesNeeded, filesNeeded, and removedTroves) for each individual
      job separately, instead of combining them for the entire job list.
    * proxy now combines all upstream changeset requests into a single
      job request for servers running this version or later. (CNY-1716)
    * mirrorMode wasn't passed through to changeset fingerprint calls
      from the caching code.

Changes in 1.1.27:
  o New Features:
    * All group cooks for one source must be done as a large cvc cook
      action instead of one-by-one. (CNY-1303)
    * Group flavors are much shorter if you turn on the config item
      "shortenGroupFlavors".  Some flags, like
      vmware and xen and architecture flags, are always included in a
      group flavor. (CNY-1641)
    * The Conary client is now able to access the network using
      authenticated HTTP proxies. (CNY-1687)

  o Build Changes:
    * A new recipe method, r.MakeFIFO(), is available which will create
      a named pipe at a specified location. (CNY-1597).

  o Internal Changes:
    * Flags for update jobs changed from a bitmask to a class.
    * Removed vestigial support for file label priority paths.

  o Bug fixes:
    * Patch code no longer fails when trailing context is missing at
      the end of the file. (CNY-1638)
    * Files with no permissions set (chmod 0) confused Conary due to
      improper checks for None. (CNY-1678)
    * Errors in the changeset downloading code are no longer ignored
      by the client. (CNY-1682)
    * An error in the resumption of a build has been fixed. (CNY-1684)
    * The introduction of mirrorMode during changeset cration (CNY-1570)
      caused the generation of empty diffs in some cases. mirrorMode now
      includes full contents for all files instead of generating diffs
      (CNY-1699)
    * If you're promoting two flavors of the same version of the same trove,
      they will now always have the same version on the target branch.
      (CNY-1692)

Changes in 1.1.26:
  o New Features:
    * The listcachedir script has been added to help with maintenance
      tasks for the repository changeset cache. (CNY-1469)
    * Conary proxies are now adding an HTTP Via: header. (CNY-1604)

  o Internal Changes:
    * Creating changesets supports a 'mirrorMode', which includes file
      contents of files if their version has changed (even if the sha1
      of those contents are the same). Mirroring uses this to ensure
      complete contents. (CNY-1570)

  o Client Changes:
    * A potential race condition where an update could change the state
      of the Conary database while the rollback code is executing has
      been fixed. Note that as part of the fix for CNY-1591, the update
      and rollback operations cannot commit at the same time; the fix
      further ensures long-running operations detect the state change.
      (CNY-1624)

  o Bug fixes:
    * Manipulating source components now works better when a source
      component has been marked removed.
    * A problem related to the way shim clients use the ServerProxy
      object has been fixed. (CNY-1668)

Changes in 1.1.25:
  o New Feature:
    * Conary now supports a "searchPath" configuration option, which
      operates like the installLabelPath configuration option but can
      contain both packages and labels.  For example:
      "searchPath group-os contrib.rpath.org@rpl:1" can be used to
      configure conary to first install the version of a package
      referenced in group-os, then to fall back to installing from
      contrib.rpath.org@rpl:1. (CNY-1571)

  o Build Changes:
    * GroupRecipe.add*Script now accepts a path to the script as the
      initial parameter.
    * r.addArchive() now supports a preserveOwnership parameter.  When
      set to True, owners and groups from cpio, rpm, and tar archives
      are used as the owners and groups in the final package.
      (CNY-927)
    * A new "cvc revert" command has been added that reverts any local
      changes made in the current directory. (CNY-1222)
    * GroupRecipe.addCopy() copies compatibility classes and group
      scripts onto to groups.  New copyScripts and
      copyCompatibilityScripts options to GroupRecipe.addCopy() and
      GroupRecipe.addAll() can be used to change this
      behavior. (CNY-1642)
    * A new build r.IncludeLicense() action has been added. This build
      action will take either a directory structure of licenses or a
      single license file, normalize its contents, and place it in a
      directory in /usr/share/known-licenses, which will be used at a
      later date by conary-policy.  This method is only useful for
      organizations maintaining a set of packages as part of a Linux
      OS platform.

  o Client Changes:
    * An explicit commit lock is now used to prevent overlapping
      updates and rollbacks.  (CNY-1591)
    * The conaryclient module now exposes ChangeSetFromFile to
      instantiate ReadOnlyChangeSet objects from .ccs
      files. (CNY-1578)
    * "conary q --debug --info" now also displays information about
      where a trove was cloned from if it exists.
    * Redirects with multiple targets can now be built and installed.
      (CNY-1554)
    * Conary repositories now support creating changesets that contain
      files whose compressed contents are greater than or equal to 4
      GiB in size.  Old versions of Conary that attempt to access a
      changeset that contains a compressed file larger than 4 GiB in
      size will report a error of "assert(subMagic == SUBFILE_MAGIC)".
      Previously, an overflow error occurred. (CNY-1572)

  o Internal Changes:
    * Conary clients can now request a specific changeset format
      version from a Conary repository.  This feature requires Conary
      protocol version 48.  This allows one to use new Conary clients
      to generate changesets understood by older clients. (CNY-1544)
    * Internal recipe source management moved into the generic
      Recipe() class from PackageRecipeClass().

  o Server Changes:
    * Standalone Conary repositories or proxies can be run in SSL mode
      if m2crypto is installed and the configuration options "useSSL",
      "sslCert", and "sslKey" are properly set. (CNY-1649)

  o Bug Fixes:
    * A bug that sometimes caused "user/group does not exist - using
      root" messages to be displayed when running "cvc update" created
      new files has been fixed. (CNY-763)
    * The flavor of a derived package (which is an experimental
      feature) built from unflavored package is now properly set to
      unflavored. (CNY-1506)
    * Macros in arguments to the version control system recipe class
      commands are now properly expanded. (CNY-1614)
    * The Conary client will now bypass proxies running on remote
      machines with repositories running on localhost. (CNY-1621)
    * "cvc promote" no longer displays some warnings that were rarely
      helpful unless invoked with the --debug argument. (CNY-1581)
    * A bug that caused the storage of unneeded "unknown" entries in
      the TroveInfo table has been fixed. (CNY-1613)
    * A regression in "cvc annotate" that would produce a traceback
      for not finding a SequenceMatcher class in fixeddifflib was
      fixed.  (CNY-1625)
    * Build commands that invoke shell commands now perform shell
      quoting properly.  Thanks to Pavel Volkovitskiy for finding the
      bugs and submitting the patch. (CNY-1627)
    * Mirroring using group recursion has been fixed. (CNY-1629)
    * Mirroring using group recursion no longer creates
      cross-repository relative changesets. (CNY-1640)
    * r.Install will now replace files which are read-only. (CNY-1634)
    * A bug that caused an unhandled exception when creating a local
      rollback for a trove that had missing troveinfo has been fixed.
    * Attempting to run "cvc merge" in a directory which was not
      already at the tip of a shadow no longer causes a confusing
      error message.  Previously the message was "working directory is
      already based on head of branch"; now the message is "working
      directory is not at the tip of the shadow".
    * cvc commands which need to instantiate the recipe object (merge,
      refresh, and commit) no longer fail if unknown use flags are
      used by the recipe.
    * Running the command to mark a trove as removed from the
      repository on a trove that has already been marked as removed no
      longer results in an error. (CNY-1654)
    * "conary rdiff" now works properly when multiple flavors of the
      same trove are present in the same group. (CNY-1605)
    * "conary rdiff" no longer produces an error if the same file is
      present on different labels. (CNY-1623)
    * A bug that caused inconsistent behavior when troves are pinned
      has been fixed.  Previously, if an update operation would change
      the version of a pinned trove to a version included in a group
      that is installed on the system, the pin would not
      hold. (CNY-1652)
    * A bug that caused an unhandled exception in the Conary update
      code when shared contents to a file in a link group are
      duplicated in the changeset due to distributed contents has been
      fixed.

Changes in 1.1.24.1:
  o Release Correction
    * The source archive for 1.1.24 was not built from the tag for
      1.1.24 in the Mercurial repository.  1.1.24.1 is built from the
      1.1.24 tag.

Changes in 1.1.24:
  o New Feature:
    * Conary 1.1.24 introduces the framework needed to implement a new
      metadata design for Conary.  The new metadata feature allows
      various information such as description to be set for a trove.
      New XML-RPC interfaces, getNewTroveInfo() and setTroveInfo(),
      have been added to facilitate mirroring metadata.
      addMetadataItems() has been added to allow metadata to be added
      to a trove after it has been built. (CNY-1577)

  o Client Changes:
    * The Conary client now distinguishes between an upstream Conary
      proxy and a plain HTTP proxy. This is so we can properly handle
      SSL traffic through an HTTP proxy using the CONNECT HTTP method.
      As such, there is now a "conaryProxy" configuration variable, in
      addition to the "proxy" variable. (CNY-1550)
    * The "proxy" (and newly introduced "conaryProxy") variables can
      be turned off by setting them to "None". (CNY-1378)
    * Clients requesting the inclusion of configuration files residing
      on the network now upload their version. This opens up the
      possibility for the server to serve different configuration
      files to different client generations. (CNY-1588)
    * Configuration variables "localRollbacks" and "pinTroves" get
      used as defaults when applying an update job; they can be
      explicitly overridden. (CNY-1583)

  o Bug Fixes:
    * A bug in the way the proxy configuration variable is set has
      been fixed. (CNY-1586)
    * A bug that caused a traceback when rolling back group updates
      from rollback changesets created when the "localRollback"
      configuration option was set has been fixed. (CNY-1590)
    * A bug that caused a traceback when applying a local rollback
      changeset with a locally modified file has been fixed.  Conary
      needed to create the directory that the locally modified file
      resides in first. (CNY-1444)
    * Applying rollbacks could attempt to invalidate the rollback stack,
      which would cause corruption of the rollback stack (CNY-1587)

Changes in 1.1.23:
  o Client Changes:
    * A new command, "conary rdiff", has been added. This allows one
      to inspect the differences between any two troves with the same
      name. (CNY-855)

  o Build Changes:
    * Conary recipes can now directly reference source code through
      version control systems.  The new r.addMercurialSnapshot(),
      r.addCvsSnapshot(), and r.addSvnSnapshot() source actions check
      out repositories and create snapshots.  They are integrated with
      the "cvc refresh" command for fetching more recent source code
      from version control repositories. (CNY-1)
    * The r.replace() function in group recipes now supports the
      searchPath parameter. (CNY-1574)

  o Bug Fixes:
    * A corner case affecting server-side matching of troves against
      negative flavors has been fixed. (CNY-641)
    * A bug in the StreamSet thaw code that prevented frozen StreamSet
      objects with a tag value greater than 128 from being thawed
      properly has been fixed.
    * A bug has been fixed that prevented creating a diff of a Trove
      object that contained troveInfo with unknown data. (CNY-1569)
    * A bug in the logic used by Conary to determine whether or not
      the rollback stack should be invalidated based on group update
      scripts has been fixed. (CNY-1564)
    * A bug that caused an unhandled exception in a Conary proxy when
      it attempted to create a changeset from a pre-Conary-1.1.x
      server has been fixed.
    * Small race condition in populating the cache for both
      repositories and proxies has been fixed (CNY-1576)

Changes in 1.1.22:
  o Major Changes:
    * Group troves can now declare an (integer) compatibility class
      which is used to automatically invalidate rollbacks (existing
      groups are considered to be in compatibility class zero). When a
      group is upgraded to a new group which has a different
      compatibility class, the rollback stack is invalidated unless
      the group also contains postRollback script which can rollback
      to the version being updated. Postrollback scripts can now be
      defined with a list of compatibility versions they are able to
      roll back to. Old invalidateRollback parameter for some group
      scripts is no longer supported.

  o Client Changes:
    * To take advantage of Conary's ability to apply the critical
      update set and restart before applying the rest of the updates,
      three new API calls have been added: newUpdateJob,
      prepareUpdateJob and applyUpdateJob. (CNY-1454)
    * A new argument, --no-restart, has been added to conary. This has
      to be used in conjunction with --root and allows one to skip the
      restarts after applying critical updates when installing in a
      chroot. (CNY-1458)
    * Proxy configuration parameter is now of the form 'proxy protocol
      url' (i.e. 'proxy http http://proxy.some.com'), and allows
      separate proxies to be configured for http and https. If old
      'proxy url' form is used, separate proxies are configured for
      http and https rather than a single proxy being using for both
      protocols. Users who need the old behavior should set explicit
      configure the same proxy for both protocols.

    * Conary no longer runs group scripts when "--just-db" is
      specified on the command line.
    * The conary.conaryclient.mirror.mirrorRepository() function now
      accepts a list of target repositories.

  o Build Changes:
    * Conary has tools in place through a new cross flag and a new
      "target" flavor to support better defining of cross compiling
      builds.  (CNY-1003)
    * Configuration files are again allowed to have executable bits
      set, but configuration files with executable bits set are not
      included in the :config component even if the :config component
      is being created. (CNY-1260, CNY-1540)

  o Proxy Changes:
    * A proxy can now be configured to use an http proxy for all
      outgoing requests. The 'proxy' configuration item is supported
      in a manner identical to the client.
    * The (unused) ability for a standalone server to act as both a
      proxy and a standalone server has been removed; this removes the
      standalone proxies dependence on the X-Conary-Servername header.

  o Internal Changes:
    * The createTrigger() method of dbstore drivers no longer accepts
      the "pinned" keyword parameter.
    * SeekableNestedFile and FileContainer objects no longer depend on
      the file pointer for reads; pread() is used everywhere.  This
      allows the underlying file descriptors to be shared between
      objects or between threads.
    * Repository schema now understands the concept of minor and major
      schema revisions. (CNY-811)

  o Bug Fixes:
    * A bug in proxy code that caused conary to use https through a
      proxy when http was desired has been fixed. (CNY-1530)
    * A bug in clone/promote relating to cloning when there are
      flavors on the clone label that are superset of the current
      flavor, but the current flavor doesn't exist has been
      fixed. (RMK-415)
    * A race condition related to the multithreaded Conary client,
      where one thread could modify an unprotected variable assumed
      immutable by a different thread has been fixed. (CNY-1450)
    * If the database is locked, Conary will no longer display a stack
      trace, but an error message. (CNY-1292)
    * The Conary library now uses a built-in difflib if the system's
      difflib is not patched for recursion. (CNY-1377)
    * Mirroring troves marked as removed from repositories running on
      MySQL has been fixed. (CNY-1193)
    * Repository cooks now sets the subprocess' stdin to /dev/null to
      avoid hanging while waiting from stdin. (CNY-783)
    * Trove.verifyDigests() no longer fails erroneously if a signature
      version 0 digest has not been calculated and set in
      troveInfo. (CNY-1552)
    * A bug in changeset reset() which affected reusing changesets in
      merges has been fixed. (CNY-1534)
    * A bug in changeset based trove sources where the underlying
      changesets never got reset has been fixed. (CNY-1534)

Changes in 1.1.21:
  o Repository Changes:
    * A "hidden" keyword argument has been added to the
      commitChangeSet() and hasTroves() method.  This allows mirror
      users to commit troves which will never be displayed to users.
      The presentHiddenTroves() call makes all hidden troves
      visible.  The XML-RPC protocol version is now 46.

  o Internal Changes:
    * StreamSet operations in C now use a common StreamSet_GetSSD()
      function which creates the _streamDict object if it does not yet
      exist.  This fixes crashes in rare cases where a
      StreamSet.find() class method is used before any instances of
      that StreamSet have been created. (CNY-1524)
    * Numeric StreamSet types can now have values set to None (which
      indicates that there is no value set at all).  Additionally, if
      passed an empty string to the thaw() method, the value is set to
      None. (CNY-1366)

  o Bug Fixes:
    * A bug in commitChangeSet() which returned a "file not found"
      error when the user had insufficient permission for the commit
      operation has been fixed.
    * A bug that caused Conary to raise an unhandled exception when
      updating a trove that has missing TroveInfo data in the local
      database.  When new types are added to TroveInfo, older versions
      of Conary omit the new data from the database.  Once a version
      of Conary is used that understands the new data types, the
      missing data is restored to the previously incomplete trove.
    * Handling user permissions when committing under certain 
      circumstances against a Conary 1.1.20 was fixed. (CNY-1488)

Changes in 1.1.20:
  o Major Changes:
    * Groups can now include scripts which are automatically run
      before an install, after an install, after an update, and after
      a rollback.  Documentation on how to add these scripts to groups
      will be posted to wiki.rpath.com shortly.  Unlike tag handlers,
      these scripts are not inherently reversible; therefore if a post
      update script is executed, the rollback stack will be reset.  The
      rollback information is still stored in the rollback directory,
      but the "conary rollback" and "conary rblist" commands will no
      longer be able to access the previous rollbacks.

      Only Conary repositories running version 1.1.20 or later can
      store these scripts.  If the repository is not running the
      minimum required version, a "changeset being committed needs a
      newer repository server" error will be produced.

      If an older version of Conary downloads a group that has a
      script associated with it, the scripts will be silently ignored.
      Future versions of Conary may add a "Requires: trove:
      conary(group-scripts)" dependency to groups that have scripts
      associated with them. (CNY-1461)

    * Support for versioned trove signatures has been added. (CNY-1477)
    * Version 1 signatures have been added which use a SHA256 digest
      that includes the frozen form of unknown troveInfo
      segments. (CNY-1186)
    * Unknown troveInfo segments are stored in both the repository and
      local database and restored properly. (CNY-1186)

  o Client Changes:
    * Hashes of the directories in which a trove places files are now
      computed and stored in troveInfo. (CNY-857)
    * A --file-flavors option has been added to "conary query/q",
      "conary repquery/rq", and "conary showcs/scs". (CNY-1507)
    * The ability to promote using branches and to promote to siblings
      of parents has been added.  For example, you can now promote
      from /A//B to /C without first cloning uphill to A. (CNY-1513)

  o Build Changes:
    * When Conary calls an external program (python, perl, monodis) to
      determine file dependencies and that program is not a part of
      the package being built, it will warn if that external program
      is not provided by a component in build requirements. (CNY-1492)

  o Internal Changes:
    * The conary.lib.elf module can now be built against libelf
      version 0.8.0 or later as well as the libelf implementation
      provided by elfutils.  libelf can be downloaded from
      http://www.mr511.de/software/ (CNY-1501)
    * The Conary client API has a new method disconnectRepos() that
      allows one to cut access to the networked repositories.  A
      RepositoryError exception is raised if network access is
      attempted. (CNY-1474)

  o Bug Fixes:
    * StreamSet objects didn't work with inheritance because the C
      implementation treated an internal variable as inheritable when
      it should have been treated as a class variable.
    * Attempting to create a shadowed Version object that reference a
      label that is already uphill are now issues a proper error
      message. (CNY-847)
    * Running the "conary rblist" command as non-root now produces a
      proper error message. (CNY-1453)
    * Badly-formatted parentVersion strings in derived packages
      (experimental) no longer cause a stacktrace.
    * Previous versions of Conary would fail to find the UID or GID of
      a newly created user if "--root" was specified on the command
      line and C library components had not yet been installed.
      Conary would erroneously fall back to using UID 0 or GID 0
      (root) instead.  (CNY-1515)
    * A traceback that occurred when a lookaside repository cache has
      not been defined when initializing a derived package recipe
      object has been fixed. (CNY-1509)
    * The Conary network repository client no longer attempts to use a
      proxy if the repository is residing on the local machine.
    * A bug in the freezing of update jobs has been fixed. (CNY-1521)
    * r.addPatch()'s optional argument "extraArgs" will now do the right
      thing if passed a single string instead of a tuple or list.

Changes in 1.1.19:
  o Client Changes:
    * A new "cvc promote" command has been added. "cvc promote" is a
      special type of cloning based on group structure.  For more
      information on promote, see the JIRA issue until documentation
      on the wiki is updated.  (CNY-1304)
    * An "--all-flavors" option has been added to "cvc promote" which
      promotes all flavors of the latest version of the listed
      troves. (CNY-1440)
    * A programmatic interface for performing partial clones, where
      only some components out of a package are cloned based on
      byDefault settings, has been added. (CNY-1389)
    * Conary changesets can now deal with changesets that contain
      package components that share identical file contents, pathId,
      and fileId combinations. (CNY-1253)
    * The "proxy" configuration parameter will now work for standard
      http proxies such as Squid.  Previously the "proxy"
      configuration parameter could only specify a Conary repository
      proxy.  Environments that require all HTTP and HTTPS traffic
      pass through a proxy must continue to use they "http_proxy"
      environment variable, as the "proxy" configuration variable is
      only used for Conary repository calls.  Source downloads in cvc,
      for example, will only use the http_proxy environment variable.
    * Due to limitations in Apache 2.0, the Conary client will now use
      HTTP/1.1 "chunked" Transfer-encoding when committing changesets
      larger than 2 GiB.
    * An "applyRollback()" method has been added to the ConaryClient
      class. (CNY-1455)

  o Server Changes:
    * The repository cache has been completely reworked. This fixes
      problems with authorization and the cache, and has the side
      benefit of unifying the proxy code for the repository and the
      proxy. The cacheDB repository configuration parameter is
      obsolete and will cause a warning on startup. changesetCacheDir
      should now be used instead, and tmpwatch should be configured to
      clean up both the changesetCacheDir and tmpDir
      directories. (CNY-1387)
    * The repository now properly commits changesets where multiple
      troves reference the same (pathId,fileId) key. (CNY-1414)
    * The standalone server can now decode "Transfer-encoding:
      chunked" PUT requests from clients.
    * Apache based repository servers now send changeset file contents
      using the "req.write()" method instead of the "req.sendfile()"
      method when file contents are larger than 2 GiB.  This works
      around limitations in Apache 2.0.
    * The list of sizes returned by the getChangeSet() and
      getFileContents() repository methods are now returned as a list
      of strings instead of a list of integers.  XML-RPC integers can
      only hold values less than 2147483648 (a signed integer).
    * A Conary repository will now raise an exception if a client
      requests a changeset that is larger than 2 GiB in total size or
      file contents larger than 2 GiB in size and does not support the
      new version 44 protocol required to work around this limitation.

  o Build Changes:
    * A "vmware" flavor has been added to the default set of flavors.
      A trove with a vmware flavor should be intended to run as a
      VMware guest. (CNY-1421)
    * If there's a conflict when loading installed troves, the latest
      trove will be picked.
    * The loadInstalled() recipe function will now search the
      installLabelPath for troves to load when it cannot find them any
      other way.
    * A "overrideLoad" keyword parameter has been added to the
      loadInstalled() and loadSuperClass() recipe functions.  This can
      be used to override the default search mechanism.

  o Bug Fixes:
    * Local flags are now cleared after each group cook, meaning that
      multipass group cooks will have the correct local
      flavor. (CNY-1400)
    * Dependency resolution in group cooks now also take advantage of
      the group cache. (CNY-1386)
    * Changesets for source troves with missing files (because the
      file is missing from the upstream server or the upstream server
      is unavailable) are now properly written to changeset
      files. (CNY-1415)
    * Derived packages, which are still experimental, now correctly
      handle multiple architectures built from the same
      source. (CNY-1423)
    * The loadInstalled() recipe function now always works even if you
      have multiple versions of a package installed from multiple
      branches.
    * Trove names are now checked for legal characters. (CNY-1358)
    * A minor bug related to file uploads on the error codepath was
      fixed.  (CNY-1442)
    * A bug in "cvc promote" that caused it to fail when the source
      components added due to --with-sources were in conflict.  This
      could happen, for example, when different flavors of a binary
      were cooked from different source versions and all flavors to be
      cloned to the new label at the same time (CNY-1443)
    * A bug in the CfgQuotedLineList class' display function has been
      fixed.
    * Flavored items in a job list are now correctly frozen when
      writing out an update job. (CNY-1479)
    * A default UpdateCallback() is set if an update callback hasn't
      been specified when invoking the applyUpdate() method of
      ConaryClient. (CNY-1497)
    * "cvc cook --macros" works as expected now, by defining a macro (as
      passed in on the command line with --macro) per line. (CNY-1062)
    * Committing to a Conary repository when using a standard HTTP
      proxy functions properly.  A change in 1.1.18 introduced this
      incompatibility.
    * The redirect build code has been refactored.  Bugs related to
      building flavored redirects have been fixed. (CNY-727)

Changes in 1.1.18:
  o Major Changes:
    * Changesets are now indexed by a pathId,fileId combination instead of
      just by pathId. This should eliminate the vast majority of conflicts
      when creating groups containing multiple flavors of the same trove.
      Old clients will be served old-format changesets by the repository,
      and new clients continue to support old format changesets. Old and
      new format changes can be merged into a single changeset (CNY-1314).

  o Client Changes:
    * The conary rblist --flavors command now properly displays trove
      flavors. (CNY-1255)
    * When resolving dependencies while updating, conary will now search 
      the latest versions of packages for every label in your installLabelPath
      first before searching the histories of those labels.  This should make
      sure that conary prefers installing maintained troves over unmaintained 
      ones. (CNY-1312)
    * The Conary client API now has a new call, iterRollbacksList(), iterating
      over the rollback name and object. (CNY-1390)
    * Added the --just-db argument to the conary rollback command. (CNY-1398)

  o Build Changes:
    * A list of rPath mirrors for source components has been added.
    * Group recipes now support a setSearchPath method.  This provides a way
      to tell groups how to find and resolve packages by specifying a list
      containing either packages or labels. (CNY-1316)
    * The group addAll command supports "flatten" - a way to cause all troves
      in all subgroups to be included directly in the top level group - 
      flattening any structure created by intermediate groups.
    * Groups now allow you to use the commands "removeTrovesAlsoInGroup"
      and "removeTrovesAlsoInNewGroup".  These commands subtract out the
      troves included within the specified group from the currently
      active group. (CNY-1380)
    * Checking dependencies is now faster when building groups.
    * When resolving dependencies in groups, conary will now search the
      latest trove in every label in your label/search path before
      searching back in the history of that label. (CNY-1312)
    * Added moveComponents and copyComponents to group syntax. (CNY-1231)
    * Derived packages (experimental) can now change files between
      Config, InitialContents, and Transient, and can set new files
      to be any of those types.  They can call UtilizeUser and
      UtilizeGroup.  They can create new tag handlers and tag
      description files (but not make a file from the parent no longer
      be a tag handler or tag description, except by removing the file
      entirely), and add new tags to new and pre-existing files when
      TagSpec is called (but not remove existing tags from files). (CNY-1283)
    * Derived packages (experimental) can now run nearly all build and
      source actions. (CNY-1284)
    * Derived packages (experimental) now inherit byDefault settings from
      the parent (CNY-1401), but can override them in the child (CNY-1283).
    * Derived packages (experimental) now handle multiple binary packages
      built from a single source package, including overriding binary
      package name assignment in the derived package. (CNY-1399)

  o Server Changes:
    * Two new calls have been added to the server API -
      getTroveReferences and getTroveDescendants. (CNY-1349)
    * The proxy server proxies "put" calls now.
    * Cleaned up string compression code in changeset merging.

  o Bug Fixes:
    * Fixed a bug where an invalid flavor at the command line would result
      in a traceback. (CNY-1070)
    * Added an exception to allow redirect recipe names to have any format -
      including those usually reserved for group- and info- packages.
    * Removed a harmful assert that kept trove source stacks from working w/o
      installLabelPaths in some cases. (CNY-1351)
    * The cfg.root item is always stored internally as an absolute path,
      even if it is specified as a relative path. (CNY-1276)
    * cvc now properly cleans up 000-permission files from the old build 
      directory. (CNY-1359)

  o Internal Changes:
    * Changesets in an update job can be downloaded in a step separate from
      the installation. Additionally, update jobs can be frozen and reapplied
      later. (CNY-1300)
    * UpdateJob objects are now versioned for a specific state of the Conary
      database, and can be applied only if the state of the database has not
      changed. (CNY-1300)
    * Public keys can now be retrieved from a directory, with each key stored
      in a separate file. (CNY-1299)
    * Troves now track their direct parent they were cloned from, instead of
      the source-of-all-clones. (CNY-1294)

Changes in 1.1.17:
  o New Feature:
    * A caching proxy has been implemented for Conary.  A proxy server
      caches changesets as clients request them.  This can
      dramatically improve the performance of Conary when a subsequent
      request is made for the same changeset.

      The server is implemented using the existing standalone and
      Apache-based Conary repository server modules. Two new Conary
      repository configuration variables, "proxyDB" and
      "proxyContentsDir" have been created to define the proxy
      database and contents store.

      To configure the Conary client to use a proxy, a new "proxy"
      configuration variable has been added to the conaryrc file.
      Generic HTTP proxies should still be configured using the
      "http_proxy" environment variable.

      In order to facilitate authentication and proxy cache
      invalidation features, new Conary repository methods have been
      introduced.  This means that the Conary proxy requires that
      repositories it connects to run Conary version 1.1.17 or later.
      The Conary proxy is considered experimental.  Therefore future
      versions of Conary may not be able to communicate with the proxy
      as implemented in Conary 1.1.17.

  o Client Changes:
    * Filesystem permissions on rollback data restrict access to the
      owner of the database (normally root). (CNY-1289)
    * The Conary client now sends data across an idle connection to a
      Conary repository.  This will keep the connection alive when the
      repository is behind a firewall or proxy that has short timeouts
      for idle connections. (CNY-1045)
    * The error message produced by Conary when a progress callback
      method raises an unhandled exception has been improved.

  o Build Changes:
    * cvc cook --show-buildreqs works properly now.  Thanks to Pavel
      Volkovitskiy for reporting the issue and providing the
      patch. (CNY-1196)
    * The flags for other packages that are specified in the build
      flavor are now available when cooking as a part of the
      PackageFlags object.  For example, if you wish to check to see
      if kernel.pae is set, you can add "if PackageFlags.kernel.pae:".
      Note that such checks do not affect the final flavor of your
      build, and should be used with care. (CNY-1201)
    * Component and package selection by manifest, as with the
      "package=" option, could fail when large numbers of files were
      found; this bug has been resolved. (CNY-1339)
    * You can now add a labelPath to a group r.add() line by
      specifying a labelPath keyword argument.  For example:
         r.add('conary', labelPath=['conary-unstable.rpath.org@rpl:1',
                                    'conary.rpath.com@rpl:1'])
    * Repeated shadow merges now fail with an error suggesting a
      commit.  Previously, the merge operation would be attempted
      again. (CNY-1278)

  o Server Changes:
    * Conary repositories no longer allow users or groups to be
      created with names that include characters other than those
      defined in the Portable Filename Character Set.
    * Server side functions that work on large datasets (getTroveSigs
      and setTroveSigs) are now using batched SQL operations for faster
      throughput. (CNY-1118, CNY-1243)
    * The code that commits groups to the repository has been reworked
      to significantly reduce the number of SQL queries executed.
      (CNY-1273)
    * Including a symbolic link in the path to the temporary now
      returns an error immediately at startup. (CNY-958)
    * Errors opening a to-be-committed changeset now have the internal
      exception logged and CommitError returned to the client (CNY-1182)
    * Cached Changesets are now versioned depending on the client's
      version.  This allows for the same changeset to be cached for
      different client generations. (CNY-1203)

  o Internal Changes:
    * A StringStream can now be set from a Unicode object.  The
      StringStream stores the UTF-8 encoding of the Unicode
      object. (CNY-366)
    * The ByteStream and LongLongStream classes have been
      reimplemented in C.  Modifications have been made to the
      NumericStream types implemented in C so that they can be used as
      base classes in Python.
    * PathID lookups are now done by file prefix and file ID. This
      allows for identifying files in different package flavors or in
      versions older than the latest one. (CNY-1203)
    * StreamSet objects can now preserve unknown elements of the stream
      instead of silently skipping them. Those elements are retained for
      freeze(), letting the older stream object exactly replicate the
      frozen stream of the newer object. Unknown elements are preserved
      through merges into old object as long as the old object has not
      been locally modified.

  o Bug Fixes:
    * Conary now displays a useful error message when it is unable to
      parse a "user" line in a configuration line.  Previously Conary
      would raise an unhandled exception. (CNY-1267)
    * Mirror configurations no longer use /etc/conary/entitlements/ as
      the default location to read entitlements used to mirror.
      Normally the entitlements used to mirror are different than the
      entitlements required to update the system.  Therefore they
      should not be used when attempting to access source or target
      repositories when mirroring. (CNY-1239)
    * "cvc emerge" now displays error messages when the underlying
      cook process results in an exception.  Previously, an unhandled
      exception message was generated. (CNY-995)
    * Derived packages now support setuid and setgid files. (CNY-1281)
    * You can no longer accidentally include a group in itself by
      using addAll. (CNY-1123, CNY-1124)
    * An error message is produced when troves could not be found
      during "conary migrate" in the same manner they are alerted
      during a "conary update".  Previously these errors were
      masked. (CNY-1171)
    * A bug that caused update failures when a changeset held file
      contents that were both InitialContents and a normal file has
      been fixed. (CNY-1084)
    * Filesets now honor buildFlavor. (CNY-1127)
    * The TroveSource class tried to raise a DuplicateTrove exception,
      which doesn't exist. It now raises InternalConaryError instead.
      (CNY-1197)
    * A proper error is now produced when Conary is unable to create
      the directory for the local database due to a permission
      failure. (CNY-953)
    * Group recipes could sometimes include a trove for dependency
      resolution but not move to include the package directly in the
      group that is doing dependency resolution.  Now the package and
      component both are always included immediately in the group that
      is resolving dependencies. (CNY-1305)
    * A "no new troves available" error message is now given when
      there are no new versions to migrate to (CNY-1246)
    * Attempting to clone without name or contact information set now
      gives a proper error message. (CNY-1315)
    * The client code no longer exits with a sys.exit(0) if one of the
      callbacks fails. (CNY-1271)
    * When multiple labels of a trove exist in a group and that group is 
      being searched for that trove, conary will no longer arbitrarily pick
      one of the labels to return.
    * A bug in the default update callback class that causes a hang
      when unhandled exceptions occur has been fixed.
    * Cloning a trove multiple times that was already cloned no longer
      increments the source count. (CNY-1335)
    * The Conary network client erroneously specified the latest
      protocol version it knew about when calling a server, even if
      the server couldn't understand that version. (CNY-1345)

Changes in 1.1.16:
  o Server Changes:
    * The repository now returns recursive changesets with special
      "removed" trove changesets if a trove is missing or has been
      removed.  This allows the client to determine if it has the
      needed troves to perform an update.  Previously, the repository
      would raise an exception, which prevented updates from mirrors
      with byDefault=False troves (such as :debuginfo) excluded.
    * A getTroveInfo() method has been added to the Conary repository
      server.
    * Repository changeset cache database operations are now retried
      before giving up (CNY-1143)

  o Client Changes:
    * A new "isMissing" trove flag has been added.  This flag is set
      by a Conary repository when a Trove is missing.  This allows the
      client to display an appropriate message when it attempts to
      update from an incomplete mirror.
    * Including a configuration file from an unreachable URL will now
      reasonably time out instead of hanging for 3 minutes (the default TCP
      connection timeout). (CNY-1161)
    * Conary will now correctly erase a trove whose files have changed owners
      or groups to values not mapped to users or groups on the current system.
      (CNY-1071)
    * Conary will now display files that are transient as transient when
      --tags is used.
    * Support for the new getTroveInfo() method has been added to the
      Conary repository client.

  o Build changes:
    * The "cvc cook" command will now log a message when deleting old
      build trees to make way for an upcoming build.
    * The "cvc refresh" command will now print a warning instead of
      failing with an error when an attempt to refresh a
      non-autosourced file is made. (CNY-1160)
    * The BuildPackageRecipe class now requires file:runtime, which is
      needed to run many configure scripts. (CNY-1259)
    * Configuration files are now automatically added to :config
      components only if they do not have any executable bits
      set. (CNY-1260)

  o Bug Fixes:
    * Conary 1.1.14 and 1.1.15 failed to update when encountering the
      multitag protocol; this regression is resolved. (CNY-1257)
    * The logparse module now correctly parses python tracebacks in
      conary log files. (CNY-1258)

Changes in 1.1.15:
  o Client Changes:
    * On the update path, errors and warnings are now handled by callbacks.
      This allows applications using the Conary API to capture and process
      them as appropriate. (CNY-1184)

  o Bug Fixes:
    * "conary erase --help" now displays options as "Erase Options"
      instead of "Update Options". (CNY-1090)

  o Build Changes:
    * Change in assembling recipe namespace changed how unknown recipe
      attributes were handled (they appeared as None instead of raising
      an Attribute Error).
    * Packaged directories are no longer included in :lib components
      because doing so can create multilib failures.  (CNY-1199)

Changes in 1.1.14:
  o Client Changes:
    * Tag handler output is now redirected to a callback. The command line
      callback places "[ tag ]" in front of the output from each tag handler
      to help with debugging. (CNY-906)
    * All filesystem operations are journaled now to allow recovery if an
      unexpected failure occurs. "conary revert" has been added to recover
      from cases where the journal is left behind unexpectedly. (CNY-1010)

  o Build Changes:
    * cvc will no longer fail if the EDITOR environment variable points
      to an invalid editor. (CNY-688)
    * Redirects now build erase redirects for package components which
      existed in the past but have disappeared on head. (CNY-453)
    * The TagSpec policy now checks the transitive closure of build
      requirements when determining whether the build requirements
      are sufficient to ensure that a needed tag description will
      be installed. (CNY-1109)
    * Repositories can now be made read-only to allow for maintenance.
      (CNY-659)
    * PIE executables, which appear to be shared libraries in binary
      directories, will no longer export soname dependencies. (CNY-1128)
    * ELF files in %(testdir)s and %(debuglibdir)s will no longer export
      soname provides.  (CNY-1138, CNY-1139)
    * cvc is now able to check out source troves that have been shadowed from
      a branch that no longer contains the files. (CNY-462)
    * The Install recipe class now has the ability to copy symbolic links.
      (CNY-288)
    * The output produced by cvc when attempting to find the
      appropriate patch level when applying a patch has been
      improved. (CNY-588)
    * When cooking (either from a recipe or from the repository),
      cvc will always use the (auto)source files from the repository,
      instead of re-downloading them. This allows for rebuilds from
      recipes even if the upstream source is no longer available,
      without using the cvc cook --prep command first to cache the
      repository copies. (Auto)sources can still be re-downloaded
      using cvc refresh. (CNY-31)
    * The ordering for the rules used to determine which component a
      file should be in was reversed when a file was under /usr/share
      but had /lib/ somewhere in the path name. (CNY-1155)
    * The cvc add command will now refuse to add symbolic links that
      are absolute, dangling, pointing to files outside of the current
      directory or pointing to files that are not tracked by Conary.
      (CNY-468)
    * Use objects now record which file on system define them. (CNY-1179)
    * ExcludeDirectories built-in policy will now remove the empty
      directories it has excluded from the _ROOT_ in order to prevent
      later policies from thinking they are going to be on the target
      system. (CNY-1195)

  o Internal changes:
    * Conary now supports being built against an internal copy of the
      sqlite3 library for cases when the system sqlite3 is not the
      optimal version for Conary.
    * The repository schema's string types are no longer restricted to
      arbitrary sizes for backends that support indexing larger strings
      than MySQL's InnoDB storage engine. (CNY-1054)

  o Bug Fixes:
    * The SQL query that implements the getTrovesByPath() repository
      method has been reworked to avoid slow queries under
      MySQL. (CNY-1178)
    * Builds that resulted in changesets containing the same file
      in different locations would fail to commit if the files differed
      only by mtime. (CNY-1114)
    * The mirror script now correctly handles the cases where
      the PathIdConflict errors are raised by certain source repositories
      during mirroring. (CNY-426)
    * The mirror script now can correctly mirror removed troves when a
      removed and regular versions appear in the same mirror chunk.
    * Perl dependency strings containing double colons are now properly
      accepted on the command line. (CNY-1132)
    * The cvc stat command now correctly displays the usage information
      when extra arguments are specified. (CNY-1126)
    * The conary update --apply-critical command will now behave correctly
      if the update job contains linked troves (besides the conary package
      which is the source of critical updates). Linked troves are troves
      with overlapping paths.  (CNY-1115)
    * A GET request to the "changeset" URL of a repository server that
      does not supply any arguments no longer results in an Internal
      Server Error.  The repository can be configured to send email to
      an email address with debugging information. (CNY-1142)
    * When checking to make sure that the URL used to upload a
      changeset matches the repository base URL, both URLs are now
      normalized before the comparison is made. (CNY-1140)
    * The conary.lib.logparse module now provides the correct date
      strings for each logged event.
    * The Conary command line argument parser checks for the --help
      option earlier.  This corrects some instances where commands
      like "conary rq --help" would not display help. (CNY-1153)
    * The conary [command] --help --verbose command now correctly
      displays verbose option help.
    * Conary no longer fails with an unhandled exception when the 
      local database is locked.  A useful error message is now
      produced. (CNY-1175)
    * The cvc annotate command now attributes the correct name to the
      person who committed the initial revision of a file. (CNY-1066)
    * Conary will give a better error message if you try to run the
      conary emerge command without conary-build installed. (CNY-995)

Changes in 1.1.13:
  o Build Changes:
    * All files in "binary directories" now provide their path as a
      file: dependency. This allows more flexibility for files that
      have requirements such as "file: /usr/bin/cp". (CNY-930)
    * A addRemoveRedirect() method has been added to the
      RedirectRecipe class to allow redirecting packages to nothing
      (which causes them to be erased on update). The client code has
      been updated to remove package components properly for this
      case.  (CNY-764)

  o Bug Fixes:
    * Config files, though added to the :config component by default
      (CNY-172), can now be appropriately overridden by
      ComponentSpec. (CNY-1107)
    * ELF files that have no DT_NEEDED or DT_SONAME entries no longer
      cause Conary to trace back attempting to discover the ELF
      ABI. (CNY-1072)
    * Conary will no longer attempt to update troves in the namespace
      "local" when using updateall.
    * Redirect recipes which contain conflicting redirects now give an
      error message instead of a traceback. (CNY-449)
    * The previous fix for CNY-699 wrongly encoded the soname rather
      than the filename in provisions for symbolic links to shared
      libraries when the shared library had a soname.  Additionally,
      symlinks from directories not in the system shared library path
      to ELF shared libraries in directories in the shared library
      path wrongly caused internal dependencies to have the full path
      to the symlink encoded in the shared library requirement.  These
      bugs have been resolved. (CNY-1088)

Changes in 1.1.12:
  o Client Changes:
    * A signature callback has been added, which allows one to catch
      the troves with bad signatures and react appropriately (display
      an error message, lower trust level, etc). (CNY-1008)
    * The conary.lib.logparse module has been added to provide
      parsed access to conary log files. (CNY-1075)

  o Build Changes:
    * "cvc cook" is now more efficient in looking up files that are
      part of the built troves (CNY-1008).
    * A "commitRelativeChangeset" configuration variable has been
      added to control whether Conary creates relative or absolute
      changesets when cooking.  It defaults to True, but can be
      changed to False to cause Conary to cook and commit absolute
      changesets. (CNY-912)
    * A list of X.org mirrors has been added to the default mirrors.
    * "cvc diff" now returns an return code of 2 on error, 1 if there
      are differences, and 0 if there are no differences. (CNY-938)
    * An "addResolveSource" method has been added to GroupRecipe.
      This will change how dependency resolution is done when building
      a group.  Instead of searching the label path defined in the
      group for solutions, the resolve source will be searched
      instead. This allows you to resolve dependencies against a
      particular version of a group. (CNY-1061)
    * Cloning multiple flavors of the same package in a single step is
      now possible. (CNY-1080)
    * Perl dependencies now include provides for .ph files, as well as
      .pl and .pm files, found in the perl @INC path. (CNY-1083)

  o Bug Fixes
    * The previous fix for CNY-699 introduced two errors in handling
      shared library dependencies that were not in shared library
      paths and thus need to have their paths encoded.  These bugs
      have been resolved. (CNY-1088)
    * The build time in the troveInfo page of the repository browser
      is now displayed properly as "(unknown)" if a trove has no build
      time set. (CNY-990)
    * dbsh now properly loads the schema when one of the .show
      commands is executed. (CNY-1064)
    * The Conary client version is saved before the re-execution of
      conary that follows the application of a critical
      update. (CNY-1034)
    * A condition that was causing sys.exit() to not terminate the
      server process when running in coverage mode has been
      fixed. (CNY-1038)
    * If a configuration value is a list and has a non-empty default,
      appending values to that default does not reset that list to
      empty (Conary itself never triggers this case, but rMake does
      with defaultBuildReqs). (CNY-1078)
    * FileContainers don't store the path of the filecontainer in the
      gzip header for contents which are being transparently compressed
      by the object
    * Creating referential changesets obtained the path of files in the
      data store multiple times. When one content store in a round-robin
      content store configuration is corrupt, that would lead to inconsistent
      changesets. Instead, we will include those corrupt contents in
      a valid changeset and let the install content validation catch the
      problem.

Changes in 1.1.11:
  o Client Changes:
    * "conary help [command]" now displays the usage message for
      the command.
    * The --help options will now display a smaller number of flags by
      default, and more when the --verbose flag is added.
    * A getUpdateItemList() method has been added to the ConaryClient
      class.  It returns a list of top level troves on the local
      system. (CNY-1025)
    * "conary rq package:source --tags" will now show an "autosource"
      tag on autosourced files.
    * Conary now correctly uses "KB/s" instead of "Kb/s" when
      displaying transfer rates. (CNY-330)
    * conary rblist is now more readable, and supports --labels and
      --full-versions. (CNY-410)

  o Build Changes:
    * When using "cvc refresh" to refresh autosourced files, the
      refresh flag is now reset after the commit.  Previously, the
      file would continue to be refreshed on subsequent commits.
    * When using "cvc commit", cvc no longer downloads autosourced
      files which haven't changed (CNY-611, CNY-463)
    * Files that were previously marked as autosource files can now be
      made a regular file by calling "cvc add".
    * When using "cvc remove" to remove a file from the local checkout
      directory and the file is still specified in the recipe file as
      being automatically downloaded, the file will now be switched to
      an autosource file (preserving the pathId).
    * The autosource state is now stored explicitly in CONARY files.
    * CONARY files now use textual identifiers for flags instead of
      digits.
    * "cvc refresh" no longer downloads all autosource files.  Only
      the file(s) specified are downloaded.
    * Files removed with "cvc remove" are no longer erroneously
      re-added when committing changes to the repository.  This used
      to happen when the file was in the previous version of the
      source component and also present in the lookaside
      cache. (CNY-601)
    * Conary now produces a warning instead of an error when an
      unknown use flag is specified in the buildFlavor configuration
      variable.  It will still produce an error if the unknown use
      flag is accessed in the recipe.
    * Package builds now create relative changesets for components instead
      of absolute changesets, reducing the size of the upload to the
      repository (CNY-912)
    * The download code in cvc now accepts cookies.  This is required
      to download files from Colabnet sites. (CNY-321)
    * The download code in cvc can now handle basic HTTP
      authentication. (CNY-981)
    * Shared libraries and symlinks to shared libraries provide their
      filenames as soname dependency provisions, as well as DT_SONAME
      records listed within the shared library, if any. (CNY-699)
    * Malformed regular expressions passed as exceptDeps arguments to
      the r.Requires policy are now reported gracefully. (CNY-942)
    * A list of GNOME mirrors has been added to the default mirrors.
    * Commit log messages may now be provided with the "cvc --log-file"
      command, with support for standard input using the filename "-".
      (CNY-937)
    * The default ComponentSpec information is now loaded from
      files in the /etc/conary/components/ directory tree, and the
      defaults can now be overridden on a per-distribution basis in
      the /etc/conary/distro/components/ directory tree. (CNY-317)
    * Freeform documentation from /usr/share/doc is now included
      in the new ":supdoc" component instead of the ":doc" component
      by default. (CNY-883)
    * Configuration files are now put into a ":config" component to
      make it easier to override them.  This configuration can be
      disabled by setting the configComponent configuration item
      to False. (CNY-172)
    * Empty directories that have owner or group information explicitly
      set are now included in packages by default. (CNY-724)

  o Bugfixes:
    * Files added in both the repository and locally with cvc now give
      an error message on update rather than corrupting the CONARY
      file (CNY-1024)
    * Adding a file locally and then merging that file from upstream
      now causes an error as expected (it would traceback
      before). (CNY-1021)
    * Cooking a group recipe that defines an empty groups with
      resolveDependencies set no longer results in a traceback.
      Conary will display an error message as expected. (CNY-1030)
    * Specifying a bad protocol in a repositoryMap entry (a protocol
      other than http or https) no longer causes an unhandled
      exception. (CNY-932)
    * When migrating, conary now utilizes update mode with all updates
      explicitly specified when re-executing after critical updates.
      Previously, the migration failed if a critical update was
      applied. (CNY-980)
    * Infinite loops are now detected when including configuration
      files. (CNY-914)
    * Temporary files created when critical updates are applied are
      now cleaned up. (CNY-1012)
    * Conary repositories now detect when changesets that are being
      committed are missing files. (CNY-749)
    * Conary now prints an error message when trying to write a
      changeset file to a location that cannot be written (directory,
      read-only file etc.). (CNY-903)

Changes in 1.1.10:
  o Bugfixes:
    * A warning message produced when attempting to retrieve a OpenPGP
      key has been fixed.  The warning was introduced in CNY-589.

Changes in 1.1.9:
  o Client Changes:
    * The usage message displayed when running "conary" or "cvc" has
      been simplified and improved. (CNY-560)
    * When choosing how to match up troves with the same name, conary now
      takes paths into account, if there's a choice to make between matching
      up two old troves that are otherwise equivalent with a new trove, conary
      will choose the one that shares paths with the new trove. (CNY-819)
    * Conary will now allow "conary migrate --info" and "conary migrate
      --interactive" without displaying usage information. (CNY-985)
    * Conary now only warns about being able to execute gpg if a
      signature trust threshold has been set. (CNY-589)
    * Fixed cvcdesc after the refactoring of configuration options. (CNY-984)

  o Server Changes:
    * PostgreSQL support has been finalized and some SQL queries have
      been updated in the repository code for PostgreSQL
      compatibility.  PostgreSQL will be officially supported in a
      future release of Conary.
    * The repository browser is now viewable by Internet Explorer.

  o Build Changes:
    * cvc now allows files to be switched from autosource to normal
      and from normal to autosourced. (CNY-946)
    * Recipes will now automatically inherit a major_version macro,
      which is defined to be the first two decimal-seperated parts of
      the upstream version, combined with a decimal. For example, a
      version string of 2.16.1.3 would have a major_version of
      2.16. (CNY-629)
    * A list of KDE mirrors has been added to the default mirror
      configuration. (CNY-895)
    * If a group is cooked twice at the same command line, for example
      "cvc cook group-dist[ssl] group-dist[!ssl]", then conary will
      cache the trove found during the first group cook and use it for
      subsequent group cooks. (CNY-818)
    * Unpacking a tarball now preserved permissions only when
      unpacking into the root proxy, not unpacking sources into the
      build directory. (CNY-998)

  o Code Cleanups
    * The command line options common between cvc and conary are now
      defined in one place.
    * The code to add options to the command line parser for an option
      has been refactored to remove duplication.

  o Bug Fixes:
    * A bug that caused an Internal Server Error when marking a group
      :source component as removed in a repository has been fixed.
    * A bug that caused group cook with a replace or remove with a
      flavor and no matching trove to emit a traceback instead of a
      warning has been fixed. (CNY-977)
    * A bug that caused an unhandled exception when two packages with
      the same name require a trove that was being erased has been
      fixed.
    * Timeouts that occur when attempting to read the XML-RPC request
      from a client are now logged and return an exception (instead of
      causing a unhandled exception in the server).

Changes in 1.1.8:
  o Bug Fixes:
    * The fix for CNY-926, which allows a ShimNetClient to create
      changes directly from an in-process Conary Repository, did not
      properly merge changesets when multiple servers were involved.
    * The r.setByDefault() method in group recipes was broken in
      1.0.34.  It would cause a traceback.  This has been fixed.

Changes in 1.1.7:
  o Client Changes:
    * You can now delete troves, update from changeset files, and
      update with a full version specified without an installLabelPath
      set. (CNY-281)
    * "conary rm" has been added as an alias for the "conary remove"
      command. (CNY-952)
    * Conary now produces an error message when an invalid context is
      specified. (CNY-890)
    * User settings in a context will override but not remove user
      settings from the main conary configuration file. (CNY-972)

  o Build (cvc) Changes:
    * "cvc cook --prep" now warns about missing dependencies instead
      of raising an error.  "cvc cook --download" does not warn or
      error. (CNY-787)
    * In a group recipe, if you use r.remove() to remove a component
      from a package in a group (which marks the component
      byDefault=False), and the package no longer contains any
      byDefault=True components, the package itself will also be made
      byDefault=False. This avoids installing packages with no
      components on the system. (CNY-774)
    * Previously, Java files that have no discoverable provided or
      required interfaces (for example, due to EAR dependencies)
      caused a traceback.  Conary now handles this case correctly and
      does not traceback.
    * Merging when the current version is already based on the parent
      version now gives an error message instead of writing out an
      incorrect CONARY file (CNY-968)

  o Bug Fixes:
    * Erases of critical troves is no longer considered a reason to
      restart Conary.
    * A bug triggered when a critical update of a trove depended on an
      erase has been fixed.
    * A bug that caused changesets to be invalidated from the
      changeset cache when signatures were not modified by
      setTroveSigs() has been fixed.
    * A bug that caused an Internal Server Error (ISE) when attempting
      to browse the files in a shadowed component via the Conary
      repository browser has been fixed. (CNY-926)
    * A bug introduced 1.0.32 that affected the ability to update two
      troves due to the same broken dependency when using
      "resolveLevel 2" has been fixed.  This bug affected the ability
      to simply run "conary update conary" when conary-build and
      conary-repository will both installed. (CNY-949)
    * Conary will now display config lines that are equivalent to the
      default configuration value but are set explicitly by the
      user. (CNY-959)
    * Specifying "includeConfigFile" within a context will now include
      the file also within that context. (CNY-622)
    * A memory leak in conary.lib.misc.depSplit() has been fixed.
    * The client no longer loops forever trying to create
      cross-repository relative changesets when the trove is missing
      from one of the repositories. (CNY-948)
    * Repositories no longer return empty troves when
      createChangeSet() is called on troves which are referenced
      within the repository but present on a remote repository.
      (CNY-948)
    * Repository queries no longer return matches for troves which are
      referenced by groups but are not present in the
      repository. (CNY-947)
    * Specifying a root (through conaryrc configuration or the
      "--root" command line parameter) that is not a directory no
      longer results in an unhandled exception. (CNY-814)
    * Renaming and changing a source file no longer results in
      tracebacks on "cvc update" and "cvc merge" (CNY-944, CNY-967)

Changes in 1.1.6:
  o Client Changes:
    * The "cvc" and "conary" command line programs have new command
      line argument aliases.  They accept "-r" as an alias for
      "--root" and "-c" as an alias for "--config".  Commands that
      accept "--info" now accept "-i" as an alias.
    * Contexts can now override any configuration option. (CNY-812)
    * The meaning of the "--components" command line option has
      changed to be more intuitive.  For example, "conary q
      --components" will show all the components for all packages,
      indented as expected. (CNY-822)

  o Build (cvc) Changes:
    * "cvc commit -m'commit message'" is now accepted.  Previously, a
      space was required between the -m and the message.
    * Permissions are now preserved by tar when extracting a tar
      archive added with r.addArchive().
    * The Requires policy now parses pkg-config files more reliably.
    * "cvc cook" now has a "--download" option, which fetches the
      applicable sources from upstream or from the repository and then
      stops. (CNY-837)
    * If cooking a group results in conflicts, the error message will now
      show you the reason why the troves in conflict were included in the
      group. (CNY-876)
    * A new r.addCopy() command is now available to group recipes.  It
      performs the actions required to create a new group, add all of
      the troves from a different group, and add the new group to the
      current group. (CNY-360)
    * In a group recipe, if r.replace() or r.remove() does nothing, a
      warning message is given unless the keyword allowNoMatches is
      used. (CNY-931)
    * In a group recipe, if r.replace() would match against a package
      included inside another group that you are not building, conary
      will warn that replace cannot possibly do anything and will
      suggest using r.addCopy() to resolve the problem. (CNY-360)
    * The Autoconf() build action now enforces buildRequirements of
      automake:runtime and autoconf:runtime if used. (CNY-672)
    * All build actions that enforce buildRequires additions now report
      them through the reportMissingBuildRequires summary policy.

  o Optimizations:
    * Retrieving a large number of troves without files from the local
      database has been sped up by 30%. (CNY-907)
    * On one test machine: "conary q --troves" is 2 times
      faster. "conary q", "conary q --deps" and "conary q --info" are
      30% faster.  "conary q --troves --recurse" is 4-6 times faster.

  o Bug Fixes:
    * r.Replace() no longer fails when a glob matches a dangling
      symlink.  It now reports that no action is taking on the
      dangling symlink due to it being a non-regular file.  This is
      the same behavior as running r.Replace() on non-dangling
      symlinks.

Changes in 1.1.5:
  o Optimizations
    * Duplicate trove instantiations have been removed. Build requires are
      no longer thawed out of abstract change sets, and methods were added
      to get dependency and path hash information directly from trove
      change set objects. These changes combined for a 50% speedup on
      update --info of a large group into an empty root and saved a few
      megs of memory as well (CNY-892)
    * The changes in the previous version of Conary in how XML-RPC
      responses are decompressed actually made Conary slower.  These
      changes have been reverted.

  o Build (cvc) Changes:
    * The Requires() policy now reads pkg-config files and converts the
      "Requires:" lines in them into trove dependencies, removing the
      need to specify those dependencies manually. (CNY-896)
    * Files in /etc/conary/macros.d/ are now loaded in sorted order
      after initial macros are read from /etc/conary/macros. (CNY-878)

  o Bug Fixes:
    * Conary now runs tagscripts correctly when passed a relative root 
      parameter (CNY-416).
    * cvc log now works when there are multiple branches matching for the
      same trove on the same label.
    * Fixed resolveLevel 2 so that it does not try to update packages that
      are already a part of the update. (CNY-886, CNY-780)
    * Fixed resolveLevel 2 so that it does not repeatedly try to perform 
      the same update. (CNY-887)
    * cvc cook | less now leaves less in control of the terminal. (CNY-802)
    * The download thread terminating during an update is now a fatal
      error.
    * The web interface to a conary repository will now print an error
      message instead of a traceback when adding an entitlement class
      with access to a group that does not exist.
    * Parent troves in repository changeset caches are now invalidated
      when a member trove is invalidated (CNY-746)
    * cvc cook group now limits the number of path conflicts displayed for 
      one trove to 10. (CNY-910)
    * Conary update now respects local changes when a group update occurs
      along with the update of the switched trove.  For example, switch
      foo to be installed from another branch instead of the default, 
      and then update foo and its containing group at the same time would
      cause conary to try to reinstall the original foo (resulting in path
      conflicts). (CNY-915)
    * loadRecipe now selects the most recent of two recipes available
      in the case where there are multiple choices due to label
      multiplicity. (CNY-918)

Changes in 1.1.4:
  o Client Changes:
    * Conary now restarts itself after updating critical conary
      components (currently, that consists of conary).  Hooks have
      been added for other components using the conary api to specify
      other troves as critical.  Also, hooks have been added for other
      components to specify a trove to update last. (CNY-805, CNY-808)
    * Conary now warns the user when they will be causing label
      conflicts - that is when an operation would cause two different
      branches of development for a single trove to end up with the
      same trailing label.  Since most conary operations are label
      based, such label conflicts can be confusing to work with and
      are almost never desireable - except in those few cases where
      they are necessary.  (CNY-796)
    * The conary repository client now retries when a DNS lookup of a
      server hostname fails with a "temporary failure in name
      resolution" error.

  o Optimizations
    * The getFileContents() and getFileVersions() server side calls
      have been optimized for faster execution.
    * The SQL query in getTroveList() has been sped up by a 3-5x factor.
    * dbstore now has support for executemany()
    * Inserts into local database now use executemany().

  o Server Changes
    * Several SQL queries have been updated for PostgreSQL compatibility

  o Build (cvc) Changes:
    * The "cvc add" command no longer assumes files it doesn't know to
      be binary are text files; there are lists for both binary and
      text types, and files which are added which aren't in either
      list need to be added with "--text" or "--binary". (CNY-838)
    * A "cvc set" command has been added to change files between
      binary and text mode for files in source components.
    * The "cvc diff" command no longer tries to display the contents
      of autosource files. (CNY-866)
    * The "cvc annotate" command no longer displays pathIds in the
      error message for the specified path not being included in the
      source trove.  It displays the path name instead.
    * The "cvc annotate" command now gives an error when it is run on
      a binary file.
    * A "cvc refresh" command has been added.  It allows you to
      request that cvc fetch new upstream versions of files referenced
      by URL.  Thanks to Pavel Volkovitskiy for the initial
      implementation of this feature. (CNY-743)
    * The "cvc newpkg" command and the PackageSpec policy now disallow
      certain potentially confusing characters in trove
      names. (CNY-842)
    * The PythonSetup() build action has been modified to be more
      consistent with other build actions. The "setupName" paramater
      has been added, which can specify a command to run (defaults to
      "setup.py"). The first argument, similar to Configure(), passes
      arguments to the command being specified by setupName. (CNY-355)
    * The "cvc commit" command now recognizes .html, .css, .kid, and .cfg
      as extensions that identify text files. (CNY-891)
    * The PythonSetup build action has been modified to make it
      clearer what its "dir" and "rootDir" options specify. (CNY-328)

  o Bug Fixes:
    * Conary commands no longer perform an unnecessary database check
      on the local system. (CNY-571)
    * A bug that could allow conary to consider a no-op update as an
      install (and could result in tracebacks in some situations) has
      been fixed. (CNY-845)
    * If you've made a local modification to a package and then try to
      downgrade it later, Conary will now downgrade included
      components as well. (CNY-836)
    * The error message produced by "cvc cook" when a source component
      exists on multiple branches with the same trailing label has
      been improved. (CNY-714)
    * Error handling when manipulating entitlements via XML-RPC has
      been improved. (CNY-692)
    * The usage message displayed when running "conary changeset" has
      been corrected. (CNY-864)
    * Conary no longer tracebacks when a disconnected cook tries to
      load a superclass.  Conary also gives better messages when the
      loaded recipe has a traceback.  Thanks to David Coulthart for
      the core of this patch. (CNY-518, CNY-713)
    * A bug in soname dependency scoring has been fixed.  Dependency
      scoring when multiple sonames were being scored would simply use
      the value of the last soname, instead of the cumulative score.
      Note that the dependencies that did not match at all would still
      return as not matching, so this bug only affected Conary's
      ability to select the best match.
    * A bug in architecture dependency scoring has been fixed.
      Matching architectures are now counted as having a positive
      value, so that when performing dependency resolution on an
      x86_64 machine, troves that have flavor "is: x86_64 x86" will be
      preferred to those with flavor "is: x86".
    * The PythonSetup command ignored any C compiler macros that had
      been set.  The template has been changed to use them in the same
      way that Configure() uses them; as environment variables.
    * The warning message produced when r.Replace() refuses to modify
      a non-regular file now includes the path, as intended.
      (CNY-844)
    * A traceback that occurred when a resolveLevel 2 update resulted
      in a component being erased has been fixed. (CNY-879)
    * Conary now works around a possible threading deadlock when
      exceptions are raised in Threading.join().  The bug is in the
      standard Python threading library, and is fixed in 2.4.3.
      Conary will use a workaround when running under older versions
      of Python. (CNY-795)
    * Checks have been added to the XML-RPC transport system to see if
      an abort has been requested while waiting for a response from
      the server.  This allows the main thread to terminate the
      changeset download thread if it is waiting for an XML-RPC
      response from the server.  (CNY-795)
    * A bug in Conary's handling of an unusual case when multiple
      files being installed share the same content, and one of the
      files has been erased locally has been fixed.
    * A traceback that occurred when a manually removed file switches
      packages during an update has been fixed. (CNY-869)
    * When you remove a file and replace it with a directory, Conary
      now treats it as a removal. (CNY-872)
    * Conary's OpenPGP implementation now dynamically uses RIPEMD if
      it is available from PyCrpyto.  Some PyCrypto builds don't
      include RIPEMD hash support. (CNY-868)
    * A bug that allowed merging changesets with conflicting file
      contents for configuration files with the same pathId has been
      fixed.  Applying the resulting merged changeset caused
      IntegrityErrors.  (CNY-888)

  o Optimizations
    * The getFileContents and getFileVersions server side calls have
      been optimized for faster execution
    * The SQL query in getTroveList has been sped up by a 3-5x factor.
    * dbstore now has support for executemany()
    * Inserts into local database now use executemany().

  o Server Changes
    * Several SQL queries have been updated for PostgreSQL compatibility

Changes in 1.1.3:
  o System Update Changes:
    These changes make Conary much more robust when applying updates
    that move files from one package to another.

    * Components that modify the same files are now required to be in
      the same update job.  For example, if a file moves from
      component a:runtime to component b:runtime, the erase of
      component a:runtime and the install of component b:runtime will
      occur at the same time. (CNY-758).
    * Files moving between components as part of a single job are now
      treated as file updates instead of separate add/remove events.
      (CNY-750, CNY-786, CNY-359)

  o Client Changes:
    * The source component is now displayed in "conary rq --info"
      output.
    * Entitlements can now be passed into ConaryClient and
      NetworkRepositoryClient objects directly. (CNY-640)
    * Exceptions raised in callback functions are now issued as
      warnings and the current job is finished before
      existing. KeyboardInterrupts and SystemExits are handled
      immediately. (CNY-806)
    * The "--debug" command line flag now provides information that is
      useful to the end-user during the update process.  The
      "--debug=all" flag will provide output that is useful to conary
      developers.
    * The output of "--debug" has been modified when performing
      dependency resolution.  The output should be more helpful to end
      users.  Also rearranged the output given when dependencies
      fail. (CNY-779)
    * Config files and diffs are no longer cached in ram during installs;
      they are now reread from the changeset whenever they are needed
      (CNY-821)
    * Binary conflicts no longer cause a traceback in cvc update
      (CNY-644,CNY-785)

  o Optimizations
    On a test system, "conary updateall --info" is around 24% faster
    than previous versions of Conary.

    * The SQL query used to retrieve troves from the local database
      has been optimized.  The new code is nearly four times faster
      for operations like "conary q group-dist --info".
    * The SQL query in getTroveContainers() used to determine the
      parent package(s) and groups(s) of a set of troves as recorded
      in the local database has been optimized.  The new code is
      almost 95 times faster. (0.2 seconds versus 19 seconds)
    * The code in getCompleteTroveSet() that creates Version and
      Flavor objects from entries in the database now caches the
      created object.  This is approximately a 4.5 times speed
      up. (2.10 seconds versus 9.4 seconds)
    * The code in iterUpdateContainerInfo has had similar version
      and flavor caching optimizations that make the code about 
      2.5 times faster (from 10 seconds to 4 seconds).

  o Server Changes:
    The Conary repository server now sends a InvalidClientVersion
    exception when a conary 1.0.x client attempts to manipulate an
    entitlement through addEntitlement() or deleteEntitlement().

  o Build (cvc) Changes:
    * "cvc merge" and "cvc update" are now more verbose when
      patching. (CNY-406)
    * "cvc clone" now requires that you specify a message when cloning
      source components unless you specify --message.  It also gives
      more output about what it is doing (CNY-766, CNY-430).
    * "cvc clone" now has a --test parameter that runs through all
      steps of cloning without performing the clone.  --info is now
      more lightweight - it no longer downloads all of the file
      contents that would be cloned.
    * "cvc clone" now has a --full-recurse parameter that controls how
      recursion is performed.  Cloning a group no longer recurses by
      default.  The only way that a recursive group clone could
      succeed is if all troves in the group came from the same branch.
      This is almost never the case.
    * The "cvc cook" command now prints the flavor being built,
      as well as the version. (CNY-817)
    * The command line argument parsing in "cvc" has been modified.
      To use the "--resume" command line argument to specify that you
      wish to resume at a particular location, you must use
      "--resume=<loc>".  "--resume <loc>" will not work anymore.  This
      removes an ambiguity in how we parse optional parameters in
      Conary.
    * The PythonSetup build action no longer provides the older
      --single-version-externally-managed argument, and instead
      provides the --prefix, --install-purelib, --install-platlib,
      and --install-data arguments, which can be overridden with the
      purelib, platlib, and data keyword arguments, respectively.  This
      allows it to work correctly with a greater number of packages.
      It also provides the option of providing a "purePython=False"
      argument for python packages that mix architecture-specific
      and architecture-neutral files, and tries to automatically
      discover cases when it should be provided. (CNY-809)
    * Python dependencies were previously incorrectly calculated
      for certain module path elements added in some Python C
      code (for example, contents of the lib-dynload directory);
      these errors are now resolved by using external python
      to find system path elements. (CNY-813)
    * /etc/conary/mirrors/gnu has been added to enable mirror://
      references to the GNU mirror system.
    * The GNU mirror list was then significantly expanded and
      re-sorted.  (CNY-824)
    * /etc/conary/mirrors/cpan has been added to enable mirror://
      references to the Comprehensive Perl Archive network mirror
      system.
    * In group recipes, the methods r.add(), r.addAll(), and
      r.addNewGroup() have been modified to accept the use= parameter,
      which defaults to True (CNY-830).

  o Bug Fixes:
    * A bug that caused a traceback in the web interface when a
      non-admin user attempts to manage their entitlement classes has
      been fixed. (CNY-798)
    * "conary rq" (with no arguments) no longer hides troves if the
      flavor that matches the system flavor is not built for the
      latest version. (CNY-784)
    * "cvc cook" now displays the correct label of the thing it is
      building, even when it is not the build label.
    * Running "cvc update" in a directory that has been created with
      "cvc newpkg" but has not yet been committed to the repository
      will now fail with an appropriate error message instead of
      displaying a traceback. (CNY-715)
    * Conary can now apply updates that change a file that is not a
      directory to a directory.
    * Currently version objects are cached to optimize Conary.
      Unfortunately, version objects are mutable objects.  That means
      that if two different pieces of code are given the same version
      object, modifications made by one part of the code could affect
      the other inadvertently.  A warning message has been added to
      the version object when setting or resetting timestamps to make
      developers aware of the problem.  Developers should copy the
      version object before calling setTimeStamps(),
      resetTimeStamps(), incrementSourceCount(), or
      incrementBuildCount() on it.  When creating a version object
      from a string and time stamp set, use the timeStamps= keyword
      argument to versions.VersionFromString() to avoid the copy.  In
      a later version of Conary, version objects will be immutable.
      New methods will be introduced that return new modified objects.
    * Conary no longer hangs waiting for the download thread when an error
      occured in the download thread which caused it to terminate.
    * "conary migrate" now returns an error much earlier if you are
      not using interactive mode. (CNY-826)
    * Files removed from troves (most often by --replace-files) are now
      properly skipped on updates to that trove when the file didn't change
      between versions. (CNY-828)
    * includeConfigFile now gives a much better error message when it
      cannot include a config file. (CNY-618)

Changes in 1.1.2:
  o Bug Fixes:
    * Conary now removes sources from the lookaside before unpacking SRPMs to
      ensure that the source referenced from the SRPM is actually contained in
      the SRPM. (CNY-771)
    * Errors found in the recipe while checking in will now display file name
      and line number information along with the error found.
    * The trove browser no longer shows duplicate entries for multihomed
      repositories.
    * A bug that kept sqlite-based 64-bit mirrors from being used as a source 
      for further mirrors has been fixed.

  o Build Changes:
    * Conary no longer prints policy error messages three times; it
      now prints each error immediately when it is found, and then
      summarizes all policy errors once (instead of twice) at the
      end of the build process. (CNY-776)

Changes in 1.1.1:
  o Client Changes:
    * Migrate no longer replaces by default as if --replace-files was
      specified. (CNY-769)

  o Server Changes:
    * The log retrieval function now returns a HTTP_NOT_IMPLEMENTED
      (501) instead of a HTTP_NOT_FOUND (404) if the logFile
      directive is not configured.

  o Build Changes:
    * Conary now recognizes that pkgconfig finds its files in
      /usr/share/pkgconfig as well as /usr/lib*/pkgconfig. (CNY-754)
    * /etc/conary/mirrors/cran has been added to enable mirror://
      references to the Comprehensive R Archive Network. (CNY-761)

  o Bug Fixes:
    * Conary now resets the timeStamps in all cases when
      getSourceVersion is called (CNY-708).
    * SQLite ANALYZE locks the database after it is run, causing
      updates to fail.
    * A bug that caused lists such as installLabelPath in
      configuration files to be parsed incorrectly when more than one
      space was between list elements has been fixed
    * A bug that caused Locally changed files to no be marked properly
      in rollbacks that were stored locally (including rollbacks for
      locally built troves) has been fixed. (CNY-645)
    * A bug that could cause "cvc cook" to create groups that include
      components needed to resolve dependencies that are already
      included not-by-default has been fixed.
    * A bug that caused a traceback message when adding a user through
      the web interface has been fixed.

Changes in 1.1.0:
  o 1.1 Release Overview

    Conary 1.1.0 is the first version in the 1.1 series.  New
    functionality has been added to Conary that required modifications
    to the repository database schema and XML-RPC protocol.  A Conary
    1.1.x-compatible client is required to access many of the new
    features.  The XML-RPC interface includes version information so
    that old clients continue to work with new servers, and new
    clients continue to work with old servers.

    New Features:
      * Conary can now remove packages and components from a
        repository server.  This is a privileged operation and should
        not normally be used.  Only users with a special "can remove"
        ACL can remove from the repository.  As removing something
        from a Conary repository is an act of last resort and modifies
        repository internals, the command line option will not appear
        in the reference documentation.  rPath will assist users that
        need more information.
      * Conary can now query the repository by path.  Use
        "conary repquery --path /path/to/find" to find components that
        include a particular path.
      * Several enhancements were added to the entitlement management
        facilities in a Conary repository.
      * Conary can now redirect a group.

  Detailed changes follow:

  o Server Changes:
    * Entitlement keys were artificially limited to 63 characters in
      length.  This restriction has been raised to the max length
      permitted in the database column (255).
    * Entitlement classes can now provide access to multiple access
      groups (and updated the web UI to support that) (CNY-600)
    * addEntitlement() and deleteEntitlement() repository calls replaced
      by addEntitlements and deleteEntitlements calls.  These calls
      operate on more than one entitlement simultaneously.
    * Added getTroveLeavesByPath() and getTroveVersionsByPath(). (for
      CNY-74)
    * Conary now checks to ensure you have write access to all the
      things the client is trying to commit before you send them
      across the wire. (CNY-616)
    * deleteAcl() and listAcls() methods have been added to
      ConaryClient.

  o Client Changes:
    * "conary rq" now supports "--path", which allows you to search
      for troves in the repository by path. (CNY-74)
    * "conary rq" now has a "--show-removed" option that allows you to
      see removed trove markers.  A [Removed] flag will be displayed
      when the --trove-flags option is added.

  o Bug Fixes:
    * Conary now resets the timeStamps in all cases when
      getSourceVersion is called (CNY-708).
    * SQLite ANALYZE locks the database after it is run, causing
      updates to fail.
    * A bug that caused lists such as installLabelPath in
      configuration files to be parsed incorrectly when more than one
      space was between list elements has been fixed
    * A bug that caused Locally changed files to no be marked properly
      in rollbacks that were stored locally (including rollbacks for
      locally built troves) has been fixed. (CNY-645)
    * A bug that could cause "cvc cook" to create groups that include
      components needed to resolve dependencies that are already
      included not-by-default has been fixed.

Changes in 1.0.27:
  o Client Changes:
    * A "files preupdate" tag script method has been Implemented which
      gets run before tagged files are installed or changed. (CNY-636)
    * A bug that could cause "--replace-files" to remove ownership
      from every file in a trove has been fixed. (CNY-733)

    * Multiple bugs where using "--replace-files" could result in the
      new file having no owner have been fixed. (CNY-733)
    * The logcat script now supports revision 1 log entries.
    * The logcat script is now installed to /usr/share/conary/logcat

  o Build Changes:
    * Improved handling of the "package=" keyword argument for build
      actions.  In particular, made it available to all build actions,
      removed double-applying macros to the package specification,
      and fixed failure in cases like "MakeInstall(dir=doesnotexist,
      skipMissingDir=True, package=...)". (CNY-737, CNY-738)
    * The lookaside cache now looks in the repository for local sources
      when doing a repository cook. (CNY-744)
    * The mirror:// pseudo-URL handling now detects bad mirrors that
      provide an HTML document instead of the real archive when a
      full archive name is provided; previously, it did so only when
      guessing an archive name.  Thanks to Pavel Volkovitskiy for this
      fix. (CNY-745)
    * The Flavor policy has been slightly optimized for speed.

  o Server Changes:
    * ACL patterns now match to the end of the trove name instead of
      partial strings (CNY-719)

  o Bug Fixes:
    * The Conary repository server now invalidates changeset cache
      entries when adding a digital signature to a previously mirrored
      trove.
    * A bug that caused the mirror code to traceback when no callback
      function was provided to it has been fixed. (CNY-728)
    * Rolling back changes when the current trove has gone missing from
      the server now causes the client to generate the changeset to apply
      based on the trove stored in the local database (CNY-693)

Changes in 1.0.26:
  o Build Changes:
    * When cooking a group, adding "--debug" to the "cvc cook" command
      line now displays detailed information about why a component is
      being included to solve a dependency. (CNY-711)
    * The mirror:// functionality introduced in Conary 1.0.25 had two
      small bugs, one of which prevented mirror:// pseudo-URLs from
      working.  These bugs are now fixed, thanks to Pavel
      Volkovitskiy. (CNY-704)
    * The "cvc cook" command now announces which label it is building
      at the beginning of the cook, making it easier to catch mistakes
      early. Thanks to Pavel Volkovitskiy for this fix. (CNY-615)
    * The source actions (addSource, addArchive, etc.) can now take
      a "package=" argument like the build actions do.  Thanks to
      Pavel Volkovitskiy for contributing this capability.  (CNY-665)
    * The "preMake" option had a bad test for the ';' character; this
      test has been fixed and extended to include && and ||.
      thanks to Pavel Volkovitskiy for this fix. (CNY-580)
    * Many actions had a variety of options (dir=, subdir=, and
      subDir=) for specifying which directory to affect.  These have
      been converted to all prefer "dir=", though compatibility
      with older recipes is retained by continuing to allow the
      subDir= and subdir= options in cases where they have been
      allowed in the past. Thanks to Pavel Volkovitskiy for this
      enhancement. (CNY-668)

Changes in 1.0.26:
  o Server Changes:
    * The Conary web interface now provides a method to rely solely on
      a remote repository server to do authentication checks. (CNY-705)
    * The ACL checks on file contents and file object methods have
      been improved. (CNY-700)
    * Assertions have been added to prevent redirect entries from
      being added to normal troves.
    * An assertion has been added to ensure that redirects specify a
      branch, not a version.
    * The server returns a new FileStreamsMissing exception when the
      client requests file streams with getFileVersion or
      getFileVersions and the requested file stream is not present in
      the repository database. (CNY-721)
    * getFileVersions() now raises FileStreamMissing when it is given
      invalid request.
    * getFileContents() now raises a new FileHasNoContents exception
      when contents are requested for a file type which has no
      contents (such as a symlink).

  o Bug Fixes:
    * A bug that could cause "conary updateall" to attempt to erase
      the same trove twice due to a local update has been fixed.
      (CNY-603)
    * Attempts to target a clone to a version are now caught.  Only
      branches are valid clone targets. (CNY-709)
    * A bug that caused Trove() equality checks to fail when comparing
      redirects has been fixed.
    * A bug that caused the flavor of a redirect to be store
      improperly in the repository database has been fixed.
    * The resha1 script now properly skips troves which aren't present
      in the repository.
    * Conary 1.0.24 incorporated a fix for CNY-684 to correct behavior
      when storing src.rpm files rather than their contents.  The fix
      worked for local builds but not for commits to repositories.
      Conary 1.0.26 includes a fix that corrects the behavior when
      committing to a repository as well. (CNY-684)
    * A bug that prevented flavored redirects from being loaded from
      the repository database has been fixed.
    * "Conary migrate" now will follow redirects. (CNY-722)

Changes in 1.0.25:
  o Build Changes:
    * The addArchive() source action will search for reasonably-named
      archive files based on the name and version if given a URL ending
      with a "/" character. Thanks to Pavel Volkovitskiy for the
      initial implementation. (CNY-671)
    * All source actions, when given a URL that starts with "mirror://",
      will search a set of mirrors based on files in the mirrorDirs
      configuration entry, with default files provided in the
      /etc/conary/mirrors/ directory. Thanks to Pavel Volkovitskiy for
      the initial implementation. (CNY-171)
    * Symbolic links are now allowed to provide a soname even if they
      reference an ELF file only indirectly through other symbolic
      links.  Previously, a symbolic link could only provide a soname
      if it directly referenced an ELF file. (CNY-696)

  o Bug Fixes:
    * A bug that caused unhandled exceptions when downloading the file
      contents needed for a distributed changeset in threaded mode has
      been fixed. This bug was introduced in 1.0.24. (CNY-701)

Changes in 1.0.24:
  o Server Changes:
    * The server binary access log can now be downloaded by an
      administrator by visiting the http://servername/conary/log
      URL. Once the log is accessed it is rotated automatically by the
      repository server. Subsequent accesses to the log URL will only
      yield log entries added since the last access. (CNY-638)
    * The Users and Groups tab in the web management UI is no longer
      highlighted when administrators change their passwords.

  o Client Changes:
    * A --what-provides option has been added to "conary query" and
      "conary repquery".
    * A bug that installed extra components of a package that is being
      installed instead of updated due to the existing package being
      pinned has been fixed. (CNY-682)

  o Build Changes:
    * When pulling files out of a src.rpm file, Conary now stores the
      src.rpm file itself in the repository rather than the files
      pulled from it. (CNY-684)
    * Mono dependency version mappings are now discovered in CIL policy
      .config files. (CNY-686)
    * The internal util.literalRegex() function has been replaced by
      use of re.escape(). (CNY-634)

  o Bug Fixes:
    * The Conary Repository web interface no longer returns a
      HTTP_FORBIDDEN (403) when a bad password is given by the user.
      This allows the user to re-try authentication.
    * The --signatures and --buildreqs flags now work with "conary
      showcs".  (CNY-642)
    * A bug in the NetworkRepositoryClient default pwPrompt mechanism
      has been fixed.
    * Error messages when entitlements fail to load have been
      improved. (CNY-662)
    * The repository client no longer caches repository access info
      when the attempt to access was unsuccessful. (CNY-673, affects
      CNY-578)
    * A bug that caused x86 flavored troves from being updated
      properly when using "conary updateall" on an x86_64 system has
      been fixed. (CNY-628)
    * A bug that caused migrate behavior to not respect pins when the
      pinned troves were set to be erased (CNY-680).
    * Calling r.ComponentSpec(':foo') works again; it is exactly
      equivalent to r.ComponentSpec('foo'). (CNY-637)
    * Calling r.Move() with only one argument now fails explicitly
      rather than silently doing nothing. (CNY-614)

Changes in 1.0.23:
  o API Additions:
    * The interface to create, list and delete access groups and
      modify the users therein through is now exposed though
      ConaryClient.
    * The interface to delete entitlement groups is now exposed
      through ConaryClient.

  o Client Changes:
    * "conary updateall" now accepts the --keep-required command line
      argument.
    * the mirror script now provides download/commit feedback using
      display callbacks like other conary commands
    * the excludeTroves config option will now keep fresh installs from
      happening when an update job is split due to a pinned trove.

  o Server Changes:
    * The repository database migration code now reports an error when
      trying to migrate old-style redirects.  The code to perform the
      migration is incomplete and creates invalid new-style
      redirects.  If you have a repository with old-style redirects,
      contact rPath for assistance with your migration. (CNY-590)

  o Bug Fixes:
    * Subdirectories within source components are now better supported.
      Specifically, different subdirectories with the same filename will
      now work. (CNY-617)
    * The util.literalRegex() function now escapes parenthesis characters.
      (CNY-630)
    * Manifest files now handle file names containing "%" characters.
      Fix from Pavel Volkovitskiy. (CNY-627)
    * Fixed a bug in migrate that caused its behavior to shift when migrating 
      to the same version that is currently installed.
    * Fixed a bug in the logcat script that caused the entitlement field to
      display the user information instead. (CNY-629)

  o Build Changes:
    * The r.addArchive() source action can now unpack Rock Ridge and
      Joliet ISO images, with some limitations. (CNY-625)

Changes in 1.0.22:
  o Client Changes:
    * Conary now has hooks for allowing you to be prompted for both name
      and password when necessary.
    * Conary will no longer report a traceback when trying to perform 
      dependency resolution against repositories that are not available.
      Instead, it will print out a warning. (CNY-578)

  o Build Changes:
    * It is now possible to set environment variables to use within
      Conary builds from within conary configuration files, using the
      new "environment" configuration item.  Thanks to Pavel
      Volkovitskiy for implementing this feature. (CNY-592)
    * In previous versions of Conary, calls to r.PackageSpec() would
      improperly override previous calls to r.ComponentSpec(); now
      the ordering is preserved.  Thanks to Pavel Volkovitskiy for 
      this fix. (CNY-613)

  o Bug Fixes:
    * A bug that would allow recursively generated changesets to
      potentially have missing redirect flags has been fixed.
    * A bug in redirect handling when the branch changed but the trove
      name didn't has been fixed - conary will do a better job of
      determining what jobs to perform in this situation. (CNY-599, CNY-602)
    * Errors relating to PGP now just display the error instead of causing 
      conary to traceback. (CNY-591)
    * Conary sync on a locally cooked trove will no longer traceback (CNY-568)
    * --from-file and sync now work together.
    * An AssertionError that was occasionally reached by incorrect repository
      setups is now a ConaryInternalError
    * A bug when updating to a locally cooked trove when the user had 
      manually removed files has been fixed. (CNY-604)
    * CONARY files that are not accessible will no longer cause conary to
      traceback when trying to read context from them. (CNY-456)
    * signatureKeyMap configuration entries are now checked to ensure
      they are valid. (CNY-531)

Changes in 1.0.21:
  o Client Changes:
    * The "conary migrate" command has changed behavior significantly
      in order to make it more useful for updating a system to exactly
      match a different group.  However, this change makes it much
      less useful for updating normal systems.  "conary migrate"
      should not be used without first reading the man page
      description of its behavior.  The old migrate behavior is now
      available by using "conary sync --full".  "conary syncchildren"
      has been renamed to "conary sync", and its behavior has also
      been modified slightly as a result.  The old behavior is
      available by using "conary sync --current". Please read the man
      page for a full description of the "sync" command as well.  (CNY-477)

  o Build Changes:
    * A "package" keyword parameter has been added to build actions,
      which specifies the package and/or component to which to assign
      the files that are added (not modified or deleted) by that build
      action.  For example, r.MakeInstall(package="foo") will place
      all the new files installed by the MakeInstall action into the
      "foo" package.  Thanks to Pavel Volkovitskiy for contributing
      this capability.  (CNY-562)
    * A "httpHeaders" keyword parameter has been added to the
      r.addArchive(), r.addPatch(), and r.addSource() source actions
      so that headers can be added to the HTTP request.

  o Bug Fixes:
    * The r.addPatch() build action no longer depends on nohup to
      create a file in the current directory (a bug introduced in
      conary 1.0.19). (CNY-575)
    * Commits with missing files no longer traceback. (CNY-455)
    * A bug that caused "#!/usr/bin/env /bin/bash" to not be
      normalized to /bin/bash by the NormalizeInterpreterPaths policy
      has been fixed.
    * A bug that prevented Conary from being able to download files
      that contain '&' or ';' characters has been fixed.  This allows
      Conary to download sources from cgi-bin URLs.
    * "cvc merge" no longer fails to merge changes from the parent
      branch when the shadowed version doesn't exist on the parent
      branch.

Changes in 1.0.20:
  o Build Changes:
    * "jvmdir", "javadir", "javadocdir", and "thisjavadocdir" have
       been added to the default set of macros.
    * A r.JavaDoc() build action has been added.  It funtions
      exactly like the "r.Doc()" build action, except it coppies into
      "%(thisjavadocdir)s".
    * When the r.addArchive() source action attempts to guess the main
      directory in which to build, it now recognizes when when sources
      have been added in an order that defeats its algorithm and provides
      a helpful error message. (CNY-557)

  o Client Changes:
    * A --tag-script parameter has been added to the rollback
      command. (CNY-519)

  o Bug Fixes:
    * A bug in clone behavior that caused Conary to try to clone
      excessive troves has been fixed.  If you were cloning uphill
      from branch /a/b to /a, and a buildreq was satisfied by a trove
      on /a//c, Conary would try to clone the buildreq to /a as well.
      (CNY-499)
    * A bug in the "r.Ant()" and "r.JavaCompile()" build actions which
      caused the CLASSPATH variable to get mangled has been fixed.
    * A bug in 'r.ClassPath()' that caused a traceback has been fixed.
    * A bug that caused the "change password" tab to be displayed when
      browsing the repository via the web as an anonymous user has
      been fixed.
    * The web service code no longer permits the anonymous user to
      view the "change password" (/conary/chPassForm) form.
    * The r.addPatch() source action no longer hangs when presented
      with large patches, which fixes a bug introduced in Conary
      1.0.19.

Changes in 1.0.19:
  o API Change:
    * In order to fully represent empty flavors in Conary, a new Flavor
      object class has been added.  Previously, DependencySet objects
      were used to store flavor information.  Unfortunately it was not
      possible to distinguish "empty flavor" from "flavor not specified".
      When dealing with thawing frozen flavors, use ThawFlavor() instead
      of ThawDependencySet().  When testing to see if a flavor is empty,
      use the isEmpty() method of the flavor object.

  o Client Changes:
    * The default resolveLevel setting is now 2, this means that
      conary will try to update troves that would otherwise cause an
      update to fail.  See the conary man page for more details.
    * Multiple bugs have been fixed in interactive prompting for user
      passwords (CNY-466):
      - Password prompts are based on the server name portion of the
        label being accessed, not the actual hostname of the server
        (these are often different when repositoryMaps are used).
      - When no password callback is available, the operation will
        fail with an open error (which is identical to what would
        happen if no user name was present) instead of giving a
        traceback.
      - The download thread uses the passwords which the original
        thread obtained from the user.
      - The download thread is able to prompt for passwords from the
        user if distributed changesets require access to additional
        repositories.

  o Build Changes:
    * "r.Ant()", "r.JavaCompile()", and "r.ClassPath()" build actions
      have been added to support building java with conary.
    * "r.addPatch()" will now determine the patchlevel without users
      needing to add level= in the r.addPatch() call. The level
      parameter is still honored, but should not be needed.
    * "cvc cook --show-buildreqs" now displays build requirements
      inherited from parent recipe classes. (CNY-520)
    * The output of "cvc diff" and "cvc rdiff" can now be used as an
      input to patch when files are added between two versions. (CNY-424)
    * Use flags have been added for dom0 and domU.  They default to
      "sense prefernot".  The domU flag should be used to build
      binaries specific to Xen domU environments where special
      provisions are made for paravirtualization.  The dom0 flag
      should be used to build binaries specific to Xen dom0
      environments where special provisions are made for the
      hypervisor.  The existing "xen" flag should be used to build
      binaries specific to Xen which apply equally to Xen dom0 and
      domU environments.
    * Warning message for modes specified without an initial "0" have
      been improved to include the path that is affected. (CNY-530)

  o Server Changes:
    * Use the term Entitlement Class in all conary repository web interfaces
      replacing Entitlement Group.

  o Bugs Fixed:
    * The Conary Repository now returns an error to a client when
      committing duplicate troves that have an empty flavor. (CNY-476)
    * When checking out a source trove from a repository using
      "cvc checkout", the user is no longer warned about not being able
      to change the ownership of the files checked out.
    * A bug has been fixed in conary's determination of what troves
      had been updated locally.  This bug caused "conary updateall" to
      consider many x86 troves as needing to be updated separately
      instead of as a part of group-dist.  This could cause updateall
      failures. (CNY-497)
    * A bug that caused 'conary q tmpwatch:runtime --recurse' to traceback
      has been fixed (CNY-460)
    * Interactive mode now handles EOF by assuming it means 'no';
      thanks go to David Coulthart for the patch. (CNY-391)
    * Configuration settings in contexts can now be overridden from
      the command line. (CNY-22)
    * Redirect changesets now have primary troves, meaning they will
      display better when using "conary showchangeset". (CNY-450)
    * User's passwords are now masked when using "cvc context" (unless
      --show-passwords is specified). (CNY-471)
    * Removed excess output from commitaction which was caused by a
      change in option parsing code (CNY-405)

Changes in 1.0.18:
  o Client Changes:
    * Trying to shadow a cooked redirect now results in an error. (CNY-447)
    * A --keep-required option has been added to tell Conary to leave
      troves installed when removing them would break
      dependencies. This used to be the default behavior; Conary now
      issues a dependency error instead. (CNY-6)
    * "delete-entitlement" and "list-entitlements" options have been
      added to the "manageents" script.

  o Build Changes:
    * Python dependencies are now generated for .pyc files as well as
      for .py files. (CNY-459)

  o Server Changes:
    * Support for deleting entitlements, listing the entitlement
      groups a user can manage, and removing the ACL which lets a group
      manage an entitlement group has been added.
    * Entitlement management has been added to the Conary repository
      web interface. (CNY-483)

  o Bug Fixes:
    * The "list-groups" option to the "manageents" script has been
      corrected to list the groups the user can manage instead of the
      groups that user belongs to.

Changes in 1.0.17:
  o Client Changes:
    * Individual file removals performed by "conary remove" now create
      rollbacks. (CNY-7)
    * The repository mirroring client supports two new configuration
      options:
      - matchTroves is a regexp list that limits what troves will be
        mirrored based on the trove names;
      - recurseGroups takes a boolean value (True/False) which will
        cause the miror client to recurse through a groups and mirror
        everything that they include into the target repository.

  o Server Changes:
    * A single conary repository can host multiple serverNames. In the
      Conary repository's configuration file, the serverName directive
      can now specify a space separated list of valid server names
      which will be accepted and served from that repository. (CNY-16)

Changes in 1.0.16
  o Build Changes:
    * A check has been added to "cvc commit" that ensures a .recipe
      file exists in the CONARY state file.
    * Recipe classes can now set an "abstractBaseClass" class
      variable.  When set, Conary will not require a setup() method in
      the class.  This is used for creating superclass recipes where
      setup() methods are not needed.

  o Server Changes:
    * A new "entitlementCheckURL" configuration option has been added.
      This is a hook that allows external validation of entitlements.
    * The Conary Repository web interface look and feel has been
      updated.  The interface will look incorrect unless
      conary-web-common 1.0 or later is installed.

  o Bug Fixes:
    * When running "cvc log" on a newly created source component, cvc now
      errors gracefully instead of tracing back. (bz #863)
    * Conary now changes to the / directory before running tag
      scripts. (bz #1134)
    * "cvc co foo=invalidversionstring" now gives a more helpful error
      message. (bz #1037)
    * Cloning binary troves uphill now correctly checks for the source
      trove uphill.
    * A bug that would cause "conary migrate" to raise a KeyError when
      updating a group that referenced the same trove twice (through
      two subgroups) has been fixed.
    * A bug that caused miscalculations when determining whether a
      shadow has been modified has been fixed.
    * A number of bugs affecting resetting distributed changesets have
      been fixed.
    * A bug in the MySQL dbstore driver that caused the wrong
      character encoding to be used when switching databases has been
      fixed.
    * A bug where running updateall when one of the two groups that
      reference a trove has no update caused an erase of that trove to
      be requested has been fixed (CNY-748).

Changes in 1.0.15
  o Client Changes:
    * When writing files as non-root, Conary will no longer create
      files setuid or setgid unless the uid/gid creating the file
      matches the username/groupname in the package.
    * Conary now checks the rollback count argument for non-positive
      numbers and numbers greater then the number of rollbacks
      available. (bz #1072)
    * The entitlement parser has been reimplemented using expat
      instead of a hand-coded parser.  A correctly formatted
      entitlement file should now be enclosed in an
      <entitlement></entitlement> element.  Conary will continue to
      work with files that do not contain the toplevel <entitlement>
      element.

  o Build Changes:
    * Support has been added for recipe templates.  Now when running
      "cvc newpkg", cvc will automatically create a recipe from a
      template specified by the recipeTemplate configuration
      option. (bz #671, #1059)
    * Policy objects can now accept globs and brace expansions when
      specifying subtrees.
    * Cross-compile builds now provide CONFIG_SITE files to enable
      cross-compiling programs that require external site config
      files.  The default site config files are included.
    * The "cvc checkout" command can now check out multiple source
      troves in a single invocation.

  o Server Changes:
    * An "externalPasswordURL" configuration option has been added,
      which tells the server to call an external URL for password
      verification.  When this option is used, user passwords stored
      in the repository are ignored, and those passwords cannot be
      changed.
    * An authentication cache has been added, which is enabled by
      setting The authCacheTimeout configuration to the number of
      seconds the cache entry should be valid for.

  o Bug Fixes:
    * A bug that caused using groupName parameter with r.replace() to
      traceback has been fixed. (bz #1066)
    * Minimally corrupted/incorrect conary state files will no longer cause 
      conary to traceback. (bz #1107)
    * A bug that prevented upload progress from being displayed when
      using "cvc commit" has been fixed. (bz #969)

Changes in 1.0.14:
  o Client Changes:
    * Conary now creates shadows instead of branches when cooking onto
      a target label.  This means, for example, that local cooks will
      result in a shadow instead of a branch.
    * Conary now creates shadows on the local label when creating rollbacks
      instead of branches.
    * The branch command has been removed.  Any potential branch should be 
      done with a shadow instead.
    * The verify command now shows local changes on a local shadow instead
      of a local branch
    * Local changesets create diffs against a local shadow (instead of
      a branch) and --target for the commit command retargets to a shadow
    * User conaryrc entries are now searched from most specific target to
      least specific (bz #997)
    * A fresh install of a group will cause all of its contained components 
      to be installed or upgraded as well, without reference to what is 
      currently installed on your system -- no trove will be skipped because
      it is referenced by other troves on your system but not installed.
    * Changeset generation across distributed shadows now force file 
      information to be absolute instead of relative when the files are on
      different servers, eliminating server crosstalk on source checkin and
      when committing local changesets. (bz #1033)
    * Cvc merge now takes a revision, to allow you merge only up to a certain
      point instead of to head.

  o Server Changes:
    * Removed the ability for the server to log updates to its contents
      store (mirroring has made this capability obsolete)
    * logFile configuration directive now logs all XML calls
    * Split user management out from core authorization object
    * All user management calls are based on user and group names now
    * The user management web interface for the repository now allows
      the administrator to enable and disable mirroring for groups

  o Bug Fixes:
    * Conary will not traceback if you try to update to a trove with a name
      that matches a filesystem path that you don't have access to (bz #1010).
    * Conary will not raise an exception if a standard config file (~/.conaryrc,
      for example) exists but is not accessible.
    * cvc no longer allows . and .. to be added to source troves (bz #1014)
    * cvc remove handles removing directories (bz #1014)
    * conary rollback no longer tracebacks if you do not have write access to
      the conary database.
    * deeply shadowed versions would fail when performing some version 
      operations.  This caused, for example, local cooks of shadowed troves
      to fail.
    * using loadInstalled with a multiarch trove no longer tracebacks (bz #1039)
    * group recipes that include a trove explicitly byDefault False could result
      in a trove when cooked that had the components of that trove byDefault
      True.
    * Stop sending duplicate Host: headers, proxies (at least squid) mangle 
      these into one host header, causing failures when accessing rbuilder
      repositories that depend on that host header (bz #795)
    * The Symlink() build action should not enforce symlinks not
      dangling, and should instead rely solely on the DanglingSymlinks
      policy.
    * A bug that caused conary to treat a reference as an install when it
      should have been an update due to a miscalculation of what local updates
      had been made on the system has been fixed.

Changes in 1.0.13:
  o Client Changes:
    * A new "conary migrate" command for updating troves has been
      added.  "conary migrate" is useful for circumstances when you
      want to update the software state on a system to be synchronized
      with the default state of a group.  To do this, "conary migrate"
      calculates the changeset required to: 1) update the trove (if an
      update is available); 2) install any missing included troves; 3)
      synchronize included troves that have a mismatched version; 4)
      remove any referenced troves that are not installed by default.
    * The includeConfigFiles configuration directive now accepts http
      and https URLs.  This allows organizations to set up centralized
      site-wide conary configuration.
    * Conary now gives a more detailed error message when a changeset
      attempts to replace an empty directory with a file and
      --replace-files is not specified.

  o Build Changes:
    * The addSource source action will now replace existing files,
      rather than replacing their contents.  This implies that the
      mode of the existing file will not be inherited, and an
      existing read-only file will not prevent addSource from
      working.
    * The internal setModes policy now reports "suid/sgid" only for
      files that are setuid or setgid, rather than all files which
      have an explicitly set mode.  (bz #935)
    * TagSpec no longer will print out ignored TagSpec matches twice,
      once for tags specified in the recipe, and once for tags
      discovered in /etc/conary/tags/*.  (bz #902)
    * TagSpec will now summarize all its suggested additions to
      buildRequires in a single line.  (bz #868)
    * A new reportMissingBuildRequires policy has been added to summarize
      all suggested additions to buildRequires in a single line at the
      end of the entire build process, to make it easier to enhance the
      buildRequires list via cut-and-paste.  (bz #869)

  o Bug Fixes:
    * A bug that caused conary to traceback when a file on the file
      system is owned by unknown uid/gid has been fixed.  Conary will
      now print an error message instead.  (bz #977)
    * A bug that caused conary to traceback when an unknown Use flag
      was used when cooking has been fixed.  Previously, "cvc cook
      --flavor 'foobar'" would create a traceback.  Conary now says
      'Error setting build flag values: No Such Use Flag foobar'.
      (bz #982)
    * Pinned troves are now excluded from updateall operations.
      Previously conary would try to find updates for pinned troves.
    * Conary now handles applying rollbacks which include overlapping
      files correctly.  Previously --replace-files was required to
      apply these rollbacks.
    * the config file directive includeConfigFile is no longer case sensitive 
      (bz #995)

Changes in 1.0.12:
  o Client changes:
    * The rollback command now applies rollbacks up to and including
      the rollback number specified on the command line. It also
      allows the user to specify the number of rollbacks to apply
      (from the top of the stack) instead of which rollback to
      apply. (bz #884)
    * Previously, the code path for installing files as part of a new
      trove required an exception to be handled.  The code has been
      refactored to eliminate the exception in order to reduce install
      times.

  o Build Changes:
    * The cvc command now has a --show-buildreqs option that prints all
      build requirements.  The --no-deps argument for cvc has been
      aliased to --ignore-buildreqs for consistency.

  o Bug Fixes:
    * Installing into a relative root <e.g. --root foo> when running
      as root no longer generates a traceback. (bz #873)
    * Replaced files are now stored in rollbacks. (bz #915)
    * File conflicts are now also detected via the database, not just
      via real file conflicts in the filesystem.
    * A bug that resulted in multiple troves owning a file has been fixed.
    * Rollbacks of troves that were cooked locally will no longer
      raise a TroveIntegrityError.
    * The "conary remove" command no longer generates a traceback when
      the filename given cannot be unlinked. (bz #887)
    * The missing usage message displayed when "cvc" and "conary" are
      run with no command line arguments has been restored.
    * Rollbacks for initial contents files didn't work; applying
      rollbacks now ignores that flag to get the correct contents on
      disk. (bz #924)
    * The patch implementation now properly gives up on patch hunks
      which include changed lines-to-erase, which avoids erasing lines
      which did not appear in the origial version of the file. (bz
      #949)
    * Previously, when a normal error occurred while prepping sources
      for cooking (extracting sources from source archives, for
      example), conary would treat it as a major internal error.  Now
      the error message is simply printed to the screen instead.
    * A typo in a macro will now result in a more helpful error
      message.
    * A bug that caused a traceback when performing "conary rq" on an
      x86_64 box with a large installLabelPath where only an x86
      flavor of a trove was available on one label in the
      installLabelPath has been fixed (bz #961).
    * Conary no longer creates a rollback status file when one isn't
      needed.  This allows /var/lib/conarydb to be on read-only media
      and have queries continue to work/.
    * Reworked "conary remove" to improve error messages and fix
      problems with multiple files being specified, broken symlinks,
      and relative paths (bz #853, #854)
    * The mirror script's --test mode now works correctly instead of
      doing a single iteration and stopping.

Changes in 1.0.11:
  o Client Changes:
    * Conary will now allow generic options to be placed before the command
      you are giving to conary.  For example, 'conary --root=/foo query'
      will now work.
    * the remove command no longer removes file tags from files for no good 
      reason
    * rollbacks now restore files from other troves which are replaced as part
      of an update (thanks to, say, --replace-files or identical contents)
    * --replace-files now marks files as owned by the trove which used to
      claim them
    * You can now kill conary with SIGUSR1 to make conary enter a debugger
      when you Ctrl-C (or a SIGINT is raised)
    * --debug-all now enters a debugger in more situations, including option
      parsing fails, and when you hit Ctrl-C.
    * added ccs2tar, which will convert most absolute changesets (like those
      that cook produces) into tarballs
    * Troves now don't require dependencies that are provided by themselves.
      As troves are built with this new behavior, it should significantly speed
      up dependency resolution.
    * added a script to recalculate the sha1s on a server (after a label
      rename, for instance)
    * added a script to calculate an md5 password (for use in an info recipe,
      for example)

  o Build Changes:
    * Conary now supports a saltedPassword option to r.User in user info-
      packages.  Full use of this option will require that a new shadow package
      be installed.

  o Bug Fixes:
    * command-line configurations now override context settings

  o Build Changes:

Changes in 1.0.10:
  o Client Changes
    * Given a system based on rPath linux where you only installed
      !smp kernels, conary would eventually start installing smp
      kernels on your system, due to the way the update algorithm
      would determine whether you should install a newly available
      trove.  Conary now respects flavor affinity in this case and
      does not install the smp kernel.
    * Mirror configuration files can now specify uploadRateLimit and
      downloadRateLimit.
    * Updates utilizing changeset files are now split into multiple
      jobs properly, allowing changeset files which create users to
      work proprely.
    * "conary rollback" now displays progress information that matches
      the "conary update" progress information.
    * added --with-sources option for clone

  o Bug Fixes:
    * A bug that caused an assertion error when switching from an
      incomplete trove to a complete trove has been fixed.
    * A bug in perl dependencies that caused extra directories to be
      considered part of the dependency has been fixed.
    * A bug affecting updates where a pinned, partially installed
      package was supposed to be updated due to dependency resolution
      has been fixed.
    * A bug that prevented updates from working when part of a locally
      cooked package was replaced with a non-locally cooked component
      has been fixed.  The bug was introduced in Conary 1.0.8.
    * A bug that caused a segfault when providing an invalid type to
      StringStream has been fixed.
    * The troveInfo web page in the repository browser now displays
      useful error messages instead of traceback messages.  The
      troveInfo page also handles both frozen and non-frozen version
      strings.
    * A bug that caused conary to download unnecessary files when checking out
      shadow sources has been fixed.
    * A bug that caused "cvc rdiff" between versions of a trove that
      were on different hosts to fail has been fixed.
    * Fixed a bug when determining local file system changes involving a file 
      or directory with mtime 0.
    * The --signature-key option was restored

Changes in 1.0.9:
  o Client Changes:
    * A new dependency resolution method has been added which can be turned
      on by setting resolveLevel to 2 in your conarycfg:  If updating trove 'a'
      removes a dependency needed by trove 'b', attempt to update 'b' to
      solve the dependency issue.  This will allow 'conary update conary'
      to work as expected when you have conary-build installed, for example.
    * Switched to using more of optparse's capabilities, including --help
      messages.
    * One short option has been added, cvc -m for message.

  o Bug Fixes:
    * Recipes that use loadRecipe('foo') and rely on conary to look upstream
      to find their branch now work correctly when committing.
    * A bug affecting systems with multiple groups referencing the same troves,
      where the groups are out of sync, has been fixed.
    * the mirror client now correctly handles duplicate items returned in
      trove lists by older servers
    * A bug that caused the mirror client to loop indefinitely when
      doing a --full-trove-sync has been fixed
    * conary rq --trove-flags will now display redirect info even if you
      do not specify --troves (bug #877)
    * dep resolution now support --flavors --full-versions output (bug #751)
    * cvc merge no longer tracebacks if files were added on both upstream
      and on the shadow
    * admin web access for the server doesn't require write permission for
      operations which also require admin access (bug #833)
    * A bug that caused r.remove() in a group to fail if the trove being
      removed was recursively included from another group has been fixed.
    * Conary update tmpwatch -tmpwatch:debuginfo will now erase 
      tmpwatch:debuginfo.
    * An ordering bug that caused info packages to not be updated with their
      components has been fixed.
    * Updates will now happen in a more consistent order based on an
      alphabetic sort.
    * the repository server now handles database deadlocks when committing
       changesets
  o Server Changes:
    * getNewSigList and getNewTroveList could return troveLists with
      duplicate entries

  o Documentation Changes:
    * The inline documentation for recipes has been significantly
      improved and expanded, including many new usage examples.

Changes in 1.0.8
  o Client changes:
    * Conary will now replace symlinks and regular files as long as their
      contents agree (bug #626)

  o Bug Fixes:
    * An error in the method of determining what local changes have been 
      made has been fixed.

Changes in 1.0.7:
  o Client changes:
    * A better method of determining what local changes have been made to a
      local system has been implemented, improving conary's behavior when
      updating.

  o Bugfixes:
    * A bug that caused the user to be prompted for their OpenPGP
      passphrase when building on a target label that does not match
      any signatureKeyMap entry has been fixed.  Previously, if you
      had a signatureKeyMap entry for conary.example.com, and your
      buildLabel was set to conary.example.com@rpl:devel, you would be
      prompted to enter a passphrase even when cooking locally to the
      local@local:COOK label.
    * Dependency resolution will no longer cause a trove to switch
      branches.
    * If a component is kept when performing dependency resolution
      because it is still needed, it's package will be kept as well if
      possible.
    * "conary q --path" now expands symlinks found in the path to the
      file in question. (bug #855)
    * Committing a changeset that provided duplicate file streams for
      streams the server previously referenced from other servers no
      longer causes a traceback.
    * Conary's patch implementation how handles patches which are
      already applied. (bug #640)
    * A server error triggered when using long flavor strings in
      server queries has been fixed.

  o Build fixes:
    * Group cooking now produces output to make it easier to tell what
      is happening.  The --debug flag can be used to get a more
      detailed log of what troves are being included.

  o Server changes:
    * The server traceLog now logs more information about the
      repository calls


Changes in 1.0.6:
  o Repository changes:
    * The commitaction script now accepts the standard conary arguments
      --config and --config-file.

  o Bugfixes:
    * cvc merge on a non-shadow no longer returns a traceback (bz# 792),
      and cvc context foo does not return a traceback when context foo does
      not exist (bz #757)  Fixed by David Coulthart.
    * A bug that caused new OpenPGP keys to be skipped when troves
      were filtered out during mirroring has been fixed.
    * opening invalid changesets now gives a good error message instead of
      a traceback
    * removed obsolete changemail script
    * Exceptions which display fileId's display them as hex sha1s now
      instead of as python strings
    * A bug where including a redirect in a group that has autoResolve 
      caused conary to traceback has been fixed.
    * A bug that kept conary from prompting for your password when committing
      has been fixed.
    * A bug that randomized the order of the labels in the  installLabelPath 
      in some error messages has been fixed.

  o Build fixes:
    * The default ComponentSpec for :perl components now include files
      in site_perl as well as in vendor_perl.
    * Ruby uses /usr/share/ri for its documentation system, so all files
      in %(datadir)s/ri are now included in the default :doc ComponentSpec.

Changes in 1.0.5:
  o Performance improvements:
    * The use of copy.deepcopy() has been eliminated from the
      dependency code.  The new routines are up to 80% faster for
      operations like DependencySet.copy().
    * Removing files looks directly into the file stream of the file
      being removed when cleaning up config file contents rather than
      thawing the full file stream.
    * Getting a single trove from the database without files returned file
      information anyway
    * Trove.applyChangeSet() optionally skips merging file information
    * Cache troves on the update/erase path to avoid duplicate fetchs from
      the local database

  o Bugfixes
    * Installing from a changeset needlessly relied on troves from the 
      database having file information while processing redirects
    * Extraneous dependency cache checks have been removed from the
      addDep() path.
    * When removing files, conary now looks up the file flags directly
      in the file stream in order to clean up config file contents.
      Previously the entire file stream was thawed, which is much more
      resource intensive.

  o Build fixes:
    * r.addArchive() now supports rpms with bzip2-compressed payloads.

Changes in 1.0.4:
  o Performance improvements:
    * The speed of erasing troves with many dependencies has been
      significantly improved.
    * The join order of tables is forced through the use of
      STRAIGHT_JOIN in TroveStore.iterTroves() to work around some
      MySQL optimizer shortcomings.
    * An --analyze command line option has been added to the
      stand-alone server (server.py) to re-ANALYZE the SQL tables for
      MySQL and SQLite.  This can significantly improve repository
      performance in some cases.
    * The changes made to dependency string parsing were a loss in
      some cases due to inefficiency in PyArg_ParseTuple().
      Performance sensitive paths in misc.c now parse the arguments
      directly.

  o Bugfixes:
    * An Apache-based conary repository server no longer logs
      tracebacks in error_log when a client disconnects before all
      data is sent.
    * A bug that caused cross repository commits of changesets that involved
      a branched trove to fail in some cases has been fixed.
    * If an entitlement is used for repository access, it is now sent
      over HTTPS instead of HTTP by default.
    * The conary emerge command no longer attempts to write to the root
      user's conary log file.
    * conary showcs --all now shows not-by-default troves.
    * Previously, there was no way using showcs to display only the troves
      actually in a changeset - conary would by default access the repository
      to fill in any missing troves.  Now, you must specify the
      --recurse-repository option to cause conary to search the repository
      for missing troves.  The --trove-flags option will now display when a
      trove is missing in a changeset.
    * A bug that caused showcs --all to display file lists even when --ls
      was not specified has been fixed.
    * When mirroring, you are now allowed to commit a trove that does
      not have a SHA1 checksum set.  This is an accurate replication
      of the data coming from the source repository.
    * A bug affecting multiple uses of r.replace() in a group recipe has been
      fixed.
    * A bug that caused components not to be erased when their packages were 
      erased when a group referencing those packages was installed has been 
      fixed.

Changes in 1.0.3
  o Client changes:
    * Conary displays full paths when in the error message generated
      when it can't open a log file rather than leaving out the root 
      directory.

  o Performance improvements:
    * A find() class method has been added to StreamSet which enables
      member lookups without complete thawing.
    * The code path for committing filestreams to repositories now
      uses find() to minimize file stream thaws.
    * DBstore now supports precompiled SQL statements for SQLite.
    * Retrieving troves from the local system database no longer
      returns file information when file information is not requested.
    * Dependencies, dependency sets, StreamCollections, file
      dictionaries, and referenced file lists now use C parsing code
      for stream thawing.
    * Extraneous trove instantiations on the system update path have
      been eliminated.
    * Adding troves to the local database now uses temporary tables to
      batch the insertions.

  o Bugfixes:
    * A bug that caused a mismatch between file objects and fileIds
      when cloning a trove has been fixed.

Changes in 1.0.2:
  o Bugfixes:
    * A bug that caused redirects to fail to build when multiple
      flavors of a trove exist has been fixed.
    * A bug with cooking flavored redirects has been fixed.
    * The cvc command no longer enforces managed policy with --prep.
    * A bug that caused disttools based python packages to be built as
      .egg files has been fixed.  This bug was introduced in conary
      0.94.
    * A bug that prevented checking in a recipe that deleted policy
      has been fixed.
    * A bug that prevented entitlements from being recognized by an
      Apache conary repository server when no username and password
      were set for a server has been fixed.
    * A bug that prevented errors from being returned to the client
      if it attempts to add an invalid entitlement key or has
      insufficient permission to add the entitlement key has been
      fixed.  An InvalidEntitlement exception has been added.
    * A repository bug prevented the mirror client from obtaining a
      full list of new troves available for mirorring has been fixed.
    * A bug in cooking groups caused the groups resulting from an
      r.addAll() to not respect the original group's byDefault
      settings in some cases has been fixed.

Changes in 1.0.1:
  o Database schema migration
    * Over time, the Conary system database schema has undergone
      several revisions.  Conary has done incremental schema
      migrations to bring old databases in line with the new schema as
      much as possible, but some remnants of the old schema remain.
      When Conary 1.0.1 runs for the first time, the database will be
      reloaded with a fresh schema.  This corrects errors that can
      occur due to incorrect SQL data types in table definitions.  An
      old copy of the database will be saved as "conarydb-pre-schema-update".

Changes in 1.0:
  o Bugfixes
    * A bug that allowed a group to be installed before children of
      its children were installed has been fixed.  This ensures this
      if a an update is partially completed, it can be restarted from
      where it left off.
    * A bug in python dependencies that sometimes resulted in a plain 
      python: __init__ dependency has been fixed.
    * A bug that dropped additional r.UtilizeUser matches for a file after
      the first one has been fixed.
    * Accessing a repository with the wrong server name no longer
      results in an Internal Server Error.  The error is marshaled
      back to the client.

Changes in 0.97.1:
  o Bugfixes
    * A bug has been fixed that allowed the "incomplete" flag to be
      unset in the database when applying changesets of troves that
      have no "incomplete" flag.  This resulted in "StopIteration"
      exceptions when updating the trove.
    * A bug has been fixed in the code that selects the OpenPGP key
      to be used for signing changesets at cook time.

Changes in 0.97:
  o Client changes:
    * All troves that are committed to repository through commits,
      cooks, branches, shadows, and clones, now always have SHA1
      checksums calculated for them.
    * Trove objects now have a version number set in them.  The
      version number is increased when the data types in the Trove
      object are modified.  This is required to ensure that a Conary
      database or repository has the capability of storing all the
      information in a Trove.  All trove data must be present in order
      to re-calculate SHA1 checksums.  If a local system understands
      version 1 of the Trove object, and a repository server sends a
      changeset that contains a version 2 Trove, an "incomplete" flag
      will be set for trove's entry in the database.  When accessing
      that trove later for merging in an update, the client will go
      back and retrieve the pristine Trove data from the repository
      server so it will have all the data needed to preform three way
      merges and signature verification.

  o Repository changes:
    * Repositories will now reject commits whose troves do not have
      correct SHA1 checksums.

Changes in 0.96:
  o Client changes:
    * conary rq now does not use affinity by default, use --affinity to turn
      it on.  The rq --compatible-troves flag has disappeared.  Now 
      you can switch between displaying all troves that match your system 
      flavor and that match affinity flavor by switching between
      --available-troves with and without the --affinity flag.
    * conary q now displays installed, not by default troves by default,
      but skips missing troves.
    * Fixed an update bug where updating an x86 library on an x86_64 system
      would cause conary to switch other x86_64 components for that library
      to x86 versions.
    * update job output is compressed again
    * Fixed an update bug where if you had made a local change to foo, and then 
      updated a group that pointed to an earlier version of that trove,
      the trove could get downgraded

  o Other changes:
    * Mirroring now mirrors trove signature

Changes in 0.95:
  o Client changes:
    * The "conary verify" command now handles non-regular files with
      provides and requires (for example, symlinks to shared libraries
      that provide sonames).
    * The "conary showchangeset" command now takes --recurse and
      --no-recurse arguments.
    * All info-* packages are now updated in their own individual jobs;
      this is required for their dependencies to be reliable.
    * The conary syncchildren command now will install new packages
      when appropriate.

  o Repository changes:
    * Additional logging has been added to the repository server.
      Logging is controlled by the "traceLog" config file variable,
      which takes a logging level and log path as arguments.
    * Conary now detects MySQL Database Locked errors and will retry
      the operation a configurable number of times.  The "deadlockRetry"
      configuration variable controls the number of retries and
      defaults to 5.

  o Build changes:
    * Conary now uses site.py to find all possible correct elements of
      sys.path when generating python provides and requires.  Previously,
      new elements added via .pth files in the package being built would
      be ignored for that package.
    * The PythonSetup() build action now works properly with setup.py
      files that use "from setuptools import..." instead of "import
      setuptools".

  o Other changes:
    * The conarybugz.py script has been restored to functionality by
      moving to the conaryclient interface for accessing the
      repository.

Changes in 0.94:

  o Redirects no longer point to a specific trove; they now redirect
    to a branch. The client chooses the latest version on that branch
    which is compatible with the local system.

  o Bug Fixes
    * A bug in getNewTroveList() that could cause duplicate
      troves to be returned has been fixed.
    * A bug that caused a repository server running under Apache to
      fail with an Internal Server Error (500) when a client requested
      a changeset file that does not exist has been fixed.
    * Conary no longer displays an error when attempting to write to a
      broken pipe.  (bug #474)
    * Conary now respects branch affinity when moving from old-style
      groups to new-style groups.

  o Client changes:
    * The query/repquery/showcs command line options have been
      reworked.  See the conary man page for details.
    * When "cvc merge" is used to merge changes made on the parent
      branch with changes made on a shadow, conary now records the
      version from the parent branch that was used for the merge.
      This is required to allow conary to handle changing the upstream
      version on a shadow.  It is also useful for accounting
      purposes.  (bug #220)
    * "conary emerge" can now be performed on a recipe file.
      Previously you were required to emerge from a repository. (bug
      #526)
    * Progress is now displayed as conary applies a rollback. (bug #363)
    * Java, Perl, and Python dependencies are now enforced by default.

  o Build changes
    * PythonSetup() no longer passes the --single-version-externally-managed
      argument to setup.py when it uses distutils instead of setuptools.

Changes in 0.93:
  o Bug Fixes
    * A bug in the "conary verify" code sometimes resulted in an
      unhandled TroveIntegrity exception when local modifications were
      made on the system. (bug #507)
    * Usernames and passwords with RFC 2396 reserved characters (such
      as '/') are now handled properly. (bug #587)

  o Server changes
    * Standalone server reports warnings for unsupported configuration options
      instead of exiting with a traceback.
    * Compatibility for repositoryDir has been removed.
    * A bug caused queries for multiple flavors of the same trove
      to return incorrect results has been fixed.
    * Apache hooks now ignore IOErrors when writing changesets to the
      client.  These normally occur when the client closes the
      connection before all the data is sent.

  o Client changes
    * SHA1 checksums are now computed for source checkins and local
      change set commits.
    * Flavor affinity is now more relaxed when updating troves.  For
      example, if you have a trove with flavor that requires sse2 but
      your system flavor is ~!sse2, conary will only prefer troves
      with sse2 enabled instead of requiring it.

  o Build changes
    * PythonSetup() now correctly requires python-setuptools:python
      instead of python-setuptools:runtime.
    * Automatic python dependency provision now searches more directories
      to better support multilib python.
    * Conary now defaults to building in ~/conary/builds instead of
      /var/tmp/conary/builds, and caching in ~/conary/cache instead
      of /var/cache/conary.

Changes in 0.92:
  o Package Building Changes:
    * Conary policy has been split out into the conary-policy package.
      (Some policy was left in conary proper; it is needed for
      internal packaging work.)
    * Conary prints out the name of each policy as it runs, making it
      possible to see which policies take the most time.
    * BuildLog files no longer contain lines that end with \r.
    * A new 'emergeUser' config item has been added.  Conary will
      change to this user when emerging packages as root.
    * --no-deps is now accepted by 'conary emerge'.

  o Group Building Changes:
    * A bug has been fixed in dependency checking when using
      autoResolve where deleted weak troves would be included in
      autoResolve and depChecks.

  o Client changes:
    * Conary can now rate limit uploads and downloads.  The rate limit
      is controlled by the "uploadRateLimit" and "downloadRateLimit"
      configuration variables, which is expressed in bytes per second.
      Also, Conary displays the transfer rate when uploading and
      downloading.  Thanks to Pavel Volkovitskiy for these features.
    * The client didn't write config files for merged changesets in
      the right order, which could result in changesets which could
      not be committed to a repository.
    * Fixed a bug in the update code caused conary to behave
      incorrectly when updating groups.  Conary would install
      components of troves that were not installed.

  o General Bug Fixes
    * Conary did not include the trove sha1 in the troveinfo diff
      unconditionally.  This prevents clients from being able to
      update when a repository is forced to recalculate sha1
      signatures.

Changes in 0.91:
  o Bugfixes
    * A bug was fixed the code that freezes path hashes.  Previously,
      path hashes were not sorted in the frozen representation.  Code
      to fix the frozen path hashes in databases and repositories has
      beed added.
  o Build
    * added cleanAfterCook config that controls whether conary tries to
      clean up after a successful build

Changes in 0.90.0:
  o Code Structure/Architecture Changes:
    * Conary now has the concept of "weak references", where a weak reference
      allows conary to be able to recognize the relationship between a
      collection and the children of collections it contains.  This allows
      us to add several new features to conary, documented in Client and Build
      changes.
    * SQL operations have been migrated to the dbstore driver to allow
      for an easier switch of the database backends for the server side.
    * Various query and code structure optimizations have been
      implemented to allow running under MySQL and PostgreSQL.

  o Documentation Changes:
    * Added summaries about updateall in the conary man page and added
      information about the command-line options for conary rq.
    * Clarified behavior of "conary shadow --source-only" with respect to
      rPath bug #500.
    * Added synonyms for cvc and conary commands which have shortcuts
      (ex: checkout and co).
    * Added man page entry about cvc clone.

  o Package Building Changes:
    * Build logs now contain unexpanded macros, since not all macros
      may be defined when the build log is initially created.
    * The emerge command can now accept version strings.
    * The RemoveNonPackageFiles policy now removes fonts.cache*,
      fonts.dir, and fonts.scale files, since they are always
      handled by tag handlers.
    * The Make() build action can now take a makeName keyword argument
      for cases when the normal Make() handling is exactly right but
      a different make program is required (nmake, qmake, etc.).
    * The new PythonSetup() build action uses very recent versions
      of the python setuptools package to install python programs
      which have a setup.py that uses either the old disttools or
      new setuptools package.
    * fixed bug #bz470: loadInstalled('foo') will now work when you have
      installed a local cook of foo.

  o Group Building Changes:
    * add() now takes a "components" option.  r.add(<package>,
      components=['devel', 'runtime'])  will install <package>, but only the
      'runtime' and 'devel' components of <package> by default.
    * remove() can now 'remove' troves within child troves.
    * When a component is added, (either via r.add() or dep resolution)
      is automatically added as well (though not all its sibling components)
    * A new r.removeComponents(<complist>) command has been added.  It
      allows you to create a group where all devel components are
      byDefault False, for example: r.removeComponents(['devel',
      'devellib']).
    * The installPath used to build a group in is now stored in troveInfo.
    * r.addAll() now recurses through all the included groups
      and creates local versions of them as well by default.
    * A new r.replace(<name>, <newversion>, <newflavor>) command has
      been added.  It removes all versions of name from all groups in
      the recipe and replaces them with the version found by searching
      for newVersion, newFlavor.

  o Client Changes:
    * When committing source changes in interactive mode, conary will ask you
      you to confirm the commit.
    * A new configuration option, autoResolvePackages, tells conary to install
      the packages that include the components needed for dep resolution.
    * You can now install locally cooked groups.
    * If foo is a redirect to bar, and you run 'conary update foo' when
      foo is not installed on your system, conary will act as if you had
      typed 'conary update bar'.  Previously, it would act as if you had typed
      'conary update bar --no-recurse'.

  o Config Changes:
    * Conary config handling now supports comments at the end of config lines.
      # can be escaped by a \ to use a literal # in a configuration option.
    * Default macros used in cooking are now stored in /etc/conary/macros.
      The 'defaultMacros' parameter determines where cvc searches for macro
      definitions.
    * Conary configuration now searches for configuration files in 
      /etc/conary/conf.d/ after reading in /etc/conaryrc

  o Server Changes:
    * Creating changesets atomically moves complete changesets into place.
    * The contents store no longer reference counts entries.
    * Added support for trove marks to support mirroring.  A client
      can use a trove mark to ask the server for any trove that has
      been added since the last trove mark mirrored.
    * Added the hasTroves() interface to support mirroring.  This allows
      the mirror client to make sure that the target mirror does not
      already have a trove that is a candidate for mirroring from the
      source repository.
    * Added support for traceback emails from the repository server.
    * The repository contents store was reworked to avoid reading
      precompressed gzipped data twice (once to double check the uncompressed
      contents sha1 and once to copy the file in place).
    * We have changed the way schema creation and migration is handled
      in the repository code. For administrative and data safety reasons,
      schema upgrades and installs can be performed from now on only by
      running the standalone server (conary/server/server.py --migrate),
      thus avoiding race conditions previously created by having multiple
      Apache processes trying to deal with the SQL schema updates.

   o Command Changes
    * A new script that mirrors repositories has been added.  It is in
      the scripts/ directory in the source distribution of Conary.

Changes in 0.80.4:
  o Build Changes:
    * PackageRecipe has been changed to follow our change to split
      conary into three packages.
    * x86_64 packaging elimintated the conary:lib component to follow x86
      (those files now belong in conary-build:lib)

Changes in 0.80.3:
  o Client Changes:
    * The internal branch source and branch binary flags were changed
      to a bitmask.
    * The warning message printed when multiple branches match a cvc
      checkout command has been improved.
    * Only interactive mode can create binary shadows and branches, and
      a warning is displayed before they are created (since source branches
      are normally the right thing to use).

  o Build Changes:
    * Files in subdirectories named "tmp" are no longer automatically
      excluded from packaging, except for /tmp and /var/tmp.
    * DanglingSymlinks now traverses intermediate symlinks; a symlink
      to a symlink to a symlink will no longer confuse it.

Changes in 0.80.2:
  o Client Changes:
    * Bugs in "conary update foo=<old>--<new>" behavior have been
      fixed.
    * "cvc co foo=<label>" will now work even if you don't have a
      buildLabel set
    * "conary showcs" will now work more nicely with group changesets.
    * "conary showcs --all" no longer shows ids and sha1s.
    * We now never erase pinned items until they are explicitly unpinned.
    * "conary verify" and "conary q --diff" work again.
    * "conary q tmpwatch --components" will display the components
      installed for a package.
    * The pinTroves config item behavior has been fixed.  It now
      consistently pins all troves that match a pinTrove line.
    * When a trove is left on the system because of dependency resolution
      during an update, a warning message is printed.
    * Command line configuration, such as --config
      'buildLabel conary.rpath.com@rpl:devel', now overrides context
      configuration.

  o Server Changes:
    * The repository server now retries a request as an anonymous user
      if the provided user authentication information does not allow
      a client request to succeed.
    * When using "server.py --add-user" to add a user to a repository
      server, the user will only be given admin privileges if --admin
      is added to the command line.  Previously, all users added with
      server.py had admin privileges.  Additionally, if the username
      being added is "anonymous", write access is not granted.

  o Build Changes:
    * It is now possible for a recipe to request that specific
      individual requirements be removed from files using the
      exceptDeps keyword argument to r.Requires().  Previously
      you had to accept all the dependencies generated by r.Requires()
      or none of them.
    * r.Replace() now takes a lines=<regexp> argument, to match a line based
      on a regexp.
    * The EnforceJavaBuildRequirements policy has been added.  When
      you are packaging precompiled Java software where you have
      .class/.jar files but no .java files, you can use "del
      EnforceJavaBuildRequirements" to prevent this from policy from
      generating false positives.
    * The EnforceCILBuildRequirements policy has been added.
    * Enforce*BuildRequirements now warn when a package has requirements
      which they don't fulfill themselves and which are not fulfilled by
      the system database.  (for example, soname dependencies from linking
      against libraries that are not managed by Conary on the system.)
    * Automated Perl dependencies have been added, for both provides
      and requires.  They are not yet enforced, in order to give time
      to adapt while perl packages are being re-built.
    * The EnforcePerlBuildRequirements policy has been added.
      Failures found by this policy may be caused by packages on the
      system not having been rebuilt yet with Perl dependencies, but
      could also show bugs in the Perl dependency code.
    * Automated Python dependencies have been added, for both provides
      and requires.  Like Perl dependencies, they are not yet
      enforced.
    * The EnforcePythonBuildRequirements policy has been added, with
      the same caveats as EnforcePerlBuildRequirements.
    * Conary now writes more information about the build environment
      to the build log when cooking.
    * A bug that caused r.Requires('file:runtime') to create a file
      dependency on 'runtime' instead of trove dependency on
      'file:runtime' has been fixed.
    * Java dependencies now properly ignore array elements in all cases,
      removing false Java dependencies like "[[I" and "[[B".


Changes in 0.80.1:
  o Client Changes:
    * User names and passwords are no longer allowed in repository maps;
      "user" configuration entries must be used instead.
    * The clone command now allows you to clone a binary onto the same
      branch, without having to reclone the source.
    * The TroveInfo table on the client is getting corrupted with
      LoadedTrove and BuildReq entries for components.  These entries
      are only valid on packages.  Code was added to catch when this
      happens to aid debugging.  Additionally, Conary will
      automatically remove the invalid entries the first time 0.80.1
      is run.
    * Environment variables are expanded in paths in conary configuration files.
    * localcs now allows the version and flavor to be specified for a trove
    * conary scs --all now behaves the way it used to again
  o Build Changes:
    * Java dependency generation is now enabled; Java dependency enforcement
      is still disabled.
    * The skipMissingSubDir keyword argument now actually works correctly
      when the subdirectory is missing.
  o Common Changes:
    * Entitlement support has been added as an alternate method of
      authentication.

Changes in 0.80.0:
  o Client Changes:
    * The logic for defining updates across a hierarchy has been completely
      replaced. Instead of rigidly following the trove digraph, we flatten
      the update to choose how troves get updated, and walk the hierarchy
      to determine which updates to actually apply.
    * Dependency resolution could include troves which caused duplicate
      removals for the troves those included troves replace
    * Chroot handling was broken in 0.71.2 and prevented the user name
      lookup code for the chroot from exiting back out of the chroot
    * showchangeset on relative changesets now displays them as jobs.
    * query and queryrep now exclude components if they match their
      package name
    * Conary cleans up rollbacks when a changeset fails to apply.
      Previously, an invalid changeset was saved in the rollback
      stack, which made applying it impossible
    * Removed direct instantiation of NetworkRepositoryClient object; it
      should be created by calling ConaryClient
    * repositoryMap should not contain usernames and passwords now; user
      config file option should hold those instead (user *.rpath.org user pass)
    * If a user name is given without a password the password will be prompted
      for if the repository returns a permissions error
    * added --components parameter to q and rq to not hide components
    * conary update --full-versions --flavors now will work as expected
    * fixed a bug with conary erase foo=/branchname
    * When in multi-threaded mode, the download thread now checks to see
      if the update thread wants to exit.  This fixes many of the
      "timeout waiting for download thread to terminate" messages.
    * Fixed bug where conary erase foo --no-deps wouldn't erase a component
      of foo if it was required by something else
  o Build Changes:
    * Dependencies are now generated for Java .class and .jar files.
      They are not yet enforced, to give time to rebuild Java packages.
    * Java dependency generation has been turned off until 0.80.1 in
      order to wait until there is a deployed version of Conary with
      long dependency handling; some .jar files have so many
      dependencies that they overflowed dependency data structures.
    * CheckDesktopFiles now looks in /usr/share/icons for icons, and
      can find icon names without extensions specified.
    * Build actions which take a subDir keyword argument now also can
      take a skipMissingSubDir keyword argument which, if set to True,
      causes the build action to be skipped if the specified subdirectory
      does not exist.  By default, those build actions will now raise
      an error if the directory does not exist, rather than running in
      the wrong subdirectory as they did previously.
    * You can now cook a recipe that has a superclass that is defined
      locally but a has supersuperclass that is in the repository.  Similarly,
      if you have a superclass that is in the repository but a supersuperclass
      locally, conary will find that as well
    * r.Replace with parameters in the wrong order will now behave correctly
    * The automatic :config component for configuration files has been
      disabled because Conary does not handle files moving between
      troves, and config files were being re-initialized when packages
      were updated.
  o Code structure:
    * queryrep, query, showchangeset, and update --info all use the same
      code to determine how to display their data.  Display.py was changed
      to perform general display operations.
    * query.py added
    * added JobSource concept for searching and manipulating lists of jobs.
    * moved datastore.py into repository module
    * Stubs have been added for adding python and perl dependencies, and
      the stubs have been set to be initially ignored.
    * The internal structure for conary configuration objects has changed
    * A new DYNAMIC size has been added to the StreamSet object.  This will
      cause StreamSet to use either a short or long int to store the size
      of the frozen data that is included in a frozen StreamSet, depending
      on the size of the data being stored.

Changes in 0.71.2
  o Client Changes:
    * The update-conary option has been renamed updateconary per
      bugzilla #428
    * buildPath can be set in contexts
    * cvc co <foo> will work even if there are two foos on the same label with
      different branches.  In that case, it will warn about the older foo
      which it doesn't check out
    * Test mode didn't work for updates and erases which were split into
      multiple jobs
  o Build Changes:
    * Combined the EtcConfig and Config policies, and deprecated
      the EtcConfig policy.
    * All config files default to being put into a :config component.
      This is overridden by any ComponentSpec specifications in the recipe.
    * A use flag has been added for xen defaulting to 'sense prefernot'.  This
      flag should be used to specify flavors for xen domU builds where special
      provisions are made for paravirtualized domU.
    * Added new CheckDesktopFiles policy to catch some more common errors
      in .desktop files.  (For now, it looks for common cases of missing
      icons; more may be added over time.)
    * The Requires policy now interprets synthetic RPATH elements (passed in
      with the rpath= keyword argument) as shell-style globs that are
      interpreted relative first to the destdir and then to the system.

Changes in 0.71.1:
  o Server Changes
    * Added iterTroves() call which iterates over large numbers of troves
      much more efficiently than a single getTrove() call would.
    * Split out FileRetriever object to allow file information to be pulled
      from the repository inside of an iterTroves() loop
    * The web interface shows the troves contained in a group trove instead
      of trying to list all files in a group.
  o Client Changes
    * Config file options that take a path as a value now support ~ for
      home directory substitution
    * Trove.diff() returns a standard job list instead of the previous
      only-used-here format
    * /var/log/conary tracks all update, remove, rollback, and erase events
    * Progress output is simplified when stdout is not a tty (no line
      overwrites)
    * Tracebacks during logged commands get copied to the log
    * Code which checked to see if a shadow has been locally modified didn't
      work for shadows more than a single level deep
    * When you are installing from changesets using --from-files, other troves
      in the changesets can be used for dependency resolution
  o Build Changes (cvc)
    * Additional calls are emulated by the filename_wrapper for the
      r.Run calls.
  o Code Structure
    * Split build/recipe.py into several smaller files
    * Moved OpenPGP keyTable access up call stack so that it can now be
      accessed outside of kid templates.
    * Move epdb code into its own package

Changes in 0.71.0:
  o Code Structure
    * conary now imports all python modules from a toplevel "conary"
      module.  This prevents conary from polluting the module namespace.
  o Client Changes
    * Clone didn't handle shadow version numbers correctly (and could create
      inconsistent version numbers)

Changes in 0.70.5:
  o Client Changes
    * Files changing to config files across distributed repositories now works.
    * The update code uses more consistent use of trove sources, and only
      makes explicit calls to the repository if asked.  This should make it
      possible to create interesting update filters.
    * Clone updated sequences it was iterating over, which is generally
      a bad idea (and caused clone to commit inconsistent troves)
  o Build Changes (cvc)
    * Locally cooked filesets now include file contents, making the
      filesets installable.
    * Fileset cooks now retrieve all of the file objects in a single
      network request per repository.
    * The new NormalizeLibrarySymlinks policy runs the ldconfig program
      in all system library directories.  This ensures that all the
      same symlinks that ldconfig would create when the shlib tag handler
      runs are packaged.  It also warns if ldconfig finds missing files.
    * New argument to r.Run(): "wrapdir" keyword argument behaves much
      like "filewrap" but takes a string argument, which limits the scope of
      %(destdir)s relocation only to the directories under the specified
      wrapdir, which is interpreted relative to %(destdir)s.  Works best
      for applications that install under one single directory, such
      as /opt/<app>
    * Clone, branch, and shadow all take --info now instead of --test
    * ELF files that dlopen() libraries can now be provided with
      synthetic soname dependencies with
      r.Requires('soname: libfoo.so', '/path/to/file')
    * r.Requires now enforces that packages that require a file and
      include that required file must also explicitly provide it. (bz #148)
  o Server Changes
    * Packages added to the repository are checked to ensure the version and
      flavor of all referenced components are the same as for the package

Changes in 0.70.4:
  o Client Changes
    * The trove that satisfies a dependency that is broken by erase is
      now displayed in the "Troves being removed create unresolved
      dependencies" message.
    * Components are now displayed on the same line as their parent
      package in "conary update" output.
    * A new 'interactive' option has been added to conary configuration.
      When set to true, conary will display info about clone, branch,
      update, and erase operations, and then ask before proceding.
  o Build Changes (cvc)
    * The CompilePython action has been fixed to accept macros at the
      beginning of its arguments, fixing a bug new in Conary 0.70.3.
    * The Requires policy can now be given synthetic RPATH elements;
      this is useful when programs are only intended to be run under
      scripts that set LD_LIBRARY_PATH and so do not intrinsically have
      the information they need to find their libraries.
    * Added --test to clone, branch, and shadow commands
    * Clone now supports --skip-build-info for less rigid version checks
      on cloned troves
    * Fixed usage message to better reflect reality
    * Cloning to a branch which already has a version with a compatible
      flavor now works.
    * cpio archive files are now supported for r.addArchive()
  o Repository Changes
    * The repository now serves up stored OpenPGP keys as a "Limited
      Keyserver"; users can retrieve keys, but not search or browse them.
      The keys are available via /getOpenPGPKey?search=KEY_ID. This
      is meant only to allow conary to automatically retrieve OpenPGP
      keys used to sign packages.

Changes in 0.70.3:
  o Client Changes (conary)
    * Conary now works harder to avoid having separate erase/installs,
      instead preferring to link those up into one update when possible.
    * Conary configuration now supports contexts.  Contexts are defined in
      sections starting with a [<name>] line, and provide contextual
      configurations for certain variables, defined in the man page.  All
      configuration options after the [<name>] will be associated with that
      context, and will override the default configuration when that context
      is active.  The current context can be selected by using the --context
      parameter, or by setting the CONARY_CONTEXT environment variable.
    * 'conary config --show-contexts' will display the available contexts
  o Build Changes (cvc)
    * A local cook of a trove foo will ensure that the changeset created is
      installable on your local system, by making sure the version number
      created is unique.
    * The builddir is no longer allowed to appear in ELF RPATHs.
    * The build documentation strings have been significantly updated
      to document the fact that for most strings, a relative path
      is relative to the builddir, but an absolute path is relative
      to the destdir.
    * The ManualConfigure action now sets the standard Configure
      environment.
    * cvc will allow you to cook a trove locally even when you are unable
      to access the trove's source repository
  * Common Changes:
    * Version closeness was improperly measured for troves on different
      branches when then label structure was identical
  o Repository Changes
    * Repository now has a config flag called requireSigs. Setting it to
      True will force all troves to have valid package signatures.  Troves
      lacking this will be rejected.  Enabling this option prevents the
      generation of branches, shadows, or clones since these troves are not
      signed.  It is not recommended that this option be enabled until the
      infrastructure is in place to provide package signatures for all types
      of troves.

Changes in 0.70.2:
  o Client Changes (conary)
    * GnuPG compatible trust metrics for OpenPGP Keys now exists. This
      makes it possible for conary clients to refuse troves that
      aren't properly trusted. The metrics currently in place mimic
      gpg behavior.
    * Running "conary update" in a directory that does not exist no
      longer fails with an error (bugzilla #212).  Note that "cvc
      update" still requires that the current working directory exists
      of course.
    * HTTP error conditions are handled more gracefully when commiting
      a change set. (bugzilla #334)
    * conary more reliably sets a non-zero exit status when an error
      occurs. (bugzilla #312)
    * When performing an update of a group that adds a trove foo,
      search the system for a older version of foo to replace if the
      original update command found a replacement by searching the
      system.
    * New option, "conary update-conary" has been added in an attempt
      to provide a workaround for future drastic protocol revisions
      such as what happened for 0.70
    * Methods for parsing command line update request and changeset requests
      have been added to conaryclient.cmdline
    * A metric for the distance between arbitrary versions on different
      branches has been added, and the code which matches troves changes
      between collections uses this code to give well-defined matches
      for all cases.
    * Rollbacks are now listed with the most recent on top
    * Troves which a group operation tries to remove will be left behind
      if they satisfy dependencies for other troves
    * updateall command respects pins on top-level troves
    * Dependency resolution no longer blows away pinned troves
    * conary update now takes a changeSpec, allowing you to specify both
      the version to remove and the update version, like
      'conary update foo=2.0--3.0'

  o Build Changes (cvc)
    * cvc more reliably sets a non-zero exit status when an error
      occurs. (bugzilla #312)
    * Building groups w/ autoResolve displays the revision of the
      troves which are being included
    * The change to automatically split up hardlink groups into
      per-directory hardlink groups has been reverted.  Instead,
      Conary enforces that link groups do not cross directories, but
      provides an exception mechanism for the rare cases where it is
      appropriate to do so.  The old LinkCount policy was renamed
      LinkType, and the new policy enforcing link group directory
      counting is now called LinkCount.
    * The NormalizeCompression policy no longer causes an error if you
      have two files in the filesystem that differ only by the .gz or
      .bz2 extension.
    * The Provides policy will not longer automatically provide soname
      dependencies for executable files that provide sonames.  A few
      executables do provide sonames, and 0.70.1 provided them as
      harmless extraneous provisions.

   o Repository Changes
     * A new getConaryUrl() method has been implemented to support the
       "conary update-conary" feature
     * Exception handling has been re-worked.  All exception classes
       that are marshaled back to the client are now in the
       repository.errors module.  Some of the most commonly used
       exception classes have been included in their previous modules
       for compatibility until code can be modified to use the new
       repository.errors module.

Changes in 0.70.1:
  * Collection merging didn't handle (admittedly obscure) cases where
    a component on the local system was updated to a new version of a
    trove, and updating that package also tries to update to that version
    but using a different path
  * Redirects are allowed in group cooking as long as the target of the
    redirect is also specified in the group (this allows cleaner handling
    when trying to clean up after label multiplicity)
  * Shorten display for versions and flavors in internal debugging output.
    Make str() output for versions and flavors return formatted strings.
  * ELF files finding non-system libraries via an RPATH did not always
    have the path to the library encoded in their dependency requirement,
    depending on whether the package also included some other (unrelated)
    non-system library.  Futhermore, system paths encoded in an RPATH were
    incorrectly honored.  Both of these bugs have been fixed.
  * Ownership policy now uses macros in the user and group definitions.
  * Symbolic links to shared libraries can now provide path-encoded
    soname dependencies (only manually, never automatically).
  * Removed outdated code with convoluted code for preventing providing
    soname dependencies in some cases; that code has been functionally
    replaced by limiting automatic soname dependencies to system library
    directories.
  * Instead of complaining about hardlinks spanning directories, Conary
    simply creates one link group per directory per hardlinked file.
  * Fixed bug which made source commits fail on cloned source troves

Changes in 0.70.0:
  o The client and server protocol versions have been changed and
    the filecontainer version number updated.
    * Upgrading from previous versions of Conary to 0.70.0 will
      require downloading a old-format changeset file from
      ftp://download.rpath.com/pub/conary/
    * Adding path hash data to TroveInfo overflowed the amount of
      storage space available in a StreamSet when a trove contained
      several thousand files.  In order to accommodate larger data
      stored in StreamSets, we have changed the way data sizes are
      handled.
    * With the changes to StreamSet, LargeStreamSet is obsolete.
      Changeset files used to used LargeStreamSet to represent data.
      Since we now just use a StreamSet, the changeset file format
      changed.
    * Since this version of Conary is incompatible with previous
      versions, we took this opportunity to do database and repository
      migrations that will allow us to make significant code cleanups
      in the near future.

 o Other smaller changes
    * Conary now does the right thing if the same trove is listed
      twice in an update due to recursion (it checks for duplicate
      installs of the same trove).
    * A bug where None would show up in CONARY files when an
      autosource file changed contents but did not change names has
      been fixed.

Changes in 0.62.16:
  * The "conary update" and "conary erase" commands now display the actions
    they take as they run (similar to --info output).
  * The --info output for "conary erase" and "conary update" has been
    reworked to be more user-friendly.
  * Added new conaryrc option signatureKeyMap to choose which signature
    to use when signing based on the label.
  * Fixed a bug where conary would only sign the last trove listed,
    instead of signing all troves listed.
  * The ComponentRequires policy now makes :devellib components require
    :data components if they exist.
  * Don't check for bucket conflicts when resolving during group cooks - if we
    want to check for bucket conflicts in groups, it will be readded in a more
    general way.
  * Removed extra freezes and thaws of files for a 8% improvement in install
    time for absolute change sets (at the cost of some memory, but thanks
    to splitting transactions this should be a good trade off).
  * Added removeIfExist call to miscmodule for some peformance improvement.
  * ELF files that find non-system libraries via an RPATH now have the path
    to the library encoded in their dependency requirement, matching the
    path encoded in the dependency provision.  Before this, the RPATH
    was ignored and the path encoding was only guessed within one source
    package.
  * The LinkCount policy now enforces the requirement that hardlink groups
    contain only files in the same directory as each other; no hardlinks
    between files in different directories are allowed.
  * When updating a group across branches, if a subtrove within the update has
    already been manually moved to the new branch by the user, conary will
    recognize this and sync that trove with the group
  * A new "closed" configuration variable has been added to the
    apache-based networked repository server.  When set, the server
    will always raise a "RepositoryClosed" exception when a client
    attempts to access it.  The configuration variable is a string.
    The string will also be returned to the client.
  * Removed install buckets and replaced with comparisons of hashed path
    values to determine trove compatibility.
  * If a trove is included in an update twice, once directly, and once
    implicitly through recursion, ignore the recursive update.
  * More constraints added to the repository schema
  * Added hasTrove to Items table for faster trove names check

Changes in 0.62.15:
  * The MakeDevices() policy now accepts mode= as a named argument.
  * Added (undocumented) --debug (prints debugging output),
    switched old (undocumented) --debug to now be --debugger (starts debugger
    on initialization)
  * Added debug messages to conaryclient/update.py
  * Cloning to the the same branch works (providing a good way of
    reverting changes)
  * Cloning now updates buildRequirements and loadedTroves in troveInfo
    and enforces their consistency on the target branch
  * Cloning groups is now supported
  * Fix update case where a group update should cause conary to search the
    system for an older version of a trove to replace.
  * If you update a trove foo locally to a new version on the same branch, and
    then update the containing group to a new version on a different branch,
    conary will now update foo to the new branch as well.
  * fix error message when you try to pin as non-root

Changes in 0.62.14:
  * The threading changes in .13 caused some error information to be lost.
    Tracebacks have now been fixed, and the download thread checks much more
    often to see if it needs to exit.
  * Catch InstallBucketConflicts exception

Changes in 0.62.13:
  o Repository Server changes
    * The Schema creation SQL statements have been rewritten in a more
      standardized form. Some indexes have been redefined and a number
      of views have made their way into the default repository schema.
    * The new call troveNamesOnServer can be used now by the netclient
      code for a much faster retrieval of all trove names available on
      all labels on a given server. Server and client protocol numbers
      have changed.
    * The getTroveList() server side function got a rework that should
      result in about a 50% execution time speedup on most queries.
    * The Metadata SQL query has been reworked to join tables in a
      much better order, speeding up the getMetadata call on a
      repository with many versions much faster.

  o Client changes
    * Conary now compresses XML-RPC requests before sending them to
      the repository server.  In order to use compression, the remote
      server must be running Conary 0.62.13 or later.  If the server
      is running an older version, the client will fall back to
      sending uncompressed requests.
    * The database conversion in 0.62.12 did not correct all
      out-of-order file streams.  A new conversion function is in
      0.62.13 that will examine every file stream and ensure that it
      is stored correctly in the database.
    * Versions from the contrib.rpath.com repository are automatically
      rewritten to point to contrib.rpath.org.  NOTE: if you have a
      label from the contrib.rpath.com repository in your
      InstallLabelPath (such as contrib.rpath.com@rpl:devel), you will
      need to modify it to point to contrib.rpath.org.
    * Install bucket handling now works for collections which were not
      fully installed.
    * A bug where database was left locked on exception during install
      when the download thread was still executing has been fixed.
    * The conaryclient code has been split into pieces.
    * Switched rollbacks to local@local:ROLLBACK
    * The main thread no longer blocks forever when the download
      thread fails.
    * Matching referenced troves in collections is no longer dependent
      on sort order of internal dictionaries.

  o Common Repository and Client changes
    * When a changeset is applied to the local system or committed to
      a networked repository, the fileIds are recomputed from the file
      objects and verified.  This prevents corrupted or miscomputed
      changesets from being committed to the repository or applied to
      the local system.

  o Building/Branching changes
    * Many changes have been made to cloning, including sideways
      cloning (creating a clone at the same branch depth as the clone
      source), better cloning with multiple flavors, separate cloning
      of source and binaries, resilience against duplicate troves,
      proper use of existing fileIds during clones, simultaneous
      cloning of multiple troves, and better clonedFrom tracking.
    * The default optflags for x86 changed to remove -mcpu, as it is
      deprecated in gcc.

Changes in 0.62.12:
  * Conary will no longer create a "rootroot" group while installing
    users whose primary group is "root".  It will now call the
    appropriate tag handler for user/group modifications if the tag
    handler is installed.
  * EnforceConfigLogBuildRequirements no longer suggests recursive
    build requirements for packages in which the configure script
    checks to see if the package is already installed.
  * Installing new version of pinned troves leaves the pinned trove in
    place if the two troves have compatible install buckets
  * By default, when you shadow a binary trove, its source is shadowed with it.
  * Instead of a --sources option, cvc shadow and cvc branch now take
    --source-only and --binary-only options that allow you to control whether
    sources or binaries are shadowed.
  * Branch and shadow commands now take an unlimited number of troves
    to branch/shadow.
  * Files sharing versions but with different contents (thanks to flavors)
    got lost when switching from one flavor of a trove to another
  * troves can now be specified for rq, q, and update as <labelpart>/<version>,
    e.g., foo=:rpl1/1.0, or foo=contrib.rpath.com@/2.3-1-2
  * version.hasParent() handles more cases of shadows of shadows correctly.
  * cooking troves into the repository with --flavor <newflavor> now modifies
    the flavor before the recipe is even loaded, not when the recipe's setup
    function is called.
  * add a check to ensure RPATHs in cooked packages do not have %(destdir)s
    or /tmp or /var/tmp in them.
  * EnforceSonameBuildRequirements has been temporarily changed to produce
    warnings instead of errors.
  * Dependncies and flavors didn't order things properly in their frozen forms
  * StreamCollections are now properly ordered

Changes in 0.62.11:
  * InstallBucket policy now allows using macros in component names.
  * The --resume option now works correctly when conary has
    automatically discovered a non-standard path for the main build
    directory.
  * A soname dependency is again generated for libraries outside of
    library directories, but the pathname is now included in the
    dependency.  Within a package, all matching dependencies are
    modified to include the path.  This is useful for cases where
    an application packages private versions of libraries -- the
    dependencies still need to be there so that inter-component
    requirements are honored, but they must not perturb the rest
    of the system.
  * Recursive pinning now behaves itself
  * Switch group recipe syntax to use r.add() instead of r.addTrove,
    r.remove() instead of r.removeTrove(), and add a
    r.setDefaultGroup() command to set the default group.

Changes in 0.62.10:
  * EnforceSonameBuildRequirements enhanced to handle correctly cases
    where more than one trove can resolve a single soname dependency.
  * EnforceConfigLogBuildRequirements now can take exceptions, which
    can be specified either as a filename (such as /usr/bin/bison or
    %(bindir)s/bison) or as a required trove (such as bison:runtime).
  * The trove.Trove initializer no longer allows for a trove to be created
    with a name that has more than one ":" character in it.
  * EnforceSonameBuildRequirements now can take exceptions, which are
    specified as a required trove (such as libfoo:devel) to avoid adding
    to the list of requirements.
  * EnforceSonameBuildRequirements now produces errors for missing build
    requirements, and EnforceConfigLogBuildRequirements now demonstrates
    very few false positives, and so has been updated to warning instead
    of info.
  * Added a check to warn when a trove is installed multiple times from
    the same branch with incompatible install buckets (--no-conflict-check
    overrides this check)
  * Redirects can now redirect to nothing, which allows components to
    disappear gracefully on a redirection
  * A soname dependency is now provided only if the library is in a
    default library directory, or in a directory explicitly added with a
    SharedLibrary(subtrees='/path/to/dir/') call.

Changes in 0.62.9:
  * EnforceConfigLogBuildRequirements policy added.  It looks through
    all config.log files anywhere under the build directory for programs
    that configure has found, and ensures that the transitive closure
    of the build requirements contains each file listed.  (That is, if
    the file /usr/bin/perl has been found, and intltool:runtime is in
    the buildRequires list, and intltool:runtime requires perl, then the
    requirement is satisfied.)  This policy currently produces some false
    positives; the "greylist" that tries to remove false positives needs
    to be expanded.
  * The repository server now uses a repository instance specific key
    cache.  This fixes KeyNotFound errors seen when running multiple
    repositories on one server.

Changes in 0.62.8:
  * The bug, introduced in 0.62.7, that caused Conary to stop short of
    recursing to the innermost troves when handling erasures has been fixed.
  * EnforceSonameBuildRequirements enhanced to use the system database to
    find the right missing build requirements.
  * Make users and groups in a repository such that they may not differ only
    in case, i.e. if user foo exists, user Foo cannot be created.
  * files in /usr/%(lib)s/python/.* are no longer automatically given an
    architecture flavor - if there are architecture-specific files in those
    dirs, they should result in an arch-specific flavor through normal
    means.
  * By default, no OpenPGP signatures will be added to troves when
    doing commits unless a fingerprint is explicitly set in conaryrc.
    Previously, if a keyring existed, the first key found would be used.

Changes in 0.62.7:
  * Some unneeded parts of the sql query in _getTroveList have been removed,
    improving performance.
  * The performance of the default (and most used) case of the
    getAllTroveLeaves has been increased up by using a specialized
    query.
  * Exception handling in the repository when revoked or expired keys
    are used has been corrected.
  * Signature checking now correctly checks the timestamp of the signature
    against the expiration time (if any) of the key that signed it.  If
    the signature timestamp is later than the expiration timestamp,
    the signature is rejected.
  * Pass 'Database is locked' repository errors to the client as a
    RepositoryLocked exception notifying user that the server is busy.
  * The 'yuck' script is no longer installed.
  * ComponentRequires now makes :runtime, :lib, :devellib, and :devel
    components all require their matching :config component if the
    :config component exists.  The :config component is not automatically
    created, but when it exists, it's always going to be because it
    is required by multiple other components.

Changes in 0.62.6:
  * mergeCollections() didn't always handle referenced troves changing
    byDefault status
  * Various cleanups and simplifications have been made to the trove
    removal determination

Changes in 0.62.5:
  * Allow selection of individual troves from change set files via --from-file
  * Recursive queries on local database could get upset by a missing trove
  * Underlying dependency code returns version and flavor for troves with
    broken dependencies
  * Underlying dependency code returns information on what removed trove
    caused a broken dependency
  * Removed --no-deps-recurse option
  * Greatly simplify dependency resolution logic
  * The version portion of a Release (version-sourceCount-buildCount)
    is no longer required to begin with a digit.
  * The Release parsing code has been cleaned up to use consistent
    naming, API documentation, and parse error messages
  * An unhandled exception when signing a trove twice with the same key
    has been fixed.
  * Old (now invalid) changesets are now removed from the changeset
    cache when a digital signature is added to a trove.
  * A package is now counted as empty if it contains only files automatically
    found by the AutoDoc policy.
  * CPackageRecipe now requires elfutils:runtime for eu-strip; this is
    needed for the existing debugedit:runtime requirement to do useful
    work.
  * Removed DistroPackageRecipe and moved its buildRequires list to
    PackageRecipe.  Use clearBuildReqs() to remove any of the base
    requirements for a package.
  * Install buckets are respected during dependency resolution
  * Updated the troveNames() call to a faster query, which should bring
    the run time of the "conary rq" back to a more reasonable limit
  * Race conditions and robustness problems have been fixed in
    the changeset cache.

Changes in 0.62.4:
  * Many places where lots of individual db calls were done to collect
    file objects have been collapsed into batched calls (5-10% speedup
    on some operations)
  * Fixed PGP key submission to not use a hidden form element.
  * Changed PGP key submission to use an xmlrpc call instead of
    modifying the database directly.
  * Added methods to change PGP key/user associations, and thereby
    disable a key.
  * Added an index to dependency resolution for a massive improvement
    on local system dependency performance on large updates.
  * Added the ability to get troves without file lists from the local
    database and use that when getting troves through the changeset
    trove source.
  * Previously, dependency resolution could cause duplicate
    trovesource entries.  This no longer occurs.
  * :lib and :devellib automatically have lib=%(lib)s install buckets.
  * A user management bug in the repository has been fixed.
    Previously, if you deleted a group followed by the user with the
    same name of the group, an unhandled exception occurred.
  * Looking up changeset cache entries in the cache database no longer
    uses exception handling to determine when database entries are
    invalid or stale.
  * The EnforceSonameBuildRequirements policy now recognizes :devellib
    as well as :devel components in buildRequires.

Changes in 0.62.3:
  * Don't link troves to groups when the branch has changed
  * Link new troves to collections (and new collections to old troves) when
    a trove isn't installed but a suitable replacement (meaning on the same
    branch) is available
  * Installing changesets w/ not by default from files broke
  * Fix a bug in the kid template that prevented permissions (ACLs) from being
    deleted from a repository.

Changes in 0.62.2:
  * Further reworkings of update code to be fully based on job sets. The
    absolute flag now defines whether a trove is newly installed or if
    it should be an update from an existing trove (when possible). Network
    changesets and changesets from files are treated almost identically now.
  * Swapped lock terminology for pin
  * Changed table names in database schema to better match the repository
    schema

Changes in 0.62.1:
  * UtilizeGroup fixed
  * conary updateall fixed
  * Disable SHA-1 integrity checks when trove changesets don't include
    files in various places
  * conary now prevents you from cooking empty groups

Changes in 0.62.0:
  * Initial OpenPGP (RFC 2440) based signature support has been
    added. Conary reads public keys from ~/.gnupg/pubring.gpg and
    /etc/conary/pubring.pgp.  Conary reads private keys from
    ~/.gnupg/secring.pgp.  Setting the "signatureKey" configuration
    variable to a key ID will select which key to use from the
    keyring. If signatureKey is not set, and there is a valid private
    keyring, the first key on the keyring will automatically be used
    to sign changesets when committing them to the repository.
    "cvc sign" adds a signature to a trove that already exists in the
    repository.
  * Change set generation on the command line is more flexible. It can generate
    erasure changesets as well as relative to nothing changesets
  * When creating multiple groups from the same recipe using newGroup(),
    Conary now searches all subgroups when resolving dependencies within
    a parent group
  * Conary no longer resolves dependencies for troves with byDefault=False
    (such as :test and :debuginfo).  Conary will now resolve dependencies in
    those troves only if you set checkOnlyByDefaultDeps=False.  When creating
    subgroups using newGroup(), pass the checkOnlyByDefaultDeps flag as an
    argument to the newGroup() function.
  * excludeTroves now applies to troves which have been added to
    already installed collections

Changes in 0.61.12:
  * You can now search for troves by <trove>=<host>@
  * A bug when cooking groups with depCheck = True (introduced in 0.61.10)
    has been fixed.
  * A new r.ByDefault policy controls how components are included in their
    enclosing packages; the default is True except for :test and :debuginfo
    components that default to False.
  * Cloning across repositories works
  * A bug in 'conary update --info' output was fixed

Changes in 0.61.11:
  * A bug that caused a database deadlock when removing entries from the
    changeset cache in the repository server has been fixed.
  * Added RegularExpressionList in conarycfg
  * Added lockTroves configuration option for autolock
  * Recurisvely included troves could be removed incorrectly when those
    troves were already present

Changes in 0.61.10:
  * The conary update command now takes a --sync parameter, documented in
    'man conary'
  * Groups now allow you to create a reference to another cooked trove,
    and use that reference to add troves that are contained in that trove.
    For example, if you want to create a group-python based on the troves in
    an already cooked group-dist, you add a reference to the group-dist in
    group-python, and pass the group-dist reference in when you call
    addTroves.
  * Work has begun towards generalizing the concept of a trove source.
    A class SimpleTroveSource has been added that, when subclassed and given
    access to the troves, will allow you to call findTroves to search that
    source.  The same code is used in update code to unify updating from
    the repository and from changesets, and it is used to provide the search
    capabilities for the local database.
  * Conary now allows all files, not just regular files, to have
    dependencies.  This is necessary for user/group dependencies for
    non-regular files to work.  Packages built with 0.61.10 or later
    that have non-regular files with non-root user or group will not
    be readable by Conary versions 0.61.9 or earlier.
  * Shadowing now preserves the byDefault flag, and handles reshadowing
    collections gracefully now
  * Update preprocessing now works on absolute changesets instead of
    relative ones, providing massive cleanups. Code uses sets of jobs
    instead of changesets for job representation, allowing still more
    cleanups. Many bugs seem to have gone away.

Changes in 0.61.9:
  * Fix a bug added in 0.61.8 that breaks tag handlers

Changes in 0.61.8:
  * Fix a bug introduced in 0.61.7 that occurred when, in the repository,
    either the Users table or Groups table was empty when creating a new group.
  * Add --buildreqs, --flavors options to q and rq.
  * Primary troves should not have their trove change sets overridden by
    items recursively included (and fixed a pile of things this broke).
  * Locally stored change sets can't always get access to pristine files
    from the local filesystem; when it can't, make sure file sha1 checking
    doesn't get upset.
  * Unchanged troves in updated groups could be erased by items in the
    same group on a different branch.
  * The "conary q[uery]" command accepts a --diff option.  When --diff
    is used, the difference between installed and pristine troves is
    displayed.
  * An additional progress callback has been added to show when database
    transactions are committed

Changes in 0.61.7:
  * Several bugs related to updating two troves with the same name have been
    fixed - including branch affinity, flavor affinity, correct handling of
    already updated troves, and correct handling of empty flavors.
  * "conary emerge" as root (or as a user than can apply the changeset
    produced by the build) did not install anything but the toplevel
    package.  This bug has been fixed.
  * No longer hide descriptive TroveNotFound errors behind a generic
    NoNewTroves wrapper.
  * Group recipes can now request that dependencies be resolved and
    added to the group at cook time.  To automatically add required
    troves to a group add "autoResolve = True" to the recipe class.
    Optionally "autoResolveLabelPath" can be set to a list of labels
    to use during dependency resolution.
  * Locally stored rollbacks couldn't handle files changing types. As
    part of the fix, the generic file diff code is now used when creating
    changesets instead of having a special-case wrapper around it
    (fileChangeSet()).
  * The commitaction script and the changemail module did not necessarily
    show the full trailing version for branches and shadows.  (For example,
    /conary.rpath.com@rpl:devel/4.1.25-18/db41/19 showed up as "19"
    instead of "4.1.25-19".)
  * Add a --deps option for conary q.  Make that and conary rq --deps
    recurse over collections.
  * Warn about missing buildRequires entries both for soname dependencies
    and for TagSpecs applied via tag description files.
  * A bug in updating groups that switch the byDefault setting of troves
    has been fixed.
  * Add an updateThreshold config option to control the number of troves to
    include in a download.
  * Ordering didn't work for old packages depending on anything, or for
    dependencies whose provider moved between components.
  * The r.Ownership(), r.UtilizeUser(), and r.UtilizeGroup() now generate
    appropriate dependencies on info-* packages.
  * Updating packages and components installed multiple times could cause
    a component to be removed multiple times (which resulted in a traceback).
  * Fixed a bug that occurred when groups tied to a user were deleted
    without deleting the associated user, then subsequently adding a user
    with the same name.

Changes in 0.61.6:
  * InitialContents turns off EtcConfig, since a file cannot be both
    a config file and an InitialContents file.
  * Reworked repository change sets to directly reference files from the
    contents store.
  * The User() command now takes an optional supplemental= option,
    which provides a list of supplemental groups to which to add
    the user.  (SupplementalGroup() is for groups not associated
    with a user.)
  * The showcs command can now handle components that are referenced
    but not included in a changeset.
  * InfoUserRecipe and InfoGroupRecipe can now be built with buildlogging
    turned on.
  * Conary's internal handling for dyanamically finding new IDs for
    users and groups has been fixed.
  * "conary updateall" now accepts the --test flag.
  * Various fixes were made to the CIL dependency detection code.

Changes in 0.61.5:
  * Added basic clone capability (which only works cloning to parents
    branches and shadows, and on a single host).
  * Now handles degenerate case of packaging unreadable files.
  * A bug that caused conary to ask for the wrong fileId when constructing
    a changeset from multiple repositores has been fixed.
  * Conary now can add users and groups automatically at install time.  If
    there is no taghandler to add a user or a group, conary will add it
    internally as a bootstrapping measure; if there is a taghandler,
    conary will call that instead.  In order to ease transition, Conary
    does not yet create the dependencies on the info- packages; a future
    version of Conary will add those dependencies after the system user
    info- packages have been created.
  * rpm2cpio now handles rpm archives that use bzip2 to compress the
    cpio payload
  * Conary now creates dependencies (provides and requires) for CIL
    files, if mono's monodis is installed on the system or being built
    in the current package.
  * Troves moving between troves could cause conary to attempt double
    erasures
  * The networked repository handles cases where contents are not
    found in the contents store.  The exception is passed back to
    the client.
  * The networked repository handles cases where a file stream is not
    found when the client asks for file contents.  The exception is
    passwd back to the client.
  * An error that caused getPackageBranchPathIds() to return the
    oldest fileIds instead of the youngest fileIds has been corrected.
  * Reworked finding old versions of troves to avoid a single trove
    being removed multiple times

Changes in 0.61.4:
  * %(datadir)s/.../lib/ files will no longer show up in :lib - presumption
    being that anything under %(datadir)s really is arch independenct
  * Creating branches and shadows had a command line parsing bug
  * "cvc newpkg" takes --dir and now complains for unexpected arguments
    (which is used to just ignore)
  * when using flavor affinity for installed troves, merge subarchitecture
    flags
  * group handling didn't always preserve troves which were needed by a
    newly installed trove properly

Changes in 0.61.3:
  * Corrected a bug that snuck in 0.61.2 that caused a temporary SQL table
    to not be temporary, which makes multiple httpd processes fail with
    'database schema changed' errors.

Changes in 0.61.2:
  * Fix a bunch of typos in the authentication checking server side
  * Add permission editing capabilities to the server component and hooks
    in the netclient
  * Overhaul of ACL system so that uniqueness constraints on Troves and
    Labels can be enforced: we now use a special Trove and Label "0 | ALL"
    instead of Null
  * Dependency resolution enforces label ACLs.
  * Module arguments to commitaction are parsed according to shell
    quoting rules.
  * The changemail commitaction module now takes an optional '--from'
    argument.
  * added clearBuildReqs() - will clear all or some of superclass buildreqs
    when cooking.
  * The pickled version of Dependency objects changed, therefore the
    schema version of the changeset cache has been incremented.
  * When Configure() detects a failure and input or output is not a
    tty, all config.log files will be included in the output in order
    to ease debugging from captured log files.
  * Part of the infrastructure for adding users and groups has been added:
    it is possible to create info-<name>:{user,group} packages via
    UserInfoRecipe and GroupInfoRecipe classes.  The User(), Group(),
    and SupplementalGroup() policies are deprecated; those lines should
    move to their own recipes intact (the syntax remains the same).
    The install-time code does not yet install info-* packages first in
    their own transaction; when it does, the Ownership(), UtilizeUser(),
    and UtilizeGroup() policies will create dependencies on the
    appropriate info-* packages.
  * The networked repository server and client code has been changed
    to use the 'deflate' Content-encoding type instead of 'zlib',
    which makes the code RFC 2616 (HTTP 1.1) compliant.
  * A new function called hasUnresolvedSymbols() has been added to the
    elf module.  This could be useful for a contributor to implement a
    policy that checks to make sure that shared libraries do not have
    unresolved symbols.  Additional code could be written to check
    binaries too.
  * cvc checkout, update, and commit now show progress when communicating
    with the repository server
  * Progress is now displayed while downloading file contents from a
    repository (such as when assembling a changeset that is distributed
    across multiple repositories)

Changes in 0.61.1:
  * Cleaned up error message which results from Conary not being able to
    determine which trove to remove when a new one is installed
  * Dependency object use slots
  * Hash values for DependencySet, Version, and Branch objects are cached
  * UIDs and GIDs that cannot be mapped to symbolic names no
    longer cause the buildpackage code to traceback.  The ownerships
    from the filesystem were never used anyway, so it's safe to assume
    that all files are owned by root:root
  * Implemented proper updateall
  * Files in troves are downloadable from the repository browser.
  * Troves in the repository browser are separated by first letter
    instead of showing all troves in one page.

Changes in 0.61.0:
  * New functionality for maintaining user groups: renaming and updating
    members
  * Added repository interfaces for deleting users and groups
  * Added a repository iterator function to list the members of a group
  * The web interface to the Conary repository now has a repository
    contents browser, accessible either from the main page (if you are
    logged into the web interface), or from the /browse url. Example:
        http://conary.example.com/conary/browse
  * A bug preventing all access to the web interface if an anonymous
    user existed has been fixed.
  * "Large" updates are split into multiple pieces which are downloaded
     and installed independently of one another
  * Trove updates are tracked through collections
  * Group handling completely rewritten to function as a three way merge
    instead of a set of heuristics
  * Trove removal handles references troves which are referenced by multiple
    collections
  * Rollback format unified for local and nonlocal rollbacks
  * Dependency ordering forces collections to be installed after all of their
    referenced troves (allowing simple restarts)
  * Database migration removes stale versions
  * --replace-files marks the replaced versions of the files as no longer
    present
  * Troves store information about Install Buckets - not used yet.
    By specifying a component's install bin, which is a set of key-value
    pairs, you can describe whether two versions of a component are
    installable side-by-side.  If two versions of the component share the
    same keys for their install bins, but at least one different value, then
    the components are installable side-by-side.
  * Troves store information about troves loaded when building a recipe
  * Build Requirements are stored with the trove
  * Add isCollection() to TroveInfo
  * Changesets download while instals are going on
  * StreamSet.twm() respects ignoreUnknown now
  * Rollbacks of locally cooked and emerged troves works

Changes in 0.60.12:
  * Previously, if you ran "conary update foo", and foo requires a new
    version of bar, but updating to the new version of bar would break
    existing dependencies of other troves on the system, a very
    unuseful "Troves being removed create unresolved dependencies"
    message would be printed.  Conary now says that "Additional troves
    are needed" instead.  If --resolve is used, it will report the
    troves that have been added before displaying the dependency
    failures caused by erase.
  * Symlinks no longer confuse AutoDoc policy.
  * Autosource files which have changed confused cvc update
  * allow a \ at the end of a line in config files to do line continuations
  * several bugs in the multitag handler have been fixed

Changes in 0.60.11:
  * The '-f' flag was added to the arguments to gzip when
    recompressing compressed files
  * Added progress callbacks for uploading the changeset when cooking
  * Improved automatic mainDir detection for some corner cases.
  * Put development docs back in :devel component (they were
    inadvertantly removed from it by a previous fix).

Changes in 0.60.10:
  * BadFilenames policy absolutely prohibits filenames with newlines
    in them, no exceptions allowed.  Other similarly bad filenames may
    later be forbidden by this policy.
  * UTF8Filenames moved to packagepolicy, where it belongs, and it now
    raises an error instead of printing a warning.
  * Conary now enforces the rule that tag names must have no whitespace
    and must be all alphanumeric characters, -, or _.
  * Conary can now run a single instance of a single tag handler to
    process multiple tags.  The tag description files for each tag
    must point to the same tag handler, and must each specify the
    multitag datasource.  The data is passed to the tag handler on
    standard input using the protocol "tag list for file1\nfile1\n..."
  * Fixed ftp server busy detection when fetching files via URL.

Changes in 0.60.9:
  * The changemail script is replaced by a generic commitaction script
    that loads modules, and a changemail.py module is supplied.  There is
    a backward-compatible changemail script which calls commitaction
    with the changemail.py module.  --email and --*user options now are
    changemail module options, so the commitAction should be specified
    something like this:
    commitAction /.../conary/commitaction --repmap ... --module "/.../conary/changemail --user %(user)s --email foo@example.com --email bar@example.com"
    You can add your own modules and run them all from the same commitaction
    using multiple --module arguments to the commitaction script.
  * Conary can now almost always guess the correct name for the mainDir
    when it is not %(name)s-%(version)s, if the first addArchive()
    instance creates exactly one top-level subdirectory and no other
    top-level files of any sort, in which case it will use that name as
    the mainDir.

Changes in 0.60.8:
  * The changemail script is now actually packaged, in
    /usr/lib{,64}/python2.4/site-packages/conary/changemail
  * Build requirements for superclasses are automatically added to
    subclasses.
  * Build requirements now look at all labels in a version to see if they
    satisfy a build requirement.
  * The NormalizeManPages policy now automatically converts man pages
    encoded in iso-8859-1 to man pages encoded in utf-8.  Additionally,
    it runs faster and no longer calls sed.

Changes in 0.60.7:
  * The changemail script is now distributed with conary, and is called
    with a different calling convention; instead of being called once
    per trove with trove-specific command line options, it is called
    once per commit (of however many troves) and creates more readable
    summary email messages.  Remove --trove, --version, and --flavor
    arguments from your changemail invocations.  Added --user argument
    to changemail; specify in .cnr files as "--user %(user)s".  Or, to
    only print users for source or binary commits, use "--sourceuser
    %(user)s" or "--binaryuser %(user)s", respectively.
  * The cvc rdiff command now recognizes creating a shadow as such.
  * Build requirement tracking is now half-enabled; conary is now able
    to read "buildReqs" tags, but will not yet generate them.
  * Files in /tmp and /var/tmp, and all cvs temporary files, will no
    longer be packaged by default,
  * The addArchive(), addSource(), and addPatch() actions can now fetch
    via HTTPS as well as HTTP and FTP.
  * The repository now handles creating a changeset between two troves
    that both contain a version of a file that is stored on a different
    repository

Changes in 0.60.6:
  * Erasing emerged troves works properly
  * Calling Doc() no longer disables the AutoDoc() policy.
  * A more reliable method is used for finding the port of an
    Apache connection

Changes in 0.60.5:
  * 'conary emerge' works again
  * Distributed group changesets failed when remote troves disappeared
    from the group
  * build logs are now tagged with 'buildlog' tag
  * Conary now handles cases when a directory becomes a symlink when
    applying a changeset.  An error message is displayed which tells the
    user how to apply the update.

Changes in 0.60.4:
  * An error in the automatic database conversion of 0.60.2 systems
    has been corrected.

Changes in 0.60.3:
  * Reimplemented LargeStreamSet in C
  * Added StreamCollection
  * Policies now announce their names in their information, warning,
    debug, and error messages, making it easier to determine how to
    resolve problems.
  * The database conversion for to 0.60.2 didn't work well; a proper
    conversion is now in place

Changes in 0.60.2:
  * Added InitialContent flag
  * Fixed bug which caused servers to leak file descriptors when the sqldb
    was replaced
  * "repquery --deps" output fixed (broken in 0.60.1)
  * Added AutoDoc policy which finds common documentation files and puts
    them in %(thisdocdir)s automatically.
    AutoDoc is disabled by calling
    Doc without calling AutoDoc, which means that existing recipes that
    call Doc will not show changes.
  * getPackageBranchPathIds() now returns version and fileId as well,
    so that the IdGen class can determine if an older version number
    should be assigned to files.  getPackageBranchPathIds() is now the
    primary mechanism for populating the pathId dictionary.
  * The local label methods of the version object have been
    refactored. isLocal() is now onLocalLabel(), isEmerge() is now
    onEmergeLabel(), etc. isOnLocalHost() has been added as a method
    to easily determine if a version only exists in the database
  * Moved logic for explicitly creating a changeset from cscmd.py to the
    ConaryClient object
  * Added the (unused) ability to lock and unlock troves. Ignore this for now.
  * "query --info" behaves much more like "repquery --info" now
  * isSourceVersion() method has been to the Version object
  * most of the remaining erroneous references to "Package" have been
    changed to "Trove" throughout the code.  This includes method
    names such as getPrimaryPackageList() -> getPrimaryTroveList().  Some
    more commonly used methods were left as deprecated thunking methods
  * dependency resolution couldn't resolve a requirement w/o flags against
    a provides w/ flags

Changes in 0.60.1:
  * Support for legacy clients (protocol version 29) has been removed from
    the server
  * The server raises an server-side exception if any client with
    protocol less than 32
  * Updated the URL provided in a server-side client version mismatch
    exception
  * Server-side dependency suggestions return more choices, leaving it
    to the client to sort it all out
  * Client uses timestamps to determine which troves to install when their
    flavors score equally
  * Fixed build-side bug handling meta characters ([,*,etc) in file names
  * "cvc newpkg" now accepts pkgname=label syntax
  * files.contentsChanged() function updated to work with StreamSets
  * Basic local changeset creation, retargeting, and commits work
  * Permissions weren't merged for operations run as non-root users
  * The structure of the repository web interface has been redesigned
    and some authentication UI bugs have been fixed.
  * The repository web interface now requires the conary-web-common package
    to be installed.
  * Committing troves to the repository no longer recompresses non-config
    files
  * Timestamps are set on the server at commit time; the timestamps the
    client assigned is not used (this is to protect against clients with
    a bad idea of time; servers should be consistent, even if they're
    wrong, and as long as time doesn't go backwards on that server all is
    good)
  * Reworked troves to be representable as streams and implement *basic*
    signature capability
  * Local cook versions are now more sensible.

Changes in 0.60.0:
  * Changed changesets to compress individual files instead of the combined
    stream.
  * Cleaned up file content objects to no longer track file sizes.
  * Switched away from TupleStream to StreamSet both for better performance
    and for improved flexibility in the format (at the price of larger
    frozen streams).
  * Troves explicitly provide their own names.
  * Troves can now provide "capability flags", and trove requirements
    can now include references to the capability flags.
    r.ComponentProvides(('ASDF', 'FDSA')) will cause all components built
    from the current recipe to provide the 'ASDF' and 'FDSA' capability
    flags, and r.Requires('/path/to/file', 'foo:runtime(ASDF FDSA)')
    will make /path/to/file require the foo:runtime component built
    with the ASDF and FDSA capability flags.
  * Dependency components can contain : characters now.

Changes in 0.50.14:
  * Dependency checking now returns reordering information (which isn't
    used yet)
  * Allow groups to include other groups defined in the same recipe (but
    explicitly disallow cycles in groups)
  * Fixed bug in building multiple groups with a single recipe when some
    of the groups already exist, but others don't

Changes in 0.50.13:
  * Added automatic :data component for /usr/share, to which you should
    add any platform-independent files that are needed by :lib components
    but not in a libdir-derived path.  These might include configuration
    files and supporting data files needed by both library and runtime
    programs.
  * Added automatic intra-package inter-component dependencies; now within
    a single package, the :devel component will automatically require the
    :lib component if both components exist.  These dependency sets can be
    modified with the ComponentRequires policy.
  * The build/buildpackage.py file has variable and function names changed
    to better match our terminology for packages and components.
  * Change flavor specified in the conaryrc to a flavor path -- accept the
    flavor config parameter multiple times to create a flavor path
  * Added a "filewrap" argument to r.Run() that inserts an LD_PRELOAD
    wrapper that overrides some library funtions to look in %(destdir)s
    first before looking in the filesystem.  This is subject to change
    as we experiment with it!

Changes in 0.50.12:
  * Implemented --quiet for conary update changeset commands, and cvc cook.
    Also implemented the 'quiet' configuration value. This option suppresses
    progress indicators.
  * Split loadRecipe into loadInstalled and loadSuperClass, depending on the
    purpose of the recipe loading.  loadInstalled will examine the local
    system to look for a matching installed trove, and load that version,
    while loadSuperClass will not.
  * Logs of builds are now stored in cooked changesets in the :debuginfo
    component -- generally in
    /usr/src/debug/buildlogs/<name>-<version>-log.bz2, controlled by
    macros.buildlogpath
  * Added lib/logger.py
  * Fixed conarybugz.py to work with Conary's new site-packages location
  * Cleaned up yuck, rpm2cpio, and rpm2ccs scripts to use new "import conary"
    mechanism for finding conary.
  * Check sha1s for all files written into the repository or file system
  * conary scs --deps works again

Changes in 0.50.11:
  * Reworked file addition to local database a bit for better performance
  * Fixed sorting for --info
  * Don't make --info installs require a writeable database
  * Added an exception to group updating, restricting removal of existing
    troves to match the group's contents to troves on the same branch
  * Groups which had the same trove added (via a referenced trove) and
    removed (from the primary trove) got confused
  * conary showcs now takes trove version
  * conary showcs will display erased troves in changesets, and erased troves
    that are referenced but not within the changeset
  * conary changeset now support trove=<version>-- to create a changeset that
    erases the trove
  * Cache user id to name mapping
  * Improved the progress indicators for preparingUpdate and
    creatingDatabaseTransaction
  * Implemented progress indicator on source downloads
  * Fixed bug in update process which caused files to be incorrectly skipped

Changes in 0.50.10:
  * Added callback for creating database transaction, so that it does
    not look like we spend an inordinate amount of time executing tag
    pre scripts.
  * Added findtrove.py to the Makefile so that it is included in
    the distributed version of conary.
  * Added distcheck rule to Makefile to try and avoid missing files in the
    future

Changes in 0.50.9:
  * reimplemented StreamSet in C
  * moved findTroves out to findtrove.py, reworked it to be more modular
  * getSourceVersion now correctly handles branched binaries by looking
    up the branch to find the source component.
  * reimplemented StringStream in C
  * fixed bugs in --info

Changes in 0.50.8:
  * sort update --info alphabetically, display old versions, and display
    a letter summarizing the type of change
  * NormalizeInterpreterPaths() policy now looks in the package currently
    being built, as well as on the installed system, to determine how to
    resolve #!/usr/bin/env scripts.
  * groupName argument to addTrove() can now be a list of group names as
    well as a single group name.
  * --no-recurse works on the erase path
  * fix to walkTroveSet (which was horribly broken)
  * enable (optional) dependency checking when building groups
  * 'cvc cook' error output when there are unresolved build
    requirements is more user friendly
  * filesystem conflicts are handled properly when applying a rollback
  * updating a package to a version that comes from a different
    repository when that package had an uninstalled component works
    now.
  * conary now resides in /usr/$LIB/python$PYVERSION/site-packages/conary/
  * calling r.Replace on a non-regular file results in a warning instead
    of an unhandled exception
  * implemented basic callbacks for update, erase, and changesets

Changes in 0.50.7:
  * Added the XInetdService action to avoid having to include
    /etc/xinetd.d/ files separately, and to make xinetd.d files
    be consistent, making recipe-provided changes less likely to
    conflict with local configuration changes.
  * groups are no longer allowed to contain redirects
  * added setLabelPath to group recipe
  * Allow r.Provides("soname: libfoo.so(FLAGS)", "/some/file") (added
    the "(FLAGS)" part).
  * don't allow spaces and commas in revisions

Changes in 0.50.6:
  * conaryclient.updateChangeSet should have recursed by default
  * Metadata retrieval now works along distributed branches and shadows.
  * reworked troves being added to database to handle missing parts
    of packages and groups properly (and make things faster and more
    elegant)
  * merged update and erase code paths in conaryclient
  * update and erase now take +,- modifiers on trove names
  * added --info to see what an update or erase command will do
  * a single group recipe can now build multiple groups

Changes in 0.50.5:
  * Streams return their value through __call__ instead of value()
  * Reimplemented ShortStream and IntStream in C
  * conary config now takes --show-passwords option, and does not pretty
    print config file values when not printing to screen.  This means that
    conary config > <file> will result in a valid configuration file.
  * Updating groups didn't work when the group referenced troves as new
    which were already installed on the system
  * r.ComponentSpec('somecomponent', '.*') will no longer override the
    file specifications for packaging :debuginfo and :test components.
  * loadRecipe now takes a troveSpec as its first parameter, and uses that
    troveSpec to find the trove on the local system that matches the source
    component that is being loaded.  loadRecipe also automatically searches
    the labels that are parents of the current recipe, so if you shadow a
    recipe, any loadRecipe lines contained in that recipe should still do
    what you want.
  * merge didn't handle files converging
  * merge doesn't need to deal with autosource files
  * diffs between groups failed when members disappeared

Changes in 0.50.4:
  * Most rollback information is stored as a reference to a repository
    instead of storing full rollback data on the local system. The
    localRollbacks flag in conaryrc allows the old behavior to remain.
  * The CONARY state after a merge operation on a shadow now has the
    correct fileId for files that are not different than the parent
    version.
  * Added /usr/lib/conary/conarybugz.py to make it easy to automatically
    populate bugzilla databases from repositories.
  * Sped up Strip, NormalizeInitscriptLocation, NormalizePamConfig,
    TagDescription, and TagHandler policies by limiting them to
    only appropriate directories.
  * Fixed :debuginfo to work with binaries built from more than one
    source file, and made it less aggressive by only stripping debug
    information out to the :debuginfo files, which both makes stack
    traces better without :debuginfo installed and makes libraries
    stripped for :debuginfo more likely to work.
  * When existing fileId's had no streams but the streams are provided
    by a later commit, those streams weren't always merged properly if
    there were multiple files for that fileId
  * conary config output masks user/password info in repository maps
  * the config option useDir has been changed to useDirs, and archDir has been
    changed to archDirs, to allow for tiered use/arch flag definitions, and
    the tweaking of use and arch flag settings.  By default, useDirs and
    archDirs look in /etc/conary/<dir>, followed by /etc/conary/distro/<dir>,
    follwed by ~/.conary/<dir>, where dir is use or arch, depending on the
    context.
  * Arch files can now contain arbitrary macro definitions, and in the future
    will contain values for macros like %(lib)s, which is lib64
    on some platforms.
  * when using --keep-existing, the install label path and install flavor
    are used to determine which version to install instead of using affinity
    to install something close to what you already have.
  * a bug that prevented a changeset from applying to the system when
    the changeset removed a component from a package and the component
    is not installed on the system has been fixed.

Changes in 0.50.3:
  * database findTrove now has an interface that is much closer to the
    repository findTrove function -- this enables conary q to work like
    conary rq.
  * Group handling didn't work for multiple levels of group inclusion.
  * Database.hasTrove() no longer needs to instantiate troves.
  * Fixed overly-aggressive cleaning of the cache.
  * Added repository findTroves call to parallelize findTrove calls.
  * Added the NonMultilibDirectories policy to prevent 32-bit troves from
    utilizing lib64 directories.
  * the NormalizeInterpreterPath policy can now handle unwriteable files
  * fixed the network client code to return file contents properly when
    multiple file contents are requested from the server (bz#50)
  * rewrote Database.getTroveLatestVersion()
  * Added :debuginfo handling in Strip policy, which requires debugging
    to be turned on in optflags and elfutils's eu-strip and debugedit to
    be installed.  Like :test components, :debuginfo components are not
    installed by default.
  * File versions are now properly set to a branched version after a
    merge operation
  * cvc commit aborts again when the current versions of files are not
    the latest versions

Changes in 0.50.2:
  * Any %(lib)s-derived path (/%(lib)s, %(libdir)s, %(krbprefix)s/%(lib)s,
    or %(x11prefix)s/%(lib)s) will now cause the entire package and all
    components to be flavored with the base instruction set flavor, so
    that architecture-sensitive but non-code files in (say) /usr/lib64
    do not show up on 32-bit platforms.
  * Sped up dependency resolution on the client
  * The reworked getFileContents call now asks for contents from the
    correct server when contents from more than one server are requested

Changes in 0.50.1:
  * Add support for trove=<troveVersion> in rq, cvc co, and other places that
    use findTrove
  * Add conary q --info option to display flavors
  * changeset command uses system flavor if no flavor is specified, skips
    troves which are not included in packages and groups by default,
    takes a --no-recurse option, and filters based on the excludeTroves
    configuration setting
  * Added automatic :perl component that works like the :python component,
    and extended the multilib-friendly-or-architecture-neutral policy to
    work with perl as well as python.
  * client/server protocol negotiation is a whole lot smarter now
  * getChangeSet() results in a single URL rather than one per primary trove
  * group, fileset, and redirect recipes have macros that contain the
    buildlabel and buildbranch.
  * fixed a bug with merging absolute change sets which contain config files
  * redirections to troves w/ older versions already installed didn't work
  * the pathId generation code has changed.  For cooked troves, the
    pathId will be the same for any particular version of a path.
    Code must not depend on this behavior, however; it may change in the
    future.

Changes in 0.50.0:
  * Redirections work
  * Sped up group generation
  * Troves which reference other troves (groups and packages) can now specify
    whether a trove is installed by default or not. Packages now reference
    :test, but don't install it by default
  * Added optional 'recurse' parameter to netclient.createChangeSetFile
  * The first argument to the Requires and TagSpec commands can now have
    macros interpolated, as in r.Requires('%(bindir)s/foo', ...)
  * Groups can have requirements now
  * protocol-level getFileContents works on multiple files simultaneously
  * repository log had too many files added to it
  * set instruction set flavor for a cooked trove whenever any Arch flags are
    checked

Changes in 0.14.12:
  * The shadow command looks at buildLabel instead of following
    installLabelPath
  * In some cases, troves with an incompatible flavor were chosen when
    --resolve was used. The proper flavor is now used, or the
    dependency is reported as unsatisfiable.
  * Several more instances of %(lib)s were moved out of the default
    specification for generic components like :runtime and :devel for
    better multilib support.
  * Policy now helps ensure that :python components are either
    architecture-neutral or multilib-friendly.
  * Better error messages for "%(foo)/" (which should be "%(foo)s/")
  * Looking up files in the local database gave erroneous results in
    some cases (this was noticeably primarily when distributed change
    sets were being generated)

Changes in 0.14.11:
  * Local systems store config files in sql tables now.  Use
    /usr/share/conary/convertcontents to convert to the new data store.
    Note that this means that any *config file* managed by conary can be
    read through the main SQL database file in /var/lib/conarydb/conarydb.
  * Actually check build requirements before building, use --no-deps to
    ignore the check.
  * make conary q and conary update convert all flavors to  strong flavors
    for comparison; ~readline becomes readline, and ~!readline becomes
    !readline, so that conary q foo[readline] works as expected.
  * no default flavor is presumed for local operations (erase, q)
  * changed getPackageBranchPathIds to base64 encode the filename in
    order to ensure that the resulting XML-RPC will be UTF-8 clean.
  * localoutofdate renamed to "yuck", a man page added, and the script
    and man page are now installed on the system.
  * rename --use-macro and --use-flavor options for cook to --macro
    and --flavor
  * support new cook syntax: cvc cook <trove>[flavor] to set the troves flavor
    while cooking
  * fixed rq output when iterating over subtroves within a trove or group
  * TroveNotFound exceptions are handled gracefully in cvc.  'conary cook
    foo' will no longer traceback when foo:souce could not be found in
    the repository.
  * Unsynchronized updates work for packages and groups
  * The database is now opened with a 30 second timeout.  This should allow
    better concurrency.
  * added --exclude-troves and excludeTroves conaryrc entry
  * repository .cnr file's commitAction configuration item now has a
    flavor provided to it as %(flavor)s and the default changemail
    script uses it.
  * don't allow the same label to appear twice in sequence in a version

Changes in 0.14.10:
  * FlavorMap sense wasn't set right for base instruction set

Changes in 0.14.9:
  * Shadow Branch objects didn't return parent branches properly. This
    caused incorrect pathId's to show up on cook on shallow shadows.
  * Reworked the code which looks up pathIds to take advantage of a new
    server call (getPackageBranchPathIds) which is faster and looks on
    both the full branch and full parent branches.
  * The Apache repository server now allows mixed ssl and normal requests.
  * Added forceSSL option to apache repository server configuration.
  * The network client code now supports accessing servers over https.
  * Proper salts are used for user passwords.
  * The default value for macros.optflags is "-O2" again, instead of
    an empty string.
  * The http handler in the conary server now sends back proper error
    codes in the case of an authentication error.

Changes in 0.14.8:
  * Fixed bug where streams for commits on distributed branches didn't always
    get set properly
  * reworked findTrove() in repository to return (name, version, flavor)
    tuples instead of full troves
  * Split conary.1 into conary.1 and cvc.1
  * Allow cvc cook trove=<version>
  * remove --target-branch cook option
  * added default :devellib component for architecture-specific devel bits,
    made all files with an architecture-specific multilib path that are
    not in :devellib go into :lib instead of having many of them fall into
    :runtime

Changes in 0.14.7:
  * ELF libraries with sonames that have paths in them are now handled
    sanely, by removing the path (and complaining...)
  * split march into targetArch and unameArch -- requires a new distro-release
  * rework command line arguments to shadow and branch to match how versions
    are normally specified, and allow a flavor specificatoin
  * added --sources to branch and shadow commands

Changes in 0.14.6:
  * fix for generating changesets between repositories
  * policies that look at shared libraries are now multilib-aware,
    fixing shared library permissions and dependency provision
  * autosources didn't work when committing across a shadow

Changes in 0.14.5:
  * allow groups to contain troves with conflicting flavors
  * make repository-side change set caching less buggy
  * fix config files changing to symlinks
  * allow duplicate items to be specified for erase and update
  * changeset command allows flavors to be specified
  * repquery --info shows trove flavor
  * fixed bug with not matching base instruction set flavor

Changes in 0.14.4:
  * several bugs in the 'cvc update' code paths have been fixed
    - it no longer retrieves autosource sources
    - the CONARY file now gets populated entries for autosource files
    - the fileids in CONARY files are now correct after an update
  * several bugs in error handling have been fixed
  * several docstrings have been fixed
  * packagepolicy now automatically adds usermode:runtime requirement to files
    that are dangling symlinks to consolehelper
  * the templating engine for the web interface to the server has been
    changed to kid; kid and elementtree are now required to run a server.
  * the web interface now supports limited editing of ACLs
  * the server now only supports protocol version 26 (it was a mistake
    to leave in support for 24 and 25)
  * old code that supported ancient protocol versions has been
    removed from the server
  * recipes loaded from within recipes follow the label= argument if
    it is given

Changes in 0.14.3:
  * Fixed usage message to no longer print 1 at bottom; improved option
    handling error messages
  * Fixed versions when branching from a shadow
  * The lookaside cache now fetches from the repository into the right
    location and with the right permissions, and fetches manually-added
    as well as automatically-added sources.
  * In recipes, addSource can now take dest='/path/to/file'
  * Change %(servicedir)s location from /var to /srv

Changes in 0.14.2:
  * contents are now stored as diffs when either the new file or the
    old file is empty
  * diffs of numeric streams can now express a change to the value of
    None

Changes in 0.14.1:
  * fixed a typo in lookaside.py that prevented commits from working
  * added a descriptive exception message when fileids in your database
    do not match the fileids in the repository

Changes in 0.14.0
  * added ability for changesets to ignore unknown fields in some places
    (making changesets somewhat less brittle)
  * fixed bug in source handling with non-recipe files in the local directory
  * added framework for generic trove information
  * checkout no longer pulls all sources from the repository
  * used new trove info framework to store the source trove, build time,
    total file size, and version of conary used when building binary
    troves.
  * lib/elf.c no longer uses mmap to read elf files.  Some architectures
    may have elf structures on disk that are not naturally aligned, and
    using mmap to read them won't work.
  * the repository code now uses a 30 second timeout when attempting to
    access the database
  * Have architectures control their march values in the architecture
    config files.
  * add Arch.getCurrentArch() to get the major architecture that is in use
    during a build

Changes in 0.13.3
  * added ability for a contents log file (makes syncing much easier)
  * file tags weren't used on updates
  * "description update" tag action replaced with "handler update"
    (which gets called when either the tag description or the tag handler gets
    updated)
  * "description preremove" tag action replaced with "handler preremove"
  * sources get committed automatically

Changes in 0.13.2
  * reworked use.py code almost entirely.
  * added /etc/conary/arch directory to contain architecture definition files;
    changed /etc/conary/use files to contain more information about how
    flags are used when building.  Flag definitions are no longer in use.py.
  * fixed buildFlavor so that it affects cooking packages as well as
    determining troves to include when cooking a group
  * changed --noclean to --no-clean to be in line with the rest of the
    options; documented it
  * removed Use.foo and Flags.foo options from conary config files.  Macros.foo
    is still there.  Added --use-flavor option to cvc cook which takes a flavor
    and overrides the build flavor while cooking.
  * groups now take flavor strings to determine the flavor of a trove to
    include, not flag sets.
  * dependencies resolution is flavor sensitive now (and uses flavor
    affinity)
  * added trove version/release number to dependency messages
  * renamed classes and methods in versions.py to match current terminology

Changes in 0.13.1
  * repquery wasn't filtering by flavor properly (exposed by a bug fix
    in 0.13.0)

Changes in 0.13.0
  * removed importrpm.py
  * diffs between a file object that has a non-empty provides or requires
    to a file object that has an empty provides or requires are now properly
    generated and applied.
  * added checks to validate merged file objects against the fileIds
    in the changeset
  * implemented shadows
  * framework for redirects in place
  * removed (unused) parentId field from Branches repository table

Changes in 0.12.5
  * reworked dependency resolution a bit for a big speedup in the server
  * moved destdir to %(builddir)s/_ROOT_
  * made macros.destdir available during the unpacking of sources
  * source commands (r.addAction, etc.), if given absolute paths for
    their dir keywords, will perform their actions in the destdir instead
    of the builddir
  * most build commands (r.Make, r.Create, etc.), will work in either builddir
    or destdir, depending on whether they are given relative or absolute
    paths
  * add dir keyword for r.Run
  * include /usr/bin/rpm2cpio

Changes in 0.12.4
  * set more arch flags for x86 and x86_64
  * troves can have multiple instruction set flavors now
  * flipped around use: and is: sections of flavor strings
  * Version and Branch object completely separated

Changes in 0.12.3
  * conary verify updated to new API so that it works again
  * conary q (with no arguments) works again

Changes in 0.12.2
  * added getTroveVersionsByBranch
  * make better use of _mergeQueryResults
  * moved version affinity into findTrove from ConaryClient
  * fixed branch affinity so that it's actually branch affinity instead of
    label affinity
  * rdiff changes for 0.12.0 broke negative numbers for oldVersion
  * rdiff diff'd based on label instead of branch
  * update has flavor affinity now
  * flavors can now be specified on the command line for update, erase
    repquery, and query
  * unspecified flavor flags got scores of zero, which was wrong
  * added python code for flavor scoring (useful for the client)
  * repository queries didn't work properly when looking for multiple flavors
    of a single version
  * fix for updating multiple flavors of a single version of a trove
    simultaneously
  * reworked getTroveVersionList and getAllTroveVersions for per-trove
    flavor filtering

Changes in 0.12.1
  * repquery and query always showed dependency information
  * getTroveLeavesByBranch did extra demarshalling of the flavor
  * repquery didn't deal with nonexistant troves well
  * dependency failures on erase didn't reassemble dependency flags properly
  * fixed bug in dependency sets creation which caused dependency flags
    to get mangled
  * added a check to prevent mangled flags from getting committed

Changes in 0.12.0
  * document config command, and display supplied macro/use/arch information
    in output
  * repository acl's work for almost everything
  * anonymous access must be explicitly enabled by creating an acl for
    user 'anonymous' with password 'anonymous'
  * server side flavor scoring used
  * queries reworked for flavor matching

Changes in 0.11.10.1
  * move to python2.4
  * repository caching (which isn't used yet) didn't track the recurse flag

Changes in 0.11.10
  * changed flavor tracking when loadRecipe() is used to only track
    flavors in loaded recipes that are superclasses of the recipe
    class in the loading recipe.  (e.g. loading python.recipe to get
    the distribution python version will not add all of the python
    recipe's flavor information to the loading recipe class, as long
    as the loading recipe does not subclass the Python class.)
  * add conary verify command for comparing the local system's state to
    the state it was in at install time
  * when a trove is installed for the first time, it comes from a single
    repository
  * didn't handle file types changing on update
  * fixed problem assigning depNums
  * components disappearing from troves caused problems in relative changesets
  * files moving from removed troves in changesets caused update to fail

Changes in 0.11.9
  * change the order of permissions setting (chmod after chown)
    because some versions of the Linux kernel remove setuid/gid bits
    when setting ownership to root

Changes in 0.11.8
  * work around a python bug w/ fdopen() resetting file permissions
  * r.Replace() as an alternative to r.Run("sed -i '...' file")
  * Policy enforcing UTF-8 filenames
  * r.macros.tagdatadir as a standard place to put data just for taghandlers

Changes in 0.11.7
  * changed server.py to take extra config files via --config-file instead
    of as an extra argument
  * extra config files (specified with --config-file) were ignored if they
    didn't exist; issue an error message now
  * Added r.ConsoleHelper() for recipes
  * PAM configuration files shouldn't have paths to modules by default,
    so we remove what used to be the standard path
  * changed repository user authentication to use user groups (currently
    one per user)
  * added password salt
  * restructured repository a bit
  * removed lots of unused code from FilesystemRepository

Changes in 0.11.6
  * branches are created as changesets now instead of as a protocol call
  * merged authdb into primary repository
  * fix for rdiff (broken by flavor rework in 0.11.5)

Changes in 0.11.5
  * Internals reworked to eliminate flavor of None in favor of empty flavor
  * Added (currently unused) code to parse command line flavor specifications
  * static libraries (.a files) get proper flavors now
  * Handle attempts to update already installed troves from absolute
    change sets

Changes in 0.11.4
  * all components built from a single recipe share a common flavor
  * loadRecipe's label= keyword argument can actually take a label
    as well as a hostname

Changes in 0.11.3:
  * optimized a sqlite update statement to use indexed columns
  * added --test to update and erase
  * dependency check didn't handle new components providing the same
    items as old components (broken by 0.11.1 performance enhancements)

Changes in 0.11.2:
  * standalone server was broken by --add-user changes in 0.11.1
  * dependency check no longer allows packages being removed to cause
    dependency failures
  * changed how dependencies are frozen to make the order deterministic
    (so fileId's don't change around)
  * added a database version to the database schema

Changes in 0.11.1:
  * erasing troves enforces dependencies -- this requires a database
    conversion (run the conary-add-filedeps script which fixed the
    conversion to 0.11.0 after updating conary)
  * reworked dependency queries to take advantage of indices for much
    better performance
  * add --add-user to server.py for creating the authdb

Changes in 0.11.0:
  * massive rework of fileId mechanism to allow better flavor support
  * added columns to dependency tables to allow erase dependency checks
    (which are not yet implemented)
  * enabled trove requirements
  * added cvcdesc and the 'describe' command to cvc to generate
    and use metadata XML files.
  * getMetadata follows the branch structure up until it finds metadata
    for the trove.
  * changed getFileContents() to not need trove name or trove version
  * byte-compiled emacs lisp files are transient, like python
    byte-compiled files
  * addSource recipe action now can take a mode= keyword argument
  * cook now enforces having no dash characters in version numbers
  * files are explicitly disallowed from depending on groups, packages,
    or filesets; the only trove dependency that a file or component
    can have is on a component.  Only filesets can depend on filesets.

Changes in 0.10.11:
  * reworked how absolute change sets get converted to relative change
    sets for better efficiency
  * chained dependency resolution caused duplicate troves in the final
    changeset (and a lot of extra work)
  * added --config to stand alone repository
  * source flag wasn't set properly for newly added non-text files
  * flavor information is now printed by "conary query" when multiple
    flavors of the same version of a trove are installed
  * "conary repquery --all" flavor output formatting has been improved

Changes in 0.10.10:
  * changesets get downloaded into a single (meta) file instead of lots
    of separate files
  * fix several bugs in the freshmeat record parsing
  * add a freshmeat project page URL to the metadata by default
  * add a "source" item to metadata
  * the server implementation of troveNames() was horrible
  * enabled file dependencies

Changes in 0.10.9:
  * fixed some authorization issues with the xml-rpc repository interface
  * the web management interface for the repository works now; see
    http://wiki.specifix.com/ConaryConversion for information on how
    to convert existing authdb's to support this
  * fixed a bug with distributed branches
  * users can change their passwords through the repository's web api
  * improved logic apachehooks use to find top level URL
  * fixed bug in server side repository resolution

Changes in 0.10.8:
  * changed iterAllTroves() to troveNames(), which searches a single
    label instead of the whole repository
  * reworked http authentication and CGI request handling and added the
    beginning of a web interface to the repository for user administration
    and metadata management.

Changes in 0.10.7:
  * dependency sql code reworked to use temporary tables
  * new macro called "servicedir" that defines the location for
    service data (%(servicedir)s{ftp,http,etc})
  * added busy wait to sqlite3 python binding when executing SQL
    statements on a busy database

Changes in 0.10.6:
  * Lots of bug fixes for distributed branching
  * Some code rearrangement
  * The start of metadata support code is now included

Changes in 0.10.5:
  * The local database is used for fetching file information (but not
    contents), reducing network traffic when creating change sets
    across repositories.
  * Update works on troves which were locally cooked or emerged
  * Internal changes to move toward getFileContents() working in batches
    rather then on individual files. For now this prevents the repository
    from copying files between the content store and /tmp to serve them.
  * Arch flags are now included in flavors
  * Emerge follows the installLabelPath instead of the buildLabel
  * The extended debugger has been extensively modified
  * Conary can handle filenames with '%' in them
  * The showcs command has been significantly updated, and the updates
    are documented in the conary.1 manpage
  * New syntax for flags distinguishes requirements from "optimized for";
    see http://wiki.specifix.com/FlavorRankSpec

Changes in 0.10.4:
  * Bug fixes for updating from absolute change sets (which basically
    just didn't work for troves which contained config files)
  * Bug fixes for distributed branching
  * The database is used for fetching trove information (but not yet
    file information) when the client constructs change sets across
    distributed branches
  * various other bug fixes

Changes in 0.10.3:
  * this version introduces changes to the network protocol for
    obtaining file contents and changeset generation. The client
    protocol version number has increased, so version 0.10.3 can only
    communicate with servers running the server from 0.10.3. The
    server remains backward compatible with older clients.
  * a warning message is now displayed when the user attempts to
    create a branch that already exists on a trove.
  * the correct trove names are displayed when automatically resolving
    dependencies
  * packages no longer get the union of all the dependency information
    of the components they contain.  This information would have to be
    recalculated if a user installed a package then removed a
    component afterward.
  * a package policy check was added to reject any world-writable
    executable file.
  * r.TagSpec('tagname', exceptions='filter') now overrides a match by
    another r.TagSpec('tagname', 'filter')
  * more changes to metadata interface
  * various other bug fixes and improvements

Changes in 0.10.2:
  * the repository code is now included in the main conary source
    archive
  * "conary showchangeset" produces a more user-friendly output
  * large responses from the repository server are now compressed
  * the protocol for getFileContents() changed to take a fileId
    instead of the file's path.  The repository code can still handle
    old requests, but the client code now requires the latest
    repository code.
  * bug fixes

Changes in 0.10.1:
  * when applying a changeset, dependency failures are resolved by
    querying servers in the installLabelPath
  * troves that satisfy a dependency can automatically be added to a
    transaction.  This behavior is controlled by the "autoResolve"
    variable in conaryrc or the "--resolve" command line option to
    "conary update"
  * dependency resolution is calculated recursively.  To limit the
    recursion depth to check only first order dependencies, a
    "--no-deps-recurse" option has been added to "conary update"
  * "conary repquery" now takes a "--deps" argument, which prints the
    Requires and Provides information for the trove that is being
    queried.
  * changes have been made to the build side of Conary to facilitate
    building recipes that use cross compilers
  * symlinks now get the appropriate ownership set when they are
    restored
  * groups can now specify which flavor of a trove to include
  * repository queries that don't need file information no longer ask
    the repository for files.
  * various bug fixes and cleanups

Changes in 0.10.0:
  * dependency checking is now performed before changesets are
    applied.  This uses new tables in the local system's database.
    If you are using a database created by a version of Conary older
    than 0.10.0, it must be converted before it can be used.  See:
      http://wiki.specifix.com/ConaryConversion
    for details
  * Shared library dependency information in changesets is now stored
    in a different format.  This means that repositories that use old
    versions of Conary will be unable to give valid changesets to
    Conary 0.10.0 or later.  Therefore, the protocol version number has
    been increased.
  * --no-deps argument added
  * "cvc co" is now a synonym for "cvc checkout"

Changes in 0.9.6:
  * dependency enforcement infrastructure has been added (the code is
    currently disabled)
  * bug fixes
    * applying a changeset that un-hardlinks files now works
    * conary rq [trove] --info now works
    * running "conary update [trove]" when more than one flavor of
      [trove] exists no longer tracebacks.  It installs both flavors
      of the trove (which is not always the desired behavior - this
      will be addressed later)
    * only files with execute permissions are checked for
      #!interpreter.
    * "conary rq [trove] --ls" no longer tracebacks when [trove]
      exists in more than one repository
    * various code cleanups

Changes in 0.9.5:
  * new methods for specifying dependency information in recipes have
    been added
  * #! interpreters get added as dependencies
  * local flag overrides now work
  * cvc cook --resume can be used multiple times
  * conary invokes gpg with --no-options to avoid creating or using
    ~/.gnupg

Changes in 0.9.4:
  * fixes to cvc annotate
  * flavors and dependency generation code has been refactored to be
    policy based
  * better error handling when invalid changeset files are given to
    conary
  * minor code cleanups

Changes in 0.9.3:
  * New "cvc annotate" feature
  * Man page updates
  * Changesets which remove a file and replace it now apply correctly.
  * "cvc update" no longer complains and fails to update the CONARY
    state file properly  when ownerships differ
  * FileId generation now looks for previous versions of all the
    packages that have just been created, not just the name of the
    recipe.
  * Cooking as root is no longer allowed
  * Miscellaneous bug fixes.

Changes in 0.9.2:
 * Bug fixes:
   * Applying changesets that have more than one hard link groups
     sharing the same contents sha1 works now.
 * Build changes:
   * Recipes can now create new top level packages.

Changes in 0.9.1:
 * Bug fixes:
   * Applying a changeset that has a flavor which is a superset of the
     previous version's flavor now works.
   * Parsing optional arguments to command line parameters that appear as
     the last thing on the command line works
 * Build changes:
   * Package policy now checks to ensure that files in /etc/cron.*/*
     are executable
 * Update changes:
   * Conary no longer complains if a transient file has been modified
     on disk but no longer exists in a new version of a component.
 * Miscellaneous changes:
   * Version 1 on-disk changeset file support has been removed.

Changes in 0.9.0:
 * protocol versioning is much more granular now allowing for backwards
   compatible versions of functions
 * changeset command now generates changesets for multiple troves spread
   across multiple repositories
 * change sets are transferred as a set of independent change sets now
   (laying the groundwork for repository change set caching, with which
   this version will work just fine)

Changes in 0.8.3:
 * Man page updates.
 * The "conary query" command now accepts multiple arguments for
   troves and paths
 * Fixed "conary erase" command which was broken in 0.8.2

Changes in 0.8.2:
 * You can now install multiple troves at once (even a combination of
   changeset files and troves from repositories), and the entire
   action is recorded in a single rollback (this required a change in
   command-line arguments for updating troves).
 * The beginnings of support for searching multiple repositories
 * Miscellaneous code cleanup and bug fixes.

Changes in 0.8.1:
 * The source code has been re-arranged for easier maintenance, and
   conary has been split into two programs: conary and cvc.
 * Better error messages and debugging tracebacks

Changes in 0.8.0:
 * A new changeset format supports hard links but requires staged update.
 * The new changeset format also collapses duplicate contents even
   when hardlinks are not used.
 * By default, rc?.d/{K,S}* symlinks are no longer packaged. The
   chkconfig program is relied on to create them at package
   install/update time. Init scripts are explicitly required to
   support the chkconfig protocol by default
 * Improved error messages
 * Several bug fixes.

Changes in 0.7.7:
 * Extended debugger saves and emails
 * Tracebacks now include arguments and locals
 * More size optimizations were made when applying changesets
 * Applying absolute changesets when a trove is already installed is
   now much more efficient than it was
 * Self-referential symlinks raise a packaging exception.
 * Several bugs fixes.

Changes in 0.7.6:
 * Installation
   * Hardlink handling
   * enhanced debugging capabilities (including saving a debugging
     state file to enable remote debugging)

   * using binary file ids and iterators for significant memory savings
   * and runtime support for the x86.x86_64 sub-architecture
 * Cooking
   * more robust handling of the --resume option
   * policy normalization of where app-defaults files go.

Changes in 0.7.5:
 * Hard links are implemented (but not yet enabled, in order to
   preserve changeset compatibility for now).
 * Several bugs have been fixed for installing and cooking.

Changes in 0.7.4:
 * Fileids are now stored and transmitted in binary rather than
   encoded.
 * Better handling of multiple versions of packages/troves installed
   at the same time
 * Missing file handling improvements
 * Recipe inheritance is now possible between repositories
 * Enhanced Interrupted builds
 * The dynamic tag protocol was slightly modified
 * Added Arch.x86.amd64 and Arch.x86.em64t
 * several bugs fixes

Changes in 0.7.0:
 * sqlite3 is used for the database
 * better handling of multiple packages with the same name installed at once.

Changes in 0.6.6:
 * repository protocol update
 * changeset format update
 * added the ability to resume halted local builds
 * added the ability to easily package build-time tests to run at
   install time to qualify new/changed environments
 * better handling of packaged .pyc/.pyo files
 * better shared library handling
 * improved inline documentation
 * optimizations for both space and time
 * numerous bugfixes<|MERGE_RESOLUTION|>--- conflicted
+++ resolved
@@ -4,18 +4,15 @@
       (CNY-1953)
     * An error in the way attributes of ServerProxy classes get
       marshaled has been fixed. (CNY-1956)
-<<<<<<< HEAD
-    * Derived packages properly handle files that were not flavored due
-      to an exception in the upstream packages. (CNY-1954)
-    * The transport layer is automatically encoding non-ASCII strings
-      into XMLRPC Binary objects. (CNY-1932)
-=======
     * A bug the resulted in a traceback when cooking if local flags 
       (e.g. kernel.smp) were defined in your /etc/conary/use directory has been
       fixed (CNY-1963)
     * Fixed a bug that affects trove sources stacks where the last source
       should have flavor information passed to it and wasn't.
->>>>>>> 4d859bd3
+    * Derived packages properly handle files that were not flavored due
+      to an exception in the upstream packages. (CNY-1954)
+    * The transport layer is automatically encoding non-ASCII strings
+      into XMLRPC Binary objects. (CNY-1932)
 
   o Server Changes
     * A bug which triggered an exception while migrating postgresql
