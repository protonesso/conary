Changes in @NEW@:
  o Server Changes
    * a bug which triggered an exception while migrating postgresql
      repositories has been fixed (CNY-1912)
<<<<<<< HEAD
    * the getNewTroveInfo call works now faster for mirror operations (CNY-2006)
=======
    * An issue that prevented the server from responding with the
      proper error message when in maintenance mode has been fixed.
      (CNY-2005)
    * An issue that was affecting cooking performance when looking
      up path IDs has been fixed. (CNY-1996)
>>>>>>> 860bf8fa
  o Client Changes:
    * a bug which prevented the mirror client from using hidden comitts
      when mirroring to a single target has been fixed (CNY-1981)

Changes in 1.1.31.4:
  o Server changes:
    * Setting "forceSSL" once again requires a HTTPS connection be
      used when authentication data is passed to an Apache based
      Conary Repository. (CNY-1880)
    * A bug that caused incorrect values for sourceItemId and
      clonedFromId to be used when groups and components were
      committed as part of one changeset has been fixed. (CNY-1903)
    * A bug that caused the Latest table to be rebuilt incorrectly
      when migrating to schema version 15.0 has been fixed.
      (CNY-1909)

  o Client changes:
    * Large files are now compressed on disk instead of in memory when
      creating rollbacks. (CNY-1896)

Changes in 1.1.31.3:
  o Server changes:
    * Added EntitlementTimeout exception to notify clients that an
      entitlement has timed out from the authentication cache (CNY-1862)
    * Added remote_ip to user and entitlement based external authentication
      checks (CNY-1864)
    * Fixed bug in proxy which prevented remote_ip from being passed to
      internal repository

  o Client changes:
    * Reread entitlements from disk when EntitlementTimeout is received
      (CNY-1862)

  o Other changes:
    * Logcat now works for calls which passed lists of entitlements

Changes in 1.1.31.2:
  o Proxy changes:
    * Proxy can now inject entitlements and user authentication on behalf
      of clients (CNY-1836)

Changes in 1.1.31.1:
  o Bug Fix:
    * Proxies used wrong getChangeSet call for old protocol versions (CNY-1803)

Changes in 1.1.31:
  o Bug Fix:
    * A bug that caused an Internal Server Error when a Conary proxy
      attempted to convert a changeset for an older client when the
      upstream Conary repository was not running 1.1.29 or later has
      been fixed. (CNY-1792)

Changes in 1.1.30:
  o Bug Fixes:
    * The version cache for upstream servers in the Conary proxy
      incorrectly included user information in the URL, causing
      KeyErrors when users were switched to anonymous. (CNY-1787)
    * An issue related to the formatting of repository map entries
      has been fixed. (CNY-1788)
    * The Conary proxy no longer supports protocol version 41
      (and hasn't for a few releases).
    * An issue that was affecting the performance of the getChangeSet
      API call on Conary proxies running in an apache environment
      has been fixed.

Changes in 1.1.29:
  o Client Changes:
    * In conaryrc files, repositoryMap entries can now use wildcards
      for the server name.
    * Multiple entitlements can now be sent to each server.
    * Server names in entitlements may include wildcards.
    * Entitlements may be placed in conaryrc files now using
      'entitlement server entitlement'. "conary config" displays
      entitlement information.
    * A bug that limited a single MetadataItem to less than 64 KiB has
      been fixed.  Conary 1.1.29 will produce metadata that will not
      be visible to older clients.  Likewise, metadata produced by
      older clients will not be visible to Conary 1.1.29 and later
      clients. (CNY-1746)
    * Metadata items can now store strings with NUL characters in
      them. (CNY-1750)
    * The client API will now raise an InsufficientPermission error
      instead of an OpenError when the client's entitlements are
      not allowing access. (CNY-1738)

  o Build Changes:
    * Refreshed autosource files are now displayed by 'cvc revert' and
      'cvc diff'. (CNY-1647)
    * Support for the Bazaar revision control system has been added via
      r.addBzrSnapshot(). (requires bzr >= 0.16).

  o Server Changes:
    * (Nearly) all repository operations are now performed using the
      permissions of the anonymous user in addition to the permission
      set for any user authentication information which is present.
    * Path names in the entitlementsDirectory no longer have any
      meaning. All entitlements are read, and the serverName in the
      XML for the entitlement is used to determine which server to
      send the entitlement too.
    * Entitlement classes are no longer used as part of authentication;
      they may still be specified, but repositories now look up the
      class(es) for an entitlement based on the key.

  o Internal Changes:
    * The restart information, necessary for Conary to resume execution
      after a critical update is applied, now includes the original
      command line. The way this information is stored is incompatible
      with very old versions of Conary.  Downgrading from Conary
      version 1.1.29 (or newer) to version 1.1.11 (or older) is known
      to fail. (CNY-1758)

  o Bug Fixes:
    * 'conary rblist' no longer produces a stack trace if the
      installLabelPath configuration option is not set. (CNY-1731)
    * A bug that caused an "Error parsing label" error message when
      invoking "cvc commit" on a group recipe that used
      r.setSearchPath(str(r.labelPath[0]), ...) has been
      fixed. (CNY-1740)
    * Proxy errors are now reported in the client, for easier
      debugging. (CNY-1313)
    * A bug that caused an "Unknown error downloading changeset" error
      when applying an update job that contained two different
      versions of the same trove has been fixed. (CNY-1742)
    * Adding redirects which pointed to otherwise-unused branches
      corrupted the database by creating a branch without corresponding
      label information.
    * When critical updates are present in an update job that has
      previously downloaded all the changesets, Conary will no longer
      unnecessarily re-download the troves. (CNY-1763)
    * TroveChangeSet.isRollbackFence() now returns the correct answer
      if the trove changeset does not contain absolute trove
      info. (CNY-1762)
    * A bug related to entitlement directories containing unreadable
      files has been fixed. (CNY-1765)
    * A bug that prevented epydoc from producing documentation on
      the Conary code has been fixed. (CNY-1772)
    * Conary will temporarily fall back to reading unsigned group
      script information from changeset files that are created by
      Conary < 1.1.24.  Once rBuilder creates changesets with a newer
      version of Conary, this change will be reverted. (CNY-1762)
    * Changeset files are now written as absolute paths in the
      changeset index file. (CNY-1776)
    * Entitlement configuratioon lines continue to accept an entitlement
      class for backwards compatibility purposes. (CNY-1786)

Changes in 1.1.28:
  o Documentation Changes:
    * Incorrect references to createGroup have been fixed. (CNY-1700)

  o Build Changes:
    * Files added with in the repository and locally no longer cause
      'cvc update' to fail as long as the files have the same fileId.
      (CNY-1428)
    * r.Link allows full paths to be specified for the target of the
      link as long as the directory matches the source of the link.
      (CNY-751)
    * "cvc mv" has been added as a synonym for "cvc rename".
    * r.addCvsSnapshot() now works correctly with anonymous,
      pserver-based, servers. Previously, cvs checkout would fail due
      to strange characters being in the destination directory.
    * r.add*Snapshot() will now raise errors if the shell commands they
      are executing fail for any reason

  o Bug Fixes:
    * An index has been added to improve the performance of various
      file stream related queries in a Conary repository. (CNY-1704)
    * Directories in binary directories are no longer (incorrectly)
      provided. (CNY-1721)
    * "conary update" now works with read-only changesets. (CNY-1681)
    * the setTroveInfo call refuses to update missing troves (CNY-1741)

  o Server Changes:
    * getChangeSet call now returns supplemental information
      (trovesNeeded, filesNeeded, and removedTroves) for each individual
      job separately, instead of combining them for the entire job list.
    * proxy now combines all upstream changeset requests into a single
      job request for servers running this version or later. (CNY-1716)
    * mirrorMode wasn't passed through to changeset fingerprint calls
      from the caching code.

Changes in 1.1.27:
  o New Features:
    * All group cooks for one source must be done as a large cvc cook
      action instead of one-by-one. (CNY-1303)
    * Group flavors are much shorter if you turn on the config item
      "shortenGroupFlavors".  Some flags, like
      vmware and xen and architecture flags, are always included in a
      group flavor. (CNY-1641)
    * The Conary client is now able to access the network using
      authenticated HTTP proxies. (CNY-1687)

  o Build Changes:
    * A new recipe method, r.MakeFIFO(), is available which will create
      a named pipe at a specified location. (CNY-1597).

  o Internal Changes:
    * Flags for update jobs changed from a bitmask to a class.
    * Removed vestigial support for file label priority paths.

  o Bug fixes:
    * Patch code no longer fails when trailing context is missing at
      the end of the file. (CNY-1638)
    * Files with no permissions set (chmod 0) confused Conary due to
      improper checks for None. (CNY-1678)
    * Errors in the changeset downloading code are no longer ignored
      by the client. (CNY-1682)
    * An error in the resumption of a build has been fixed. (CNY-1684)
    * The introduction of mirrorMode during changeset cration (CNY-1570)
      caused the generation of empty diffs in some cases. mirrorMode now
      includes full contents for all files instead of generating diffs
      (CNY-1699)
    * If you're promoting two flavors of the same version of the same trove,
      they will now always have the same version on the target branch.
      (CNY-1692)

Changes in 1.1.26:
  o New Features:
    * The listcachedir script has been added to help with maintenance
      tasks for the repository changeset cache. (CNY-1469)
    * Conary proxies are now adding an HTTP Via: header. (CNY-1604)

  o Internal Changes:
    * Creating changesets supports a 'mirrorMode', which includes file
      contents of files if their version has changed (even if the sha1
      of those contents are the same). Mirroring uses this to ensure
      complete contents. (CNY-1570)

  o Client Changes:
    * A potential race condition where an update could change the state
      of the Conary database while the rollback code is executing has
      been fixed. Note that as part of the fix for CNY-1591, the update
      and rollback operations cannot commit at the same time; the fix
      further ensures long-running operations detect the state change.
      (CNY-1624)

  o Bug fixes:
    * Manipulating source components now works better when a source
      component has been marked removed.
    * A problem related to the way shim clients use the ServerProxy
      object has been fixed. (CNY-1668)

Changes in 1.1.25:
  o New Feature:
    * Conary now supports a "searchPath" configuration option, which
      operates like the installLabelPath configuration option but can
      contain both packages and labels.  For example:
      "searchPath group-os contrib.rpath.org@rpl:1" can be used to
      configure conary to first install the version of a package
      referenced in group-os, then to fall back to installing from
      contrib.rpath.org@rpl:1. (CNY-1571)

  o Build Changes:
    * GroupRecipe.add*Script now accepts a path to the script as the
      initial parameter.
    * r.addArchive() now supports a preserveOwnership parameter.  When
      set to True, owners and groups from cpio, rpm, and tar archives
      are used as the owners and groups in the final package.
      (CNY-927)
    * A new "cvc revert" command has been added that reverts any local
      changes made in the current directory. (CNY-1222)
    * GroupRecipe.addCopy() copies compatibility classes and group
      scripts onto to groups.  New copyScripts and
      copyCompatibilityScripts options to GroupRecipe.addCopy() and
      GroupRecipe.addAll() can be used to change this
      behavior. (CNY-1642)
    * A new build r.IncludeLicense() action has been added. This build
      action will take either a directory structure of licenses or a
      single license file, normalize its contents, and place it in a
      directory in /usr/share/known-licenses, which will be used at a
      later date by conary-policy.  This method is only useful for
      organizations maintaining a set of packages as part of a Linux
      OS platform.

  o Client Changes:
    * An explicit commit lock is now used to prevent overlapping
      updates and rollbacks.  (CNY-1591)
    * The conaryclient module now exposes ChangeSetFromFile to
      instantiate ReadOnlyChangeSet objects from .ccs
      files. (CNY-1578)
    * "conary q --debug --info" now also displays information about
      where a trove was cloned from if it exists.
    * Redirects with multiple targets can now be built and installed.
      (CNY-1554)
    * Conary repositories now support creating changesets that contain
      files whose compressed contents are greater than or equal to 4
      GiB in size.  Old versions of Conary that attempt to access a
      changeset that contains a compressed file larger than 4 GiB in
      size will report a error of "assert(subMagic == SUBFILE_MAGIC)".
      Previously, an overflow error occurred. (CNY-1572)

  o Internal Changes:
    * Conary clients can now request a specific changeset format
      version from a Conary repository.  This feature requires Conary
      protocol version 48.  This allows one to use new Conary clients
      to generate changesets understood by older clients. (CNY-1544)
    * Internal recipe source management moved into the generic
      Recipe() class from PackageRecipeClass().

  o Server Changes:
    * Standalone Conary repositories or proxies can be run in SSL mode
      if m2crypto is installed and the configuration options "useSSL",
      "sslCert", and "sslKey" are properly set. (CNY-1649)

  o Bug Fixes:
    * A bug that sometimes caused "user/group does not exist - using
      root" messages to be displayed when running "cvc update" created
      new files has been fixed. (CNY-763)
    * The flavor of a derived package (which is an experimental
      feature) built from unflavored package is now properly set to
      unflavored. (CNY-1506)
    * Macros in arguments to the version control system recipe class
      commands are now properly expanded. (CNY-1614)
    * The Conary client will now bypass proxies running on remote
      machines with repositories running on localhost. (CNY-1621)
    * "cvc promote" no longer displays some warnings that were rarely
      helpful unless invoked with the --debug argument. (CNY-1581)
    * A bug that caused the storage of unneeded "unknown" entries in
      the TroveInfo table has been fixed. (CNY-1613)
    * A regression in "cvc annotate" that would produce a traceback
      for not finding a SequenceMatcher class in fixeddifflib was
      fixed.  (CNY-1625)
    * Build commands that invoke shell commands now perform shell
      quoting properly.  Thanks to Pavel Volkovitskiy for finding the
      bugs and submitting the patch. (CNY-1627)
    * Mirroring using group recursion has been fixed. (CNY-1629)
    * Mirroring using group recursion no longer creates
      cross-repository relative changesets. (CNY-1640)
    * r.Install will now replace files which are read-only. (CNY-1634)
    * A bug that caused an unhandled exception when creating a local
      rollback for a trove that had missing troveinfo has been fixed.
    * Attempting to run "cvc merge" in a directory which was not
      already at the tip of a shadow no longer causes a confusing
      error message.  Previously the message was "working directory is
      already based on head of branch"; now the message is "working
      directory is not at the tip of the shadow".
    * cvc commands which need to instantiate the recipe object (merge,
      refresh, and commit) no longer fail if unknown use flags are
      used by the recipe.
    * Running the command to mark a trove as removed from the
      repository on a trove that has already been marked as removed no
      longer results in an error. (CNY-1654)
    * "conary rdiff" now works properly when multiple flavors of the
      same trove are present in the same group. (CNY-1605)
    * "conary rdiff" no longer produces an error if the same file is
      present on different labels. (CNY-1623)
    * A bug that caused inconsistent behavior when troves are pinned
      has been fixed.  Previously, if an update operation would change
      the version of a pinned trove to a version included in a group
      that is installed on the system, the pin would not
      hold. (CNY-1652)
    * A bug that caused an unhandled exception in the Conary update
      code when shared contents to a file in a link group are
      duplicated in the changeset due to distributed contents has been
      fixed.

Changes in 1.1.24.1:
  o Release Correction
    * The source archive for 1.1.24 was not built from the tag for
      1.1.24 in the Mercurial repository.  1.1.24.1 is built from the
      1.1.24 tag.

Changes in 1.1.24:
  o New Feature:
    * Conary 1.1.24 introduces the framework needed to implement a new
      metadata design for Conary.  The new metadata feature allows
      various information such as description to be set for a trove.
      New XML-RPC interfaces, getNewTroveInfo() and setTroveInfo(),
      have been added to facilitate mirroring metadata.
      addMetadataItems() has been added to allow metadata to be added
      to a trove after it has been built. (CNY-1577)

  o Client Changes:
    * The Conary client now distinguishes between an upstream Conary
      proxy and a plain HTTP proxy. This is so we can properly handle
      SSL traffic through an HTTP proxy using the CONNECT HTTP method.
      As such, there is now a "conaryProxy" configuration variable, in
      addition to the "proxy" variable. (CNY-1550)
    * The "proxy" (and newly introduced "conaryProxy") variables can
      be turned off by setting them to "None". (CNY-1378)
    * Clients requesting the inclusion of configuration files residing
      on the network now upload their version. This opens up the
      possibility for the server to serve different configuration
      files to different client generations. (CNY-1588)
    * Configuration variables "localRollbacks" and "pinTroves" get
      used as defaults when applying an update job; they can be
      explicitly overridden. (CNY-1583)

  o Bug Fixes:
    * A bug in the way the proxy configuration variable is set has
      been fixed. (CNY-1586)
    * A bug that caused a traceback when rolling back group updates
      from rollback changesets created when the "localRollback"
      configuration option was set has been fixed. (CNY-1590)
    * A bug that caused a traceback when applying a local rollback
      changeset with a locally modified file has been fixed.  Conary
      needed to create the directory that the locally modified file
      resides in first. (CNY-1444)
    * Applying rollbacks could attempt to invalidate the rollback stack,
      which would cause corruption of the rollback stack (CNY-1587)

Changes in 1.1.23:
  o Client Changes:
    * A new command, "conary rdiff", has been added. This allows one
      to inspect the differences between any two troves with the same
      name. (CNY-855)

  o Build Changes:
    * Conary recipes can now directly reference source code through
      version control systems.  The new r.addMercurialSnapshot(),
      r.addCvsSnapshot(), and r.addSvnSnapshot() source actions check
      out repositories and create snapshots.  They are integrated with
      the "cvc refresh" command for fetching more recent source code
      from version control repositories. (CNY-1)
    * The r.replace() function in group recipes now supports the
      searchPath parameter. (CNY-1574)

  o Bug Fixes:
    * A corner case affecting server-side matching of troves against
      negative flavors has been fixed. (CNY-641)
    * A bug in the StreamSet thaw code that prevented frozen StreamSet
      objects with a tag value greater than 128 from being thawed
      properly has been fixed.
    * A bug has been fixed that prevented creating a diff of a Trove
      object that contained troveInfo with unknown data. (CNY-1569)
    * A bug in the logic used by Conary to determine whether or not
      the rollback stack should be invalidated based on group update
      scripts has been fixed. (CNY-1564)
    * A bug that caused an unhandled exception in a Conary proxy when
      it attempted to create a changeset from a pre-Conary-1.1.x
      server has been fixed.
    * Small race condition in populating the cache for both
      repositories and proxies has been fixed (CNY-1576)

Changes in 1.1.22:
  o Major Changes:
    * Group troves can now declare an (integer) compatibility class
      which is used to automatically invalidate rollbacks (existing
      groups are considered to be in compatibility class zero). When a
      group is upgraded to a new group which has a different
      compatibility class, the rollback stack is invalidated unless
      the group also contains postRollback script which can rollback
      to the version being updated. Postrollback scripts can now be
      defined with a list of compatibility versions they are able to
      roll back to. Old invalidateRollback parameter for some group
      scripts is no longer supported.

  o Client Changes:
    * To take advantage of Conary's ability to apply the critical
      update set and restart before applying the rest of the updates,
      three new API calls have been added: newUpdateJob,
      prepareUpdateJob and applyUpdateJob. (CNY-1454)
    * A new argument, --no-restart, has been added to conary. This has
      to be used in conjunction with --root and allows one to skip the
      restarts after applying critical updates when installing in a
      chroot. (CNY-1458)
    * Proxy configuration parameter is now of the form 'proxy protocol
      url' (i.e. 'proxy http http://proxy.some.com'), and allows
      separate proxies to be configured for http and https. If old
      'proxy url' form is used, separate proxies are configured for
      http and https rather than a single proxy being using for both
      protocols. Users who need the old behavior should set explicit
      configure the same proxy for both protocols.

    * Conary no longer runs group scripts when "--just-db" is
      specified on the command line.
    * The conary.conaryclient.mirror.mirrorRepository() function now
      accepts a list of target repositories.

  o Build Changes:
    * Conary has tools in place through a new cross flag and a new
      "target" flavor to support better defining of cross compiling
      builds.  (CNY-1003)
    * Configuration files are again allowed to have executable bits
      set, but configuration files with executable bits set are not
      included in the :config component even if the :config component
      is being created. (CNY-1260, CNY-1540)

  o Proxy Changes:
    * A proxy can now be configured to use an http proxy for all
      outgoing requests. The 'proxy' configuration item is supported
      in a manner identical to the client.
    * The (unused) ability for a standalone server to act as both a
      proxy and a standalone server has been removed; this removes the
      standalone proxies dependence on the X-Conary-Servername header.

  o Internal Changes:
    * The createTrigger() method of dbstore drivers no longer accepts
      the "pinned" keyword parameter.
    * SeekableNestedFile and FileContainer objects no longer depend on
      the file pointer for reads; pread() is used everywhere.  This
      allows the underlying file descriptors to be shared between
      objects or between threads.
    * Repository schema now understands the concept of minor and major
      schema revisions. (CNY-811)

  o Bug Fixes:
    * A bug in proxy code that caused conary to use https through a
      proxy when http was desired has been fixed. (CNY-1530)
    * A bug in clone/promote relating to cloning when there are
      flavors on the clone label that are superset of the current
      flavor, but the current flavor doesn't exist has been
      fixed. (RMK-415)
    * A race condition related to the multithreaded Conary client,
      where one thread could modify an unprotected variable assumed
      immutable by a different thread has been fixed. (CNY-1450)
    * If the database is locked, Conary will no longer display a stack
      trace, but an error message. (CNY-1292)
    * The Conary library now uses a built-in difflib if the system's
      difflib is not patched for recursion. (CNY-1377)
    * Mirroring troves marked as removed from repositories running on
      MySQL has been fixed. (CNY-1193)
    * Repository cooks now sets the subprocess' stdin to /dev/null to
      avoid hanging while waiting from stdin. (CNY-783)
    * Trove.verifyDigests() no longer fails erroneously if a signature
      version 0 digest has not been calculated and set in
      troveInfo. (CNY-1552)
    * A bug in changeset reset() which affected reusing changesets in
      merges has been fixed. (CNY-1534)
    * A bug in changeset based trove sources where the underlying
      changesets never got reset has been fixed. (CNY-1534)

Changes in 1.1.21:
  o Repository Changes:
    * A "hidden" keyword argument has been added to the
      commitChangeSet() and hasTroves() method.  This allows mirror
      users to commit troves which will never be displayed to users.
      The presentHiddenTroves() call makes all hidden troves
      visible.  The XML-RPC protocol version is now 46.

  o Internal Changes:
    * StreamSet operations in C now use a common StreamSet_GetSSD()
      function which creates the _streamDict object if it does not yet
      exist.  This fixes crashes in rare cases where a
      StreamSet.find() class method is used before any instances of
      that StreamSet have been created. (CNY-1524)
    * Numeric StreamSet types can now have values set to None (which
      indicates that there is no value set at all).  Additionally, if
      passed an empty string to the thaw() method, the value is set to
      None. (CNY-1366)

  o Bug Fixes:
    * A bug in commitChangeSet() which returned a "file not found"
      error when the user had insufficient permission for the commit
      operation has been fixed.
    * A bug that caused Conary to raise an unhandled exception when
      updating a trove that has missing TroveInfo data in the local
      database.  When new types are added to TroveInfo, older versions
      of Conary omit the new data from the database.  Once a version
      of Conary is used that understands the new data types, the
      missing data is restored to the previously incomplete trove.
    * Handling user permissions when committing under certain 
      circumstances against a Conary 1.1.20 was fixed. (CNY-1488)

Changes in 1.1.20:
  o Major Changes:
    * Groups can now include scripts which are automatically run
      before an install, after an install, after an update, and after
      a rollback.  Documentation on how to add these scripts to groups
      will be posted to wiki.rpath.com shortly.  Unlike tag handlers,
      these scripts are not inherently reversible; therefore if a post
      update script is executed, the rollback stack will be reset.  The
      rollback information is still stored in the rollback directory,
      but the "conary rollback" and "conary rblist" commands will no
      longer be able to access the previous rollbacks.

      Only Conary repositories running version 1.1.20 or later can
      store these scripts.  If the repository is not running the
      minimum required version, a "changeset being committed needs a
      newer repository server" error will be produced.

      If an older version of Conary downloads a group that has a
      script associated with it, the scripts will be silently ignored.
      Future versions of Conary may add a "Requires: trove:
      conary(group-scripts)" dependency to groups that have scripts
      associated with them. (CNY-1461)

    * Support for versioned trove signatures has been added. (CNY-1477)
    * Version 1 signatures have been added which use a SHA256 digest
      that includes the frozen form of unknown troveInfo
      segments. (CNY-1186)
    * Unknown troveInfo segments are stored in both the repository and
      local database and restored properly. (CNY-1186)

  o Client Changes:
    * Hashes of the directories in which a trove places files are now
      computed and stored in troveInfo. (CNY-857)
    * A --file-flavors option has been added to "conary query/q",
      "conary repquery/rq", and "conary showcs/scs". (CNY-1507)
    * The ability to promote using branches and to promote to siblings
      of parents has been added.  For example, you can now promote
      from /A//B to /C without first cloning uphill to A. (CNY-1513)

  o Build Changes:
    * When Conary calls an external program (python, perl, monodis) to
      determine file dependencies and that program is not a part of
      the package being built, it will warn if that external program
      is not provided by a component in build requirements. (CNY-1492)

  o Internal Changes:
    * The conary.lib.elf module can now be built against libelf
      version 0.8.0 or later as well as the libelf implementation
      provided by elfutils.  libelf can be downloaded from
      http://www.mr511.de/software/ (CNY-1501)
    * The Conary client API has a new method disconnectRepos() that
      allows one to cut access to the networked repositories.  A
      RepositoryError exception is raised if network access is
      attempted. (CNY-1474)

  o Bug Fixes:
    * StreamSet objects didn't work with inheritance because the C
      implementation treated an internal variable as inheritable when
      it should have been treated as a class variable.
    * Attempting to create a shadowed Version object that reference a
      label that is already uphill are now issues a proper error
      message. (CNY-847)
    * Running the "conary rblist" command as non-root now produces a
      proper error message. (CNY-1453)
    * Badly-formatted parentVersion strings in derived packages
      (experimental) no longer cause a stacktrace.
    * Previous versions of Conary would fail to find the UID or GID of
      a newly created user if "--root" was specified on the command
      line and C library components had not yet been installed.
      Conary would erroneously fall back to using UID 0 or GID 0
      (root) instead.  (CNY-1515)
    * A traceback that occurred when a lookaside repository cache has
      not been defined when initializing a derived package recipe
      object has been fixed. (CNY-1509)
    * The Conary network repository client no longer attempts to use a
      proxy if the repository is residing on the local machine.
    * A bug in the freezing of update jobs has been fixed. (CNY-1521)
    * r.addPatch()'s optional argument "extraArgs" will now do the right
      thing if passed a single string instead of a tuple or list.

Changes in 1.1.19:
  o Client Changes:
    * A new "cvc promote" command has been added. "cvc promote" is a
      special type of cloning based on group structure.  For more
      information on promote, see the JIRA issue until documentation
      on the wiki is updated.  (CNY-1304)
    * An "--all-flavors" option has been added to "cvc promote" which
      promotes all flavors of the latest version of the listed
      troves. (CNY-1440)
    * A programmatic interface for performing partial clones, where
      only some components out of a package are cloned based on
      byDefault settings, has been added. (CNY-1389)
    * Conary changesets can now deal with changesets that contain
      package components that share identical file contents, pathId,
      and fileId combinations. (CNY-1253)
    * The "proxy" configuration parameter will now work for standard
      http proxies such as Squid.  Previously the "proxy"
      configuration parameter could only specify a Conary repository
      proxy.  Environments that require all HTTP and HTTPS traffic
      pass through a proxy must continue to use they "http_proxy"
      environment variable, as the "proxy" configuration variable is
      only used for Conary repository calls.  Source downloads in cvc,
      for example, will only use the http_proxy environment variable.
    * Due to limitations in Apache 2.0, the Conary client will now use
      HTTP/1.1 "chunked" Transfer-encoding when committing changesets
      larger than 2 GiB.
    * An "applyRollback()" method has been added to the ConaryClient
      class. (CNY-1455)

  o Server Changes:
    * The repository cache has been completely reworked. This fixes
      problems with authorization and the cache, and has the side
      benefit of unifying the proxy code for the repository and the
      proxy. The cacheDB repository configuration parameter is
      obsolete and will cause a warning on startup. changesetCacheDir
      should now be used instead, and tmpwatch should be configured to
      clean up both the changesetCacheDir and tmpDir
      directories. (CNY-1387)
    * The repository now properly commits changesets where multiple
      troves reference the same (pathId,fileId) key. (CNY-1414)
    * The standalone server can now decode "Transfer-encoding:
      chunked" PUT requests from clients.
    * Apache based repository servers now send changeset file contents
      using the "req.write()" method instead of the "req.sendfile()"
      method when file contents are larger than 2 GiB.  This works
      around limitations in Apache 2.0.
    * The list of sizes returned by the getChangeSet() and
      getFileContents() repository methods are now returned as a list
      of strings instead of a list of integers.  XML-RPC integers can
      only hold values less than 2147483648 (a signed integer).
    * A Conary repository will now raise an exception if a client
      requests a changeset that is larger than 2 GiB in total size or
      file contents larger than 2 GiB in size and does not support the
      new version 44 protocol required to work around this limitation.

  o Build Changes:
    * A "vmware" flavor has been added to the default set of flavors.
      A trove with a vmware flavor should be intended to run as a
      VMware guest. (CNY-1421)
    * If there's a conflict when loading installed troves, the latest
      trove will be picked.
    * The loadInstalled() recipe function will now search the
      installLabelPath for troves to load when it cannot find them any
      other way.
    * A "overrideLoad" keyword parameter has been added to the
      loadInstalled() and loadSuperClass() recipe functions.  This can
      be used to override the default search mechanism.

  o Bug Fixes:
    * Local flags are now cleared after each group cook, meaning that
      multipass group cooks will have the correct local
      flavor. (CNY-1400)
    * Dependency resolution in group cooks now also take advantage of
      the group cache. (CNY-1386)
    * Changesets for source troves with missing files (because the
      file is missing from the upstream server or the upstream server
      is unavailable) are now properly written to changeset
      files. (CNY-1415)
    * Derived packages, which are still experimental, now correctly
      handle multiple architectures built from the same
      source. (CNY-1423)
    * The loadInstalled() recipe function now always works even if you
      have multiple versions of a package installed from multiple
      branches.
    * Trove names are now checked for legal characters. (CNY-1358)
    * A minor bug related to file uploads on the error codepath was
      fixed.  (CNY-1442)
    * A bug in "cvc promote" that caused it to fail when the source
      components added due to --with-sources were in conflict.  This
      could happen, for example, when different flavors of a binary
      were cooked from different source versions and all flavors to be
      cloned to the new label at the same time (CNY-1443)
    * A bug in the CfgQuotedLineList class' display function has been
      fixed.
    * Flavored items in a job list are now correctly frozen when
      writing out an update job. (CNY-1479)
    * A default UpdateCallback() is set if an update callback hasn't
      been specified when invoking the applyUpdate() method of
      ConaryClient. (CNY-1497)
    * "cvc cook --macros" works as expected now, by defining a macro (as
      passed in on the command line with --macro) per line. (CNY-1062)
    * Committing to a Conary repository when using a standard HTTP
      proxy functions properly.  A change in 1.1.18 introduced this
      incompatibility.
    * The redirect build code has been refactored.  Bugs related to
      building flavored redirects have been fixed. (CNY-727)

Changes in 1.1.18:
  o Major Changes:
    * Changesets are now indexed by a pathId,fileId combination instead of
      just by pathId. This should eliminate the vast majority of conflicts
      when creating groups containing multiple flavors of the same trove.
      Old clients will be served old-format changesets by the repository,
      and new clients continue to support old format changesets. Old and
      new format changes can be merged into a single changeset (CNY-1314).

  o Client Changes:
    * The conary rblist --flavors command now properly displays trove
      flavors. (CNY-1255)
    * When resolving dependencies while updating, conary will now search 
      the latest versions of packages for every label in your installLabelPath
      first before searching the histories of those labels.  This should make
      sure that conary prefers installing maintained troves over unmaintained 
      ones. (CNY-1312)
    * The Conary client API now has a new call, iterRollbacksList(), iterating
      over the rollback name and object. (CNY-1390)
    * Added the --just-db argument to the conary rollback command. (CNY-1398)

  o Build Changes:
    * A list of rPath mirrors for source components has been added.
    * Group recipes now support a setSearchPath method.  This provides a way
      to tell groups how to find and resolve packages by specifying a list
      containing either packages or labels. (CNY-1316)
    * The group addAll command supports "flatten" - a way to cause all troves
      in all subgroups to be included directly in the top level group - 
      flattening any structure created by intermediate groups.
    * Groups now allow you to use the commands "removeTrovesAlsoInGroup"
      and "removeTrovesAlsoInNewGroup".  These commands subtract out the
      troves included within the specified group from the currently
      active group. (CNY-1380)
    * Checking dependencies is now faster when building groups.
    * When resolving dependencies in groups, conary will now search the
      latest trove in every label in your label/search path before
      searching back in the history of that label. (CNY-1312)
    * Added moveComponents and copyComponents to group syntax. (CNY-1231)
    * Derived packages (experimental) can now change files between
      Config, InitialContents, and Transient, and can set new files
      to be any of those types.  They can call UtilizeUser and
      UtilizeGroup.  They can create new tag handlers and tag
      description files (but not make a file from the parent no longer
      be a tag handler or tag description, except by removing the file
      entirely), and add new tags to new and pre-existing files when
      TagSpec is called (but not remove existing tags from files). (CNY-1283)
    * Derived packages (experimental) can now run nearly all build and
      source actions. (CNY-1284)
    * Derived packages (experimental) now inherit byDefault settings from
      the parent (CNY-1401), but can override them in the child (CNY-1283).
    * Derived packages (experimental) now handle multiple binary packages
      built from a single source package, including overriding binary
      package name assignment in the derived package. (CNY-1399)

  o Server Changes:
    * Two new calls have been added to the server API -
      getTroveReferences and getTroveDescendants. (CNY-1349)
    * The proxy server proxies "put" calls now.
    * Cleaned up string compression code in changeset merging.

  o Bug Fixes:
    * Fixed a bug where an invalid flavor at the command line would result
      in a traceback. (CNY-1070)
    * Added an exception to allow redirect recipe names to have any format -
      including those usually reserved for group- and info- packages.
    * Removed a harmful assert that kept trove source stacks from working w/o
      installLabelPaths in some cases. (CNY-1351)
    * The cfg.root item is always stored internally as an absolute path,
      even if it is specified as a relative path. (CNY-1276)
    * cvc now properly cleans up 000-permission files from the old build 
      directory. (CNY-1359)

  o Internal Changes:
    * Changesets in an update job can be downloaded in a step separate from
      the installation. Additionally, update jobs can be frozen and reapplied
      later. (CNY-1300)
    * UpdateJob objects are now versioned for a specific state of the Conary
      database, and can be applied only if the state of the database has not
      changed. (CNY-1300)
    * Public keys can now be retrieved from a directory, with each key stored
      in a separate file. (CNY-1299)
    * Troves now track their direct parent they were cloned from, instead of
      the source-of-all-clones. (CNY-1294)

Changes in 1.1.17:
  o New Feature:
    * A caching proxy has been implemented for Conary.  A proxy server
      caches changesets as clients request them.  This can
      dramatically improve the performance of Conary when a subsequent
      request is made for the same changeset.

      The server is implemented using the existing standalone and
      Apache-based Conary repository server modules. Two new Conary
      repository configuration variables, "proxyDB" and
      "proxyContentsDir" have been created to define the proxy
      database and contents store.

      To configure the Conary client to use a proxy, a new "proxy"
      configuration variable has been added to the conaryrc file.
      Generic HTTP proxies should still be configured using the
      "http_proxy" environment variable.

      In order to facilitate authentication and proxy cache
      invalidation features, new Conary repository methods have been
      introduced.  This means that the Conary proxy requires that
      repositories it connects to run Conary version 1.1.17 or later.
      The Conary proxy is considered experimental.  Therefore future
      versions of Conary may not be able to communicate with the proxy
      as implemented in Conary 1.1.17.

  o Client Changes:
    * Filesystem permissions on rollback data restrict access to the
      owner of the database (normally root). (CNY-1289)
    * The Conary client now sends data across an idle connection to a
      Conary repository.  This will keep the connection alive when the
      repository is behind a firewall or proxy that has short timeouts
      for idle connections. (CNY-1045)
    * The error message produced by Conary when a progress callback
      method raises an unhandled exception has been improved.

  o Build Changes:
    * cvc cook --show-buildreqs works properly now.  Thanks to Pavel
      Volkovitskiy for reporting the issue and providing the
      patch. (CNY-1196)
    * The flags for other packages that are specified in the build
      flavor are now available when cooking as a part of the
      PackageFlags object.  For example, if you wish to check to see
      if kernel.pae is set, you can add "if PackageFlags.kernel.pae:".
      Note that such checks do not affect the final flavor of your
      build, and should be used with care. (CNY-1201)
    * Component and package selection by manifest, as with the
      "package=" option, could fail when large numbers of files were
      found; this bug has been resolved. (CNY-1339)
    * You can now add a labelPath to a group r.add() line by
      specifying a labelPath keyword argument.  For example:
         r.add('conary', labelPath=['conary-unstable.rpath.org@rpl:1',
                                    'conary.rpath.com@rpl:1'])
    * Repeated shadow merges now fail with an error suggesting a
      commit.  Previously, the merge operation would be attempted
      again. (CNY-1278)

  o Server Changes:
    * Conary repositories no longer allow users or groups to be
      created with names that include characters other than those
      defined in the Portable Filename Character Set.
    * Server side functions that work on large datasets (getTroveSigs
      and setTroveSigs) are now using batched SQL operations for faster
      throughput. (CNY-1118, CNY-1243)
    * The code that commits groups to the repository has been reworked
      to significantly reduce the number of SQL queries executed.
      (CNY-1273)
    * Including a symbolic link in the path to the temporary now
      returns an error immediately at startup. (CNY-958)
    * Errors opening a to-be-committed changeset now have the internal
      exception logged and CommitError returned to the client (CNY-1182)
    * Cached Changesets are now versioned depending on the client's
      version.  This allows for the same changeset to be cached for
      different client generations. (CNY-1203)

  o Internal Changes:
    * A StringStream can now be set from a Unicode object.  The
      StringStream stores the UTF-8 encoding of the Unicode
      object. (CNY-366)
    * The ByteStream and LongLongStream classes have been
      reimplemented in C.  Modifications have been made to the
      NumericStream types implemented in C so that they can be used as
      base classes in Python.
    * PathID lookups are now done by file prefix and file ID. This
      allows for identifying files in different package flavors or in
      versions older than the latest one. (CNY-1203)
    * StreamSet objects can now preserve unknown elements of the stream
      instead of silently skipping them. Those elements are retained for
      freeze(), letting the older stream object exactly replicate the
      frozen stream of the newer object. Unknown elements are preserved
      through merges into old object as long as the old object has not
      been locally modified.

  o Bug Fixes:
    * Conary now displays a useful error message when it is unable to
      parse a "user" line in a configuration line.  Previously Conary
      would raise an unhandled exception. (CNY-1267)
    * Mirror configurations no longer use /etc/conary/entitlements/ as
      the default location to read entitlements used to mirror.
      Normally the entitlements used to mirror are different than the
      entitlements required to update the system.  Therefore they
      should not be used when attempting to access source or target
      repositories when mirroring. (CNY-1239)
    * "cvc emerge" now displays error messages when the underlying
      cook process results in an exception.  Previously, an unhandled
      exception message was generated. (CNY-995)
    * Derived packages now support setuid and setgid files. (CNY-1281)
    * You can no longer accidentally include a group in itself by
      using addAll. (CNY-1123, CNY-1124)
    * An error message is produced when troves could not be found
      during "conary migrate" in the same manner they are alerted
      during a "conary update".  Previously these errors were
      masked. (CNY-1171)
    * A bug that caused update failures when a changeset held file
      contents that were both InitialContents and a normal file has
      been fixed. (CNY-1084)
    * Filesets now honor buildFlavor. (CNY-1127)
    * The TroveSource class tried to raise a DuplicateTrove exception,
      which doesn't exist. It now raises InternalConaryError instead.
      (CNY-1197)
    * A proper error is now produced when Conary is unable to create
      the directory for the local database due to a permission
      failure. (CNY-953)
    * Group recipes could sometimes include a trove for dependency
      resolution but not move to include the package directly in the
      group that is doing dependency resolution.  Now the package and
      component both are always included immediately in the group that
      is resolving dependencies. (CNY-1305)
    * A "no new troves available" error message is now given when
      there are no new versions to migrate to (CNY-1246)
    * Attempting to clone without name or contact information set now
      gives a proper error message. (CNY-1315)
    * The client code no longer exits with a sys.exit(0) if one of the
      callbacks fails. (CNY-1271)
    * When multiple labels of a trove exist in a group and that group is 
      being searched for that trove, conary will no longer arbitrarily pick
      one of the labels to return.
    * A bug in the default update callback class that causes a hang
      when unhandled exceptions occur has been fixed.
    * Cloning a trove multiple times that was already cloned no longer
      increments the source count. (CNY-1335)
    * The Conary network client erroneously specified the latest
      protocol version it knew about when calling a server, even if
      the server couldn't understand that version. (CNY-1345)

Changes in 1.1.16:
  o Server Changes:
    * The repository now returns recursive changesets with special
      "removed" trove changesets if a trove is missing or has been
      removed.  This allows the client to determine if it has the
      needed troves to perform an update.  Previously, the repository
      would raise an exception, which prevented updates from mirrors
      with byDefault=False troves (such as :debuginfo) excluded.
    * A getTroveInfo() method has been added to the Conary repository
      server.
    * Repository changeset cache database operations are now retried
      before giving up (CNY-1143)

  o Client Changes:
    * A new "isMissing" trove flag has been added.  This flag is set
      by a Conary repository when a Trove is missing.  This allows the
      client to display an appropriate message when it attempts to
      update from an incomplete mirror.
    * Including a configuration file from an unreachable URL will now
      reasonably time out instead of hanging for 3 minutes (the default TCP
      connection timeout). (CNY-1161)
    * Conary will now correctly erase a trove whose files have changed owners
      or groups to values not mapped to users or groups on the current system.
      (CNY-1071)
    * Conary will now display files that are transient as transient when
      --tags is used.
    * Support for the new getTroveInfo() method has been added to the
      Conary repository client.

  o Build changes:
    * The "cvc cook" command will now log a message when deleting old
      build trees to make way for an upcoming build.
    * The "cvc refresh" command will now print a warning instead of
      failing with an error when an attempt to refresh a
      non-autosourced file is made. (CNY-1160)
    * The BuildPackageRecipe class now requires file:runtime, which is
      needed to run many configure scripts. (CNY-1259)
    * Configuration files are now automatically added to :config
      components only if they do not have any executable bits
      set. (CNY-1260)

  o Bug Fixes:
    * Conary 1.1.14 and 1.1.15 failed to update when encountering the
      multitag protocol; this regression is resolved. (CNY-1257)
    * The logparse module now correctly parses python tracebacks in
      conary log files. (CNY-1258)

Changes in 1.1.15:
  o Client Changes:
    * On the update path, errors and warnings are now handled by callbacks.
      This allows applications using the Conary API to capture and process
      them as appropriate. (CNY-1184)

  o Bug Fixes:
    * "conary erase --help" now displays options as "Erase Options"
      instead of "Update Options". (CNY-1090)

  o Build Changes:
    * Change in assembling recipe namespace changed how unknown recipe
      attributes were handled (they appeared as None instead of raising
      an Attribute Error).
    * Packaged directories are no longer included in :lib components
      because doing so can create multilib failures.  (CNY-1199)

Changes in 1.1.14:
  o Client Changes:
    * Tag handler output is now redirected to a callback. The command line
      callback places "[ tag ]" in front of the output from each tag handler
      to help with debugging. (CNY-906)
    * All filesystem operations are journaled now to allow recovery if an
      unexpected failure occurs. "conary revert" has been added to recover
      from cases where the journal is left behind unexpectedly. (CNY-1010)

  o Build Changes:
    * cvc will no longer fail if the EDITOR environment variable points
      to an invalid editor. (CNY-688)
    * Redirects now build erase redirects for package components which
      existed in the past but have disappeared on head. (CNY-453)
    * The TagSpec policy now checks the transitive closure of build
      requirements when determining whether the build requirements
      are sufficient to ensure that a needed tag description will
      be installed. (CNY-1109)
    * Repositories can now be made read-only to allow for maintenance.
      (CNY-659)
    * PIE executables, which appear to be shared libraries in binary
      directories, will no longer export soname dependencies. (CNY-1128)
    * ELF files in %(testdir)s and %(debuglibdir)s will no longer export
      soname provides.  (CNY-1138, CNY-1139)
    * cvc is now able to check out source troves that have been shadowed from
      a branch that no longer contains the files. (CNY-462)
    * The Install recipe class now has the ability to copy symbolic links.
      (CNY-288)
    * The output produced by cvc when attempting to find the
      appropriate patch level when applying a patch has been
      improved. (CNY-588)
    * When cooking (either from a recipe or from the repository),
      cvc will always use the (auto)source files from the repository,
      instead of re-downloading them. This allows for rebuilds from
      recipes even if the upstream source is no longer available,
      without using the cvc cook --prep command first to cache the
      repository copies. (Auto)sources can still be re-downloaded
      using cvc refresh. (CNY-31)
    * The ordering for the rules used to determine which component a
      file should be in was reversed when a file was under /usr/share
      but had /lib/ somewhere in the path name. (CNY-1155)
    * The cvc add command will now refuse to add symbolic links that
      are absolute, dangling, pointing to files outside of the current
      directory or pointing to files that are not tracked by Conary.
      (CNY-468)
    * Use objects now record which file on system define them. (CNY-1179)
    * ExcludeDirectories built-in policy will now remove the empty
      directories it has excluded from the _ROOT_ in order to prevent
      later policies from thinking they are going to be on the target
      system. (CNY-1195)

  o Internal changes:
    * Conary now supports being built against an internal copy of the
      sqlite3 library for cases when the system sqlite3 is not the
      optimal version for Conary.
    * The repository schema's string types are no longer restricted to
      arbitrary sizes for backends that support indexing larger strings
      than MySQL's InnoDB storage engine. (CNY-1054)

  o Bug Fixes:
    * The SQL query that implements the getTrovesByPath() repository
      method has been reworked to avoid slow queries under
      MySQL. (CNY-1178)
    * Builds that resulted in changesets containing the same file
      in different locations would fail to commit if the files differed
      only by mtime. (CNY-1114)
    * The mirror script now correctly handles the cases where
      the PathIdConflict errors are raised by certain source repositories
      during mirroring. (CNY-426)
    * The mirror script now can correctly mirror removed troves when a
      removed and regular versions appear in the same mirror chunk.
    * Perl dependency strings containing double colons are now properly
      accepted on the command line. (CNY-1132)
    * The cvc stat command now correctly displays the usage information
      when extra arguments are specified. (CNY-1126)
    * The conary update --apply-critical command will now behave correctly
      if the update job contains linked troves (besides the conary package
      which is the source of critical updates). Linked troves are troves
      with overlapping paths.  (CNY-1115)
    * A GET request to the "changeset" URL of a repository server that
      does not supply any arguments no longer results in an Internal
      Server Error.  The repository can be configured to send email to
      an email address with debugging information. (CNY-1142)
    * When checking to make sure that the URL used to upload a
      changeset matches the repository base URL, both URLs are now
      normalized before the comparison is made. (CNY-1140)
    * The conary.lib.logparse module now provides the correct date
      strings for each logged event.
    * The Conary command line argument parser checks for the --help
      option earlier.  This corrects some instances where commands
      like "conary rq --help" would not display help. (CNY-1153)
    * The conary [command] --help --verbose command now correctly
      displays verbose option help.
    * Conary no longer fails with an unhandled exception when the 
      local database is locked.  A useful error message is now
      produced. (CNY-1175)
    * The cvc annotate command now attributes the correct name to the
      person who committed the initial revision of a file. (CNY-1066)
    * Conary will give a better error message if you try to run the
      conary emerge command without conary-build installed. (CNY-995)

Changes in 1.1.13:
  o Build Changes:
    * All files in "binary directories" now provide their path as a
      file: dependency. This allows more flexibility for files that
      have requirements such as "file: /usr/bin/cp". (CNY-930)
    * A addRemoveRedirect() method has been added to the
      RedirectRecipe class to allow redirecting packages to nothing
      (which causes them to be erased on update). The client code has
      been updated to remove package components properly for this
      case.  (CNY-764)

  o Bug Fixes:
    * Config files, though added to the :config component by default
      (CNY-172), can now be appropriately overridden by
      ComponentSpec. (CNY-1107)
    * ELF files that have no DT_NEEDED or DT_SONAME entries no longer
      cause Conary to trace back attempting to discover the ELF
      ABI. (CNY-1072)
    * Conary will no longer attempt to update troves in the namespace
      "local" when using updateall.
    * Redirect recipes which contain conflicting redirects now give an
      error message instead of a traceback. (CNY-449)
    * The previous fix for CNY-699 wrongly encoded the soname rather
      than the filename in provisions for symbolic links to shared
      libraries when the shared library had a soname.  Additionally,
      symlinks from directories not in the system shared library path
      to ELF shared libraries in directories in the shared library
      path wrongly caused internal dependencies to have the full path
      to the symlink encoded in the shared library requirement.  These
      bugs have been resolved. (CNY-1088)

Changes in 1.1.12:
  o Client Changes:
    * A signature callback has been added, which allows one to catch
      the troves with bad signatures and react appropriately (display
      an error message, lower trust level, etc). (CNY-1008)
    * The conary.lib.logparse module has been added to provide
      parsed access to conary log files. (CNY-1075)

  o Build Changes:
    * "cvc cook" is now more efficient in looking up files that are
      part of the built troves (CNY-1008).
    * A "commitRelativeChangeset" configuration variable has been
      added to control whether Conary creates relative or absolute
      changesets when cooking.  It defaults to True, but can be
      changed to False to cause Conary to cook and commit absolute
      changesets. (CNY-912)
    * A list of X.org mirrors has been added to the default mirrors.
    * "cvc diff" now returns an return code of 2 on error, 1 if there
      are differences, and 0 if there are no differences. (CNY-938)
    * An "addResolveSource" method has been added to GroupRecipe.
      This will change how dependency resolution is done when building
      a group.  Instead of searching the label path defined in the
      group for solutions, the resolve source will be searched
      instead. This allows you to resolve dependencies against a
      particular version of a group. (CNY-1061)
    * Cloning multiple flavors of the same package in a single step is
      now possible. (CNY-1080)
    * Perl dependencies now include provides for .ph files, as well as
      .pl and .pm files, found in the perl @INC path. (CNY-1083)

  o Bug Fixes
    * The previous fix for CNY-699 introduced two errors in handling
      shared library dependencies that were not in shared library
      paths and thus need to have their paths encoded.  These bugs
      have been resolved. (CNY-1088)
    * The build time in the troveInfo page of the repository browser
      is now displayed properly as "(unknown)" if a trove has no build
      time set. (CNY-990)
    * dbsh now properly loads the schema when one of the .show
      commands is executed. (CNY-1064)
    * The Conary client version is saved before the re-execution of
      conary that follows the application of a critical
      update. (CNY-1034)
    * A condition that was causing sys.exit() to not terminate the
      server process when running in coverage mode has been
      fixed. (CNY-1038)
    * If a configuration value is a list and has a non-empty default,
      appending values to that default does not reset that list to
      empty (Conary itself never triggers this case, but rMake does
      with defaultBuildReqs). (CNY-1078)
    * FileContainers don't store the path of the filecontainer in the
      gzip header for contents which are being transparently compressed
      by the object
    * Creating referential changesets obtained the path of files in the
      data store multiple times. When one content store in a round-robin
      content store configuration is corrupt, that would lead to inconsistent
      changesets. Instead, we will include those corrupt contents in
      a valid changeset and let the install content validation catch the
      problem.

Changes in 1.1.11:
  o Client Changes:
    * "conary help [command]" now displays the usage message for
      the command.
    * The --help options will now display a smaller number of flags by
      default, and more when the --verbose flag is added.
    * A getUpdateItemList() method has been added to the ConaryClient
      class.  It returns a list of top level troves on the local
      system. (CNY-1025)
    * "conary rq package:source --tags" will now show an "autosource"
      tag on autosourced files.
    * Conary now correctly uses "KB/s" instead of "Kb/s" when
      displaying transfer rates. (CNY-330)
    * conary rblist is now more readable, and supports --labels and
      --full-versions. (CNY-410)

  o Build Changes:
    * When using "cvc refresh" to refresh autosourced files, the
      refresh flag is now reset after the commit.  Previously, the
      file would continue to be refreshed on subsequent commits.
    * When using "cvc commit", cvc no longer downloads autosourced
      files which haven't changed (CNY-611, CNY-463)
    * Files that were previously marked as autosource files can now be
      made a regular file by calling "cvc add".
    * When using "cvc remove" to remove a file from the local checkout
      directory and the file is still specified in the recipe file as
      being automatically downloaded, the file will now be switched to
      an autosource file (preserving the pathId).
    * The autosource state is now stored explicitly in CONARY files.
    * CONARY files now use textual identifiers for flags instead of
      digits.
    * "cvc refresh" no longer downloads all autosource files.  Only
      the file(s) specified are downloaded.
    * Files removed with "cvc remove" are no longer erroneously
      re-added when committing changes to the repository.  This used
      to happen when the file was in the previous version of the
      source component and also present in the lookaside
      cache. (CNY-601)
    * Conary now produces a warning instead of an error when an
      unknown use flag is specified in the buildFlavor configuration
      variable.  It will still produce an error if the unknown use
      flag is accessed in the recipe.
    * Package builds now create relative changesets for components instead
      of absolute changesets, reducing the size of the upload to the
      repository (CNY-912)
    * The download code in cvc now accepts cookies.  This is required
      to download files from Colabnet sites. (CNY-321)
    * The download code in cvc can now handle basic HTTP
      authentication. (CNY-981)
    * Shared libraries and symlinks to shared libraries provide their
      filenames as soname dependency provisions, as well as DT_SONAME
      records listed within the shared library, if any. (CNY-699)
    * Malformed regular expressions passed as exceptDeps arguments to
      the r.Requires policy are now reported gracefully. (CNY-942)
    * A list of GNOME mirrors has been added to the default mirrors.
    * Commit log messages may now be provided with the "cvc --log-file"
      command, with support for standard input using the filename "-".
      (CNY-937)
    * The default ComponentSpec information is now loaded from
      files in the /etc/conary/components/ directory tree, and the
      defaults can now be overridden on a per-distribution basis in
      the /etc/conary/distro/components/ directory tree. (CNY-317)
    * Freeform documentation from /usr/share/doc is now included
      in the new ":supdoc" component instead of the ":doc" component
      by default. (CNY-883)
    * Configuration files are now put into a ":config" component to
      make it easier to override them.  This configuration can be
      disabled by setting the configComponent configuration item
      to False. (CNY-172)
    * Empty directories that have owner or group information explicitly
      set are now included in packages by default. (CNY-724)

  o Bugfixes:
    * Files added in both the repository and locally with cvc now give
      an error message on update rather than corrupting the CONARY
      file (CNY-1024)
    * Adding a file locally and then merging that file from upstream
      now causes an error as expected (it would traceback
      before). (CNY-1021)
    * Cooking a group recipe that defines an empty groups with
      resolveDependencies set no longer results in a traceback.
      Conary will display an error message as expected. (CNY-1030)
    * Specifying a bad protocol in a repositoryMap entry (a protocol
      other than http or https) no longer causes an unhandled
      exception. (CNY-932)
    * When migrating, conary now utilizes update mode with all updates
      explicitly specified when re-executing after critical updates.
      Previously, the migration failed if a critical update was
      applied. (CNY-980)
    * Infinite loops are now detected when including configuration
      files. (CNY-914)
    * Temporary files created when critical updates are applied are
      now cleaned up. (CNY-1012)
    * Conary repositories now detect when changesets that are being
      committed are missing files. (CNY-749)
    * Conary now prints an error message when trying to write a
      changeset file to a location that cannot be written (directory,
      read-only file etc.). (CNY-903)

Changes in 1.1.10:
  o Bugfixes:
    * A warning message produced when attempting to retrieve a OpenPGP
      key has been fixed.  The warning was introduced in CNY-589.

Changes in 1.1.9:
  o Client Changes:
    * The usage message displayed when running "conary" or "cvc" has
      been simplified and improved. (CNY-560)
    * When choosing how to match up troves with the same name, conary now
      takes paths into account, if there's a choice to make between matching
      up two old troves that are otherwise equivalent with a new trove, conary
      will choose the one that shares paths with the new trove. (CNY-819)
    * Conary will now allow "conary migrate --info" and "conary migrate
      --interactive" without displaying usage information. (CNY-985)
    * Conary now only warns about being able to execute gpg if a
      signature trust threshold has been set. (CNY-589)
    * Fixed cvcdesc after the refactoring of configuration options. (CNY-984)

  o Server Changes:
    * PostgreSQL support has been finalized and some SQL queries have
      been updated in the repository code for PostgreSQL
      compatibility.  PostgreSQL will be officially supported in a
      future release of Conary.
    * The repository browser is now viewable by Internet Explorer.

  o Build Changes:
    * cvc now allows files to be switched from autosource to normal
      and from normal to autosourced. (CNY-946)
    * Recipes will now automatically inherit a major_version macro,
      which is defined to be the first two decimal-seperated parts of
      the upstream version, combined with a decimal. For example, a
      version string of 2.16.1.3 would have a major_version of
      2.16. (CNY-629)
    * A list of KDE mirrors has been added to the default mirror
      configuration. (CNY-895)
    * If a group is cooked twice at the same command line, for example
      "cvc cook group-dist[ssl] group-dist[!ssl]", then conary will
      cache the trove found during the first group cook and use it for
      subsequent group cooks. (CNY-818)
    * Unpacking a tarball now preserved permissions only when
      unpacking into the root proxy, not unpacking sources into the
      build directory. (CNY-998)

  o Code Cleanups
    * The command line options common between cvc and conary are now
      defined in one place.
    * The code to add options to the command line parser for an option
      has been refactored to remove duplication.

  o Bug Fixes:
    * A bug that caused an Internal Server Error when marking a group
      :source component as removed in a repository has been fixed.
    * A bug that caused group cook with a replace or remove with a
      flavor and no matching trove to emit a traceback instead of a
      warning has been fixed. (CNY-977)
    * A bug that caused an unhandled exception when two packages with
      the same name require a trove that was being erased has been
      fixed.
    * Timeouts that occur when attempting to read the XML-RPC request
      from a client are now logged and return an exception (instead of
      causing a unhandled exception in the server).

Changes in 1.1.8:
  o Bug Fixes:
    * The fix for CNY-926, which allows a ShimNetClient to create
      changes directly from an in-process Conary Repository, did not
      properly merge changesets when multiple servers were involved.
    * The r.setByDefault() method in group recipes was broken in
      1.0.34.  It would cause a traceback.  This has been fixed.

Changes in 1.1.7:
  o Client Changes:
    * You can now delete troves, update from changeset files, and
      update with a full version specified without an installLabelPath
      set. (CNY-281)
    * "conary rm" has been added as an alias for the "conary remove"
      command. (CNY-952)
    * Conary now produces an error message when an invalid context is
      specified. (CNY-890)
    * User settings in a context will override but not remove user
      settings from the main conary configuration file. (CNY-972)

  o Build (cvc) Changes:
    * "cvc cook --prep" now warns about missing dependencies instead
      of raising an error.  "cvc cook --download" does not warn or
      error. (CNY-787)
    * In a group recipe, if you use r.remove() to remove a component
      from a package in a group (which marks the component
      byDefault=False), and the package no longer contains any
      byDefault=True components, the package itself will also be made
      byDefault=False. This avoids installing packages with no
      components on the system. (CNY-774)
    * Previously, Java files that have no discoverable provided or
      required interfaces (for example, due to EAR dependencies)
      caused a traceback.  Conary now handles this case correctly and
      does not traceback.
    * Merging when the current version is already based on the parent
      version now gives an error message instead of writing out an
      incorrect CONARY file (CNY-968)

  o Bug Fixes:
    * Erases of critical troves is no longer considered a reason to
      restart Conary.
    * A bug triggered when a critical update of a trove depended on an
      erase has been fixed.
    * A bug that caused changesets to be invalidated from the
      changeset cache when signatures were not modified by
      setTroveSigs() has been fixed.
    * A bug that caused an Internal Server Error (ISE) when attempting
      to browse the files in a shadowed component via the Conary
      repository browser has been fixed. (CNY-926)
    * A bug introduced 1.0.32 that affected the ability to update two
      troves due to the same broken dependency when using
      "resolveLevel 2" has been fixed.  This bug affected the ability
      to simply run "conary update conary" when conary-build and
      conary-repository will both installed. (CNY-949)
    * Conary will now display config lines that are equivalent to the
      default configuration value but are set explicitly by the
      user. (CNY-959)
    * Specifying "includeConfigFile" within a context will now include
      the file also within that context. (CNY-622)
    * A memory leak in conary.lib.misc.depSplit() has been fixed.
    * The client no longer loops forever trying to create
      cross-repository relative changesets when the trove is missing
      from one of the repositories. (CNY-948)
    * Repositories no longer return empty troves when
      createChangeSet() is called on troves which are referenced
      within the repository but present on a remote repository.
      (CNY-948)
    * Repository queries no longer return matches for troves which are
      referenced by groups but are not present in the
      repository. (CNY-947)
    * Specifying a root (through conaryrc configuration or the
      "--root" command line parameter) that is not a directory no
      longer results in an unhandled exception. (CNY-814)
    * Renaming and changing a source file no longer results in
      tracebacks on "cvc update" and "cvc merge" (CNY-944, CNY-967)

Changes in 1.1.6:
  o Client Changes:
    * The "cvc" and "conary" command line programs have new command
      line argument aliases.  They accept "-r" as an alias for
      "--root" and "-c" as an alias for "--config".  Commands that
      accept "--info" now accept "-i" as an alias.
    * Contexts can now override any configuration option. (CNY-812)
    * The meaning of the "--components" command line option has
      changed to be more intuitive.  For example, "conary q
      --components" will show all the components for all packages,
      indented as expected. (CNY-822)

  o Build (cvc) Changes:
    * "cvc commit -m'commit message'" is now accepted.  Previously, a
      space was required between the -m and the message.
    * Permissions are now preserved by tar when extracting a tar
      archive added with r.addArchive().
    * The Requires policy now parses pkg-config files more reliably.
    * "cvc cook" now has a "--download" option, which fetches the
      applicable sources from upstream or from the repository and then
      stops. (CNY-837)
    * If cooking a group results in conflicts, the error message will now
      show you the reason why the troves in conflict were included in the
      group. (CNY-876)
    * A new r.addCopy() command is now available to group recipes.  It
      performs the actions required to create a new group, add all of
      the troves from a different group, and add the new group to the
      current group. (CNY-360)
    * In a group recipe, if r.replace() or r.remove() does nothing, a
      warning message is given unless the keyword allowNoMatches is
      used. (CNY-931)
    * In a group recipe, if r.replace() would match against a package
      included inside another group that you are not building, conary
      will warn that replace cannot possibly do anything and will
      suggest using r.addCopy() to resolve the problem. (CNY-360)
    * The Autoconf() build action now enforces buildRequirements of
      automake:runtime and autoconf:runtime if used. (CNY-672)
    * All build actions that enforce buildRequires additions now report
      them through the reportMissingBuildRequires summary policy.

  o Optimizations:
    * Retrieving a large number of troves without files from the local
      database has been sped up by 30%. (CNY-907)
    * On one test machine: "conary q --troves" is 2 times
      faster. "conary q", "conary q --deps" and "conary q --info" are
      30% faster.  "conary q --troves --recurse" is 4-6 times faster.

  o Bug Fixes:
    * r.Replace() no longer fails when a glob matches a dangling
      symlink.  It now reports that no action is taking on the
      dangling symlink due to it being a non-regular file.  This is
      the same behavior as running r.Replace() on non-dangling
      symlinks.

Changes in 1.1.5:
  o Optimizations
    * Duplicate trove instantiations have been removed. Build requires are
      no longer thawed out of abstract change sets, and methods were added
      to get dependency and path hash information directly from trove
      change set objects. These changes combined for a 50% speedup on
      update --info of a large group into an empty root and saved a few
      megs of memory as well (CNY-892)
    * The changes in the previous version of Conary in how XML-RPC
      responses are decompressed actually made Conary slower.  These
      changes have been reverted.

  o Build (cvc) Changes:
    * The Requires() policy now reads pkg-config files and converts the
      "Requires:" lines in them into trove dependencies, removing the
      need to specify those dependencies manually. (CNY-896)
    * Files in /etc/conary/macros.d/ are now loaded in sorted order
      after initial macros are read from /etc/conary/macros. (CNY-878)

  o Bug Fixes:
    * Conary now runs tagscripts correctly when passed a relative root 
      parameter (CNY-416).
    * cvc log now works when there are multiple branches matching for the
      same trove on the same label.
    * Fixed resolveLevel 2 so that it does not try to update packages that
      are already a part of the update. (CNY-886, CNY-780)
    * Fixed resolveLevel 2 so that it does not repeatedly try to perform 
      the same update. (CNY-887)
    * cvc cook | less now leaves less in control of the terminal. (CNY-802)
    * The download thread terminating during an update is now a fatal
      error.
    * The web interface to a conary repository will now print an error
      message instead of a traceback when adding an entitlement class
      with access to a group that does not exist.
    * Parent troves in repository changeset caches are now invalidated
      when a member trove is invalidated (CNY-746)
    * cvc cook group now limits the number of path conflicts displayed for 
      one trove to 10. (CNY-910)
    * Conary update now respects local changes when a group update occurs
      along with the update of the switched trove.  For example, switch
      foo to be installed from another branch instead of the default, 
      and then update foo and its containing group at the same time would
      cause conary to try to reinstall the original foo (resulting in path
      conflicts). (CNY-915)
    * loadRecipe now selects the most recent of two recipes available
      in the case where there are multiple choices due to label
      multiplicity. (CNY-918)

Changes in 1.1.4:
  o Client Changes:
    * Conary now restarts itself after updating critical conary
      components (currently, that consists of conary).  Hooks have
      been added for other components using the conary api to specify
      other troves as critical.  Also, hooks have been added for other
      components to specify a trove to update last. (CNY-805, CNY-808)
    * Conary now warns the user when they will be causing label
      conflicts - that is when an operation would cause two different
      branches of development for a single trove to end up with the
      same trailing label.  Since most conary operations are label
      based, such label conflicts can be confusing to work with and
      are almost never desireable - except in those few cases where
      they are necessary.  (CNY-796)
    * The conary repository client now retries when a DNS lookup of a
      server hostname fails with a "temporary failure in name
      resolution" error.

  o Optimizations
    * The getFileContents() and getFileVersions() server side calls
      have been optimized for faster execution.
    * The SQL query in getTroveList() has been sped up by a 3-5x factor.
    * dbstore now has support for executemany()
    * Inserts into local database now use executemany().

  o Server Changes
    * Several SQL queries have been updated for PostgreSQL compatibility

  o Build (cvc) Changes:
    * The "cvc add" command no longer assumes files it doesn't know to
      be binary are text files; there are lists for both binary and
      text types, and files which are added which aren't in either
      list need to be added with "--text" or "--binary". (CNY-838)
    * A "cvc set" command has been added to change files between
      binary and text mode for files in source components.
    * The "cvc diff" command no longer tries to display the contents
      of autosource files. (CNY-866)
    * The "cvc annotate" command no longer displays pathIds in the
      error message for the specified path not being included in the
      source trove.  It displays the path name instead.
    * The "cvc annotate" command now gives an error when it is run on
      a binary file.
    * A "cvc refresh" command has been added.  It allows you to
      request that cvc fetch new upstream versions of files referenced
      by URL.  Thanks to Pavel Volkovitskiy for the initial
      implementation of this feature. (CNY-743)
    * The "cvc newpkg" command and the PackageSpec policy now disallow
      certain potentially confusing characters in trove
      names. (CNY-842)
    * The PythonSetup() build action has been modified to be more
      consistent with other build actions. The "setupName" paramater
      has been added, which can specify a command to run (defaults to
      "setup.py"). The first argument, similar to Configure(), passes
      arguments to the command being specified by setupName. (CNY-355)
    * The "cvc commit" command now recognizes .html, .css, .kid, and .cfg
      as extensions that identify text files. (CNY-891)
    * The PythonSetup build action has been modified to make it
      clearer what its "dir" and "rootDir" options specify. (CNY-328)

  o Bug Fixes:
    * Conary commands no longer perform an unnecessary database check
      on the local system. (CNY-571)
    * A bug that could allow conary to consider a no-op update as an
      install (and could result in tracebacks in some situations) has
      been fixed. (CNY-845)
    * If you've made a local modification to a package and then try to
      downgrade it later, Conary will now downgrade included
      components as well. (CNY-836)
    * The error message produced by "cvc cook" when a source component
      exists on multiple branches with the same trailing label has
      been improved. (CNY-714)
    * Error handling when manipulating entitlements via XML-RPC has
      been improved. (CNY-692)
    * The usage message displayed when running "conary changeset" has
      been corrected. (CNY-864)
    * Conary no longer tracebacks when a disconnected cook tries to
      load a superclass.  Conary also gives better messages when the
      loaded recipe has a traceback.  Thanks to David Coulthart for
      the core of this patch. (CNY-518, CNY-713)
    * A bug in soname dependency scoring has been fixed.  Dependency
      scoring when multiple sonames were being scored would simply use
      the value of the last soname, instead of the cumulative score.
      Note that the dependencies that did not match at all would still
      return as not matching, so this bug only affected Conary's
      ability to select the best match.
    * A bug in architecture dependency scoring has been fixed.
      Matching architectures are now counted as having a positive
      value, so that when performing dependency resolution on an
      x86_64 machine, troves that have flavor "is: x86_64 x86" will be
      preferred to those with flavor "is: x86".
    * The PythonSetup command ignored any C compiler macros that had
      been set.  The template has been changed to use them in the same
      way that Configure() uses them; as environment variables.
    * The warning message produced when r.Replace() refuses to modify
      a non-regular file now includes the path, as intended.
      (CNY-844)
    * A traceback that occurred when a resolveLevel 2 update resulted
      in a component being erased has been fixed. (CNY-879)
    * Conary now works around a possible threading deadlock when
      exceptions are raised in Threading.join().  The bug is in the
      standard Python threading library, and is fixed in 2.4.3.
      Conary will use a workaround when running under older versions
      of Python. (CNY-795)
    * Checks have been added to the XML-RPC transport system to see if
      an abort has been requested while waiting for a response from
      the server.  This allows the main thread to terminate the
      changeset download thread if it is waiting for an XML-RPC
      response from the server.  (CNY-795)
    * A bug in Conary's handling of an unusual case when multiple
      files being installed share the same content, and one of the
      files has been erased locally has been fixed.
    * A traceback that occurred when a manually removed file switches
      packages during an update has been fixed. (CNY-869)
    * When you remove a file and replace it with a directory, Conary
      now treats it as a removal. (CNY-872)
    * Conary's OpenPGP implementation now dynamically uses RIPEMD if
      it is available from PyCrpyto.  Some PyCrypto builds don't
      include RIPEMD hash support. (CNY-868)
    * A bug that allowed merging changesets with conflicting file
      contents for configuration files with the same pathId has been
      fixed.  Applying the resulting merged changeset caused
      IntegrityErrors.  (CNY-888)

  o Optimizations
    * The getFileContents and getFileVersions server side calls have
      been optimized for faster execution
    * The SQL query in getTroveList has been sped up by a 3-5x factor.
    * dbstore now has support for executemany()
    * Inserts into local database now use executemany().

  o Server Changes
    * Several SQL queries have been updated for PostgreSQL compatibility

Changes in 1.1.3:
  o System Update Changes:
    These changes make Conary much more robust when applying updates
    that move files from one package to another.

    * Components that modify the same files are now required to be in
      the same update job.  For example, if a file moves from
      component a:runtime to component b:runtime, the erase of
      component a:runtime and the install of component b:runtime will
      occur at the same time. (CNY-758).
    * Files moving between components as part of a single job are now
      treated as file updates instead of separate add/remove events.
      (CNY-750, CNY-786, CNY-359)

  o Client Changes:
    * The source component is now displayed in "conary rq --info"
      output.
    * Entitlements can now be passed into ConaryClient and
      NetworkRepositoryClient objects directly. (CNY-640)
    * Exceptions raised in callback functions are now issued as
      warnings and the current job is finished before
      existing. KeyboardInterrupts and SystemExits are handled
      immediately. (CNY-806)
    * The "--debug" command line flag now provides information that is
      useful to the end-user during the update process.  The
      "--debug=all" flag will provide output that is useful to conary
      developers.
    * The output of "--debug" has been modified when performing
      dependency resolution.  The output should be more helpful to end
      users.  Also rearranged the output given when dependencies
      fail. (CNY-779)
    * Config files and diffs are no longer cached in ram during installs;
      they are now reread from the changeset whenever they are needed
      (CNY-821)
    * Binary conflicts no longer cause a traceback in cvc update
      (CNY-644,CNY-785)

  o Optimizations
    On a test system, "conary updateall --info" is around 24% faster
    than previous versions of Conary.

    * The SQL query used to retrieve troves from the local database
      has been optimized.  The new code is nearly four times faster
      for operations like "conary q group-dist --info".
    * The SQL query in getTroveContainers() used to determine the
      parent package(s) and groups(s) of a set of troves as recorded
      in the local database has been optimized.  The new code is
      almost 95 times faster. (0.2 seconds versus 19 seconds)
    * The code in getCompleteTroveSet() that creates Version and
      Flavor objects from entries in the database now caches the
      created object.  This is approximately a 4.5 times speed
      up. (2.10 seconds versus 9.4 seconds)
    * The code in iterUpdateContainerInfo has had similar version
      and flavor caching optimizations that make the code about 
      2.5 times faster (from 10 seconds to 4 seconds).

  o Server Changes:
    The Conary repository server now sends a InvalidClientVersion
    exception when a conary 1.0.x client attempts to manipulate an
    entitlement through addEntitlement() or deleteEntitlement().

  o Build (cvc) Changes:
    * "cvc merge" and "cvc update" are now more verbose when
      patching. (CNY-406)
    * "cvc clone" now requires that you specify a message when cloning
      source components unless you specify --message.  It also gives
      more output about what it is doing (CNY-766, CNY-430).
    * "cvc clone" now has a --test parameter that runs through all
      steps of cloning without performing the clone.  --info is now
      more lightweight - it no longer downloads all of the file
      contents that would be cloned.
    * "cvc clone" now has a --full-recurse parameter that controls how
      recursion is performed.  Cloning a group no longer recurses by
      default.  The only way that a recursive group clone could
      succeed is if all troves in the group came from the same branch.
      This is almost never the case.
    * The "cvc cook" command now prints the flavor being built,
      as well as the version. (CNY-817)
    * The command line argument parsing in "cvc" has been modified.
      To use the "--resume" command line argument to specify that you
      wish to resume at a particular location, you must use
      "--resume=<loc>".  "--resume <loc>" will not work anymore.  This
      removes an ambiguity in how we parse optional parameters in
      Conary.
    * The PythonSetup build action no longer provides the older
      --single-version-externally-managed argument, and instead
      provides the --prefix, --install-purelib, --install-platlib,
      and --install-data arguments, which can be overridden with the
      purelib, platlib, and data keyword arguments, respectively.  This
      allows it to work correctly with a greater number of packages.
      It also provides the option of providing a "purePython=False"
      argument for python packages that mix architecture-specific
      and architecture-neutral files, and tries to automatically
      discover cases when it should be provided. (CNY-809)
    * Python dependencies were previously incorrectly calculated
      for certain module path elements added in some Python C
      code (for example, contents of the lib-dynload directory);
      these errors are now resolved by using external python
      to find system path elements. (CNY-813)
    * /etc/conary/mirrors/gnu has been added to enable mirror://
      references to the GNU mirror system.
    * The GNU mirror list was then significantly expanded and
      re-sorted.  (CNY-824)
    * /etc/conary/mirrors/cpan has been added to enable mirror://
      references to the Comprehensive Perl Archive network mirror
      system.
    * In group recipes, the methods r.add(), r.addAll(), and
      r.addNewGroup() have been modified to accept the use= parameter,
      which defaults to True (CNY-830).

  o Bug Fixes:
    * A bug that caused a traceback in the web interface when a
      non-admin user attempts to manage their entitlement classes has
      been fixed. (CNY-798)
    * "conary rq" (with no arguments) no longer hides troves if the
      flavor that matches the system flavor is not built for the
      latest version. (CNY-784)
    * "cvc cook" now displays the correct label of the thing it is
      building, even when it is not the build label.
    * Running "cvc update" in a directory that has been created with
      "cvc newpkg" but has not yet been committed to the repository
      will now fail with an appropriate error message instead of
      displaying a traceback. (CNY-715)
    * Conary can now apply updates that change a file that is not a
      directory to a directory.
    * Currently version objects are cached to optimize Conary.
      Unfortunately, version objects are mutable objects.  That means
      that if two different pieces of code are given the same version
      object, modifications made by one part of the code could affect
      the other inadvertently.  A warning message has been added to
      the version object when setting or resetting timestamps to make
      developers aware of the problem.  Developers should copy the
      version object before calling setTimeStamps(),
      resetTimeStamps(), incrementSourceCount(), or
      incrementBuildCount() on it.  When creating a version object
      from a string and time stamp set, use the timeStamps= keyword
      argument to versions.VersionFromString() to avoid the copy.  In
      a later version of Conary, version objects will be immutable.
      New methods will be introduced that return new modified objects.
    * Conary no longer hangs waiting for the download thread when an error
      occured in the download thread which caused it to terminate.
    * "conary migrate" now returns an error much earlier if you are
      not using interactive mode. (CNY-826)
    * Files removed from troves (most often by --replace-files) are now
      properly skipped on updates to that trove when the file didn't change
      between versions. (CNY-828)
    * includeConfigFile now gives a much better error message when it
      cannot include a config file. (CNY-618)

Changes in 1.1.2:
  o Bug Fixes:
    * Conary now removes sources from the lookaside before unpacking SRPMs to
      ensure that the source referenced from the SRPM is actually contained in
      the SRPM. (CNY-771)
    * Errors found in the recipe while checking in will now display file name
      and line number information along with the error found.
    * The trove browser no longer shows duplicate entries for multihomed
      repositories.
    * A bug that kept sqlite-based 64-bit mirrors from being used as a source 
      for further mirrors has been fixed.

  o Build Changes:
    * Conary no longer prints policy error messages three times; it
      now prints each error immediately when it is found, and then
      summarizes all policy errors once (instead of twice) at the
      end of the build process. (CNY-776)

Changes in 1.1.1:
  o Client Changes:
    * Migrate no longer replaces by default as if --replace-files was
      specified. (CNY-769)

  o Server Changes:
    * The log retrieval function now returns a HTTP_NOT_IMPLEMENTED
      (501) instead of a HTTP_NOT_FOUND (404) if the logFile
      directive is not configured.

  o Build Changes:
    * Conary now recognizes that pkgconfig finds its files in
      /usr/share/pkgconfig as well as /usr/lib*/pkgconfig. (CNY-754)
    * /etc/conary/mirrors/cran has been added to enable mirror://
      references to the Comprehensive R Archive Network. (CNY-761)

  o Bug Fixes:
    * Conary now resets the timeStamps in all cases when
      getSourceVersion is called (CNY-708).
    * SQLite ANALYZE locks the database after it is run, causing
      updates to fail.
    * A bug that caused lists such as installLabelPath in
      configuration files to be parsed incorrectly when more than one
      space was between list elements has been fixed
    * A bug that caused Locally changed files to no be marked properly
      in rollbacks that were stored locally (including rollbacks for
      locally built troves) has been fixed. (CNY-645)
    * A bug that could cause "cvc cook" to create groups that include
      components needed to resolve dependencies that are already
      included not-by-default has been fixed.
    * A bug that caused a traceback message when adding a user through
      the web interface has been fixed.

Changes in 1.1.0:
  o 1.1 Release Overview

    Conary 1.1.0 is the first version in the 1.1 series.  New
    functionality has been added to Conary that required modifications
    to the repository database schema and XML-RPC protocol.  A Conary
    1.1.x-compatible client is required to access many of the new
    features.  The XML-RPC interface includes version information so
    that old clients continue to work with new servers, and new
    clients continue to work with old servers.

    New Features:
      * Conary can now remove packages and components from a
        repository server.  This is a privileged operation and should
        not normally be used.  Only users with a special "can remove"
        ACL can remove from the repository.  As removing something
        from a Conary repository is an act of last resort and modifies
        repository internals, the command line option will not appear
        in the reference documentation.  rPath will assist users that
        need more information.
      * Conary can now query the repository by path.  Use
        "conary repquery --path /path/to/find" to find components that
        include a particular path.
      * Several enhancements were added to the entitlement management
        facilities in a Conary repository.
      * Conary can now redirect a group.

  Detailed changes follow:

  o Server Changes:
    * Entitlement keys were artificially limited to 63 characters in
      length.  This restriction has been raised to the max length
      permitted in the database column (255).
    * Entitlement classes can now provide access to multiple access
      groups (and updated the web UI to support that) (CNY-600)
    * addEntitlement() and deleteEntitlement() repository calls replaced
      by addEntitlements and deleteEntitlements calls.  These calls
      operate on more than one entitlement simultaneously.
    * Added getTroveLeavesByPath() and getTroveVersionsByPath(). (for
      CNY-74)
    * Conary now checks to ensure you have write access to all the
      things the client is trying to commit before you send them
      across the wire. (CNY-616)
    * deleteAcl() and listAcls() methods have been added to
      ConaryClient.

  o Client Changes:
    * "conary rq" now supports "--path", which allows you to search
      for troves in the repository by path. (CNY-74)
    * "conary rq" now has a "--show-removed" option that allows you to
      see removed trove markers.  A [Removed] flag will be displayed
      when the --trove-flags option is added.

  o Bug Fixes:
    * Conary now resets the timeStamps in all cases when
      getSourceVersion is called (CNY-708).
    * SQLite ANALYZE locks the database after it is run, causing
      updates to fail.
    * A bug that caused lists such as installLabelPath in
      configuration files to be parsed incorrectly when more than one
      space was between list elements has been fixed
    * A bug that caused Locally changed files to no be marked properly
      in rollbacks that were stored locally (including rollbacks for
      locally built troves) has been fixed. (CNY-645)
    * A bug that could cause "cvc cook" to create groups that include
      components needed to resolve dependencies that are already
      included not-by-default has been fixed.

Changes in 1.0.27:
  o Client Changes:
    * A "files preupdate" tag script method has been Implemented which
      gets run before tagged files are installed or changed. (CNY-636)
    * A bug that could cause "--replace-files" to remove ownership
      from every file in a trove has been fixed. (CNY-733)

    * Multiple bugs where using "--replace-files" could result in the
      new file having no owner have been fixed. (CNY-733)
    * The logcat script now supports revision 1 log entries.
    * The logcat script is now installed to /usr/share/conary/logcat

  o Build Changes:
    * Improved handling of the "package=" keyword argument for build
      actions.  In particular, made it available to all build actions,
      removed double-applying macros to the package specification,
      and fixed failure in cases like "MakeInstall(dir=doesnotexist,
      skipMissingDir=True, package=...)". (CNY-737, CNY-738)
    * The lookaside cache now looks in the repository for local sources
      when doing a repository cook. (CNY-744)
    * The mirror:// pseudo-URL handling now detects bad mirrors that
      provide an HTML document instead of the real archive when a
      full archive name is provided; previously, it did so only when
      guessing an archive name.  Thanks to Pavel Volkovitskiy for this
      fix. (CNY-745)
    * The Flavor policy has been slightly optimized for speed.

  o Server Changes:
    * ACL patterns now match to the end of the trove name instead of
      partial strings (CNY-719)

  o Bug Fixes:
    * The Conary repository server now invalidates changeset cache
      entries when adding a digital signature to a previously mirrored
      trove.
    * A bug that caused the mirror code to traceback when no callback
      function was provided to it has been fixed. (CNY-728)
    * Rolling back changes when the current trove has gone missing from
      the server now causes the client to generate the changeset to apply
      based on the trove stored in the local database (CNY-693)

Changes in 1.0.26:
  o Build Changes:
    * When cooking a group, adding "--debug" to the "cvc cook" command
      line now displays detailed information about why a component is
      being included to solve a dependency. (CNY-711)
    * The mirror:// functionality introduced in Conary 1.0.25 had two
      small bugs, one of which prevented mirror:// pseudo-URLs from
      working.  These bugs are now fixed, thanks to Pavel
      Volkovitskiy. (CNY-704)
    * The "cvc cook" command now announces which label it is building
      at the beginning of the cook, making it easier to catch mistakes
      early. Thanks to Pavel Volkovitskiy for this fix. (CNY-615)
    * The source actions (addSource, addArchive, etc.) can now take
      a "package=" argument like the build actions do.  Thanks to
      Pavel Volkovitskiy for contributing this capability.  (CNY-665)
    * The "preMake" option had a bad test for the ';' character; this
      test has been fixed and extended to include && and ||.
      thanks to Pavel Volkovitskiy for this fix. (CNY-580)
    * Many actions had a variety of options (dir=, subdir=, and
      subDir=) for specifying which directory to affect.  These have
      been converted to all prefer "dir=", though compatibility
      with older recipes is retained by continuing to allow the
      subDir= and subdir= options in cases where they have been
      allowed in the past. Thanks to Pavel Volkovitskiy for this
      enhancement. (CNY-668)

Changes in 1.0.26:
  o Server Changes:
    * The Conary web interface now provides a method to rely solely on
      a remote repository server to do authentication checks. (CNY-705)
    * The ACL checks on file contents and file object methods have
      been improved. (CNY-700)
    * Assertions have been added to prevent redirect entries from
      being added to normal troves.
    * An assertion has been added to ensure that redirects specify a
      branch, not a version.
    * The server returns a new FileStreamsMissing exception when the
      client requests file streams with getFileVersion or
      getFileVersions and the requested file stream is not present in
      the repository database. (CNY-721)
    * getFileVersions() now raises FileStreamMissing when it is given
      invalid request.
    * getFileContents() now raises a new FileHasNoContents exception
      when contents are requested for a file type which has no
      contents (such as a symlink).

  o Bug Fixes:
    * A bug that could cause "conary updateall" to attempt to erase
      the same trove twice due to a local update has been fixed.
      (CNY-603)
    * Attempts to target a clone to a version are now caught.  Only
      branches are valid clone targets. (CNY-709)
    * A bug that caused Trove() equality checks to fail when comparing
      redirects has been fixed.
    * A bug that caused the flavor of a redirect to be store
      improperly in the repository database has been fixed.
    * The resha1 script now properly skips troves which aren't present
      in the repository.
    * Conary 1.0.24 incorporated a fix for CNY-684 to correct behavior
      when storing src.rpm files rather than their contents.  The fix
      worked for local builds but not for commits to repositories.
      Conary 1.0.26 includes a fix that corrects the behavior when
      committing to a repository as well. (CNY-684)
    * A bug that prevented flavored redirects from being loaded from
      the repository database has been fixed.
    * "Conary migrate" now will follow redirects. (CNY-722)

Changes in 1.0.25:
  o Build Changes:
    * The addArchive() source action will search for reasonably-named
      archive files based on the name and version if given a URL ending
      with a "/" character. Thanks to Pavel Volkovitskiy for the
      initial implementation. (CNY-671)
    * All source actions, when given a URL that starts with "mirror://",
      will search a set of mirrors based on files in the mirrorDirs
      configuration entry, with default files provided in the
      /etc/conary/mirrors/ directory. Thanks to Pavel Volkovitskiy for
      the initial implementation. (CNY-171)
    * Symbolic links are now allowed to provide a soname even if they
      reference an ELF file only indirectly through other symbolic
      links.  Previously, a symbolic link could only provide a soname
      if it directly referenced an ELF file. (CNY-696)

  o Bug Fixes:
    * A bug that caused unhandled exceptions when downloading the file
      contents needed for a distributed changeset in threaded mode has
      been fixed. This bug was introduced in 1.0.24. (CNY-701)

Changes in 1.0.24:
  o Server Changes:
    * The server binary access log can now be downloaded by an
      administrator by visiting the http://servername/conary/log
      URL. Once the log is accessed it is rotated automatically by the
      repository server. Subsequent accesses to the log URL will only
      yield log entries added since the last access. (CNY-638)
    * The Users and Groups tab in the web management UI is no longer
      highlighted when administrators change their passwords.

  o Client Changes:
    * A --what-provides option has been added to "conary query" and
      "conary repquery".
    * A bug that installed extra components of a package that is being
      installed instead of updated due to the existing package being
      pinned has been fixed. (CNY-682)

  o Build Changes:
    * When pulling files out of a src.rpm file, Conary now stores the
      src.rpm file itself in the repository rather than the files
      pulled from it. (CNY-684)
    * Mono dependency version mappings are now discovered in CIL policy
      .config files. (CNY-686)
    * The internal util.literalRegex() function has been replaced by
      use of re.escape(). (CNY-634)

  o Bug Fixes:
    * The Conary Repository web interface no longer returns a
      HTTP_FORBIDDEN (403) when a bad password is given by the user.
      This allows the user to re-try authentication.
    * The --signatures and --buildreqs flags now work with "conary
      showcs".  (CNY-642)
    * A bug in the NetworkRepositoryClient default pwPrompt mechanism
      has been fixed.
    * Error messages when entitlements fail to load have been
      improved. (CNY-662)
    * The repository client no longer caches repository access info
      when the attempt to access was unsuccessful. (CNY-673, affects
      CNY-578)
    * A bug that caused x86 flavored troves from being updated
      properly when using "conary updateall" on an x86_64 system has
      been fixed. (CNY-628)
    * A bug that caused migrate behavior to not respect pins when the
      pinned troves were set to be erased (CNY-680).
    * Calling r.ComponentSpec(':foo') works again; it is exactly
      equivalent to r.ComponentSpec('foo'). (CNY-637)
    * Calling r.Move() with only one argument now fails explicitly
      rather than silently doing nothing. (CNY-614)

Changes in 1.0.23:
  o API Additions:
    * The interface to create, list and delete access groups and
      modify the users therein through is now exposed though
      ConaryClient.
    * The interface to delete entitlement groups is now exposed
      through ConaryClient.

  o Client Changes:
    * "conary updateall" now accepts the --keep-required command line
      argument.
    * the mirror script now provides download/commit feedback using
      display callbacks like other conary commands
    * the excludeTroves config option will now keep fresh installs from
      happening when an update job is split due to a pinned trove.

  o Server Changes:
    * The repository database migration code now reports an error when
      trying to migrate old-style redirects.  The code to perform the
      migration is incomplete and creates invalid new-style
      redirects.  If you have a repository with old-style redirects,
      contact rPath for assistance with your migration. (CNY-590)

  o Bug Fixes:
    * Subdirectories within source components are now better supported.
      Specifically, different subdirectories with the same filename will
      now work. (CNY-617)
    * The util.literalRegex() function now escapes parenthesis characters.
      (CNY-630)
    * Manifest files now handle file names containing "%" characters.
      Fix from Pavel Volkovitskiy. (CNY-627)
    * Fixed a bug in migrate that caused its behavior to shift when migrating 
      to the same version that is currently installed.
    * Fixed a bug in the logcat script that caused the entitlement field to
      display the user information instead. (CNY-629)

  o Build Changes:
    * The r.addArchive() source action can now unpack Rock Ridge and
      Joliet ISO images, with some limitations. (CNY-625)

Changes in 1.0.22:
  o Client Changes:
    * Conary now has hooks for allowing you to be prompted for both name
      and password when necessary.
    * Conary will no longer report a traceback when trying to perform 
      dependency resolution against repositories that are not available.
      Instead, it will print out a warning. (CNY-578)

  o Build Changes:
    * It is now possible to set environment variables to use within
      Conary builds from within conary configuration files, using the
      new "environment" configuration item.  Thanks to Pavel
      Volkovitskiy for implementing this feature. (CNY-592)
    * In previous versions of Conary, calls to r.PackageSpec() would
      improperly override previous calls to r.ComponentSpec(); now
      the ordering is preserved.  Thanks to Pavel Volkovitskiy for 
      this fix. (CNY-613)

  o Bug Fixes:
    * A bug that would allow recursively generated changesets to
      potentially have missing redirect flags has been fixed.
    * A bug in redirect handling when the branch changed but the trove
      name didn't has been fixed - conary will do a better job of
      determining what jobs to perform in this situation. (CNY-599, CNY-602)
    * Errors relating to PGP now just display the error instead of causing 
      conary to traceback. (CNY-591)
    * Conary sync on a locally cooked trove will no longer traceback (CNY-568)
    * --from-file and sync now work together.
    * An AssertionError that was occasionally reached by incorrect repository
      setups is now a ConaryInternalError
    * A bug when updating to a locally cooked trove when the user had 
      manually removed files has been fixed. (CNY-604)
    * CONARY files that are not accessible will no longer cause conary to
      traceback when trying to read context from them. (CNY-456)
    * signatureKeyMap configuration entries are now checked to ensure
      they are valid. (CNY-531)

Changes in 1.0.21:
  o Client Changes:
    * The "conary migrate" command has changed behavior significantly
      in order to make it more useful for updating a system to exactly
      match a different group.  However, this change makes it much
      less useful for updating normal systems.  "conary migrate"
      should not be used without first reading the man page
      description of its behavior.  The old migrate behavior is now
      available by using "conary sync --full".  "conary syncchildren"
      has been renamed to "conary sync", and its behavior has also
      been modified slightly as a result.  The old behavior is
      available by using "conary sync --current". Please read the man
      page for a full description of the "sync" command as well.  (CNY-477)

  o Build Changes:
    * A "package" keyword parameter has been added to build actions,
      which specifies the package and/or component to which to assign
      the files that are added (not modified or deleted) by that build
      action.  For example, r.MakeInstall(package="foo") will place
      all the new files installed by the MakeInstall action into the
      "foo" package.  Thanks to Pavel Volkovitskiy for contributing
      this capability.  (CNY-562)
    * A "httpHeaders" keyword parameter has been added to the
      r.addArchive(), r.addPatch(), and r.addSource() source actions
      so that headers can be added to the HTTP request.

  o Bug Fixes:
    * The r.addPatch() build action no longer depends on nohup to
      create a file in the current directory (a bug introduced in
      conary 1.0.19). (CNY-575)
    * Commits with missing files no longer traceback. (CNY-455)
    * A bug that caused "#!/usr/bin/env /bin/bash" to not be
      normalized to /bin/bash by the NormalizeInterpreterPaths policy
      has been fixed.
    * A bug that prevented Conary from being able to download files
      that contain '&' or ';' characters has been fixed.  This allows
      Conary to download sources from cgi-bin URLs.
    * "cvc merge" no longer fails to merge changes from the parent
      branch when the shadowed version doesn't exist on the parent
      branch.

Changes in 1.0.20:
  o Build Changes:
    * "jvmdir", "javadir", "javadocdir", and "thisjavadocdir" have
       been added to the default set of macros.
    * A r.JavaDoc() build action has been added.  It funtions
      exactly like the "r.Doc()" build action, except it coppies into
      "%(thisjavadocdir)s".
    * When the r.addArchive() source action attempts to guess the main
      directory in which to build, it now recognizes when when sources
      have been added in an order that defeats its algorithm and provides
      a helpful error message. (CNY-557)

  o Client Changes:
    * A --tag-script parameter has been added to the rollback
      command. (CNY-519)

  o Bug Fixes:
    * A bug in clone behavior that caused Conary to try to clone
      excessive troves has been fixed.  If you were cloning uphill
      from branch /a/b to /a, and a buildreq was satisfied by a trove
      on /a//c, Conary would try to clone the buildreq to /a as well.
      (CNY-499)
    * A bug in the "r.Ant()" and "r.JavaCompile()" build actions which
      caused the CLASSPATH variable to get mangled has been fixed.
    * A bug in 'r.ClassPath()' that caused a traceback has been fixed.
    * A bug that caused the "change password" tab to be displayed when
      browsing the repository via the web as an anonymous user has
      been fixed.
    * The web service code no longer permits the anonymous user to
      view the "change password" (/conary/chPassForm) form.
    * The r.addPatch() source action no longer hangs when presented
      with large patches, which fixes a bug introduced in Conary
      1.0.19.

Changes in 1.0.19:
  o API Change:
    * In order to fully represent empty flavors in Conary, a new Flavor
      object class has been added.  Previously, DependencySet objects
      were used to store flavor information.  Unfortunately it was not
      possible to distinguish "empty flavor" from "flavor not specified".
      When dealing with thawing frozen flavors, use ThawFlavor() instead
      of ThawDependencySet().  When testing to see if a flavor is empty,
      use the isEmpty() method of the flavor object.

  o Client Changes:
    * The default resolveLevel setting is now 2, this means that
      conary will try to update troves that would otherwise cause an
      update to fail.  See the conary man page for more details.
    * Multiple bugs have been fixed in interactive prompting for user
      passwords (CNY-466):
      - Password prompts are based on the server name portion of the
        label being accessed, not the actual hostname of the server
        (these are often different when repositoryMaps are used).
      - When no password callback is available, the operation will
        fail with an open error (which is identical to what would
        happen if no user name was present) instead of giving a
        traceback.
      - The download thread uses the passwords which the original
        thread obtained from the user.
      - The download thread is able to prompt for passwords from the
        user if distributed changesets require access to additional
        repositories.

  o Build Changes:
    * "r.Ant()", "r.JavaCompile()", and "r.ClassPath()" build actions
      have been added to support building java with conary.
    * "r.addPatch()" will now determine the patchlevel without users
      needing to add level= in the r.addPatch() call. The level
      parameter is still honored, but should not be needed.
    * "cvc cook --show-buildreqs" now displays build requirements
      inherited from parent recipe classes. (CNY-520)
    * The output of "cvc diff" and "cvc rdiff" can now be used as an
      input to patch when files are added between two versions. (CNY-424)
    * Use flags have been added for dom0 and domU.  They default to
      "sense prefernot".  The domU flag should be used to build
      binaries specific to Xen domU environments where special
      provisions are made for paravirtualization.  The dom0 flag
      should be used to build binaries specific to Xen dom0
      environments where special provisions are made for the
      hypervisor.  The existing "xen" flag should be used to build
      binaries specific to Xen which apply equally to Xen dom0 and
      domU environments.
    * Warning message for modes specified without an initial "0" have
      been improved to include the path that is affected. (CNY-530)

  o Server Changes:
    * Use the term Entitlement Class in all conary repository web interfaces
      replacing Entitlement Group.

  o Bugs Fixed:
    * The Conary Repository now returns an error to a client when
      committing duplicate troves that have an empty flavor. (CNY-476)
    * When checking out a source trove from a repository using
      "cvc checkout", the user is no longer warned about not being able
      to change the ownership of the files checked out.
    * A bug has been fixed in conary's determination of what troves
      had been updated locally.  This bug caused "conary updateall" to
      consider many x86 troves as needing to be updated separately
      instead of as a part of group-dist.  This could cause updateall
      failures. (CNY-497)
    * A bug that caused 'conary q tmpwatch:runtime --recurse' to traceback
      has been fixed (CNY-460)
    * Interactive mode now handles EOF by assuming it means 'no';
      thanks go to David Coulthart for the patch. (CNY-391)
    * Configuration settings in contexts can now be overridden from
      the command line. (CNY-22)
    * Redirect changesets now have primary troves, meaning they will
      display better when using "conary showchangeset". (CNY-450)
    * User's passwords are now masked when using "cvc context" (unless
      --show-passwords is specified). (CNY-471)
    * Removed excess output from commitaction which was caused by a
      change in option parsing code (CNY-405)

Changes in 1.0.18:
  o Client Changes:
    * Trying to shadow a cooked redirect now results in an error. (CNY-447)
    * A --keep-required option has been added to tell Conary to leave
      troves installed when removing them would break
      dependencies. This used to be the default behavior; Conary now
      issues a dependency error instead. (CNY-6)
    * "delete-entitlement" and "list-entitlements" options have been
      added to the "manageents" script.

  o Build Changes:
    * Python dependencies are now generated for .pyc files as well as
      for .py files. (CNY-459)

  o Server Changes:
    * Support for deleting entitlements, listing the entitlement
      groups a user can manage, and removing the ACL which lets a group
      manage an entitlement group has been added.
    * Entitlement management has been added to the Conary repository
      web interface. (CNY-483)

  o Bug Fixes:
    * The "list-groups" option to the "manageents" script has been
      corrected to list the groups the user can manage instead of the
      groups that user belongs to.

Changes in 1.0.17:
  o Client Changes:
    * Individual file removals performed by "conary remove" now create
      rollbacks. (CNY-7)
    * The repository mirroring client supports two new configuration
      options:
      - matchTroves is a regexp list that limits what troves will be
        mirrored based on the trove names;
      - recurseGroups takes a boolean value (True/False) which will
        cause the miror client to recurse through a groups and mirror
        everything that they include into the target repository.

  o Server Changes:
    * A single conary repository can host multiple serverNames. In the
      Conary repository's configuration file, the serverName directive
      can now specify a space separated list of valid server names
      which will be accepted and served from that repository. (CNY-16)

Changes in 1.0.16
  o Build Changes:
    * A check has been added to "cvc commit" that ensures a .recipe
      file exists in the CONARY state file.
    * Recipe classes can now set an "abstractBaseClass" class
      variable.  When set, Conary will not require a setup() method in
      the class.  This is used for creating superclass recipes where
      setup() methods are not needed.

  o Server Changes:
    * A new "entitlementCheckURL" configuration option has been added.
      This is a hook that allows external validation of entitlements.
    * The Conary Repository web interface look and feel has been
      updated.  The interface will look incorrect unless
      conary-web-common 1.0 or later is installed.

  o Bug Fixes:
    * When running "cvc log" on a newly created source component, cvc now
      errors gracefully instead of tracing back. (bz #863)
    * Conary now changes to the / directory before running tag
      scripts. (bz #1134)
    * "cvc co foo=invalidversionstring" now gives a more helpful error
      message. (bz #1037)
    * Cloning binary troves uphill now correctly checks for the source
      trove uphill.
    * A bug that would cause "conary migrate" to raise a KeyError when
      updating a group that referenced the same trove twice (through
      two subgroups) has been fixed.
    * A bug that caused miscalculations when determining whether a
      shadow has been modified has been fixed.
    * A number of bugs affecting resetting distributed changesets have
      been fixed.
    * A bug in the MySQL dbstore driver that caused the wrong
      character encoding to be used when switching databases has been
      fixed.
    * A bug where running updateall when one of the two groups that
      reference a trove has no update caused an erase of that trove to
      be requested has been fixed (CNY-748).

Changes in 1.0.15
  o Client Changes:
    * When writing files as non-root, Conary will no longer create
      files setuid or setgid unless the uid/gid creating the file
      matches the username/groupname in the package.
    * Conary now checks the rollback count argument for non-positive
      numbers and numbers greater then the number of rollbacks
      available. (bz #1072)
    * The entitlement parser has been reimplemented using expat
      instead of a hand-coded parser.  A correctly formatted
      entitlement file should now be enclosed in an
      <entitlement></entitlement> element.  Conary will continue to
      work with files that do not contain the toplevel <entitlement>
      element.

  o Build Changes:
    * Support has been added for recipe templates.  Now when running
      "cvc newpkg", cvc will automatically create a recipe from a
      template specified by the recipeTemplate configuration
      option. (bz #671, #1059)
    * Policy objects can now accept globs and brace expansions when
      specifying subtrees.
    * Cross-compile builds now provide CONFIG_SITE files to enable
      cross-compiling programs that require external site config
      files.  The default site config files are included.
    * The "cvc checkout" command can now check out multiple source
      troves in a single invocation.

  o Server Changes:
    * An "externalPasswordURL" configuration option has been added,
      which tells the server to call an external URL for password
      verification.  When this option is used, user passwords stored
      in the repository are ignored, and those passwords cannot be
      changed.
    * An authentication cache has been added, which is enabled by
      setting The authCacheTimeout configuration to the number of
      seconds the cache entry should be valid for.

  o Bug Fixes:
    * A bug that caused using groupName parameter with r.replace() to
      traceback has been fixed. (bz #1066)
    * Minimally corrupted/incorrect conary state files will no longer cause 
      conary to traceback. (bz #1107)
    * A bug that prevented upload progress from being displayed when
      using "cvc commit" has been fixed. (bz #969)

Changes in 1.0.14:
  o Client Changes:
    * Conary now creates shadows instead of branches when cooking onto
      a target label.  This means, for example, that local cooks will
      result in a shadow instead of a branch.
    * Conary now creates shadows on the local label when creating rollbacks
      instead of branches.
    * The branch command has been removed.  Any potential branch should be 
      done with a shadow instead.
    * The verify command now shows local changes on a local shadow instead
      of a local branch
    * Local changesets create diffs against a local shadow (instead of
      a branch) and --target for the commit command retargets to a shadow
    * User conaryrc entries are now searched from most specific target to
      least specific (bz #997)
    * A fresh install of a group will cause all of its contained components 
      to be installed or upgraded as well, without reference to what is 
      currently installed on your system -- no trove will be skipped because
      it is referenced by other troves on your system but not installed.
    * Changeset generation across distributed shadows now force file 
      information to be absolute instead of relative when the files are on
      different servers, eliminating server crosstalk on source checkin and
      when committing local changesets. (bz #1033)
    * Cvc merge now takes a revision, to allow you merge only up to a certain
      point instead of to head.

  o Server Changes:
    * Removed the ability for the server to log updates to its contents
      store (mirroring has made this capability obsolete)
    * logFile configuration directive now logs all XML calls
    * Split user management out from core authorization object
    * All user management calls are based on user and group names now
    * The user management web interface for the repository now allows
      the administrator to enable and disable mirroring for groups

  o Bug Fixes:
    * Conary will not traceback if you try to update to a trove with a name
      that matches a filesystem path that you don't have access to (bz #1010).
    * Conary will not raise an exception if a standard config file (~/.conaryrc,
      for example) exists but is not accessible.
    * cvc no longer allows . and .. to be added to source troves (bz #1014)
    * cvc remove handles removing directories (bz #1014)
    * conary rollback no longer tracebacks if you do not have write access to
      the conary database.
    * deeply shadowed versions would fail when performing some version 
      operations.  This caused, for example, local cooks of shadowed troves
      to fail.
    * using loadInstalled with a multiarch trove no longer tracebacks (bz #1039)
    * group recipes that include a trove explicitly byDefault False could result
      in a trove when cooked that had the components of that trove byDefault
      True.
    * Stop sending duplicate Host: headers, proxies (at least squid) mangle 
      these into one host header, causing failures when accessing rbuilder
      repositories that depend on that host header (bz #795)
    * The Symlink() build action should not enforce symlinks not
      dangling, and should instead rely solely on the DanglingSymlinks
      policy.
    * A bug that caused conary to treat a reference as an install when it
      should have been an update due to a miscalculation of what local updates
      had been made on the system has been fixed.

Changes in 1.0.13:
  o Client Changes:
    * A new "conary migrate" command for updating troves has been
      added.  "conary migrate" is useful for circumstances when you
      want to update the software state on a system to be synchronized
      with the default state of a group.  To do this, "conary migrate"
      calculates the changeset required to: 1) update the trove (if an
      update is available); 2) install any missing included troves; 3)
      synchronize included troves that have a mismatched version; 4)
      remove any referenced troves that are not installed by default.
    * The includeConfigFiles configuration directive now accepts http
      and https URLs.  This allows organizations to set up centralized
      site-wide conary configuration.
    * Conary now gives a more detailed error message when a changeset
      attempts to replace an empty directory with a file and
      --replace-files is not specified.

  o Build Changes:
    * The addSource source action will now replace existing files,
      rather than replacing their contents.  This implies that the
      mode of the existing file will not be inherited, and an
      existing read-only file will not prevent addSource from
      working.
    * The internal setModes policy now reports "suid/sgid" only for
      files that are setuid or setgid, rather than all files which
      have an explicitly set mode.  (bz #935)
    * TagSpec no longer will print out ignored TagSpec matches twice,
      once for tags specified in the recipe, and once for tags
      discovered in /etc/conary/tags/*.  (bz #902)
    * TagSpec will now summarize all its suggested additions to
      buildRequires in a single line.  (bz #868)
    * A new reportMissingBuildRequires policy has been added to summarize
      all suggested additions to buildRequires in a single line at the
      end of the entire build process, to make it easier to enhance the
      buildRequires list via cut-and-paste.  (bz #869)

  o Bug Fixes:
    * A bug that caused conary to traceback when a file on the file
      system is owned by unknown uid/gid has been fixed.  Conary will
      now print an error message instead.  (bz #977)
    * A bug that caused conary to traceback when an unknown Use flag
      was used when cooking has been fixed.  Previously, "cvc cook
      --flavor 'foobar'" would create a traceback.  Conary now says
      'Error setting build flag values: No Such Use Flag foobar'.
      (bz #982)
    * Pinned troves are now excluded from updateall operations.
      Previously conary would try to find updates for pinned troves.
    * Conary now handles applying rollbacks which include overlapping
      files correctly.  Previously --replace-files was required to
      apply these rollbacks.
    * the config file directive includeConfigFile is no longer case sensitive 
      (bz #995)

Changes in 1.0.12:
  o Client changes:
    * The rollback command now applies rollbacks up to and including
      the rollback number specified on the command line. It also
      allows the user to specify the number of rollbacks to apply
      (from the top of the stack) instead of which rollback to
      apply. (bz #884)
    * Previously, the code path for installing files as part of a new
      trove required an exception to be handled.  The code has been
      refactored to eliminate the exception in order to reduce install
      times.

  o Build Changes:
    * The cvc command now has a --show-buildreqs option that prints all
      build requirements.  The --no-deps argument for cvc has been
      aliased to --ignore-buildreqs for consistency.

  o Bug Fixes:
    * Installing into a relative root <e.g. --root foo> when running
      as root no longer generates a traceback. (bz #873)
    * Replaced files are now stored in rollbacks. (bz #915)
    * File conflicts are now also detected via the database, not just
      via real file conflicts in the filesystem.
    * A bug that resulted in multiple troves owning a file has been fixed.
    * Rollbacks of troves that were cooked locally will no longer
      raise a TroveIntegrityError.
    * The "conary remove" command no longer generates a traceback when
      the filename given cannot be unlinked. (bz #887)
    * The missing usage message displayed when "cvc" and "conary" are
      run with no command line arguments has been restored.
    * Rollbacks for initial contents files didn't work; applying
      rollbacks now ignores that flag to get the correct contents on
      disk. (bz #924)
    * The patch implementation now properly gives up on patch hunks
      which include changed lines-to-erase, which avoids erasing lines
      which did not appear in the origial version of the file. (bz
      #949)
    * Previously, when a normal error occurred while prepping sources
      for cooking (extracting sources from source archives, for
      example), conary would treat it as a major internal error.  Now
      the error message is simply printed to the screen instead.
    * A typo in a macro will now result in a more helpful error
      message.
    * A bug that caused a traceback when performing "conary rq" on an
      x86_64 box with a large installLabelPath where only an x86
      flavor of a trove was available on one label in the
      installLabelPath has been fixed (bz #961).
    * Conary no longer creates a rollback status file when one isn't
      needed.  This allows /var/lib/conarydb to be on read-only media
      and have queries continue to work/.
    * Reworked "conary remove" to improve error messages and fix
      problems with multiple files being specified, broken symlinks,
      and relative paths (bz #853, #854)
    * The mirror script's --test mode now works correctly instead of
      doing a single iteration and stopping.

Changes in 1.0.11:
  o Client Changes:
    * Conary will now allow generic options to be placed before the command
      you are giving to conary.  For example, 'conary --root=/foo query'
      will now work.
    * the remove command no longer removes file tags from files for no good 
      reason
    * rollbacks now restore files from other troves which are replaced as part
      of an update (thanks to, say, --replace-files or identical contents)
    * --replace-files now marks files as owned by the trove which used to
      claim them
    * You can now kill conary with SIGUSR1 to make conary enter a debugger
      when you Ctrl-C (or a SIGINT is raised)
    * --debug-all now enters a debugger in more situations, including option
      parsing fails, and when you hit Ctrl-C.
    * added ccs2tar, which will convert most absolute changesets (like those
      that cook produces) into tarballs
    * Troves now don't require dependencies that are provided by themselves.
      As troves are built with this new behavior, it should significantly speed
      up dependency resolution.
    * added a script to recalculate the sha1s on a server (after a label
      rename, for instance)
    * added a script to calculate an md5 password (for use in an info recipe,
      for example)

  o Build Changes:
    * Conary now supports a saltedPassword option to r.User in user info-
      packages.  Full use of this option will require that a new shadow package
      be installed.

  o Bug Fixes:
    * command-line configurations now override context settings

  o Build Changes:

Changes in 1.0.10:
  o Client Changes
    * Given a system based on rPath linux where you only installed
      !smp kernels, conary would eventually start installing smp
      kernels on your system, due to the way the update algorithm
      would determine whether you should install a newly available
      trove.  Conary now respects flavor affinity in this case and
      does not install the smp kernel.
    * Mirror configuration files can now specify uploadRateLimit and
      downloadRateLimit.
    * Updates utilizing changeset files are now split into multiple
      jobs properly, allowing changeset files which create users to
      work proprely.
    * "conary rollback" now displays progress information that matches
      the "conary update" progress information.
    * added --with-sources option for clone

  o Bug Fixes:
    * A bug that caused an assertion error when switching from an
      incomplete trove to a complete trove has been fixed.
    * A bug in perl dependencies that caused extra directories to be
      considered part of the dependency has been fixed.
    * A bug affecting updates where a pinned, partially installed
      package was supposed to be updated due to dependency resolution
      has been fixed.
    * A bug that prevented updates from working when part of a locally
      cooked package was replaced with a non-locally cooked component
      has been fixed.  The bug was introduced in Conary 1.0.8.
    * A bug that caused a segfault when providing an invalid type to
      StringStream has been fixed.
    * The troveInfo web page in the repository browser now displays
      useful error messages instead of traceback messages.  The
      troveInfo page also handles both frozen and non-frozen version
      strings.
    * A bug that caused conary to download unnecessary files when checking out
      shadow sources has been fixed.
    * A bug that caused "cvc rdiff" between versions of a trove that
      were on different hosts to fail has been fixed.
    * Fixed a bug when determining local file system changes involving a file 
      or directory with mtime 0.
    * The --signature-key option was restored

Changes in 1.0.9:
  o Client Changes:
    * A new dependency resolution method has been added which can be turned
      on by setting resolveLevel to 2 in your conarycfg:  If updating trove 'a'
      removes a dependency needed by trove 'b', attempt to update 'b' to
      solve the dependency issue.  This will allow 'conary update conary'
      to work as expected when you have conary-build installed, for example.
    * Switched to using more of optparse's capabilities, including --help
      messages.
    * One short option has been added, cvc -m for message.

  o Bug Fixes:
    * Recipes that use loadRecipe('foo') and rely on conary to look upstream
      to find their branch now work correctly when committing.
    * A bug affecting systems with multiple groups referencing the same troves,
      where the groups are out of sync, has been fixed.
    * the mirror client now correctly handles duplicate items returned in
      trove lists by older servers
    * A bug that caused the mirror client to loop indefinitely when
      doing a --full-trove-sync has been fixed
    * conary rq --trove-flags will now display redirect info even if you
      do not specify --troves (bug #877)
    * dep resolution now support --flavors --full-versions output (bug #751)
    * cvc merge no longer tracebacks if files were added on both upstream
      and on the shadow
    * admin web access for the server doesn't require write permission for
      operations which also require admin access (bug #833)
    * A bug that caused r.remove() in a group to fail if the trove being
      removed was recursively included from another group has been fixed.
    * Conary update tmpwatch -tmpwatch:debuginfo will now erase 
      tmpwatch:debuginfo.
    * An ordering bug that caused info packages to not be updated with their
      components has been fixed.
    * Updates will now happen in a more consistent order based on an
      alphabetic sort.
    * the repository server now handles database deadlocks when committing
       changesets
  o Server Changes:
    * getNewSigList and getNewTroveList could return troveLists with
      duplicate entries

  o Documentation Changes:
    * The inline documentation for recipes has been significantly
      improved and expanded, including many new usage examples.

Changes in 1.0.8
  o Client changes:
    * Conary will now replace symlinks and regular files as long as their
      contents agree (bug #626)

  o Bug Fixes:
    * An error in the method of determining what local changes have been 
      made has been fixed.

Changes in 1.0.7:
  o Client changes:
    * A better method of determining what local changes have been made to a
      local system has been implemented, improving conary's behavior when
      updating.

  o Bugfixes:
    * A bug that caused the user to be prompted for their OpenPGP
      passphrase when building on a target label that does not match
      any signatureKeyMap entry has been fixed.  Previously, if you
      had a signatureKeyMap entry for conary.example.com, and your
      buildLabel was set to conary.example.com@rpl:devel, you would be
      prompted to enter a passphrase even when cooking locally to the
      local@local:COOK label.
    * Dependency resolution will no longer cause a trove to switch
      branches.
    * If a component is kept when performing dependency resolution
      because it is still needed, it's package will be kept as well if
      possible.
    * "conary q --path" now expands symlinks found in the path to the
      file in question. (bug #855)
    * Committing a changeset that provided duplicate file streams for
      streams the server previously referenced from other servers no
      longer causes a traceback.
    * Conary's patch implementation how handles patches which are
      already applied. (bug #640)
    * A server error triggered when using long flavor strings in
      server queries has been fixed.

  o Build fixes:
    * Group cooking now produces output to make it easier to tell what
      is happening.  The --debug flag can be used to get a more
      detailed log of what troves are being included.

  o Server changes:
    * The server traceLog now logs more information about the
      repository calls


Changes in 1.0.6:
  o Repository changes:
    * The commitaction script now accepts the standard conary arguments
      --config and --config-file.

  o Bugfixes:
    * cvc merge on a non-shadow no longer returns a traceback (bz# 792),
      and cvc context foo does not return a traceback when context foo does
      not exist (bz #757)  Fixed by David Coulthart.
    * A bug that caused new OpenPGP keys to be skipped when troves
      were filtered out during mirroring has been fixed.
    * opening invalid changesets now gives a good error message instead of
      a traceback
    * removed obsolete changemail script
    * Exceptions which display fileId's display them as hex sha1s now
      instead of as python strings
    * A bug where including a redirect in a group that has autoResolve 
      caused conary to traceback has been fixed.
    * A bug that kept conary from prompting for your password when committing
      has been fixed.
    * A bug that randomized the order of the labels in the  installLabelPath 
      in some error messages has been fixed.

  o Build fixes:
    * The default ComponentSpec for :perl components now include files
      in site_perl as well as in vendor_perl.
    * Ruby uses /usr/share/ri for its documentation system, so all files
      in %(datadir)s/ri are now included in the default :doc ComponentSpec.

Changes in 1.0.5:
  o Performance improvements:
    * The use of copy.deepcopy() has been eliminated from the
      dependency code.  The new routines are up to 80% faster for
      operations like DependencySet.copy().
    * Removing files looks directly into the file stream of the file
      being removed when cleaning up config file contents rather than
      thawing the full file stream.
    * Getting a single trove from the database without files returned file
      information anyway
    * Trove.applyChangeSet() optionally skips merging file information
    * Cache troves on the update/erase path to avoid duplicate fetchs from
      the local database

  o Bugfixes
    * Installing from a changeset needlessly relied on troves from the 
      database having file information while processing redirects
    * Extraneous dependency cache checks have been removed from the
      addDep() path.
    * When removing files, conary now looks up the file flags directly
      in the file stream in order to clean up config file contents.
      Previously the entire file stream was thawed, which is much more
      resource intensive.

  o Build fixes:
    * r.addArchive() now supports rpms with bzip2-compressed payloads.

Changes in 1.0.4:
  o Performance improvements:
    * The speed of erasing troves with many dependencies has been
      significantly improved.
    * The join order of tables is forced through the use of
      STRAIGHT_JOIN in TroveStore.iterTroves() to work around some
      MySQL optimizer shortcomings.
    * An --analyze command line option has been added to the
      stand-alone server (server.py) to re-ANALYZE the SQL tables for
      MySQL and SQLite.  This can significantly improve repository
      performance in some cases.
    * The changes made to dependency string parsing were a loss in
      some cases due to inefficiency in PyArg_ParseTuple().
      Performance sensitive paths in misc.c now parse the arguments
      directly.

  o Bugfixes:
    * An Apache-based conary repository server no longer logs
      tracebacks in error_log when a client disconnects before all
      data is sent.
    * A bug that caused cross repository commits of changesets that involved
      a branched trove to fail in some cases has been fixed.
    * If an entitlement is used for repository access, it is now sent
      over HTTPS instead of HTTP by default.
    * The conary emerge command no longer attempts to write to the root
      user's conary log file.
    * conary showcs --all now shows not-by-default troves.
    * Previously, there was no way using showcs to display only the troves
      actually in a changeset - conary would by default access the repository
      to fill in any missing troves.  Now, you must specify the
      --recurse-repository option to cause conary to search the repository
      for missing troves.  The --trove-flags option will now display when a
      trove is missing in a changeset.
    * A bug that caused showcs --all to display file lists even when --ls
      was not specified has been fixed.
    * When mirroring, you are now allowed to commit a trove that does
      not have a SHA1 checksum set.  This is an accurate replication
      of the data coming from the source repository.
    * A bug affecting multiple uses of r.replace() in a group recipe has been
      fixed.
    * A bug that caused components not to be erased when their packages were 
      erased when a group referencing those packages was installed has been 
      fixed.

Changes in 1.0.3
  o Client changes:
    * Conary displays full paths when in the error message generated
      when it can't open a log file rather than leaving out the root 
      directory.

  o Performance improvements:
    * A find() class method has been added to StreamSet which enables
      member lookups without complete thawing.
    * The code path for committing filestreams to repositories now
      uses find() to minimize file stream thaws.
    * DBstore now supports precompiled SQL statements for SQLite.
    * Retrieving troves from the local system database no longer
      returns file information when file information is not requested.
    * Dependencies, dependency sets, StreamCollections, file
      dictionaries, and referenced file lists now use C parsing code
      for stream thawing.
    * Extraneous trove instantiations on the system update path have
      been eliminated.
    * Adding troves to the local database now uses temporary tables to
      batch the insertions.

  o Bugfixes:
    * A bug that caused a mismatch between file objects and fileIds
      when cloning a trove has been fixed.

Changes in 1.0.2:
  o Bugfixes:
    * A bug that caused redirects to fail to build when multiple
      flavors of a trove exist has been fixed.
    * A bug with cooking flavored redirects has been fixed.
    * The cvc command no longer enforces managed policy with --prep.
    * A bug that caused disttools based python packages to be built as
      .egg files has been fixed.  This bug was introduced in conary
      0.94.
    * A bug that prevented checking in a recipe that deleted policy
      has been fixed.
    * A bug that prevented entitlements from being recognized by an
      Apache conary repository server when no username and password
      were set for a server has been fixed.
    * A bug that prevented errors from being returned to the client
      if it attempts to add an invalid entitlement key or has
      insufficient permission to add the entitlement key has been
      fixed.  An InvalidEntitlement exception has been added.
    * A repository bug prevented the mirror client from obtaining a
      full list of new troves available for mirorring has been fixed.
    * A bug in cooking groups caused the groups resulting from an
      r.addAll() to not respect the original group's byDefault
      settings in some cases has been fixed.

Changes in 1.0.1:
  o Database schema migration
    * Over time, the Conary system database schema has undergone
      several revisions.  Conary has done incremental schema
      migrations to bring old databases in line with the new schema as
      much as possible, but some remnants of the old schema remain.
      When Conary 1.0.1 runs for the first time, the database will be
      reloaded with a fresh schema.  This corrects errors that can
      occur due to incorrect SQL data types in table definitions.  An
      old copy of the database will be saved as "conarydb-pre-schema-update".

Changes in 1.0:
  o Bugfixes
    * A bug that allowed a group to be installed before children of
      its children were installed has been fixed.  This ensures this
      if a an update is partially completed, it can be restarted from
      where it left off.
    * A bug in python dependencies that sometimes resulted in a plain 
      python: __init__ dependency has been fixed.
    * A bug that dropped additional r.UtilizeUser matches for a file after
      the first one has been fixed.
    * Accessing a repository with the wrong server name no longer
      results in an Internal Server Error.  The error is marshaled
      back to the client.

Changes in 0.97.1:
  o Bugfixes
    * A bug has been fixed that allowed the "incomplete" flag to be
      unset in the database when applying changesets of troves that
      have no "incomplete" flag.  This resulted in "StopIteration"
      exceptions when updating the trove.
    * A bug has been fixed in the code that selects the OpenPGP key
      to be used for signing changesets at cook time.

Changes in 0.97:
  o Client changes:
    * All troves that are committed to repository through commits,
      cooks, branches, shadows, and clones, now always have SHA1
      checksums calculated for them.
    * Trove objects now have a version number set in them.  The
      version number is increased when the data types in the Trove
      object are modified.  This is required to ensure that a Conary
      database or repository has the capability of storing all the
      information in a Trove.  All trove data must be present in order
      to re-calculate SHA1 checksums.  If a local system understands
      version 1 of the Trove object, and a repository server sends a
      changeset that contains a version 2 Trove, an "incomplete" flag
      will be set for trove's entry in the database.  When accessing
      that trove later for merging in an update, the client will go
      back and retrieve the pristine Trove data from the repository
      server so it will have all the data needed to preform three way
      merges and signature verification.

  o Repository changes:
    * Repositories will now reject commits whose troves do not have
      correct SHA1 checksums.

Changes in 0.96:
  o Client changes:
    * conary rq now does not use affinity by default, use --affinity to turn
      it on.  The rq --compatible-troves flag has disappeared.  Now 
      you can switch between displaying all troves that match your system 
      flavor and that match affinity flavor by switching between
      --available-troves with and without the --affinity flag.
    * conary q now displays installed, not by default troves by default,
      but skips missing troves.
    * Fixed an update bug where updating an x86 library on an x86_64 system
      would cause conary to switch other x86_64 components for that library
      to x86 versions.
    * update job output is compressed again
    * Fixed an update bug where if you had made a local change to foo, and then 
      updated a group that pointed to an earlier version of that trove,
      the trove could get downgraded

  o Other changes:
    * Mirroring now mirrors trove signature

Changes in 0.95:
  o Client changes:
    * The "conary verify" command now handles non-regular files with
      provides and requires (for example, symlinks to shared libraries
      that provide sonames).
    * The "conary showchangeset" command now takes --recurse and
      --no-recurse arguments.
    * All info-* packages are now updated in their own individual jobs;
      this is required for their dependencies to be reliable.
    * The conary syncchildren command now will install new packages
      when appropriate.

  o Repository changes:
    * Additional logging has been added to the repository server.
      Logging is controlled by the "traceLog" config file variable,
      which takes a logging level and log path as arguments.
    * Conary now detects MySQL Database Locked errors and will retry
      the operation a configurable number of times.  The "deadlockRetry"
      configuration variable controls the number of retries and
      defaults to 5.

  o Build changes:
    * Conary now uses site.py to find all possible correct elements of
      sys.path when generating python provides and requires.  Previously,
      new elements added via .pth files in the package being built would
      be ignored for that package.
    * The PythonSetup() build action now works properly with setup.py
      files that use "from setuptools import..." instead of "import
      setuptools".

  o Other changes:
    * The conarybugz.py script has been restored to functionality by
      moving to the conaryclient interface for accessing the
      repository.

Changes in 0.94:

  o Redirects no longer point to a specific trove; they now redirect
    to a branch. The client chooses the latest version on that branch
    which is compatible with the local system.

  o Bug Fixes
    * A bug in getNewTroveList() that could cause duplicate
      troves to be returned has been fixed.
    * A bug that caused a repository server running under Apache to
      fail with an Internal Server Error (500) when a client requested
      a changeset file that does not exist has been fixed.
    * Conary no longer displays an error when attempting to write to a
      broken pipe.  (bug #474)
    * Conary now respects branch affinity when moving from old-style
      groups to new-style groups.

  o Client changes:
    * The query/repquery/showcs command line options have been
      reworked.  See the conary man page for details.
    * When "cvc merge" is used to merge changes made on the parent
      branch with changes made on a shadow, conary now records the
      version from the parent branch that was used for the merge.
      This is required to allow conary to handle changing the upstream
      version on a shadow.  It is also useful for accounting
      purposes.  (bug #220)
    * "conary emerge" can now be performed on a recipe file.
      Previously you were required to emerge from a repository. (bug
      #526)
    * Progress is now displayed as conary applies a rollback. (bug #363)
    * Java, Perl, and Python dependencies are now enforced by default.

  o Build changes
    * PythonSetup() no longer passes the --single-version-externally-managed
      argument to setup.py when it uses distutils instead of setuptools.

Changes in 0.93:
  o Bug Fixes
    * A bug in the "conary verify" code sometimes resulted in an
      unhandled TroveIntegrity exception when local modifications were
      made on the system. (bug #507)
    * Usernames and passwords with RFC 2396 reserved characters (such
      as '/') are now handled properly. (bug #587)

  o Server changes
    * Standalone server reports warnings for unsupported configuration options
      instead of exiting with a traceback.
    * Compatibility for repositoryDir has been removed.
    * A bug caused queries for multiple flavors of the same trove
      to return incorrect results has been fixed.
    * Apache hooks now ignore IOErrors when writing changesets to the
      client.  These normally occur when the client closes the
      connection before all the data is sent.

  o Client changes
    * SHA1 checksums are now computed for source checkins and local
      change set commits.
    * Flavor affinity is now more relaxed when updating troves.  For
      example, if you have a trove with flavor that requires sse2 but
      your system flavor is ~!sse2, conary will only prefer troves
      with sse2 enabled instead of requiring it.

  o Build changes
    * PythonSetup() now correctly requires python-setuptools:python
      instead of python-setuptools:runtime.
    * Automatic python dependency provision now searches more directories
      to better support multilib python.
    * Conary now defaults to building in ~/conary/builds instead of
      /var/tmp/conary/builds, and caching in ~/conary/cache instead
      of /var/cache/conary.

Changes in 0.92:
  o Package Building Changes:
    * Conary policy has been split out into the conary-policy package.
      (Some policy was left in conary proper; it is needed for
      internal packaging work.)
    * Conary prints out the name of each policy as it runs, making it
      possible to see which policies take the most time.
    * BuildLog files no longer contain lines that end with \r.
    * A new 'emergeUser' config item has been added.  Conary will
      change to this user when emerging packages as root.
    * --no-deps is now accepted by 'conary emerge'.

  o Group Building Changes:
    * A bug has been fixed in dependency checking when using
      autoResolve where deleted weak troves would be included in
      autoResolve and depChecks.

  o Client changes:
    * Conary can now rate limit uploads and downloads.  The rate limit
      is controlled by the "uploadRateLimit" and "downloadRateLimit"
      configuration variables, which is expressed in bytes per second.
      Also, Conary displays the transfer rate when uploading and
      downloading.  Thanks to Pavel Volkovitskiy for these features.
    * The client didn't write config files for merged changesets in
      the right order, which could result in changesets which could
      not be committed to a repository.
    * Fixed a bug in the update code caused conary to behave
      incorrectly when updating groups.  Conary would install
      components of troves that were not installed.

  o General Bug Fixes
    * Conary did not include the trove sha1 in the troveinfo diff
      unconditionally.  This prevents clients from being able to
      update when a repository is forced to recalculate sha1
      signatures.

Changes in 0.91:
  o Bugfixes
    * A bug was fixed the code that freezes path hashes.  Previously,
      path hashes were not sorted in the frozen representation.  Code
      to fix the frozen path hashes in databases and repositories has
      beed added.
  o Build
    * added cleanAfterCook config that controls whether conary tries to
      clean up after a successful build

Changes in 0.90.0:
  o Code Structure/Architecture Changes:
    * Conary now has the concept of "weak references", where a weak reference
      allows conary to be able to recognize the relationship between a
      collection and the children of collections it contains.  This allows
      us to add several new features to conary, documented in Client and Build
      changes.
    * SQL operations have been migrated to the dbstore driver to allow
      for an easier switch of the database backends for the server side.
    * Various query and code structure optimizations have been
      implemented to allow running under MySQL and PostgreSQL.

  o Documentation Changes:
    * Added summaries about updateall in the conary man page and added
      information about the command-line options for conary rq.
    * Clarified behavior of "conary shadow --source-only" with respect to
      rPath bug #500.
    * Added synonyms for cvc and conary commands which have shortcuts
      (ex: checkout and co).
    * Added man page entry about cvc clone.

  o Package Building Changes:
    * Build logs now contain unexpanded macros, since not all macros
      may be defined when the build log is initially created.
    * The emerge command can now accept version strings.
    * The RemoveNonPackageFiles policy now removes fonts.cache*,
      fonts.dir, and fonts.scale files, since they are always
      handled by tag handlers.
    * The Make() build action can now take a makeName keyword argument
      for cases when the normal Make() handling is exactly right but
      a different make program is required (nmake, qmake, etc.).
    * The new PythonSetup() build action uses very recent versions
      of the python setuptools package to install python programs
      which have a setup.py that uses either the old disttools or
      new setuptools package.
    * fixed bug #bz470: loadInstalled('foo') will now work when you have
      installed a local cook of foo.

  o Group Building Changes:
    * add() now takes a "components" option.  r.add(<package>,
      components=['devel', 'runtime'])  will install <package>, but only the
      'runtime' and 'devel' components of <package> by default.
    * remove() can now 'remove' troves within child troves.
    * When a component is added, (either via r.add() or dep resolution)
      is automatically added as well (though not all its sibling components)
    * A new r.removeComponents(<complist>) command has been added.  It
      allows you to create a group where all devel components are
      byDefault False, for example: r.removeComponents(['devel',
      'devellib']).
    * The installPath used to build a group in is now stored in troveInfo.
    * r.addAll() now recurses through all the included groups
      and creates local versions of them as well by default.
    * A new r.replace(<name>, <newversion>, <newflavor>) command has
      been added.  It removes all versions of name from all groups in
      the recipe and replaces them with the version found by searching
      for newVersion, newFlavor.

  o Client Changes:
    * When committing source changes in interactive mode, conary will ask you
      you to confirm the commit.
    * A new configuration option, autoResolvePackages, tells conary to install
      the packages that include the components needed for dep resolution.
    * You can now install locally cooked groups.
    * If foo is a redirect to bar, and you run 'conary update foo' when
      foo is not installed on your system, conary will act as if you had
      typed 'conary update bar'.  Previously, it would act as if you had typed
      'conary update bar --no-recurse'.

  o Config Changes:
    * Conary config handling now supports comments at the end of config lines.
      # can be escaped by a \ to use a literal # in a configuration option.
    * Default macros used in cooking are now stored in /etc/conary/macros.
      The 'defaultMacros' parameter determines where cvc searches for macro
      definitions.
    * Conary configuration now searches for configuration files in 
      /etc/conary/conf.d/ after reading in /etc/conaryrc

  o Server Changes:
    * Creating changesets atomically moves complete changesets into place.
    * The contents store no longer reference counts entries.
    * Added support for trove marks to support mirroring.  A client
      can use a trove mark to ask the server for any trove that has
      been added since the last trove mark mirrored.
    * Added the hasTroves() interface to support mirroring.  This allows
      the mirror client to make sure that the target mirror does not
      already have a trove that is a candidate for mirroring from the
      source repository.
    * Added support for traceback emails from the repository server.
    * The repository contents store was reworked to avoid reading
      precompressed gzipped data twice (once to double check the uncompressed
      contents sha1 and once to copy the file in place).
    * We have changed the way schema creation and migration is handled
      in the repository code. For administrative and data safety reasons,
      schema upgrades and installs can be performed from now on only by
      running the standalone server (conary/server/server.py --migrate),
      thus avoiding race conditions previously created by having multiple
      Apache processes trying to deal with the SQL schema updates.

   o Command Changes
    * A new script that mirrors repositories has been added.  It is in
      the scripts/ directory in the source distribution of Conary.

Changes in 0.80.4:
  o Build Changes:
    * PackageRecipe has been changed to follow our change to split
      conary into three packages.
    * x86_64 packaging elimintated the conary:lib component to follow x86
      (those files now belong in conary-build:lib)

Changes in 0.80.3:
  o Client Changes:
    * The internal branch source and branch binary flags were changed
      to a bitmask.
    * The warning message printed when multiple branches match a cvc
      checkout command has been improved.
    * Only interactive mode can create binary shadows and branches, and
      a warning is displayed before they are created (since source branches
      are normally the right thing to use).

  o Build Changes:
    * Files in subdirectories named "tmp" are no longer automatically
      excluded from packaging, except for /tmp and /var/tmp.
    * DanglingSymlinks now traverses intermediate symlinks; a symlink
      to a symlink to a symlink will no longer confuse it.

Changes in 0.80.2:
  o Client Changes:
    * Bugs in "conary update foo=<old>--<new>" behavior have been
      fixed.
    * "cvc co foo=<label>" will now work even if you don't have a
      buildLabel set
    * "conary showcs" will now work more nicely with group changesets.
    * "conary showcs --all" no longer shows ids and sha1s.
    * We now never erase pinned items until they are explicitly unpinned.
    * "conary verify" and "conary q --diff" work again.
    * "conary q tmpwatch --components" will display the components
      installed for a package.
    * The pinTroves config item behavior has been fixed.  It now
      consistently pins all troves that match a pinTrove line.
    * When a trove is left on the system because of dependency resolution
      during an update, a warning message is printed.
    * Command line configuration, such as --config
      'buildLabel conary.rpath.com@rpl:devel', now overrides context
      configuration.

  o Server Changes:
    * The repository server now retries a request as an anonymous user
      if the provided user authentication information does not allow
      a client request to succeed.
    * When using "server.py --add-user" to add a user to a repository
      server, the user will only be given admin privileges if --admin
      is added to the command line.  Previously, all users added with
      server.py had admin privileges.  Additionally, if the username
      being added is "anonymous", write access is not granted.

  o Build Changes:
    * It is now possible for a recipe to request that specific
      individual requirements be removed from files using the
      exceptDeps keyword argument to r.Requires().  Previously
      you had to accept all the dependencies generated by r.Requires()
      or none of them.
    * r.Replace() now takes a lines=<regexp> argument, to match a line based
      on a regexp.
    * The EnforceJavaBuildRequirements policy has been added.  When
      you are packaging precompiled Java software where you have
      .class/.jar files but no .java files, you can use "del
      EnforceJavaBuildRequirements" to prevent this from policy from
      generating false positives.
    * The EnforceCILBuildRequirements policy has been added.
    * Enforce*BuildRequirements now warn when a package has requirements
      which they don't fulfill themselves and which are not fulfilled by
      the system database.  (for example, soname dependencies from linking
      against libraries that are not managed by Conary on the system.)
    * Automated Perl dependencies have been added, for both provides
      and requires.  They are not yet enforced, in order to give time
      to adapt while perl packages are being re-built.
    * The EnforcePerlBuildRequirements policy has been added.
      Failures found by this policy may be caused by packages on the
      system not having been rebuilt yet with Perl dependencies, but
      could also show bugs in the Perl dependency code.
    * Automated Python dependencies have been added, for both provides
      and requires.  Like Perl dependencies, they are not yet
      enforced.
    * The EnforcePythonBuildRequirements policy has been added, with
      the same caveats as EnforcePerlBuildRequirements.
    * Conary now writes more information about the build environment
      to the build log when cooking.
    * A bug that caused r.Requires('file:runtime') to create a file
      dependency on 'runtime' instead of trove dependency on
      'file:runtime' has been fixed.
    * Java dependencies now properly ignore array elements in all cases,
      removing false Java dependencies like "[[I" and "[[B".


Changes in 0.80.1:
  o Client Changes:
    * User names and passwords are no longer allowed in repository maps;
      "user" configuration entries must be used instead.
    * The clone command now allows you to clone a binary onto the same
      branch, without having to reclone the source.
    * The TroveInfo table on the client is getting corrupted with
      LoadedTrove and BuildReq entries for components.  These entries
      are only valid on packages.  Code was added to catch when this
      happens to aid debugging.  Additionally, Conary will
      automatically remove the invalid entries the first time 0.80.1
      is run.
    * Environment variables are expanded in paths in conary configuration files.
    * localcs now allows the version and flavor to be specified for a trove
    * conary scs --all now behaves the way it used to again
  o Build Changes:
    * Java dependency generation is now enabled; Java dependency enforcement
      is still disabled.
    * The skipMissingSubDir keyword argument now actually works correctly
      when the subdirectory is missing.
  o Common Changes:
    * Entitlement support has been added as an alternate method of
      authentication.

Changes in 0.80.0:
  o Client Changes:
    * The logic for defining updates across a hierarchy has been completely
      replaced. Instead of rigidly following the trove digraph, we flatten
      the update to choose how troves get updated, and walk the hierarchy
      to determine which updates to actually apply.
    * Dependency resolution could include troves which caused duplicate
      removals for the troves those included troves replace
    * Chroot handling was broken in 0.71.2 and prevented the user name
      lookup code for the chroot from exiting back out of the chroot
    * showchangeset on relative changesets now displays them as jobs.
    * query and queryrep now exclude components if they match their
      package name
    * Conary cleans up rollbacks when a changeset fails to apply.
      Previously, an invalid changeset was saved in the rollback
      stack, which made applying it impossible
    * Removed direct instantiation of NetworkRepositoryClient object; it
      should be created by calling ConaryClient
    * repositoryMap should not contain usernames and passwords now; user
      config file option should hold those instead (user *.rpath.org user pass)
    * If a user name is given without a password the password will be prompted
      for if the repository returns a permissions error
    * added --components parameter to q and rq to not hide components
    * conary update --full-versions --flavors now will work as expected
    * fixed a bug with conary erase foo=/branchname
    * When in multi-threaded mode, the download thread now checks to see
      if the update thread wants to exit.  This fixes many of the
      "timeout waiting for download thread to terminate" messages.
    * Fixed bug where conary erase foo --no-deps wouldn't erase a component
      of foo if it was required by something else
  o Build Changes:
    * Dependencies are now generated for Java .class and .jar files.
      They are not yet enforced, to give time to rebuild Java packages.
    * Java dependency generation has been turned off until 0.80.1 in
      order to wait until there is a deployed version of Conary with
      long dependency handling; some .jar files have so many
      dependencies that they overflowed dependency data structures.
    * CheckDesktopFiles now looks in /usr/share/icons for icons, and
      can find icon names without extensions specified.
    * Build actions which take a subDir keyword argument now also can
      take a skipMissingSubDir keyword argument which, if set to True,
      causes the build action to be skipped if the specified subdirectory
      does not exist.  By default, those build actions will now raise
      an error if the directory does not exist, rather than running in
      the wrong subdirectory as they did previously.
    * You can now cook a recipe that has a superclass that is defined
      locally but a has supersuperclass that is in the repository.  Similarly,
      if you have a superclass that is in the repository but a supersuperclass
      locally, conary will find that as well
    * r.Replace with parameters in the wrong order will now behave correctly
    * The automatic :config component for configuration files has been
      disabled because Conary does not handle files moving between
      troves, and config files were being re-initialized when packages
      were updated.
  o Code structure:
    * queryrep, query, showchangeset, and update --info all use the same
      code to determine how to display their data.  Display.py was changed
      to perform general display operations.
    * query.py added
    * added JobSource concept for searching and manipulating lists of jobs.
    * moved datastore.py into repository module
    * Stubs have been added for adding python and perl dependencies, and
      the stubs have been set to be initially ignored.
    * The internal structure for conary configuration objects has changed
    * A new DYNAMIC size has been added to the StreamSet object.  This will
      cause StreamSet to use either a short or long int to store the size
      of the frozen data that is included in a frozen StreamSet, depending
      on the size of the data being stored.

Changes in 0.71.2
  o Client Changes:
    * The update-conary option has been renamed updateconary per
      bugzilla #428
    * buildPath can be set in contexts
    * cvc co <foo> will work even if there are two foos on the same label with
      different branches.  In that case, it will warn about the older foo
      which it doesn't check out
    * Test mode didn't work for updates and erases which were split into
      multiple jobs
  o Build Changes:
    * Combined the EtcConfig and Config policies, and deprecated
      the EtcConfig policy.
    * All config files default to being put into a :config component.
      This is overridden by any ComponentSpec specifications in the recipe.
    * A use flag has been added for xen defaulting to 'sense prefernot'.  This
      flag should be used to specify flavors for xen domU builds where special
      provisions are made for paravirtualized domU.
    * Added new CheckDesktopFiles policy to catch some more common errors
      in .desktop files.  (For now, it looks for common cases of missing
      icons; more may be added over time.)
    * The Requires policy now interprets synthetic RPATH elements (passed in
      with the rpath= keyword argument) as shell-style globs that are
      interpreted relative first to the destdir and then to the system.

Changes in 0.71.1:
  o Server Changes
    * Added iterTroves() call which iterates over large numbers of troves
      much more efficiently than a single getTrove() call would.
    * Split out FileRetriever object to allow file information to be pulled
      from the repository inside of an iterTroves() loop
    * The web interface shows the troves contained in a group trove instead
      of trying to list all files in a group.
  o Client Changes
    * Config file options that take a path as a value now support ~ for
      home directory substitution
    * Trove.diff() returns a standard job list instead of the previous
      only-used-here format
    * /var/log/conary tracks all update, remove, rollback, and erase events
    * Progress output is simplified when stdout is not a tty (no line
      overwrites)
    * Tracebacks during logged commands get copied to the log
    * Code which checked to see if a shadow has been locally modified didn't
      work for shadows more than a single level deep
    * When you are installing from changesets using --from-files, other troves
      in the changesets can be used for dependency resolution
  o Build Changes (cvc)
    * Additional calls are emulated by the filename_wrapper for the
      r.Run calls.
  o Code Structure
    * Split build/recipe.py into several smaller files
    * Moved OpenPGP keyTable access up call stack so that it can now be
      accessed outside of kid templates.
    * Move epdb code into its own package

Changes in 0.71.0:
  o Code Structure
    * conary now imports all python modules from a toplevel "conary"
      module.  This prevents conary from polluting the module namespace.
  o Client Changes
    * Clone didn't handle shadow version numbers correctly (and could create
      inconsistent version numbers)

Changes in 0.70.5:
  o Client Changes
    * Files changing to config files across distributed repositories now works.
    * The update code uses more consistent use of trove sources, and only
      makes explicit calls to the repository if asked.  This should make it
      possible to create interesting update filters.
    * Clone updated sequences it was iterating over, which is generally
      a bad idea (and caused clone to commit inconsistent troves)
  o Build Changes (cvc)
    * Locally cooked filesets now include file contents, making the
      filesets installable.
    * Fileset cooks now retrieve all of the file objects in a single
      network request per repository.
    * The new NormalizeLibrarySymlinks policy runs the ldconfig program
      in all system library directories.  This ensures that all the
      same symlinks that ldconfig would create when the shlib tag handler
      runs are packaged.  It also warns if ldconfig finds missing files.
    * New argument to r.Run(): "wrapdir" keyword argument behaves much
      like "filewrap" but takes a string argument, which limits the scope of
      %(destdir)s relocation only to the directories under the specified
      wrapdir, which is interpreted relative to %(destdir)s.  Works best
      for applications that install under one single directory, such
      as /opt/<app>
    * Clone, branch, and shadow all take --info now instead of --test
    * ELF files that dlopen() libraries can now be provided with
      synthetic soname dependencies with
      r.Requires('soname: libfoo.so', '/path/to/file')
    * r.Requires now enforces that packages that require a file and
      include that required file must also explicitly provide it. (bz #148)
  o Server Changes
    * Packages added to the repository are checked to ensure the version and
      flavor of all referenced components are the same as for the package

Changes in 0.70.4:
  o Client Changes
    * The trove that satisfies a dependency that is broken by erase is
      now displayed in the "Troves being removed create unresolved
      dependencies" message.
    * Components are now displayed on the same line as their parent
      package in "conary update" output.
    * A new 'interactive' option has been added to conary configuration.
      When set to true, conary will display info about clone, branch,
      update, and erase operations, and then ask before proceding.
  o Build Changes (cvc)
    * The CompilePython action has been fixed to accept macros at the
      beginning of its arguments, fixing a bug new in Conary 0.70.3.
    * The Requires policy can now be given synthetic RPATH elements;
      this is useful when programs are only intended to be run under
      scripts that set LD_LIBRARY_PATH and so do not intrinsically have
      the information they need to find their libraries.
    * Added --test to clone, branch, and shadow commands
    * Clone now supports --skip-build-info for less rigid version checks
      on cloned troves
    * Fixed usage message to better reflect reality
    * Cloning to a branch which already has a version with a compatible
      flavor now works.
    * cpio archive files are now supported for r.addArchive()
  o Repository Changes
    * The repository now serves up stored OpenPGP keys as a "Limited
      Keyserver"; users can retrieve keys, but not search or browse them.
      The keys are available via /getOpenPGPKey?search=KEY_ID. This
      is meant only to allow conary to automatically retrieve OpenPGP
      keys used to sign packages.

Changes in 0.70.3:
  o Client Changes (conary)
    * Conary now works harder to avoid having separate erase/installs,
      instead preferring to link those up into one update when possible.
    * Conary configuration now supports contexts.  Contexts are defined in
      sections starting with a [<name>] line, and provide contextual
      configurations for certain variables, defined in the man page.  All
      configuration options after the [<name>] will be associated with that
      context, and will override the default configuration when that context
      is active.  The current context can be selected by using the --context
      parameter, or by setting the CONARY_CONTEXT environment variable.
    * 'conary config --show-contexts' will display the available contexts
  o Build Changes (cvc)
    * A local cook of a trove foo will ensure that the changeset created is
      installable on your local system, by making sure the version number
      created is unique.
    * The builddir is no longer allowed to appear in ELF RPATHs.
    * The build documentation strings have been significantly updated
      to document the fact that for most strings, a relative path
      is relative to the builddir, but an absolute path is relative
      to the destdir.
    * The ManualConfigure action now sets the standard Configure
      environment.
    * cvc will allow you to cook a trove locally even when you are unable
      to access the trove's source repository
  * Common Changes:
    * Version closeness was improperly measured for troves on different
      branches when then label structure was identical
  o Repository Changes
    * Repository now has a config flag called requireSigs. Setting it to
      True will force all troves to have valid package signatures.  Troves
      lacking this will be rejected.  Enabling this option prevents the
      generation of branches, shadows, or clones since these troves are not
      signed.  It is not recommended that this option be enabled until the
      infrastructure is in place to provide package signatures for all types
      of troves.

Changes in 0.70.2:
  o Client Changes (conary)
    * GnuPG compatible trust metrics for OpenPGP Keys now exists. This
      makes it possible for conary clients to refuse troves that
      aren't properly trusted. The metrics currently in place mimic
      gpg behavior.
    * Running "conary update" in a directory that does not exist no
      longer fails with an error (bugzilla #212).  Note that "cvc
      update" still requires that the current working directory exists
      of course.
    * HTTP error conditions are handled more gracefully when commiting
      a change set. (bugzilla #334)
    * conary more reliably sets a non-zero exit status when an error
      occurs. (bugzilla #312)
    * When performing an update of a group that adds a trove foo,
      search the system for a older version of foo to replace if the
      original update command found a replacement by searching the
      system.
    * New option, "conary update-conary" has been added in an attempt
      to provide a workaround for future drastic protocol revisions
      such as what happened for 0.70
    * Methods for parsing command line update request and changeset requests
      have been added to conaryclient.cmdline
    * A metric for the distance between arbitrary versions on different
      branches has been added, and the code which matches troves changes
      between collections uses this code to give well-defined matches
      for all cases.
    * Rollbacks are now listed with the most recent on top
    * Troves which a group operation tries to remove will be left behind
      if they satisfy dependencies for other troves
    * updateall command respects pins on top-level troves
    * Dependency resolution no longer blows away pinned troves
    * conary update now takes a changeSpec, allowing you to specify both
      the version to remove and the update version, like
      'conary update foo=2.0--3.0'

  o Build Changes (cvc)
    * cvc more reliably sets a non-zero exit status when an error
      occurs. (bugzilla #312)
    * Building groups w/ autoResolve displays the revision of the
      troves which are being included
    * The change to automatically split up hardlink groups into
      per-directory hardlink groups has been reverted.  Instead,
      Conary enforces that link groups do not cross directories, but
      provides an exception mechanism for the rare cases where it is
      appropriate to do so.  The old LinkCount policy was renamed
      LinkType, and the new policy enforcing link group directory
      counting is now called LinkCount.
    * The NormalizeCompression policy no longer causes an error if you
      have two files in the filesystem that differ only by the .gz or
      .bz2 extension.
    * The Provides policy will not longer automatically provide soname
      dependencies for executable files that provide sonames.  A few
      executables do provide sonames, and 0.70.1 provided them as
      harmless extraneous provisions.

   o Repository Changes
     * A new getConaryUrl() method has been implemented to support the
       "conary update-conary" feature
     * Exception handling has been re-worked.  All exception classes
       that are marshaled back to the client are now in the
       repository.errors module.  Some of the most commonly used
       exception classes have been included in their previous modules
       for compatibility until code can be modified to use the new
       repository.errors module.

Changes in 0.70.1:
  * Collection merging didn't handle (admittedly obscure) cases where
    a component on the local system was updated to a new version of a
    trove, and updating that package also tries to update to that version
    but using a different path
  * Redirects are allowed in group cooking as long as the target of the
    redirect is also specified in the group (this allows cleaner handling
    when trying to clean up after label multiplicity)
  * Shorten display for versions and flavors in internal debugging output.
    Make str() output for versions and flavors return formatted strings.
  * ELF files finding non-system libraries via an RPATH did not always
    have the path to the library encoded in their dependency requirement,
    depending on whether the package also included some other (unrelated)
    non-system library.  Futhermore, system paths encoded in an RPATH were
    incorrectly honored.  Both of these bugs have been fixed.
  * Ownership policy now uses macros in the user and group definitions.
  * Symbolic links to shared libraries can now provide path-encoded
    soname dependencies (only manually, never automatically).
  * Removed outdated code with convoluted code for preventing providing
    soname dependencies in some cases; that code has been functionally
    replaced by limiting automatic soname dependencies to system library
    directories.
  * Instead of complaining about hardlinks spanning directories, Conary
    simply creates one link group per directory per hardlinked file.
  * Fixed bug which made source commits fail on cloned source troves

Changes in 0.70.0:
  o The client and server protocol versions have been changed and
    the filecontainer version number updated.
    * Upgrading from previous versions of Conary to 0.70.0 will
      require downloading a old-format changeset file from
      ftp://download.rpath.com/pub/conary/
    * Adding path hash data to TroveInfo overflowed the amount of
      storage space available in a StreamSet when a trove contained
      several thousand files.  In order to accommodate larger data
      stored in StreamSets, we have changed the way data sizes are
      handled.
    * With the changes to StreamSet, LargeStreamSet is obsolete.
      Changeset files used to used LargeStreamSet to represent data.
      Since we now just use a StreamSet, the changeset file format
      changed.
    * Since this version of Conary is incompatible with previous
      versions, we took this opportunity to do database and repository
      migrations that will allow us to make significant code cleanups
      in the near future.

 o Other smaller changes
    * Conary now does the right thing if the same trove is listed
      twice in an update due to recursion (it checks for duplicate
      installs of the same trove).
    * A bug where None would show up in CONARY files when an
      autosource file changed contents but did not change names has
      been fixed.

Changes in 0.62.16:
  * The "conary update" and "conary erase" commands now display the actions
    they take as they run (similar to --info output).
  * The --info output for "conary erase" and "conary update" has been
    reworked to be more user-friendly.
  * Added new conaryrc option signatureKeyMap to choose which signature
    to use when signing based on the label.
  * Fixed a bug where conary would only sign the last trove listed,
    instead of signing all troves listed.
  * The ComponentRequires policy now makes :devellib components require
    :data components if they exist.
  * Don't check for bucket conflicts when resolving during group cooks - if we
    want to check for bucket conflicts in groups, it will be readded in a more
    general way.
  * Removed extra freezes and thaws of files for a 8% improvement in install
    time for absolute change sets (at the cost of some memory, but thanks
    to splitting transactions this should be a good trade off).
  * Added removeIfExist call to miscmodule for some peformance improvement.
  * ELF files that find non-system libraries via an RPATH now have the path
    to the library encoded in their dependency requirement, matching the
    path encoded in the dependency provision.  Before this, the RPATH
    was ignored and the path encoding was only guessed within one source
    package.
  * The LinkCount policy now enforces the requirement that hardlink groups
    contain only files in the same directory as each other; no hardlinks
    between files in different directories are allowed.
  * When updating a group across branches, if a subtrove within the update has
    already been manually moved to the new branch by the user, conary will
    recognize this and sync that trove with the group
  * A new "closed" configuration variable has been added to the
    apache-based networked repository server.  When set, the server
    will always raise a "RepositoryClosed" exception when a client
    attempts to access it.  The configuration variable is a string.
    The string will also be returned to the client.
  * Removed install buckets and replaced with comparisons of hashed path
    values to determine trove compatibility.
  * If a trove is included in an update twice, once directly, and once
    implicitly through recursion, ignore the recursive update.
  * More constraints added to the repository schema
  * Added hasTrove to Items table for faster trove names check

Changes in 0.62.15:
  * The MakeDevices() policy now accepts mode= as a named argument.
  * Added (undocumented) --debug (prints debugging output),
    switched old (undocumented) --debug to now be --debugger (starts debugger
    on initialization)
  * Added debug messages to conaryclient/update.py
  * Cloning to the the same branch works (providing a good way of
    reverting changes)
  * Cloning now updates buildRequirements and loadedTroves in troveInfo
    and enforces their consistency on the target branch
  * Cloning groups is now supported
  * Fix update case where a group update should cause conary to search the
    system for an older version of a trove to replace.
  * If you update a trove foo locally to a new version on the same branch, and
    then update the containing group to a new version on a different branch,
    conary will now update foo to the new branch as well.
  * fix error message when you try to pin as non-root

Changes in 0.62.14:
  * The threading changes in .13 caused some error information to be lost.
    Tracebacks have now been fixed, and the download thread checks much more
    often to see if it needs to exit.
  * Catch InstallBucketConflicts exception

Changes in 0.62.13:
  o Repository Server changes
    * The Schema creation SQL statements have been rewritten in a more
      standardized form. Some indexes have been redefined and a number
      of views have made their way into the default repository schema.
    * The new call troveNamesOnServer can be used now by the netclient
      code for a much faster retrieval of all trove names available on
      all labels on a given server. Server and client protocol numbers
      have changed.
    * The getTroveList() server side function got a rework that should
      result in about a 50% execution time speedup on most queries.
    * The Metadata SQL query has been reworked to join tables in a
      much better order, speeding up the getMetadata call on a
      repository with many versions much faster.

  o Client changes
    * Conary now compresses XML-RPC requests before sending them to
      the repository server.  In order to use compression, the remote
      server must be running Conary 0.62.13 or later.  If the server
      is running an older version, the client will fall back to
      sending uncompressed requests.
    * The database conversion in 0.62.12 did not correct all
      out-of-order file streams.  A new conversion function is in
      0.62.13 that will examine every file stream and ensure that it
      is stored correctly in the database.
    * Versions from the contrib.rpath.com repository are automatically
      rewritten to point to contrib.rpath.org.  NOTE: if you have a
      label from the contrib.rpath.com repository in your
      InstallLabelPath (such as contrib.rpath.com@rpl:devel), you will
      need to modify it to point to contrib.rpath.org.
    * Install bucket handling now works for collections which were not
      fully installed.
    * A bug where database was left locked on exception during install
      when the download thread was still executing has been fixed.
    * The conaryclient code has been split into pieces.
    * Switched rollbacks to local@local:ROLLBACK
    * The main thread no longer blocks forever when the download
      thread fails.
    * Matching referenced troves in collections is no longer dependent
      on sort order of internal dictionaries.

  o Common Repository and Client changes
    * When a changeset is applied to the local system or committed to
      a networked repository, the fileIds are recomputed from the file
      objects and verified.  This prevents corrupted or miscomputed
      changesets from being committed to the repository or applied to
      the local system.

  o Building/Branching changes
    * Many changes have been made to cloning, including sideways
      cloning (creating a clone at the same branch depth as the clone
      source), better cloning with multiple flavors, separate cloning
      of source and binaries, resilience against duplicate troves,
      proper use of existing fileIds during clones, simultaneous
      cloning of multiple troves, and better clonedFrom tracking.
    * The default optflags for x86 changed to remove -mcpu, as it is
      deprecated in gcc.

Changes in 0.62.12:
  * Conary will no longer create a "rootroot" group while installing
    users whose primary group is "root".  It will now call the
    appropriate tag handler for user/group modifications if the tag
    handler is installed.
  * EnforceConfigLogBuildRequirements no longer suggests recursive
    build requirements for packages in which the configure script
    checks to see if the package is already installed.
  * Installing new version of pinned troves leaves the pinned trove in
    place if the two troves have compatible install buckets
  * By default, when you shadow a binary trove, its source is shadowed with it.
  * Instead of a --sources option, cvc shadow and cvc branch now take
    --source-only and --binary-only options that allow you to control whether
    sources or binaries are shadowed.
  * Branch and shadow commands now take an unlimited number of troves
    to branch/shadow.
  * Files sharing versions but with different contents (thanks to flavors)
    got lost when switching from one flavor of a trove to another
  * troves can now be specified for rq, q, and update as <labelpart>/<version>,
    e.g., foo=:rpl1/1.0, or foo=contrib.rpath.com@/2.3-1-2
  * version.hasParent() handles more cases of shadows of shadows correctly.
  * cooking troves into the repository with --flavor <newflavor> now modifies
    the flavor before the recipe is even loaded, not when the recipe's setup
    function is called.
  * add a check to ensure RPATHs in cooked packages do not have %(destdir)s
    or /tmp or /var/tmp in them.
  * EnforceSonameBuildRequirements has been temporarily changed to produce
    warnings instead of errors.
  * Dependncies and flavors didn't order things properly in their frozen forms
  * StreamCollections are now properly ordered

Changes in 0.62.11:
  * InstallBucket policy now allows using macros in component names.
  * The --resume option now works correctly when conary has
    automatically discovered a non-standard path for the main build
    directory.
  * A soname dependency is again generated for libraries outside of
    library directories, but the pathname is now included in the
    dependency.  Within a package, all matching dependencies are
    modified to include the path.  This is useful for cases where
    an application packages private versions of libraries -- the
    dependencies still need to be there so that inter-component
    requirements are honored, but they must not perturb the rest
    of the system.
  * Recursive pinning now behaves itself
  * Switch group recipe syntax to use r.add() instead of r.addTrove,
    r.remove() instead of r.removeTrove(), and add a
    r.setDefaultGroup() command to set the default group.

Changes in 0.62.10:
  * EnforceSonameBuildRequirements enhanced to handle correctly cases
    where more than one trove can resolve a single soname dependency.
  * EnforceConfigLogBuildRequirements now can take exceptions, which
    can be specified either as a filename (such as /usr/bin/bison or
    %(bindir)s/bison) or as a required trove (such as bison:runtime).
  * The trove.Trove initializer no longer allows for a trove to be created
    with a name that has more than one ":" character in it.
  * EnforceSonameBuildRequirements now can take exceptions, which are
    specified as a required trove (such as libfoo:devel) to avoid adding
    to the list of requirements.
  * EnforceSonameBuildRequirements now produces errors for missing build
    requirements, and EnforceConfigLogBuildRequirements now demonstrates
    very few false positives, and so has been updated to warning instead
    of info.
  * Added a check to warn when a trove is installed multiple times from
    the same branch with incompatible install buckets (--no-conflict-check
    overrides this check)
  * Redirects can now redirect to nothing, which allows components to
    disappear gracefully on a redirection
  * A soname dependency is now provided only if the library is in a
    default library directory, or in a directory explicitly added with a
    SharedLibrary(subtrees='/path/to/dir/') call.

Changes in 0.62.9:
  * EnforceConfigLogBuildRequirements policy added.  It looks through
    all config.log files anywhere under the build directory for programs
    that configure has found, and ensures that the transitive closure
    of the build requirements contains each file listed.  (That is, if
    the file /usr/bin/perl has been found, and intltool:runtime is in
    the buildRequires list, and intltool:runtime requires perl, then the
    requirement is satisfied.)  This policy currently produces some false
    positives; the "greylist" that tries to remove false positives needs
    to be expanded.
  * The repository server now uses a repository instance specific key
    cache.  This fixes KeyNotFound errors seen when running multiple
    repositories on one server.

Changes in 0.62.8:
  * The bug, introduced in 0.62.7, that caused Conary to stop short of
    recursing to the innermost troves when handling erasures has been fixed.
  * EnforceSonameBuildRequirements enhanced to use the system database to
    find the right missing build requirements.
  * Make users and groups in a repository such that they may not differ only
    in case, i.e. if user foo exists, user Foo cannot be created.
  * files in /usr/%(lib)s/python/.* are no longer automatically given an
    architecture flavor - if there are architecture-specific files in those
    dirs, they should result in an arch-specific flavor through normal
    means.
  * By default, no OpenPGP signatures will be added to troves when
    doing commits unless a fingerprint is explicitly set in conaryrc.
    Previously, if a keyring existed, the first key found would be used.

Changes in 0.62.7:
  * Some unneeded parts of the sql query in _getTroveList have been removed,
    improving performance.
  * The performance of the default (and most used) case of the
    getAllTroveLeaves has been increased up by using a specialized
    query.
  * Exception handling in the repository when revoked or expired keys
    are used has been corrected.
  * Signature checking now correctly checks the timestamp of the signature
    against the expiration time (if any) of the key that signed it.  If
    the signature timestamp is later than the expiration timestamp,
    the signature is rejected.
  * Pass 'Database is locked' repository errors to the client as a
    RepositoryLocked exception notifying user that the server is busy.
  * The 'yuck' script is no longer installed.
  * ComponentRequires now makes :runtime, :lib, :devellib, and :devel
    components all require their matching :config component if the
    :config component exists.  The :config component is not automatically
    created, but when it exists, it's always going to be because it
    is required by multiple other components.

Changes in 0.62.6:
  * mergeCollections() didn't always handle referenced troves changing
    byDefault status
  * Various cleanups and simplifications have been made to the trove
    removal determination

Changes in 0.62.5:
  * Allow selection of individual troves from change set files via --from-file
  * Recursive queries on local database could get upset by a missing trove
  * Underlying dependency code returns version and flavor for troves with
    broken dependencies
  * Underlying dependency code returns information on what removed trove
    caused a broken dependency
  * Removed --no-deps-recurse option
  * Greatly simplify dependency resolution logic
  * The version portion of a Release (version-sourceCount-buildCount)
    is no longer required to begin with a digit.
  * The Release parsing code has been cleaned up to use consistent
    naming, API documentation, and parse error messages
  * An unhandled exception when signing a trove twice with the same key
    has been fixed.
  * Old (now invalid) changesets are now removed from the changeset
    cache when a digital signature is added to a trove.
  * A package is now counted as empty if it contains only files automatically
    found by the AutoDoc policy.
  * CPackageRecipe now requires elfutils:runtime for eu-strip; this is
    needed for the existing debugedit:runtime requirement to do useful
    work.
  * Removed DistroPackageRecipe and moved its buildRequires list to
    PackageRecipe.  Use clearBuildReqs() to remove any of the base
    requirements for a package.
  * Install buckets are respected during dependency resolution
  * Updated the troveNames() call to a faster query, which should bring
    the run time of the "conary rq" back to a more reasonable limit
  * Race conditions and robustness problems have been fixed in
    the changeset cache.

Changes in 0.62.4:
  * Many places where lots of individual db calls were done to collect
    file objects have been collapsed into batched calls (5-10% speedup
    on some operations)
  * Fixed PGP key submission to not use a hidden form element.
  * Changed PGP key submission to use an xmlrpc call instead of
    modifying the database directly.
  * Added methods to change PGP key/user associations, and thereby
    disable a key.
  * Added an index to dependency resolution for a massive improvement
    on local system dependency performance on large updates.
  * Added the ability to get troves without file lists from the local
    database and use that when getting troves through the changeset
    trove source.
  * Previously, dependency resolution could cause duplicate
    trovesource entries.  This no longer occurs.
  * :lib and :devellib automatically have lib=%(lib)s install buckets.
  * A user management bug in the repository has been fixed.
    Previously, if you deleted a group followed by the user with the
    same name of the group, an unhandled exception occurred.
  * Looking up changeset cache entries in the cache database no longer
    uses exception handling to determine when database entries are
    invalid or stale.
  * The EnforceSonameBuildRequirements policy now recognizes :devellib
    as well as :devel components in buildRequires.

Changes in 0.62.3:
  * Don't link troves to groups when the branch has changed
  * Link new troves to collections (and new collections to old troves) when
    a trove isn't installed but a suitable replacement (meaning on the same
    branch) is available
  * Installing changesets w/ not by default from files broke
  * Fix a bug in the kid template that prevented permissions (ACLs) from being
    deleted from a repository.

Changes in 0.62.2:
  * Further reworkings of update code to be fully based on job sets. The
    absolute flag now defines whether a trove is newly installed or if
    it should be an update from an existing trove (when possible). Network
    changesets and changesets from files are treated almost identically now.
  * Swapped lock terminology for pin
  * Changed table names in database schema to better match the repository
    schema

Changes in 0.62.1:
  * UtilizeGroup fixed
  * conary updateall fixed
  * Disable SHA-1 integrity checks when trove changesets don't include
    files in various places
  * conary now prevents you from cooking empty groups

Changes in 0.62.0:
  * Initial OpenPGP (RFC 2440) based signature support has been
    added. Conary reads public keys from ~/.gnupg/pubring.gpg and
    /etc/conary/pubring.pgp.  Conary reads private keys from
    ~/.gnupg/secring.pgp.  Setting the "signatureKey" configuration
    variable to a key ID will select which key to use from the
    keyring. If signatureKey is not set, and there is a valid private
    keyring, the first key on the keyring will automatically be used
    to sign changesets when committing them to the repository.
    "cvc sign" adds a signature to a trove that already exists in the
    repository.
  * Change set generation on the command line is more flexible. It can generate
    erasure changesets as well as relative to nothing changesets
  * When creating multiple groups from the same recipe using newGroup(),
    Conary now searches all subgroups when resolving dependencies within
    a parent group
  * Conary no longer resolves dependencies for troves with byDefault=False
    (such as :test and :debuginfo).  Conary will now resolve dependencies in
    those troves only if you set checkOnlyByDefaultDeps=False.  When creating
    subgroups using newGroup(), pass the checkOnlyByDefaultDeps flag as an
    argument to the newGroup() function.
  * excludeTroves now applies to troves which have been added to
    already installed collections

Changes in 0.61.12:
  * You can now search for troves by <trove>=<host>@
  * A bug when cooking groups with depCheck = True (introduced in 0.61.10)
    has been fixed.
  * A new r.ByDefault policy controls how components are included in their
    enclosing packages; the default is True except for :test and :debuginfo
    components that default to False.
  * Cloning across repositories works
  * A bug in 'conary update --info' output was fixed

Changes in 0.61.11:
  * A bug that caused a database deadlock when removing entries from the
    changeset cache in the repository server has been fixed.
  * Added RegularExpressionList in conarycfg
  * Added lockTroves configuration option for autolock
  * Recurisvely included troves could be removed incorrectly when those
    troves were already present

Changes in 0.61.10:
  * The conary update command now takes a --sync parameter, documented in
    'man conary'
  * Groups now allow you to create a reference to another cooked trove,
    and use that reference to add troves that are contained in that trove.
    For example, if you want to create a group-python based on the troves in
    an already cooked group-dist, you add a reference to the group-dist in
    group-python, and pass the group-dist reference in when you call
    addTroves.
  * Work has begun towards generalizing the concept of a trove source.
    A class SimpleTroveSource has been added that, when subclassed and given
    access to the troves, will allow you to call findTroves to search that
    source.  The same code is used in update code to unify updating from
    the repository and from changesets, and it is used to provide the search
    capabilities for the local database.
  * Conary now allows all files, not just regular files, to have
    dependencies.  This is necessary for user/group dependencies for
    non-regular files to work.  Packages built with 0.61.10 or later
    that have non-regular files with non-root user or group will not
    be readable by Conary versions 0.61.9 or earlier.
  * Shadowing now preserves the byDefault flag, and handles reshadowing
    collections gracefully now
  * Update preprocessing now works on absolute changesets instead of
    relative ones, providing massive cleanups. Code uses sets of jobs
    instead of changesets for job representation, allowing still more
    cleanups. Many bugs seem to have gone away.

Changes in 0.61.9:
  * Fix a bug added in 0.61.8 that breaks tag handlers

Changes in 0.61.8:
  * Fix a bug introduced in 0.61.7 that occurred when, in the repository,
    either the Users table or Groups table was empty when creating a new group.
  * Add --buildreqs, --flavors options to q and rq.
  * Primary troves should not have their trove change sets overridden by
    items recursively included (and fixed a pile of things this broke).
  * Locally stored change sets can't always get access to pristine files
    from the local filesystem; when it can't, make sure file sha1 checking
    doesn't get upset.
  * Unchanged troves in updated groups could be erased by items in the
    same group on a different branch.
  * The "conary q[uery]" command accepts a --diff option.  When --diff
    is used, the difference between installed and pristine troves is
    displayed.
  * An additional progress callback has been added to show when database
    transactions are committed

Changes in 0.61.7:
  * Several bugs related to updating two troves with the same name have been
    fixed - including branch affinity, flavor affinity, correct handling of
    already updated troves, and correct handling of empty flavors.
  * "conary emerge" as root (or as a user than can apply the changeset
    produced by the build) did not install anything but the toplevel
    package.  This bug has been fixed.
  * No longer hide descriptive TroveNotFound errors behind a generic
    NoNewTroves wrapper.
  * Group recipes can now request that dependencies be resolved and
    added to the group at cook time.  To automatically add required
    troves to a group add "autoResolve = True" to the recipe class.
    Optionally "autoResolveLabelPath" can be set to a list of labels
    to use during dependency resolution.
  * Locally stored rollbacks couldn't handle files changing types. As
    part of the fix, the generic file diff code is now used when creating
    changesets instead of having a special-case wrapper around it
    (fileChangeSet()).
  * The commitaction script and the changemail module did not necessarily
    show the full trailing version for branches and shadows.  (For example,
    /conary.rpath.com@rpl:devel/4.1.25-18/db41/19 showed up as "19"
    instead of "4.1.25-19".)
  * Add a --deps option for conary q.  Make that and conary rq --deps
    recurse over collections.
  * Warn about missing buildRequires entries both for soname dependencies
    and for TagSpecs applied via tag description files.
  * A bug in updating groups that switch the byDefault setting of troves
    has been fixed.
  * Add an updateThreshold config option to control the number of troves to
    include in a download.
  * Ordering didn't work for old packages depending on anything, or for
    dependencies whose provider moved between components.
  * The r.Ownership(), r.UtilizeUser(), and r.UtilizeGroup() now generate
    appropriate dependencies on info-* packages.
  * Updating packages and components installed multiple times could cause
    a component to be removed multiple times (which resulted in a traceback).
  * Fixed a bug that occurred when groups tied to a user were deleted
    without deleting the associated user, then subsequently adding a user
    with the same name.

Changes in 0.61.6:
  * InitialContents turns off EtcConfig, since a file cannot be both
    a config file and an InitialContents file.
  * Reworked repository change sets to directly reference files from the
    contents store.
  * The User() command now takes an optional supplemental= option,
    which provides a list of supplemental groups to which to add
    the user.  (SupplementalGroup() is for groups not associated
    with a user.)
  * The showcs command can now handle components that are referenced
    but not included in a changeset.
  * InfoUserRecipe and InfoGroupRecipe can now be built with buildlogging
    turned on.
  * Conary's internal handling for dyanamically finding new IDs for
    users and groups has been fixed.
  * "conary updateall" now accepts the --test flag.
  * Various fixes were made to the CIL dependency detection code.

Changes in 0.61.5:
  * Added basic clone capability (which only works cloning to parents
    branches and shadows, and on a single host).
  * Now handles degenerate case of packaging unreadable files.
  * A bug that caused conary to ask for the wrong fileId when constructing
    a changeset from multiple repositores has been fixed.
  * Conary now can add users and groups automatically at install time.  If
    there is no taghandler to add a user or a group, conary will add it
    internally as a bootstrapping measure; if there is a taghandler,
    conary will call that instead.  In order to ease transition, Conary
    does not yet create the dependencies on the info- packages; a future
    version of Conary will add those dependencies after the system user
    info- packages have been created.
  * rpm2cpio now handles rpm archives that use bzip2 to compress the
    cpio payload
  * Conary now creates dependencies (provides and requires) for CIL
    files, if mono's monodis is installed on the system or being built
    in the current package.
  * Troves moving between troves could cause conary to attempt double
    erasures
  * The networked repository handles cases where contents are not
    found in the contents store.  The exception is passed back to
    the client.
  * The networked repository handles cases where a file stream is not
    found when the client asks for file contents.  The exception is
    passwd back to the client.
  * An error that caused getPackageBranchPathIds() to return the
    oldest fileIds instead of the youngest fileIds has been corrected.
  * Reworked finding old versions of troves to avoid a single trove
    being removed multiple times

Changes in 0.61.4:
  * %(datadir)s/.../lib/ files will no longer show up in :lib - presumption
    being that anything under %(datadir)s really is arch independenct
  * Creating branches and shadows had a command line parsing bug
  * "cvc newpkg" takes --dir and now complains for unexpected arguments
    (which is used to just ignore)
  * when using flavor affinity for installed troves, merge subarchitecture
    flags
  * group handling didn't always preserve troves which were needed by a
    newly installed trove properly

Changes in 0.61.3:
  * Corrected a bug that snuck in 0.61.2 that caused a temporary SQL table
    to not be temporary, which makes multiple httpd processes fail with
    'database schema changed' errors.

Changes in 0.61.2:
  * Fix a bunch of typos in the authentication checking server side
  * Add permission editing capabilities to the server component and hooks
    in the netclient
  * Overhaul of ACL system so that uniqueness constraints on Troves and
    Labels can be enforced: we now use a special Trove and Label "0 | ALL"
    instead of Null
  * Dependency resolution enforces label ACLs.
  * Module arguments to commitaction are parsed according to shell
    quoting rules.
  * The changemail commitaction module now takes an optional '--from'
    argument.
  * added clearBuildReqs() - will clear all or some of superclass buildreqs
    when cooking.
  * The pickled version of Dependency objects changed, therefore the
    schema version of the changeset cache has been incremented.
  * When Configure() detects a failure and input or output is not a
    tty, all config.log files will be included in the output in order
    to ease debugging from captured log files.
  * Part of the infrastructure for adding users and groups has been added:
    it is possible to create info-<name>:{user,group} packages via
    UserInfoRecipe and GroupInfoRecipe classes.  The User(), Group(),
    and SupplementalGroup() policies are deprecated; those lines should
    move to their own recipes intact (the syntax remains the same).
    The install-time code does not yet install info-* packages first in
    their own transaction; when it does, the Ownership(), UtilizeUser(),
    and UtilizeGroup() policies will create dependencies on the
    appropriate info-* packages.
  * The networked repository server and client code has been changed
    to use the 'deflate' Content-encoding type instead of 'zlib',
    which makes the code RFC 2616 (HTTP 1.1) compliant.
  * A new function called hasUnresolvedSymbols() has been added to the
    elf module.  This could be useful for a contributor to implement a
    policy that checks to make sure that shared libraries do not have
    unresolved symbols.  Additional code could be written to check
    binaries too.
  * cvc checkout, update, and commit now show progress when communicating
    with the repository server
  * Progress is now displayed while downloading file contents from a
    repository (such as when assembling a changeset that is distributed
    across multiple repositories)

Changes in 0.61.1:
  * Cleaned up error message which results from Conary not being able to
    determine which trove to remove when a new one is installed
  * Dependency object use slots
  * Hash values for DependencySet, Version, and Branch objects are cached
  * UIDs and GIDs that cannot be mapped to symbolic names no
    longer cause the buildpackage code to traceback.  The ownerships
    from the filesystem were never used anyway, so it's safe to assume
    that all files are owned by root:root
  * Implemented proper updateall
  * Files in troves are downloadable from the repository browser.
  * Troves in the repository browser are separated by first letter
    instead of showing all troves in one page.

Changes in 0.61.0:
  * New functionality for maintaining user groups: renaming and updating
    members
  * Added repository interfaces for deleting users and groups
  * Added a repository iterator function to list the members of a group
  * The web interface to the Conary repository now has a repository
    contents browser, accessible either from the main page (if you are
    logged into the web interface), or from the /browse url. Example:
        http://conary.example.com/conary/browse
  * A bug preventing all access to the web interface if an anonymous
    user existed has been fixed.
  * "Large" updates are split into multiple pieces which are downloaded
     and installed independently of one another
  * Trove updates are tracked through collections
  * Group handling completely rewritten to function as a three way merge
    instead of a set of heuristics
  * Trove removal handles references troves which are referenced by multiple
    collections
  * Rollback format unified for local and nonlocal rollbacks
  * Dependency ordering forces collections to be installed after all of their
    referenced troves (allowing simple restarts)
  * Database migration removes stale versions
  * --replace-files marks the replaced versions of the files as no longer
    present
  * Troves store information about Install Buckets - not used yet.
    By specifying a component's install bin, which is a set of key-value
    pairs, you can describe whether two versions of a component are
    installable side-by-side.  If two versions of the component share the
    same keys for their install bins, but at least one different value, then
    the components are installable side-by-side.
  * Troves store information about troves loaded when building a recipe
  * Build Requirements are stored with the trove
  * Add isCollection() to TroveInfo
  * Changesets download while instals are going on
  * StreamSet.twm() respects ignoreUnknown now
  * Rollbacks of locally cooked and emerged troves works

Changes in 0.60.12:
  * Previously, if you ran "conary update foo", and foo requires a new
    version of bar, but updating to the new version of bar would break
    existing dependencies of other troves on the system, a very
    unuseful "Troves being removed create unresolved dependencies"
    message would be printed.  Conary now says that "Additional troves
    are needed" instead.  If --resolve is used, it will report the
    troves that have been added before displaying the dependency
    failures caused by erase.
  * Symlinks no longer confuse AutoDoc policy.
  * Autosource files which have changed confused cvc update
  * allow a \ at the end of a line in config files to do line continuations
  * several bugs in the multitag handler have been fixed

Changes in 0.60.11:
  * The '-f' flag was added to the arguments to gzip when
    recompressing compressed files
  * Added progress callbacks for uploading the changeset when cooking
  * Improved automatic mainDir detection for some corner cases.
  * Put development docs back in :devel component (they were
    inadvertantly removed from it by a previous fix).

Changes in 0.60.10:
  * BadFilenames policy absolutely prohibits filenames with newlines
    in them, no exceptions allowed.  Other similarly bad filenames may
    later be forbidden by this policy.
  * UTF8Filenames moved to packagepolicy, where it belongs, and it now
    raises an error instead of printing a warning.
  * Conary now enforces the rule that tag names must have no whitespace
    and must be all alphanumeric characters, -, or _.
  * Conary can now run a single instance of a single tag handler to
    process multiple tags.  The tag description files for each tag
    must point to the same tag handler, and must each specify the
    multitag datasource.  The data is passed to the tag handler on
    standard input using the protocol "tag list for file1\nfile1\n..."
  * Fixed ftp server busy detection when fetching files via URL.

Changes in 0.60.9:
  * The changemail script is replaced by a generic commitaction script
    that loads modules, and a changemail.py module is supplied.  There is
    a backward-compatible changemail script which calls commitaction
    with the changemail.py module.  --email and --*user options now are
    changemail module options, so the commitAction should be specified
    something like this:
    commitAction /.../conary/commitaction --repmap ... --module "/.../conary/changemail --user %(user)s --email foo@example.com --email bar@example.com"
    You can add your own modules and run them all from the same commitaction
    using multiple --module arguments to the commitaction script.
  * Conary can now almost always guess the correct name for the mainDir
    when it is not %(name)s-%(version)s, if the first addArchive()
    instance creates exactly one top-level subdirectory and no other
    top-level files of any sort, in which case it will use that name as
    the mainDir.

Changes in 0.60.8:
  * The changemail script is now actually packaged, in
    /usr/lib{,64}/python2.4/site-packages/conary/changemail
  * Build requirements for superclasses are automatically added to
    subclasses.
  * Build requirements now look at all labels in a version to see if they
    satisfy a build requirement.
  * The NormalizeManPages policy now automatically converts man pages
    encoded in iso-8859-1 to man pages encoded in utf-8.  Additionally,
    it runs faster and no longer calls sed.

Changes in 0.60.7:
  * The changemail script is now distributed with conary, and is called
    with a different calling convention; instead of being called once
    per trove with trove-specific command line options, it is called
    once per commit (of however many troves) and creates more readable
    summary email messages.  Remove --trove, --version, and --flavor
    arguments from your changemail invocations.  Added --user argument
    to changemail; specify in .cnr files as "--user %(user)s".  Or, to
    only print users for source or binary commits, use "--sourceuser
    %(user)s" or "--binaryuser %(user)s", respectively.
  * The cvc rdiff command now recognizes creating a shadow as such.
  * Build requirement tracking is now half-enabled; conary is now able
    to read "buildReqs" tags, but will not yet generate them.
  * Files in /tmp and /var/tmp, and all cvs temporary files, will no
    longer be packaged by default,
  * The addArchive(), addSource(), and addPatch() actions can now fetch
    via HTTPS as well as HTTP and FTP.
  * The repository now handles creating a changeset between two troves
    that both contain a version of a file that is stored on a different
    repository

Changes in 0.60.6:
  * Erasing emerged troves works properly
  * Calling Doc() no longer disables the AutoDoc() policy.
  * A more reliable method is used for finding the port of an
    Apache connection

Changes in 0.60.5:
  * 'conary emerge' works again
  * Distributed group changesets failed when remote troves disappeared
    from the group
  * build logs are now tagged with 'buildlog' tag
  * Conary now handles cases when a directory becomes a symlink when
    applying a changeset.  An error message is displayed which tells the
    user how to apply the update.

Changes in 0.60.4:
  * An error in the automatic database conversion of 0.60.2 systems
    has been corrected.

Changes in 0.60.3:
  * Reimplemented LargeStreamSet in C
  * Added StreamCollection
  * Policies now announce their names in their information, warning,
    debug, and error messages, making it easier to determine how to
    resolve problems.
  * The database conversion for to 0.60.2 didn't work well; a proper
    conversion is now in place

Changes in 0.60.2:
  * Added InitialContent flag
  * Fixed bug which caused servers to leak file descriptors when the sqldb
    was replaced
  * "repquery --deps" output fixed (broken in 0.60.1)
  * Added AutoDoc policy which finds common documentation files and puts
    them in %(thisdocdir)s automatically.
    AutoDoc is disabled by calling
    Doc without calling AutoDoc, which means that existing recipes that
    call Doc will not show changes.
  * getPackageBranchPathIds() now returns version and fileId as well,
    so that the IdGen class can determine if an older version number
    should be assigned to files.  getPackageBranchPathIds() is now the
    primary mechanism for populating the pathId dictionary.
  * The local label methods of the version object have been
    refactored. isLocal() is now onLocalLabel(), isEmerge() is now
    onEmergeLabel(), etc. isOnLocalHost() has been added as a method
    to easily determine if a version only exists in the database
  * Moved logic for explicitly creating a changeset from cscmd.py to the
    ConaryClient object
  * Added the (unused) ability to lock and unlock troves. Ignore this for now.
  * "query --info" behaves much more like "repquery --info" now
  * isSourceVersion() method has been to the Version object
  * most of the remaining erroneous references to "Package" have been
    changed to "Trove" throughout the code.  This includes method
    names such as getPrimaryPackageList() -> getPrimaryTroveList().  Some
    more commonly used methods were left as deprecated thunking methods
  * dependency resolution couldn't resolve a requirement w/o flags against
    a provides w/ flags

Changes in 0.60.1:
  * Support for legacy clients (protocol version 29) has been removed from
    the server
  * The server raises an server-side exception if any client with
    protocol less than 32
  * Updated the URL provided in a server-side client version mismatch
    exception
  * Server-side dependency suggestions return more choices, leaving it
    to the client to sort it all out
  * Client uses timestamps to determine which troves to install when their
    flavors score equally
  * Fixed build-side bug handling meta characters ([,*,etc) in file names
  * "cvc newpkg" now accepts pkgname=label syntax
  * files.contentsChanged() function updated to work with StreamSets
  * Basic local changeset creation, retargeting, and commits work
  * Permissions weren't merged for operations run as non-root users
  * The structure of the repository web interface has been redesigned
    and some authentication UI bugs have been fixed.
  * The repository web interface now requires the conary-web-common package
    to be installed.
  * Committing troves to the repository no longer recompresses non-config
    files
  * Timestamps are set on the server at commit time; the timestamps the
    client assigned is not used (this is to protect against clients with
    a bad idea of time; servers should be consistent, even if they're
    wrong, and as long as time doesn't go backwards on that server all is
    good)
  * Reworked troves to be representable as streams and implement *basic*
    signature capability
  * Local cook versions are now more sensible.

Changes in 0.60.0:
  * Changed changesets to compress individual files instead of the combined
    stream.
  * Cleaned up file content objects to no longer track file sizes.
  * Switched away from TupleStream to StreamSet both for better performance
    and for improved flexibility in the format (at the price of larger
    frozen streams).
  * Troves explicitly provide their own names.
  * Troves can now provide "capability flags", and trove requirements
    can now include references to the capability flags.
    r.ComponentProvides(('ASDF', 'FDSA')) will cause all components built
    from the current recipe to provide the 'ASDF' and 'FDSA' capability
    flags, and r.Requires('/path/to/file', 'foo:runtime(ASDF FDSA)')
    will make /path/to/file require the foo:runtime component built
    with the ASDF and FDSA capability flags.
  * Dependency components can contain : characters now.

Changes in 0.50.14:
  * Dependency checking now returns reordering information (which isn't
    used yet)
  * Allow groups to include other groups defined in the same recipe (but
    explicitly disallow cycles in groups)
  * Fixed bug in building multiple groups with a single recipe when some
    of the groups already exist, but others don't

Changes in 0.50.13:
  * Added automatic :data component for /usr/share, to which you should
    add any platform-independent files that are needed by :lib components
    but not in a libdir-derived path.  These might include configuration
    files and supporting data files needed by both library and runtime
    programs.
  * Added automatic intra-package inter-component dependencies; now within
    a single package, the :devel component will automatically require the
    :lib component if both components exist.  These dependency sets can be
    modified with the ComponentRequires policy.
  * The build/buildpackage.py file has variable and function names changed
    to better match our terminology for packages and components.
  * Change flavor specified in the conaryrc to a flavor path -- accept the
    flavor config parameter multiple times to create a flavor path
  * Added a "filewrap" argument to r.Run() that inserts an LD_PRELOAD
    wrapper that overrides some library funtions to look in %(destdir)s
    first before looking in the filesystem.  This is subject to change
    as we experiment with it!

Changes in 0.50.12:
  * Implemented --quiet for conary update changeset commands, and cvc cook.
    Also implemented the 'quiet' configuration value. This option suppresses
    progress indicators.
  * Split loadRecipe into loadInstalled and loadSuperClass, depending on the
    purpose of the recipe loading.  loadInstalled will examine the local
    system to look for a matching installed trove, and load that version,
    while loadSuperClass will not.
  * Logs of builds are now stored in cooked changesets in the :debuginfo
    component -- generally in
    /usr/src/debug/buildlogs/<name>-<version>-log.bz2, controlled by
    macros.buildlogpath
  * Added lib/logger.py
  * Fixed conarybugz.py to work with Conary's new site-packages location
  * Cleaned up yuck, rpm2cpio, and rpm2ccs scripts to use new "import conary"
    mechanism for finding conary.
  * Check sha1s for all files written into the repository or file system
  * conary scs --deps works again

Changes in 0.50.11:
  * Reworked file addition to local database a bit for better performance
  * Fixed sorting for --info
  * Don't make --info installs require a writeable database
  * Added an exception to group updating, restricting removal of existing
    troves to match the group's contents to troves on the same branch
  * Groups which had the same trove added (via a referenced trove) and
    removed (from the primary trove) got confused
  * conary showcs now takes trove version
  * conary showcs will display erased troves in changesets, and erased troves
    that are referenced but not within the changeset
  * conary changeset now support trove=<version>-- to create a changeset that
    erases the trove
  * Cache user id to name mapping
  * Improved the progress indicators for preparingUpdate and
    creatingDatabaseTransaction
  * Implemented progress indicator on source downloads
  * Fixed bug in update process which caused files to be incorrectly skipped

Changes in 0.50.10:
  * Added callback for creating database transaction, so that it does
    not look like we spend an inordinate amount of time executing tag
    pre scripts.
  * Added findtrove.py to the Makefile so that it is included in
    the distributed version of conary.
  * Added distcheck rule to Makefile to try and avoid missing files in the
    future

Changes in 0.50.9:
  * reimplemented StreamSet in C
  * moved findTroves out to findtrove.py, reworked it to be more modular
  * getSourceVersion now correctly handles branched binaries by looking
    up the branch to find the source component.
  * reimplemented StringStream in C
  * fixed bugs in --info

Changes in 0.50.8:
  * sort update --info alphabetically, display old versions, and display
    a letter summarizing the type of change
  * NormalizeInterpreterPaths() policy now looks in the package currently
    being built, as well as on the installed system, to determine how to
    resolve #!/usr/bin/env scripts.
  * groupName argument to addTrove() can now be a list of group names as
    well as a single group name.
  * --no-recurse works on the erase path
  * fix to walkTroveSet (which was horribly broken)
  * enable (optional) dependency checking when building groups
  * 'cvc cook' error output when there are unresolved build
    requirements is more user friendly
  * filesystem conflicts are handled properly when applying a rollback
  * updating a package to a version that comes from a different
    repository when that package had an uninstalled component works
    now.
  * conary now resides in /usr/$LIB/python$PYVERSION/site-packages/conary/
  * calling r.Replace on a non-regular file results in a warning instead
    of an unhandled exception
  * implemented basic callbacks for update, erase, and changesets

Changes in 0.50.7:
  * Added the XInetdService action to avoid having to include
    /etc/xinetd.d/ files separately, and to make xinetd.d files
    be consistent, making recipe-provided changes less likely to
    conflict with local configuration changes.
  * groups are no longer allowed to contain redirects
  * added setLabelPath to group recipe
  * Allow r.Provides("soname: libfoo.so(FLAGS)", "/some/file") (added
    the "(FLAGS)" part).
  * don't allow spaces and commas in revisions

Changes in 0.50.6:
  * conaryclient.updateChangeSet should have recursed by default
  * Metadata retrieval now works along distributed branches and shadows.
  * reworked troves being added to database to handle missing parts
    of packages and groups properly (and make things faster and more
    elegant)
  * merged update and erase code paths in conaryclient
  * update and erase now take +,- modifiers on trove names
  * added --info to see what an update or erase command will do
  * a single group recipe can now build multiple groups

Changes in 0.50.5:
  * Streams return their value through __call__ instead of value()
  * Reimplemented ShortStream and IntStream in C
  * conary config now takes --show-passwords option, and does not pretty
    print config file values when not printing to screen.  This means that
    conary config > <file> will result in a valid configuration file.
  * Updating groups didn't work when the group referenced troves as new
    which were already installed on the system
  * r.ComponentSpec('somecomponent', '.*') will no longer override the
    file specifications for packaging :debuginfo and :test components.
  * loadRecipe now takes a troveSpec as its first parameter, and uses that
    troveSpec to find the trove on the local system that matches the source
    component that is being loaded.  loadRecipe also automatically searches
    the labels that are parents of the current recipe, so if you shadow a
    recipe, any loadRecipe lines contained in that recipe should still do
    what you want.
  * merge didn't handle files converging
  * merge doesn't need to deal with autosource files
  * diffs between groups failed when members disappeared

Changes in 0.50.4:
  * Most rollback information is stored as a reference to a repository
    instead of storing full rollback data on the local system. The
    localRollbacks flag in conaryrc allows the old behavior to remain.
  * The CONARY state after a merge operation on a shadow now has the
    correct fileId for files that are not different than the parent
    version.
  * Added /usr/lib/conary/conarybugz.py to make it easy to automatically
    populate bugzilla databases from repositories.
  * Sped up Strip, NormalizeInitscriptLocation, NormalizePamConfig,
    TagDescription, and TagHandler policies by limiting them to
    only appropriate directories.
  * Fixed :debuginfo to work with binaries built from more than one
    source file, and made it less aggressive by only stripping debug
    information out to the :debuginfo files, which both makes stack
    traces better without :debuginfo installed and makes libraries
    stripped for :debuginfo more likely to work.
  * When existing fileId's had no streams but the streams are provided
    by a later commit, those streams weren't always merged properly if
    there were multiple files for that fileId
  * conary config output masks user/password info in repository maps
  * the config option useDir has been changed to useDirs, and archDir has been
    changed to archDirs, to allow for tiered use/arch flag definitions, and
    the tweaking of use and arch flag settings.  By default, useDirs and
    archDirs look in /etc/conary/<dir>, followed by /etc/conary/distro/<dir>,
    follwed by ~/.conary/<dir>, where dir is use or arch, depending on the
    context.
  * Arch files can now contain arbitrary macro definitions, and in the future
    will contain values for macros like %(lib)s, which is lib64
    on some platforms.
  * when using --keep-existing, the install label path and install flavor
    are used to determine which version to install instead of using affinity
    to install something close to what you already have.
  * a bug that prevented a changeset from applying to the system when
    the changeset removed a component from a package and the component
    is not installed on the system has been fixed.

Changes in 0.50.3:
  * database findTrove now has an interface that is much closer to the
    repository findTrove function -- this enables conary q to work like
    conary rq.
  * Group handling didn't work for multiple levels of group inclusion.
  * Database.hasTrove() no longer needs to instantiate troves.
  * Fixed overly-aggressive cleaning of the cache.
  * Added repository findTroves call to parallelize findTrove calls.
  * Added the NonMultilibDirectories policy to prevent 32-bit troves from
    utilizing lib64 directories.
  * the NormalizeInterpreterPath policy can now handle unwriteable files
  * fixed the network client code to return file contents properly when
    multiple file contents are requested from the server (bz#50)
  * rewrote Database.getTroveLatestVersion()
  * Added :debuginfo handling in Strip policy, which requires debugging
    to be turned on in optflags and elfutils's eu-strip and debugedit to
    be installed.  Like :test components, :debuginfo components are not
    installed by default.
  * File versions are now properly set to a branched version after a
    merge operation
  * cvc commit aborts again when the current versions of files are not
    the latest versions

Changes in 0.50.2:
  * Any %(lib)s-derived path (/%(lib)s, %(libdir)s, %(krbprefix)s/%(lib)s,
    or %(x11prefix)s/%(lib)s) will now cause the entire package and all
    components to be flavored with the base instruction set flavor, so
    that architecture-sensitive but non-code files in (say) /usr/lib64
    do not show up on 32-bit platforms.
  * Sped up dependency resolution on the client
  * The reworked getFileContents call now asks for contents from the
    correct server when contents from more than one server are requested

Changes in 0.50.1:
  * Add support for trove=<troveVersion> in rq, cvc co, and other places that
    use findTrove
  * Add conary q --info option to display flavors
  * changeset command uses system flavor if no flavor is specified, skips
    troves which are not included in packages and groups by default,
    takes a --no-recurse option, and filters based on the excludeTroves
    configuration setting
  * Added automatic :perl component that works like the :python component,
    and extended the multilib-friendly-or-architecture-neutral policy to
    work with perl as well as python.
  * client/server protocol negotiation is a whole lot smarter now
  * getChangeSet() results in a single URL rather than one per primary trove
  * group, fileset, and redirect recipes have macros that contain the
    buildlabel and buildbranch.
  * fixed a bug with merging absolute change sets which contain config files
  * redirections to troves w/ older versions already installed didn't work
  * the pathId generation code has changed.  For cooked troves, the
    pathId will be the same for any particular version of a path.
    Code must not depend on this behavior, however; it may change in the
    future.

Changes in 0.50.0:
  * Redirections work
  * Sped up group generation
  * Troves which reference other troves (groups and packages) can now specify
    whether a trove is installed by default or not. Packages now reference
    :test, but don't install it by default
  * Added optional 'recurse' parameter to netclient.createChangeSetFile
  * The first argument to the Requires and TagSpec commands can now have
    macros interpolated, as in r.Requires('%(bindir)s/foo', ...)
  * Groups can have requirements now
  * protocol-level getFileContents works on multiple files simultaneously
  * repository log had too many files added to it
  * set instruction set flavor for a cooked trove whenever any Arch flags are
    checked

Changes in 0.14.12:
  * The shadow command looks at buildLabel instead of following
    installLabelPath
  * In some cases, troves with an incompatible flavor were chosen when
    --resolve was used. The proper flavor is now used, or the
    dependency is reported as unsatisfiable.
  * Several more instances of %(lib)s were moved out of the default
    specification for generic components like :runtime and :devel for
    better multilib support.
  * Policy now helps ensure that :python components are either
    architecture-neutral or multilib-friendly.
  * Better error messages for "%(foo)/" (which should be "%(foo)s/")
  * Looking up files in the local database gave erroneous results in
    some cases (this was noticeably primarily when distributed change
    sets were being generated)

Changes in 0.14.11:
  * Local systems store config files in sql tables now.  Use
    /usr/share/conary/convertcontents to convert to the new data store.
    Note that this means that any *config file* managed by conary can be
    read through the main SQL database file in /var/lib/conarydb/conarydb.
  * Actually check build requirements before building, use --no-deps to
    ignore the check.
  * make conary q and conary update convert all flavors to  strong flavors
    for comparison; ~readline becomes readline, and ~!readline becomes
    !readline, so that conary q foo[readline] works as expected.
  * no default flavor is presumed for local operations (erase, q)
  * changed getPackageBranchPathIds to base64 encode the filename in
    order to ensure that the resulting XML-RPC will be UTF-8 clean.
  * localoutofdate renamed to "yuck", a man page added, and the script
    and man page are now installed on the system.
  * rename --use-macro and --use-flavor options for cook to --macro
    and --flavor
  * support new cook syntax: cvc cook <trove>[flavor] to set the troves flavor
    while cooking
  * fixed rq output when iterating over subtroves within a trove or group
  * TroveNotFound exceptions are handled gracefully in cvc.  'conary cook
    foo' will no longer traceback when foo:souce could not be found in
    the repository.
  * Unsynchronized updates work for packages and groups
  * The database is now opened with a 30 second timeout.  This should allow
    better concurrency.
  * added --exclude-troves and excludeTroves conaryrc entry
  * repository .cnr file's commitAction configuration item now has a
    flavor provided to it as %(flavor)s and the default changemail
    script uses it.
  * don't allow the same label to appear twice in sequence in a version

Changes in 0.14.10:
  * FlavorMap sense wasn't set right for base instruction set

Changes in 0.14.9:
  * Shadow Branch objects didn't return parent branches properly. This
    caused incorrect pathId's to show up on cook on shallow shadows.
  * Reworked the code which looks up pathIds to take advantage of a new
    server call (getPackageBranchPathIds) which is faster and looks on
    both the full branch and full parent branches.
  * The Apache repository server now allows mixed ssl and normal requests.
  * Added forceSSL option to apache repository server configuration.
  * The network client code now supports accessing servers over https.
  * Proper salts are used for user passwords.
  * The default value for macros.optflags is "-O2" again, instead of
    an empty string.
  * The http handler in the conary server now sends back proper error
    codes in the case of an authentication error.

Changes in 0.14.8:
  * Fixed bug where streams for commits on distributed branches didn't always
    get set properly
  * reworked findTrove() in repository to return (name, version, flavor)
    tuples instead of full troves
  * Split conary.1 into conary.1 and cvc.1
  * Allow cvc cook trove=<version>
  * remove --target-branch cook option
  * added default :devellib component for architecture-specific devel bits,
    made all files with an architecture-specific multilib path that are
    not in :devellib go into :lib instead of having many of them fall into
    :runtime

Changes in 0.14.7:
  * ELF libraries with sonames that have paths in them are now handled
    sanely, by removing the path (and complaining...)
  * split march into targetArch and unameArch -- requires a new distro-release
  * rework command line arguments to shadow and branch to match how versions
    are normally specified, and allow a flavor specificatoin
  * added --sources to branch and shadow commands

Changes in 0.14.6:
  * fix for generating changesets between repositories
  * policies that look at shared libraries are now multilib-aware,
    fixing shared library permissions and dependency provision
  * autosources didn't work when committing across a shadow

Changes in 0.14.5:
  * allow groups to contain troves with conflicting flavors
  * make repository-side change set caching less buggy
  * fix config files changing to symlinks
  * allow duplicate items to be specified for erase and update
  * changeset command allows flavors to be specified
  * repquery --info shows trove flavor
  * fixed bug with not matching base instruction set flavor

Changes in 0.14.4:
  * several bugs in the 'cvc update' code paths have been fixed
    - it no longer retrieves autosource sources
    - the CONARY file now gets populated entries for autosource files
    - the fileids in CONARY files are now correct after an update
  * several bugs in error handling have been fixed
  * several docstrings have been fixed
  * packagepolicy now automatically adds usermode:runtime requirement to files
    that are dangling symlinks to consolehelper
  * the templating engine for the web interface to the server has been
    changed to kid; kid and elementtree are now required to run a server.
  * the web interface now supports limited editing of ACLs
  * the server now only supports protocol version 26 (it was a mistake
    to leave in support for 24 and 25)
  * old code that supported ancient protocol versions has been
    removed from the server
  * recipes loaded from within recipes follow the label= argument if
    it is given

Changes in 0.14.3:
  * Fixed usage message to no longer print 1 at bottom; improved option
    handling error messages
  * Fixed versions when branching from a shadow
  * The lookaside cache now fetches from the repository into the right
    location and with the right permissions, and fetches manually-added
    as well as automatically-added sources.
  * In recipes, addSource can now take dest='/path/to/file'
  * Change %(servicedir)s location from /var to /srv

Changes in 0.14.2:
  * contents are now stored as diffs when either the new file or the
    old file is empty
  * diffs of numeric streams can now express a change to the value of
    None

Changes in 0.14.1:
  * fixed a typo in lookaside.py that prevented commits from working
  * added a descriptive exception message when fileids in your database
    do not match the fileids in the repository

Changes in 0.14.0
  * added ability for changesets to ignore unknown fields in some places
    (making changesets somewhat less brittle)
  * fixed bug in source handling with non-recipe files in the local directory
  * added framework for generic trove information
  * checkout no longer pulls all sources from the repository
  * used new trove info framework to store the source trove, build time,
    total file size, and version of conary used when building binary
    troves.
  * lib/elf.c no longer uses mmap to read elf files.  Some architectures
    may have elf structures on disk that are not naturally aligned, and
    using mmap to read them won't work.
  * the repository code now uses a 30 second timeout when attempting to
    access the database
  * Have architectures control their march values in the architecture
    config files.
  * add Arch.getCurrentArch() to get the major architecture that is in use
    during a build

Changes in 0.13.3
  * added ability for a contents log file (makes syncing much easier)
  * file tags weren't used on updates
  * "description update" tag action replaced with "handler update"
    (which gets called when either the tag description or the tag handler gets
    updated)
  * "description preremove" tag action replaced with "handler preremove"
  * sources get committed automatically

Changes in 0.13.2
  * reworked use.py code almost entirely.
  * added /etc/conary/arch directory to contain architecture definition files;
    changed /etc/conary/use files to contain more information about how
    flags are used when building.  Flag definitions are no longer in use.py.
  * fixed buildFlavor so that it affects cooking packages as well as
    determining troves to include when cooking a group
  * changed --noclean to --no-clean to be in line with the rest of the
    options; documented it
  * removed Use.foo and Flags.foo options from conary config files.  Macros.foo
    is still there.  Added --use-flavor option to cvc cook which takes a flavor
    and overrides the build flavor while cooking.
  * groups now take flavor strings to determine the flavor of a trove to
    include, not flag sets.
  * dependencies resolution is flavor sensitive now (and uses flavor
    affinity)
  * added trove version/release number to dependency messages
  * renamed classes and methods in versions.py to match current terminology

Changes in 0.13.1
  * repquery wasn't filtering by flavor properly (exposed by a bug fix
    in 0.13.0)

Changes in 0.13.0
  * removed importrpm.py
  * diffs between a file object that has a non-empty provides or requires
    to a file object that has an empty provides or requires are now properly
    generated and applied.
  * added checks to validate merged file objects against the fileIds
    in the changeset
  * implemented shadows
  * framework for redirects in place
  * removed (unused) parentId field from Branches repository table

Changes in 0.12.5
  * reworked dependency resolution a bit for a big speedup in the server
  * moved destdir to %(builddir)s/_ROOT_
  * made macros.destdir available during the unpacking of sources
  * source commands (r.addAction, etc.), if given absolute paths for
    their dir keywords, will perform their actions in the destdir instead
    of the builddir
  * most build commands (r.Make, r.Create, etc.), will work in either builddir
    or destdir, depending on whether they are given relative or absolute
    paths
  * add dir keyword for r.Run
  * include /usr/bin/rpm2cpio

Changes in 0.12.4
  * set more arch flags for x86 and x86_64
  * troves can have multiple instruction set flavors now
  * flipped around use: and is: sections of flavor strings
  * Version and Branch object completely separated

Changes in 0.12.3
  * conary verify updated to new API so that it works again
  * conary q (with no arguments) works again

Changes in 0.12.2
  * added getTroveVersionsByBranch
  * make better use of _mergeQueryResults
  * moved version affinity into findTrove from ConaryClient
  * fixed branch affinity so that it's actually branch affinity instead of
    label affinity
  * rdiff changes for 0.12.0 broke negative numbers for oldVersion
  * rdiff diff'd based on label instead of branch
  * update has flavor affinity now
  * flavors can now be specified on the command line for update, erase
    repquery, and query
  * unspecified flavor flags got scores of zero, which was wrong
  * added python code for flavor scoring (useful for the client)
  * repository queries didn't work properly when looking for multiple flavors
    of a single version
  * fix for updating multiple flavors of a single version of a trove
    simultaneously
  * reworked getTroveVersionList and getAllTroveVersions for per-trove
    flavor filtering

Changes in 0.12.1
  * repquery and query always showed dependency information
  * getTroveLeavesByBranch did extra demarshalling of the flavor
  * repquery didn't deal with nonexistant troves well
  * dependency failures on erase didn't reassemble dependency flags properly
  * fixed bug in dependency sets creation which caused dependency flags
    to get mangled
  * added a check to prevent mangled flags from getting committed

Changes in 0.12.0
  * document config command, and display supplied macro/use/arch information
    in output
  * repository acl's work for almost everything
  * anonymous access must be explicitly enabled by creating an acl for
    user 'anonymous' with password 'anonymous'
  * server side flavor scoring used
  * queries reworked for flavor matching

Changes in 0.11.10.1
  * move to python2.4
  * repository caching (which isn't used yet) didn't track the recurse flag

Changes in 0.11.10
  * changed flavor tracking when loadRecipe() is used to only track
    flavors in loaded recipes that are superclasses of the recipe
    class in the loading recipe.  (e.g. loading python.recipe to get
    the distribution python version will not add all of the python
    recipe's flavor information to the loading recipe class, as long
    as the loading recipe does not subclass the Python class.)
  * add conary verify command for comparing the local system's state to
    the state it was in at install time
  * when a trove is installed for the first time, it comes from a single
    repository
  * didn't handle file types changing on update
  * fixed problem assigning depNums
  * components disappearing from troves caused problems in relative changesets
  * files moving from removed troves in changesets caused update to fail

Changes in 0.11.9
  * change the order of permissions setting (chmod after chown)
    because some versions of the Linux kernel remove setuid/gid bits
    when setting ownership to root

Changes in 0.11.8
  * work around a python bug w/ fdopen() resetting file permissions
  * r.Replace() as an alternative to r.Run("sed -i '...' file")
  * Policy enforcing UTF-8 filenames
  * r.macros.tagdatadir as a standard place to put data just for taghandlers

Changes in 0.11.7
  * changed server.py to take extra config files via --config-file instead
    of as an extra argument
  * extra config files (specified with --config-file) were ignored if they
    didn't exist; issue an error message now
  * Added r.ConsoleHelper() for recipes
  * PAM configuration files shouldn't have paths to modules by default,
    so we remove what used to be the standard path
  * changed repository user authentication to use user groups (currently
    one per user)
  * added password salt
  * restructured repository a bit
  * removed lots of unused code from FilesystemRepository

Changes in 0.11.6
  * branches are created as changesets now instead of as a protocol call
  * merged authdb into primary repository
  * fix for rdiff (broken by flavor rework in 0.11.5)

Changes in 0.11.5
  * Internals reworked to eliminate flavor of None in favor of empty flavor
  * Added (currently unused) code to parse command line flavor specifications
  * static libraries (.a files) get proper flavors now
  * Handle attempts to update already installed troves from absolute
    change sets

Changes in 0.11.4
  * all components built from a single recipe share a common flavor
  * loadRecipe's label= keyword argument can actually take a label
    as well as a hostname

Changes in 0.11.3:
  * optimized a sqlite update statement to use indexed columns
  * added --test to update and erase
  * dependency check didn't handle new components providing the same
    items as old components (broken by 0.11.1 performance enhancements)

Changes in 0.11.2:
  * standalone server was broken by --add-user changes in 0.11.1
  * dependency check no longer allows packages being removed to cause
    dependency failures
  * changed how dependencies are frozen to make the order deterministic
    (so fileId's don't change around)
  * added a database version to the database schema

Changes in 0.11.1:
  * erasing troves enforces dependencies -- this requires a database
    conversion (run the conary-add-filedeps script which fixed the
    conversion to 0.11.0 after updating conary)
  * reworked dependency queries to take advantage of indices for much
    better performance
  * add --add-user to server.py for creating the authdb

Changes in 0.11.0:
  * massive rework of fileId mechanism to allow better flavor support
  * added columns to dependency tables to allow erase dependency checks
    (which are not yet implemented)
  * enabled trove requirements
  * added cvcdesc and the 'describe' command to cvc to generate
    and use metadata XML files.
  * getMetadata follows the branch structure up until it finds metadata
    for the trove.
  * changed getFileContents() to not need trove name or trove version
  * byte-compiled emacs lisp files are transient, like python
    byte-compiled files
  * addSource recipe action now can take a mode= keyword argument
  * cook now enforces having no dash characters in version numbers
  * files are explicitly disallowed from depending on groups, packages,
    or filesets; the only trove dependency that a file or component
    can have is on a component.  Only filesets can depend on filesets.

Changes in 0.10.11:
  * reworked how absolute change sets get converted to relative change
    sets for better efficiency
  * chained dependency resolution caused duplicate troves in the final
    changeset (and a lot of extra work)
  * added --config to stand alone repository
  * source flag wasn't set properly for newly added non-text files
  * flavor information is now printed by "conary query" when multiple
    flavors of the same version of a trove are installed
  * "conary repquery --all" flavor output formatting has been improved

Changes in 0.10.10:
  * changesets get downloaded into a single (meta) file instead of lots
    of separate files
  * fix several bugs in the freshmeat record parsing
  * add a freshmeat project page URL to the metadata by default
  * add a "source" item to metadata
  * the server implementation of troveNames() was horrible
  * enabled file dependencies

Changes in 0.10.9:
  * fixed some authorization issues with the xml-rpc repository interface
  * the web management interface for the repository works now; see
    http://wiki.specifix.com/ConaryConversion for information on how
    to convert existing authdb's to support this
  * fixed a bug with distributed branches
  * users can change their passwords through the repository's web api
  * improved logic apachehooks use to find top level URL
  * fixed bug in server side repository resolution

Changes in 0.10.8:
  * changed iterAllTroves() to troveNames(), which searches a single
    label instead of the whole repository
  * reworked http authentication and CGI request handling and added the
    beginning of a web interface to the repository for user administration
    and metadata management.

Changes in 0.10.7:
  * dependency sql code reworked to use temporary tables
  * new macro called "servicedir" that defines the location for
    service data (%(servicedir)s{ftp,http,etc})
  * added busy wait to sqlite3 python binding when executing SQL
    statements on a busy database

Changes in 0.10.6:
  * Lots of bug fixes for distributed branching
  * Some code rearrangement
  * The start of metadata support code is now included

Changes in 0.10.5:
  * The local database is used for fetching file information (but not
    contents), reducing network traffic when creating change sets
    across repositories.
  * Update works on troves which were locally cooked or emerged
  * Internal changes to move toward getFileContents() working in batches
    rather then on individual files. For now this prevents the repository
    from copying files between the content store and /tmp to serve them.
  * Arch flags are now included in flavors
  * Emerge follows the installLabelPath instead of the buildLabel
  * The extended debugger has been extensively modified
  * Conary can handle filenames with '%' in them
  * The showcs command has been significantly updated, and the updates
    are documented in the conary.1 manpage
  * New syntax for flags distinguishes requirements from "optimized for";
    see http://wiki.specifix.com/FlavorRankSpec

Changes in 0.10.4:
  * Bug fixes for updating from absolute change sets (which basically
    just didn't work for troves which contained config files)
  * Bug fixes for distributed branching
  * The database is used for fetching trove information (but not yet
    file information) when the client constructs change sets across
    distributed branches
  * various other bug fixes

Changes in 0.10.3:
  * this version introduces changes to the network protocol for
    obtaining file contents and changeset generation. The client
    protocol version number has increased, so version 0.10.3 can only
    communicate with servers running the server from 0.10.3. The
    server remains backward compatible with older clients.
  * a warning message is now displayed when the user attempts to
    create a branch that already exists on a trove.
  * the correct trove names are displayed when automatically resolving
    dependencies
  * packages no longer get the union of all the dependency information
    of the components they contain.  This information would have to be
    recalculated if a user installed a package then removed a
    component afterward.
  * a package policy check was added to reject any world-writable
    executable file.
  * r.TagSpec('tagname', exceptions='filter') now overrides a match by
    another r.TagSpec('tagname', 'filter')
  * more changes to metadata interface
  * various other bug fixes and improvements

Changes in 0.10.2:
  * the repository code is now included in the main conary source
    archive
  * "conary showchangeset" produces a more user-friendly output
  * large responses from the repository server are now compressed
  * the protocol for getFileContents() changed to take a fileId
    instead of the file's path.  The repository code can still handle
    old requests, but the client code now requires the latest
    repository code.
  * bug fixes

Changes in 0.10.1:
  * when applying a changeset, dependency failures are resolved by
    querying servers in the installLabelPath
  * troves that satisfy a dependency can automatically be added to a
    transaction.  This behavior is controlled by the "autoResolve"
    variable in conaryrc or the "--resolve" command line option to
    "conary update"
  * dependency resolution is calculated recursively.  To limit the
    recursion depth to check only first order dependencies, a
    "--no-deps-recurse" option has been added to "conary update"
  * "conary repquery" now takes a "--deps" argument, which prints the
    Requires and Provides information for the trove that is being
    queried.
  * changes have been made to the build side of Conary to facilitate
    building recipes that use cross compilers
  * symlinks now get the appropriate ownership set when they are
    restored
  * groups can now specify which flavor of a trove to include
  * repository queries that don't need file information no longer ask
    the repository for files.
  * various bug fixes and cleanups

Changes in 0.10.0:
  * dependency checking is now performed before changesets are
    applied.  This uses new tables in the local system's database.
    If you are using a database created by a version of Conary older
    than 0.10.0, it must be converted before it can be used.  See:
      http://wiki.specifix.com/ConaryConversion
    for details
  * Shared library dependency information in changesets is now stored
    in a different format.  This means that repositories that use old
    versions of Conary will be unable to give valid changesets to
    Conary 0.10.0 or later.  Therefore, the protocol version number has
    been increased.
  * --no-deps argument added
  * "cvc co" is now a synonym for "cvc checkout"

Changes in 0.9.6:
  * dependency enforcement infrastructure has been added (the code is
    currently disabled)
  * bug fixes
    * applying a changeset that un-hardlinks files now works
    * conary rq [trove] --info now works
    * running "conary update [trove]" when more than one flavor of
      [trove] exists no longer tracebacks.  It installs both flavors
      of the trove (which is not always the desired behavior - this
      will be addressed later)
    * only files with execute permissions are checked for
      #!interpreter.
    * "conary rq [trove] --ls" no longer tracebacks when [trove]
      exists in more than one repository
    * various code cleanups

Changes in 0.9.5:
  * new methods for specifying dependency information in recipes have
    been added
  * #! interpreters get added as dependencies
  * local flag overrides now work
  * cvc cook --resume can be used multiple times
  * conary invokes gpg with --no-options to avoid creating or using
    ~/.gnupg

Changes in 0.9.4:
  * fixes to cvc annotate
  * flavors and dependency generation code has been refactored to be
    policy based
  * better error handling when invalid changeset files are given to
    conary
  * minor code cleanups

Changes in 0.9.3:
  * New "cvc annotate" feature
  * Man page updates
  * Changesets which remove a file and replace it now apply correctly.
  * "cvc update" no longer complains and fails to update the CONARY
    state file properly  when ownerships differ
  * FileId generation now looks for previous versions of all the
    packages that have just been created, not just the name of the
    recipe.
  * Cooking as root is no longer allowed
  * Miscellaneous bug fixes.

Changes in 0.9.2:
 * Bug fixes:
   * Applying changesets that have more than one hard link groups
     sharing the same contents sha1 works now.
 * Build changes:
   * Recipes can now create new top level packages.

Changes in 0.9.1:
 * Bug fixes:
   * Applying a changeset that has a flavor which is a superset of the
     previous version's flavor now works.
   * Parsing optional arguments to command line parameters that appear as
     the last thing on the command line works
 * Build changes:
   * Package policy now checks to ensure that files in /etc/cron.*/*
     are executable
 * Update changes:
   * Conary no longer complains if a transient file has been modified
     on disk but no longer exists in a new version of a component.
 * Miscellaneous changes:
   * Version 1 on-disk changeset file support has been removed.

Changes in 0.9.0:
 * protocol versioning is much more granular now allowing for backwards
   compatible versions of functions
 * changeset command now generates changesets for multiple troves spread
   across multiple repositories
 * change sets are transferred as a set of independent change sets now
   (laying the groundwork for repository change set caching, with which
   this version will work just fine)

Changes in 0.8.3:
 * Man page updates.
 * The "conary query" command now accepts multiple arguments for
   troves and paths
 * Fixed "conary erase" command which was broken in 0.8.2

Changes in 0.8.2:
 * You can now install multiple troves at once (even a combination of
   changeset files and troves from repositories), and the entire
   action is recorded in a single rollback (this required a change in
   command-line arguments for updating troves).
 * The beginnings of support for searching multiple repositories
 * Miscellaneous code cleanup and bug fixes.

Changes in 0.8.1:
 * The source code has been re-arranged for easier maintenance, and
   conary has been split into two programs: conary and cvc.
 * Better error messages and debugging tracebacks

Changes in 0.8.0:
 * A new changeset format supports hard links but requires staged update.
 * The new changeset format also collapses duplicate contents even
   when hardlinks are not used.
 * By default, rc?.d/{K,S}* symlinks are no longer packaged. The
   chkconfig program is relied on to create them at package
   install/update time. Init scripts are explicitly required to
   support the chkconfig protocol by default
 * Improved error messages
 * Several bug fixes.

Changes in 0.7.7:
 * Extended debugger saves and emails
 * Tracebacks now include arguments and locals
 * More size optimizations were made when applying changesets
 * Applying absolute changesets when a trove is already installed is
   now much more efficient than it was
 * Self-referential symlinks raise a packaging exception.
 * Several bugs fixes.

Changes in 0.7.6:
 * Installation
   * Hardlink handling
   * enhanced debugging capabilities (including saving a debugging
     state file to enable remote debugging)

   * using binary file ids and iterators for significant memory savings
   * and runtime support for the x86.x86_64 sub-architecture
 * Cooking
   * more robust handling of the --resume option
   * policy normalization of where app-defaults files go.

Changes in 0.7.5:
 * Hard links are implemented (but not yet enabled, in order to
   preserve changeset compatibility for now).
 * Several bugs have been fixed for installing and cooking.

Changes in 0.7.4:
 * Fileids are now stored and transmitted in binary rather than
   encoded.
 * Better handling of multiple versions of packages/troves installed
   at the same time
 * Missing file handling improvements
 * Recipe inheritance is now possible between repositories
 * Enhanced Interrupted builds
 * The dynamic tag protocol was slightly modified
 * Added Arch.x86.amd64 and Arch.x86.em64t
 * several bugs fixes

Changes in 0.7.0:
 * sqlite3 is used for the database
 * better handling of multiple packages with the same name installed at once.

Changes in 0.6.6:
 * repository protocol update
 * changeset format update
 * added the ability to resume halted local builds
 * added the ability to easily package build-time tests to run at
   install time to qualify new/changed environments
 * better handling of packaged .pyc/.pyo files
 * better shared library handling
 * improved inline documentation
 * optimizations for both space and time
 * numerous bugfixes<|MERGE_RESOLUTION|>--- conflicted
+++ resolved
@@ -2,17 +2,14 @@
   o Server Changes
     * a bug which triggered an exception while migrating postgresql
       repositories has been fixed (CNY-1912)
-<<<<<<< HEAD
-    * the getNewTroveInfo call works now faster for mirror operations (CNY-2006)
-=======
+    * the getNewTroveInfo call works faster for mirror operations (CNY-2006)
     * An issue that prevented the server from responding with the
       proper error message when in maintenance mode has been fixed.
       (CNY-2005)
     * An issue that was affecting cooking performance when looking
       up path IDs has been fixed. (CNY-1996)
->>>>>>> 860bf8fa
   o Client Changes:
-    * a bug which prevented the mirror client from using hidden comitts
+    * a bug which prevented the mirror client from using hidden commits
       when mirroring to a single target has been fixed (CNY-1981)
 
 Changes in 1.1.31.4:
