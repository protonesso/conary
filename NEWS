<<<<<<< HEAD
Changes in @NEW@:
  o Build Changes:
    * The addArchive() source action now handles xpi archives. (CNY-1793)
    * Unknown flags are now ignored when calling loadRecipe w/ a flavor
      (before this would result in a traceback).

  o Update Changes:
    * Updates to groups are now allowed to be merged with other groups in 
      update jobs, reducing the number of jobs that are used for updates.
  o Client Changes:
    * Cloning now always increments group version counts, mimicing
      the behavior of group cooking. (CNY-1724)
    * When promoting, --all-flavors is now on by default.  However, if you
      specify a flavor to promote or clone, promotes will be limited by
      that flavor.
    * Several commands, such as promote, update and rq, now take an
      --exact-flavors flag.  If specified, the flavors for each trove must
      match exactly - no system flavor or heuristic is used to find the trove
      you want.  (CNY-1829)
    * If there's a problem w/ dep resolution, conary will retry 5 times,
      but if the connection fails, conary will not retry 5 times in the future,
      instead giving up immediately. (CNY-1814)

  o Bug Fixes:
    * The SQLite "ANALYZE" command is no longer run on local SQLite
      databases.  Any data stored by the "ANALYZE" command will be
      removed from the local database unless it is being accessed
      read-only.  Database performance is poor on databases with
      "ANALYZE" data in them. (CNY-778)
    * Fixed some bugs relating to installing relative changesets.
      These bugs would manifest themselves by making relative changesets
      not installable when the network was down. (CNY-1814)
=======
Changes in 2.0.0:
  o Client Changes:
    * Added getTroveLatestByLabel as a client-side call
>>>>>>> ffd9cf4c

Changes in 1.1.32:
  o Client Changes:
    * A getDownloadSizes() method has been added to the ConaryClient
      object to determine the over-the-wire transfer size of the jobs
      in an UpdateJob object.  Call requires a single repository be
      the source of the entire update. (CNY-1757)
    * cvc reports a more accurate error message when the CONARY file in
      the current directory is not a regular file

  o Server Changes:
    * A "infoOnly" parameter to has been added to the getChangeSet()
      repository method in protocol version 51. (CNY-1757)
    * The list of repository methods is now automatically generated
      instead of statically listed. (CNY-1781)
  
  o Bug Fixes:
    * The addSvnSnapshot() source action now uses the lookaside directory
      for generating the snapshot, instead of using the remote repository.
      (CNY-1777)
    * A bug that prevented unused entries in the Versions table of the
      system Conary database from being cleaned up after erasures has
      been fixed.
    * A bug that caused changes in the byDefault status of a trove to
      be omitted from local rollbacks has been fixed. (CNY-1796)

Changes in 1.1.31.1:
  o Bug Fix:
    * Proxies used wrong getChangeSet call for old protocol versions (CNY-1803)

Changes in 1.1.31:
  o Bug Fix:
    * A bug that caused an Internal Server Error when a Conary proxy
      attempted to convert a changeset for an older client when the
      upstream Conary repository was not running 1.1.29 or later has
      been fixed. (CNY-1792)

Changes in 1.1.30:
  o Bug Fixes:
    * The version cache for upstream servers in the Conary proxy
      incorrectly included user information in the URL, causing
      KeyErrors when users were switched to anonymous. (CNY-1787)
    * An issue related to the formatting of repository map entries
      has been fixed. (CNY-1788)
    * The Conary proxy no longer supports protocol version 41
      (and hasn't for a few releases).
    * An issue that was affecting the performance of the getChangeSet
      API call on Conary proxies running in an apache environment
      has been fixed.

Changes in 1.1.29:
  o Client Changes:
    * In conaryrc files, repositoryMap entries can now use wildcards
      for the server name.
    * Multiple entitlements can now be sent to each server.
    * Server names in entitlements may include wildcards.
    * Entitlements may be placed in conaryrc files now using
      'entitlement server entitlement'. "conary config" displays
      entitlement information.
    * A bug that limited a single MetadataItem to less than 64 KiB has
      been fixed.  Conary 1.1.29 will produce metadata that will not
      be visible to older clients.  Likewise, metadata produced by
      older clients will not be visible to Conary 1.1.29 and later
      clients. (CNY-1746)
    * Metadata items can now store strings with NUL characters in
      them. (CNY-1750)
    * The client API will now raise an InsufficientPermission error
      instead of an OpenError when the client's entitlements are
      not allowing access. (CNY-1738)

  o Build Changes:
    * Refreshed autosource files are now displayed by 'cvc revert' and
      'cvc diff'. (CNY-1647)
    * Support for the Bazaar revision control system has been added via
      r.addBzrSnapshot(). (requires bzr >= 0.16).

  o Server Changes:
    * (Nearly) all repository operations are now performed using the
      permissions of the anonymous user in addition to the permission
      set for any user authentication information which is present.
    * Path names in the entitlementsDirectory no longer have any
      meaning. All entitlements are read, and the serverName in the
      XML for the entitlement is used to determine which server to
      send the entitlement too.
    * Entitlement classes are no longer used as part of authentication;
      they may still be specified, but repositories now look up the
      class(es) for an entitlement based on the key.

  o Internal Changes:
    * The restart information, necessary for Conary to resume execution
      after a critical update is applied, now includes the original
      command line. The way this information is stored is incompatible
      with very old versions of Conary.  Downgrading from Conary
      version 1.1.29 (or newer) to version 1.1.11 (or older) is known
      to fail. (CNY-1758)

  o Bug Fixes:
    * 'conary rblist' no longer produces a stack trace if the
      installLabelPath configuration option is not set. (CNY-1731)
    * A bug that caused an "Error parsing label" error message when
      invoking "cvc commit" on a group recipe that used
      r.setSearchPath(str(r.labelPath[0]), ...) has been
      fixed. (CNY-1740)
    * Proxy errors are now reported in the client, for easier
      debugging. (CNY-1313)
    * A bug that caused an "Unknown error downloading changeset" error
      when applying an update job that contained two different
      versions of the same trove has been fixed. (CNY-1742)
    * Adding redirects which pointed to otherwise-unused branches
      corrupted the database by creating a branch without corresponding
      label information.
    * When critical updates are present in an update job that has
      previously downloaded all the changesets, Conary will no longer
      unnecessarily re-download the troves. (CNY-1763)
    * TroveChangeSet.isRollbackFence() now returns the correct answer
      if the trove changeset does not contain absolute trove
      info. (CNY-1762)
    * A bug related to entitlement directories containing unreadable
      files has been fixed. (CNY-1765)
    * A bug that prevented epydoc from producing documentation on
      the Conary code has been fixed. (CNY-1772)
    * Conary will temporarily fall back to reading unsigned group
      script information from changeset files that are created by
      Conary < 1.1.24.  Once rBuilder creates changesets with a newer
      version of Conary, this change will be reverted. (CNY-1762)
    * Changeset files are now written as absolute paths in the
      changeset index file. (CNY-1776)
    * Entitlement configuratioon lines continue to accept an entitlement
      class for backwards compatibility purposes. (CNY-1786)

Changes in 1.1.28:
  o Documentation Changes:
    * Incorrect references to createGroup have been fixed. (CNY-1700)

  o Build Changes:
    * Files added with in the repository and locally no longer cause
      'cvc update' to fail as long as the files have the same fileId.
      (CNY-1428)
    * r.Link allows full paths to be specified for the target of the
      link as long as the directory matches the source of the link.
      (CNY-751)
    * "cvc mv" has been added as a synonym for "cvc rename".
    * r.addCvsSnapshot() now works correctly with anonymous,
      pserver-based, servers. Previously, cvs checkout would fail due
      to strange characters being in the destination directory.
    * r.add*Snapshot() will now raise errors if the shell commands they
      are executing fail for any reason

  o Bug Fixes:
    * An index has been added to improve the performance of various
      file stream related queries in a Conary repository. (CNY-1704)
    * Directories in binary directories are no longer (incorrectly)
      provided. (CNY-1721)
    * "conary update" now works with read-only changesets. (CNY-1681)
    * the setTroveInfo call refuses to update missing troves (CNY-1741)

  o Server Changes:
    * getChangeSet call now returns supplemental information
      (trovesNeeded, filesNeeded, and removedTroves) for each individual
      job separately, instead of combining them for the entire job list.
    * proxy now combines all upstream changeset requests into a single
      job request for servers running this version or later. (CNY-1716)
    * mirrorMode wasn't passed through to changeset fingerprint calls
      from the caching code.

Changes in 1.1.27:
  o New Features:
    * All group cooks for one source must be done as a large cvc cook
      action instead of one-by-one. (CNY-1303)
    * Group flavors are much shorter if you turn on the config item
      "shortenGroupFlavors".  Some flags, like
      vmware and xen and architecture flags, are always included in a
      group flavor. (CNY-1641)
    * The Conary client is now able to access the network using
      authenticated HTTP proxies. (CNY-1687)

  o Build Changes:
    * A new recipe method, r.MakeFIFO(), is available which will create
      a named pipe at a specified location. (CNY-1597).

  o Internal Changes:
    * Flags for update jobs changed from a bitmask to a class.
    * Removed vestigial support for file label priority paths.

  o Bug fixes:
    * Patch code no longer fails when trailing context is missing at
      the end of the file. (CNY-1638)
    * Files with no permissions set (chmod 0) confused Conary due to
      improper checks for None. (CNY-1678)
    * Errors in the changeset downloading code are no longer ignored
      by the client. (CNY-1682)
    * An error in the resumption of a build has been fixed. (CNY-1684)
    * The introduction of mirrorMode during changeset cration (CNY-1570)
      caused the generation of empty diffs in some cases. mirrorMode now
      includes full contents for all files instead of generating diffs
      (CNY-1699)
    * If you're promoting two flavors of the same version of the same trove,
      they will now always have the same version on the target branch.
      (CNY-1692)

Changes in 1.1.26:
  o New Features:
    * The listcachedir script has been added to help with maintenance
      tasks for the repository changeset cache. (CNY-1469)
    * Conary proxies are now adding an HTTP Via: header. (CNY-1604)

  o Internal Changes:
    * Creating changesets supports a 'mirrorMode', which includes file
      contents of files if their version has changed (even if the sha1
      of those contents are the same). Mirroring uses this to ensure
      complete contents. (CNY-1570)

  o Client Changes:
    * A potential race condition where an update could change the state
      of the Conary database while the rollback code is executing has
      been fixed. Note that as part of the fix for CNY-1591, the update
      and rollback operations cannot commit at the same time; the fix
      further ensures long-running operations detect the state change.
      (CNY-1624)

  o Bug fixes:
    * Manipulating source components now works better when a source
      component has been marked removed.
    * A problem related to the way shim clients use the ServerProxy
      object has been fixed. (CNY-1668)

Changes in 1.1.25:
  o New Feature:
    * Conary now supports a "searchPath" configuration option, which
      operates like the installLabelPath configuration option but can
      contain both packages and labels.  For example:
      "searchPath group-os contrib.rpath.org@rpl:1" can be used to
      configure conary to first install the version of a package
      referenced in group-os, then to fall back to installing from
      contrib.rpath.org@rpl:1. (CNY-1571)

  o Build Changes:
    * GroupRecipe.add*Script now accepts a path to the script as the
      initial parameter.
    * r.addArchive() now supports a preserveOwnership parameter.  When
      set to True, owners and groups from cpio, rpm, and tar archives
      are used as the owners and groups in the final package.
      (CNY-927)
    * A new "cvc revert" command has been added that reverts any local
      changes made in the current directory. (CNY-1222)
    * GroupRecipe.addCopy() copies compatibility classes and group
      scripts onto to groups.  New copyScripts and
      copyCompatibilityScripts options to GroupRecipe.addCopy() and
      GroupRecipe.addAll() can be used to change this
      behavior. (CNY-1642)
    * A new build r.IncludeLicense() action has been added. This build
      action will take either a directory structure of licenses or a
      single license file, normalize its contents, and place it in a
      directory in /usr/share/known-licenses, which will be used at a
      later date by conary-policy.  This method is only useful for
      organizations maintaining a set of packages as part of a Linux
      OS platform.

  o Client Changes:
    * An explicit commit lock is now used to prevent overlapping
      updates and rollbacks.  (CNY-1591)
    * The conaryclient module now exposes ChangeSetFromFile to
      instantiate ReadOnlyChangeSet objects from .ccs
      files. (CNY-1578)
    * "conary q --debug --info" now also displays information about
      where a trove was cloned from if it exists.
    * Redirects with multiple targets can now be built and installed.
      (CNY-1554)
    * Conary repositories now support creating changesets that contain
      files whose compressed contents are greater than or equal to 4
      GiB in size.  Old versions of Conary that attempt to access a
      changeset that contains a compressed file larger than 4 GiB in
      size will report a error of "assert(subMagic == SUBFILE_MAGIC)".
      Previously, an overflow error occurred. (CNY-1572)

  o Internal Changes:
    * Conary clients can now request a specific changeset format
      version from a Conary repository.  This feature requires Conary
      protocol version 48.  This allows one to use new Conary clients
      to generate changesets understood by older clients. (CNY-1544)
    * Internal recipe source management moved into the generic
      Recipe() class from PackageRecipeClass().

  o Server Changes:
    * Standalone Conary repositories or proxies can be run in SSL mode
      if m2crypto is installed and the configuration options "useSSL",
      "sslCert", and "sslKey" are properly set. (CNY-1649)

  o Bug Fixes:
    * A bug that sometimes caused "user/group does not exist - using
      root" messages to be displayed when running "cvc update" created
      new files has been fixed. (CNY-763)
    * The flavor of a derived package (which is an experimental
      feature) built from unflavored package is now properly set to
      unflavored. (CNY-1506)
    * Macros in arguments to the version control system recipe class
      commands are now properly expanded. (CNY-1614)
    * The Conary client will now bypass proxies running on remote
      machines with repositories running on localhost. (CNY-1621)
    * "cvc promote" no longer displays some warnings that were rarely
      helpful unless invoked with the --debug argument. (CNY-1581)
    * A bug that caused the storage of unneeded "unknown" entries in
      the TroveInfo table has been fixed. (CNY-1613)
    * A regression in "cvc annotate" that would produce a traceback
      for not finding a SequenceMatcher class in fixeddifflib was
      fixed.  (CNY-1625)
    * Build commands that invoke shell commands now perform shell
      quoting properly.  Thanks to Pavel Volkovitskiy for finding the
      bugs and submitting the patch. (CNY-1627)
    * Mirroring using group recursion has been fixed. (CNY-1629)
    * Mirroring using group recursion no longer creates
      cross-repository relative changesets. (CNY-1640)
    * r.Install will now replace files which are read-only. (CNY-1634)
    * A bug that caused an unhandled exception when creating a local
      rollback for a trove that had missing troveinfo has been fixed.
    * Attempting to run "cvc merge" in a directory which was not
      already at the tip of a shadow no longer causes a confusing
      error message.  Previously the message was "working directory is
      already based on head of branch"; now the message is "working
      directory is not at the tip of the shadow".
    * cvc commands which need to instantiate the recipe object (merge,
      refresh, and commit) no longer fail if unknown use flags are
      used by the recipe.
    * Running the command to mark a trove as removed from the
      repository on a trove that has already been marked as removed no
      longer results in an error. (CNY-1654)
    * "conary rdiff" now works properly when multiple flavors of the
      same trove are present in the same group. (CNY-1605)
    * "conary rdiff" no longer produces an error if the same file is
      present on different labels. (CNY-1623)
    * A bug that caused inconsistent behavior when troves are pinned
      has been fixed.  Previously, if an update operation would change
      the version of a pinned trove to a version included in a group
      that is installed on the system, the pin would not
      hold. (CNY-1652)
    * A bug that caused an unhandled exception in the Conary update
      code when shared contents to a file in a link group are
      duplicated in the changeset due to distributed contents has been
      fixed.

Changes in 1.1.24.1:
  o Release Correction
    * The source archive for 1.1.24 was not built from the tag for
      1.1.24 in the Mercurial repository.  1.1.24.1 is built from the
      1.1.24 tag.

Changes in 1.1.24:
  o New Feature:
    * Conary 1.1.24 introduces the framework needed to implement a new
      metadata design for Conary.  The new metadata feature allows
      various information such as description to be set for a trove.
      New XML-RPC interfaces, getNewTroveInfo() and setTroveInfo(),
      have been added to facilitate mirroring metadata.
      addMetadataItems() has been added to allow metadata to be added
      to a trove after it has been built. (CNY-1577)

  o Client Changes:
    * The Conary client now distinguishes between an upstream Conary
      proxy and a plain HTTP proxy. This is so we can properly handle
      SSL traffic through an HTTP proxy using the CONNECT HTTP method.
      As such, there is now a "conaryProxy" configuration variable, in
      addition to the "proxy" variable. (CNY-1550)
    * The "proxy" (and newly introduced "conaryProxy") variables can
      be turned off by setting them to "None". (CNY-1378)
    * Clients requesting the inclusion of configuration files residing
      on the network now upload their version. This opens up the
      possibility for the server to serve different configuration
      files to different client generations. (CNY-1588)
    * Configuration variables "localRollbacks" and "pinTroves" get
      used as defaults when applying an update job; they can be
      explicitly overridden. (CNY-1583)

  o Bug Fixes:
    * A bug in the way the proxy configuration variable is set has
      been fixed. (CNY-1586)
    * A bug that caused a traceback when rolling back group updates
      from rollback changesets created when the "localRollback"
      configuration option was set has been fixed. (CNY-1590)
    * A bug that caused a traceback when applying a local rollback
      changeset with a locally modified file has been fixed.  Conary
      needed to create the directory that the locally modified file
      resides in first. (CNY-1444)
    * Applying rollbacks could attempt to invalidate the rollback stack,
      which would cause corruption of the rollback stack (CNY-1587)

Changes in 1.1.23:
  o Client Changes:
    * A new command, "conary rdiff", has been added. This allows one
      to inspect the differences between any two troves with the same
      name. (CNY-855)

  o Build Changes:
    * Conary recipes can now directly reference source code through
      version control systems.  The new r.addMercurialSnapshot(),
      r.addCvsSnapshot(), and r.addSvnSnapshot() source actions check
      out repositories and create snapshots.  They are integrated with
      the "cvc refresh" command for fetching more recent source code
      from version control repositories. (CNY-1)
    * The r.replace() function in group recipes now supports the
      searchPath parameter. (CNY-1574)

  o Bug Fixes:
    * A corner case affecting server-side matching of troves against
      negative flavors has been fixed. (CNY-641)
    * A bug in the StreamSet thaw code that prevented frozen StreamSet
      objects with a tag value greater than 128 from being thawed
      properly has been fixed.
    * A bug has been fixed that prevented creating a diff of a Trove
      object that contained troveInfo with unknown data. (CNY-1569)
    * A bug in the logic used by Conary to determine whether or not
      the rollback stack should be invalidated based on group update
      scripts has been fixed. (CNY-1564)
    * A bug that caused an unhandled exception in a Conary proxy when
      it attempted to create a changeset from a pre-Conary-1.1.x
      server has been fixed.
    * Small race condition in populating the cache for both
      repositories and proxies has been fixed (CNY-1576)

Changes in 1.1.22:
  o Major Changes:
    * Group troves can now declare an (integer) compatibility class
      which is used to automatically invalidate rollbacks (existing
      groups are considered to be in compatibility class zero). When a
      group is upgraded to a new group which has a different
      compatibility class, the rollback stack is invalidated unless
      the group also contains postRollback script which can rollback
      to the version being updated. Postrollback scripts can now be
      defined with a list of compatibility versions they are able to
      roll back to. Old invalidateRollback parameter for some group
      scripts is no longer supported.

  o Client Changes:
    * To take advantage of Conary's ability to apply the critical
      update set and restart before applying the rest of the updates,
      three new API calls have been added: newUpdateJob,
      prepareUpdateJob and applyUpdateJob. (CNY-1454)
    * A new argument, --no-restart, has been added to conary. This has
      to be used in conjunction with --root and allows one to skip the
      restarts after applying critical updates when installing in a
      chroot. (CNY-1458)
    * Proxy configuration parameter is now of the form 'proxy protocol
      url' (i.e. 'proxy http http://proxy.some.com'), and allows
      separate proxies to be configured for http and https. If old
      'proxy url' form is used, separate proxies are configured for
      http and https rather than a single proxy being using for both
      protocols. Users who need the old behavior should set explicit
      configure the same proxy for both protocols.

    * Conary no longer runs group scripts when "--just-db" is
      specified on the command line.
    * The conary.conaryclient.mirror.mirrorRepository() function now
      accepts a list of target repositories.

  o Build Changes:
    * Conary has tools in place through a new cross flag and a new
      "target" flavor to support better defining of cross compiling
      builds.  (CNY-1003)
    * Configuration files are again allowed to have executable bits
      set, but configuration files with executable bits set are not
      included in the :config component even if the :config component
      is being created. (CNY-1260, CNY-1540)

  o Proxy Changes:
    * A proxy can now be configured to use an http proxy for all
      outgoing requests. The 'proxy' configuration item is supported
      in a manner identical to the client.
    * The (unused) ability for a standalone server to act as both a
      proxy and a standalone server has been removed; this removes the
      standalone proxies dependence on the X-Conary-Servername header.

  o Internal Changes:
    * The createTrigger() method of dbstore drivers no longer accepts
      the "pinned" keyword parameter.
    * SeekableNestedFile and FileContainer objects no longer depend on
      the file pointer for reads; pread() is used everywhere.  This
      allows the underlying file descriptors to be shared between
      objects or between threads.
    * Repository schema now understands the concept of minor and major
      schema revisions. (CNY-811)

  o Bug Fixes:
    * A bug in proxy code that caused conary to use https through a
      proxy when http was desired has been fixed. (CNY-1530)
    * A bug in clone/promote relating to cloning when there are
      flavors on the clone label that are superset of the current
      flavor, but the current flavor doesn't exist has been
      fixed. (RMK-415)
    * A race condition related to the multithreaded Conary client,
      where one thread could modify an unprotected variable assumed
      immutable by a different thread has been fixed. (CNY-1450)
    * If the database is locked, Conary will no longer display a stack
      trace, but an error message. (CNY-1292)
    * The Conary library now uses a built-in difflib if the system's
      difflib is not patched for recursion. (CNY-1377)
    * Mirroring troves marked as removed from repositories running on
      MySQL has been fixed. (CNY-1193)
    * Repository cooks now sets the subprocess' stdin to /dev/null to
      avoid hanging while waiting from stdin. (CNY-783)
    * Trove.verifyDigests() no longer fails erroneously if a signature
      version 0 digest has not been calculated and set in
      troveInfo. (CNY-1552)
    * A bug in changeset reset() which affected reusing changesets in
      merges has been fixed. (CNY-1534)
    * A bug in changeset based trove sources where the underlying
      changesets never got reset has been fixed. (CNY-1534)

Changes in 1.1.21:
  o Repository Changes:
    * A "hidden" keyword argument has been added to the
      commitChangeSet() and hasTroves() method.  This allows mirror
      users to commit troves which will never be displayed to users.
      The presentHiddenTroves() call makes all hidden troves
      visible.  The XML-RPC protocol version is now 46.

  o Internal Changes:
    * StreamSet operations in C now use a common StreamSet_GetSSD()
      function which creates the _streamDict object if it does not yet
      exist.  This fixes crashes in rare cases where a
      StreamSet.find() class method is used before any instances of
      that StreamSet have been created. (CNY-1524)
    * Numeric StreamSet types can now have values set to None (which
      indicates that there is no value set at all).  Additionally, if
      passed an empty string to the thaw() method, the value is set to
      None. (CNY-1366)

  o Bug Fixes:
    * A bug in commitChangeSet() which returned a "file not found"
      error when the user had insufficient permission for the commit
      operation has been fixed.
    * A bug that caused Conary to raise an unhandled exception when
      updating a trove that has missing TroveInfo data in the local
      database.  When new types are added to TroveInfo, older versions
      of Conary omit the new data from the database.  Once a version
      of Conary is used that understands the new data types, the
      missing data is restored to the previously incomplete trove.
    * Handling user permissions when committing under certain 
      circumstances against a Conary 1.1.20 was fixed. (CNY-1488)

Changes in 1.1.20:
  o Major Changes:
    * Groups can now include scripts which are automatically run
      before an install, after an install, after an update, and after
      a rollback.  Documentation on how to add these scripts to groups
      will be posted to wiki.rpath.com shortly.  Unlike tag handlers,
      these scripts are not inherently reversible; therefore if a post
      update script is executed, the rollback stack will be reset.  The
      rollback information is still stored in the rollback directory,
      but the "conary rollback" and "conary rblist" commands will no
      longer be able to access the previous rollbacks.

      Only Conary repositories running version 1.1.20 or later can
      store these scripts.  If the repository is not running the
      minimum required version, a "changeset being committed needs a
      newer repository server" error will be produced.

      If an older version of Conary downloads a group that has a
      script associated with it, the scripts will be silently ignored.
      Future versions of Conary may add a "Requires: trove:
      conary(group-scripts)" dependency to groups that have scripts
      associated with them. (CNY-1461)

    * Support for versioned trove signatures has been added. (CNY-1477)
    * Version 1 signatures have been added which use a SHA256 digest
      that includes the frozen form of unknown troveInfo
      segments. (CNY-1186)
    * Unknown troveInfo segments are stored in both the repository and
      local database and restored properly. (CNY-1186)

  o Client Changes:
    * Hashes of the directories in which a trove places files are now
      computed and stored in troveInfo. (CNY-857)
    * A --file-flavors option has been added to "conary query/q",
      "conary repquery/rq", and "conary showcs/scs". (CNY-1507)
    * The ability to promote using branches and to promote to siblings
      of parents has been added.  For example, you can now promote
      from /A//B to /C without first cloning uphill to A. (CNY-1513)

  o Build Changes:
    * When Conary calls an external program (python, perl, monodis) to
      determine file dependencies and that program is not a part of
      the package being built, it will warn if that external program
      is not provided by a component in build requirements. (CNY-1492)

  o Internal Changes:
    * The conary.lib.elf module can now be built against libelf
      version 0.8.0 or later as well as the libelf implementation
      provided by elfutils.  libelf can be downloaded from
      http://www.mr511.de/software/ (CNY-1501)
    * The Conary client API has a new method disconnectRepos() that
      allows one to cut access to the networked repositories.  A
      RepositoryError exception is raised if network access is
      attempted. (CNY-1474)

  o Bug Fixes:
    * StreamSet objects didn't work with inheritance because the C
      implementation treated an internal variable as inheritable when
      it should have been treated as a class variable.
    * Attempting to create a shadowed Version object that reference a
      label that is already uphill are now issues a proper error
      message. (CNY-847)
    * Running the "conary rblist" command as non-root now produces a
      proper error message. (CNY-1453)
    * Badly-formatted parentVersion strings in derived packages
      (experimental) no longer cause a stacktrace.
    * Previous versions of Conary would fail to find the UID or GID of
      a newly created user if "--root" was specified on the command
      line and C library components had not yet been installed.
      Conary would erroneously fall back to using UID 0 or GID 0
      (root) instead.  (CNY-1515)
    * A traceback that occurred when a lookaside repository cache has
      not been defined when initializing a derived package recipe
      object has been fixed. (CNY-1509)
    * The Conary network repository client no longer attempts to use a
      proxy if the repository is residing on the local machine.
    * A bug in the freezing of update jobs has been fixed. (CNY-1521)
    * r.addPatch()'s optional argument "extraArgs" will now do the right
      thing if passed a single string instead of a tuple or list.

Changes in 1.1.19:
  o Client Changes:
    * A new "cvc promote" command has been added. "cvc promote" is a
      special type of cloning based on group structure.  For more
      information on promote, see the JIRA issue until documentation
      on the wiki is updated.  (CNY-1304)
    * An "--all-flavors" option has been added to "cvc promote" which
      promotes all flavors of the latest version of the listed
      troves. (CNY-1440)
    * A programmatic interface for performing partial clones, where
      only some components out of a package are cloned based on
      byDefault settings, has been added. (CNY-1389)
    * Conary changesets can now deal with changesets that contain
      package components that share identical file contents, pathId,
      and fileId combinations. (CNY-1253)
    * The "proxy" configuration parameter will now work for standard
      http proxies such as Squid.  Previously the "proxy"
      configuration parameter could only specify a Conary repository
      proxy.  Environments that require all HTTP and HTTPS traffic
      pass through a proxy must continue to use they "http_proxy"
      environment variable, as the "proxy" configuration variable is
      only used for Conary repository calls.  Source downloads in cvc,
      for example, will only use the http_proxy environment variable.
    * Due to limitations in Apache 2.0, the Conary client will now use
      HTTP/1.1 "chunked" Transfer-encoding when committing changesets
      larger than 2 GiB.
    * An "applyRollback()" method has been added to the ConaryClient
      class. (CNY-1455)

  o Server Changes:
    * The repository cache has been completely reworked. This fixes
      problems with authorization and the cache, and has the side
      benefit of unifying the proxy code for the repository and the
      proxy. The cacheDB repository configuration parameter is
      obsolete and will cause a warning on startup. changesetCacheDir
      should now be used instead, and tmpwatch should be configured to
      clean up both the changesetCacheDir and tmpDir
      directories. (CNY-1387)
    * The repository now properly commits changesets where multiple
      troves reference the same (pathId,fileId) key. (CNY-1414)
    * The standalone server can now decode "Transfer-encoding:
      chunked" PUT requests from clients.
    * Apache based repository servers now send changeset file contents
      using the "req.write()" method instead of the "req.sendfile()"
      method when file contents are larger than 2 GiB.  This works
      around limitations in Apache 2.0.
    * The list of sizes returned by the getChangeSet() and
      getFileContents() repository methods are now returned as a list
      of strings instead of a list of integers.  XML-RPC integers can
      only hold values less than 2147483648 (a signed integer).
    * A Conary repository will now raise an exception if a client
      requests a changeset that is larger than 2 GiB in total size or
      file contents larger than 2 GiB in size and does not support the
      new version 44 protocol required to work around this limitation.

  o Build Changes:
    * A "vmware" flavor has been added to the default set of flavors.
      A trove with a vmware flavor should be intended to run as a
      VMware guest. (CNY-1421)
    * If there's a conflict when loading installed troves, the latest
      trove will be picked.
    * The loadInstalled() recipe function will now search the
      installLabelPath for troves to load when it cannot find them any
      other way.
    * A "overrideLoad" keyword parameter has been added to the
      loadInstalled() and loadSuperClass() recipe functions.  This can
      be used to override the default search mechanism.

  o Bug Fixes:
    * Local flags are now cleared after each group cook, meaning that
      multipass group cooks will have the correct local
      flavor. (CNY-1400)
    * Dependency resolution in group cooks now also take advantage of
      the group cache. (CNY-1386)
    * Changesets for source troves with missing files (because the
      file is missing from the upstream server or the upstream server
      is unavailable) are now properly written to changeset
      files. (CNY-1415)
    * Derived packages, which are still experimental, now correctly
      handle multiple architectures built from the same
      source. (CNY-1423)
    * The loadInstalled() recipe function now always works even if you
      have multiple versions of a package installed from multiple
      branches.
    * Trove names are now checked for legal characters. (CNY-1358)
    * A minor bug related to file uploads on the error codepath was
      fixed.  (CNY-1442)
    * A bug in "cvc promote" that caused it to fail when the source
      components added due to --with-sources were in conflict.  This
      could happen, for example, when different flavors of a binary
      were cooked from different source versions and all flavors to be
      cloned to the new label at the same time (CNY-1443)
    * A bug in the CfgQuotedLineList class' display function has been
      fixed.
    * Flavored items in a job list are now correctly frozen when
      writing out an update job. (CNY-1479)
    * A default UpdateCallback() is set if an update callback hasn't
      been specified when invoking the applyUpdate() method of
      ConaryClient. (CNY-1497)
    * "cvc cook --macros" works as expected now, by defining a macro (as
      passed in on the command line with --macro) per line. (CNY-1062)
    * Committing to a Conary repository when using a standard HTTP
      proxy functions properly.  A change in 1.1.18 introduced this
      incompatibility.
    * The redirect build code has been refactored.  Bugs related to
      building flavored redirects have been fixed. (CNY-727)

Changes in 1.1.18:
  o Major Changes:
    * Changesets are now indexed by a pathId,fileId combination instead of
      just by pathId. This should eliminate the vast majority of conflicts
      when creating groups containing multiple flavors of the same trove.
      Old clients will be served old-format changesets by the repository,
      and new clients continue to support old format changesets. Old and
      new format changes can be merged into a single changeset (CNY-1314).

  o Client Changes:
    * The conary rblist --flavors command now properly displays trove
      flavors. (CNY-1255)
    * When resolving dependencies while updating, conary will now search 
      the latest versions of packages for every label in your installLabelPath
      first before searching the histories of those labels.  This should make
      sure that conary prefers installing maintained troves over unmaintained 
      ones. (CNY-1312)
    * The Conary client API now has a new call, iterRollbacksList(), iterating
      over the rollback name and object. (CNY-1390)
    * Added the --just-db argument to the conary rollback command. (CNY-1398)

  o Build Changes:
    * A list of rPath mirrors for source components has been added.
    * Group recipes now support a setSearchPath method.  This provides a way
      to tell groups how to find and resolve packages by specifying a list
      containing either packages or labels. (CNY-1316)
    * The group addAll command supports "flatten" - a way to cause all troves
      in all subgroups to be included directly in the top level group - 
      flattening any structure created by intermediate groups.
    * Groups now allow you to use the commands "removeTrovesAlsoInGroup"
      and "removeTrovesAlsoInNewGroup".  These commands subtract out the
      troves included within the specified group from the currently
      active group. (CNY-1380)
    * Checking dependencies is now faster when building groups.
    * When resolving dependencies in groups, conary will now search the
      latest trove in every label in your label/search path before
      searching back in the history of that label. (CNY-1312)
    * Added moveComponents and copyComponents to group syntax. (CNY-1231)
    * Derived packages (experimental) can now change files between
      Config, InitialContents, and Transient, and can set new files
      to be any of those types.  They can call UtilizeUser and
      UtilizeGroup.  They can create new tag handlers and tag
      description files (but not make a file from the parent no longer
      be a tag handler or tag description, except by removing the file
      entirely), and add new tags to new and pre-existing files when
      TagSpec is called (but not remove existing tags from files). (CNY-1283)
    * Derived packages (experimental) can now run nearly all build and
      source actions. (CNY-1284)
    * Derived packages (experimental) now inherit byDefault settings from
      the parent (CNY-1401), but can override them in the child (CNY-1283).
    * Derived packages (experimental) now handle multiple binary packages
      built from a single source package, including overriding binary
      package name assignment in the derived package. (CNY-1399)

  o Server Changes:
    * Two new calls have been added to the server API -
      getTroveReferences and getTroveDescendants. (CNY-1349)
    * The proxy server proxies "put" calls now.
    * Cleaned up string compression code in changeset merging.

  o Bug Fixes:
    * Fixed a bug where an invalid flavor at the command line would result
      in a traceback. (CNY-1070)
    * Added an exception to allow redirect recipe names to have any format -
      including those usually reserved for group- and info- packages.
    * Removed a harmful assert that kept trove source stacks from working w/o
      installLabelPaths in some cases. (CNY-1351)
    * The cfg.root item is always stored internally as an absolute path,
      even if it is specified as a relative path. (CNY-1276)
    * cvc now properly cleans up 000-permission files from the old build 
      directory. (CNY-1359)

  o Internal Changes:
    * Changesets in an update job can be downloaded in a step separate from
      the installation. Additionally, update jobs can be frozen and reapplied
      later. (CNY-1300)
    * UpdateJob objects are now versioned for a specific state of the Conary
      database, and can be applied only if the state of the database has not
      changed. (CNY-1300)
    * Public keys can now be retrieved from a directory, with each key stored
      in a separate file. (CNY-1299)
    * Troves now track their direct parent they were cloned from, instead of
      the source-of-all-clones. (CNY-1294)

Changes in 1.1.17:
  o New Feature:
    * A caching proxy has been implemented for Conary.  A proxy server
      caches changesets as clients request them.  This can
      dramatically improve the performance of Conary when a subsequent
      request is made for the same changeset.

      The server is implemented using the existing standalone and
      Apache-based Conary repository server modules. Two new Conary
      repository configuration variables, "proxyDB" and
      "proxyContentsDir" have been created to define the proxy
      database and contents store.

      To configure the Conary client to use a proxy, a new "proxy"
      configuration variable has been added to the conaryrc file.
      Generic HTTP proxies should still be configured using the
      "http_proxy" environment variable.

      In order to facilitate authentication and proxy cache
      invalidation features, new Conary repository methods have been
      introduced.  This means that the Conary proxy requires that
      repositories it connects to run Conary version 1.1.17 or later.
      The Conary proxy is considered experimental.  Therefore future
      versions of Conary may not be able to communicate with the proxy
      as implemented in Conary 1.1.17.

  o Client Changes:
    * Filesystem permissions on rollback data restrict access to the
      owner of the database (normally root). (CNY-1289)
    * The Conary client now sends data across an idle connection to a
      Conary repository.  This will keep the connection alive when the
      repository is behind a firewall or proxy that has short timeouts
      for idle connections. (CNY-1045)
    * The error message produced by Conary when a progress callback
      method raises an unhandled exception has been improved.

  o Build Changes:
    * cvc cook --show-buildreqs works properly now.  Thanks to Pavel
      Volkovitskiy for reporting the issue and providing the
      patch. (CNY-1196)
    * The flags for other packages that are specified in the build
      flavor are now available when cooking as a part of the
      PackageFlags object.  For example, if you wish to check to see
      if kernel.pae is set, you can add "if PackageFlags.kernel.pae:".
      Note that such checks do not affect the final flavor of your
      build, and should be used with care. (CNY-1201)
    * Component and package selection by manifest, as with the
      "package=" option, could fail when large numbers of files were
      found; this bug has been resolved. (CNY-1339)
    * You can now add a labelPath to a group r.add() line by
      specifying a labelPath keyword argument.  For example:
         r.add('conary', labelPath=['conary-unstable.rpath.org@rpl:1',
                                    'conary.rpath.com@rpl:1'])
    * Repeated shadow merges now fail with an error suggesting a
      commit.  Previously, the merge operation would be attempted
      again. (CNY-1278)

  o Server Changes:
    * Conary repositories no longer allow users or groups to be
      created with names that include characters other than those
      defined in the Portable Filename Character Set.
    * Server side functions that work on large datasets (getTroveSigs
      and setTroveSigs) are now using batched SQL operations for faster
      throughput. (CNY-1118, CNY-1243)
    * The code that commits groups to the repository has been reworked
      to significantly reduce the number of SQL queries executed.
      (CNY-1273)
    * Including a symbolic link in the path to the temporary now
      returns an error immediately at startup. (CNY-958)
    * Errors opening a to-be-committed changeset now have the internal
      exception logged and CommitError returned to the client (CNY-1182)
    * Cached Changesets are now versioned depending on the client's
      version.  This allows for the same changeset to be cached for
      different client generations. (CNY-1203)

  o Internal Changes:
    * A StringStream can now be set from a Unicode object.  The
      StringStream stores the UTF-8 encoding of the Unicode
      object. (CNY-366)
    * The ByteStream and LongLongStream classes have been
      reimplemented in C.  Modifications have been made to the
      NumericStream types implemented in C so that they can be used as
      base classes in Python.
    * PathID lookups are now done by file prefix and file ID. This
      allows for identifying files in different package flavors or in
      versions older than the latest one. (CNY-1203)
    * StreamSet objects can now preserve unknown elements of the stream
      instead of silently skipping them. Those elements are retained for
      freeze(), letting the older stream object exactly replicate the
      frozen stream of the newer object. Unknown elements are preserved
      through merges into old object as long as the old object has not
      been locally modified.

  o Bug Fixes:
    * Conary now displays a useful error message when it is unable to
      parse a "user" line in a configuration line.  Previously Conary
      would raise an unhandled exception. (CNY-1267)
    * Mirror configurations no longer use /etc/conary/entitlements/ as
      the default location to read entitlements used to mirror.
      Normally the entitlements used to mirror are different than the
      entitlements required to update the system.  Therefore they
      should not be used when attempting to access source or target
      repositories when mirroring. (CNY-1239)
    * "cvc emerge" now displays error messages when the underlying
      cook process results in an exception.  Previously, an unhandled
      exception message was generated. (CNY-995)
    * Derived packages now support setuid and setgid files. (CNY-1281)
    * You can no longer accidentally include a group in itself by
      using addAll. (CNY-1123, CNY-1124)
    * An error message is produced when troves could not be found
      during "conary migrate" in the same manner they are alerted
      during a "conary update".  Previously these errors were
      masked. (CNY-1171)
    * A bug that caused update failures when a changeset held file
      contents that were both InitialContents and a normal file has
      been fixed. (CNY-1084)
    * Filesets now honor buildFlavor. (CNY-1127)
    * The TroveSource class tried to raise a DuplicateTrove exception,
      which doesn't exist. It now raises InternalConaryError instead.
      (CNY-1197)
    * A proper error is now produced when Conary is unable to create
      the directory for the local database due to a permission
      failure. (CNY-953)
    * Group recipes could sometimes include a trove for dependency
      resolution but not move to include the package directly in the
      group that is doing dependency resolution.  Now the package and
      component both are always included immediately in the group that
      is resolving dependencies. (CNY-1305)
    * A "no new troves available" error message is now given when
      there are no new versions to migrate to (CNY-1246)
    * Attempting to clone without name or contact information set now
      gives a proper error message. (CNY-1315)
    * The client code no longer exits with a sys.exit(0) if one of the
      callbacks fails. (CNY-1271)
    * When multiple labels of a trove exist in a group and that group is 
      being searched for that trove, conary will no longer arbitrarily pick
      one of the labels to return.
    * A bug in the default update callback class that causes a hang
      when unhandled exceptions occur has been fixed.
    * Cloning a trove multiple times that was already cloned no longer
      increments the source count. (CNY-1335)
    * The Conary network client erroneously specified the latest
      protocol version it knew about when calling a server, even if
      the server couldn't understand that version. (CNY-1345)

Changes in 1.1.16:
  o Server Changes:
    * The repository now returns recursive changesets with special
      "removed" trove changesets if a trove is missing or has been
      removed.  This allows the client to determine if it has the
      needed troves to perform an update.  Previously, the repository
      would raise an exception, which prevented updates from mirrors
      with byDefault=False troves (such as :debuginfo) excluded.
    * A getTroveInfo() method has been added to the Conary repository
      server.
    * Repository changeset cache database operations are now retried
      before giving up (CNY-1143)

  o Client Changes:
    * A new "isMissing" trove flag has been added.  This flag is set
      by a Conary repository when a Trove is missing.  This allows the
      client to display an appropriate message when it attempts to
      update from an incomplete mirror.
    * Including a configuration file from an unreachable URL will now
      reasonably time out instead of hanging for 3 minutes (the default TCP
      connection timeout). (CNY-1161)
    * Conary will now correctly erase a trove whose files have changed owners
      or groups to values not mapped to users or groups on the current system.
      (CNY-1071)
    * Conary will now display files that are transient as transient when
      --tags is used.
    * Support for the new getTroveInfo() method has been added to the
      Conary repository client.

  o Build changes:
    * The "cvc cook" command will now log a message when deleting old
      build trees to make way for an upcoming build.
    * The "cvc refresh" command will now print a warning instead of
      failing with an error when an attempt to refresh a
      non-autosourced file is made. (CNY-1160)
    * The BuildPackageRecipe class now requires file:runtime, which is
      needed to run many configure scripts. (CNY-1259)
    * Configuration files are now automatically added to :config
      components only if they do not have any executable bits
      set. (CNY-1260)

  o Bug Fixes:
    * Conary 1.1.14 and 1.1.15 failed to update when encountering the
      multitag protocol; this regression is resolved. (CNY-1257)
    * The logparse module now correctly parses python tracebacks in
      conary log files. (CNY-1258)

Changes in 1.1.15:
  o Client Changes:
    * On the update path, errors and warnings are now handled by callbacks.
      This allows applications using the Conary API to capture and process
      them as appropriate. (CNY-1184)

  o Bug Fixes:
    * "conary erase --help" now displays options as "Erase Options"
      instead of "Update Options". (CNY-1090)

  o Build Changes:
    * Change in assembling recipe namespace changed how unknown recipe
      attributes were handled (they appeared as None instead of raising
      an Attribute Error).
    * Packaged directories are no longer included in :lib components
      because doing so can create multilib failures.  (CNY-1199)

Changes in 1.1.14:
  o Client Changes:
    * Tag handler output is now redirected to a callback. The command line
      callback places "[ tag ]" in front of the output from each tag handler
      to help with debugging. (CNY-906)
    * All filesystem operations are journaled now to allow recovery if an
      unexpected failure occurs. "conary revert" has been added to recover
      from cases where the journal is left behind unexpectedly. (CNY-1010)

  o Build Changes:
    * cvc will no longer fail if the EDITOR environment variable points
      to an invalid editor. (CNY-688)
    * Redirects now build erase redirects for package components which
      existed in the past but have disappeared on head. (CNY-453)
    * The TagSpec policy now checks the transitive closure of build
      requirements when determining whether the build requirements
      are sufficient to ensure that a needed tag description will
      be installed. (CNY-1109)
    * Repositories can now be made read-only to allow for maintenance.
      (CNY-659)
    * PIE executables, which appear to be shared libraries in binary
      directories, will no longer export soname dependencies. (CNY-1128)
    * ELF files in %(testdir)s and %(debuglibdir)s will no longer export
      soname provides.  (CNY-1138, CNY-1139)
    * cvc is now able to check out source troves that have been shadowed from
      a branch that no longer contains the files. (CNY-462)
    * The Install recipe class now has the ability to copy symbolic links.
      (CNY-288)
    * The output produced by cvc when attempting to find the
      appropriate patch level when applying a patch has been
      improved. (CNY-588)
    * When cooking (either from a recipe or from the repository),
      cvc will always use the (auto)source files from the repository,
      instead of re-downloading them. This allows for rebuilds from
      recipes even if the upstream source is no longer available,
      without using the cvc cook --prep command first to cache the
      repository copies. (Auto)sources can still be re-downloaded
      using cvc refresh. (CNY-31)
    * The ordering for the rules used to determine which component a
      file should be in was reversed when a file was under /usr/share
      but had /lib/ somewhere in the path name. (CNY-1155)
    * The cvc add command will now refuse to add symbolic links that
      are absolute, dangling, pointing to files outside of the current
      directory or pointing to files that are not tracked by Conary.
      (CNY-468)
    * Use objects now record which file on system define them. (CNY-1179)
    * ExcludeDirectories built-in policy will now remove the empty
      directories it has excluded from the _ROOT_ in order to prevent
      later policies from thinking they are going to be on the target
      system. (CNY-1195)

  o Internal changes:
    * Conary now supports being built against an internal copy of the
      sqlite3 library for cases when the system sqlite3 is not the
      optimal version for Conary.
    * The repository schema's string types are no longer restricted to
      arbitrary sizes for backends that support indexing larger strings
      than MySQL's InnoDB storage engine. (CNY-1054)

  o Bug Fixes:
    * The SQL query that implements the getTrovesByPath() repository
      method has been reworked to avoid slow queries under
      MySQL. (CNY-1178)
    * Builds that resulted in changesets containing the same file
      in different locations would fail to commit if the files differed
      only by mtime. (CNY-1114)
    * The mirror script now correctly handles the cases where
      the PathIdConflict errors are raised by certain source repositories
      during mirroring. (CNY-426)
    * The mirror script now can correctly mirror removed troves when a
      removed and regular versions appear in the same mirror chunk.
    * Perl dependency strings containing double colons are now properly
      accepted on the command line. (CNY-1132)
    * The cvc stat command now correctly displays the usage information
      when extra arguments are specified. (CNY-1126)
    * The conary update --apply-critical command will now behave correctly
      if the update job contains linked troves (besides the conary package
      which is the source of critical updates). Linked troves are troves
      with overlapping paths.  (CNY-1115)
    * A GET request to the "changeset" URL of a repository server that
      does not supply any arguments no longer results in an Internal
      Server Error.  The repository can be configured to send email to
      an email address with debugging information. (CNY-1142)
    * When checking to make sure that the URL used to upload a
      changeset matches the repository base URL, both URLs are now
      normalized before the comparison is made. (CNY-1140)
    * The conary.lib.logparse module now provides the correct date
      strings for each logged event.
    * The Conary command line argument parser checks for the --help
      option earlier.  This corrects some instances where commands
      like "conary rq --help" would not display help. (CNY-1153)
    * The conary [command] --help --verbose command now correctly
      displays verbose option help.
    * Conary no longer fails with an unhandled exception when the 
      local database is locked.  A useful error message is now
      produced. (CNY-1175)
    * The cvc annotate command now attributes the correct name to the
      person who committed the initial revision of a file. (CNY-1066)
    * Conary will give a better error message if you try to run the
      conary emerge command without conary-build installed. (CNY-995)

Changes in 1.1.13:
  o Build Changes:
    * All files in "binary directories" now provide their path as a
      file: dependency. This allows more flexibility for files that
      have requirements such as "file: /usr/bin/cp". (CNY-930)
    * A addRemoveRedirect() method has been added to the
      RedirectRecipe class to allow redirecting packages to nothing
      (which causes them to be erased on update). The client code has
      been updated to remove package components properly for this
      case.  (CNY-764)

  o Bug Fixes:
    * Config files, though added to the :config component by default
      (CNY-172), can now be appropriately overridden by
      ComponentSpec. (CNY-1107)
    * ELF files that have no DT_NEEDED or DT_SONAME entries no longer
      cause Conary to trace back attempting to discover the ELF
      ABI. (CNY-1072)
    * Conary will no longer attempt to update troves in the namespace
      "local" when using updateall.
    * Redirect recipes which contain conflicting redirects now give an
      error message instead of a traceback. (CNY-449)
    * The previous fix for CNY-699 wrongly encoded the soname rather
      than the filename in provisions for symbolic links to shared
      libraries when the shared library had a soname.  Additionally,
      symlinks from directories not in the system shared library path
      to ELF shared libraries in directories in the shared library
      path wrongly caused internal dependencies to have the full path
      to the symlink encoded in the shared library requirement.  These
      bugs have been resolved. (CNY-1088)

Changes in 1.1.12:
  o Client Changes:
    * A signature callback has been added, which allows one to catch
      the troves with bad signatures and react appropriately (display
      an error message, lower trust level, etc). (CNY-1008)
    * The conary.lib.logparse module has been added to provide
      parsed access to conary log files. (CNY-1075)

  o Build Changes:
    * "cvc cook" is now more efficient in looking up files that are
      part of the built troves (CNY-1008).
    * A "commitRelativeChangeset" configuration variable has been
      added to control whether Conary creates relative or absolute
      changesets when cooking.  It defaults to True, but can be
      changed to False to cause Conary to cook and commit absolute
      changesets. (CNY-912)
    * A list of X.org mirrors has been added to the default mirrors.
    * "cvc diff" now returns an return code of 2 on error, 1 if there
      are differences, and 0 if there are no differences. (CNY-938)
    * An "addResolveSource" method has been added to GroupRecipe.
      This will change how dependency resolution is done when building
      a group.  Instead of searching the label path defined in the
      group for solutions, the resolve source will be searched
      instead. This allows you to resolve dependencies against a
      particular version of a group. (CNY-1061)
    * Cloning multiple flavors of the same package in a single step is
      now possible. (CNY-1080)
    * Perl dependencies now include provides for .ph files, as well as
      .pl and .pm files, found in the perl @INC path. (CNY-1083)

  o Bug Fixes
    * The previous fix for CNY-699 introduced two errors in handling
      shared library dependencies that were not in shared library
      paths and thus need to have their paths encoded.  These bugs
      have been resolved. (CNY-1088)
    * The build time in the troveInfo page of the repository browser
      is now displayed properly as "(unknown)" if a trove has no build
      time set. (CNY-990)
    * dbsh now properly loads the schema when one of the .show
      commands is executed. (CNY-1064)
    * The Conary client version is saved before the re-execution of
      conary that follows the application of a critical
      update. (CNY-1034)
    * A condition that was causing sys.exit() to not terminate the
      server process when running in coverage mode has been
      fixed. (CNY-1038)
    * If a configuration value is a list and has a non-empty default,
      appending values to that default does not reset that list to
      empty (Conary itself never triggers this case, but rMake does
      with defaultBuildReqs). (CNY-1078)
    * FileContainers don't store the path of the filecontainer in the
      gzip header for contents which are being transparently compressed
      by the object
    * Creating referential changesets obtained the path of files in the
      data store multiple times. When one content store in a round-robin
      content store configuration is corrupt, that would lead to inconsistent
      changesets. Instead, we will include those corrupt contents in
      a valid changeset and let the install content validation catch the
      problem.

Changes in 1.1.11:
  o Client Changes:
    * "conary help [command]" now displays the usage message for
      the command.
    * The --help options will now display a smaller number of flags by
      default, and more when the --verbose flag is added.
    * A getUpdateItemList() method has been added to the ConaryClient
      class.  It returns a list of top level troves on the local
      system. (CNY-1025)
    * "conary rq package:source --tags" will now show an "autosource"
      tag on autosourced files.
    * Conary now correctly uses "KB/s" instead of "Kb/s" when
      displaying transfer rates. (CNY-330)
    * conary rblist is now more readable, and supports --labels and
      --full-versions. (CNY-410)

  o Build Changes:
    * When using "cvc refresh" to refresh autosourced files, the
      refresh flag is now reset after the commit.  Previously, the
      file would continue to be refreshed on subsequent commits.
    * When using "cvc commit", cvc no longer downloads autosourced
      files which haven't changed (CNY-611, CNY-463)
    * Files that were previously marked as autosource files can now be
      made a regular file by calling "cvc add".
    * When using "cvc remove" to remove a file from the local checkout
      directory and the file is still specified in the recipe file as
      being automatically downloaded, the file will now be switched to
      an autosource file (preserving the pathId).
    * The autosource state is now stored explicitly in CONARY files.
    * CONARY files now use textual identifiers for flags instead of
      digits.
    * "cvc refresh" no longer downloads all autosource files.  Only
      the file(s) specified are downloaded.
    * Files removed with "cvc remove" are no longer erroneously
      re-added when committing changes to the repository.  This used
      to happen when the file was in the previous version of the
      source component and also present in the lookaside
      cache. (CNY-601)
    * Conary now produces a warning instead of an error when an
      unknown use flag is specified in the buildFlavor configuration
      variable.  It will still produce an error if the unknown use
      flag is accessed in the recipe.
    * Package builds now create relative changesets for components instead
      of absolute changesets, reducing the size of the upload to the
      repository (CNY-912)
    * The download code in cvc now accepts cookies.  This is required
      to download files from Colabnet sites. (CNY-321)
    * The download code in cvc can now handle basic HTTP
      authentication. (CNY-981)
    * Shared libraries and symlinks to shared libraries provide their
      filenames as soname dependency provisions, as well as DT_SONAME
      records listed within the shared library, if any. (CNY-699)
    * Malformed regular expressions passed as exceptDeps arguments to
      the r.Requires policy are now reported gracefully. (CNY-942)
    * A list of GNOME mirrors has been added to the default mirrors.
    * Commit log messages may now be provided with the "cvc --log-file"
      command, with support for standard input using the filename "-".
      (CNY-937)
    * The default ComponentSpec information is now loaded from
      files in the /etc/conary/components/ directory tree, and the
      defaults can now be overridden on a per-distribution basis in
      the /etc/conary/distro/components/ directory tree. (CNY-317)
    * Freeform documentation from /usr/share/doc is now included
      in the new ":supdoc" component instead of the ":doc" component
      by default. (CNY-883)
    * Configuration files are now put into a ":config" component to
      make it easier to override them.  This configuration can be
      disabled by setting the configComponent configuration item
      to False. (CNY-172)
    * Empty directories that have owner or group information explicitly
      set are now included in packages by default. (CNY-724)

  o Bugfixes:
    * Files added in both the repository and locally with cvc now give
      an error message on update rather than corrupting the CONARY
      file (CNY-1024)
    * Adding a file locally and then merging that file from upstream
      now causes an error as expected (it would traceback
      before). (CNY-1021)
    * Cooking a group recipe that defines an empty groups with
      resolveDependencies set no longer results in a traceback.
      Conary will display an error message as expected. (CNY-1030)
    * Specifying a bad protocol in a repositoryMap entry (a protocol
      other than http or https) no longer causes an unhandled
      exception. (CNY-932)
    * When migrating, conary now utilizes update mode with all updates
      explicitly specified when re-executing after critical updates.
      Previously, the migration failed if a critical update was
      applied. (CNY-980)
    * Infinite loops are now detected when including configuration
      files. (CNY-914)
    * Temporary files created when critical updates are applied are
      now cleaned up. (CNY-1012)
    * Conary repositories now detect when changesets that are being
      committed are missing files. (CNY-749)
    * Conary now prints an error message when trying to write a
      changeset file to a location that cannot be written (directory,
      read-only file etc.). (CNY-903)

Changes in 1.1.10:
  o Bugfixes:
    * A warning message produced when attempting to retrieve a OpenPGP
      key has been fixed.  The warning was introduced in CNY-589.

Changes in 1.1.9:
  o Client Changes:
    * The usage message displayed when running "conary" or "cvc" has
      been simplified and improved. (CNY-560)
    * When choosing how to match up troves with the same name, conary now
      takes paths into account, if there's a choice to make between matching
      up two old troves that are otherwise equivalent with a new trove, conary
      will choose the one that shares paths with the new trove. (CNY-819)
    * Conary will now allow "conary migrate --info" and "conary migrate
      --interactive" without displaying usage information. (CNY-985)
    * Conary now only warns about being able to execute gpg if a
      signature trust threshold has been set. (CNY-589)
    * Fixed cvcdesc after the refactoring of configuration options. (CNY-984)

  o Server Changes:
    * PostgreSQL support has been finalized and some SQL queries have
      been updated in the repository code for PostgreSQL
      compatibility.  PostgreSQL will be officially supported in a
      future release of Conary.
    * The repository browser is now viewable by Internet Explorer.

  o Build Changes:
    * cvc now allows files to be switched from autosource to normal
      and from normal to autosourced. (CNY-946)
    * Recipes will now automatically inherit a major_version macro,
      which is defined to be the first two decimal-seperated parts of
      the upstream version, combined with a decimal. For example, a
      version string of 2.16.1.3 would have a major_version of
      2.16. (CNY-629)
    * A list of KDE mirrors has been added to the default mirror
      configuration. (CNY-895)
    * If a group is cooked twice at the same command line, for example
      "cvc cook group-dist[ssl] group-dist[!ssl]", then conary will
      cache the trove found during the first group cook and use it for
      subsequent group cooks. (CNY-818)
    * Unpacking a tarball now preserved permissions only when
      unpacking into the root proxy, not unpacking sources into the
      build directory. (CNY-998)

  o Code Cleanups
    * The command line options common between cvc and conary are now
      defined in one place.
    * The code to add options to the command line parser for an option
      has been refactored to remove duplication.

  o Bug Fixes:
    * A bug that caused an Internal Server Error when marking a group
      :source component as removed in a repository has been fixed.
    * A bug that caused group cook with a replace or remove with a
      flavor and no matching trove to emit a traceback instead of a
      warning has been fixed. (CNY-977)
    * A bug that caused an unhandled exception when two packages with
      the same name require a trove that was being erased has been
      fixed.
    * Timeouts that occur when attempting to read the XML-RPC request
      from a client are now logged and return an exception (instead of
      causing a unhandled exception in the server).

Changes in 1.1.8:
  o Bug Fixes:
    * The fix for CNY-926, which allows a ShimNetClient to create
      changes directly from an in-process Conary Repository, did not
      properly merge changesets when multiple servers were involved.
    * The r.setByDefault() method in group recipes was broken in
      1.0.34.  It would cause a traceback.  This has been fixed.

Changes in 1.1.7:
  o Client Changes:
    * You can now delete troves, update from changeset files, and
      update with a full version specified without an installLabelPath
      set. (CNY-281)
    * "conary rm" has been added as an alias for the "conary remove"
      command. (CNY-952)
    * Conary now produces an error message when an invalid context is
      specified. (CNY-890)
    * User settings in a context will override but not remove user
      settings from the main conary configuration file. (CNY-972)

  o Build (cvc) Changes:
    * "cvc cook --prep" now warns about missing dependencies instead
      of raising an error.  "cvc cook --download" does not warn or
      error. (CNY-787)
    * In a group recipe, if you use r.remove() to remove a component
      from a package in a group (which marks the component
      byDefault=False), and the package no longer contains any
      byDefault=True components, the package itself will also be made
      byDefault=False. This avoids installing packages with no
      components on the system. (CNY-774)
    * Previously, Java files that have no discoverable provided or
      required interfaces (for example, due to EAR dependencies)
      caused a traceback.  Conary now handles this case correctly and
      does not traceback.
    * Merging when the current version is already based on the parent
      version now gives an error message instead of writing out an
      incorrect CONARY file (CNY-968)

  o Bug Fixes:
    * Erases of critical troves is no longer considered a reason to
      restart Conary.
    * A bug triggered when a critical update of a trove depended on an
      erase has been fixed.
    * A bug that caused changesets to be invalidated from the
      changeset cache when signatures were not modified by
      setTroveSigs() has been fixed.
    * A bug that caused an Internal Server Error (ISE) when attempting
      to browse the files in a shadowed component via the Conary
      repository browser has been fixed. (CNY-926)
    * A bug introduced 1.0.32 that affected the ability to update two
      troves due to the same broken dependency when using
      "resolveLevel 2" has been fixed.  This bug affected the ability
      to simply run "conary update conary" when conary-build and
      conary-repository will both installed. (CNY-949)
    * Conary will now display config lines that are equivalent to the
      default configuration value but are set explicitly by the
      user. (CNY-959)
    * Specifying "includeConfigFile" within a context will now include
      the file also within that context. (CNY-622)
    * A memory leak in conary.lib.misc.depSplit() has been fixed.
    * The client no longer loops forever trying to create
      cross-repository relative changesets when the trove is missing
      from one of the repositories. (CNY-948)
    * Repositories no longer return empty troves when
      createChangeSet() is called on troves which are referenced
      within the repository but present on a remote repository.
      (CNY-948)
    * Repository queries no longer return matches for troves which are
      referenced by groups but are not present in the
      repository. (CNY-947)
    * Specifying a root (through conaryrc configuration or the
      "--root" command line parameter) that is not a directory no
      longer results in an unhandled exception. (CNY-814)
    * Renaming and changing a source file no longer results in
      tracebacks on "cvc update" and "cvc merge" (CNY-944, CNY-967)

Changes in 1.1.6:
  o Client Changes:
    * The "cvc" and "conary" command line programs have new command
      line argument aliases.  They accept "-r" as an alias for
      "--root" and "-c" as an alias for "--config".  Commands that
      accept "--info" now accept "-i" as an alias.
    * Contexts can now override any configuration option. (CNY-812)
    * The meaning of the "--components" command line option has
      changed to be more intuitive.  For example, "conary q
      --components" will show all the components for all packages,
      indented as expected. (CNY-822)

  o Build (cvc) Changes:
    * "cvc commit -m'commit message'" is now accepted.  Previously, a
      space was required between the -m and the message.
    * Permissions are now preserved by tar when extracting a tar
      archive added with r.addArchive().
    * The Requires policy now parses pkg-config files more reliably.
    * "cvc cook" now has a "--download" option, which fetches the
      applicable sources from upstream or from the repository and then
      stops. (CNY-837)
    * If cooking a group results in conflicts, the error message will now
      show you the reason why the troves in conflict were included in the
      group. (CNY-876)
    * A new r.addCopy() command is now available to group recipes.  It
      performs the actions required to create a new group, add all of
      the troves from a different group, and add the new group to the
      current group. (CNY-360)
    * In a group recipe, if r.replace() or r.remove() does nothing, a
      warning message is given unless the keyword allowNoMatches is
      used. (CNY-931)
    * In a group recipe, if r.replace() would match against a package
      included inside another group that you are not building, conary
      will warn that replace cannot possibly do anything and will
      suggest using r.addCopy() to resolve the problem. (CNY-360)
    * The Autoconf() build action now enforces buildRequirements of
      automake:runtime and autoconf:runtime if used. (CNY-672)
    * All build actions that enforce buildRequires additions now report
      them through the reportMissingBuildRequires summary policy.

  o Optimizations:
    * Retrieving a large number of troves without files from the local
      database has been sped up by 30%. (CNY-907)
    * On one test machine: "conary q --troves" is 2 times
      faster. "conary q", "conary q --deps" and "conary q --info" are
      30% faster.  "conary q --troves --recurse" is 4-6 times faster.

  o Bug Fixes:
    * r.Replace() no longer fails when a glob matches a dangling
      symlink.  It now reports that no action is taking on the
      dangling symlink due to it being a non-regular file.  This is
      the same behavior as running r.Replace() on non-dangling
      symlinks.

Changes in 1.1.5:
  o Optimizations
    * Duplicate trove instantiations have been removed. Build requires are
      no longer thawed out of abstract change sets, and methods were added
      to get dependency and path hash information directly from trove
      change set objects. These changes combined for a 50% speedup on
      update --info of a large group into an empty root and saved a few
      megs of memory as well (CNY-892)
    * The changes in the previous version of Conary in how XML-RPC
      responses are decompressed actually made Conary slower.  These
      changes have been reverted.

  o Build (cvc) Changes:
    * The Requires() policy now reads pkg-config files and converts the
      "Requires:" lines in them into trove dependencies, removing the
      need to specify those dependencies manually. (CNY-896)
    * Files in /etc/conary/macros.d/ are now loaded in sorted order
      after initial macros are read from /etc/conary/macros. (CNY-878)

  o Bug Fixes:
    * Conary now runs tagscripts correctly when passed a relative root 
      parameter (CNY-416).
    * cvc log now works when there are multiple branches matching for the
      same trove on the same label.
    * Fixed resolveLevel 2 so that it does not try to update packages that
      are already a part of the update. (CNY-886, CNY-780)
    * Fixed resolveLevel 2 so that it does not repeatedly try to perform 
      the same update. (CNY-887)
    * cvc cook | less now leaves less in control of the terminal. (CNY-802)
    * The download thread terminating during an update is now a fatal
      error.
    * The web interface to a conary repository will now print an error
      message instead of a traceback when adding an entitlement class
      with access to a group that does not exist.
    * Parent troves in repository changeset caches are now invalidated
      when a member trove is invalidated (CNY-746)
    * cvc cook group now limits the number of path conflicts displayed for 
      one trove to 10. (CNY-910)
    * Conary update now respects local changes when a group update occurs
      along with the update of the switched trove.  For example, switch
      foo to be installed from another branch instead of the default, 
      and then update foo and its containing group at the same time would
      cause conary to try to reinstall the original foo (resulting in path
      conflicts). (CNY-915)
    * loadRecipe now selects the most recent of two recipes available
      in the case where there are multiple choices due to label
      multiplicity. (CNY-918)

Changes in 1.1.4:
  o Client Changes:
    * Conary now restarts itself after updating critical conary
      components (currently, that consists of conary).  Hooks have
      been added for other components using the conary api to specify
      other troves as critical.  Also, hooks have been added for other
      components to specify a trove to update last. (CNY-805, CNY-808)
    * Conary now warns the user when they will be causing label
      conflicts - that is when an operation would cause two different
      branches of development for a single trove to end up with the
      same trailing label.  Since most conary operations are label
      based, such label conflicts can be confusing to work with and
      are almost never desireable - except in those few cases where
      they are necessary.  (CNY-796)
    * The conary repository client now retries when a DNS lookup of a
      server hostname fails with a "temporary failure in name
      resolution" error.

  o Optimizations
    * The getFileContents() and getFileVersions() server side calls
      have been optimized for faster execution.
    * The SQL query in getTroveList() has been sped up by a 3-5x factor.
    * dbstore now has support for executemany()
    * Inserts into local database now use executemany().

  o Server Changes
    * Several SQL queries have been updated for PostgreSQL compatibility

  o Build (cvc) Changes:
    * The "cvc add" command no longer assumes files it doesn't know to
      be binary are text files; there are lists for both binary and
      text types, and files which are added which aren't in either
      list need to be added with "--text" or "--binary". (CNY-838)
    * A "cvc set" command has been added to change files between
      binary and text mode for files in source components.
    * The "cvc diff" command no longer tries to display the contents
      of autosource files. (CNY-866)
    * The "cvc annotate" command no longer displays pathIds in the
      error message for the specified path not being included in the
      source trove.  It displays the path name instead.
    * The "cvc annotate" command now gives an error when it is run on
      a binary file.
    * A "cvc refresh" command has been added.  It allows you to
      request that cvc fetch new upstream versions of files referenced
      by URL.  Thanks to Pavel Volkovitskiy for the initial
      implementation of this feature. (CNY-743)
    * The "cvc newpkg" command and the PackageSpec policy now disallow
      certain potentially confusing characters in trove
      names. (CNY-842)
    * The PythonSetup() build action has been modified to be more
      consistent with other build actions. The "setupName" paramater
      has been added, which can specify a command to run (defaults to
      "setup.py"). The first argument, similar to Configure(), passes
      arguments to the command being specified by setupName. (CNY-355)
    * The "cvc commit" command now recognizes .html, .css, .kid, and .cfg
      as extensions that identify text files. (CNY-891)
    * The PythonSetup build action has been modified to make it
      clearer what its "dir" and "rootDir" options specify. (CNY-328)

  o Bug Fixes:
    * Conary commands no longer perform an unnecessary database check
      on the local system. (CNY-571)
    * A bug that could allow conary to consider a no-op update as an
      install (and could result in tracebacks in some situations) has
      been fixed. (CNY-845)
    * If you've made a local modification to a package and then try to
      downgrade it later, Conary will now downgrade included
      components as well. (CNY-836)
    * The error message produced by "cvc cook" when a source component
      exists on multiple branches with the same trailing label has
      been improved. (CNY-714)
    * Error handling when manipulating entitlements via XML-RPC has
      been improved. (CNY-692)
    * The usage message displayed when running "conary changeset" has
      been corrected. (CNY-864)
    * Conary no longer tracebacks when a disconnected cook tries to
      load a superclass.  Conary also gives better messages when the
      loaded recipe has a traceback.  Thanks to David Coulthart for
      the core of this patch. (CNY-518, CNY-713)
    * A bug in soname dependency scoring has been fixed.  Dependency
      scoring when multiple sonames were being scored would simply use
      the value of the last soname, instead of the cumulative score.
      Note that the dependencies that did not match at all would still
      return as not matching, so this bug only affected Conary's
      ability to select the best match.
    * A bug in architecture dependency scoring has been fixed.
      Matching architectures are now counted as having a positive
      value, so that when performing dependency resolution on an
      x86_64 machine, troves that have flavor "is: x86_64 x86" will be
      preferred to those with flavor "is: x86".
    * The PythonSetup command ignored any C compiler macros that had
      been set.  The template has been changed to use them in the same
      way that Configure() uses them; as environment variables.
    * The warning message produced when r.Replace() refuses to modify
      a non-regular file now includes the path, as intended.
      (CNY-844)
    * A traceback that occurred when a resolveLevel 2 update resulted
      in a component being erased has been fixed. (CNY-879)
    * Conary now works around a possible threading deadlock when
      exceptions are raised in Threading.join().  The bug is in the
      standard Python threading library, and is fixed in 2.4.3.
      Conary will use a workaround when running under older versions
      of Python. (CNY-795)
    * Checks have been added to the XML-RPC transport system to see if
      an abort has been requested while waiting for a response from
      the server.  This allows the main thread to terminate the
      changeset download thread if it is waiting for an XML-RPC
      response from the server.  (CNY-795)
    * A bug in Conary's handling of an unusual case when multiple
      files being installed share the same content, and one of the
      files has been erased locally has been fixed.
    * A traceback that occurred when a manually removed file switches
      packages during an update has been fixed. (CNY-869)
    * When you remove a file and replace it with a directory, Conary
      now treats it as a removal. (CNY-872)
    * Conary's OpenPGP implementation now dynamically uses RIPEMD if
      it is available from PyCrpyto.  Some PyCrypto builds don't
      include RIPEMD hash support. (CNY-868)
    * A bug that allowed merging changesets with conflicting file
      contents for configuration files with the same pathId has been
      fixed.  Applying the resulting merged changeset caused
      IntegrityErrors.  (CNY-888)

  o Optimizations
    * The getFileContents and getFileVersions server side calls have
      been optimized for faster execution
    * The SQL query in getTroveList has been sped up by a 3-5x factor.
    * dbstore now has support for executemany()
    * Inserts into local database now use executemany().

  o Server Changes
    * Several SQL queries have been updated for PostgreSQL compatibility

Changes in 1.1.3:
  o System Update Changes:
    These changes make Conary much more robust when applying updates
    that move files from one package to another.

    * Components that modify the same files are now required to be in
      the same update job.  For example, if a file moves from
      component a:runtime to component b:runtime, the erase of
      component a:runtime and the install of component b:runtime will
      occur at the same time. (CNY-758).
    * Files moving between components as part of a single job are now
      treated as file updates instead of separate add/remove events.
      (CNY-750, CNY-786, CNY-359)

  o Client Changes:
    * The source component is now displayed in "conary rq --info"
      output.
    * Entitlements can now be passed into ConaryClient and
      NetworkRepositoryClient objects directly. (CNY-640)
    * Exceptions raised in callback functions are now issued as
      warnings and the current job is finished before
      existing. KeyboardInterrupts and SystemExits are handled
      immediately. (CNY-806)
    * The "--debug" command line flag now provides information that is
      useful to the end-user during the update process.  The
      "--debug=all" flag will provide output that is useful to conary
      developers.
    * The output of "--debug" has been modified when performing
      dependency resolution.  The output should be more helpful to end
      users.  Also rearranged the output given when dependencies
      fail. (CNY-779)
    * Config files and diffs are no longer cached in ram during installs;
      they are now reread from the changeset whenever they are needed
      (CNY-821)
    * Binary conflicts no longer cause a traceback in cvc update
      (CNY-644,CNY-785)

  o Optimizations
    On a test system, "conary updateall --info" is around 24% faster
    than previous versions of Conary.

    * The SQL query used to retrieve troves from the local database
      has been optimized.  The new code is nearly four times faster
      for operations like "conary q group-dist --info".
    * The SQL query in getTroveContainers() used to determine the
      parent package(s) and groups(s) of a set of troves as recorded
      in the local database has been optimized.  The new code is
      almost 95 times faster. (0.2 seconds versus 19 seconds)
    * The code in getCompleteTroveSet() that creates Version and
      Flavor objects from entries in the database now caches the
      created object.  This is approximately a 4.5 times speed
      up. (2.10 seconds versus 9.4 seconds)
    * The code in iterUpdateContainerInfo has had similar version
      and flavor caching optimizations that make the code about 
      2.5 times faster (from 10 seconds to 4 seconds).

  o Server Changes:
    The Conary repository server now sends a InvalidClientVersion
    exception when a conary 1.0.x client attempts to manipulate an
    entitlement through addEntitlement() or deleteEntitlement().

  o Build (cvc) Changes:
    * "cvc merge" and "cvc update" are now more verbose when
      patching. (CNY-406)
    * "cvc clone" now requires that you specify a message when cloning
      source components unless you specify --message.  It also gives
      more output about what it is doing (CNY-766, CNY-430).
    * "cvc clone" now has a --test parameter that runs through all
      steps of cloning without performing the clone.  --info is now
      more lightweight - it no longer downloads all of the file
      contents that would be cloned.
    * "cvc clone" now has a --full-recurse parameter that controls how
      recursion is performed.  Cloning a group no longer recurses by
      default.  The only way that a recursive group clone could
      succeed is if all troves in the group came from the same branch.
      This is almost never the case.
    * The "cvc cook" command now prints the flavor being built,
      as well as the version. (CNY-817)
    * The command line argument parsing in "cvc" has been modified.
      To use the "--resume" command line argument to specify that you
      wish to resume at a particular location, you must use
      "--resume=<loc>".  "--resume <loc>" will not work anymore.  This
      removes an ambiguity in how we parse optional parameters in
      Conary.
    * The PythonSetup build action no longer provides the older
      --single-version-externally-managed argument, and instead
      provides the --prefix, --install-purelib, --install-platlib,
      and --install-data arguments, which can be overridden with the
      purelib, platlib, and data keyword arguments, respectively.  This
      allows it to work correctly with a greater number of packages.
      It also provides the option of providing a "purePython=False"
      argument for python packages that mix architecture-specific
      and architecture-neutral files, and tries to automatically
      discover cases when it should be provided. (CNY-809)
    * Python dependencies were previously incorrectly calculated
      for certain module path elements added in some Python C
      code (for example, contents of the lib-dynload directory);
      these errors are now resolved by using external python
      to find system path elements. (CNY-813)
    * /etc/conary/mirrors/gnu has been added to enable mirror://
      references to the GNU mirror system.
    * The GNU mirror list was then significantly expanded and
      re-sorted.  (CNY-824)
    * /etc/conary/mirrors/cpan has been added to enable mirror://
      references to the Comprehensive Perl Archive network mirror
      system.
    * In group recipes, the methods r.add(), r.addAll(), and
      r.addNewGroup() have been modified to accept the use= parameter,
      which defaults to True (CNY-830).

  o Bug Fixes:
    * A bug that caused a traceback in the web interface when a
      non-admin user attempts to manage their entitlement classes has
      been fixed. (CNY-798)
    * "conary rq" (with no arguments) no longer hides troves if the
      flavor that matches the system flavor is not built for the
      latest version. (CNY-784)
    * "cvc cook" now displays the correct label of the thing it is
      building, even when it is not the build label.
    * Running "cvc update" in a directory that has been created with
      "cvc newpkg" but has not yet been committed to the repository
      will now fail with an appropriate error message instead of
      displaying a traceback. (CNY-715)
    * Conary can now apply updates that change a file that is not a
      directory to a directory.
    * Currently version objects are cached to optimize Conary.
      Unfortunately, version objects are mutable objects.  That means
      that if two different pieces of code are given the same version
      object, modifications made by one part of the code could affect
      the other inadvertently.  A warning message has been added to
      the version object when setting or resetting timestamps to make
      developers aware of the problem.  Developers should copy the
      version object before calling setTimeStamps(),
      resetTimeStamps(), incrementSourceCount(), or
      incrementBuildCount() on it.  When creating a version object
      from a string and time stamp set, use the timeStamps= keyword
      argument to versions.VersionFromString() to avoid the copy.  In
      a later version of Conary, version objects will be immutable.
      New methods will be introduced that return new modified objects.
    * Conary no longer hangs waiting for the download thread when an error
      occured in the download thread which caused it to terminate.
    * "conary migrate" now returns an error much earlier if you are
      not using interactive mode. (CNY-826)
    * Files removed from troves (most often by --replace-files) are now
      properly skipped on updates to that trove when the file didn't change
      between versions. (CNY-828)
    * includeConfigFile now gives a much better error message when it
      cannot include a config file. (CNY-618)

Changes in 1.1.2:
  o Bug Fixes:
    * Conary now removes sources from the lookaside before unpacking SRPMs to
      ensure that the source referenced from the SRPM is actually contained in
      the SRPM. (CNY-771)
    * Errors found in the recipe while checking in will now display file name
      and line number information along with the error found.
    * The trove browser no longer shows duplicate entries for multihomed
      repositories.
    * A bug that kept sqlite-based 64-bit mirrors from being used as a source 
      for further mirrors has been fixed.

  o Build Changes:
    * Conary no longer prints policy error messages three times; it
      now prints each error immediately when it is found, and then
      summarizes all policy errors once (instead of twice) at the
      end of the build process. (CNY-776)

Changes in 1.1.1:
  o Client Changes:
    * Migrate no longer replaces by default as if --replace-files was
      specified. (CNY-769)

  o Server Changes:
    * The log retrieval function now returns a HTTP_NOT_IMPLEMENTED
      (501) instead of a HTTP_NOT_FOUND (404) if the logFile
      directive is not configured.

  o Build Changes:
    * Conary now recognizes that pkgconfig finds its files in
      /usr/share/pkgconfig as well as /usr/lib*/pkgconfig. (CNY-754)
    * /etc/conary/mirrors/cran has been added to enable mirror://
      references to the Comprehensive R Archive Network. (CNY-761)

  o Bug Fixes:
    * Conary now resets the timeStamps in all cases when
      getSourceVersion is called (CNY-708).
    * SQLite ANALYZE locks the database after it is run, causing
      updates to fail.
    * A bug that caused lists such as installLabelPath in
      configuration files to be parsed incorrectly when more than one
      space was between list elements has been fixed
    * A bug that caused Locally changed files to no be marked properly
      in rollbacks that were stored locally (including rollbacks for
      locally built troves) has been fixed. (CNY-645)
    * A bug that could cause "cvc cook" to create groups that include
      components needed to resolve dependencies that are already
      included not-by-default has been fixed.
    * A bug that caused a traceback message when adding a user through
      the web interface has been fixed.

Changes in 1.1.0:
  o 1.1 Release Overview

    Conary 1.1.0 is the first version in the 1.1 series.  New
    functionality has been added to Conary that required modifications
    to the repository database schema and XML-RPC protocol.  A Conary
    1.1.x-compatible client is required to access many of the new
    features.  The XML-RPC interface includes version information so
    that old clients continue to work with new servers, and new
    clients continue to work with old servers.

    New Features:
      * Conary can now remove packages and components from a
        repository server.  This is a privileged operation and should
        not normally be used.  Only users with a special "can remove"
        ACL can remove from the repository.  As removing something
        from a Conary repository is an act of last resort and modifies
        repository internals, the command line option will not appear
        in the reference documentation.  rPath will assist users that
        need more information.
      * Conary can now query the repository by path.  Use
        "conary repquery --path /path/to/find" to find components that
        include a particular path.
      * Several enhancements were added to the entitlement management
        facilities in a Conary repository.
      * Conary can now redirect a group.

  Detailed changes follow:

  o Server Changes:
    * Entitlement keys were artificially limited to 63 characters in
      length.  This restriction has been raised to the max length
      permitted in the database column (255).
    * Entitlement classes can now provide access to multiple access
      groups (and updated the web UI to support that) (CNY-600)
    * addEntitlement() and deleteEntitlement() repository calls replaced
      by addEntitlements and deleteEntitlements calls.  These calls
      operate on more than one entitlement simultaneously.
    * Added getTroveLeavesByPath() and getTroveVersionsByPath(). (for
      CNY-74)
    * Conary now checks to ensure you have write access to all the
      things the client is trying to commit before you send them
      across the wire. (CNY-616)
    * deleteAcl() and listAcls() methods have been added to
      ConaryClient.

  o Client Changes:
    * "conary rq" now supports "--path", which allows you to search
      for troves in the repository by path. (CNY-74)
    * "conary rq" now has a "--show-removed" option that allows you to
      see removed trove markers.  A [Removed] flag will be displayed
      when the --trove-flags option is added.

  o Bug Fixes:
    * Conary now resets the timeStamps in all cases when
      getSourceVersion is called (CNY-708).
    * SQLite ANALYZE locks the database after it is run, causing
      updates to fail.
    * A bug that caused lists such as installLabelPath in
      configuration files to be parsed incorrectly when more than one
      space was between list elements has been fixed
    * A bug that caused Locally changed files to no be marked properly
      in rollbacks that were stored locally (including rollbacks for
      locally built troves) has been fixed. (CNY-645)
    * A bug that could cause "cvc cook" to create groups that include
      components needed to resolve dependencies that are already
      included not-by-default has been fixed.

Changes in 1.0.27:
  o Client Changes:
    * A "files preupdate" tag script method has been Implemented which
      gets run before tagged files are installed or changed. (CNY-636)
    * A bug that could cause "--replace-files" to remove ownership
      from every file in a trove has been fixed. (CNY-733)

    * Multiple bugs where using "--replace-files" could result in the
      new file having no owner have been fixed. (CNY-733)
    * The logcat script now supports revision 1 log entries.
    * The logcat script is now installed to /usr/share/conary/logcat

  o Build Changes:
    * Improved handling of the "package=" keyword argument for build
      actions.  In particular, made it available to all build actions,
      removed double-applying macros to the package specification,
      and fixed failure in cases like "MakeInstall(dir=doesnotexist,
      skipMissingDir=True, package=...)". (CNY-737, CNY-738)
    * The lookaside cache now looks in the repository for local sources
      when doing a repository cook. (CNY-744)
    * The mirror:// pseudo-URL handling now detects bad mirrors that
      provide an HTML document instead of the real archive when a
      full archive name is provided; previously, it did so only when
      guessing an archive name.  Thanks to Pavel Volkovitskiy for this
      fix. (CNY-745)
    * The Flavor policy has been slightly optimized for speed.

  o Server Changes:
    * ACL patterns now match to the end of the trove name instead of
      partial strings (CNY-719)

  o Bug Fixes:
    * The Conary repository server now invalidates changeset cache
      entries when adding a digital signature to a previously mirrored
      trove.
    * A bug that caused the mirror code to traceback when no callback
      function was provided to it has been fixed. (CNY-728)
    * Rolling back changes when the current trove has gone missing from
      the server now causes the client to generate the changeset to apply
      based on the trove stored in the local database (CNY-693)

Changes in 1.0.26:
  o Build Changes:
    * When cooking a group, adding "--debug" to the "cvc cook" command
      line now displays detailed information about why a component is
      being included to solve a dependency. (CNY-711)
    * The mirror:// functionality introduced in Conary 1.0.25 had two
      small bugs, one of which prevented mirror:// pseudo-URLs from
      working.  These bugs are now fixed, thanks to Pavel
      Volkovitskiy. (CNY-704)
    * The "cvc cook" command now announces which label it is building
      at the beginning of the cook, making it easier to catch mistakes
      early. Thanks to Pavel Volkovitskiy for this fix. (CNY-615)
    * The source actions (addSource, addArchive, etc.) can now take
      a "package=" argument like the build actions do.  Thanks to
      Pavel Volkovitskiy for contributing this capability.  (CNY-665)
    * The "preMake" option had a bad test for the ';' character; this
      test has been fixed and extended to include && and ||.
      thanks to Pavel Volkovitskiy for this fix. (CNY-580)
    * Many actions had a variety of options (dir=, subdir=, and
      subDir=) for specifying which directory to affect.  These have
      been converted to all prefer "dir=", though compatibility
      with older recipes is retained by continuing to allow the
      subDir= and subdir= options in cases where they have been
      allowed in the past. Thanks to Pavel Volkovitskiy for this
      enhancement. (CNY-668)

Changes in 1.0.26:
  o Server Changes:
    * The Conary web interface now provides a method to rely solely on
      a remote repository server to do authentication checks. (CNY-705)
    * The ACL checks on file contents and file object methods have
      been improved. (CNY-700)
    * Assertions have been added to prevent redirect entries from
      being added to normal troves.
    * An assertion has been added to ensure that redirects specify a
      branch, not a version.
    * The server returns a new FileStreamsMissing exception when the
      client requests file streams with getFileVersion or
      getFileVersions and the requested file stream is not present in
      the repository database. (CNY-721)
    * getFileVersions() now raises FileStreamMissing when it is given
      invalid request.
    * getFileContents() now raises a new FileHasNoContents exception
      when contents are requested for a file type which has no
      contents (such as a symlink).

  o Bug Fixes:
    * A bug that could cause "conary updateall" to attempt to erase
      the same trove twice due to a local update has been fixed.
      (CNY-603)
    * Attempts to target a clone to a version are now caught.  Only
      branches are valid clone targets. (CNY-709)
    * A bug that caused Trove() equality checks to fail when comparing
      redirects has been fixed.
    * A bug that caused the flavor of a redirect to be store
      improperly in the repository database has been fixed.
    * The resha1 script now properly skips troves which aren't present
      in the repository.
    * Conary 1.0.24 incorporated a fix for CNY-684 to correct behavior
      when storing src.rpm files rather than their contents.  The fix
      worked for local builds but not for commits to repositories.
      Conary 1.0.26 includes a fix that corrects the behavior when
      committing to a repository as well. (CNY-684)
    * A bug that prevented flavored redirects from being loaded from
      the repository database has been fixed.
    * "Conary migrate" now will follow redirects. (CNY-722)

Changes in 1.0.25:
  o Build Changes:
    * The addArchive() source action will search for reasonably-named
      archive files based on the name and version if given a URL ending
      with a "/" character. Thanks to Pavel Volkovitskiy for the
      initial implementation. (CNY-671)
    * All source actions, when given a URL that starts with "mirror://",
      will search a set of mirrors based on files in the mirrorDirs
      configuration entry, with default files provided in the
      /etc/conary/mirrors/ directory. Thanks to Pavel Volkovitskiy for
      the initial implementation. (CNY-171)
    * Symbolic links are now allowed to provide a soname even if they
      reference an ELF file only indirectly through other symbolic
      links.  Previously, a symbolic link could only provide a soname
      if it directly referenced an ELF file. (CNY-696)

  o Bug Fixes:
    * A bug that caused unhandled exceptions when downloading the file
      contents needed for a distributed changeset in threaded mode has
      been fixed. This bug was introduced in 1.0.24. (CNY-701)

Changes in 1.0.24:
  o Server Changes:
    * The server binary access log can now be downloaded by an
      administrator by visiting the http://servername/conary/log
      URL. Once the log is accessed it is rotated automatically by the
      repository server. Subsequent accesses to the log URL will only
      yield log entries added since the last access. (CNY-638)
    * The Users and Groups tab in the web management UI is no longer
      highlighted when administrators change their passwords.

  o Client Changes:
    * A --what-provides option has been added to "conary query" and
      "conary repquery".
    * A bug that installed extra components of a package that is being
      installed instead of updated due to the existing package being
      pinned has been fixed. (CNY-682)

  o Build Changes:
    * When pulling files out of a src.rpm file, Conary now stores the
      src.rpm file itself in the repository rather than the files
      pulled from it. (CNY-684)
    * Mono dependency version mappings are now discovered in CIL policy
      .config files. (CNY-686)
    * The internal util.literalRegex() function has been replaced by
      use of re.escape(). (CNY-634)

  o Bug Fixes:
    * The Conary Repository web interface no longer returns a
      HTTP_FORBIDDEN (403) when a bad password is given by the user.
      This allows the user to re-try authentication.
    * The --signatures and --buildreqs flags now work with "conary
      showcs".  (CNY-642)
    * A bug in the NetworkRepositoryClient default pwPrompt mechanism
      has been fixed.
    * Error messages when entitlements fail to load have been
      improved. (CNY-662)
    * The repository client no longer caches repository access info
      when the attempt to access was unsuccessful. (CNY-673, affects
      CNY-578)
    * A bug that caused x86 flavored troves from being updated
      properly when using "conary updateall" on an x86_64 system has
      been fixed. (CNY-628)
    * A bug that caused migrate behavior to not respect pins when the
      pinned troves were set to be erased (CNY-680).
    * Calling r.ComponentSpec(':foo') works again; it is exactly
      equivalent to r.ComponentSpec('foo'). (CNY-637)
    * Calling r.Move() with only one argument now fails explicitly
      rather than silently doing nothing. (CNY-614)

Changes in 1.0.23:
  o API Additions:
    * The interface to create, list and delete access groups and
      modify the users therein through is now exposed though
      ConaryClient.
    * The interface to delete entitlement groups is now exposed
      through ConaryClient.

  o Client Changes:
    * "conary updateall" now accepts the --keep-required command line
      argument.
    * the mirror script now provides download/commit feedback using
      display callbacks like other conary commands
    * the excludeTroves config option will now keep fresh installs from
      happening when an update job is split due to a pinned trove.

  o Server Changes:
    * The repository database migration code now reports an error when
      trying to migrate old-style redirects.  The code to perform the
      migration is incomplete and creates invalid new-style
      redirects.  If you have a repository with old-style redirects,
      contact rPath for assistance with your migration. (CNY-590)

  o Bug Fixes:
    * Subdirectories within source components are now better supported.
      Specifically, different subdirectories with the same filename will
      now work. (CNY-617)
    * The util.literalRegex() function now escapes parenthesis characters.
      (CNY-630)
    * Manifest files now handle file names containing "%" characters.
      Fix from Pavel Volkovitskiy. (CNY-627)
    * Fixed a bug in migrate that caused its behavior to shift when migrating 
      to the same version that is currently installed.
    * Fixed a bug in the logcat script that caused the entitlement field to
      display the user information instead. (CNY-629)

  o Build Changes:
    * The r.addArchive() source action can now unpack Rock Ridge and
      Joliet ISO images, with some limitations. (CNY-625)

Changes in 1.0.22:
  o Client Changes:
    * Conary now has hooks for allowing you to be prompted for both name
      and password when necessary.
    * Conary will no longer report a traceback when trying to perform 
      dependency resolution against repositories that are not available.
      Instead, it will print out a warning. (CNY-578)

  o Build Changes:
    * It is now possible to set environment variables to use within
      Conary builds from within conary configuration files, using the
      new "environment" configuration item.  Thanks to Pavel
      Volkovitskiy for implementing this feature. (CNY-592)
    * In previous versions of Conary, calls to r.PackageSpec() would
      improperly override previous calls to r.ComponentSpec(); now
      the ordering is preserved.  Thanks to Pavel Volkovitskiy for 
      this fix. (CNY-613)

  o Bug Fixes:
    * A bug that would allow recursively generated changesets to
      potentially have missing redirect flags has been fixed.
    * A bug in redirect handling when the branch changed but the trove
      name didn't has been fixed - conary will do a better job of
      determining what jobs to perform in this situation. (CNY-599, CNY-602)
    * Errors relating to PGP now just display the error instead of causing 
      conary to traceback. (CNY-591)
    * Conary sync on a locally cooked trove will no longer traceback (CNY-568)
    * --from-file and sync now work together.
    * An AssertionError that was occasionally reached by incorrect repository
      setups is now a ConaryInternalError
    * A bug when updating to a locally cooked trove when the user had 
      manually removed files has been fixed. (CNY-604)
    * CONARY files that are not accessible will no longer cause conary to
      traceback when trying to read context from them. (CNY-456)
    * signatureKeyMap configuration entries are now checked to ensure
      they are valid. (CNY-531)

Changes in 1.0.21:
  o Client Changes:
    * The "conary migrate" command has changed behavior significantly
      in order to make it more useful for updating a system to exactly
      match a different group.  However, this change makes it much
      less useful for updating normal systems.  "conary migrate"
      should not be used without first reading the man page
      description of its behavior.  The old migrate behavior is now
      available by using "conary sync --full".  "conary syncchildren"
      has been renamed to "conary sync", and its behavior has also
      been modified slightly as a result.  The old behavior is
      available by using "conary sync --current". Please read the man
      page for a full description of the "sync" command as well.  (CNY-477)

  o Build Changes:
    * A "package" keyword parameter has been added to build actions,
      which specifies the package and/or component to which to assign
      the files that are added (not modified or deleted) by that build
      action.  For example, r.MakeInstall(package="foo") will place
      all the new files installed by the MakeInstall action into the
      "foo" package.  Thanks to Pavel Volkovitskiy for contributing
      this capability.  (CNY-562)
    * A "httpHeaders" keyword parameter has been added to the
      r.addArchive(), r.addPatch(), and r.addSource() source actions
      so that headers can be added to the HTTP request.

  o Bug Fixes:
    * The r.addPatch() build action no longer depends on nohup to
      create a file in the current directory (a bug introduced in
      conary 1.0.19). (CNY-575)
    * Commits with missing files no longer traceback. (CNY-455)
    * A bug that caused "#!/usr/bin/env /bin/bash" to not be
      normalized to /bin/bash by the NormalizeInterpreterPaths policy
      has been fixed.
    * A bug that prevented Conary from being able to download files
      that contain '&' or ';' characters has been fixed.  This allows
      Conary to download sources from cgi-bin URLs.
    * "cvc merge" no longer fails to merge changes from the parent
      branch when the shadowed version doesn't exist on the parent
      branch.

Changes in 1.0.20:
  o Build Changes:
    * "jvmdir", "javadir", "javadocdir", and "thisjavadocdir" have
       been added to the default set of macros.
    * A r.JavaDoc() build action has been added.  It funtions
      exactly like the "r.Doc()" build action, except it coppies into
      "%(thisjavadocdir)s".
    * When the r.addArchive() source action attempts to guess the main
      directory in which to build, it now recognizes when when sources
      have been added in an order that defeats its algorithm and provides
      a helpful error message. (CNY-557)

  o Client Changes:
    * A --tag-script parameter has been added to the rollback
      command. (CNY-519)

  o Bug Fixes:
    * A bug in clone behavior that caused Conary to try to clone
      excessive troves has been fixed.  If you were cloning uphill
      from branch /a/b to /a, and a buildreq was satisfied by a trove
      on /a//c, Conary would try to clone the buildreq to /a as well.
      (CNY-499)
    * A bug in the "r.Ant()" and "r.JavaCompile()" build actions which
      caused the CLASSPATH variable to get mangled has been fixed.
    * A bug in 'r.ClassPath()' that caused a traceback has been fixed.
    * A bug that caused the "change password" tab to be displayed when
      browsing the repository via the web as an anonymous user has
      been fixed.
    * The web service code no longer permits the anonymous user to
      view the "change password" (/conary/chPassForm) form.
    * The r.addPatch() source action no longer hangs when presented
      with large patches, which fixes a bug introduced in Conary
      1.0.19.

Changes in 1.0.19:
  o API Change:
    * In order to fully represent empty flavors in Conary, a new Flavor
      object class has been added.  Previously, DependencySet objects
      were used to store flavor information.  Unfortunately it was not
      possible to distinguish "empty flavor" from "flavor not specified".
      When dealing with thawing frozen flavors, use ThawFlavor() instead
      of ThawDependencySet().  When testing to see if a flavor is empty,
      use the isEmpty() method of the flavor object.

  o Client Changes:
    * The default resolveLevel setting is now 2, this means that
      conary will try to update troves that would otherwise cause an
      update to fail.  See the conary man page for more details.
    * Multiple bugs have been fixed in interactive prompting for user
      passwords (CNY-466):
      - Password prompts are based on the server name portion of the
        label being accessed, not the actual hostname of the server
        (these are often different when repositoryMaps are used).
      - When no password callback is available, the operation will
        fail with an open error (which is identical to what would
        happen if no user name was present) instead of giving a
        traceback.
      - The download thread uses the passwords which the original
        thread obtained from the user.
      - The download thread is able to prompt for passwords from the
        user if distributed changesets require access to additional
        repositories.

  o Build Changes:
    * "r.Ant()", "r.JavaCompile()", and "r.ClassPath()" build actions
      have been added to support building java with conary.
    * "r.addPatch()" will now determine the patchlevel without users
      needing to add level= in the r.addPatch() call. The level
      parameter is still honored, but should not be needed.
    * "cvc cook --show-buildreqs" now displays build requirements
      inherited from parent recipe classes. (CNY-520)
    * The output of "cvc diff" and "cvc rdiff" can now be used as an
      input to patch when files are added between two versions. (CNY-424)
    * Use flags have been added for dom0 and domU.  They default to
      "sense prefernot".  The domU flag should be used to build
      binaries specific to Xen domU environments where special
      provisions are made for paravirtualization.  The dom0 flag
      should be used to build binaries specific to Xen dom0
      environments where special provisions are made for the
      hypervisor.  The existing "xen" flag should be used to build
      binaries specific to Xen which apply equally to Xen dom0 and
      domU environments.
    * Warning message for modes specified without an initial "0" have
      been improved to include the path that is affected. (CNY-530)

  o Server Changes:
    * Use the term Entitlement Class in all conary repository web interfaces
      replacing Entitlement Group.

  o Bugs Fixed:
    * The Conary Repository now returns an error to a client when
      committing duplicate troves that have an empty flavor. (CNY-476)
    * When checking out a source trove from a repository using
      "cvc checkout", the user is no longer warned about not being able
      to change the ownership of the files checked out.
    * A bug has been fixed in conary's determination of what troves
      had been updated locally.  This bug caused "conary updateall" to
      consider many x86 troves as needing to be updated separately
      instead of as a part of group-dist.  This could cause updateall
      failures. (CNY-497)
    * A bug that caused 'conary q tmpwatch:runtime --recurse' to traceback
      has been fixed (CNY-460)
    * Interactive mode now handles EOF by assuming it means 'no';
      thanks go to David Coulthart for the patch. (CNY-391)
    * Configuration settings in contexts can now be overridden from
      the command line. (CNY-22)
    * Redirect changesets now have primary troves, meaning they will
      display better when using "conary showchangeset". (CNY-450)
    * User's passwords are now masked when using "cvc context" (unless
      --show-passwords is specified). (CNY-471)
    * Removed excess output from commitaction which was caused by a
      change in option parsing code (CNY-405)

Changes in 1.0.18:
  o Client Changes:
    * Trying to shadow a cooked redirect now results in an error. (CNY-447)
    * A --keep-required option has been added to tell Conary to leave
      troves installed when removing them would break
      dependencies. This used to be the default behavior; Conary now
      issues a dependency error instead. (CNY-6)
    * "delete-entitlement" and "list-entitlements" options have been
      added to the "manageents" script.

  o Build Changes:
    * Python dependencies are now generated for .pyc files as well as
      for .py files. (CNY-459)

  o Server Changes:
    * Support for deleting entitlements, listing the entitlement
      groups a user can manage, and removing the ACL which lets a group
      manage an entitlement group has been added.
    * Entitlement management has been added to the Conary repository
      web interface. (CNY-483)

  o Bug Fixes:
    * The "list-groups" option to the "manageents" script has been
      corrected to list the groups the user can manage instead of the
      groups that user belongs to.

Changes in 1.0.17:
  o Client Changes:
    * Individual file removals performed by "conary remove" now create
      rollbacks. (CNY-7)
    * The repository mirroring client supports two new configuration
      options:
      - matchTroves is a regexp list that limits what troves will be
        mirrored based on the trove names;
      - recurseGroups takes a boolean value (True/False) which will
        cause the miror client to recurse through a groups and mirror
        everything that they include into the target repository.

  o Server Changes:
    * A single conary repository can host multiple serverNames. In the
      Conary repository's configuration file, the serverName directive
      can now specify a space separated list of valid server names
      which will be accepted and served from that repository. (CNY-16)

Changes in 1.0.16
  o Build Changes:
    * A check has been added to "cvc commit" that ensures a .recipe
      file exists in the CONARY state file.
    * Recipe classes can now set an "abstractBaseClass" class
      variable.  When set, Conary will not require a setup() method in
      the class.  This is used for creating superclass recipes where
      setup() methods are not needed.

  o Server Changes:
    * A new "entitlementCheckURL" configuration option has been added.
      This is a hook that allows external validation of entitlements.
    * The Conary Repository web interface look and feel has been
      updated.  The interface will look incorrect unless
      conary-web-common 1.0 or later is installed.

  o Bug Fixes:
    * When running "cvc log" on a newly created source component, cvc now
      errors gracefully instead of tracing back. (bz #863)
    * Conary now changes to the / directory before running tag
      scripts. (bz #1134)
    * "cvc co foo=invalidversionstring" now gives a more helpful error
      message. (bz #1037)
    * Cloning binary troves uphill now correctly checks for the source
      trove uphill.
    * A bug that would cause "conary migrate" to raise a KeyError when
      updating a group that referenced the same trove twice (through
      two subgroups) has been fixed.
    * A bug that caused miscalculations when determining whether a
      shadow has been modified has been fixed.
    * A number of bugs affecting resetting distributed changesets have
      been fixed.
    * A bug in the MySQL dbstore driver that caused the wrong
      character encoding to be used when switching databases has been
      fixed.
    * A bug where running updateall when one of the two groups that
      reference a trove has no update caused an erase of that trove to
      be requested has been fixed (CNY-748).

Changes in 1.0.15
  o Client Changes:
    * When writing files as non-root, Conary will no longer create
      files setuid or setgid unless the uid/gid creating the file
      matches the username/groupname in the package.
    * Conary now checks the rollback count argument for non-positive
      numbers and numbers greater then the number of rollbacks
      available. (bz #1072)
    * The entitlement parser has been reimplemented using expat
      instead of a hand-coded parser.  A correctly formatted
      entitlement file should now be enclosed in an
      <entitlement></entitlement> element.  Conary will continue to
      work with files that do not contain the toplevel <entitlement>
      element.

  o Build Changes:
    * Support has been added for recipe templates.  Now when running
      "cvc newpkg", cvc will automatically create a recipe from a
      template specified by the recipeTemplate configuration
      option. (bz #671, #1059)
    * Policy objects can now accept globs and brace expansions when
      specifying subtrees.
    * Cross-compile builds now provide CONFIG_SITE files to enable
      cross-compiling programs that require external site config
      files.  The default site config files are included.
    * The "cvc checkout" command can now check out multiple source
      troves in a single invocation.

  o Server Changes:
    * An "externalPasswordURL" configuration option has been added,
      which tells the server to call an external URL for password
      verification.  When this option is used, user passwords stored
      in the repository are ignored, and those passwords cannot be
      changed.
    * An authentication cache has been added, which is enabled by
      setting The authCacheTimeout configuration to the number of
      seconds the cache entry should be valid for.

  o Bug Fixes:
    * A bug that caused using groupName parameter with r.replace() to
      traceback has been fixed. (bz #1066)
    * Minimally corrupted/incorrect conary state files will no longer cause 
      conary to traceback. (bz #1107)
    * A bug that prevented upload progress from being displayed when
      using "cvc commit" has been fixed. (bz #969)

Changes in 1.0.14:
  o Client Changes:
    * Conary now creates shadows instead of branches when cooking onto
      a target label.  This means, for example, that local cooks will
      result in a shadow instead of a branch.
    * Conary now creates shadows on the local label when creating rollbacks
      instead of branches.
    * The branch command has been removed.  Any potential branch should be 
      done with a shadow instead.
    * The verify command now shows local changes on a local shadow instead
      of a local branch
    * Local changesets create diffs against a local shadow (instead of
      a branch) and --target for the commit command retargets to a shadow
    * User conaryrc entries are now searched from most specific target to
      least specific (bz #997)
    * A fresh install of a group will cause all of its contained components 
      to be installed or upgraded as well, without reference to what is 
      currently installed on your system -- no trove will be skipped because
      it is referenced by other troves on your system but not installed.
    * Changeset generation across distributed shadows now force file 
      information to be absolute instead of relative when the files are on
      different servers, eliminating server crosstalk on source checkin and
      when committing local changesets. (bz #1033)
    * Cvc merge now takes a revision, to allow you merge only up to a certain
      point instead of to head.

  o Server Changes:
    * Removed the ability for the server to log updates to its contents
      store (mirroring has made this capability obsolete)
    * logFile configuration directive now logs all XML calls
    * Split user management out from core authorization object
    * All user management calls are based on user and group names now
    * The user management web interface for the repository now allows
      the administrator to enable and disable mirroring for groups

  o Bug Fixes:
    * Conary will not traceback if you try to update to a trove with a name
      that matches a filesystem path that you don't have access to (bz #1010).
    * Conary will not raise an exception if a standard config file (~/.conaryrc,
      for example) exists but is not accessible.
    * cvc no longer allows . and .. to be added to source troves (bz #1014)
    * cvc remove handles removing directories (bz #1014)
    * conary rollback no longer tracebacks if you do not have write access to
      the conary database.
    * deeply shadowed versions would fail when performing some version 
      operations.  This caused, for example, local cooks of shadowed troves
      to fail.
    * using loadInstalled with a multiarch trove no longer tracebacks (bz #1039)
    * group recipes that include a trove explicitly byDefault False could result
      in a trove when cooked that had the components of that trove byDefault
      True.
    * Stop sending duplicate Host: headers, proxies (at least squid) mangle 
      these into one host header, causing failures when accessing rbuilder
      repositories that depend on that host header (bz #795)
    * The Symlink() build action should not enforce symlinks not
      dangling, and should instead rely solely on the DanglingSymlinks
      policy.
    * A bug that caused conary to treat a reference as an install when it
      should have been an update due to a miscalculation of what local updates
      had been made on the system has been fixed.

Changes in 1.0.13:
  o Client Changes:
    * A new "conary migrate" command for updating troves has been
      added.  "conary migrate" is useful for circumstances when you
      want to update the software state on a system to be synchronized
      with the default state of a group.  To do this, "conary migrate"
      calculates the changeset required to: 1) update the trove (if an
      update is available); 2) install any missing included troves; 3)
      synchronize included troves that have a mismatched version; 4)
      remove any referenced troves that are not installed by default.
    * The includeConfigFiles configuration directive now accepts http
      and https URLs.  This allows organizations to set up centralized
      site-wide conary configuration.
    * Conary now gives a more detailed error message when a changeset
      attempts to replace an empty directory with a file and
      --replace-files is not specified.

  o Build Changes:
    * The addSource source action will now replace existing files,
      rather than replacing their contents.  This implies that the
      mode of the existing file will not be inherited, and an
      existing read-only file will not prevent addSource from
      working.
    * The internal setModes policy now reports "suid/sgid" only for
      files that are setuid or setgid, rather than all files which
      have an explicitly set mode.  (bz #935)
    * TagSpec no longer will print out ignored TagSpec matches twice,
      once for tags specified in the recipe, and once for tags
      discovered in /etc/conary/tags/*.  (bz #902)
    * TagSpec will now summarize all its suggested additions to
      buildRequires in a single line.  (bz #868)
    * A new reportMissingBuildRequires policy has been added to summarize
      all suggested additions to buildRequires in a single line at the
      end of the entire build process, to make it easier to enhance the
      buildRequires list via cut-and-paste.  (bz #869)

  o Bug Fixes:
    * A bug that caused conary to traceback when a file on the file
      system is owned by unknown uid/gid has been fixed.  Conary will
      now print an error message instead.  (bz #977)
    * A bug that caused conary to traceback when an unknown Use flag
      was used when cooking has been fixed.  Previously, "cvc cook
      --flavor 'foobar'" would create a traceback.  Conary now says
      'Error setting build flag values: No Such Use Flag foobar'.
      (bz #982)
    * Pinned troves are now excluded from updateall operations.
      Previously conary would try to find updates for pinned troves.
    * Conary now handles applying rollbacks which include overlapping
      files correctly.  Previously --replace-files was required to
      apply these rollbacks.
    * the config file directive includeConfigFile is no longer case sensitive 
      (bz #995)

Changes in 1.0.12:
  o Client changes:
    * The rollback command now applies rollbacks up to and including
      the rollback number specified on the command line. It also
      allows the user to specify the number of rollbacks to apply
      (from the top of the stack) instead of which rollback to
      apply. (bz #884)
    * Previously, the code path for installing files as part of a new
      trove required an exception to be handled.  The code has been
      refactored to eliminate the exception in order to reduce install
      times.

  o Build Changes:
    * The cvc command now has a --show-buildreqs option that prints all
      build requirements.  The --no-deps argument for cvc has been
      aliased to --ignore-buildreqs for consistency.

  o Bug Fixes:
    * Installing into a relative root <e.g. --root foo> when running
      as root no longer generates a traceback. (bz #873)
    * Replaced files are now stored in rollbacks. (bz #915)
    * File conflicts are now also detected via the database, not just
      via real file conflicts in the filesystem.
    * A bug that resulted in multiple troves owning a file has been fixed.
    * Rollbacks of troves that were cooked locally will no longer
      raise a TroveIntegrityError.
    * The "conary remove" command no longer generates a traceback when
      the filename given cannot be unlinked. (bz #887)
    * The missing usage message displayed when "cvc" and "conary" are
      run with no command line arguments has been restored.
    * Rollbacks for initial contents files didn't work; applying
      rollbacks now ignores that flag to get the correct contents on
      disk. (bz #924)
    * The patch implementation now properly gives up on patch hunks
      which include changed lines-to-erase, which avoids erasing lines
      which did not appear in the origial version of the file. (bz
      #949)
    * Previously, when a normal error occurred while prepping sources
      for cooking (extracting sources from source archives, for
      example), conary would treat it as a major internal error.  Now
      the error message is simply printed to the screen instead.
    * A typo in a macro will now result in a more helpful error
      message.
    * A bug that caused a traceback when performing "conary rq" on an
      x86_64 box with a large installLabelPath where only an x86
      flavor of a trove was available on one label in the
      installLabelPath has been fixed (bz #961).
    * Conary no longer creates a rollback status file when one isn't
      needed.  This allows /var/lib/conarydb to be on read-only media
      and have queries continue to work/.
    * Reworked "conary remove" to improve error messages and fix
      problems with multiple files being specified, broken symlinks,
      and relative paths (bz #853, #854)
    * The mirror script's --test mode now works correctly instead of
      doing a single iteration and stopping.

Changes in 1.0.11:
  o Client Changes:
    * Conary will now allow generic options to be placed before the command
      you are giving to conary.  For example, 'conary --root=/foo query'
      will now work.
    * the remove command no longer removes file tags from files for no good 
      reason
    * rollbacks now restore files from other troves which are replaced as part
      of an update (thanks to, say, --replace-files or identical contents)
    * --replace-files now marks files as owned by the trove which used to
      claim them
    * You can now kill conary with SIGUSR1 to make conary enter a debugger
      when you Ctrl-C (or a SIGINT is raised)
    * --debug-all now enters a debugger in more situations, including option
      parsing fails, and when you hit Ctrl-C.
    * added ccs2tar, which will convert most absolute changesets (like those
      that cook produces) into tarballs
    * Troves now don't require dependencies that are provided by themselves.
      As troves are built with this new behavior, it should significantly speed
      up dependency resolution.
    * added a script to recalculate the sha1s on a server (after a label
      rename, for instance)
    * added a script to calculate an md5 password (for use in an info recipe,
      for example)

  o Build Changes:
    * Conary now supports a saltedPassword option to r.User in user info-
      packages.  Full use of this option will require that a new shadow package
      be installed.

  o Bug Fixes:
    * command-line configurations now override context settings

  o Build Changes:

Changes in 1.0.10:
  o Client Changes
    * Given a system based on rPath linux where you only installed
      !smp kernels, conary would eventually start installing smp
      kernels on your system, due to the way the update algorithm
      would determine whether you should install a newly available
      trove.  Conary now respects flavor affinity in this case and
      does not install the smp kernel.
    * Mirror configuration files can now specify uploadRateLimit and
      downloadRateLimit.
    * Updates utilizing changeset files are now split into multiple
      jobs properly, allowing changeset files which create users to
      work proprely.
    * "conary rollback" now displays progress information that matches
      the "conary update" progress information.
    * added --with-sources option for clone

  o Bug Fixes:
    * A bug that caused an assertion error when switching from an
      incomplete trove to a complete trove has been fixed.
    * A bug in perl dependencies that caused extra directories to be
      considered part of the dependency has been fixed.
    * A bug affecting updates where a pinned, partially installed
      package was supposed to be updated due to dependency resolution
      has been fixed.
    * A bug that prevented updates from working when part of a locally
      cooked package was replaced with a non-locally cooked component
      has been fixed.  The bug was introduced in Conary 1.0.8.
    * A bug that caused a segfault when providing an invalid type to
      StringStream has been fixed.
    * The troveInfo web page in the repository browser now displays
      useful error messages instead of traceback messages.  The
      troveInfo page also handles both frozen and non-frozen version
      strings.
    * A bug that caused conary to download unnecessary files when checking out
      shadow sources has been fixed.
    * A bug that caused "cvc rdiff" between versions of a trove that
      were on different hosts to fail has been fixed.
    * Fixed a bug when determining local file system changes involving a file 
      or directory with mtime 0.
    * The --signature-key option was restored

Changes in 1.0.9:
  o Client Changes:
    * A new dependency resolution method has been added which can be turned
      on by setting resolveLevel to 2 in your conarycfg:  If updating trove 'a'
      removes a dependency needed by trove 'b', attempt to update 'b' to
      solve the dependency issue.  This will allow 'conary update conary'
      to work as expected when you have conary-build installed, for example.
    * Switched to using more of optparse's capabilities, including --help
      messages.
    * One short option has been added, cvc -m for message.

  o Bug Fixes:
    * Recipes that use loadRecipe('foo') and rely on conary to look upstream
      to find their branch now work correctly when committing.
    * A bug affecting systems with multiple groups referencing the same troves,
      where the groups are out of sync, has been fixed.
    * the mirror client now correctly handles duplicate items returned in
      trove lists by older servers
    * A bug that caused the mirror client to loop indefinitely when
      doing a --full-trove-sync has been fixed
    * conary rq --trove-flags will now display redirect info even if you
      do not specify --troves (bug #877)
    * dep resolution now support --flavors --full-versions output (bug #751)
    * cvc merge no longer tracebacks if files were added on both upstream
      and on the shadow
    * admin web access for the server doesn't require write permission for
      operations which also require admin access (bug #833)
    * A bug that caused r.remove() in a group to fail if the trove being
      removed was recursively included from another group has been fixed.
    * Conary update tmpwatch -tmpwatch:debuginfo will now erase 
      tmpwatch:debuginfo.
    * An ordering bug that caused info packages to not be updated with their
      components has been fixed.
    * Updates will now happen in a more consistent order based on an
      alphabetic sort.
    * the repository server now handles database deadlocks when committing
       changesets
  o Server Changes:
    * getNewSigList and getNewTroveList could return troveLists with
      duplicate entries

  o Documentation Changes:
    * The inline documentation for recipes has been significantly
      improved and expanded, including many new usage examples.

Changes in 1.0.8
  o Client changes:
    * Conary will now replace symlinks and regular files as long as their
      contents agree (bug #626)

  o Bug Fixes:
    * An error in the method of determining what local changes have been 
      made has been fixed.

Changes in 1.0.7:
  o Client changes:
    * A better method of determining what local changes have been made to a
      local system has been implemented, improving conary's behavior when
      updating.

  o Bugfixes:
    * A bug that caused the user to be prompted for their OpenPGP
      passphrase when building on a target label that does not match
      any signatureKeyMap entry has been fixed.  Previously, if you
      had a signatureKeyMap entry for conary.example.com, and your
      buildLabel was set to conary.example.com@rpl:devel, you would be
      prompted to enter a passphrase even when cooking locally to the
      local@local:COOK label.
    * Dependency resolution will no longer cause a trove to switch
      branches.
    * If a component is kept when performing dependency resolution
      because it is still needed, it's package will be kept as well if
      possible.
    * "conary q --path" now expands symlinks found in the path to the
      file in question. (bug #855)
    * Committing a changeset that provided duplicate file streams for
      streams the server previously referenced from other servers no
      longer causes a traceback.
    * Conary's patch implementation how handles patches which are
      already applied. (bug #640)
    * A server error triggered when using long flavor strings in
      server queries has been fixed.

  o Build fixes:
    * Group cooking now produces output to make it easier to tell what
      is happening.  The --debug flag can be used to get a more
      detailed log of what troves are being included.

  o Server changes:
    * The server traceLog now logs more information about the
      repository calls


Changes in 1.0.6:
  o Repository changes:
    * The commitaction script now accepts the standard conary arguments
      --config and --config-file.

  o Bugfixes:
    * cvc merge on a non-shadow no longer returns a traceback (bz# 792),
      and cvc context foo does not return a traceback when context foo does
      not exist (bz #757)  Fixed by David Coulthart.
    * A bug that caused new OpenPGP keys to be skipped when troves
      were filtered out during mirroring has been fixed.
    * opening invalid changesets now gives a good error message instead of
      a traceback
    * removed obsolete changemail script
    * Exceptions which display fileId's display them as hex sha1s now
      instead of as python strings
    * A bug where including a redirect in a group that has autoResolve 
      caused conary to traceback has been fixed.
    * A bug that kept conary from prompting for your password when committing
      has been fixed.
    * A bug that randomized the order of the labels in the  installLabelPath 
      in some error messages has been fixed.

  o Build fixes:
    * The default ComponentSpec for :perl components now include files
      in site_perl as well as in vendor_perl.
    * Ruby uses /usr/share/ri for its documentation system, so all files
      in %(datadir)s/ri are now included in the default :doc ComponentSpec.

Changes in 1.0.5:
  o Performance improvements:
    * The use of copy.deepcopy() has been eliminated from the
      dependency code.  The new routines are up to 80% faster for
      operations like DependencySet.copy().
    * Removing files looks directly into the file stream of the file
      being removed when cleaning up config file contents rather than
      thawing the full file stream.
    * Getting a single trove from the database without files returned file
      information anyway
    * Trove.applyChangeSet() optionally skips merging file information
    * Cache troves on the update/erase path to avoid duplicate fetchs from
      the local database

  o Bugfixes
    * Installing from a changeset needlessly relied on troves from the 
      database having file information while processing redirects
    * Extraneous dependency cache checks have been removed from the
      addDep() path.
    * When removing files, conary now looks up the file flags directly
      in the file stream in order to clean up config file contents.
      Previously the entire file stream was thawed, which is much more
      resource intensive.

  o Build fixes:
    * r.addArchive() now supports rpms with bzip2-compressed payloads.

Changes in 1.0.4:
  o Performance improvements:
    * The speed of erasing troves with many dependencies has been
      significantly improved.
    * The join order of tables is forced through the use of
      STRAIGHT_JOIN in TroveStore.iterTroves() to work around some
      MySQL optimizer shortcomings.
    * An --analyze command line option has been added to the
      stand-alone server (server.py) to re-ANALYZE the SQL tables for
      MySQL and SQLite.  This can significantly improve repository
      performance in some cases.
    * The changes made to dependency string parsing were a loss in
      some cases due to inefficiency in PyArg_ParseTuple().
      Performance sensitive paths in misc.c now parse the arguments
      directly.

  o Bugfixes:
    * An Apache-based conary repository server no longer logs
      tracebacks in error_log when a client disconnects before all
      data is sent.
    * A bug that caused cross repository commits of changesets that involved
      a branched trove to fail in some cases has been fixed.
    * If an entitlement is used for repository access, it is now sent
      over HTTPS instead of HTTP by default.
    * The conary emerge command no longer attempts to write to the root
      user's conary log file.
    * conary showcs --all now shows not-by-default troves.
    * Previously, there was no way using showcs to display only the troves
      actually in a changeset - conary would by default access the repository
      to fill in any missing troves.  Now, you must specify the
      --recurse-repository option to cause conary to search the repository
      for missing troves.  The --trove-flags option will now display when a
      trove is missing in a changeset.
    * A bug that caused showcs --all to display file lists even when --ls
      was not specified has been fixed.
    * When mirroring, you are now allowed to commit a trove that does
      not have a SHA1 checksum set.  This is an accurate replication
      of the data coming from the source repository.
    * A bug affecting multiple uses of r.replace() in a group recipe has been
      fixed.
    * A bug that caused components not to be erased when their packages were 
      erased when a group referencing those packages was installed has been 
      fixed.

Changes in 1.0.3
  o Client changes:
    * Conary displays full paths when in the error message generated
      when it can't open a log file rather than leaving out the root 
      directory.

  o Performance improvements:
    * A find() class method has been added to StreamSet which enables
      member lookups without complete thawing.
    * The code path for committing filestreams to repositories now
      uses find() to minimize file stream thaws.
    * DBstore now supports precompiled SQL statements for SQLite.
    * Retrieving troves from the local system database no longer
      returns file information when file information is not requested.
    * Dependencies, dependency sets, StreamCollections, file
      dictionaries, and referenced file lists now use C parsing code
      for stream thawing.
    * Extraneous trove instantiations on the system update path have
      been eliminated.
    * Adding troves to the local database now uses temporary tables to
      batch the insertions.

  o Bugfixes:
    * A bug that caused a mismatch between file objects and fileIds
      when cloning a trove has been fixed.

Changes in 1.0.2:
  o Bugfixes:
    * A bug that caused redirects to fail to build when multiple
      flavors of a trove exist has been fixed.
    * A bug with cooking flavored redirects has been fixed.
    * The cvc command no longer enforces managed policy with --prep.
    * A bug that caused disttools based python packages to be built as
      .egg files has been fixed.  This bug was introduced in conary
      0.94.
    * A bug that prevented checking in a recipe that deleted policy
      has been fixed.
    * A bug that prevented entitlements from being recognized by an
      Apache conary repository server when no username and password
      were set for a server has been fixed.
    * A bug that prevented errors from being returned to the client
      if it attempts to add an invalid entitlement key or has
      insufficient permission to add the entitlement key has been
      fixed.  An InvalidEntitlement exception has been added.
    * A repository bug prevented the mirror client from obtaining a
      full list of new troves available for mirorring has been fixed.
    * A bug in cooking groups caused the groups resulting from an
      r.addAll() to not respect the original group's byDefault
      settings in some cases has been fixed.

Changes in 1.0.1:
  o Database schema migration
    * Over time, the Conary system database schema has undergone
      several revisions.  Conary has done incremental schema
      migrations to bring old databases in line with the new schema as
      much as possible, but some remnants of the old schema remain.
      When Conary 1.0.1 runs for the first time, the database will be
      reloaded with a fresh schema.  This corrects errors that can
      occur due to incorrect SQL data types in table definitions.  An
      old copy of the database will be saved as "conarydb-pre-schema-update".

Changes in 1.0:
  o Bugfixes
    * A bug that allowed a group to be installed before children of
      its children were installed has been fixed.  This ensures this
      if a an update is partially completed, it can be restarted from
      where it left off.
    * A bug in python dependencies that sometimes resulted in a plain 
      python: __init__ dependency has been fixed.
    * A bug that dropped additional r.UtilizeUser matches for a file after
      the first one has been fixed.
    * Accessing a repository with the wrong server name no longer
      results in an Internal Server Error.  The error is marshaled
      back to the client.

Changes in 0.97.1:
  o Bugfixes
    * A bug has been fixed that allowed the "incomplete" flag to be
      unset in the database when applying changesets of troves that
      have no "incomplete" flag.  This resulted in "StopIteration"
      exceptions when updating the trove.
    * A bug has been fixed in the code that selects the OpenPGP key
      to be used for signing changesets at cook time.

Changes in 0.97:
  o Client changes:
    * All troves that are committed to repository through commits,
      cooks, branches, shadows, and clones, now always have SHA1
      checksums calculated for them.
    * Trove objects now have a version number set in them.  The
      version number is increased when the data types in the Trove
      object are modified.  This is required to ensure that a Conary
      database or repository has the capability of storing all the
      information in a Trove.  All trove data must be present in order
      to re-calculate SHA1 checksums.  If a local system understands
      version 1 of the Trove object, and a repository server sends a
      changeset that contains a version 2 Trove, an "incomplete" flag
      will be set for trove's entry in the database.  When accessing
      that trove later for merging in an update, the client will go
      back and retrieve the pristine Trove data from the repository
      server so it will have all the data needed to preform three way
      merges and signature verification.

  o Repository changes:
    * Repositories will now reject commits whose troves do not have
      correct SHA1 checksums.

Changes in 0.96:
  o Client changes:
    * conary rq now does not use affinity by default, use --affinity to turn
      it on.  The rq --compatible-troves flag has disappeared.  Now 
      you can switch between displaying all troves that match your system 
      flavor and that match affinity flavor by switching between
      --available-troves with and without the --affinity flag.
    * conary q now displays installed, not by default troves by default,
      but skips missing troves.
    * Fixed an update bug where updating an x86 library on an x86_64 system
      would cause conary to switch other x86_64 components for that library
      to x86 versions.
    * update job output is compressed again
    * Fixed an update bug where if you had made a local change to foo, and then 
      updated a group that pointed to an earlier version of that trove,
      the trove could get downgraded

  o Other changes:
    * Mirroring now mirrors trove signature

Changes in 0.95:
  o Client changes:
    * The "conary verify" command now handles non-regular files with
      provides and requires (for example, symlinks to shared libraries
      that provide sonames).
    * The "conary showchangeset" command now takes --recurse and
      --no-recurse arguments.
    * All info-* packages are now updated in their own individual jobs;
      this is required for their dependencies to be reliable.
    * The conary syncchildren command now will install new packages
      when appropriate.

  o Repository changes:
    * Additional logging has been added to the repository server.
      Logging is controlled by the "traceLog" config file variable,
      which takes a logging level and log path as arguments.
    * Conary now detects MySQL Database Locked errors and will retry
      the operation a configurable number of times.  The "deadlockRetry"
      configuration variable controls the number of retries and
      defaults to 5.

  o Build changes:
    * Conary now uses site.py to find all possible correct elements of
      sys.path when generating python provides and requires.  Previously,
      new elements added via .pth files in the package being built would
      be ignored for that package.
    * The PythonSetup() build action now works properly with setup.py
      files that use "from setuptools import..." instead of "import
      setuptools".

  o Other changes:
    * The conarybugz.py script has been restored to functionality by
      moving to the conaryclient interface for accessing the
      repository.

Changes in 0.94:

  o Redirects no longer point to a specific trove; they now redirect
    to a branch. The client chooses the latest version on that branch
    which is compatible with the local system.

  o Bug Fixes
    * A bug in getNewTroveList() that could cause duplicate
      troves to be returned has been fixed.
    * A bug that caused a repository server running under Apache to
      fail with an Internal Server Error (500) when a client requested
      a changeset file that does not exist has been fixed.
    * Conary no longer displays an error when attempting to write to a
      broken pipe.  (bug #474)
    * Conary now respects branch affinity when moving from old-style
      groups to new-style groups.

  o Client changes:
    * The query/repquery/showcs command line options have been
      reworked.  See the conary man page for details.
    * When "cvc merge" is used to merge changes made on the parent
      branch with changes made on a shadow, conary now records the
      version from the parent branch that was used for the merge.
      This is required to allow conary to handle changing the upstream
      version on a shadow.  It is also useful for accounting
      purposes.  (bug #220)
    * "conary emerge" can now be performed on a recipe file.
      Previously you were required to emerge from a repository. (bug
      #526)
    * Progress is now displayed as conary applies a rollback. (bug #363)
    * Java, Perl, and Python dependencies are now enforced by default.

  o Build changes
    * PythonSetup() no longer passes the --single-version-externally-managed
      argument to setup.py when it uses distutils instead of setuptools.

Changes in 0.93:
  o Bug Fixes
    * A bug in the "conary verify" code sometimes resulted in an
      unhandled TroveIntegrity exception when local modifications were
      made on the system. (bug #507)
    * Usernames and passwords with RFC 2396 reserved characters (such
      as '/') are now handled properly. (bug #587)

  o Server changes
    * Standalone server reports warnings for unsupported configuration options
      instead of exiting with a traceback.
    * Compatibility for repositoryDir has been removed.
    * A bug caused queries for multiple flavors of the same trove
      to return incorrect results has been fixed.
    * Apache hooks now ignore IOErrors when writing changesets to the
      client.  These normally occur when the client closes the
      connection before all the data is sent.

  o Client changes
    * SHA1 checksums are now computed for source checkins and local
      change set commits.
    * Flavor affinity is now more relaxed when updating troves.  For
      example, if you have a trove with flavor that requires sse2 but
      your system flavor is ~!sse2, conary will only prefer troves
      with sse2 enabled instead of requiring it.

  o Build changes
    * PythonSetup() now correctly requires python-setuptools:python
      instead of python-setuptools:runtime.
    * Automatic python dependency provision now searches more directories
      to better support multilib python.
    * Conary now defaults to building in ~/conary/builds instead of
      /var/tmp/conary/builds, and caching in ~/conary/cache instead
      of /var/cache/conary.

Changes in 0.92:
  o Package Building Changes:
    * Conary policy has been split out into the conary-policy package.
      (Some policy was left in conary proper; it is needed for
      internal packaging work.)
    * Conary prints out the name of each policy as it runs, making it
      possible to see which policies take the most time.
    * BuildLog files no longer contain lines that end with \r.
    * A new 'emergeUser' config item has been added.  Conary will
      change to this user when emerging packages as root.
    * --no-deps is now accepted by 'conary emerge'.

  o Group Building Changes:
    * A bug has been fixed in dependency checking when using
      autoResolve where deleted weak troves would be included in
      autoResolve and depChecks.

  o Client changes:
    * Conary can now rate limit uploads and downloads.  The rate limit
      is controlled by the "uploadRateLimit" and "downloadRateLimit"
      configuration variables, which is expressed in bytes per second.
      Also, Conary displays the transfer rate when uploading and
      downloading.  Thanks to Pavel Volkovitskiy for these features.
    * The client didn't write config files for merged changesets in
      the right order, which could result in changesets which could
      not be committed to a repository.
    * Fixed a bug in the update code caused conary to behave
      incorrectly when updating groups.  Conary would install
      components of troves that were not installed.

  o General Bug Fixes
    * Conary did not include the trove sha1 in the troveinfo diff
      unconditionally.  This prevents clients from being able to
      update when a repository is forced to recalculate sha1
      signatures.

Changes in 0.91:
  o Bugfixes
    * A bug was fixed the code that freezes path hashes.  Previously,
      path hashes were not sorted in the frozen representation.  Code
      to fix the frozen path hashes in databases and repositories has
      beed added.
  o Build
    * added cleanAfterCook config that controls whether conary tries to
      clean up after a successful build

Changes in 0.90.0:
  o Code Structure/Architecture Changes:
    * Conary now has the concept of "weak references", where a weak reference
      allows conary to be able to recognize the relationship between a
      collection and the children of collections it contains.  This allows
      us to add several new features to conary, documented in Client and Build
      changes.
    * SQL operations have been migrated to the dbstore driver to allow
      for an easier switch of the database backends for the server side.
    * Various query and code structure optimizations have been
      implemented to allow running under MySQL and PostgreSQL.

  o Documentation Changes:
    * Added summaries about updateall in the conary man page and added
      information about the command-line options for conary rq.
    * Clarified behavior of "conary shadow --source-only" with respect to
      rPath bug #500.
    * Added synonyms for cvc and conary commands which have shortcuts
      (ex: checkout and co).
    * Added man page entry about cvc clone.

  o Package Building Changes:
    * Build logs now contain unexpanded macros, since not all macros
      may be defined when the build log is initially created.
    * The emerge command can now accept version strings.
    * The RemoveNonPackageFiles policy now removes fonts.cache*,
      fonts.dir, and fonts.scale files, since they are always
      handled by tag handlers.
    * The Make() build action can now take a makeName keyword argument
      for cases when the normal Make() handling is exactly right but
      a different make program is required (nmake, qmake, etc.).
    * The new PythonSetup() build action uses very recent versions
      of the python setuptools package to install python programs
      which have a setup.py that uses either the old disttools or
      new setuptools package.
    * fixed bug #bz470: loadInstalled('foo') will now work when you have
      installed a local cook of foo.

  o Group Building Changes:
    * add() now takes a "components" option.  r.add(<package>,
      components=['devel', 'runtime'])  will install <package>, but only the
      'runtime' and 'devel' components of <package> by default.
    * remove() can now 'remove' troves within child troves.
    * When a component is added, (either via r.add() or dep resolution)
      is automatically added as well (though not all its sibling components)
    * A new r.removeComponents(<complist>) command has been added.  It
      allows you to create a group where all devel components are
      byDefault False, for example: r.removeComponents(['devel',
      'devellib']).
    * The installPath used to build a group in is now stored in troveInfo.
    * r.addAll() now recurses through all the included groups
      and creates local versions of them as well by default.
    * A new r.replace(<name>, <newversion>, <newflavor>) command has
      been added.  It removes all versions of name from all groups in
      the recipe and replaces them with the version found by searching
      for newVersion, newFlavor.

  o Client Changes:
    * When committing source changes in interactive mode, conary will ask you
      you to confirm the commit.
    * A new configuration option, autoResolvePackages, tells conary to install
      the packages that include the components needed for dep resolution.
    * You can now install locally cooked groups.
    * If foo is a redirect to bar, and you run 'conary update foo' when
      foo is not installed on your system, conary will act as if you had
      typed 'conary update bar'.  Previously, it would act as if you had typed
      'conary update bar --no-recurse'.

  o Config Changes:
    * Conary config handling now supports comments at the end of config lines.
      # can be escaped by a \ to use a literal # in a configuration option.
    * Default macros used in cooking are now stored in /etc/conary/macros.
      The 'defaultMacros' parameter determines where cvc searches for macro
      definitions.
    * Conary configuration now searches for configuration files in 
      /etc/conary/conf.d/ after reading in /etc/conaryrc

  o Server Changes:
    * Creating changesets atomically moves complete changesets into place.
    * The contents store no longer reference counts entries.
    * Added support for trove marks to support mirroring.  A client
      can use a trove mark to ask the server for any trove that has
      been added since the last trove mark mirrored.
    * Added the hasTroves() interface to support mirroring.  This allows
      the mirror client to make sure that the target mirror does not
      already have a trove that is a candidate for mirroring from the
      source repository.
    * Added support for traceback emails from the repository server.
    * The repository contents store was reworked to avoid reading
      precompressed gzipped data twice (once to double check the uncompressed
      contents sha1 and once to copy the file in place).
    * We have changed the way schema creation and migration is handled
      in the repository code. For administrative and data safety reasons,
      schema upgrades and installs can be performed from now on only by
      running the standalone server (conary/server/server.py --migrate),
      thus avoiding race conditions previously created by having multiple
      Apache processes trying to deal with the SQL schema updates.

   o Command Changes
    * A new script that mirrors repositories has been added.  It is in
      the scripts/ directory in the source distribution of Conary.

Changes in 0.80.4:
  o Build Changes:
    * PackageRecipe has been changed to follow our change to split
      conary into three packages.
    * x86_64 packaging elimintated the conary:lib component to follow x86
      (those files now belong in conary-build:lib)

Changes in 0.80.3:
  o Client Changes:
    * The internal branch source and branch binary flags were changed
      to a bitmask.
    * The warning message printed when multiple branches match a cvc
      checkout command has been improved.
    * Only interactive mode can create binary shadows and branches, and
      a warning is displayed before they are created (since source branches
      are normally the right thing to use).

  o Build Changes:
    * Files in subdirectories named "tmp" are no longer automatically
      excluded from packaging, except for /tmp and /var/tmp.
    * DanglingSymlinks now traverses intermediate symlinks; a symlink
      to a symlink to a symlink will no longer confuse it.

Changes in 0.80.2:
  o Client Changes:
    * Bugs in "conary update foo=<old>--<new>" behavior have been
      fixed.
    * "cvc co foo=<label>" will now work even if you don't have a
      buildLabel set
    * "conary showcs" will now work more nicely with group changesets.
    * "conary showcs --all" no longer shows ids and sha1s.
    * We now never erase pinned items until they are explicitly unpinned.
    * "conary verify" and "conary q --diff" work again.
    * "conary q tmpwatch --components" will display the components
      installed for a package.
    * The pinTroves config item behavior has been fixed.  It now
      consistently pins all troves that match a pinTrove line.
    * When a trove is left on the system because of dependency resolution
      during an update, a warning message is printed.
    * Command line configuration, such as --config
      'buildLabel conary.rpath.com@rpl:devel', now overrides context
      configuration.

  o Server Changes:
    * The repository server now retries a request as an anonymous user
      if the provided user authentication information does not allow
      a client request to succeed.
    * When using "server.py --add-user" to add a user to a repository
      server, the user will only be given admin privileges if --admin
      is added to the command line.  Previously, all users added with
      server.py had admin privileges.  Additionally, if the username
      being added is "anonymous", write access is not granted.

  o Build Changes:
    * It is now possible for a recipe to request that specific
      individual requirements be removed from files using the
      exceptDeps keyword argument to r.Requires().  Previously
      you had to accept all the dependencies generated by r.Requires()
      or none of them.
    * r.Replace() now takes a lines=<regexp> argument, to match a line based
      on a regexp.
    * The EnforceJavaBuildRequirements policy has been added.  When
      you are packaging precompiled Java software where you have
      .class/.jar files but no .java files, you can use "del
      EnforceJavaBuildRequirements" to prevent this from policy from
      generating false positives.
    * The EnforceCILBuildRequirements policy has been added.
    * Enforce*BuildRequirements now warn when a package has requirements
      which they don't fulfill themselves and which are not fulfilled by
      the system database.  (for example, soname dependencies from linking
      against libraries that are not managed by Conary on the system.)
    * Automated Perl dependencies have been added, for both provides
      and requires.  They are not yet enforced, in order to give time
      to adapt while perl packages are being re-built.
    * The EnforcePerlBuildRequirements policy has been added.
      Failures found by this policy may be caused by packages on the
      system not having been rebuilt yet with Perl dependencies, but
      could also show bugs in the Perl dependency code.
    * Automated Python dependencies have been added, for both provides
      and requires.  Like Perl dependencies, they are not yet
      enforced.
    * The EnforcePythonBuildRequirements policy has been added, with
      the same caveats as EnforcePerlBuildRequirements.
    * Conary now writes more information about the build environment
      to the build log when cooking.
    * A bug that caused r.Requires('file:runtime') to create a file
      dependency on 'runtime' instead of trove dependency on
      'file:runtime' has been fixed.
    * Java dependencies now properly ignore array elements in all cases,
      removing false Java dependencies like "[[I" and "[[B".


Changes in 0.80.1:
  o Client Changes:
    * User names and passwords are no longer allowed in repository maps;
      "user" configuration entries must be used instead.
    * The clone command now allows you to clone a binary onto the same
      branch, without having to reclone the source.
    * The TroveInfo table on the client is getting corrupted with
      LoadedTrove and BuildReq entries for components.  These entries
      are only valid on packages.  Code was added to catch when this
      happens to aid debugging.  Additionally, Conary will
      automatically remove the invalid entries the first time 0.80.1
      is run.
    * Environment variables are expanded in paths in conary configuration files.
    * localcs now allows the version and flavor to be specified for a trove
    * conary scs --all now behaves the way it used to again
  o Build Changes:
    * Java dependency generation is now enabled; Java dependency enforcement
      is still disabled.
    * The skipMissingSubDir keyword argument now actually works correctly
      when the subdirectory is missing.
  o Common Changes:
    * Entitlement support has been added as an alternate method of
      authentication.

Changes in 0.80.0:
  o Client Changes:
    * The logic for defining updates across a hierarchy has been completely
      replaced. Instead of rigidly following the trove digraph, we flatten
      the update to choose how troves get updated, and walk the hierarchy
      to determine which updates to actually apply.
    * Dependency resolution could include troves which caused duplicate
      removals for the troves those included troves replace
    * Chroot handling was broken in 0.71.2 and prevented the user name
      lookup code for the chroot from exiting back out of the chroot
    * showchangeset on relative changesets now displays them as jobs.
    * query and queryrep now exclude components if they match their
      package name
    * Conary cleans up rollbacks when a changeset fails to apply.
      Previously, an invalid changeset was saved in the rollback
      stack, which made applying it impossible
    * Removed direct instantiation of NetworkRepositoryClient object; it
      should be created by calling ConaryClient
    * repositoryMap should not contain usernames and passwords now; user
      config file option should hold those instead (user *.rpath.org user pass)
    * If a user name is given without a password the password will be prompted
      for if the repository returns a permissions error
    * added --components parameter to q and rq to not hide components
    * conary update --full-versions --flavors now will work as expected
    * fixed a bug with conary erase foo=/branchname
    * When in multi-threaded mode, the download thread now checks to see
      if the update thread wants to exit.  This fixes many of the
      "timeout waiting for download thread to terminate" messages.
    * Fixed bug where conary erase foo --no-deps wouldn't erase a component
      of foo if it was required by something else
  o Build Changes:
    * Dependencies are now generated for Java .class and .jar files.
      They are not yet enforced, to give time to rebuild Java packages.
    * Java dependency generation has been turned off until 0.80.1 in
      order to wait until there is a deployed version of Conary with
      long dependency handling; some .jar files have so many
      dependencies that they overflowed dependency data structures.
    * CheckDesktopFiles now looks in /usr/share/icons for icons, and
      can find icon names without extensions specified.
    * Build actions which take a subDir keyword argument now also can
      take a skipMissingSubDir keyword argument which, if set to True,
      causes the build action to be skipped if the specified subdirectory
      does not exist.  By default, those build actions will now raise
      an error if the directory does not exist, rather than running in
      the wrong subdirectory as they did previously.
    * You can now cook a recipe that has a superclass that is defined
      locally but a has supersuperclass that is in the repository.  Similarly,
      if you have a superclass that is in the repository but a supersuperclass
      locally, conary will find that as well
    * r.Replace with parameters in the wrong order will now behave correctly
    * The automatic :config component for configuration files has been
      disabled because Conary does not handle files moving between
      troves, and config files were being re-initialized when packages
      were updated.
  o Code structure:
    * queryrep, query, showchangeset, and update --info all use the same
      code to determine how to display their data.  Display.py was changed
      to perform general display operations.
    * query.py added
    * added JobSource concept for searching and manipulating lists of jobs.
    * moved datastore.py into repository module
    * Stubs have been added for adding python and perl dependencies, and
      the stubs have been set to be initially ignored.
    * The internal structure for conary configuration objects has changed
    * A new DYNAMIC size has been added to the StreamSet object.  This will
      cause StreamSet to use either a short or long int to store the size
      of the frozen data that is included in a frozen StreamSet, depending
      on the size of the data being stored.

Changes in 0.71.2
  o Client Changes:
    * The update-conary option has been renamed updateconary per
      bugzilla #428
    * buildPath can be set in contexts
    * cvc co <foo> will work even if there are two foos on the same label with
      different branches.  In that case, it will warn about the older foo
      which it doesn't check out
    * Test mode didn't work for updates and erases which were split into
      multiple jobs
  o Build Changes:
    * Combined the EtcConfig and Config policies, and deprecated
      the EtcConfig policy.
    * All config files default to being put into a :config component.
      This is overridden by any ComponentSpec specifications in the recipe.
    * A use flag has been added for xen defaulting to 'sense prefernot'.  This
      flag should be used to specify flavors for xen domU builds where special
      provisions are made for paravirtualized domU.
    * Added new CheckDesktopFiles policy to catch some more common errors
      in .desktop files.  (For now, it looks for common cases of missing
      icons; more may be added over time.)
    * The Requires policy now interprets synthetic RPATH elements (passed in
      with the rpath= keyword argument) as shell-style globs that are
      interpreted relative first to the destdir and then to the system.

Changes in 0.71.1:
  o Server Changes
    * Added iterTroves() call which iterates over large numbers of troves
      much more efficiently than a single getTrove() call would.
    * Split out FileRetriever object to allow file information to be pulled
      from the repository inside of an iterTroves() loop
    * The web interface shows the troves contained in a group trove instead
      of trying to list all files in a group.
  o Client Changes
    * Config file options that take a path as a value now support ~ for
      home directory substitution
    * Trove.diff() returns a standard job list instead of the previous
      only-used-here format
    * /var/log/conary tracks all update, remove, rollback, and erase events
    * Progress output is simplified when stdout is not a tty (no line
      overwrites)
    * Tracebacks during logged commands get copied to the log
    * Code which checked to see if a shadow has been locally modified didn't
      work for shadows more than a single level deep
    * When you are installing from changesets using --from-files, other troves
      in the changesets can be used for dependency resolution
  o Build Changes (cvc)
    * Additional calls are emulated by the filename_wrapper for the
      r.Run calls.
  o Code Structure
    * Split build/recipe.py into several smaller files
    * Moved OpenPGP keyTable access up call stack so that it can now be
      accessed outside of kid templates.
    * Move epdb code into its own package

Changes in 0.71.0:
  o Code Structure
    * conary now imports all python modules from a toplevel "conary"
      module.  This prevents conary from polluting the module namespace.
  o Client Changes
    * Clone didn't handle shadow version numbers correctly (and could create
      inconsistent version numbers)

Changes in 0.70.5:
  o Client Changes
    * Files changing to config files across distributed repositories now works.
    * The update code uses more consistent use of trove sources, and only
      makes explicit calls to the repository if asked.  This should make it
      possible to create interesting update filters.
    * Clone updated sequences it was iterating over, which is generally
      a bad idea (and caused clone to commit inconsistent troves)
  o Build Changes (cvc)
    * Locally cooked filesets now include file contents, making the
      filesets installable.
    * Fileset cooks now retrieve all of the file objects in a single
      network request per repository.
    * The new NormalizeLibrarySymlinks policy runs the ldconfig program
      in all system library directories.  This ensures that all the
      same symlinks that ldconfig would create when the shlib tag handler
      runs are packaged.  It also warns if ldconfig finds missing files.
    * New argument to r.Run(): "wrapdir" keyword argument behaves much
      like "filewrap" but takes a string argument, which limits the scope of
      %(destdir)s relocation only to the directories under the specified
      wrapdir, which is interpreted relative to %(destdir)s.  Works best
      for applications that install under one single directory, such
      as /opt/<app>
    * Clone, branch, and shadow all take --info now instead of --test
    * ELF files that dlopen() libraries can now be provided with
      synthetic soname dependencies with
      r.Requires('soname: libfoo.so', '/path/to/file')
    * r.Requires now enforces that packages that require a file and
      include that required file must also explicitly provide it. (bz #148)
  o Server Changes
    * Packages added to the repository are checked to ensure the version and
      flavor of all referenced components are the same as for the package

Changes in 0.70.4:
  o Client Changes
    * The trove that satisfies a dependency that is broken by erase is
      now displayed in the "Troves being removed create unresolved
      dependencies" message.
    * Components are now displayed on the same line as their parent
      package in "conary update" output.
    * A new 'interactive' option has been added to conary configuration.
      When set to true, conary will display info about clone, branch,
      update, and erase operations, and then ask before proceding.
  o Build Changes (cvc)
    * The CompilePython action has been fixed to accept macros at the
      beginning of its arguments, fixing a bug new in Conary 0.70.3.
    * The Requires policy can now be given synthetic RPATH elements;
      this is useful when programs are only intended to be run under
      scripts that set LD_LIBRARY_PATH and so do not intrinsically have
      the information they need to find their libraries.
    * Added --test to clone, branch, and shadow commands
    * Clone now supports --skip-build-info for less rigid version checks
      on cloned troves
    * Fixed usage message to better reflect reality
    * Cloning to a branch which already has a version with a compatible
      flavor now works.
    * cpio archive files are now supported for r.addArchive()
  o Repository Changes
    * The repository now serves up stored OpenPGP keys as a "Limited
      Keyserver"; users can retrieve keys, but not search or browse them.
      The keys are available via /getOpenPGPKey?search=KEY_ID. This
      is meant only to allow conary to automatically retrieve OpenPGP
      keys used to sign packages.

Changes in 0.70.3:
  o Client Changes (conary)
    * Conary now works harder to avoid having separate erase/installs,
      instead preferring to link those up into one update when possible.
    * Conary configuration now supports contexts.  Contexts are defined in
      sections starting with a [<name>] line, and provide contextual
      configurations for certain variables, defined in the man page.  All
      configuration options after the [<name>] will be associated with that
      context, and will override the default configuration when that context
      is active.  The current context can be selected by using the --context
      parameter, or by setting the CONARY_CONTEXT environment variable.
    * 'conary config --show-contexts' will display the available contexts
  o Build Changes (cvc)
    * A local cook of a trove foo will ensure that the changeset created is
      installable on your local system, by making sure the version number
      created is unique.
    * The builddir is no longer allowed to appear in ELF RPATHs.
    * The build documentation strings have been significantly updated
      to document the fact that for most strings, a relative path
      is relative to the builddir, but an absolute path is relative
      to the destdir.
    * The ManualConfigure action now sets the standard Configure
      environment.
    * cvc will allow you to cook a trove locally even when you are unable
      to access the trove's source repository
  * Common Changes:
    * Version closeness was improperly measured for troves on different
      branches when then label structure was identical
  o Repository Changes
    * Repository now has a config flag called requireSigs. Setting it to
      True will force all troves to have valid package signatures.  Troves
      lacking this will be rejected.  Enabling this option prevents the
      generation of branches, shadows, or clones since these troves are not
      signed.  It is not recommended that this option be enabled until the
      infrastructure is in place to provide package signatures for all types
      of troves.

Changes in 0.70.2:
  o Client Changes (conary)
    * GnuPG compatible trust metrics for OpenPGP Keys now exists. This
      makes it possible for conary clients to refuse troves that
      aren't properly trusted. The metrics currently in place mimic
      gpg behavior.
    * Running "conary update" in a directory that does not exist no
      longer fails with an error (bugzilla #212).  Note that "cvc
      update" still requires that the current working directory exists
      of course.
    * HTTP error conditions are handled more gracefully when commiting
      a change set. (bugzilla #334)
    * conary more reliably sets a non-zero exit status when an error
      occurs. (bugzilla #312)
    * When performing an update of a group that adds a trove foo,
      search the system for a older version of foo to replace if the
      original update command found a replacement by searching the
      system.
    * New option, "conary update-conary" has been added in an attempt
      to provide a workaround for future drastic protocol revisions
      such as what happened for 0.70
    * Methods for parsing command line update request and changeset requests
      have been added to conaryclient.cmdline
    * A metric for the distance between arbitrary versions on different
      branches has been added, and the code which matches troves changes
      between collections uses this code to give well-defined matches
      for all cases.
    * Rollbacks are now listed with the most recent on top
    * Troves which a group operation tries to remove will be left behind
      if they satisfy dependencies for other troves
    * updateall command respects pins on top-level troves
    * Dependency resolution no longer blows away pinned troves
    * conary update now takes a changeSpec, allowing you to specify both
      the version to remove and the update version, like
      'conary update foo=2.0--3.0'

  o Build Changes (cvc)
    * cvc more reliably sets a non-zero exit status when an error
      occurs. (bugzilla #312)
    * Building groups w/ autoResolve displays the revision of the
      troves which are being included
    * The change to automatically split up hardlink groups into
      per-directory hardlink groups has been reverted.  Instead,
      Conary enforces that link groups do not cross directories, but
      provides an exception mechanism for the rare cases where it is
      appropriate to do so.  The old LinkCount policy was renamed
      LinkType, and the new policy enforcing link group directory
      counting is now called LinkCount.
    * The NormalizeCompression policy no longer causes an error if you
      have two files in the filesystem that differ only by the .gz or
      .bz2 extension.
    * The Provides policy will not longer automatically provide soname
      dependencies for executable files that provide sonames.  A few
      executables do provide sonames, and 0.70.1 provided them as
      harmless extraneous provisions.

   o Repository Changes
     * A new getConaryUrl() method has been implemented to support the
       "conary update-conary" feature
     * Exception handling has been re-worked.  All exception classes
       that are marshaled back to the client are now in the
       repository.errors module.  Some of the most commonly used
       exception classes have been included in their previous modules
       for compatibility until code can be modified to use the new
       repository.errors module.

Changes in 0.70.1:
  * Collection merging didn't handle (admittedly obscure) cases where
    a component on the local system was updated to a new version of a
    trove, and updating that package also tries to update to that version
    but using a different path
  * Redirects are allowed in group cooking as long as the target of the
    redirect is also specified in the group (this allows cleaner handling
    when trying to clean up after label multiplicity)
  * Shorten display for versions and flavors in internal debugging output.
    Make str() output for versions and flavors return formatted strings.
  * ELF files finding non-system libraries via an RPATH did not always
    have the path to the library encoded in their dependency requirement,
    depending on whether the package also included some other (unrelated)
    non-system library.  Futhermore, system paths encoded in an RPATH were
    incorrectly honored.  Both of these bugs have been fixed.
  * Ownership policy now uses macros in the user and group definitions.
  * Symbolic links to shared libraries can now provide path-encoded
    soname dependencies (only manually, never automatically).
  * Removed outdated code with convoluted code for preventing providing
    soname dependencies in some cases; that code has been functionally
    replaced by limiting automatic soname dependencies to system library
    directories.
  * Instead of complaining about hardlinks spanning directories, Conary
    simply creates one link group per directory per hardlinked file.
  * Fixed bug which made source commits fail on cloned source troves

Changes in 0.70.0:
  o The client and server protocol versions have been changed and
    the filecontainer version number updated.
    * Upgrading from previous versions of Conary to 0.70.0 will
      require downloading a old-format changeset file from
      ftp://download.rpath.com/pub/conary/
    * Adding path hash data to TroveInfo overflowed the amount of
      storage space available in a StreamSet when a trove contained
      several thousand files.  In order to accommodate larger data
      stored in StreamSets, we have changed the way data sizes are
      handled.
    * With the changes to StreamSet, LargeStreamSet is obsolete.
      Changeset files used to used LargeStreamSet to represent data.
      Since we now just use a StreamSet, the changeset file format
      changed.
    * Since this version of Conary is incompatible with previous
      versions, we took this opportunity to do database and repository
      migrations that will allow us to make significant code cleanups
      in the near future.

 o Other smaller changes
    * Conary now does the right thing if the same trove is listed
      twice in an update due to recursion (it checks for duplicate
      installs of the same trove).
    * A bug where None would show up in CONARY files when an
      autosource file changed contents but did not change names has
      been fixed.

Changes in 0.62.16:
  * The "conary update" and "conary erase" commands now display the actions
    they take as they run (similar to --info output).
  * The --info output for "conary erase" and "conary update" has been
    reworked to be more user-friendly.
  * Added new conaryrc option signatureKeyMap to choose which signature
    to use when signing based on the label.
  * Fixed a bug where conary would only sign the last trove listed,
    instead of signing all troves listed.
  * The ComponentRequires policy now makes :devellib components require
    :data components if they exist.
  * Don't check for bucket conflicts when resolving during group cooks - if we
    want to check for bucket conflicts in groups, it will be readded in a more
    general way.
  * Removed extra freezes and thaws of files for a 8% improvement in install
    time for absolute change sets (at the cost of some memory, but thanks
    to splitting transactions this should be a good trade off).
  * Added removeIfExist call to miscmodule for some peformance improvement.
  * ELF files that find non-system libraries via an RPATH now have the path
    to the library encoded in their dependency requirement, matching the
    path encoded in the dependency provision.  Before this, the RPATH
    was ignored and the path encoding was only guessed within one source
    package.
  * The LinkCount policy now enforces the requirement that hardlink groups
    contain only files in the same directory as each other; no hardlinks
    between files in different directories are allowed.
  * When updating a group across branches, if a subtrove within the update has
    already been manually moved to the new branch by the user, conary will
    recognize this and sync that trove with the group
  * A new "closed" configuration variable has been added to the
    apache-based networked repository server.  When set, the server
    will always raise a "RepositoryClosed" exception when a client
    attempts to access it.  The configuration variable is a string.
    The string will also be returned to the client.
  * Removed install buckets and replaced with comparisons of hashed path
    values to determine trove compatibility.
  * If a trove is included in an update twice, once directly, and once
    implicitly through recursion, ignore the recursive update.
  * More constraints added to the repository schema
  * Added hasTrove to Items table for faster trove names check

Changes in 0.62.15:
  * The MakeDevices() policy now accepts mode= as a named argument.
  * Added (undocumented) --debug (prints debugging output),
    switched old (undocumented) --debug to now be --debugger (starts debugger
    on initialization)
  * Added debug messages to conaryclient/update.py
  * Cloning to the the same branch works (providing a good way of
    reverting changes)
  * Cloning now updates buildRequirements and loadedTroves in troveInfo
    and enforces their consistency on the target branch
  * Cloning groups is now supported
  * Fix update case where a group update should cause conary to search the
    system for an older version of a trove to replace.
  * If you update a trove foo locally to a new version on the same branch, and
    then update the containing group to a new version on a different branch,
    conary will now update foo to the new branch as well.
  * fix error message when you try to pin as non-root

Changes in 0.62.14:
  * The threading changes in .13 caused some error information to be lost.
    Tracebacks have now been fixed, and the download thread checks much more
    often to see if it needs to exit.
  * Catch InstallBucketConflicts exception

Changes in 0.62.13:
  o Repository Server changes
    * The Schema creation SQL statements have been rewritten in a more
      standardized form. Some indexes have been redefined and a number
      of views have made their way into the default repository schema.
    * The new call troveNamesOnServer can be used now by the netclient
      code for a much faster retrieval of all trove names available on
      all labels on a given server. Server and client protocol numbers
      have changed.
    * The getTroveList() server side function got a rework that should
      result in about a 50% execution time speedup on most queries.
    * The Metadata SQL query has been reworked to join tables in a
      much better order, speeding up the getMetadata call on a
      repository with many versions much faster.

  o Client changes
    * Conary now compresses XML-RPC requests before sending them to
      the repository server.  In order to use compression, the remote
      server must be running Conary 0.62.13 or later.  If the server
      is running an older version, the client will fall back to
      sending uncompressed requests.
    * The database conversion in 0.62.12 did not correct all
      out-of-order file streams.  A new conversion function is in
      0.62.13 that will examine every file stream and ensure that it
      is stored correctly in the database.
    * Versions from the contrib.rpath.com repository are automatically
      rewritten to point to contrib.rpath.org.  NOTE: if you have a
      label from the contrib.rpath.com repository in your
      InstallLabelPath (such as contrib.rpath.com@rpl:devel), you will
      need to modify it to point to contrib.rpath.org.
    * Install bucket handling now works for collections which were not
      fully installed.
    * A bug where database was left locked on exception during install
      when the download thread was still executing has been fixed.
    * The conaryclient code has been split into pieces.
    * Switched rollbacks to local@local:ROLLBACK
    * The main thread no longer blocks forever when the download
      thread fails.
    * Matching referenced troves in collections is no longer dependent
      on sort order of internal dictionaries.

  o Common Repository and Client changes
    * When a changeset is applied to the local system or committed to
      a networked repository, the fileIds are recomputed from the file
      objects and verified.  This prevents corrupted or miscomputed
      changesets from being committed to the repository or applied to
      the local system.

  o Building/Branching changes
    * Many changes have been made to cloning, including sideways
      cloning (creating a clone at the same branch depth as the clone
      source), better cloning with multiple flavors, separate cloning
      of source and binaries, resilience against duplicate troves,
      proper use of existing fileIds during clones, simultaneous
      cloning of multiple troves, and better clonedFrom tracking.
    * The default optflags for x86 changed to remove -mcpu, as it is
      deprecated in gcc.

Changes in 0.62.12:
  * Conary will no longer create a "rootroot" group while installing
    users whose primary group is "root".  It will now call the
    appropriate tag handler for user/group modifications if the tag
    handler is installed.
  * EnforceConfigLogBuildRequirements no longer suggests recursive
    build requirements for packages in which the configure script
    checks to see if the package is already installed.
  * Installing new version of pinned troves leaves the pinned trove in
    place if the two troves have compatible install buckets
  * By default, when you shadow a binary trove, its source is shadowed with it.
  * Instead of a --sources option, cvc shadow and cvc branch now take
    --source-only and --binary-only options that allow you to control whether
    sources or binaries are shadowed.
  * Branch and shadow commands now take an unlimited number of troves
    to branch/shadow.
  * Files sharing versions but with different contents (thanks to flavors)
    got lost when switching from one flavor of a trove to another
  * troves can now be specified for rq, q, and update as <labelpart>/<version>,
    e.g., foo=:rpl1/1.0, or foo=contrib.rpath.com@/2.3-1-2
  * version.hasParent() handles more cases of shadows of shadows correctly.
  * cooking troves into the repository with --flavor <newflavor> now modifies
    the flavor before the recipe is even loaded, not when the recipe's setup
    function is called.
  * add a check to ensure RPATHs in cooked packages do not have %(destdir)s
    or /tmp or /var/tmp in them.
  * EnforceSonameBuildRequirements has been temporarily changed to produce
    warnings instead of errors.
  * Dependncies and flavors didn't order things properly in their frozen forms
  * StreamCollections are now properly ordered

Changes in 0.62.11:
  * InstallBucket policy now allows using macros in component names.
  * The --resume option now works correctly when conary has
    automatically discovered a non-standard path for the main build
    directory.
  * A soname dependency is again generated for libraries outside of
    library directories, but the pathname is now included in the
    dependency.  Within a package, all matching dependencies are
    modified to include the path.  This is useful for cases where
    an application packages private versions of libraries -- the
    dependencies still need to be there so that inter-component
    requirements are honored, but they must not perturb the rest
    of the system.
  * Recursive pinning now behaves itself
  * Switch group recipe syntax to use r.add() instead of r.addTrove,
    r.remove() instead of r.removeTrove(), and add a
    r.setDefaultGroup() command to set the default group.

Changes in 0.62.10:
  * EnforceSonameBuildRequirements enhanced to handle correctly cases
    where more than one trove can resolve a single soname dependency.
  * EnforceConfigLogBuildRequirements now can take exceptions, which
    can be specified either as a filename (such as /usr/bin/bison or
    %(bindir)s/bison) or as a required trove (such as bison:runtime).
  * The trove.Trove initializer no longer allows for a trove to be created
    with a name that has more than one ":" character in it.
  * EnforceSonameBuildRequirements now can take exceptions, which are
    specified as a required trove (such as libfoo:devel) to avoid adding
    to the list of requirements.
  * EnforceSonameBuildRequirements now produces errors for missing build
    requirements, and EnforceConfigLogBuildRequirements now demonstrates
    very few false positives, and so has been updated to warning instead
    of info.
  * Added a check to warn when a trove is installed multiple times from
    the same branch with incompatible install buckets (--no-conflict-check
    overrides this check)
  * Redirects can now redirect to nothing, which allows components to
    disappear gracefully on a redirection
  * A soname dependency is now provided only if the library is in a
    default library directory, or in a directory explicitly added with a
    SharedLibrary(subtrees='/path/to/dir/') call.

Changes in 0.62.9:
  * EnforceConfigLogBuildRequirements policy added.  It looks through
    all config.log files anywhere under the build directory for programs
    that configure has found, and ensures that the transitive closure
    of the build requirements contains each file listed.  (That is, if
    the file /usr/bin/perl has been found, and intltool:runtime is in
    the buildRequires list, and intltool:runtime requires perl, then the
    requirement is satisfied.)  This policy currently produces some false
    positives; the "greylist" that tries to remove false positives needs
    to be expanded.
  * The repository server now uses a repository instance specific key
    cache.  This fixes KeyNotFound errors seen when running multiple
    repositories on one server.

Changes in 0.62.8:
  * The bug, introduced in 0.62.7, that caused Conary to stop short of
    recursing to the innermost troves when handling erasures has been fixed.
  * EnforceSonameBuildRequirements enhanced to use the system database to
    find the right missing build requirements.
  * Make users and groups in a repository such that they may not differ only
    in case, i.e. if user foo exists, user Foo cannot be created.
  * files in /usr/%(lib)s/python/.* are no longer automatically given an
    architecture flavor - if there are architecture-specific files in those
    dirs, they should result in an arch-specific flavor through normal
    means.
  * By default, no OpenPGP signatures will be added to troves when
    doing commits unless a fingerprint is explicitly set in conaryrc.
    Previously, if a keyring existed, the first key found would be used.

Changes in 0.62.7:
  * Some unneeded parts of the sql query in _getTroveList have been removed,
    improving performance.
  * The performance of the default (and most used) case of the
    getAllTroveLeaves has been increased up by using a specialized
    query.
  * Exception handling in the repository when revoked or expired keys
    are used has been corrected.
  * Signature checking now correctly checks the timestamp of the signature
    against the expiration time (if any) of the key that signed it.  If
    the signature timestamp is later than the expiration timestamp,
    the signature is rejected.
  * Pass 'Database is locked' repository errors to the client as a
    RepositoryLocked exception notifying user that the server is busy.
  * The 'yuck' script is no longer installed.
  * ComponentRequires now makes :runtime, :lib, :devellib, and :devel
    components all require their matching :config component if the
    :config component exists.  The :config component is not automatically
    created, but when it exists, it's always going to be because it
    is required by multiple other components.

Changes in 0.62.6:
  * mergeCollections() didn't always handle referenced troves changing
    byDefault status
  * Various cleanups and simplifications have been made to the trove
    removal determination

Changes in 0.62.5:
  * Allow selection of individual troves from change set files via --from-file
  * Recursive queries on local database could get upset by a missing trove
  * Underlying dependency code returns version and flavor for troves with
    broken dependencies
  * Underlying dependency code returns information on what removed trove
    caused a broken dependency
  * Removed --no-deps-recurse option
  * Greatly simplify dependency resolution logic
  * The version portion of a Release (version-sourceCount-buildCount)
    is no longer required to begin with a digit.
  * The Release parsing code has been cleaned up to use consistent
    naming, API documentation, and parse error messages
  * An unhandled exception when signing a trove twice with the same key
    has been fixed.
  * Old (now invalid) changesets are now removed from the changeset
    cache when a digital signature is added to a trove.
  * A package is now counted as empty if it contains only files automatically
    found by the AutoDoc policy.
  * CPackageRecipe now requires elfutils:runtime for eu-strip; this is
    needed for the existing debugedit:runtime requirement to do useful
    work.
  * Removed DistroPackageRecipe and moved its buildRequires list to
    PackageRecipe.  Use clearBuildReqs() to remove any of the base
    requirements for a package.
  * Install buckets are respected during dependency resolution
  * Updated the troveNames() call to a faster query, which should bring
    the run time of the "conary rq" back to a more reasonable limit
  * Race conditions and robustness problems have been fixed in
    the changeset cache.

Changes in 0.62.4:
  * Many places where lots of individual db calls were done to collect
    file objects have been collapsed into batched calls (5-10% speedup
    on some operations)
  * Fixed PGP key submission to not use a hidden form element.
  * Changed PGP key submission to use an xmlrpc call instead of
    modifying the database directly.
  * Added methods to change PGP key/user associations, and thereby
    disable a key.
  * Added an index to dependency resolution for a massive improvement
    on local system dependency performance on large updates.
  * Added the ability to get troves without file lists from the local
    database and use that when getting troves through the changeset
    trove source.
  * Previously, dependency resolution could cause duplicate
    trovesource entries.  This no longer occurs.
  * :lib and :devellib automatically have lib=%(lib)s install buckets.
  * A user management bug in the repository has been fixed.
    Previously, if you deleted a group followed by the user with the
    same name of the group, an unhandled exception occurred.
  * Looking up changeset cache entries in the cache database no longer
    uses exception handling to determine when database entries are
    invalid or stale.
  * The EnforceSonameBuildRequirements policy now recognizes :devellib
    as well as :devel components in buildRequires.

Changes in 0.62.3:
  * Don't link troves to groups when the branch has changed
  * Link new troves to collections (and new collections to old troves) when
    a trove isn't installed but a suitable replacement (meaning on the same
    branch) is available
  * Installing changesets w/ not by default from files broke
  * Fix a bug in the kid template that prevented permissions (ACLs) from being
    deleted from a repository.

Changes in 0.62.2:
  * Further reworkings of update code to be fully based on job sets. The
    absolute flag now defines whether a trove is newly installed or if
    it should be an update from an existing trove (when possible). Network
    changesets and changesets from files are treated almost identically now.
  * Swapped lock terminology for pin
  * Changed table names in database schema to better match the repository
    schema

Changes in 0.62.1:
  * UtilizeGroup fixed
  * conary updateall fixed
  * Disable SHA-1 integrity checks when trove changesets don't include
    files in various places
  * conary now prevents you from cooking empty groups

Changes in 0.62.0:
  * Initial OpenPGP (RFC 2440) based signature support has been
    added. Conary reads public keys from ~/.gnupg/pubring.gpg and
    /etc/conary/pubring.pgp.  Conary reads private keys from
    ~/.gnupg/secring.pgp.  Setting the "signatureKey" configuration
    variable to a key ID will select which key to use from the
    keyring. If signatureKey is not set, and there is a valid private
    keyring, the first key on the keyring will automatically be used
    to sign changesets when committing them to the repository.
    "cvc sign" adds a signature to a trove that already exists in the
    repository.
  * Change set generation on the command line is more flexible. It can generate
    erasure changesets as well as relative to nothing changesets
  * When creating multiple groups from the same recipe using newGroup(),
    Conary now searches all subgroups when resolving dependencies within
    a parent group
  * Conary no longer resolves dependencies for troves with byDefault=False
    (such as :test and :debuginfo).  Conary will now resolve dependencies in
    those troves only if you set checkOnlyByDefaultDeps=False.  When creating
    subgroups using newGroup(), pass the checkOnlyByDefaultDeps flag as an
    argument to the newGroup() function.
  * excludeTroves now applies to troves which have been added to
    already installed collections

Changes in 0.61.12:
  * You can now search for troves by <trove>=<host>@
  * A bug when cooking groups with depCheck = True (introduced in 0.61.10)
    has been fixed.
  * A new r.ByDefault policy controls how components are included in their
    enclosing packages; the default is True except for :test and :debuginfo
    components that default to False.
  * Cloning across repositories works
  * A bug in 'conary update --info' output was fixed

Changes in 0.61.11:
  * A bug that caused a database deadlock when removing entries from the
    changeset cache in the repository server has been fixed.
  * Added RegularExpressionList in conarycfg
  * Added lockTroves configuration option for autolock
  * Recurisvely included troves could be removed incorrectly when those
    troves were already present

Changes in 0.61.10:
  * The conary update command now takes a --sync parameter, documented in
    'man conary'
  * Groups now allow you to create a reference to another cooked trove,
    and use that reference to add troves that are contained in that trove.
    For example, if you want to create a group-python based on the troves in
    an already cooked group-dist, you add a reference to the group-dist in
    group-python, and pass the group-dist reference in when you call
    addTroves.
  * Work has begun towards generalizing the concept of a trove source.
    A class SimpleTroveSource has been added that, when subclassed and given
    access to the troves, will allow you to call findTroves to search that
    source.  The same code is used in update code to unify updating from
    the repository and from changesets, and it is used to provide the search
    capabilities for the local database.
  * Conary now allows all files, not just regular files, to have
    dependencies.  This is necessary for user/group dependencies for
    non-regular files to work.  Packages built with 0.61.10 or later
    that have non-regular files with non-root user or group will not
    be readable by Conary versions 0.61.9 or earlier.
  * Shadowing now preserves the byDefault flag, and handles reshadowing
    collections gracefully now
  * Update preprocessing now works on absolute changesets instead of
    relative ones, providing massive cleanups. Code uses sets of jobs
    instead of changesets for job representation, allowing still more
    cleanups. Many bugs seem to have gone away.

Changes in 0.61.9:
  * Fix a bug added in 0.61.8 that breaks tag handlers

Changes in 0.61.8:
  * Fix a bug introduced in 0.61.7 that occurred when, in the repository,
    either the Users table or Groups table was empty when creating a new group.
  * Add --buildreqs, --flavors options to q and rq.
  * Primary troves should not have their trove change sets overridden by
    items recursively included (and fixed a pile of things this broke).
  * Locally stored change sets can't always get access to pristine files
    from the local filesystem; when it can't, make sure file sha1 checking
    doesn't get upset.
  * Unchanged troves in updated groups could be erased by items in the
    same group on a different branch.
  * The "conary q[uery]" command accepts a --diff option.  When --diff
    is used, the difference between installed and pristine troves is
    displayed.
  * An additional progress callback has been added to show when database
    transactions are committed

Changes in 0.61.7:
  * Several bugs related to updating two troves with the same name have been
    fixed - including branch affinity, flavor affinity, correct handling of
    already updated troves, and correct handling of empty flavors.
  * "conary emerge" as root (or as a user than can apply the changeset
    produced by the build) did not install anything but the toplevel
    package.  This bug has been fixed.
  * No longer hide descriptive TroveNotFound errors behind a generic
    NoNewTroves wrapper.
  * Group recipes can now request that dependencies be resolved and
    added to the group at cook time.  To automatically add required
    troves to a group add "autoResolve = True" to the recipe class.
    Optionally "autoResolveLabelPath" can be set to a list of labels
    to use during dependency resolution.
  * Locally stored rollbacks couldn't handle files changing types. As
    part of the fix, the generic file diff code is now used when creating
    changesets instead of having a special-case wrapper around it
    (fileChangeSet()).
  * The commitaction script and the changemail module did not necessarily
    show the full trailing version for branches and shadows.  (For example,
    /conary.rpath.com@rpl:devel/4.1.25-18/db41/19 showed up as "19"
    instead of "4.1.25-19".)
  * Add a --deps option for conary q.  Make that and conary rq --deps
    recurse over collections.
  * Warn about missing buildRequires entries both for soname dependencies
    and for TagSpecs applied via tag description files.
  * A bug in updating groups that switch the byDefault setting of troves
    has been fixed.
  * Add an updateThreshold config option to control the number of troves to
    include in a download.
  * Ordering didn't work for old packages depending on anything, or for
    dependencies whose provider moved between components.
  * The r.Ownership(), r.UtilizeUser(), and r.UtilizeGroup() now generate
    appropriate dependencies on info-* packages.
  * Updating packages and components installed multiple times could cause
    a component to be removed multiple times (which resulted in a traceback).
  * Fixed a bug that occurred when groups tied to a user were deleted
    without deleting the associated user, then subsequently adding a user
    with the same name.

Changes in 0.61.6:
  * InitialContents turns off EtcConfig, since a file cannot be both
    a config file and an InitialContents file.
  * Reworked repository change sets to directly reference files from the
    contents store.
  * The User() command now takes an optional supplemental= option,
    which provides a list of supplemental groups to which to add
    the user.  (SupplementalGroup() is for groups not associated
    with a user.)
  * The showcs command can now handle components that are referenced
    but not included in a changeset.
  * InfoUserRecipe and InfoGroupRecipe can now be built with buildlogging
    turned on.
  * Conary's internal handling for dyanamically finding new IDs for
    users and groups has been fixed.
  * "conary updateall" now accepts the --test flag.
  * Various fixes were made to the CIL dependency detection code.

Changes in 0.61.5:
  * Added basic clone capability (which only works cloning to parents
    branches and shadows, and on a single host).
  * Now handles degenerate case of packaging unreadable files.
  * A bug that caused conary to ask for the wrong fileId when constructing
    a changeset from multiple repositores has been fixed.
  * Conary now can add users and groups automatically at install time.  If
    there is no taghandler to add a user or a group, conary will add it
    internally as a bootstrapping measure; if there is a taghandler,
    conary will call that instead.  In order to ease transition, Conary
    does not yet create the dependencies on the info- packages; a future
    version of Conary will add those dependencies after the system user
    info- packages have been created.
  * rpm2cpio now handles rpm archives that use bzip2 to compress the
    cpio payload
  * Conary now creates dependencies (provides and requires) for CIL
    files, if mono's monodis is installed on the system or being built
    in the current package.
  * Troves moving between troves could cause conary to attempt double
    erasures
  * The networked repository handles cases where contents are not
    found in the contents store.  The exception is passed back to
    the client.
  * The networked repository handles cases where a file stream is not
    found when the client asks for file contents.  The exception is
    passwd back to the client.
  * An error that caused getPackageBranchPathIds() to return the
    oldest fileIds instead of the youngest fileIds has been corrected.
  * Reworked finding old versions of troves to avoid a single trove
    being removed multiple times

Changes in 0.61.4:
  * %(datadir)s/.../lib/ files will no longer show up in :lib - presumption
    being that anything under %(datadir)s really is arch independenct
  * Creating branches and shadows had a command line parsing bug
  * "cvc newpkg" takes --dir and now complains for unexpected arguments
    (which is used to just ignore)
  * when using flavor affinity for installed troves, merge subarchitecture
    flags
  * group handling didn't always preserve troves which were needed by a
    newly installed trove properly

Changes in 0.61.3:
  * Corrected a bug that snuck in 0.61.2 that caused a temporary SQL table
    to not be temporary, which makes multiple httpd processes fail with
    'database schema changed' errors.

Changes in 0.61.2:
  * Fix a bunch of typos in the authentication checking server side
  * Add permission editing capabilities to the server component and hooks
    in the netclient
  * Overhaul of ACL system so that uniqueness constraints on Troves and
    Labels can be enforced: we now use a special Trove and Label "0 | ALL"
    instead of Null
  * Dependency resolution enforces label ACLs.
  * Module arguments to commitaction are parsed according to shell
    quoting rules.
  * The changemail commitaction module now takes an optional '--from'
    argument.
  * added clearBuildReqs() - will clear all or some of superclass buildreqs
    when cooking.
  * The pickled version of Dependency objects changed, therefore the
    schema version of the changeset cache has been incremented.
  * When Configure() detects a failure and input or output is not a
    tty, all config.log files will be included in the output in order
    to ease debugging from captured log files.
  * Part of the infrastructure for adding users and groups has been added:
    it is possible to create info-<name>:{user,group} packages via
    UserInfoRecipe and GroupInfoRecipe classes.  The User(), Group(),
    and SupplementalGroup() policies are deprecated; those lines should
    move to their own recipes intact (the syntax remains the same).
    The install-time code does not yet install info-* packages first in
    their own transaction; when it does, the Ownership(), UtilizeUser(),
    and UtilizeGroup() policies will create dependencies on the
    appropriate info-* packages.
  * The networked repository server and client code has been changed
    to use the 'deflate' Content-encoding type instead of 'zlib',
    which makes the code RFC 2616 (HTTP 1.1) compliant.
  * A new function called hasUnresolvedSymbols() has been added to the
    elf module.  This could be useful for a contributor to implement a
    policy that checks to make sure that shared libraries do not have
    unresolved symbols.  Additional code could be written to check
    binaries too.
  * cvc checkout, update, and commit now show progress when communicating
    with the repository server
  * Progress is now displayed while downloading file contents from a
    repository (such as when assembling a changeset that is distributed
    across multiple repositories)

Changes in 0.61.1:
  * Cleaned up error message which results from Conary not being able to
    determine which trove to remove when a new one is installed
  * Dependency object use slots
  * Hash values for DependencySet, Version, and Branch objects are cached
  * UIDs and GIDs that cannot be mapped to symbolic names no
    longer cause the buildpackage code to traceback.  The ownerships
    from the filesystem were never used anyway, so it's safe to assume
    that all files are owned by root:root
  * Implemented proper updateall
  * Files in troves are downloadable from the repository browser.
  * Troves in the repository browser are separated by first letter
    instead of showing all troves in one page.

Changes in 0.61.0:
  * New functionality for maintaining user groups: renaming and updating
    members
  * Added repository interfaces for deleting users and groups
  * Added a repository iterator function to list the members of a group
  * The web interface to the Conary repository now has a repository
    contents browser, accessible either from the main page (if you are
    logged into the web interface), or from the /browse url. Example:
        http://conary.example.com/conary/browse
  * A bug preventing all access to the web interface if an anonymous
    user existed has been fixed.
  * "Large" updates are split into multiple pieces which are downloaded
     and installed independently of one another
  * Trove updates are tracked through collections
  * Group handling completely rewritten to function as a three way merge
    instead of a set of heuristics
  * Trove removal handles references troves which are referenced by multiple
    collections
  * Rollback format unified for local and nonlocal rollbacks
  * Dependency ordering forces collections to be installed after all of their
    referenced troves (allowing simple restarts)
  * Database migration removes stale versions
  * --replace-files marks the replaced versions of the files as no longer
    present
  * Troves store information about Install Buckets - not used yet.
    By specifying a component's install bin, which is a set of key-value
    pairs, you can describe whether two versions of a component are
    installable side-by-side.  If two versions of the component share the
    same keys for their install bins, but at least one different value, then
    the components are installable side-by-side.
  * Troves store information about troves loaded when building a recipe
  * Build Requirements are stored with the trove
  * Add isCollection() to TroveInfo
  * Changesets download while instals are going on
  * StreamSet.twm() respects ignoreUnknown now
  * Rollbacks of locally cooked and emerged troves works

Changes in 0.60.12:
  * Previously, if you ran "conary update foo", and foo requires a new
    version of bar, but updating to the new version of bar would break
    existing dependencies of other troves on the system, a very
    unuseful "Troves being removed create unresolved dependencies"
    message would be printed.  Conary now says that "Additional troves
    are needed" instead.  If --resolve is used, it will report the
    troves that have been added before displaying the dependency
    failures caused by erase.
  * Symlinks no longer confuse AutoDoc policy.
  * Autosource files which have changed confused cvc update
  * allow a \ at the end of a line in config files to do line continuations
  * several bugs in the multitag handler have been fixed

Changes in 0.60.11:
  * The '-f' flag was added to the arguments to gzip when
    recompressing compressed files
  * Added progress callbacks for uploading the changeset when cooking
  * Improved automatic mainDir detection for some corner cases.
  * Put development docs back in :devel component (they were
    inadvertantly removed from it by a previous fix).

Changes in 0.60.10:
  * BadFilenames policy absolutely prohibits filenames with newlines
    in them, no exceptions allowed.  Other similarly bad filenames may
    later be forbidden by this policy.
  * UTF8Filenames moved to packagepolicy, where it belongs, and it now
    raises an error instead of printing a warning.
  * Conary now enforces the rule that tag names must have no whitespace
    and must be all alphanumeric characters, -, or _.
  * Conary can now run a single instance of a single tag handler to
    process multiple tags.  The tag description files for each tag
    must point to the same tag handler, and must each specify the
    multitag datasource.  The data is passed to the tag handler on
    standard input using the protocol "tag list for file1\nfile1\n..."
  * Fixed ftp server busy detection when fetching files via URL.

Changes in 0.60.9:
  * The changemail script is replaced by a generic commitaction script
    that loads modules, and a changemail.py module is supplied.  There is
    a backward-compatible changemail script which calls commitaction
    with the changemail.py module.  --email and --*user options now are
    changemail module options, so the commitAction should be specified
    something like this:
    commitAction /.../conary/commitaction --repmap ... --module "/.../conary/changemail --user %(user)s --email foo@example.com --email bar@example.com"
    You can add your own modules and run them all from the same commitaction
    using multiple --module arguments to the commitaction script.
  * Conary can now almost always guess the correct name for the mainDir
    when it is not %(name)s-%(version)s, if the first addArchive()
    instance creates exactly one top-level subdirectory and no other
    top-level files of any sort, in which case it will use that name as
    the mainDir.

Changes in 0.60.8:
  * The changemail script is now actually packaged, in
    /usr/lib{,64}/python2.4/site-packages/conary/changemail
  * Build requirements for superclasses are automatically added to
    subclasses.
  * Build requirements now look at all labels in a version to see if they
    satisfy a build requirement.
  * The NormalizeManPages policy now automatically converts man pages
    encoded in iso-8859-1 to man pages encoded in utf-8.  Additionally,
    it runs faster and no longer calls sed.

Changes in 0.60.7:
  * The changemail script is now distributed with conary, and is called
    with a different calling convention; instead of being called once
    per trove with trove-specific command line options, it is called
    once per commit (of however many troves) and creates more readable
    summary email messages.  Remove --trove, --version, and --flavor
    arguments from your changemail invocations.  Added --user argument
    to changemail; specify in .cnr files as "--user %(user)s".  Or, to
    only print users for source or binary commits, use "--sourceuser
    %(user)s" or "--binaryuser %(user)s", respectively.
  * The cvc rdiff command now recognizes creating a shadow as such.
  * Build requirement tracking is now half-enabled; conary is now able
    to read "buildReqs" tags, but will not yet generate them.
  * Files in /tmp and /var/tmp, and all cvs temporary files, will no
    longer be packaged by default,
  * The addArchive(), addSource(), and addPatch() actions can now fetch
    via HTTPS as well as HTTP and FTP.
  * The repository now handles creating a changeset between two troves
    that both contain a version of a file that is stored on a different
    repository

Changes in 0.60.6:
  * Erasing emerged troves works properly
  * Calling Doc() no longer disables the AutoDoc() policy.
  * A more reliable method is used for finding the port of an
    Apache connection

Changes in 0.60.5:
  * 'conary emerge' works again
  * Distributed group changesets failed when remote troves disappeared
    from the group
  * build logs are now tagged with 'buildlog' tag
  * Conary now handles cases when a directory becomes a symlink when
    applying a changeset.  An error message is displayed which tells the
    user how to apply the update.

Changes in 0.60.4:
  * An error in the automatic database conversion of 0.60.2 systems
    has been corrected.

Changes in 0.60.3:
  * Reimplemented LargeStreamSet in C
  * Added StreamCollection
  * Policies now announce their names in their information, warning,
    debug, and error messages, making it easier to determine how to
    resolve problems.
  * The database conversion for to 0.60.2 didn't work well; a proper
    conversion is now in place

Changes in 0.60.2:
  * Added InitialContent flag
  * Fixed bug which caused servers to leak file descriptors when the sqldb
    was replaced
  * "repquery --deps" output fixed (broken in 0.60.1)
  * Added AutoDoc policy which finds common documentation files and puts
    them in %(thisdocdir)s automatically.
    AutoDoc is disabled by calling
    Doc without calling AutoDoc, which means that existing recipes that
    call Doc will not show changes.
  * getPackageBranchPathIds() now returns version and fileId as well,
    so that the IdGen class can determine if an older version number
    should be assigned to files.  getPackageBranchPathIds() is now the
    primary mechanism for populating the pathId dictionary.
  * The local label methods of the version object have been
    refactored. isLocal() is now onLocalLabel(), isEmerge() is now
    onEmergeLabel(), etc. isOnLocalHost() has been added as a method
    to easily determine if a version only exists in the database
  * Moved logic for explicitly creating a changeset from cscmd.py to the
    ConaryClient object
  * Added the (unused) ability to lock and unlock troves. Ignore this for now.
  * "query --info" behaves much more like "repquery --info" now
  * isSourceVersion() method has been to the Version object
  * most of the remaining erroneous references to "Package" have been
    changed to "Trove" throughout the code.  This includes method
    names such as getPrimaryPackageList() -> getPrimaryTroveList().  Some
    more commonly used methods were left as deprecated thunking methods
  * dependency resolution couldn't resolve a requirement w/o flags against
    a provides w/ flags

Changes in 0.60.1:
  * Support for legacy clients (protocol version 29) has been removed from
    the server
  * The server raises an server-side exception if any client with
    protocol less than 32
  * Updated the URL provided in a server-side client version mismatch
    exception
  * Server-side dependency suggestions return more choices, leaving it
    to the client to sort it all out
  * Client uses timestamps to determine which troves to install when their
    flavors score equally
  * Fixed build-side bug handling meta characters ([,*,etc) in file names
  * "cvc newpkg" now accepts pkgname=label syntax
  * files.contentsChanged() function updated to work with StreamSets
  * Basic local changeset creation, retargeting, and commits work
  * Permissions weren't merged for operations run as non-root users
  * The structure of the repository web interface has been redesigned
    and some authentication UI bugs have been fixed.
  * The repository web interface now requires the conary-web-common package
    to be installed.
  * Committing troves to the repository no longer recompresses non-config
    files
  * Timestamps are set on the server at commit time; the timestamps the
    client assigned is not used (this is to protect against clients with
    a bad idea of time; servers should be consistent, even if they're
    wrong, and as long as time doesn't go backwards on that server all is
    good)
  * Reworked troves to be representable as streams and implement *basic*
    signature capability
  * Local cook versions are now more sensible.

Changes in 0.60.0:
  * Changed changesets to compress individual files instead of the combined
    stream.
  * Cleaned up file content objects to no longer track file sizes.
  * Switched away from TupleStream to StreamSet both for better performance
    and for improved flexibility in the format (at the price of larger
    frozen streams).
  * Troves explicitly provide their own names.
  * Troves can now provide "capability flags", and trove requirements
    can now include references to the capability flags.
    r.ComponentProvides(('ASDF', 'FDSA')) will cause all components built
    from the current recipe to provide the 'ASDF' and 'FDSA' capability
    flags, and r.Requires('/path/to/file', 'foo:runtime(ASDF FDSA)')
    will make /path/to/file require the foo:runtime component built
    with the ASDF and FDSA capability flags.
  * Dependency components can contain : characters now.

Changes in 0.50.14:
  * Dependency checking now returns reordering information (which isn't
    used yet)
  * Allow groups to include other groups defined in the same recipe (but
    explicitly disallow cycles in groups)
  * Fixed bug in building multiple groups with a single recipe when some
    of the groups already exist, but others don't

Changes in 0.50.13:
  * Added automatic :data component for /usr/share, to which you should
    add any platform-independent files that are needed by :lib components
    but not in a libdir-derived path.  These might include configuration
    files and supporting data files needed by both library and runtime
    programs.
  * Added automatic intra-package inter-component dependencies; now within
    a single package, the :devel component will automatically require the
    :lib component if both components exist.  These dependency sets can be
    modified with the ComponentRequires policy.
  * The build/buildpackage.py file has variable and function names changed
    to better match our terminology for packages and components.
  * Change flavor specified in the conaryrc to a flavor path -- accept the
    flavor config parameter multiple times to create a flavor path
  * Added a "filewrap" argument to r.Run() that inserts an LD_PRELOAD
    wrapper that overrides some library funtions to look in %(destdir)s
    first before looking in the filesystem.  This is subject to change
    as we experiment with it!

Changes in 0.50.12:
  * Implemented --quiet for conary update changeset commands, and cvc cook.
    Also implemented the 'quiet' configuration value. This option suppresses
    progress indicators.
  * Split loadRecipe into loadInstalled and loadSuperClass, depending on the
    purpose of the recipe loading.  loadInstalled will examine the local
    system to look for a matching installed trove, and load that version,
    while loadSuperClass will not.
  * Logs of builds are now stored in cooked changesets in the :debuginfo
    component -- generally in
    /usr/src/debug/buildlogs/<name>-<version>-log.bz2, controlled by
    macros.buildlogpath
  * Added lib/logger.py
  * Fixed conarybugz.py to work with Conary's new site-packages location
  * Cleaned up yuck, rpm2cpio, and rpm2ccs scripts to use new "import conary"
    mechanism for finding conary.
  * Check sha1s for all files written into the repository or file system
  * conary scs --deps works again

Changes in 0.50.11:
  * Reworked file addition to local database a bit for better performance
  * Fixed sorting for --info
  * Don't make --info installs require a writeable database
  * Added an exception to group updating, restricting removal of existing
    troves to match the group's contents to troves on the same branch
  * Groups which had the same trove added (via a referenced trove) and
    removed (from the primary trove) got confused
  * conary showcs now takes trove version
  * conary showcs will display erased troves in changesets, and erased troves
    that are referenced but not within the changeset
  * conary changeset now support trove=<version>-- to create a changeset that
    erases the trove
  * Cache user id to name mapping
  * Improved the progress indicators for preparingUpdate and
    creatingDatabaseTransaction
  * Implemented progress indicator on source downloads
  * Fixed bug in update process which caused files to be incorrectly skipped

Changes in 0.50.10:
  * Added callback for creating database transaction, so that it does
    not look like we spend an inordinate amount of time executing tag
    pre scripts.
  * Added findtrove.py to the Makefile so that it is included in
    the distributed version of conary.
  * Added distcheck rule to Makefile to try and avoid missing files in the
    future

Changes in 0.50.9:
  * reimplemented StreamSet in C
  * moved findTroves out to findtrove.py, reworked it to be more modular
  * getSourceVersion now correctly handles branched binaries by looking
    up the branch to find the source component.
  * reimplemented StringStream in C
  * fixed bugs in --info

Changes in 0.50.8:
  * sort update --info alphabetically, display old versions, and display
    a letter summarizing the type of change
  * NormalizeInterpreterPaths() policy now looks in the package currently
    being built, as well as on the installed system, to determine how to
    resolve #!/usr/bin/env scripts.
  * groupName argument to addTrove() can now be a list of group names as
    well as a single group name.
  * --no-recurse works on the erase path
  * fix to walkTroveSet (which was horribly broken)
  * enable (optional) dependency checking when building groups
  * 'cvc cook' error output when there are unresolved build
    requirements is more user friendly
  * filesystem conflicts are handled properly when applying a rollback
  * updating a package to a version that comes from a different
    repository when that package had an uninstalled component works
    now.
  * conary now resides in /usr/$LIB/python$PYVERSION/site-packages/conary/
  * calling r.Replace on a non-regular file results in a warning instead
    of an unhandled exception
  * implemented basic callbacks for update, erase, and changesets

Changes in 0.50.7:
  * Added the XInetdService action to avoid having to include
    /etc/xinetd.d/ files separately, and to make xinetd.d files
    be consistent, making recipe-provided changes less likely to
    conflict with local configuration changes.
  * groups are no longer allowed to contain redirects
  * added setLabelPath to group recipe
  * Allow r.Provides("soname: libfoo.so(FLAGS)", "/some/file") (added
    the "(FLAGS)" part).
  * don't allow spaces and commas in revisions

Changes in 0.50.6:
  * conaryclient.updateChangeSet should have recursed by default
  * Metadata retrieval now works along distributed branches and shadows.
  * reworked troves being added to database to handle missing parts
    of packages and groups properly (and make things faster and more
    elegant)
  * merged update and erase code paths in conaryclient
  * update and erase now take +,- modifiers on trove names
  * added --info to see what an update or erase command will do
  * a single group recipe can now build multiple groups

Changes in 0.50.5:
  * Streams return their value through __call__ instead of value()
  * Reimplemented ShortStream and IntStream in C
  * conary config now takes --show-passwords option, and does not pretty
    print config file values when not printing to screen.  This means that
    conary config > <file> will result in a valid configuration file.
  * Updating groups didn't work when the group referenced troves as new
    which were already installed on the system
  * r.ComponentSpec('somecomponent', '.*') will no longer override the
    file specifications for packaging :debuginfo and :test components.
  * loadRecipe now takes a troveSpec as its first parameter, and uses that
    troveSpec to find the trove on the local system that matches the source
    component that is being loaded.  loadRecipe also automatically searches
    the labels that are parents of the current recipe, so if you shadow a
    recipe, any loadRecipe lines contained in that recipe should still do
    what you want.
  * merge didn't handle files converging
  * merge doesn't need to deal with autosource files
  * diffs between groups failed when members disappeared

Changes in 0.50.4:
  * Most rollback information is stored as a reference to a repository
    instead of storing full rollback data on the local system. The
    localRollbacks flag in conaryrc allows the old behavior to remain.
  * The CONARY state after a merge operation on a shadow now has the
    correct fileId for files that are not different than the parent
    version.
  * Added /usr/lib/conary/conarybugz.py to make it easy to automatically
    populate bugzilla databases from repositories.
  * Sped up Strip, NormalizeInitscriptLocation, NormalizePamConfig,
    TagDescription, and TagHandler policies by limiting them to
    only appropriate directories.
  * Fixed :debuginfo to work with binaries built from more than one
    source file, and made it less aggressive by only stripping debug
    information out to the :debuginfo files, which both makes stack
    traces better without :debuginfo installed and makes libraries
    stripped for :debuginfo more likely to work.
  * When existing fileId's had no streams but the streams are provided
    by a later commit, those streams weren't always merged properly if
    there were multiple files for that fileId
  * conary config output masks user/password info in repository maps
  * the config option useDir has been changed to useDirs, and archDir has been
    changed to archDirs, to allow for tiered use/arch flag definitions, and
    the tweaking of use and arch flag settings.  By default, useDirs and
    archDirs look in /etc/conary/<dir>, followed by /etc/conary/distro/<dir>,
    follwed by ~/.conary/<dir>, where dir is use or arch, depending on the
    context.
  * Arch files can now contain arbitrary macro definitions, and in the future
    will contain values for macros like %(lib)s, which is lib64
    on some platforms.
  * when using --keep-existing, the install label path and install flavor
    are used to determine which version to install instead of using affinity
    to install something close to what you already have.
  * a bug that prevented a changeset from applying to the system when
    the changeset removed a component from a package and the component
    is not installed on the system has been fixed.

Changes in 0.50.3:
  * database findTrove now has an interface that is much closer to the
    repository findTrove function -- this enables conary q to work like
    conary rq.
  * Group handling didn't work for multiple levels of group inclusion.
  * Database.hasTrove() no longer needs to instantiate troves.
  * Fixed overly-aggressive cleaning of the cache.
  * Added repository findTroves call to parallelize findTrove calls.
  * Added the NonMultilibDirectories policy to prevent 32-bit troves from
    utilizing lib64 directories.
  * the NormalizeInterpreterPath policy can now handle unwriteable files
  * fixed the network client code to return file contents properly when
    multiple file contents are requested from the server (bz#50)
  * rewrote Database.getTroveLatestVersion()
  * Added :debuginfo handling in Strip policy, which requires debugging
    to be turned on in optflags and elfutils's eu-strip and debugedit to
    be installed.  Like :test components, :debuginfo components are not
    installed by default.
  * File versions are now properly set to a branched version after a
    merge operation
  * cvc commit aborts again when the current versions of files are not
    the latest versions

Changes in 0.50.2:
  * Any %(lib)s-derived path (/%(lib)s, %(libdir)s, %(krbprefix)s/%(lib)s,
    or %(x11prefix)s/%(lib)s) will now cause the entire package and all
    components to be flavored with the base instruction set flavor, so
    that architecture-sensitive but non-code files in (say) /usr/lib64
    do not show up on 32-bit platforms.
  * Sped up dependency resolution on the client
  * The reworked getFileContents call now asks for contents from the
    correct server when contents from more than one server are requested

Changes in 0.50.1:
  * Add support for trove=<troveVersion> in rq, cvc co, and other places that
    use findTrove
  * Add conary q --info option to display flavors
  * changeset command uses system flavor if no flavor is specified, skips
    troves which are not included in packages and groups by default,
    takes a --no-recurse option, and filters based on the excludeTroves
    configuration setting
  * Added automatic :perl component that works like the :python component,
    and extended the multilib-friendly-or-architecture-neutral policy to
    work with perl as well as python.
  * client/server protocol negotiation is a whole lot smarter now
  * getChangeSet() results in a single URL rather than one per primary trove
  * group, fileset, and redirect recipes have macros that contain the
    buildlabel and buildbranch.
  * fixed a bug with merging absolute change sets which contain config files
  * redirections to troves w/ older versions already installed didn't work
  * the pathId generation code has changed.  For cooked troves, the
    pathId will be the same for any particular version of a path.
    Code must not depend on this behavior, however; it may change in the
    future.

Changes in 0.50.0:
  * Redirections work
  * Sped up group generation
  * Troves which reference other troves (groups and packages) can now specify
    whether a trove is installed by default or not. Packages now reference
    :test, but don't install it by default
  * Added optional 'recurse' parameter to netclient.createChangeSetFile
  * The first argument to the Requires and TagSpec commands can now have
    macros interpolated, as in r.Requires('%(bindir)s/foo', ...)
  * Groups can have requirements now
  * protocol-level getFileContents works on multiple files simultaneously
  * repository log had too many files added to it
  * set instruction set flavor for a cooked trove whenever any Arch flags are
    checked

Changes in 0.14.12:
  * The shadow command looks at buildLabel instead of following
    installLabelPath
  * In some cases, troves with an incompatible flavor were chosen when
    --resolve was used. The proper flavor is now used, or the
    dependency is reported as unsatisfiable.
  * Several more instances of %(lib)s were moved out of the default
    specification for generic components like :runtime and :devel for
    better multilib support.
  * Policy now helps ensure that :python components are either
    architecture-neutral or multilib-friendly.
  * Better error messages for "%(foo)/" (which should be "%(foo)s/")
  * Looking up files in the local database gave erroneous results in
    some cases (this was noticeably primarily when distributed change
    sets were being generated)

Changes in 0.14.11:
  * Local systems store config files in sql tables now.  Use
    /usr/share/conary/convertcontents to convert to the new data store.
    Note that this means that any *config file* managed by conary can be
    read through the main SQL database file in /var/lib/conarydb/conarydb.
  * Actually check build requirements before building, use --no-deps to
    ignore the check.
  * make conary q and conary update convert all flavors to  strong flavors
    for comparison; ~readline becomes readline, and ~!readline becomes
    !readline, so that conary q foo[readline] works as expected.
  * no default flavor is presumed for local operations (erase, q)
  * changed getPackageBranchPathIds to base64 encode the filename in
    order to ensure that the resulting XML-RPC will be UTF-8 clean.
  * localoutofdate renamed to "yuck", a man page added, and the script
    and man page are now installed on the system.
  * rename --use-macro and --use-flavor options for cook to --macro
    and --flavor
  * support new cook syntax: cvc cook <trove>[flavor] to set the troves flavor
    while cooking
  * fixed rq output when iterating over subtroves within a trove or group
  * TroveNotFound exceptions are handled gracefully in cvc.  'conary cook
    foo' will no longer traceback when foo:souce could not be found in
    the repository.
  * Unsynchronized updates work for packages and groups
  * The database is now opened with a 30 second timeout.  This should allow
    better concurrency.
  * added --exclude-troves and excludeTroves conaryrc entry
  * repository .cnr file's commitAction configuration item now has a
    flavor provided to it as %(flavor)s and the default changemail
    script uses it.
  * don't allow the same label to appear twice in sequence in a version

Changes in 0.14.10:
  * FlavorMap sense wasn't set right for base instruction set

Changes in 0.14.9:
  * Shadow Branch objects didn't return parent branches properly. This
    caused incorrect pathId's to show up on cook on shallow shadows.
  * Reworked the code which looks up pathIds to take advantage of a new
    server call (getPackageBranchPathIds) which is faster and looks on
    both the full branch and full parent branches.
  * The Apache repository server now allows mixed ssl and normal requests.
  * Added forceSSL option to apache repository server configuration.
  * The network client code now supports accessing servers over https.
  * Proper salts are used for user passwords.
  * The default value for macros.optflags is "-O2" again, instead of
    an empty string.
  * The http handler in the conary server now sends back proper error
    codes in the case of an authentication error.

Changes in 0.14.8:
  * Fixed bug where streams for commits on distributed branches didn't always
    get set properly
  * reworked findTrove() in repository to return (name, version, flavor)
    tuples instead of full troves
  * Split conary.1 into conary.1 and cvc.1
  * Allow cvc cook trove=<version>
  * remove --target-branch cook option
  * added default :devellib component for architecture-specific devel bits,
    made all files with an architecture-specific multilib path that are
    not in :devellib go into :lib instead of having many of them fall into
    :runtime

Changes in 0.14.7:
  * ELF libraries with sonames that have paths in them are now handled
    sanely, by removing the path (and complaining...)
  * split march into targetArch and unameArch -- requires a new distro-release
  * rework command line arguments to shadow and branch to match how versions
    are normally specified, and allow a flavor specificatoin
  * added --sources to branch and shadow commands

Changes in 0.14.6:
  * fix for generating changesets between repositories
  * policies that look at shared libraries are now multilib-aware,
    fixing shared library permissions and dependency provision
  * autosources didn't work when committing across a shadow

Changes in 0.14.5:
  * allow groups to contain troves with conflicting flavors
  * make repository-side change set caching less buggy
  * fix config files changing to symlinks
  * allow duplicate items to be specified for erase and update
  * changeset command allows flavors to be specified
  * repquery --info shows trove flavor
  * fixed bug with not matching base instruction set flavor

Changes in 0.14.4:
  * several bugs in the 'cvc update' code paths have been fixed
    - it no longer retrieves autosource sources
    - the CONARY file now gets populated entries for autosource files
    - the fileids in CONARY files are now correct after an update
  * several bugs in error handling have been fixed
  * several docstrings have been fixed
  * packagepolicy now automatically adds usermode:runtime requirement to files
    that are dangling symlinks to consolehelper
  * the templating engine for the web interface to the server has been
    changed to kid; kid and elementtree are now required to run a server.
  * the web interface now supports limited editing of ACLs
  * the server now only supports protocol version 26 (it was a mistake
    to leave in support for 24 and 25)
  * old code that supported ancient protocol versions has been
    removed from the server
  * recipes loaded from within recipes follow the label= argument if
    it is given

Changes in 0.14.3:
  * Fixed usage message to no longer print 1 at bottom; improved option
    handling error messages
  * Fixed versions when branching from a shadow
  * The lookaside cache now fetches from the repository into the right
    location and with the right permissions, and fetches manually-added
    as well as automatically-added sources.
  * In recipes, addSource can now take dest='/path/to/file'
  * Change %(servicedir)s location from /var to /srv

Changes in 0.14.2:
  * contents are now stored as diffs when either the new file or the
    old file is empty
  * diffs of numeric streams can now express a change to the value of
    None

Changes in 0.14.1:
  * fixed a typo in lookaside.py that prevented commits from working
  * added a descriptive exception message when fileids in your database
    do not match the fileids in the repository

Changes in 0.14.0
  * added ability for changesets to ignore unknown fields in some places
    (making changesets somewhat less brittle)
  * fixed bug in source handling with non-recipe files in the local directory
  * added framework for generic trove information
  * checkout no longer pulls all sources from the repository
  * used new trove info framework to store the source trove, build time,
    total file size, and version of conary used when building binary
    troves.
  * lib/elf.c no longer uses mmap to read elf files.  Some architectures
    may have elf structures on disk that are not naturally aligned, and
    using mmap to read them won't work.
  * the repository code now uses a 30 second timeout when attempting to
    access the database
  * Have architectures control their march values in the architecture
    config files.
  * add Arch.getCurrentArch() to get the major architecture that is in use
    during a build

Changes in 0.13.3
  * added ability for a contents log file (makes syncing much easier)
  * file tags weren't used on updates
  * "description update" tag action replaced with "handler update"
    (which gets called when either the tag description or the tag handler gets
    updated)
  * "description preremove" tag action replaced with "handler preremove"
  * sources get committed automatically

Changes in 0.13.2
  * reworked use.py code almost entirely.
  * added /etc/conary/arch directory to contain architecture definition files;
    changed /etc/conary/use files to contain more information about how
    flags are used when building.  Flag definitions are no longer in use.py.
  * fixed buildFlavor so that it affects cooking packages as well as
    determining troves to include when cooking a group
  * changed --noclean to --no-clean to be in line with the rest of the
    options; documented it
  * removed Use.foo and Flags.foo options from conary config files.  Macros.foo
    is still there.  Added --use-flavor option to cvc cook which takes a flavor
    and overrides the build flavor while cooking.
  * groups now take flavor strings to determine the flavor of a trove to
    include, not flag sets.
  * dependencies resolution is flavor sensitive now (and uses flavor
    affinity)
  * added trove version/release number to dependency messages
  * renamed classes and methods in versions.py to match current terminology

Changes in 0.13.1
  * repquery wasn't filtering by flavor properly (exposed by a bug fix
    in 0.13.0)

Changes in 0.13.0
  * removed importrpm.py
  * diffs between a file object that has a non-empty provides or requires
    to a file object that has an empty provides or requires are now properly
    generated and applied.
  * added checks to validate merged file objects against the fileIds
    in the changeset
  * implemented shadows
  * framework for redirects in place
  * removed (unused) parentId field from Branches repository table

Changes in 0.12.5
  * reworked dependency resolution a bit for a big speedup in the server
  * moved destdir to %(builddir)s/_ROOT_
  * made macros.destdir available during the unpacking of sources
  * source commands (r.addAction, etc.), if given absolute paths for
    their dir keywords, will perform their actions in the destdir instead
    of the builddir
  * most build commands (r.Make, r.Create, etc.), will work in either builddir
    or destdir, depending on whether they are given relative or absolute
    paths
  * add dir keyword for r.Run
  * include /usr/bin/rpm2cpio

Changes in 0.12.4
  * set more arch flags for x86 and x86_64
  * troves can have multiple instruction set flavors now
  * flipped around use: and is: sections of flavor strings
  * Version and Branch object completely separated

Changes in 0.12.3
  * conary verify updated to new API so that it works again
  * conary q (with no arguments) works again

Changes in 0.12.2
  * added getTroveVersionsByBranch
  * make better use of _mergeQueryResults
  * moved version affinity into findTrove from ConaryClient
  * fixed branch affinity so that it's actually branch affinity instead of
    label affinity
  * rdiff changes for 0.12.0 broke negative numbers for oldVersion
  * rdiff diff'd based on label instead of branch
  * update has flavor affinity now
  * flavors can now be specified on the command line for update, erase
    repquery, and query
  * unspecified flavor flags got scores of zero, which was wrong
  * added python code for flavor scoring (useful for the client)
  * repository queries didn't work properly when looking for multiple flavors
    of a single version
  * fix for updating multiple flavors of a single version of a trove
    simultaneously
  * reworked getTroveVersionList and getAllTroveVersions for per-trove
    flavor filtering

Changes in 0.12.1
  * repquery and query always showed dependency information
  * getTroveLeavesByBranch did extra demarshalling of the flavor
  * repquery didn't deal with nonexistant troves well
  * dependency failures on erase didn't reassemble dependency flags properly
  * fixed bug in dependency sets creation which caused dependency flags
    to get mangled
  * added a check to prevent mangled flags from getting committed

Changes in 0.12.0
  * document config command, and display supplied macro/use/arch information
    in output
  * repository acl's work for almost everything
  * anonymous access must be explicitly enabled by creating an acl for
    user 'anonymous' with password 'anonymous'
  * server side flavor scoring used
  * queries reworked for flavor matching

Changes in 0.11.10.1
  * move to python2.4
  * repository caching (which isn't used yet) didn't track the recurse flag

Changes in 0.11.10
  * changed flavor tracking when loadRecipe() is used to only track
    flavors in loaded recipes that are superclasses of the recipe
    class in the loading recipe.  (e.g. loading python.recipe to get
    the distribution python version will not add all of the python
    recipe's flavor information to the loading recipe class, as long
    as the loading recipe does not subclass the Python class.)
  * add conary verify command for comparing the local system's state to
    the state it was in at install time
  * when a trove is installed for the first time, it comes from a single
    repository
  * didn't handle file types changing on update
  * fixed problem assigning depNums
  * components disappearing from troves caused problems in relative changesets
  * files moving from removed troves in changesets caused update to fail

Changes in 0.11.9
  * change the order of permissions setting (chmod after chown)
    because some versions of the Linux kernel remove setuid/gid bits
    when setting ownership to root

Changes in 0.11.8
  * work around a python bug w/ fdopen() resetting file permissions
  * r.Replace() as an alternative to r.Run("sed -i '...' file")
  * Policy enforcing UTF-8 filenames
  * r.macros.tagdatadir as a standard place to put data just for taghandlers

Changes in 0.11.7
  * changed server.py to take extra config files via --config-file instead
    of as an extra argument
  * extra config files (specified with --config-file) were ignored if they
    didn't exist; issue an error message now
  * Added r.ConsoleHelper() for recipes
  * PAM configuration files shouldn't have paths to modules by default,
    so we remove what used to be the standard path
  * changed repository user authentication to use user groups (currently
    one per user)
  * added password salt
  * restructured repository a bit
  * removed lots of unused code from FilesystemRepository

Changes in 0.11.6
  * branches are created as changesets now instead of as a protocol call
  * merged authdb into primary repository
  * fix for rdiff (broken by flavor rework in 0.11.5)

Changes in 0.11.5
  * Internals reworked to eliminate flavor of None in favor of empty flavor
  * Added (currently unused) code to parse command line flavor specifications
  * static libraries (.a files) get proper flavors now
  * Handle attempts to update already installed troves from absolute
    change sets

Changes in 0.11.4
  * all components built from a single recipe share a common flavor
  * loadRecipe's label= keyword argument can actually take a label
    as well as a hostname

Changes in 0.11.3:
  * optimized a sqlite update statement to use indexed columns
  * added --test to update and erase
  * dependency check didn't handle new components providing the same
    items as old components (broken by 0.11.1 performance enhancements)

Changes in 0.11.2:
  * standalone server was broken by --add-user changes in 0.11.1
  * dependency check no longer allows packages being removed to cause
    dependency failures
  * changed how dependencies are frozen to make the order deterministic
    (so fileId's don't change around)
  * added a database version to the database schema

Changes in 0.11.1:
  * erasing troves enforces dependencies -- this requires a database
    conversion (run the conary-add-filedeps script which fixed the
    conversion to 0.11.0 after updating conary)
  * reworked dependency queries to take advantage of indices for much
    better performance
  * add --add-user to server.py for creating the authdb

Changes in 0.11.0:
  * massive rework of fileId mechanism to allow better flavor support
  * added columns to dependency tables to allow erase dependency checks
    (which are not yet implemented)
  * enabled trove requirements
  * added cvcdesc and the 'describe' command to cvc to generate
    and use metadata XML files.
  * getMetadata follows the branch structure up until it finds metadata
    for the trove.
  * changed getFileContents() to not need trove name or trove version
  * byte-compiled emacs lisp files are transient, like python
    byte-compiled files
  * addSource recipe action now can take a mode= keyword argument
  * cook now enforces having no dash characters in version numbers
  * files are explicitly disallowed from depending on groups, packages,
    or filesets; the only trove dependency that a file or component
    can have is on a component.  Only filesets can depend on filesets.

Changes in 0.10.11:
  * reworked how absolute change sets get converted to relative change
    sets for better efficiency
  * chained dependency resolution caused duplicate troves in the final
    changeset (and a lot of extra work)
  * added --config to stand alone repository
  * source flag wasn't set properly for newly added non-text files
  * flavor information is now printed by "conary query" when multiple
    flavors of the same version of a trove are installed
  * "conary repquery --all" flavor output formatting has been improved

Changes in 0.10.10:
  * changesets get downloaded into a single (meta) file instead of lots
    of separate files
  * fix several bugs in the freshmeat record parsing
  * add a freshmeat project page URL to the metadata by default
  * add a "source" item to metadata
  * the server implementation of troveNames() was horrible
  * enabled file dependencies

Changes in 0.10.9:
  * fixed some authorization issues with the xml-rpc repository interface
  * the web management interface for the repository works now; see
    http://wiki.specifix.com/ConaryConversion for information on how
    to convert existing authdb's to support this
  * fixed a bug with distributed branches
  * users can change their passwords through the repository's web api
  * improved logic apachehooks use to find top level URL
  * fixed bug in server side repository resolution

Changes in 0.10.8:
  * changed iterAllTroves() to troveNames(), which searches a single
    label instead of the whole repository
  * reworked http authentication and CGI request handling and added the
    beginning of a web interface to the repository for user administration
    and metadata management.

Changes in 0.10.7:
  * dependency sql code reworked to use temporary tables
  * new macro called "servicedir" that defines the location for
    service data (%(servicedir)s{ftp,http,etc})
  * added busy wait to sqlite3 python binding when executing SQL
    statements on a busy database

Changes in 0.10.6:
  * Lots of bug fixes for distributed branching
  * Some code rearrangement
  * The start of metadata support code is now included

Changes in 0.10.5:
  * The local database is used for fetching file information (but not
    contents), reducing network traffic when creating change sets
    across repositories.
  * Update works on troves which were locally cooked or emerged
  * Internal changes to move toward getFileContents() working in batches
    rather then on individual files. For now this prevents the repository
    from copying files between the content store and /tmp to serve them.
  * Arch flags are now included in flavors
  * Emerge follows the installLabelPath instead of the buildLabel
  * The extended debugger has been extensively modified
  * Conary can handle filenames with '%' in them
  * The showcs command has been significantly updated, and the updates
    are documented in the conary.1 manpage
  * New syntax for flags distinguishes requirements from "optimized for";
    see http://wiki.specifix.com/FlavorRankSpec

Changes in 0.10.4:
  * Bug fixes for updating from absolute change sets (which basically
    just didn't work for troves which contained config files)
  * Bug fixes for distributed branching
  * The database is used for fetching trove information (but not yet
    file information) when the client constructs change sets across
    distributed branches
  * various other bug fixes

Changes in 0.10.3:
  * this version introduces changes to the network protocol for
    obtaining file contents and changeset generation. The client
    protocol version number has increased, so version 0.10.3 can only
    communicate with servers running the server from 0.10.3. The
    server remains backward compatible with older clients.
  * a warning message is now displayed when the user attempts to
    create a branch that already exists on a trove.
  * the correct trove names are displayed when automatically resolving
    dependencies
  * packages no longer get the union of all the dependency information
    of the components they contain.  This information would have to be
    recalculated if a user installed a package then removed a
    component afterward.
  * a package policy check was added to reject any world-writable
    executable file.
  * r.TagSpec('tagname', exceptions='filter') now overrides a match by
    another r.TagSpec('tagname', 'filter')
  * more changes to metadata interface
  * various other bug fixes and improvements

Changes in 0.10.2:
  * the repository code is now included in the main conary source
    archive
  * "conary showchangeset" produces a more user-friendly output
  * large responses from the repository server are now compressed
  * the protocol for getFileContents() changed to take a fileId
    instead of the file's path.  The repository code can still handle
    old requests, but the client code now requires the latest
    repository code.
  * bug fixes

Changes in 0.10.1:
  * when applying a changeset, dependency failures are resolved by
    querying servers in the installLabelPath
  * troves that satisfy a dependency can automatically be added to a
    transaction.  This behavior is controlled by the "autoResolve"
    variable in conaryrc or the "--resolve" command line option to
    "conary update"
  * dependency resolution is calculated recursively.  To limit the
    recursion depth to check only first order dependencies, a
    "--no-deps-recurse" option has been added to "conary update"
  * "conary repquery" now takes a "--deps" argument, which prints the
    Requires and Provides information for the trove that is being
    queried.
  * changes have been made to the build side of Conary to facilitate
    building recipes that use cross compilers
  * symlinks now get the appropriate ownership set when they are
    restored
  * groups can now specify which flavor of a trove to include
  * repository queries that don't need file information no longer ask
    the repository for files.
  * various bug fixes and cleanups

Changes in 0.10.0:
  * dependency checking is now performed before changesets are
    applied.  This uses new tables in the local system's database.
    If you are using a database created by a version of Conary older
    than 0.10.0, it must be converted before it can be used.  See:
      http://wiki.specifix.com/ConaryConversion
    for details
  * Shared library dependency information in changesets is now stored
    in a different format.  This means that repositories that use old
    versions of Conary will be unable to give valid changesets to
    Conary 0.10.0 or later.  Therefore, the protocol version number has
    been increased.
  * --no-deps argument added
  * "cvc co" is now a synonym for "cvc checkout"

Changes in 0.9.6:
  * dependency enforcement infrastructure has been added (the code is
    currently disabled)
  * bug fixes
    * applying a changeset that un-hardlinks files now works
    * conary rq [trove] --info now works
    * running "conary update [trove]" when more than one flavor of
      [trove] exists no longer tracebacks.  It installs both flavors
      of the trove (which is not always the desired behavior - this
      will be addressed later)
    * only files with execute permissions are checked for
      #!interpreter.
    * "conary rq [trove] --ls" no longer tracebacks when [trove]
      exists in more than one repository
    * various code cleanups

Changes in 0.9.5:
  * new methods for specifying dependency information in recipes have
    been added
  * #! interpreters get added as dependencies
  * local flag overrides now work
  * cvc cook --resume can be used multiple times
  * conary invokes gpg with --no-options to avoid creating or using
    ~/.gnupg

Changes in 0.9.4:
  * fixes to cvc annotate
  * flavors and dependency generation code has been refactored to be
    policy based
  * better error handling when invalid changeset files are given to
    conary
  * minor code cleanups

Changes in 0.9.3:
  * New "cvc annotate" feature
  * Man page updates
  * Changesets which remove a file and replace it now apply correctly.
  * "cvc update" no longer complains and fails to update the CONARY
    state file properly  when ownerships differ
  * FileId generation now looks for previous versions of all the
    packages that have just been created, not just the name of the
    recipe.
  * Cooking as root is no longer allowed
  * Miscellaneous bug fixes.

Changes in 0.9.2:
 * Bug fixes:
   * Applying changesets that have more than one hard link groups
     sharing the same contents sha1 works now.
 * Build changes:
   * Recipes can now create new top level packages.

Changes in 0.9.1:
 * Bug fixes:
   * Applying a changeset that has a flavor which is a superset of the
     previous version's flavor now works.
   * Parsing optional arguments to command line parameters that appear as
     the last thing on the command line works
 * Build changes:
   * Package policy now checks to ensure that files in /etc/cron.*/*
     are executable
 * Update changes:
   * Conary no longer complains if a transient file has been modified
     on disk but no longer exists in a new version of a component.
 * Miscellaneous changes:
   * Version 1 on-disk changeset file support has been removed.

Changes in 0.9.0:
 * protocol versioning is much more granular now allowing for backwards
   compatible versions of functions
 * changeset command now generates changesets for multiple troves spread
   across multiple repositories
 * change sets are transferred as a set of independent change sets now
   (laying the groundwork for repository change set caching, with which
   this version will work just fine)

Changes in 0.8.3:
 * Man page updates.
 * The "conary query" command now accepts multiple arguments for
   troves and paths
 * Fixed "conary erase" command which was broken in 0.8.2

Changes in 0.8.2:
 * You can now install multiple troves at once (even a combination of
   changeset files and troves from repositories), and the entire
   action is recorded in a single rollback (this required a change in
   command-line arguments for updating troves).
 * The beginnings of support for searching multiple repositories
 * Miscellaneous code cleanup and bug fixes.

Changes in 0.8.1:
 * The source code has been re-arranged for easier maintenance, and
   conary has been split into two programs: conary and cvc.
 * Better error messages and debugging tracebacks

Changes in 0.8.0:
 * A new changeset format supports hard links but requires staged update.
 * The new changeset format also collapses duplicate contents even
   when hardlinks are not used.
 * By default, rc?.d/{K,S}* symlinks are no longer packaged. The
   chkconfig program is relied on to create them at package
   install/update time. Init scripts are explicitly required to
   support the chkconfig protocol by default
 * Improved error messages
 * Several bug fixes.

Changes in 0.7.7:
 * Extended debugger saves and emails
 * Tracebacks now include arguments and locals
 * More size optimizations were made when applying changesets
 * Applying absolute changesets when a trove is already installed is
   now much more efficient than it was
 * Self-referential symlinks raise a packaging exception.
 * Several bugs fixes.

Changes in 0.7.6:
 * Installation
   * Hardlink handling
   * enhanced debugging capabilities (including saving a debugging
     state file to enable remote debugging)

   * using binary file ids and iterators for significant memory savings
   * and runtime support for the x86.x86_64 sub-architecture
 * Cooking
   * more robust handling of the --resume option
   * policy normalization of where app-defaults files go.

Changes in 0.7.5:
 * Hard links are implemented (but not yet enabled, in order to
   preserve changeset compatibility for now).
 * Several bugs have been fixed for installing and cooking.

Changes in 0.7.4:
 * Fileids are now stored and transmitted in binary rather than
   encoded.
 * Better handling of multiple versions of packages/troves installed
   at the same time
 * Missing file handling improvements
 * Recipe inheritance is now possible between repositories
 * Enhanced Interrupted builds
 * The dynamic tag protocol was slightly modified
 * Added Arch.x86.amd64 and Arch.x86.em64t
 * several bugs fixes

Changes in 0.7.0:
 * sqlite3 is used for the database
 * better handling of multiple packages with the same name installed at once.

Changes in 0.6.6:
 * repository protocol update
 * changeset format update
 * added the ability to resume halted local builds
 * added the ability to easily package build-time tests to run at
   install time to qualify new/changed environments
 * better handling of packaged .pyc/.pyo files
 * better shared library handling
 * improved inline documentation
 * optimizations for both space and time
 * numerous bugfixes<|MERGE_RESOLUTION|>--- conflicted
+++ resolved
@@ -1,4 +1,7 @@
-<<<<<<< HEAD
+Changes in 2.0.0:
+  o Client Changes:
+    * Added getTroveLatestByLabel as a client-side call
+
 Changes in @NEW@:
   o Build Changes:
     * The addArchive() source action now handles xpi archives. (CNY-1793)
@@ -31,11 +34,6 @@
     * Fixed some bugs relating to installing relative changesets.
       These bugs would manifest themselves by making relative changesets
       not installable when the network was down. (CNY-1814)
-=======
-Changes in 2.0.0:
-  o Client Changes:
-    * Added getTroveLatestByLabel as a client-side call
->>>>>>> ffd9cf4c
 
 Changes in 1.1.32:
   o Client Changes:
