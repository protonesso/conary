Changes in @NEW@:
  o Build Changes:
<<<<<<< HEAD
    * Group policy has been created. Policies deriving from
      GroupEnforcementPolicy and ImageGroupEnforcementPolicy will be
      run on groups at the end of the cook process. (CNY-2378)
    * VersionConflicts group policy now exists. This policy ensures
      two different versions of a trove won't be included in one
      install image. (CNY-2371)
    * ImageGroup is now an attribute tracked in a groups's troveInfo.
      This attribute denotes that a particular group is meant to
      define a complete functional system and that group policies
      germaine to a distinct system were executed separately with
      respect to that group. (CNY-2520)
    * TroveFilters now exist. Trove filters allow a packager to
      reference particular troves within a group for group policy
      inclusions/exceptions. (CNY-2477)
    * Conary policy to fix trailing newlines in config files has been
      corrected to handle non-writeable config files. (CNY-2559)

Changes in 1.2.18:
=======
    * requireLatest is now implemented for group recipes. It can be passed
      as a keyword parameter to r.add, r.replace, r.addAll, and r.addCopy.
      This flag defaults to True. (CNY-1611)
    * requireLatest has also been implemented as a recipe level attribute.
      Setting requireLatest=False for a recipe will affect the default for
      all calls to r.add, r.replace, r.addAll, and r.addCopy. (CNY-1707)

Changes in 2.0.7:
>>>>>>> bb06650b
  o Build Changes:
    * Handling pkg-config dependencies has been moved to conary-policy.
      (CNP-93)

  o Bug Fixes:
    * When resuming the update after the execution of a critical update,
      Conary will now use the original file replacement flags. This
      corrects file conflict errors in a migrate when a critical update
      was present. (CNY-2513)
    * The lazy file cache was using /proc/self/fd as a method of
      determining the number of open file descriptors for the current
      process. However, under certain circumstances the directory is not
      readable. The lazy file cache now uses a poll(2)-based technique.
      (CNY-2536)
    * If the directory where the public keyring is stored does not exist,
      it is now automatically created. (CNY-2504)

  o Other changes:
    * Reading metadata from RPM files now validates the size of the RPM
      and the sha1 of the full set of metadata.

Changes in 2.0.6:
  o Build Changes:
    * Java dependencies for classes that are not dependency-complete
      are now automatically disabled. To re-enable them, the missing
      dependencies should be added as buildRequires. (CNY-2175)
    * Build actions that do not match anything (r.Move, r.Copy, etc.)
      will now log exactly what they were trying to do. (CNY-2216)

  o Bug Fixes:
    * A minor bug in the display of the password prompt has been fixed.
      (CNY-2497)
    * When x86_64 is specified and a biarch package is available, Conary
      will mention the biarch as an alternative flavor instead of the x86 one.
    * Derived packages will now work on x86_64 systems even if a biarch 
      flavor is specified. (CNY-2494)
    * Signatures of unexpected types on subkeys are now ignored. (CNY-2490)
    * When updating a group which contained a package that used to be
      byDefault False but is now byDefault True, Conary will now install
      the package. (CNY-2507)
    * When using the tagScript argument with the client's applyUpdateJob
      call, the paths to group scripts to be executed are stored relative
      to the root of the installation, instead of absolute. The tag
      script is always supposed to be executed under chroot. (CNY-2523)

  o Server Changes:
    * The serverName configuration option now allows glob-style
      wildcards.  (CNY-2293)
    * Slow SQL queries used to remove unused entries from the
      TroveFiles table and TroveTroves table have been rewritten to
      make some queries faster with repositories implemented with a
      sqlite database. (CNY-2515)

  o Other changes:
    * The file EULA_Conary.txt has been added to clarify that Conary
      is available under two licenses, and to state the conditions
      under which the two licenses apply.

Changes in 2.0.5:
  o Client Changes:
    * Conary now attempts to provide hints about flavor combinations that would
      work if it cannot find a flavor that matches your exact request 
      (CNY-1920).
    * The rollback API now raises a RollbackError instead of returning
      non-zero on errors. (CNY-1643)

  o Build Changes:
    * When file conflicts occur while cooking groups, the deps that
      caused a package to be pulled in are listed. (CNY-2308)
    * Config policy will automatically append a newline to non-binary files.
      Files that are marked as Config and appear to be binary will
      continue to trigger an error as they have previously. (CNY-2422)
    * Perl requirements that are not present on the system or provided by
      the package being built are dropped. (CNY-2180)
    * Two expansion functions have been introduced to package recipes:
      r.glob and r.regexp. These functions return an object that can be
      substituted for any API parameter that calls for a string based
      regexp or glob. (CNY-2222)
    * Group recipe actions like "r.addAll" and "r.addCopy" now record
      the version of the group that is being copied from into the newly
      created group. (CNY-2359)
    * Add code to display new-style metadata through rq, q, and showchangeset,
      as well as propagate that metadata via cooking, promoting, shadowing,
      and committing source packages.  Entering this metadata must still 
      be done through scripts.  (CNY-1808)
    * Added a hook that allows build requirements to be overridden by
      rMake. (CNY-2427)

  o Bug Fixes:
    * Conary no longer tracebacks when building a package that contains 
      a pkgconfig reference to a file in the current package that is in a
      symlinked directory. (CNY-2455)
    * The order in which configuration files are read when a glob was
      passed to includeConfigFile is now deterministic. (CNY-2483)

  o Server Changes:
    * Roles that have the mirror flag set no longer assume anonymous
      fallback for trove access authentication (CNY-2473)

Changes in 2.0.4:
  o Bug Fixes:
    * Moving an unmodified shadow to tip via cvc promote no longer causes
      an error. (CNY-2441)
    * Recipes using addSvnSnapshot no longer modify the conary
      configuration object's tmpDir setting (CNY-2401)
    * Fixed a rare bug in which dependency resolution would fail when
      a dependency that used to be provided by one installed package
      is now provided by two new packages. (CNY-2459)

  o Client Changes:
    * Conary will now use the proxy settings stored in its local
      configuration when loading remote configuration files. (CNY-2363)
    * PGP keys having some self signatures that fail to pass are
      no longer failing, as long as at least one self signature passes.
      (CNY-2439)
    * The client enforces the trust model using the internal
      implementation of OpenPGP. (CNY-1895)

  o Build Changes:
    * Policies that move files in destdir now track path changes they
      make so that files will end up in the correct package or component
      after being moved, when "package=" or "component=" has been used
      in a build action. (CNY-1679)

Changes in 2.0.3:
  o Build Changes:
    * PGP version 3 keys are now supported for verification of
      package signatures. According to RFC4880, version 3 keys are
      deprecated. (CNY-2420)
    * Superclasses are now loaded from the filesystem. Superclasses
      can now be cooked. Doing so will make a changeset that installs
      the recipe itself on the filesystem. (CNY-983)
    * When building packages, Conary now reads /etc/ld.so.conf.d/*.conf
      files to determine whether to include the path in the dependency.
      (CNY-2433)
    * The /etc/ld.so.conf.d/*.conf handling added to Conary 1.2.13
      introduced a bug that could erase necessary entries from
      ld.so.conf in some circumstances.  This bug has been
      resolved. (CNY-2440)
    * Spaces in URLs are now automatically escaped. (CNY-2389)
    * The Requires() policy now inspects Lib: and Lib.private:
      pkg-config keywords in .pc files to find library files, and
      where it finds them, it adds appropriate Conary trove
      requirements to the .pc files. (CNY-2370)

  o Client Changes:
    * The implementation of the util.mkdirChain function has been
      changed to no longer use exceptions internally to signal that the
      directory already exists. Raising exceptions is a relatively
      expensive operation that slows down the data store. Exceptions are
      still used internally in the very infrequent case of intermediate
      directories not existing. (CNY-2405)
    * Conary will not downgrade packages if no version is specified by
      the user, but, due to an out of date mirror or other reasons, the
      update available for a package is older than the currently
      installed package. (CNY-2402)
    * Conary now recognizes /etc/ld.so.conf.d/*.conf files, adding an
      include line to /etc/ld.so.conf if they exist, and does not add
      new duplicate entries to /etc/ld.so.conf for directories already
      specified in /etc/ld.so.conf.d/*.conf files. (CNY-2432)
    * A getDatabase() method has been added to the ConaryClient class.
      This method returns the local system database object. Code that
      needs to query the local system database should use this method
      to obtain the database object. (CNY-2316)

  o Bug Fixes:
    * A bug that caused an unhandled exception when adding a new role
      in the Conary repository web interface has been fixed.

Changes in 2.0.2:
  o Build Changes:
    * PGP version 2 signatures are now properly parsed. Version 2
      signatures are documented in the outdated RFC1991 and are
      considered deprecated, but some PGP keys contain them.
      (CNY-2417)

Changes in 2.0.1:
  o Build Changes:
    * The Requires() policy now inspects Lib: and Lib.private:
      pkg-config keywords in .pc files to find library files, and
      where it finds them, it adds appropriate Conary trove
      requirements to the .pc files. (CNY-2370)

  o Bug Fixes:
    * An update bug that could result in a trove integrity error has
      been fixed. The issue would occur when updating packages where,
      for some files, the only changes are to file versions. (CNY-2403)

Changes in 2.0.0:
  o Major Changes:
    * The way Conary handles architecture flavors has been changed,
      primarily for better support for multilib systems that support
      having both 32-bit and 64-bit packages installed.
    * The Conary repository Access Control List capabilities have been
      significantly upgraded to support per-trove ACLs. Trove
      permissions are cached and recalculated whenever the ACLs change
      or new troves are added to the repository, for better scaling
      and fast changeset retrieval.
    * All dependencies on the GnuPG "gpg" program have been removed;
      Conary now implements the required OpenPGP functionality
      internally.

  o Optimizations:
    * Conary 2.0 is significantly faster for many repository commit
      operations.  Some "cvc promote" operations, in particular,
      have a 200% performance improvement.  Some group commit
      operations are 75% faster.  Creating a new shadow can be as much
      as 100% faster.  Details of some of the changes that provide
      the improvement are below.
    * Committing to repositories has been reworked to pull all
      modified streams from the repository or database with one
      query. (CNY-2053)
    * Unchanged stream sets now return None on diff.  This prevents
      the Conary repository from having to do unnecessary work to
      retrieve the "old" version of a stream and apply a diff when
      nothing actually changed.
    * Unchanged file streams are now 2-byte, backwards compatible,
      sequences instead of more complex representations of "nothing
      changed".
    * The commit code (both client and server) recognizes unchanged
      files and does not merge stream sets for them.
    * Distributed changeset creation no longer recompresses file
      contents.
    * "cvc promote" no longer recompresses non-config files during
      changeset assembly. (CNY-2202)
    * "cvc promote" now gets file contents and streams from changesets
      when a lot of them are needed from the same trove. (CNY-2202)
    * Changesets that represent a "cvc promote" operation have been
      changed to be relative to either the source of the promote (if
      promoting within a server) or to the current version on the
      target. (CNY-2202)
    * The "cvc shadow" command now commits relative changesets when
      the shadow is made to the same repository as the original trove.
    * The Conary client now tries to perform update jobs as close to
      updateThreshold (without going over) as practical for a
      noticeable performance improvement. (CNY-2283)
    * Committing changesets to the repository has been modified to
      check for files which don't have contents available (during a
      promote or shadow, for example) with one SQL query. Previously,
      a single SQL query was used to check for each file. (CNY-2053)

  o Build Changes:
    * Conary will now ignore flavoring and requirements from ELF
      libraries that are built for architectures other than the
      architecture that is being built for.  This avoids a common
      problem where a single extra (unused) sparc file library
      causes an entire package to be flavored to be installed on
      systems that support both x86 and sparc instruction sets,
      as that configuration is not meaningful. (CNY-1717)
    * The rarely used "cvc describe" command line interface has been
      removed. (CNY-2357)
    * The rarely used "cvcdesc" script has been removed. (CNY-2357)
    * Spaces in URLs provided in source actions such as addArchive
      are now automatically escaped to make them legal URLs. (CNY-2389)
    * The "cvc promote" command now uses the labels and branches
      specified in the "from" section of any promote as the place to
      search for packages (CNY-2235).
    * The PackageSpec documentation incorrectly stated that you could
      pass both package and component information to it; this has
      been corrected to properly redirect to ComponentSpec for this
      usage. (CNY-2387)

  o Client Changes:
    * The "getTroveLatestByLabel" client-side call has been added.
    * Most repository exceptions are demarshalled using logic in the
      exception class itself rather than in a large if/elif block.
      (CNY-747)
    * The "troveNames" and "troveNamesByServer" methods now accept a
      "troveTypes" argument, and by default return only troves that
      are present. (CNY-1838)
    * The mirror client supports a --fast-sync flag which will only
      scan for new troves in the source and skip the time-expensive
      scans for changed trove info records. (CNY-1756)
    * The mirror client supports a --absolute flag which will make it
      use only absolute changesets to mirror content. (CNY-1755)
    * The rollback stack code has been split into a separate class.
      (CNY-2061)
    * A new "conary rmrollback" command that removes old rollbacks has
      been added. (CNY-2061)
    * Rollback objects now have an "isLocal" method to tell whether
      applying that rollback will require repository access. (CNY-2077)
    * Conary now allows a biarch system to have one flavor that
      expresses both the x86 and x86_64 support. The flavorPreferences
      configuration option informs conary to prefer x86_64 packages.
      This change allows group building to automatically resolve x86
      packages. (CNY-525)
    * Conary no longer uses gnupg for OpenPGP key management. (CNY-2349)
    * Conary clients no longer send an absolute URI when talking
      directly to a repository server. (CNY-2324)
    * Many repository permission handling methods have been renamed
      for consistency. For a complete list, see doc/PROTOCOL.versions
      in the Conary source code. (CNY-2298)
    * Setting/resetting the admin field permission is now handled by the
      setUserGroupIsAdmin() call instead of addAcl/editAcl. (CNY-1782)

  o Server Changes:
    * The scoring for target flavor sets has been fixed. (CNY-1539)
    * The (unimplemented) concept of caps for permissions has been
      removed.
    * Server methods have been decorated with the
      @requireClientProtocol decorator.
    * The "usergroups" term has been replaced with "roles" in the
      repository web user interface. (CNY-1973)
    * Server exceptions have been reworked to have marshalling logic in
      the exception class instead of in a large if/elif block. (CNY-747)
    * Server exceptions are marshalled in the proxy layer now instead of
      in both the proxy and server layers.
    * When the repository database is locked, "RepositoryLocked"
      exceptions are now returned for all code paths. (CNY-1596)
    * The repository call log now tracks changeset cache misses. (CNY-1843)
    * Repositories no longer pass anonymous hints to the proxy layer.
      The hint has been False since Conary 1.1.29.
    * The "troveNames" method now filters by using the "troveTypes"
      argument. (CNY-1838)
    * The "getPackageBranchPathIds" method no longer requires access
      to the entire version history of a package; it returns the
      pathIds and fileIds for troves the user is allowed to
      see. Previously, an InsufficientPermission exception was raised
      if part of the version history of a package was not visible to
      the user. (CNY-2038)
    * The repository call log now records the time required to service
      the request. (CNY-2305)
    * A "serializeCommits" boolean server configuration option has been
      added.  This is best turned on for repositories used for development,
      but is unneeded for repositories that are mirrors. (CNY-2285)

  o Protocol Changes:
    * The XML-RPC protocol now allows passing keyword arguments for
      exceptions.  (CNY-747)
    * XML-RPC return values no longer include the "useAnonymous" flag.

Changes in 1.2.12:
  o Client Changes:
    * A getDatabase() method has been added to the ConaryClient class.
      This method returns the local system database object. Code that
      needs to query the local system database should use this method
      to obtain the database object. (CNY-2316)

  o Build Changes:
    * Spaces in URLs are now automatically escaped. (CNY-2389)
    * The Requires() policy now inspects Lib: and Lib.private:
      pkg-config keywords in .pc files to find library files, and
      where it finds them, it adds appropriate Conary trove
      requirements to the .pc files. (CNY-2370)

  o Bug Fixes:
    * The PackageSpec documentation incorrectly stated that you could
      pass both package and component information to it; this has
      been corrected to properly redirect to ComponentSpec for this
      usage. (CNY-2387)
    * An update bug that could result in a trove integrity error has
      been fixed. The issue would occur when updating packages where,
      for some files, the only changes are to file versions. (CNY-2403)

Changes in 1.2.11:
  o Client Changes:
    * The error message printed when Conary encounters an unhandled
      exception has been changed to reflect the fact that the common
      case is merely poor handling of the error condition, rather than
      another bug.  It has also been reformatted to display better in
      rITS. (CNY-2265)
    * The "conary-debug" script that collects information to help
      debug a crash has been enhanced to include the recently-added
      manifest file. (CNY-2338)

  o Build Changes:
    * PythonSetup synopsis now mentions the setupName keyword
      argument. (CNY-2360)
    * The conary.1 manual page now documents the purpose of the
      /etc/conary/components directory. (CNY-2361)
    * The clearBuildReqs() function now has a synonym called
      clearBuildRequires() and the clearCrossReqs() function now has a
      synonym called clearCrossRequires().  The old function names
      will be deprecated in the future. (CNY-834)

  o Bug Fixes:
    * When building groups, r.addCopy() now respects the groupName
      flag. (CNY-2345)
    * The searchPath parameter in group methods now works when it
      contains packages (before it worked only with labels). (CNY-2372)
    * A bug that was preventing users with colons in their passwords
      to use the web interface has been fixed. (CNY-2374)
    * Attempting to add entitlements for unknown entitlement classes
      now raises an UnknownEntitlementGroup exception. (CNY-2377)
    * Committing source packages that use shell-style brace and
      glob expansion in addPatch() can now be committed to a
      repository. (CNY-1152)

Changes in 1.2.10:
  o Client Changes:
    * The "conary verify" command no longer complains about files which
      have been removed with "conary remove". (CNY-950)
    * Local rollbacks for removals now store the original contents for
      modified config files. (CNY-2350)
    * Permission errors now list both the URL and the repository
      hostname. (CNY-2211)

  o Server Changes:
    * A new boolean server configuration option, serializeCommits,
      has been added to explicitly limit contention in certain cases.
      Successfully enabling it requires a minor schema update. (CNY-2285)
    * Servers in maintenance mode no longer return Internal Server
      Errors to GET requests from clients. (CNY-2229)

  o Build Changes:
    * The addPatch() source action honors shell-style brace and glob
      expansion when sourceDir is defined. (CNY-1152)
    * A new "cvc explain" command has been added. "cvc explain"
      displays the documentation for recipe methods.  For example,
      "cvc explain addSource" shows the on-line documentation for the
      addSource() source action. (CNY-2242)
    * The command line interface to cvc derive (added in Conary 1.2.8)
      has been changed.  It now derives onto your buildLabel by default,
      with a --target option to derive onto a different label.
      The cvc derive interface is subject to further change.

  o Bug Fixes:
    * A bug that caused an exception when inspecting ELF files with a
      standalone ABI has been fixed. (CNY-2333)
    * A bug that caused updates with group scripts to fail when run
      with the '--root' option with a trailing slash in the path has
      been fixed. (CNY-2348)
    * An issue related to file placeholders potentially being lost while
      rewriting rollback changesets has been fixed.

Changes in 1.2.9:
  o Documentation Changes:
    * The documentation strings for the update code have been revised
      to include the most common exceptions raised as part of
      prepareChangeSet and updateChangeSet. (CNY-1732)

  o Build Changes:
    * File level requirements provided by the same file are dropped.
      (CNY-2177)
    * Java dependencies that do not start with a valid TLD are now
      excluded. (CNY-2176)
    * The exceptDeps keyword parameter is now allowed for r.Provides(),
      analogously to r.Requires(). (CNY-1485)
    * The new sourceDir keyword parameter is now available for
      r.addSource(), r.addPatch(), and r.addArchive() to specify that
      the source is found within the maindir. (CNY-1439)
    * LD_LIBRARY_PATH is now set when calling bootstrapped python, in
      order to load the correct python libraries. (CNY-2319)
    * The :config component is built by file location, rather than
      from files marked as config files by the Config policy.
      This means that the configComponent configuration item no
      longer operates. (CNY-2256)

  o Client Changes:
    * A keepRequired config option has been added. This has the same
      effect as always setting the --keep-required flag on update.
      (CNY-569)
    * The error message for erased dependencies is now more explicit
      about what happened to the package that is no longer providing
      dependencies, and where the package with the missing dependencies
      came from. (CNY-2248)
    * We now record the current state of the database to a flat file
      after updates as an extreme recovery mechanism.  (CNY-1801)

  o Bug Fixes:
    * The "logcat" script no longer errors out if the log file is empty
      or contains None for entitlements. (CNY-2252)
    * Repositories running under Apache are now correctly displaying
      the real error when trying to generate the verbose traceback
      emails. (CNY-2320)
    * An update job that includes a critical update and an update to a
      group that includes a pre-update script will no longer run the
      script twice. (CNY-2325)
    * A bug that could cause incorrect SQLite database error messages
      has been fixed. (CNY-1840)

Changes in 1.2.8:
  o Client Changes:
    * Added the cvc derive command. (CNY-2237)
    * A new method, conary.conaryclient.getClient(), has been added to
      allow the creation of a conaryclient with configuration to match
      that would be used with a conary command line client. (CNY-1745)
    * Unhandled exceptions that are raised inside a progress callback
      no longer terminate the update process.  A warning is emitted
      and the update continues. (CNY-2304)

  o Internal Changes:
    * The Conary library now has a parallel implementation to gpg
      for the trust algorithm. (CNY-1988)

  o Bug Fixes:
    * A problem occurring when updating troves sharing a large
      number of identical files has been fixed. (CNY-2273)
    * Repository traceback emails are now more verbose. (CNY-2287)
    * Methods starting with two underscore characters are considered
      internal and are no longer passed to the XML-RPC library for
      marshaling. (CNY-2289)
    * It is now possible to clone a group that contains references to
      both a cloned package and the version that the cloned package
      originated from. (CNY-2302)
    * When data from stdin is provided to a taghandler, but the
      taghandler is missing or fails to read some or all of the data,
      it will no longer result in a database locked error. (CNY-2257)
    * Conary no longer exits with an unhandled exception if /tmp does
      not exist when attempting to run a trove script (e.g., group
      pre/post scripts). (CNY-2303)

  o Client Changes:
    * Added cvc derive as a client-side call (CNY-2237)
    * A new method, conary.conaryclient.getClient(), has been added to
      allow the creation of a conaryclient with configuration to match
      that would be used with a conary command line client. (CNY-1745)
    * CONARY_CLIENT_LOG environment variable can now specify a path for
      a log of all of the repository calls made by the client (use logcat
      to view it) (CNY-2313)

Changes in 1.2.7:

  o Build Changes:
    * The cvc command now prints out the most recent log message from
      the underlying source code control system when creating new
      snapshot archives. (CNY-1778)
    * Conary now has support for cmake, using the r.CMake() build
      action in recipes. (CNY-1321)

  o Bug Fixes:
    * Fixed a traceback that would occur when a component doesn't exist
      even though its containing package does. (CNY-2213)
    * Cloning with --default-only no longer removes references to
      components of packages that are not being cloned. (CNY-2226)
    * A bug that prevented "cvc cook" from being able to look up path
      IDs if a component of the package being built was missing from
      the repository has been fixed. (CNY-2250)
    * PGP keys using unknown string-to-key specifiers (as generated by
      "gpg --export-secret-subkeys" for the corresponding secret key)
      are no longer producing an error when iterating through the
      keyring. (CNY-2258)
    * Embedded signatures in secret subkeys now use the public key's
      cryptographic key, which does not require a passphrase to
      be decoded. (CNY-2224)

Changes in 1.2.6:
  o Build Changes:
    * When cooking packages or groups, conary now displays the methods
      that are called. It also displays the methods that are unused,
      making it easier to see if a function from a superclass has been
      left out. (CNY-2193)

  o Bug Fixes:
    * Use of macros in the r.Link() build action worked only in limited
      cases. (CNY-2209)

  o Client Changes:
    * Mirror mode now includes full file streams in changesets, instead
      of differential streams. (CNY-2210)

Changes in 1.2.5:
  o Client Changes:
    * The OpenPGP implementation now merges PGP keys properly.
      (CNY-1987)
    * The OpenPGP implementation is capable of generating trust
      signatures. (CNY-1990)
    * A bug which could cause troves containing *identical* files to
      become corruped in a system database has been fixed. Note that
      repository databases were not affected. (CNY-2191)

  o Build Changes:
    * MakeDirs now handles trailing '/' characters in directory names.
      (CNY-1526)
    * Using the new provideGroup keyword argument to the r.User()
      method in a UserGroupRecipe, you can now specify that the user's
      primary group needs to be already on the system, rather than be
      added while creating the user. (CNY-2096)

  o Bug Fixes:
    * A bug that resulted in a KeyError when removing a trove from a
      group that has 3 levels of subgroups has been fixed. (CNY-1372)
    * A bug that could result in a decremented source count when
      promoting a package to a sibling of a parent branch has been
      fixed. (CNY-2108)
    * A problem resulting in derived packages corrupting files with the
      same content was fixed. (CNY-2157)
    * A bug that caused internal server errors when retrieving
      changesets that contained compressed file data over 4 GiB in size
      has been fixed. (CNY-2170, CNY-2173)
    * HTTP error codes generated by HTTP proxies are now properly
      interpreted by Conary clients. (CNY-2181)
    * When talking to a repository, Conary proxies will now
      automatically switch the protocol to HTTPS whenever authentication
      information is injected on behalf of the client. (CNY-2184)
    * addSvnSnapshot no longer generates conflicts in the paths for
      temporary checkouts. (CNY-2196)

Changes in 1.2.4:
  o Bug Fixes:
    * A file that was mistakenly ommitted from packaging has been
      added to the build. (CNY-2155)

Changes in 1.2.3:
  o Build Changes:
    * The addSvnSnapshot() source action now has the ability to add
      specific SVN revisions via the 'revision' argument. (CNY-2156)
  o Bug Fixes:
    * An update failure that would occur when two versions of a package
      have been installed, one local, one from a repository, has been
      fixed. (CNY-2127)
    * A regression introduced in 1.2.1 affecting patch files that apply
      multiple changes to the same file has been fixed. (CNY-2142)
    * Group scripts now have file descriptor 0 (stdin) connected to
      /dev/null. Previously, stdin was closed, a potential problem
      for scripts that open file descriptors and then disconnect from
      the terminal. (CNY-2143)

  o Client Changes:
    * Added listkeys, addkey, and getkey commands to cvc for basic
      command line PGP key management. (CNY-2150)

Changes in 1.2.2:
  o Build Changes:
    * Python and Ruby dependencies with lib-specific flags now cause
      the package to be architecture-flavored. (CNY-2110)
    * Groups using setSearchPath now prefer packages on the labels and
      troves listed explicitly in the searchPath over other labels,
      even if the label is specified in the add() command. For example,
      if your searchPath includes foo=conary.rpath.com@rpl:1/1-1-1, then
      r.add('foo', 'conary.rpath.com@rpl:1') in a group recipe will now
      find version 1-1-1 over later versions. Before, it would find the
      latest version in the repository if you specified the label in the
      r.add() command. (CNY-1993)

  o Client Changes:
    * The conary command line now accepts 'rb' as an alias for
      'rollback'.
    * The output of 'rblist' now combines packages and their components
      in a single line (similar to the output of 'update'). (CNY-2134)

  o Bug Fixes:
    * When parsing the GPG keyring, PGP version 2 keys are now ignored.
      (CNY-2115)
    * Direct key signatures for PGP keys are now accepted. (CNY-2120)
    * Source control recipe actions such as addMercurialSnapshot()
      no longer produce directory names that can collide with
      a trove with the same name on a different label, producing
      a snapshot of a different source control repository. (CNY-2124)
    * Tag scripts are now closing file descriptors larger than 2
      before calling a function from the exec family. (CNY-2114)
    * A bug in determining the correct version for packages when
      multiple branches of that package exist on the same label has
      been fixed. (CNY-2128)
    * Multiple entitlements to the same host name are now properly
      handled. (CNY-2105)
    * The URL sent back to the client when connecting through an
      HTTP proxy is now correctly computed by repositories. (CNY-2117)
    * setSearchPath now searches the leaves for every source in the
      search path before falling back and searching the rest of the
      repository. Before, it would search the leaves for each label,
      then the rest of the labels, and finally groups. (CNY-2131)

Changes in 1.2.1:
  o Build Changes:
    * The addGitSnapshot() source action is now available. (CNY-1965)
    * Cooking derived packages no longer warns about their
      experimental state. (CNY-2092)
    * loadInstalled does not search the local database for a matching
      package on checkin, but instead searches the repository. This
      makes it easier to develop packages that are correct, with the
      potential of not building on the current machine. (CNY-2027)

  o Client Changes:
    * The Conary client is now less aggressive in sending keepalive
      packets with long-running requests. (CNY-2104)
    * Promote and clone callbacks are more verbose. (CNY-2063)

  o Bug Fixes:
    * Schema migration for the Latest table now correctly handles
      branches that end in redirects. (CNY-2081)
    * Adding a large number of user maps is now more efficient
      if the new addServerGlobs method is used. (CNY-2083)
    * Redirects between branches on the same label, which were
      necessary before Conary 1.2.0, are again handled correctly.
      (CNY-2103)
    * The 'conary updateall' command again properly handles the
      --replace-files command-line argument. (CNY-2112)
    * Patches are no longer partially applied when building. A
      partially applying patch results now in a failure. (CNY-2017)
    * A bug which caused Conary to incorrectly determine the flags
      for python dependencies on 64-bit systems has been fixed.
      (CNY-2091)
    * Ruby dependencies now function properly in a bootstrap build
      of the ruby package. (CNY-2109)

Changes in 1.2.0:
  o Build Changes:
    * A bug which caused Conary to compute python dependencies
      incorrectly when using an external version of python (such
      as when building python itself) has been fixed. (CNY-2087)

Changes in 1.1.96:
  o Server Changes
    * External entitlement servers can now specify per-entitlement
      timeouts and automatic retry values (CNY-2060)

  o Client Changes:
    * Update journal did not have an entry for hard links which were
      made to targets which already existed on the system, causing
      system corruption if the journal had to be rolled back. (CNY-1671)
    * The critical update information now includes enough data to
      re-create the original update job. (CNY-1608)
    * Unknown trove info types in the database are properly stored in
      extracted trove info. (CNY-2059)
    * diff and patch now support files without trailing newlines.
      (CNY-1979)

  o Build Changes:
    * More paths (/usr/lib/.*-sharp.*/) have been added to :cil
      components. (CNY-2080)
    * Path ID lookups now ignore permission errors; in such a case, a
      new path ID is computed. (CNY-1911)
    * Conary now handles python files that specify a python interpreter
      that is not available on the system or in the builddir.  It will
      print a warning and not attempt to compute dependency information
      for those files. (CNY-2050)
    * loadSuperClass and loadInstalled now print out name, version
      flavor of the package that was used when loading. (CNY-1967)

  o Bug Fixes:
    * When running in threaded mode, don't install signal handlers,
      since that is not supported. (CNY-2040)
    * URLs returned by prepareChangeSet, getChangeSet, and
      getFileContents are all based on the URL the client used to call
      the repository instead of built internally by the repository.
      (CNY-2034)
    * An issue that was preventing the repository server, under certain
      circumstances, to determine the proper URL to use has been fixed.
      (CNY-2056, CNY-2058)
    * A regression from Conary 1.1.34 related to self-signature
      verification on private PGP keys has been fixed. (CNY-2047)
    * An issue related to Conary proxies running in non-SSL mode,
      talking to SSL-enabled repository servers has been fixed.
      (CNY-2067)
    * Related to CNY-2034, Conary proxies are now properly computing
      the return URL. (CNY-2069)
    * The client is now properly computing the downloaded file's
      digest if a size limit was specified. (CNY-2072)
    * A regression from Conary 1.1.94 that caused some local cooks to
      fail to be installable due to incorrect primary trove information
      has been fixed (CNY-2078)

  o Other Changes
    * InodeStreams and FileStreams now preserve unknown elements,
      allowing future additions to those without breaking fileId
      computation. (CNY-1971)

Changes in 1.1.95:
  o Server Changes
    * A bug which triggered an exception while migrating postgresql
      repositories has been fixed. (CNY-1912)
    * The getNewTroveInfo call works faster for mirror operations.
      (CNY-2006)
    * An issue that prevented the server from responding with the
      proper error message when in maintenance mode has been fixed.
      (CNY-2005)
    * An issue that was affecting cooking performance when looking
      up path IDs has been fixed. (CNY-1996)

  o Client Changes:
    * A bug which prevented the mirror client from using hidden commits
      when mirroring to a single target has been fixed. (CNY-1981)
    * Clone/promote no longer complains when a buildreq is not also
      being cloned to the new location. (CNY-1844)
    * Turned off flavorPreferences for 1.2 release, as they are not
      quite ready. (CNY-2023)

  o Bug Fixes:
    * Bootstrapping python can now find system conary when using the
      bootstrapped python to determine python dependencies. (CNY-2001)
    * A bug in findTroves when using partial labels, introduced as
      part of 1.1.90, has been fixed. (CNY-2011)
    * cvc operations no longer trace back when the current working
      directory can no longer be accessed. (CNY-2014)
    * Redirects to nothing are now displayed when using --trove-flags.
      (CNY-2025)
    * Stack frames now wrap long lines to make them easier to read.
      (CNY-2016)
    * Comparison of VersionSequence objects is now more robust.
      (CNY-2020)
    * Autosourced files added to both a shadow and its parent now merge
      properly. (CNY-1856)

Changes in 1.1.94:
  o Bug Fixes:
    * Python extension modules installed at the top level of the Python
      search path no longer produce a traceback when computing
      dependencies. (CNY-1995)

Changes in 1.1.93:
  o Build Changes:
    * Filesets now accept macros. (CNY-148)
    * crossRequires are now ignored when not cross compiling. (CNY-1950)
    * Malformed .jar files are now ignored when computing Java
      dependencies. Previously, Conary exited with an error while
      attempting to process them. (CNY-1983)
    * Conary dependencies are no longer attempted when cross-compiling,
      and when bootstrapping python, modules are now sought in system
      python directories as well as in the destdir. (CNY-1986)
    * Python extension modules (.so files) now expose the proper
      dependencies by providing, for example, itertools (the true
      name) as well as itertoolsmodule (as it has previously), but
      requiring the shorter name if it is available on the system.
      (CNY-1077)

  o Client Changes:
    * The cvc promote and clone commands are now more efficient and do
      not download unnecessary packages. This also makes it possible
      to clone packages where access to some of the included troves
      is unavailable at the time of the promote or clone operation.
      (CNY-1913)
    * A bug which prevented the mirror client from using hidden commits
      when mirroring to a single target has been fixed. (CNY-1981)
    * Filesets are now cloneable. (CNY-1297)

  o Server Changes
    * A bug which triggered an exception while migrating postgresql
      repositories has been fixed. (CNY-1912)

  o Bug Fixes:
    * The clone and promote commands now work when cloning over removed
      packages. (CNY-1955)
    * searchPath will now provide only the best flavor match when
      matching against groups with more than one version of a package
      available. Previously, it would return all matches. (CNY-1881)

Changes in 1.1.92:
  o Bug Fixes:
    * ccs2tar correctly handles changesets with duplicate contents and
      hard links. (CNY-1953)
    * An error in the way attributes of ServerProxy classes get
      marshaled has been fixed. (CNY-1956)
    * If local flags (e.g. kernel.smp) are defined in /etc/conary/use,
      cooking no longer produces a traceback. (CNY-1963)
    * The last trove source in a trove source stack is now properly
      passed flavor information. (CNY-1969)
    * Derived packages properly handle files that were not flavored due
      to an exception in the upstream packages. (CNY-1954)
    * The transport layer is automatically encoding non-ASCII strings
      into XMLRPC Binary objects. (CNY-1932)
    * An error that was causing warnings to be printed while cooking
      groups has been fixed. (CNY-1957)

  o Server Changes
    * A bug which triggered an exception while migrating postgresql
      repositories has been fixed. (CNY-1912)

  o Build Changes:
    * Mono (CIL) files are now placed in :cil components by default.
      (CNY-1821)

  o Other Changes
    * The transport layer is using BoundedStringIO objects for
      compression, decompression and XMLRPC encoding/decoding, to
      avoid excessive memory consumption. (CNY-1968)

Changes in 1.1.91:
  o Client Changes:
    * A new configuration option, "flavorPreferences", has been added.
      The client uses this list of flavors in trove selection.
      (CNY-1710)
    * Large files are now compressed on disk instead of in memory when
      creating rollbacks. (CNY-1896)
    * The Conary client API is now more careful with releasing open
      file descriptors. (CNY-1834)
    * The "migrate" mode has changed to overwrite changes made to
      files that are not yet owned by Conary, but already exist on the
      system, as well managed, non-configuration files that have
      changed. (CNY-1868)
    * When signals are received during updates, the journal is now
      rolled back before conary terminates. (CNY-1393)
    * A 'cvc checkout' of multiple projects uses far fewer repository
      calls now, and uses a single changeset.
    * The 'cvc update' and 'cvc diff' commands now accept a source
      version argument without a source count. (CNY-1921)

  o Server Changes:
    * Setting "forceSSL" once again requires a HTTPS connection be
      used when authentication data is passed to an Apache based
      Conary Repository. (CNY-1880)
    * A bug that caused incorrect values for sourceItemId and
      clonedFromId to be used when groups and components were
      committed as part of one changeset has been fixed. (CNY-1903)
    * A bug that caused the Latest table to be rebuilt incorrectly
      when migrating to schema version 15.0 has been fixed.
      (CNY-1909)

  o Build Changes:
    * Redirects will now be followed in group recipes. Previously,
      including redirects would result in an error. (CNY-1693)
    * Derived recipes can now be based on troves which have files
      that have the same content (SHA1) as each other but are
      members of different link groups (are not intended to be
      installed as hard links to each other). (CNY-1733)
    * Derived packages now work properly if the troves they are based
      on contain dangling symlinks. (CNY-1914)
    * Symbolic links that have not changed in a derived package are
      now correctly ignored by policies that are not interested in
      unmodified files. (CNY-1879)
    * The build flavor string used for building a trove is now stored
      as part of that trove's troveInfo field. (CNY-1678)
    * Looking up path IDs now stops when all files have been found,
      instead of always walking the shadow hierarchy. (CNY-1911)
    * multilib cooks set only Arch.x86_64. (CNY-1711)

  o Bug Fixes:
    * The new OpenPGP parsing code now accepts Version 3 keys and
      signatures, without verifying them. (CNY-1931)
    * A file descriptor leak in the getFileContents method has been
      fixed.
    * If ignoreErrors is set for a configuration file, that setting is
      now honored for contexts as well.
    * Troves with large numbers of identical files now erase faster,
      thanks to a SQL fix in sqldb.iterFiles. (CNY-1937)
    * Python dependency determination now properly ignores filenames
      like "python.so" when looking for version flags. (CNY-1940)
    * Conary now correctly avoids assuming that standard I/O files
      are objects with fileno() methods. Previously, calling
      Conary interfaces with non-file objects associated with
      standard input, output, or error could trace back. (CNY-1946)
    * The --buildreqs option for 'conary q' now functions when
      multiple build requirements have the same name.
    * An issue related to the flavor preferences list not being
      properly populated when a group was cooked has been fixed.
      (CNY-1951)

  o Other Changes:
    * Conary tracebacks now report values for each variable in the
      local namespace in each frame. (CNY-1922)
    * select() calls have been replaced with poll() for higher
      efficiency. (CNY-1933)

Changes in 1.1.35:
  o Client Changes:
    * Unknown trove info types in the database are stored in extracted
      trove info properly (CNY-2059)
    * diff and patch now support files without trailing newlines (CNY-1979)

Changes in 1.1.34:
  o Build Changes:
    * The default settings from r.add() will now override the default
      settings from an r.addAll() (CNY-1882)
    * Looking up path IDs is now stop when all files have been found,
      instead of always walking the shadow hierarchy. (CNY-1911)

  o Bug Fixes:
    * A bug that caused an error message in the rPath Appliance
      Platform Agent (rAPA) when using an entitlement generator has
      been fixed. (CNY-1946)

Changes in 1.1.33:
  o Build Changes:
    * The addArchive() source action now handles xpi archives. (CNY-1793)
    * Unknown flags are now ignored when calling loadRecipe with a
      flavor, instead of printing a traceback.

  o Update Changes:
    * Updates to groups are now allowed to be merged with other groups
      in update jobs, reducing the number of jobs that are used for
      updates.

  o Client Changes:
    * Cloning now always increments group version counts, mimicing
      the behavior of group cooking. (CNY-1724)
    * When promoting, --all-flavors is now on by default.  However, if
      a flavor to promote or clone is specified, promotes will be
      limited by that flavor. (CNY-1535)
    * Several commands, such as promote, update and rq, now take an
      --exact-flavors flag.  If specified, the flavors for each trove
      must match exactly - no system flavor or heuristic is used to
      find the trove you want. (CNY-1829)
    * If there is a problem with domain name resolution, conary will
      retry 5 times. However, if the connection fails after those
      attempts, future connection requests will now fail after one try.
      (CNY-1814)

  o Bug Fixes:
    * The SQLite "ANALYZE" command is no longer run on local SQLite
      databases. Any data stored by the "ANALYZE" command will be
      removed from the local database unless it is being accessed
      read-only. Database performance is poor on databases with
      "ANALYZE" data in them. (CNY-778)
    * Some bugs related to installing relative changesets were fixed.
      These bugs would manifest themselves by making relative changesets
      not installable when the network was down. (CNY-1814)

Changes in 1.1.32:
  o Client Changes:
    * A getDownloadSizes() method has been added to the ConaryClient
      object to determine the over-the-wire transfer size of the jobs
      in an UpdateJob object.  Call requires a single repository be
      the source of the entire update. (CNY-1757)
    * cvc reports a more accurate error message when the CONARY file in
      the current directory is not a regular file

  o Server Changes:
    * A "infoOnly" parameter to has been added to the getChangeSet()
      repository method in protocol version 51. (CNY-1757)
    * The list of repository methods is now automatically generated
      instead of statically listed. (CNY-1781)
  
  o Bug Fixes:
    * The addSvnSnapshot() source action now uses the lookaside directory
      for generating the snapshot, instead of using the remote repository.
      (CNY-1777)
    * A bug that prevented unused entries in the Versions table of the
      system Conary database from being cleaned up after erasures has
      been fixed.
    * A bug that caused changes in the byDefault status of a trove to
      be omitted from local rollbacks has been fixed. (CNY-1796)

Changes in 1.1.31.4:
  o Server changes:
    * Setting "forceSSL" once again requires a HTTPS connection be
      used when authentication data is passed to an Apache based
      Conary Repository. (CNY-1880)
    * A bug that caused incorrect values for sourceItemId and
      clonedFromId to be used when groups and components were
      committed as part of one changeset has been fixed. (CNY-1903)
    * A bug that caused the Latest table to be rebuilt incorrectly
      when migrating to schema version 15.0 has been fixed.
      (CNY-1909)

  o Client changes:
    * Large files are now compressed on disk instead of in memory when
      creating rollbacks. (CNY-1896)

Changes in 1.1.90:
  o Major Changes:
    * Label multiplicity, in which a trove on the same label
      appearing on multiple branches was understood as meaning that
      all the trove can be installed at once, is being generally
      deprecated.  Instead, a newer trove on a different branch that
      ends with the same label as an older trove will be considered
      together with and generally preferred to the older trove.
      Branch affinity, in which Conary keeps packages from the same
      branch during an update, is therefore replaced with label
      affinity, in which Conary keeps packages from the same label
      during an update.  Many of the individual changes in this
      version are parts of implementing this general change in
      behavior.

  o Client Changes:
    * Added getTroveLatestByLabel as a client-side call.
    * Label lookups pick the latest version which matches instead of
      the latest version on each branch.
    * Replaced branch affinity with label affinity.
    * getAllTroveLeavesByLabel() filters results by server names to
      eliminate spurious results from repositories which host multiple
      server names. (CNY-1771)
    * The cvc and conary commands now ignore broken pipes on standard
      output instead of producing a traceback. (CNY-1853)
    * Redirects follow the label of the branch they were built with
      instead of the branch itself.
    * Building redirects to a branch is now deprecated; redirects should
      point to labels instead. (CNY-1857)
    * The --replace-files option has been split into
      --replace-managed-files, --replace-unmanaged-files,
      --replace-modified-files, and --replace-config-files. The original
      option is still accepted, and is equivalent to specifying all four
      of the new options simultaneously (CNY-1270)
    * When updating, conary will never automatically drop an architecture
      from an installed trove (unless you specify the flavor to update to 
      explicitly).  (CNY-1714)
    * Dependency resolution now allows updates to go across branches if the
      branches are on the same label.
    * Dependency resolution now follows the same "never drop an architecture"
      rule as other update code. (CNY-1713).
    * Added --show-files parameter to "conary config" to display where
      configuration items came from.
    * Newly installed transient files now silently replace files which are
      otherwise unowned. (CNY-1841)

  o Build Changes:
    * The cvc update command can now update multiple directories
      simultaneously.
    * Java files are now put in a :java component by default. (CNY-527)
    * Python dependencies now include flags designating the major version
      of python involved, as well as a flag distinguishing the target
      architecture library directory (normally "lib" or "lib64") to
      enhance update reliability.  When building a bootstrap python
      or using a different python executable than Conary is running
      with, Conary will use an external python process to determine
      python dependencies. (CNY-1517)
    * Ruby dependencies are now generated, and Ruby modules are placed
      in a :ruby component by default.  Flags are included in the
      dependencies similar to the Python flags, except that they are
      not conditional. (CNY-612)
    * Ensure that two binaries with the same source count but different
      build counts end up with the same build count after cloning. (CNY-1871)

  o Scripts Changes:
    * Repository database migration scripts have been integrated into a 
      common unit.

  o Bug Fixes:
    * Fix a bug in commit code that made r.macros.buildlabel unusable because
      you could not commit recipes that used it.  (CNY-1752)
    * An internal class, _AbstractPackageRecipe, has been renamed to
      AbstractPackageRecipe, in order to allow the inclusion of its
      methods in its subclasses' documentation pages.  The old name is
      still available for compatibility with older modules.  (CNY-1848)
    * Multiple entitlements can be stored for a single hostname or glob
      (previously only the last hostname for a particular hostname/glob
      would be used). (CNY-1825)
    * Cloning the source component for filesets is now allowed.
    * includeConfigFile now sorts files that are matched in globs
    * The default settings from r.add() will now override the default
      settings from an r.addAll() (CNY-1882)
    * Cloning no longer downloads components that won't be cloned (CNY-1891)

  o Other changes:
    * The showchangeset script now displays information on redirect
      troves.

Changes in 1.1.31.3:
  o Server changes:
    * Added EntitlementTimeout exception to notify clients that an
      entitlement has timed out from the authentication cache (CNY-1862)
    * Added remote_ip to user and entitlement based external authentication
      checks (CNY-1864)
    * Fixed bug in proxy which prevented remote_ip from being passed to
      internal repository

  o Client changes:
    * Reread entitlements from disk when EntitlementTimeout is received
      (CNY-1862)

  o Other changes:
    * Logcat now works for calls which passed lists of entitlements

Changes in 1.1.31.2:
  o Proxy changes:
    * Proxy can now inject entitlements and user authentication on behalf
      of clients (CNY-1836)

Changes in 1.1.31.1:
  o Bug Fix:
    * Proxies used wrong getChangeSet call for old protocol versions (CNY-1803)

Changes in 1.1.31:
  o Bug Fix:
    * A bug that caused an Internal Server Error when a Conary proxy
      attempted to convert a changeset for an older client when the
      upstream Conary repository was not running 1.1.29 or later has
      been fixed. (CNY-1792)

Changes in 1.1.30:
  o Bug Fixes:
    * The version cache for upstream servers in the Conary proxy
      incorrectly included user information in the URL, causing
      KeyErrors when users were switched to anonymous. (CNY-1787)
    * An issue related to the formatting of repository map entries
      has been fixed. (CNY-1788)
    * The Conary proxy no longer supports protocol version 41
      (and hasn't for a few releases).
    * An issue that was affecting the performance of the getChangeSet
      API call on Conary proxies running in an apache environment
      has been fixed.

Changes in 1.1.29:
  o Client Changes:
    * In conaryrc files, repositoryMap entries can now use wildcards
      for the server name.
    * Multiple entitlements can now be sent to each server.
    * Server names in entitlements may include wildcards.
    * Entitlements may be placed in conaryrc files now using
      'entitlement server entitlement'. "conary config" displays
      entitlement information.
    * A bug that limited a single MetadataItem to less than 64 KiB has
      been fixed.  Conary 1.1.29 will produce metadata that will not
      be visible to older clients.  Likewise, metadata produced by
      older clients will not be visible to Conary 1.1.29 and later
      clients. (CNY-1746)
    * Metadata items can now store strings with NUL characters in
      them. (CNY-1750)
    * The client API will now raise an InsufficientPermission error
      instead of an OpenError when the client's entitlements are
      not allowing access. (CNY-1738)

  o Build Changes:
    * Refreshed autosource files are now displayed by 'cvc revert' and
      'cvc diff'. (CNY-1647)
    * Support for the Bazaar revision control system has been added via
      r.addBzrSnapshot(). (requires bzr >= 0.16).

  o Server Changes:
    * (Nearly) all repository operations are now performed using the
      permissions of the anonymous user in addition to the permission
      set for any user authentication information which is present.
    * Path names in the entitlementsDirectory no longer have any
      meaning. All entitlements are read, and the serverName in the
      XML for the entitlement is used to determine which server to
      send the entitlement too.
    * Entitlement classes are no longer used as part of authentication;
      they may still be specified, but repositories now look up the
      class(es) for an entitlement based on the key.

  o Internal Changes:
    * The restart information, necessary for Conary to resume execution
      after a critical update is applied, now includes the original
      command line. The way this information is stored is incompatible
      with very old versions of Conary.  Downgrading from Conary
      version 1.1.29 (or newer) to version 1.1.11 (or older) is known
      to fail. (CNY-1758)

  o Bug Fixes:
    * 'conary rblist' no longer produces a stack trace if the
      installLabelPath configuration option is not set. (CNY-1731)
    * A bug that caused an "Error parsing label" error message when
      invoking "cvc commit" on a group recipe that used
      r.setSearchPath(str(r.labelPath[0]), ...) has been
      fixed. (CNY-1740)
    * Proxy errors are now reported in the client, for easier
      debugging. (CNY-1313)
    * A bug that caused an "Unknown error downloading changeset" error
      when applying an update job that contained two different
      versions of the same trove has been fixed. (CNY-1742)
    * Adding redirects which pointed to otherwise-unused branches
      corrupted the database by creating a branch without corresponding
      label information.
    * When critical updates are present in an update job that has
      previously downloaded all the changesets, Conary will no longer
      unnecessarily re-download the troves. (CNY-1763)
    * TroveChangeSet.isRollbackFence() now returns the correct answer
      if the trove changeset does not contain absolute trove
      info. (CNY-1762)
    * A bug related to entitlement directories containing unreadable
      files has been fixed. (CNY-1765)
    * A bug that prevented epydoc from producing documentation on
      the Conary code has been fixed. (CNY-1772)
    * Conary will temporarily fall back to reading unsigned group
      script information from changeset files that are created by
      Conary < 1.1.24.  Once rBuilder creates changesets with a newer
      version of Conary, this change will be reverted. (CNY-1762)
    * Changeset files are now written as absolute paths in the
      changeset index file. (CNY-1776)
    * Entitlement configuratioon lines continue to accept an entitlement
      class for backwards compatibility purposes. (CNY-1786)

Changes in 1.1.28:
  o Documentation Changes:
    * Incorrect references to createGroup have been fixed. (CNY-1700)

  o Build Changes:
    * Files added with in the repository and locally no longer cause
      'cvc update' to fail as long as the files have the same fileId.
      (CNY-1428)
    * r.Link allows full paths to be specified for the target of the
      link as long as the directory matches the source of the link.
      (CNY-751)
    * "cvc mv" has been added as a synonym for "cvc rename".
    * r.addCvsSnapshot() now works correctly with anonymous,
      pserver-based, servers. Previously, cvs checkout would fail due
      to strange characters being in the destination directory.
    * r.add*Snapshot() will now raise errors if the shell commands they
      are executing fail for any reason

  o Bug Fixes:
    * An index has been added to improve the performance of various
      file stream related queries in a Conary repository. (CNY-1704)
    * Directories in binary directories are no longer (incorrectly)
      provided. (CNY-1721)
    * "conary update" now works with read-only changesets. (CNY-1681)
    * the setTroveInfo call refuses to update missing troves (CNY-1741)

  o Server Changes:
    * getChangeSet call now returns supplemental information
      (trovesNeeded, filesNeeded, and removedTroves) for each individual
      job separately, instead of combining them for the entire job list.
    * proxy now combines all upstream changeset requests into a single
      job request for servers running this version or later. (CNY-1716)
    * mirrorMode wasn't passed through to changeset fingerprint calls
      from the caching code.

Changes in 1.1.27:
  o New Features:
    * All group cooks for one source must be done as a large cvc cook
      action instead of one-by-one. (CNY-1303)
    * Group flavors are much shorter if you turn on the config item
      "shortenGroupFlavors".  Some flags, like
      vmware and xen and architecture flags, are always included in a
      group flavor. (CNY-1641)
    * The Conary client is now able to access the network using
      authenticated HTTP proxies. (CNY-1687)

  o Build Changes:
    * A new recipe method, r.MakeFIFO(), is available which will create
      a named pipe at a specified location. (CNY-1597).

  o Internal Changes:
    * Flags for update jobs changed from a bitmask to a class.
    * Removed vestigial support for file label priority paths.

  o Bug fixes:
    * Patch code no longer fails when trailing context is missing at
      the end of the file. (CNY-1638)
    * Files with no permissions set (chmod 0) confused Conary due to
      improper checks for None. (CNY-1678)
    * Errors in the changeset downloading code are no longer ignored
      by the client. (CNY-1682)
    * An error in the resumption of a build has been fixed. (CNY-1684)
    * The introduction of mirrorMode during changeset cration (CNY-1570)
      caused the generation of empty diffs in some cases. mirrorMode now
      includes full contents for all files instead of generating diffs
      (CNY-1699)
    * If you're promoting two flavors of the same version of the same trove,
      they will now always have the same version on the target branch.
      (CNY-1692)

Changes in 1.1.26:
  o New Features:
    * The listcachedir script has been added to help with maintenance
      tasks for the repository changeset cache. (CNY-1469)
    * Conary proxies are now adding an HTTP Via: header. (CNY-1604)

  o Internal Changes:
    * Creating changesets supports a 'mirrorMode', which includes file
      contents of files if their version has changed (even if the sha1
      of those contents are the same). Mirroring uses this to ensure
      complete contents. (CNY-1570)

  o Client Changes:
    * A potential race condition where an update could change the state
      of the Conary database while the rollback code is executing has
      been fixed. Note that as part of the fix for CNY-1591, the update
      and rollback operations cannot commit at the same time; the fix
      further ensures long-running operations detect the state change.
      (CNY-1624)

  o Bug fixes:
    * Manipulating source components now works better when a source
      component has been marked removed.
    * A problem related to the way shim clients use the ServerProxy
      object has been fixed. (CNY-1668)

Changes in 1.1.25:
  o New Feature:
    * Conary now supports a "searchPath" configuration option, which
      operates like the installLabelPath configuration option but can
      contain both packages and labels.  For example:
      "searchPath group-os contrib.rpath.org@rpl:1" can be used to
      configure conary to first install the version of a package
      referenced in group-os, then to fall back to installing from
      contrib.rpath.org@rpl:1. (CNY-1571)

  o Build Changes:
    * GroupRecipe.add*Script now accepts a path to the script as the
      initial parameter.
    * r.addArchive() now supports a preserveOwnership parameter.  When
      set to True, owners and groups from cpio, rpm, and tar archives
      are used as the owners and groups in the final package.
      (CNY-927)
    * A new "cvc revert" command has been added that reverts any local
      changes made in the current directory. (CNY-1222)
    * GroupRecipe.addCopy() copies compatibility classes and group
      scripts onto to groups.  New copyScripts and
      copyCompatibilityScripts options to GroupRecipe.addCopy() and
      GroupRecipe.addAll() can be used to change this
      behavior. (CNY-1642)
    * A new build r.IncludeLicense() action has been added. This build
      action will take either a directory structure of licenses or a
      single license file, normalize its contents, and place it in a
      directory in /usr/share/known-licenses, which will be used at a
      later date by conary-policy.  This method is only useful for
      organizations maintaining a set of packages as part of a Linux
      OS platform.

  o Client Changes:
    * An explicit commit lock is now used to prevent overlapping
      updates and rollbacks.  (CNY-1591)
    * The conaryclient module now exposes ChangeSetFromFile to
      instantiate ReadOnlyChangeSet objects from .ccs
      files. (CNY-1578)
    * "conary q --debug --info" now also displays information about
      where a trove was cloned from if it exists.
    * Redirects with multiple targets can now be built and installed.
      (CNY-1554)
    * Conary repositories now support creating changesets that contain
      files whose compressed contents are greater than or equal to 4
      GiB in size.  Old versions of Conary that attempt to access a
      changeset that contains a compressed file larger than 4 GiB in
      size will report a error of "assert(subMagic == SUBFILE_MAGIC)".
      Previously, an overflow error occurred. (CNY-1572)

  o Internal Changes:
    * Conary clients can now request a specific changeset format
      version from a Conary repository.  This feature requires Conary
      protocol version 48.  This allows one to use new Conary clients
      to generate changesets understood by older clients. (CNY-1544)
    * Internal recipe source management moved into the generic
      Recipe() class from PackageRecipeClass().

  o Server Changes:
    * Standalone Conary repositories or proxies can be run in SSL mode
      if m2crypto is installed and the configuration options "useSSL",
      "sslCert", and "sslKey" are properly set. (CNY-1649)

  o Bug Fixes:
    * A bug that sometimes caused "user/group does not exist - using
      root" messages to be displayed when running "cvc update" created
      new files has been fixed. (CNY-763)
    * The flavor of a derived package (which is an experimental
      feature) built from unflavored package is now properly set to
      unflavored. (CNY-1506)
    * Macros in arguments to the version control system recipe class
      commands are now properly expanded. (CNY-1614)
    * The Conary client will now bypass proxies running on remote
      machines with repositories running on localhost. (CNY-1621)
    * "cvc promote" no longer displays some warnings that were rarely
      helpful unless invoked with the --debug argument. (CNY-1581)
    * A bug that caused the storage of unneeded "unknown" entries in
      the TroveInfo table has been fixed. (CNY-1613)
    * A regression in "cvc annotate" that would produce a traceback
      for not finding a SequenceMatcher class in fixeddifflib was
      fixed.  (CNY-1625)
    * Build commands that invoke shell commands now perform shell
      quoting properly.  Thanks to Pavel Volkovitskiy for finding the
      bugs and submitting the patch. (CNY-1627)
    * Mirroring using group recursion has been fixed. (CNY-1629)
    * Mirroring using group recursion no longer creates
      cross-repository relative changesets. (CNY-1640)
    * r.Install will now replace files which are read-only. (CNY-1634)
    * A bug that caused an unhandled exception when creating a local
      rollback for a trove that had missing troveinfo has been fixed.
    * Attempting to run "cvc merge" in a directory which was not
      already at the tip of a shadow no longer causes a confusing
      error message.  Previously the message was "working directory is
      already based on head of branch"; now the message is "working
      directory is not at the tip of the shadow".
    * cvc commands which need to instantiate the recipe object (merge,
      refresh, and commit) no longer fail if unknown use flags are
      used by the recipe.
    * Running the command to mark a trove as removed from the
      repository on a trove that has already been marked as removed no
      longer results in an error. (CNY-1654)
    * "conary rdiff" now works properly when multiple flavors of the
      same trove are present in the same group. (CNY-1605)
    * "conary rdiff" no longer produces an error if the same file is
      present on different labels. (CNY-1623)
    * A bug that caused inconsistent behavior when troves are pinned
      has been fixed.  Previously, if an update operation would change
      the version of a pinned trove to a version included in a group
      that is installed on the system, the pin would not
      hold. (CNY-1652)
    * A bug that caused an unhandled exception in the Conary update
      code when shared contents to a file in a link group are
      duplicated in the changeset due to distributed contents has been
      fixed.

Changes in 1.1.24.1:
  o Release Correction
    * The source archive for 1.1.24 was not built from the tag for
      1.1.24 in the Mercurial repository.  1.1.24.1 is built from the
      1.1.24 tag.

Changes in 1.1.24:
  o New Feature:
    * Conary 1.1.24 introduces the framework needed to implement a new
      metadata design for Conary.  The new metadata feature allows
      various information such as description to be set for a trove.
      New XML-RPC interfaces, getNewTroveInfo() and setTroveInfo(),
      have been added to facilitate mirroring metadata.
      addMetadataItems() has been added to allow metadata to be added
      to a trove after it has been built. (CNY-1577)

  o Client Changes:
    * The Conary client now distinguishes between an upstream Conary
      proxy and a plain HTTP proxy. This is so we can properly handle
      SSL traffic through an HTTP proxy using the CONNECT HTTP method.
      As such, there is now a "conaryProxy" configuration variable, in
      addition to the "proxy" variable. (CNY-1550)
    * The "proxy" (and newly introduced "conaryProxy") variables can
      be turned off by setting them to "None". (CNY-1378)
    * Clients requesting the inclusion of configuration files residing
      on the network now upload their version. This opens up the
      possibility for the server to serve different configuration
      files to different client generations. (CNY-1588)
    * Configuration variables "localRollbacks" and "pinTroves" get
      used as defaults when applying an update job; they can be
      explicitly overridden. (CNY-1583)

  o Bug Fixes:
    * A bug in the way the proxy configuration variable is set has
      been fixed. (CNY-1586)
    * A bug that caused a traceback when rolling back group updates
      from rollback changesets created when the "localRollback"
      configuration option was set has been fixed. (CNY-1590)
    * A bug that caused a traceback when applying a local rollback
      changeset with a locally modified file has been fixed.  Conary
      needed to create the directory that the locally modified file
      resides in first. (CNY-1444)
    * Applying rollbacks could attempt to invalidate the rollback stack,
      which would cause corruption of the rollback stack (CNY-1587)

Changes in 1.1.23:
  o Client Changes:
    * A new command, "conary rdiff", has been added. This allows one
      to inspect the differences between any two troves with the same
      name. (CNY-855)

  o Build Changes:
    * Conary recipes can now directly reference source code through
      version control systems.  The new r.addMercurialSnapshot(),
      r.addCvsSnapshot(), and r.addSvnSnapshot() source actions check
      out repositories and create snapshots.  They are integrated with
      the "cvc refresh" command for fetching more recent source code
      from version control repositories. (CNY-1)
    * The r.replace() function in group recipes now supports the
      searchPath parameter. (CNY-1574)

  o Bug Fixes:
    * A corner case affecting server-side matching of troves against
      negative flavors has been fixed. (CNY-641)
    * A bug in the StreamSet thaw code that prevented frozen StreamSet
      objects with a tag value greater than 128 from being thawed
      properly has been fixed.
    * A bug has been fixed that prevented creating a diff of a Trove
      object that contained troveInfo with unknown data. (CNY-1569)
    * A bug in the logic used by Conary to determine whether or not
      the rollback stack should be invalidated based on group update
      scripts has been fixed. (CNY-1564)
    * A bug that caused an unhandled exception in a Conary proxy when
      it attempted to create a changeset from a pre-Conary-1.1.x
      server has been fixed.
    * Small race condition in populating the cache for both
      repositories and proxies has been fixed (CNY-1576)

Changes in 1.1.22:
  o Major Changes:
    * Group troves can now declare an (integer) compatibility class
      which is used to automatically invalidate rollbacks (existing
      groups are considered to be in compatibility class zero). When a
      group is upgraded to a new group which has a different
      compatibility class, the rollback stack is invalidated unless
      the group also contains postRollback script which can rollback
      to the version being updated. Postrollback scripts can now be
      defined with a list of compatibility versions they are able to
      roll back to. Old invalidateRollback parameter for some group
      scripts is no longer supported.

  o Client Changes:
    * To take advantage of Conary's ability to apply the critical
      update set and restart before applying the rest of the updates,
      three new API calls have been added: newUpdateJob,
      prepareUpdateJob and applyUpdateJob. (CNY-1454)
    * A new argument, --no-restart, has been added to conary. This has
      to be used in conjunction with --root and allows one to skip the
      restarts after applying critical updates when installing in a
      chroot. (CNY-1458)
    * Proxy configuration parameter is now of the form 'proxy protocol
      url' (i.e. 'proxy http http://proxy.some.com'), and allows
      separate proxies to be configured for http and https. If old
      'proxy url' form is used, separate proxies are configured for
      http and https rather than a single proxy being using for both
      protocols. Users who need the old behavior should set explicit
      configure the same proxy for both protocols.

    * Conary no longer runs group scripts when "--just-db" is
      specified on the command line.
    * The conary.conaryclient.mirror.mirrorRepository() function now
      accepts a list of target repositories.

  o Build Changes:
    * Conary has tools in place through a new cross flag and a new
      "target" flavor to support better defining of cross compiling
      builds.  (CNY-1003)
    * Configuration files are again allowed to have executable bits
      set, but configuration files with executable bits set are not
      included in the :config component even if the :config component
      is being created. (CNY-1260, CNY-1540)

  o Proxy Changes:
    * A proxy can now be configured to use an http proxy for all
      outgoing requests. The 'proxy' configuration item is supported
      in a manner identical to the client.
    * The (unused) ability for a standalone server to act as both a
      proxy and a standalone server has been removed; this removes the
      standalone proxies dependence on the X-Conary-Servername header.

  o Internal Changes:
    * The createTrigger() method of dbstore drivers no longer accepts
      the "pinned" keyword parameter.
    * SeekableNestedFile and FileContainer objects no longer depend on
      the file pointer for reads; pread() is used everywhere.  This
      allows the underlying file descriptors to be shared between
      objects or between threads.
    * Repository schema now understands the concept of minor and major
      schema revisions. (CNY-811)

  o Bug Fixes:
    * A bug in proxy code that caused conary to use https through a
      proxy when http was desired has been fixed. (CNY-1530)
    * A bug in clone/promote relating to cloning when there are
      flavors on the clone label that are superset of the current
      flavor, but the current flavor doesn't exist has been
      fixed. (RMK-415)
    * A race condition related to the multithreaded Conary client,
      where one thread could modify an unprotected variable assumed
      immutable by a different thread has been fixed. (CNY-1450)
    * If the database is locked, Conary will no longer display a stack
      trace, but an error message. (CNY-1292)
    * The Conary library now uses a built-in difflib if the system's
      difflib is not patched for recursion. (CNY-1377)
    * Mirroring troves marked as removed from repositories running on
      MySQL has been fixed. (CNY-1193)
    * Repository cooks now sets the subprocess' stdin to /dev/null to
      avoid hanging while waiting from stdin. (CNY-783)
    * Trove.verifyDigests() no longer fails erroneously if a signature
      version 0 digest has not been calculated and set in
      troveInfo. (CNY-1552)
    * A bug in changeset reset() which affected reusing changesets in
      merges has been fixed. (CNY-1534)
    * A bug in changeset based trove sources where the underlying
      changesets never got reset has been fixed. (CNY-1534)

Changes in 1.1.21:
  o Repository Changes:
    * A "hidden" keyword argument has been added to the
      commitChangeSet() and hasTroves() method.  This allows mirror
      users to commit troves which will never be displayed to users.
      The presentHiddenTroves() call makes all hidden troves
      visible.  The XML-RPC protocol version is now 46.

  o Internal Changes:
    * StreamSet operations in C now use a common StreamSet_GetSSD()
      function which creates the _streamDict object if it does not yet
      exist.  This fixes crashes in rare cases where a
      StreamSet.find() class method is used before any instances of
      that StreamSet have been created. (CNY-1524)
    * Numeric StreamSet types can now have values set to None (which
      indicates that there is no value set at all).  Additionally, if
      passed an empty string to the thaw() method, the value is set to
      None. (CNY-1366)

  o Bug Fixes:
    * A bug in commitChangeSet() which returned a "file not found"
      error when the user had insufficient permission for the commit
      operation has been fixed.
    * A bug that caused Conary to raise an unhandled exception when
      updating a trove that has missing TroveInfo data in the local
      database.  When new types are added to TroveInfo, older versions
      of Conary omit the new data from the database.  Once a version
      of Conary is used that understands the new data types, the
      missing data is restored to the previously incomplete trove.
    * Handling user permissions when committing under certain 
      circumstances against a Conary 1.1.20 was fixed. (CNY-1488)

Changes in 1.1.20:
  o Major Changes:
    * Groups can now include scripts which are automatically run
      before an install, after an install, after an update, and after
      a rollback.  Documentation on how to add these scripts to groups
      will be posted to wiki.rpath.com shortly.  Unlike tag handlers,
      these scripts are not inherently reversible; therefore if a post
      update script is executed, the rollback stack will be reset.  The
      rollback information is still stored in the rollback directory,
      but the "conary rollback" and "conary rblist" commands will no
      longer be able to access the previous rollbacks.

      Only Conary repositories running version 1.1.20 or later can
      store these scripts.  If the repository is not running the
      minimum required version, a "changeset being committed needs a
      newer repository server" error will be produced.

      If an older version of Conary downloads a group that has a
      script associated with it, the scripts will be silently ignored.
      Future versions of Conary may add a "Requires: trove:
      conary(group-scripts)" dependency to groups that have scripts
      associated with them. (CNY-1461)

    * Support for versioned trove signatures has been added. (CNY-1477)
    * Version 1 signatures have been added which use a SHA256 digest
      that includes the frozen form of unknown troveInfo
      segments. (CNY-1186)
    * Unknown troveInfo segments are stored in both the repository and
      local database and restored properly. (CNY-1186)

  o Client Changes:
    * Hashes of the directories in which a trove places files are now
      computed and stored in troveInfo. (CNY-857)
    * A --file-flavors option has been added to "conary query/q",
      "conary repquery/rq", and "conary showcs/scs". (CNY-1507)
    * The ability to promote using branches and to promote to siblings
      of parents has been added.  For example, you can now promote
      from /A//B to /C without first cloning uphill to A. (CNY-1513)

  o Build Changes:
    * When Conary calls an external program (python, perl, monodis) to
      determine file dependencies and that program is not a part of
      the package being built, it will warn if that external program
      is not provided by a component in build requirements. (CNY-1492)

  o Internal Changes:
    * The conary.lib.elf module can now be built against libelf
      version 0.8.0 or later as well as the libelf implementation
      provided by elfutils.  libelf can be downloaded from
      http://www.mr511.de/software/ (CNY-1501)
    * The Conary client API has a new method disconnectRepos() that
      allows one to cut access to the networked repositories.  A
      RepositoryError exception is raised if network access is
      attempted. (CNY-1474)

  o Bug Fixes:
    * StreamSet objects didn't work with inheritance because the C
      implementation treated an internal variable as inheritable when
      it should have been treated as a class variable.
    * Attempting to create a shadowed Version object that reference a
      label that is already uphill are now issues a proper error
      message. (CNY-847)
    * Running the "conary rblist" command as non-root now produces a
      proper error message. (CNY-1453)
    * Badly-formatted parentVersion strings in derived packages
      (experimental) no longer cause a stacktrace.
    * Previous versions of Conary would fail to find the UID or GID of
      a newly created user if "--root" was specified on the command
      line and C library components had not yet been installed.
      Conary would erroneously fall back to using UID 0 or GID 0
      (root) instead.  (CNY-1515)
    * A traceback that occurred when a lookaside repository cache has
      not been defined when initializing a derived package recipe
      object has been fixed. (CNY-1509)
    * The Conary network repository client no longer attempts to use a
      proxy if the repository is residing on the local machine.
    * A bug in the freezing of update jobs has been fixed. (CNY-1521)
    * r.addPatch()'s optional argument "extraArgs" will now do the right
      thing if passed a single string instead of a tuple or list.

Changes in 1.1.19:
  o Client Changes:
    * A new "cvc promote" command has been added. "cvc promote" is a
      special type of cloning based on group structure.  For more
      information on promote, see the JIRA issue until documentation
      on the wiki is updated.  (CNY-1304)
    * An "--all-flavors" option has been added to "cvc promote" which
      promotes all flavors of the latest version of the listed
      troves. (CNY-1440)
    * A programmatic interface for performing partial clones, where
      only some components out of a package are cloned based on
      byDefault settings, has been added. (CNY-1389)
    * Conary changesets can now deal with changesets that contain
      package components that share identical file contents, pathId,
      and fileId combinations. (CNY-1253)
    * The "proxy" configuration parameter will now work for standard
      http proxies such as Squid.  Previously the "proxy"
      configuration parameter could only specify a Conary repository
      proxy.  Environments that require all HTTP and HTTPS traffic
      pass through a proxy must continue to use they "http_proxy"
      environment variable, as the "proxy" configuration variable is
      only used for Conary repository calls.  Source downloads in cvc,
      for example, will only use the http_proxy environment variable.
    * Due to limitations in Apache 2.0, the Conary client will now use
      HTTP/1.1 "chunked" Transfer-encoding when committing changesets
      larger than 2 GiB.
    * An "applyRollback()" method has been added to the ConaryClient
      class. (CNY-1455)

  o Server Changes:
    * The repository cache has been completely reworked. This fixes
      problems with authorization and the cache, and has the side
      benefit of unifying the proxy code for the repository and the
      proxy. The cacheDB repository configuration parameter is
      obsolete and will cause a warning on startup. changesetCacheDir
      should now be used instead, and tmpwatch should be configured to
      clean up both the changesetCacheDir and tmpDir
      directories. (CNY-1387)
    * The repository now properly commits changesets where multiple
      troves reference the same (pathId,fileId) key. (CNY-1414)
    * The standalone server can now decode "Transfer-encoding:
      chunked" PUT requests from clients.
    * Apache based repository servers now send changeset file contents
      using the "req.write()" method instead of the "req.sendfile()"
      method when file contents are larger than 2 GiB.  This works
      around limitations in Apache 2.0.
    * The list of sizes returned by the getChangeSet() and
      getFileContents() repository methods are now returned as a list
      of strings instead of a list of integers.  XML-RPC integers can
      only hold values less than 2147483648 (a signed integer).
    * A Conary repository will now raise an exception if a client
      requests a changeset that is larger than 2 GiB in total size or
      file contents larger than 2 GiB in size and does not support the
      new version 44 protocol required to work around this limitation.

  o Build Changes:
    * A "vmware" flavor has been added to the default set of flavors.
      A trove with a vmware flavor should be intended to run as a
      VMware guest. (CNY-1421)
    * If there's a conflict when loading installed troves, the latest
      trove will be picked.
    * The loadInstalled() recipe function will now search the
      installLabelPath for troves to load when it cannot find them any
      other way.
    * A "overrideLoad" keyword parameter has been added to the
      loadInstalled() and loadSuperClass() recipe functions.  This can
      be used to override the default search mechanism.

  o Bug Fixes:
    * Local flags are now cleared after each group cook, meaning that
      multipass group cooks will have the correct local
      flavor. (CNY-1400)
    * Dependency resolution in group cooks now also take advantage of
      the group cache. (CNY-1386)
    * Changesets for source troves with missing files (because the
      file is missing from the upstream server or the upstream server
      is unavailable) are now properly written to changeset
      files. (CNY-1415)
    * Derived packages, which are still experimental, now correctly
      handle multiple architectures built from the same
      source. (CNY-1423)
    * The loadInstalled() recipe function now always works even if you
      have multiple versions of a package installed from multiple
      branches.
    * Trove names are now checked for legal characters. (CNY-1358)
    * A minor bug related to file uploads on the error codepath was
      fixed.  (CNY-1442)
    * A bug in "cvc promote" that caused it to fail when the source
      components added due to --with-sources were in conflict.  This
      could happen, for example, when different flavors of a binary
      were cooked from different source versions and all flavors to be
      cloned to the new label at the same time (CNY-1443)
    * A bug in the CfgQuotedLineList class' display function has been
      fixed.
    * Flavored items in a job list are now correctly frozen when
      writing out an update job. (CNY-1479)
    * A default UpdateCallback() is set if an update callback hasn't
      been specified when invoking the applyUpdate() method of
      ConaryClient. (CNY-1497)
    * "cvc cook --macros" works as expected now, by defining a macro (as
      passed in on the command line with --macro) per line. (CNY-1062)
    * Committing to a Conary repository when using a standard HTTP
      proxy functions properly.  A change in 1.1.18 introduced this
      incompatibility.
    * The redirect build code has been refactored.  Bugs related to
      building flavored redirects have been fixed. (CNY-727)

Changes in 1.1.18:
  o Major Changes:
    * Changesets are now indexed by a pathId,fileId combination instead of
      just by pathId. This should eliminate the vast majority of conflicts
      when creating groups containing multiple flavors of the same trove.
      Old clients will be served old-format changesets by the repository,
      and new clients continue to support old format changesets. Old and
      new format changes can be merged into a single changeset (CNY-1314).

  o Client Changes:
    * The conary rblist --flavors command now properly displays trove
      flavors. (CNY-1255)
    * When resolving dependencies while updating, conary will now search 
      the latest versions of packages for every label in your installLabelPath
      first before searching the histories of those labels.  This should make
      sure that conary prefers installing maintained troves over unmaintained 
      ones. (CNY-1312)
    * The Conary client API now has a new call, iterRollbacksList(), iterating
      over the rollback name and object. (CNY-1390)
    * Added the --just-db argument to the conary rollback command. (CNY-1398)

  o Build Changes:
    * A list of rPath mirrors for source components has been added.
    * Group recipes now support a setSearchPath method.  This provides a way
      to tell groups how to find and resolve packages by specifying a list
      containing either packages or labels. (CNY-1316)
    * The group addAll command supports "flatten" - a way to cause all troves
      in all subgroups to be included directly in the top level group - 
      flattening any structure created by intermediate groups.
    * Groups now allow you to use the commands "removeTrovesAlsoInGroup"
      and "removeTrovesAlsoInNewGroup".  These commands subtract out the
      troves included within the specified group from the currently
      active group. (CNY-1380)
    * Checking dependencies is now faster when building groups.
    * When resolving dependencies in groups, conary will now search the
      latest trove in every label in your label/search path before
      searching back in the history of that label. (CNY-1312)
    * Added moveComponents and copyComponents to group syntax. (CNY-1231)
    * Derived packages (experimental) can now change files between
      Config, InitialContents, and Transient, and can set new files
      to be any of those types.  They can call UtilizeUser and
      UtilizeGroup.  They can create new tag handlers and tag
      description files (but not make a file from the parent no longer
      be a tag handler or tag description, except by removing the file
      entirely), and add new tags to new and pre-existing files when
      TagSpec is called (but not remove existing tags from files). (CNY-1283)
    * Derived packages (experimental) can now run nearly all build and
      source actions. (CNY-1284)
    * Derived packages (experimental) now inherit byDefault settings from
      the parent (CNY-1401), but can override them in the child (CNY-1283).
    * Derived packages (experimental) now handle multiple binary packages
      built from a single source package, including overriding binary
      package name assignment in the derived package. (CNY-1399)

  o Server Changes:
    * Two new calls have been added to the server API -
      getTroveReferences and getTroveDescendants. (CNY-1349)
    * The proxy server proxies "put" calls now.
    * Cleaned up string compression code in changeset merging.

  o Bug Fixes:
    * Fixed a bug where an invalid flavor at the command line would result
      in a traceback. (CNY-1070)
    * Added an exception to allow redirect recipe names to have any format -
      including those usually reserved for group- and info- packages.
    * Removed a harmful assert that kept trove source stacks from working w/o
      installLabelPaths in some cases. (CNY-1351)
    * The cfg.root item is always stored internally as an absolute path,
      even if it is specified as a relative path. (CNY-1276)
    * cvc now properly cleans up 000-permission files from the old build 
      directory. (CNY-1359)

  o Internal Changes:
    * Changesets in an update job can be downloaded in a step separate from
      the installation. Additionally, update jobs can be frozen and reapplied
      later. (CNY-1300)
    * UpdateJob objects are now versioned for a specific state of the Conary
      database, and can be applied only if the state of the database has not
      changed. (CNY-1300)
    * Public keys can now be retrieved from a directory, with each key stored
      in a separate file. (CNY-1299)
    * Troves now track their direct parent they were cloned from, instead of
      the source-of-all-clones. (CNY-1294)

Changes in 1.1.17:
  o New Feature:
    * A caching proxy has been implemented for Conary.  A proxy server
      caches changesets as clients request them.  This can
      dramatically improve the performance of Conary when a subsequent
      request is made for the same changeset.

      The server is implemented using the existing standalone and
      Apache-based Conary repository server modules. Two new Conary
      repository configuration variables, "proxyDB" and
      "proxyContentsDir" have been created to define the proxy
      database and contents store.

      To configure the Conary client to use a proxy, a new "proxy"
      configuration variable has been added to the conaryrc file.
      Generic HTTP proxies should still be configured using the
      "http_proxy" environment variable.

      In order to facilitate authentication and proxy cache
      invalidation features, new Conary repository methods have been
      introduced.  This means that the Conary proxy requires that
      repositories it connects to run Conary version 1.1.17 or later.
      The Conary proxy is considered experimental.  Therefore future
      versions of Conary may not be able to communicate with the proxy
      as implemented in Conary 1.1.17.

  o Client Changes:
    * Filesystem permissions on rollback data restrict access to the
      owner of the database (normally root). (CNY-1289)
    * The Conary client now sends data across an idle connection to a
      Conary repository.  This will keep the connection alive when the
      repository is behind a firewall or proxy that has short timeouts
      for idle connections. (CNY-1045)
    * The error message produced by Conary when a progress callback
      method raises an unhandled exception has been improved.

  o Build Changes:
    * cvc cook --show-buildreqs works properly now.  Thanks to Pavel
      Volkovitskiy for reporting the issue and providing the
      patch. (CNY-1196)
    * The flags for other packages that are specified in the build
      flavor are now available when cooking as a part of the
      PackageFlags object.  For example, if you wish to check to see
      if kernel.pae is set, you can add "if PackageFlags.kernel.pae:".
      Note that such checks do not affect the final flavor of your
      build, and should be used with care. (CNY-1201)
    * Component and package selection by manifest, as with the
      "package=" option, could fail when large numbers of files were
      found; this bug has been resolved. (CNY-1339)
    * You can now add a labelPath to a group r.add() line by
      specifying a labelPath keyword argument.  For example:
         r.add('conary', labelPath=['conary-unstable.rpath.org@rpl:1',
                                    'conary.rpath.com@rpl:1'])
    * Repeated shadow merges now fail with an error suggesting a
      commit.  Previously, the merge operation would be attempted
      again. (CNY-1278)

  o Server Changes:
    * Conary repositories no longer allow users or groups to be
      created with names that include characters other than those
      defined in the Portable Filename Character Set.
    * Server side functions that work on large datasets (getTroveSigs
      and setTroveSigs) are now using batched SQL operations for faster
      throughput. (CNY-1118, CNY-1243)
    * The code that commits groups to the repository has been reworked
      to significantly reduce the number of SQL queries executed.
      (CNY-1273)
    * Including a symbolic link in the path to the temporary now
      returns an error immediately at startup. (CNY-958)
    * Errors opening a to-be-committed changeset now have the internal
      exception logged and CommitError returned to the client (CNY-1182)
    * Cached Changesets are now versioned depending on the client's
      version.  This allows for the same changeset to be cached for
      different client generations. (CNY-1203)

  o Internal Changes:
    * A StringStream can now be set from a Unicode object.  The
      StringStream stores the UTF-8 encoding of the Unicode
      object. (CNY-366)
    * The ByteStream and LongLongStream classes have been
      reimplemented in C.  Modifications have been made to the
      NumericStream types implemented in C so that they can be used as
      base classes in Python.
    * PathID lookups are now done by file prefix and file ID. This
      allows for identifying files in different package flavors or in
      versions older than the latest one. (CNY-1203)
    * StreamSet objects can now preserve unknown elements of the stream
      instead of silently skipping them. Those elements are retained for
      freeze(), letting the older stream object exactly replicate the
      frozen stream of the newer object. Unknown elements are preserved
      through merges into old object as long as the old object has not
      been locally modified.

  o Bug Fixes:
    * Conary now displays a useful error message when it is unable to
      parse a "user" line in a configuration line.  Previously Conary
      would raise an unhandled exception. (CNY-1267)
    * Mirror configurations no longer use /etc/conary/entitlements/ as
      the default location to read entitlements used to mirror.
      Normally the entitlements used to mirror are different than the
      entitlements required to update the system.  Therefore they
      should not be used when attempting to access source or target
      repositories when mirroring. (CNY-1239)
    * "cvc emerge" now displays error messages when the underlying
      cook process results in an exception.  Previously, an unhandled
      exception message was generated. (CNY-995)
    * Derived packages now support setuid and setgid files. (CNY-1281)
    * You can no longer accidentally include a group in itself by
      using addAll. (CNY-1123, CNY-1124)
    * An error message is produced when troves could not be found
      during "conary migrate" in the same manner they are alerted
      during a "conary update".  Previously these errors were
      masked. (CNY-1171)
    * A bug that caused update failures when a changeset held file
      contents that were both InitialContents and a normal file has
      been fixed. (CNY-1084)
    * Filesets now honor buildFlavor. (CNY-1127)
    * The TroveSource class tried to raise a DuplicateTrove exception,
      which doesn't exist. It now raises InternalConaryError instead.
      (CNY-1197)
    * A proper error is now produced when Conary is unable to create
      the directory for the local database due to a permission
      failure. (CNY-953)
    * Group recipes could sometimes include a trove for dependency
      resolution but not move to include the package directly in the
      group that is doing dependency resolution.  Now the package and
      component both are always included immediately in the group that
      is resolving dependencies. (CNY-1305)
    * A "no new troves available" error message is now given when
      there are no new versions to migrate to (CNY-1246)
    * Attempting to clone without name or contact information set now
      gives a proper error message. (CNY-1315)
    * The client code no longer exits with a sys.exit(0) if one of the
      callbacks fails. (CNY-1271)
    * When multiple labels of a trove exist in a group and that group is 
      being searched for that trove, conary will no longer arbitrarily pick
      one of the labels to return.
    * A bug in the default update callback class that causes a hang
      when unhandled exceptions occur has been fixed.
    * Cloning a trove multiple times that was already cloned no longer
      increments the source count. (CNY-1335)
    * The Conary network client erroneously specified the latest
      protocol version it knew about when calling a server, even if
      the server couldn't understand that version. (CNY-1345)

Changes in 1.1.16:
  o Server Changes:
    * The repository now returns recursive changesets with special
      "removed" trove changesets if a trove is missing or has been
      removed.  This allows the client to determine if it has the
      needed troves to perform an update.  Previously, the repository
      would raise an exception, which prevented updates from mirrors
      with byDefault=False troves (such as :debuginfo) excluded.
    * A getTroveInfo() method has been added to the Conary repository
      server.
    * Repository changeset cache database operations are now retried
      before giving up (CNY-1143)

  o Client Changes:
    * A new "isMissing" trove flag has been added.  This flag is set
      by a Conary repository when a Trove is missing.  This allows the
      client to display an appropriate message when it attempts to
      update from an incomplete mirror.
    * Including a configuration file from an unreachable URL will now
      reasonably time out instead of hanging for 3 minutes (the default TCP
      connection timeout). (CNY-1161)
    * Conary will now correctly erase a trove whose files have changed owners
      or groups to values not mapped to users or groups on the current system.
      (CNY-1071)
    * Conary will now display files that are transient as transient when
      --tags is used.
    * Support for the new getTroveInfo() method has been added to the
      Conary repository client.

  o Build changes:
    * The "cvc cook" command will now log a message when deleting old
      build trees to make way for an upcoming build.
    * The "cvc refresh" command will now print a warning instead of
      failing with an error when an attempt to refresh a
      non-autosourced file is made. (CNY-1160)
    * The BuildPackageRecipe class now requires file:runtime, which is
      needed to run many configure scripts. (CNY-1259)
    * Configuration files are now automatically added to :config
      components only if they do not have any executable bits
      set. (CNY-1260)

  o Bug Fixes:
    * Conary 1.1.14 and 1.1.15 failed to update when encountering the
      multitag protocol; this regression is resolved. (CNY-1257)
    * The logparse module now correctly parses python tracebacks in
      conary log files. (CNY-1258)

Changes in 1.1.15:
  o Client Changes:
    * On the update path, errors and warnings are now handled by callbacks.
      This allows applications using the Conary API to capture and process
      them as appropriate. (CNY-1184)

  o Bug Fixes:
    * "conary erase --help" now displays options as "Erase Options"
      instead of "Update Options". (CNY-1090)

  o Build Changes:
    * Change in assembling recipe namespace changed how unknown recipe
      attributes were handled (they appeared as None instead of raising
      an Attribute Error).
    * Packaged directories are no longer included in :lib components
      because doing so can create multilib failures.  (CNY-1199)

Changes in 1.1.14:
  o Client Changes:
    * Tag handler output is now redirected to a callback. The command line
      callback places "[ tag ]" in front of the output from each tag handler
      to help with debugging. (CNY-906)
    * All filesystem operations are journaled now to allow recovery if an
      unexpected failure occurs. "conary revert" has been added to recover
      from cases where the journal is left behind unexpectedly. (CNY-1010)

  o Build Changes:
    * cvc will no longer fail if the EDITOR environment variable points
      to an invalid editor. (CNY-688)
    * Redirects now build erase redirects for package components which
      existed in the past but have disappeared on head. (CNY-453)
    * The TagSpec policy now checks the transitive closure of build
      requirements when determining whether the build requirements
      are sufficient to ensure that a needed tag description will
      be installed. (CNY-1109)
    * Repositories can now be made read-only to allow for maintenance.
      (CNY-659)
    * PIE executables, which appear to be shared libraries in binary
      directories, will no longer export soname dependencies. (CNY-1128)
    * ELF files in %(testdir)s and %(debuglibdir)s will no longer export
      soname provides.  (CNY-1138, CNY-1139)
    * cvc is now able to check out source troves that have been shadowed from
      a branch that no longer contains the files. (CNY-462)
    * The Install recipe class now has the ability to copy symbolic links.
      (CNY-288)
    * The output produced by cvc when attempting to find the
      appropriate patch level when applying a patch has been
      improved. (CNY-588)
    * When cooking (either from a recipe or from the repository),
      cvc will always use the (auto)source files from the repository,
      instead of re-downloading them. This allows for rebuilds from
      recipes even if the upstream source is no longer available,
      without using the cvc cook --prep command first to cache the
      repository copies. (Auto)sources can still be re-downloaded
      using cvc refresh. (CNY-31)
    * The ordering for the rules used to determine which component a
      file should be in was reversed when a file was under /usr/share
      but had /lib/ somewhere in the path name. (CNY-1155)
    * The cvc add command will now refuse to add symbolic links that
      are absolute, dangling, pointing to files outside of the current
      directory or pointing to files that are not tracked by Conary.
      (CNY-468)
    * Use objects now record which file on system define them. (CNY-1179)
    * ExcludeDirectories built-in policy will now remove the empty
      directories it has excluded from the _ROOT_ in order to prevent
      later policies from thinking they are going to be on the target
      system. (CNY-1195)

  o Internal changes:
    * Conary now supports being built against an internal copy of the
      sqlite3 library for cases when the system sqlite3 is not the
      optimal version for Conary.
    * The repository schema's string types are no longer restricted to
      arbitrary sizes for backends that support indexing larger strings
      than MySQL's InnoDB storage engine. (CNY-1054)

  o Bug Fixes:
    * The SQL query that implements the getTrovesByPath() repository
      method has been reworked to avoid slow queries under
      MySQL. (CNY-1178)
    * Builds that resulted in changesets containing the same file
      in different locations would fail to commit if the files differed
      only by mtime. (CNY-1114)
    * The mirror script now correctly handles the cases where
      the PathIdConflict errors are raised by certain source repositories
      during mirroring. (CNY-426)
    * The mirror script now can correctly mirror removed troves when a
      removed and regular versions appear in the same mirror chunk.
    * Perl dependency strings containing double colons are now properly
      accepted on the command line. (CNY-1132)
    * The cvc stat command now correctly displays the usage information
      when extra arguments are specified. (CNY-1126)
    * The conary update --apply-critical command will now behave correctly
      if the update job contains linked troves (besides the conary package
      which is the source of critical updates). Linked troves are troves
      with overlapping paths.  (CNY-1115)
    * A GET request to the "changeset" URL of a repository server that
      does not supply any arguments no longer results in an Internal
      Server Error.  The repository can be configured to send email to
      an email address with debugging information. (CNY-1142)
    * When checking to make sure that the URL used to upload a
      changeset matches the repository base URL, both URLs are now
      normalized before the comparison is made. (CNY-1140)
    * The conary.lib.logparse module now provides the correct date
      strings for each logged event.
    * The Conary command line argument parser checks for the --help
      option earlier.  This corrects some instances where commands
      like "conary rq --help" would not display help. (CNY-1153)
    * The conary [command] --help --verbose command now correctly
      displays verbose option help.
    * Conary no longer fails with an unhandled exception when the 
      local database is locked.  A useful error message is now
      produced. (CNY-1175)
    * The cvc annotate command now attributes the correct name to the
      person who committed the initial revision of a file. (CNY-1066)
    * Conary will give a better error message if you try to run the
      conary emerge command without conary-build installed. (CNY-995)

Changes in 1.1.13:
  o Build Changes:
    * All files in "binary directories" now provide their path as a
      file: dependency. This allows more flexibility for files that
      have requirements such as "file: /usr/bin/cp". (CNY-930)
    * A addRemoveRedirect() method has been added to the
      RedirectRecipe class to allow redirecting packages to nothing
      (which causes them to be erased on update). The client code has
      been updated to remove package components properly for this
      case.  (CNY-764)

  o Bug Fixes:
    * Config files, though added to the :config component by default
      (CNY-172), can now be appropriately overridden by
      ComponentSpec. (CNY-1107)
    * ELF files that have no DT_NEEDED or DT_SONAME entries no longer
      cause Conary to trace back attempting to discover the ELF
      ABI. (CNY-1072)
    * Conary will no longer attempt to update troves in the namespace
      "local" when using updateall.
    * Redirect recipes which contain conflicting redirects now give an
      error message instead of a traceback. (CNY-449)
    * The previous fix for CNY-699 wrongly encoded the soname rather
      than the filename in provisions for symbolic links to shared
      libraries when the shared library had a soname.  Additionally,
      symlinks from directories not in the system shared library path
      to ELF shared libraries in directories in the shared library
      path wrongly caused internal dependencies to have the full path
      to the symlink encoded in the shared library requirement.  These
      bugs have been resolved. (CNY-1088)

Changes in 1.1.12:
  o Client Changes:
    * A signature callback has been added, which allows one to catch
      the troves with bad signatures and react appropriately (display
      an error message, lower trust level, etc). (CNY-1008)
    * The conary.lib.logparse module has been added to provide
      parsed access to conary log files. (CNY-1075)

  o Build Changes:
    * "cvc cook" is now more efficient in looking up files that are
      part of the built troves (CNY-1008).
    * A "commitRelativeChangeset" configuration variable has been
      added to control whether Conary creates relative or absolute
      changesets when cooking.  It defaults to True, but can be
      changed to False to cause Conary to cook and commit absolute
      changesets. (CNY-912)
    * A list of X.org mirrors has been added to the default mirrors.
    * "cvc diff" now returns an return code of 2 on error, 1 if there
      are differences, and 0 if there are no differences. (CNY-938)
    * An "addResolveSource" method has been added to GroupRecipe.
      This will change how dependency resolution is done when building
      a group.  Instead of searching the label path defined in the
      group for solutions, the resolve source will be searched
      instead. This allows you to resolve dependencies against a
      particular version of a group. (CNY-1061)
    * Cloning multiple flavors of the same package in a single step is
      now possible. (CNY-1080)
    * Perl dependencies now include provides for .ph files, as well as
      .pl and .pm files, found in the perl @INC path. (CNY-1083)

  o Bug Fixes
    * The previous fix for CNY-699 introduced two errors in handling
      shared library dependencies that were not in shared library
      paths and thus need to have their paths encoded.  These bugs
      have been resolved. (CNY-1088)
    * The build time in the troveInfo page of the repository browser
      is now displayed properly as "(unknown)" if a trove has no build
      time set. (CNY-990)
    * dbsh now properly loads the schema when one of the .show
      commands is executed. (CNY-1064)
    * The Conary client version is saved before the re-execution of
      conary that follows the application of a critical
      update. (CNY-1034)
    * A condition that was causing sys.exit() to not terminate the
      server process when running in coverage mode has been
      fixed. (CNY-1038)
    * If a configuration value is a list and has a non-empty default,
      appending values to that default does not reset that list to
      empty (Conary itself never triggers this case, but rMake does
      with defaultBuildReqs). (CNY-1078)
    * FileContainers don't store the path of the filecontainer in the
      gzip header for contents which are being transparently compressed
      by the object
    * Creating referential changesets obtained the path of files in the
      data store multiple times. When one content store in a round-robin
      content store configuration is corrupt, that would lead to inconsistent
      changesets. Instead, we will include those corrupt contents in
      a valid changeset and let the install content validation catch the
      problem.

Changes in 1.1.11:
  o Client Changes:
    * "conary help [command]" now displays the usage message for
      the command.
    * The --help options will now display a smaller number of flags by
      default, and more when the --verbose flag is added.
    * A getUpdateItemList() method has been added to the ConaryClient
      class.  It returns a list of top level troves on the local
      system. (CNY-1025)
    * "conary rq package:source --tags" will now show an "autosource"
      tag on autosourced files.
    * Conary now correctly uses "KB/s" instead of "Kb/s" when
      displaying transfer rates. (CNY-330)
    * conary rblist is now more readable, and supports --labels and
      --full-versions. (CNY-410)

  o Build Changes:
    * When using "cvc refresh" to refresh autosourced files, the
      refresh flag is now reset after the commit.  Previously, the
      file would continue to be refreshed on subsequent commits.
    * When using "cvc commit", cvc no longer downloads autosourced
      files which haven't changed (CNY-611, CNY-463)
    * Files that were previously marked as autosource files can now be
      made a regular file by calling "cvc add".
    * When using "cvc remove" to remove a file from the local checkout
      directory and the file is still specified in the recipe file as
      being automatically downloaded, the file will now be switched to
      an autosource file (preserving the pathId).
    * The autosource state is now stored explicitly in CONARY files.
    * CONARY files now use textual identifiers for flags instead of
      digits.
    * "cvc refresh" no longer downloads all autosource files.  Only
      the file(s) specified are downloaded.
    * Files removed with "cvc remove" are no longer erroneously
      re-added when committing changes to the repository.  This used
      to happen when the file was in the previous version of the
      source component and also present in the lookaside
      cache. (CNY-601)
    * Conary now produces a warning instead of an error when an
      unknown use flag is specified in the buildFlavor configuration
      variable.  It will still produce an error if the unknown use
      flag is accessed in the recipe.
    * Package builds now create relative changesets for components instead
      of absolute changesets, reducing the size of the upload to the
      repository (CNY-912)
    * The download code in cvc now accepts cookies.  This is required
      to download files from Colabnet sites. (CNY-321)
    * The download code in cvc can now handle basic HTTP
      authentication. (CNY-981)
    * Shared libraries and symlinks to shared libraries provide their
      filenames as soname dependency provisions, as well as DT_SONAME
      records listed within the shared library, if any. (CNY-699)
    * Malformed regular expressions passed as exceptDeps arguments to
      the r.Requires policy are now reported gracefully. (CNY-942)
    * A list of GNOME mirrors has been added to the default mirrors.
    * Commit log messages may now be provided with the "cvc --log-file"
      command, with support for standard input using the filename "-".
      (CNY-937)
    * The default ComponentSpec information is now loaded from
      files in the /etc/conary/components/ directory tree, and the
      defaults can now be overridden on a per-distribution basis in
      the /etc/conary/distro/components/ directory tree. (CNY-317)
    * Freeform documentation from /usr/share/doc is now included
      in the new ":supdoc" component instead of the ":doc" component
      by default. (CNY-883)
    * Configuration files are now put into a ":config" component to
      make it easier to override them.  This configuration can be
      disabled by setting the configComponent configuration item
      to False. (CNY-172)
    * Empty directories that have owner or group information explicitly
      set are now included in packages by default. (CNY-724)

  o Bugfixes:
    * Files added in both the repository and locally with cvc now give
      an error message on update rather than corrupting the CONARY
      file (CNY-1024)
    * Adding a file locally and then merging that file from upstream
      now causes an error as expected (it would traceback
      before). (CNY-1021)
    * Cooking a group recipe that defines an empty groups with
      resolveDependencies set no longer results in a traceback.
      Conary will display an error message as expected. (CNY-1030)
    * Specifying a bad protocol in a repositoryMap entry (a protocol
      other than http or https) no longer causes an unhandled
      exception. (CNY-932)
    * When migrating, conary now utilizes update mode with all updates
      explicitly specified when re-executing after critical updates.
      Previously, the migration failed if a critical update was
      applied. (CNY-980)
    * Infinite loops are now detected when including configuration
      files. (CNY-914)
    * Temporary files created when critical updates are applied are
      now cleaned up. (CNY-1012)
    * Conary repositories now detect when changesets that are being
      committed are missing files. (CNY-749)
    * Conary now prints an error message when trying to write a
      changeset file to a location that cannot be written (directory,
      read-only file etc.). (CNY-903)

Changes in 1.1.10:
  o Bugfixes:
    * A warning message produced when attempting to retrieve a OpenPGP
      key has been fixed.  The warning was introduced in CNY-589.

Changes in 1.1.9:
  o Client Changes:
    * The usage message displayed when running "conary" or "cvc" has
      been simplified and improved. (CNY-560)
    * When choosing how to match up troves with the same name, conary now
      takes paths into account, if there's a choice to make between matching
      up two old troves that are otherwise equivalent with a new trove, conary
      will choose the one that shares paths with the new trove. (CNY-819)
    * Conary will now allow "conary migrate --info" and "conary migrate
      --interactive" without displaying usage information. (CNY-985)
    * Conary now only warns about being able to execute gpg if a
      signature trust threshold has been set. (CNY-589)
    * Fixed cvcdesc after the refactoring of configuration options. (CNY-984)

  o Server Changes:
    * PostgreSQL support has been finalized and some SQL queries have
      been updated in the repository code for PostgreSQL
      compatibility.  PostgreSQL will be officially supported in a
      future release of Conary.
    * The repository browser is now viewable by Internet Explorer.

  o Build Changes:
    * cvc now allows files to be switched from autosource to normal
      and from normal to autosourced. (CNY-946)
    * Recipes will now automatically inherit a major_version macro,
      which is defined to be the first two decimal-seperated parts of
      the upstream version, combined with a decimal. For example, a
      version string of 2.16.1.3 would have a major_version of
      2.16. (CNY-629)
    * A list of KDE mirrors has been added to the default mirror
      configuration. (CNY-895)
    * If a group is cooked twice at the same command line, for example
      "cvc cook group-dist[ssl] group-dist[!ssl]", then conary will
      cache the trove found during the first group cook and use it for
      subsequent group cooks. (CNY-818)
    * Unpacking a tarball now preserved permissions only when
      unpacking into the root proxy, not unpacking sources into the
      build directory. (CNY-998)

  o Code Cleanups
    * The command line options common between cvc and conary are now
      defined in one place.
    * The code to add options to the command line parser for an option
      has been refactored to remove duplication.

  o Bug Fixes:
    * A bug that caused an Internal Server Error when marking a group
      :source component as removed in a repository has been fixed.
    * A bug that caused group cook with a replace or remove with a
      flavor and no matching trove to emit a traceback instead of a
      warning has been fixed. (CNY-977)
    * A bug that caused an unhandled exception when two packages with
      the same name require a trove that was being erased has been
      fixed.
    * Timeouts that occur when attempting to read the XML-RPC request
      from a client are now logged and return an exception (instead of
      causing a unhandled exception in the server).

Changes in 1.1.8:
  o Bug Fixes:
    * The fix for CNY-926, which allows a ShimNetClient to create
      changes directly from an in-process Conary Repository, did not
      properly merge changesets when multiple servers were involved.
    * The r.setByDefault() method in group recipes was broken in
      1.0.34.  It would cause a traceback.  This has been fixed.

Changes in 1.1.7:
  o Client Changes:
    * You can now delete troves, update from changeset files, and
      update with a full version specified without an installLabelPath
      set. (CNY-281)
    * "conary rm" has been added as an alias for the "conary remove"
      command. (CNY-952)
    * Conary now produces an error message when an invalid context is
      specified. (CNY-890)
    * User settings in a context will override but not remove user
      settings from the main conary configuration file. (CNY-972)

  o Build (cvc) Changes:
    * "cvc cook --prep" now warns about missing dependencies instead
      of raising an error.  "cvc cook --download" does not warn or
      error. (CNY-787)
    * In a group recipe, if you use r.remove() to remove a component
      from a package in a group (which marks the component
      byDefault=False), and the package no longer contains any
      byDefault=True components, the package itself will also be made
      byDefault=False. This avoids installing packages with no
      components on the system. (CNY-774)
    * Previously, Java files that have no discoverable provided or
      required interfaces (for example, due to EAR dependencies)
      caused a traceback.  Conary now handles this case correctly and
      does not traceback.
    * Merging when the current version is already based on the parent
      version now gives an error message instead of writing out an
      incorrect CONARY file (CNY-968)

  o Bug Fixes:
    * Erases of critical troves is no longer considered a reason to
      restart Conary.
    * A bug triggered when a critical update of a trove depended on an
      erase has been fixed.
    * A bug that caused changesets to be invalidated from the
      changeset cache when signatures were not modified by
      setTroveSigs() has been fixed.
    * A bug that caused an Internal Server Error (ISE) when attempting
      to browse the files in a shadowed component via the Conary
      repository browser has been fixed. (CNY-926)
    * A bug introduced 1.0.32 that affected the ability to update two
      troves due to the same broken dependency when using
      "resolveLevel 2" has been fixed.  This bug affected the ability
      to simply run "conary update conary" when conary-build and
      conary-repository will both installed. (CNY-949)
    * Conary will now display config lines that are equivalent to the
      default configuration value but are set explicitly by the
      user. (CNY-959)
    * Specifying "includeConfigFile" within a context will now include
      the file also within that context. (CNY-622)
    * A memory leak in conary.lib.misc.depSplit() has been fixed.
    * The client no longer loops forever trying to create
      cross-repository relative changesets when the trove is missing
      from one of the repositories. (CNY-948)
    * Repositories no longer return empty troves when
      createChangeSet() is called on troves which are referenced
      within the repository but present on a remote repository.
      (CNY-948)
    * Repository queries no longer return matches for troves which are
      referenced by groups but are not present in the
      repository. (CNY-947)
    * Specifying a root (through conaryrc configuration or the
      "--root" command line parameter) that is not a directory no
      longer results in an unhandled exception. (CNY-814)
    * Renaming and changing a source file no longer results in
      tracebacks on "cvc update" and "cvc merge" (CNY-944, CNY-967)

Changes in 1.1.6:
  o Client Changes:
    * The "cvc" and "conary" command line programs have new command
      line argument aliases.  They accept "-r" as an alias for
      "--root" and "-c" as an alias for "--config".  Commands that
      accept "--info" now accept "-i" as an alias.
    * Contexts can now override any configuration option. (CNY-812)
    * The meaning of the "--components" command line option has
      changed to be more intuitive.  For example, "conary q
      --components" will show all the components for all packages,
      indented as expected. (CNY-822)

  o Build (cvc) Changes:
    * "cvc commit -m'commit message'" is now accepted.  Previously, a
      space was required between the -m and the message.
    * Permissions are now preserved by tar when extracting a tar
      archive added with r.addArchive().
    * The Requires policy now parses pkg-config files more reliably.
    * "cvc cook" now has a "--download" option, which fetches the
      applicable sources from upstream or from the repository and then
      stops. (CNY-837)
    * If cooking a group results in conflicts, the error message will now
      show you the reason why the troves in conflict were included in the
      group. (CNY-876)
    * A new r.addCopy() command is now available to group recipes.  It
      performs the actions required to create a new group, add all of
      the troves from a different group, and add the new group to the
      current group. (CNY-360)
    * In a group recipe, if r.replace() or r.remove() does nothing, a
      warning message is given unless the keyword allowNoMatches is
      used. (CNY-931)
    * In a group recipe, if r.replace() would match against a package
      included inside another group that you are not building, conary
      will warn that replace cannot possibly do anything and will
      suggest using r.addCopy() to resolve the problem. (CNY-360)
    * The Autoconf() build action now enforces buildRequirements of
      automake:runtime and autoconf:runtime if used. (CNY-672)
    * All build actions that enforce buildRequires additions now report
      them through the reportMissingBuildRequires summary policy.

  o Optimizations:
    * Retrieving a large number of troves without files from the local
      database has been sped up by 30%. (CNY-907)
    * On one test machine: "conary q --troves" is 2 times
      faster. "conary q", "conary q --deps" and "conary q --info" are
      30% faster.  "conary q --troves --recurse" is 4-6 times faster.

  o Bug Fixes:
    * r.Replace() no longer fails when a glob matches a dangling
      symlink.  It now reports that no action is taking on the
      dangling symlink due to it being a non-regular file.  This is
      the same behavior as running r.Replace() on non-dangling
      symlinks.

Changes in 1.1.5:
  o Optimizations
    * Duplicate trove instantiations have been removed. Build requires are
      no longer thawed out of abstract change sets, and methods were added
      to get dependency and path hash information directly from trove
      change set objects. These changes combined for a 50% speedup on
      update --info of a large group into an empty root and saved a few
      megs of memory as well (CNY-892)
    * The changes in the previous version of Conary in how XML-RPC
      responses are decompressed actually made Conary slower.  These
      changes have been reverted.

  o Build (cvc) Changes:
    * The Requires() policy now reads pkg-config files and converts the
      "Requires:" lines in them into trove dependencies, removing the
      need to specify those dependencies manually. (CNY-896)
    * Files in /etc/conary/macros.d/ are now loaded in sorted order
      after initial macros are read from /etc/conary/macros. (CNY-878)

  o Bug Fixes:
    * Conary now runs tagscripts correctly when passed a relative root 
      parameter (CNY-416).
    * cvc log now works when there are multiple branches matching for the
      same trove on the same label.
    * Fixed resolveLevel 2 so that it does not try to update packages that
      are already a part of the update. (CNY-886, CNY-780)
    * Fixed resolveLevel 2 so that it does not repeatedly try to perform 
      the same update. (CNY-887)
    * cvc cook | less now leaves less in control of the terminal. (CNY-802)
    * The download thread terminating during an update is now a fatal
      error.
    * The web interface to a conary repository will now print an error
      message instead of a traceback when adding an entitlement class
      with access to a group that does not exist.
    * Parent troves in repository changeset caches are now invalidated
      when a member trove is invalidated (CNY-746)
    * cvc cook group now limits the number of path conflicts displayed for 
      one trove to 10. (CNY-910)
    * Conary update now respects local changes when a group update occurs
      along with the update of the switched trove.  For example, switch
      foo to be installed from another branch instead of the default, 
      and then update foo and its containing group at the same time would
      cause conary to try to reinstall the original foo (resulting in path
      conflicts). (CNY-915)
    * loadRecipe now selects the most recent of two recipes available
      in the case where there are multiple choices due to label
      multiplicity. (CNY-918)

Changes in 1.1.4:
  o Client Changes:
    * Conary now restarts itself after updating critical conary
      components (currently, that consists of conary).  Hooks have
      been added for other components using the conary api to specify
      other troves as critical.  Also, hooks have been added for other
      components to specify a trove to update last. (CNY-805, CNY-808)
    * Conary now warns the user when they will be causing label
      conflicts - that is when an operation would cause two different
      branches of development for a single trove to end up with the
      same trailing label.  Since most conary operations are label
      based, such label conflicts can be confusing to work with and
      are almost never desireable - except in those few cases where
      they are necessary.  (CNY-796)
    * The conary repository client now retries when a DNS lookup of a
      server hostname fails with a "temporary failure in name
      resolution" error.

  o Optimizations
    * The getFileContents() and getFileVersions() server side calls
      have been optimized for faster execution.
    * The SQL query in getTroveList() has been sped up by a 3-5x factor.
    * dbstore now has support for executemany()
    * Inserts into local database now use executemany().

  o Server Changes
    * Several SQL queries have been updated for PostgreSQL compatibility

  o Build (cvc) Changes:
    * The "cvc add" command no longer assumes files it doesn't know to
      be binary are text files; there are lists for both binary and
      text types, and files which are added which aren't in either
      list need to be added with "--text" or "--binary". (CNY-838)
    * A "cvc set" command has been added to change files between
      binary and text mode for files in source components.
    * The "cvc diff" command no longer tries to display the contents
      of autosource files. (CNY-866)
    * The "cvc annotate" command no longer displays pathIds in the
      error message for the specified path not being included in the
      source trove.  It displays the path name instead.
    * The "cvc annotate" command now gives an error when it is run on
      a binary file.
    * A "cvc refresh" command has been added.  It allows you to
      request that cvc fetch new upstream versions of files referenced
      by URL.  Thanks to Pavel Volkovitskiy for the initial
      implementation of this feature. (CNY-743)
    * The "cvc newpkg" command and the PackageSpec policy now disallow
      certain potentially confusing characters in trove
      names. (CNY-842)
    * The PythonSetup() build action has been modified to be more
      consistent with other build actions. The "setupName" paramater
      has been added, which can specify a command to run (defaults to
      "setup.py"). The first argument, similar to Configure(), passes
      arguments to the command being specified by setupName. (CNY-355)
    * The "cvc commit" command now recognizes .html, .css, .kid, and .cfg
      as extensions that identify text files. (CNY-891)
    * The PythonSetup build action has been modified to make it
      clearer what its "dir" and "rootDir" options specify. (CNY-328)

  o Bug Fixes:
    * Conary commands no longer perform an unnecessary database check
      on the local system. (CNY-571)
    * A bug that could allow conary to consider a no-op update as an
      install (and could result in tracebacks in some situations) has
      been fixed. (CNY-845)
    * If you've made a local modification to a package and then try to
      downgrade it later, Conary will now downgrade included
      components as well. (CNY-836)
    * The error message produced by "cvc cook" when a source component
      exists on multiple branches with the same trailing label has
      been improved. (CNY-714)
    * Error handling when manipulating entitlements via XML-RPC has
      been improved. (CNY-692)
    * The usage message displayed when running "conary changeset" has
      been corrected. (CNY-864)
    * Conary no longer tracebacks when a disconnected cook tries to
      load a superclass.  Conary also gives better messages when the
      loaded recipe has a traceback.  Thanks to David Coulthart for
      the core of this patch. (CNY-518, CNY-713)
    * A bug in soname dependency scoring has been fixed.  Dependency
      scoring when multiple sonames were being scored would simply use
      the value of the last soname, instead of the cumulative score.
      Note that the dependencies that did not match at all would still
      return as not matching, so this bug only affected Conary's
      ability to select the best match.
    * A bug in architecture dependency scoring has been fixed.
      Matching architectures are now counted as having a positive
      value, so that when performing dependency resolution on an
      x86_64 machine, troves that have flavor "is: x86_64 x86" will be
      preferred to those with flavor "is: x86".
    * The PythonSetup command ignored any C compiler macros that had
      been set.  The template has been changed to use them in the same
      way that Configure() uses them; as environment variables.
    * The warning message produced when r.Replace() refuses to modify
      a non-regular file now includes the path, as intended.
      (CNY-844)
    * A traceback that occurred when a resolveLevel 2 update resulted
      in a component being erased has been fixed. (CNY-879)
    * Conary now works around a possible threading deadlock when
      exceptions are raised in Threading.join().  The bug is in the
      standard Python threading library, and is fixed in 2.4.3.
      Conary will use a workaround when running under older versions
      of Python. (CNY-795)
    * Checks have been added to the XML-RPC transport system to see if
      an abort has been requested while waiting for a response from
      the server.  This allows the main thread to terminate the
      changeset download thread if it is waiting for an XML-RPC
      response from the server.  (CNY-795)
    * A bug in Conary's handling of an unusual case when multiple
      files being installed share the same content, and one of the
      files has been erased locally has been fixed.
    * A traceback that occurred when a manually removed file switches
      packages during an update has been fixed. (CNY-869)
    * When you remove a file and replace it with a directory, Conary
      now treats it as a removal. (CNY-872)
    * Conary's OpenPGP implementation now dynamically uses RIPEMD if
      it is available from PyCrpyto.  Some PyCrypto builds don't
      include RIPEMD hash support. (CNY-868)
    * A bug that allowed merging changesets with conflicting file
      contents for configuration files with the same pathId has been
      fixed.  Applying the resulting merged changeset caused
      IntegrityErrors.  (CNY-888)

  o Optimizations
    * The getFileContents and getFileVersions server side calls have
      been optimized for faster execution
    * The SQL query in getTroveList has been sped up by a 3-5x factor.
    * dbstore now has support for executemany()
    * Inserts into local database now use executemany().

  o Server Changes
    * Several SQL queries have been updated for PostgreSQL compatibility

Changes in 1.1.3:
  o System Update Changes:
    These changes make Conary much more robust when applying updates
    that move files from one package to another.

    * Components that modify the same files are now required to be in
      the same update job.  For example, if a file moves from
      component a:runtime to component b:runtime, the erase of
      component a:runtime and the install of component b:runtime will
      occur at the same time. (CNY-758).
    * Files moving between components as part of a single job are now
      treated as file updates instead of separate add/remove events.
      (CNY-750, CNY-786, CNY-359)

  o Client Changes:
    * The source component is now displayed in "conary rq --info"
      output.
    * Entitlements can now be passed into ConaryClient and
      NetworkRepositoryClient objects directly. (CNY-640)
    * Exceptions raised in callback functions are now issued as
      warnings and the current job is finished before
      existing. KeyboardInterrupts and SystemExits are handled
      immediately. (CNY-806)
    * The "--debug" command line flag now provides information that is
      useful to the end-user during the update process.  The
      "--debug=all" flag will provide output that is useful to conary
      developers.
    * The output of "--debug" has been modified when performing
      dependency resolution.  The output should be more helpful to end
      users.  Also rearranged the output given when dependencies
      fail. (CNY-779)
    * Config files and diffs are no longer cached in ram during installs;
      they are now reread from the changeset whenever they are needed
      (CNY-821)
    * Binary conflicts no longer cause a traceback in cvc update
      (CNY-644,CNY-785)

  o Optimizations
    On a test system, "conary updateall --info" is around 24% faster
    than previous versions of Conary.

    * The SQL query used to retrieve troves from the local database
      has been optimized.  The new code is nearly four times faster
      for operations like "conary q group-dist --info".
    * The SQL query in getTroveContainers() used to determine the
      parent package(s) and groups(s) of a set of troves as recorded
      in the local database has been optimized.  The new code is
      almost 95 times faster. (0.2 seconds versus 19 seconds)
    * The code in getCompleteTroveSet() that creates Version and
      Flavor objects from entries in the database now caches the
      created object.  This is approximately a 4.5 times speed
      up. (2.10 seconds versus 9.4 seconds)
    * The code in iterUpdateContainerInfo has had similar version
      and flavor caching optimizations that make the code about 
      2.5 times faster (from 10 seconds to 4 seconds).

  o Server Changes:
    The Conary repository server now sends a InvalidClientVersion
    exception when a conary 1.0.x client attempts to manipulate an
    entitlement through addEntitlement() or deleteEntitlement().

  o Build (cvc) Changes:
    * "cvc merge" and "cvc update" are now more verbose when
      patching. (CNY-406)
    * "cvc clone" now requires that you specify a message when cloning
      source components unless you specify --message.  It also gives
      more output about what it is doing (CNY-766, CNY-430).
    * "cvc clone" now has a --test parameter that runs through all
      steps of cloning without performing the clone.  --info is now
      more lightweight - it no longer downloads all of the file
      contents that would be cloned.
    * "cvc clone" now has a --full-recurse parameter that controls how
      recursion is performed.  Cloning a group no longer recurses by
      default.  The only way that a recursive group clone could
      succeed is if all troves in the group came from the same branch.
      This is almost never the case.
    * The "cvc cook" command now prints the flavor being built,
      as well as the version. (CNY-817)
    * The command line argument parsing in "cvc" has been modified.
      To use the "--resume" command line argument to specify that you
      wish to resume at a particular location, you must use
      "--resume=<loc>".  "--resume <loc>" will not work anymore.  This
      removes an ambiguity in how we parse optional parameters in
      Conary.
    * The PythonSetup build action no longer provides the older
      --single-version-externally-managed argument, and instead
      provides the --prefix, --install-purelib, --install-platlib,
      and --install-data arguments, which can be overridden with the
      purelib, platlib, and data keyword arguments, respectively.  This
      allows it to work correctly with a greater number of packages.
      It also provides the option of providing a "purePython=False"
      argument for python packages that mix architecture-specific
      and architecture-neutral files, and tries to automatically
      discover cases when it should be provided. (CNY-809)
    * Python dependencies were previously incorrectly calculated
      for certain module path elements added in some Python C
      code (for example, contents of the lib-dynload directory);
      these errors are now resolved by using external python
      to find system path elements. (CNY-813)
    * /etc/conary/mirrors/gnu has been added to enable mirror://
      references to the GNU mirror system.
    * The GNU mirror list was then significantly expanded and
      re-sorted.  (CNY-824)
    * /etc/conary/mirrors/cpan has been added to enable mirror://
      references to the Comprehensive Perl Archive network mirror
      system.
    * In group recipes, the methods r.add(), r.addAll(), and
      r.addNewGroup() have been modified to accept the use= parameter,
      which defaults to True (CNY-830).

  o Bug Fixes:
    * A bug that caused a traceback in the web interface when a
      non-admin user attempts to manage their entitlement classes has
      been fixed. (CNY-798)
    * "conary rq" (with no arguments) no longer hides troves if the
      flavor that matches the system flavor is not built for the
      latest version. (CNY-784)
    * "cvc cook" now displays the correct label of the thing it is
      building, even when it is not the build label.
    * Running "cvc update" in a directory that has been created with
      "cvc newpkg" but has not yet been committed to the repository
      will now fail with an appropriate error message instead of
      displaying a traceback. (CNY-715)
    * Conary can now apply updates that change a file that is not a
      directory to a directory.
    * Currently version objects are cached to optimize Conary.
      Unfortunately, version objects are mutable objects.  That means
      that if two different pieces of code are given the same version
      object, modifications made by one part of the code could affect
      the other inadvertently.  A warning message has been added to
      the version object when setting or resetting timestamps to make
      developers aware of the problem.  Developers should copy the
      version object before calling setTimeStamps(),
      resetTimeStamps(), incrementSourceCount(), or
      incrementBuildCount() on it.  When creating a version object
      from a string and time stamp set, use the timeStamps= keyword
      argument to versions.VersionFromString() to avoid the copy.  In
      a later version of Conary, version objects will be immutable.
      New methods will be introduced that return new modified objects.
    * Conary no longer hangs waiting for the download thread when an error
      occured in the download thread which caused it to terminate.
    * "conary migrate" now returns an error much earlier if you are
      not using interactive mode. (CNY-826)
    * Files removed from troves (most often by --replace-files) are now
      properly skipped on updates to that trove when the file didn't change
      between versions. (CNY-828)
    * includeConfigFile now gives a much better error message when it
      cannot include a config file. (CNY-618)

Changes in 1.1.2:
  o Bug Fixes:
    * Conary now removes sources from the lookaside before unpacking SRPMs to
      ensure that the source referenced from the SRPM is actually contained in
      the SRPM. (CNY-771)
    * Errors found in the recipe while checking in will now display file name
      and line number information along with the error found.
    * The trove browser no longer shows duplicate entries for multihomed
      repositories.
    * A bug that kept sqlite-based 64-bit mirrors from being used as a source 
      for further mirrors has been fixed.

  o Build Changes:
    * Conary no longer prints policy error messages three times; it
      now prints each error immediately when it is found, and then
      summarizes all policy errors once (instead of twice) at the
      end of the build process. (CNY-776)

Changes in 1.1.1:
  o Client Changes:
    * Migrate no longer replaces by default as if --replace-files was
      specified. (CNY-769)

  o Server Changes:
    * The log retrieval function now returns a HTTP_NOT_IMPLEMENTED
      (501) instead of a HTTP_NOT_FOUND (404) if the logFile
      directive is not configured.

  o Build Changes:
    * Conary now recognizes that pkgconfig finds its files in
      /usr/share/pkgconfig as well as /usr/lib*/pkgconfig. (CNY-754)
    * /etc/conary/mirrors/cran has been added to enable mirror://
      references to the Comprehensive R Archive Network. (CNY-761)

  o Bug Fixes:
    * Conary now resets the timeStamps in all cases when
      getSourceVersion is called (CNY-708).
    * SQLite ANALYZE locks the database after it is run, causing
      updates to fail.
    * A bug that caused lists such as installLabelPath in
      configuration files to be parsed incorrectly when more than one
      space was between list elements has been fixed
    * A bug that caused Locally changed files to no be marked properly
      in rollbacks that were stored locally (including rollbacks for
      locally built troves) has been fixed. (CNY-645)
    * A bug that could cause "cvc cook" to create groups that include
      components needed to resolve dependencies that are already
      included not-by-default has been fixed.
    * A bug that caused a traceback message when adding a user through
      the web interface has been fixed.

Changes in 1.1.0:
  o 1.1 Release Overview

    Conary 1.1.0 is the first version in the 1.1 series.  New
    functionality has been added to Conary that required modifications
    to the repository database schema and XML-RPC protocol.  A Conary
    1.1.x-compatible client is required to access many of the new
    features.  The XML-RPC interface includes version information so
    that old clients continue to work with new servers, and new
    clients continue to work with old servers.

    New Features:
      * Conary can now remove packages and components from a
        repository server.  This is a privileged operation and should
        not normally be used.  Only users with a special "can remove"
        ACL can remove from the repository.  As removing something
        from a Conary repository is an act of last resort and modifies
        repository internals, the command line option will not appear
        in the reference documentation.  rPath will assist users that
        need more information.
      * Conary can now query the repository by path.  Use
        "conary repquery --path /path/to/find" to find components that
        include a particular path.
      * Several enhancements were added to the entitlement management
        facilities in a Conary repository.
      * Conary can now redirect a group.

  Detailed changes follow:

  o Server Changes:
    * Entitlement keys were artificially limited to 63 characters in
      length.  This restriction has been raised to the max length
      permitted in the database column (255).
    * Entitlement classes can now provide access to multiple access
      groups (and updated the web UI to support that) (CNY-600)
    * addEntitlement() and deleteEntitlement() repository calls replaced
      by addEntitlements and deleteEntitlements calls.  These calls
      operate on more than one entitlement simultaneously.
    * Added getTroveLeavesByPath() and getTroveVersionsByPath(). (for
      CNY-74)
    * Conary now checks to ensure you have write access to all the
      things the client is trying to commit before you send them
      across the wire. (CNY-616)
    * deleteAcl() and listAcls() methods have been added to
      ConaryClient.

  o Client Changes:
    * "conary rq" now supports "--path", which allows you to search
      for troves in the repository by path. (CNY-74)
    * "conary rq" now has a "--show-removed" option that allows you to
      see removed trove markers.  A [Removed] flag will be displayed
      when the --trove-flags option is added.

  o Bug Fixes:
    * Conary now resets the timeStamps in all cases when
      getSourceVersion is called (CNY-708).
    * SQLite ANALYZE locks the database after it is run, causing
      updates to fail.
    * A bug that caused lists such as installLabelPath in
      configuration files to be parsed incorrectly when more than one
      space was between list elements has been fixed
    * A bug that caused Locally changed files to no be marked properly
      in rollbacks that were stored locally (including rollbacks for
      locally built troves) has been fixed. (CNY-645)
    * A bug that could cause "cvc cook" to create groups that include
      components needed to resolve dependencies that are already
      included not-by-default has been fixed.

Changes in 1.0.27:
  o Client Changes:
    * A "files preupdate" tag script method has been Implemented which
      gets run before tagged files are installed or changed. (CNY-636)
    * A bug that could cause "--replace-files" to remove ownership
      from every file in a trove has been fixed. (CNY-733)

    * Multiple bugs where using "--replace-files" could result in the
      new file having no owner have been fixed. (CNY-733)
    * The logcat script now supports revision 1 log entries.
    * The logcat script is now installed to /usr/share/conary/logcat

  o Build Changes:
    * Improved handling of the "package=" keyword argument for build
      actions.  In particular, made it available to all build actions,
      removed double-applying macros to the package specification,
      and fixed failure in cases like "MakeInstall(dir=doesnotexist,
      skipMissingDir=True, package=...)". (CNY-737, CNY-738)
    * The lookaside cache now looks in the repository for local sources
      when doing a repository cook. (CNY-744)
    * The mirror:// pseudo-URL handling now detects bad mirrors that
      provide an HTML document instead of the real archive when a
      full archive name is provided; previously, it did so only when
      guessing an archive name.  Thanks to Pavel Volkovitskiy for this
      fix. (CNY-745)
    * The Flavor policy has been slightly optimized for speed.

  o Server Changes:
    * ACL patterns now match to the end of the trove name instead of
      partial strings (CNY-719)

  o Bug Fixes:
    * The Conary repository server now invalidates changeset cache
      entries when adding a digital signature to a previously mirrored
      trove.
    * A bug that caused the mirror code to traceback when no callback
      function was provided to it has been fixed. (CNY-728)
    * Rolling back changes when the current trove has gone missing from
      the server now causes the client to generate the changeset to apply
      based on the trove stored in the local database (CNY-693)

Changes in 1.0.26:
  o Build Changes:
    * When cooking a group, adding "--debug" to the "cvc cook" command
      line now displays detailed information about why a component is
      being included to solve a dependency. (CNY-711)
    * The mirror:// functionality introduced in Conary 1.0.25 had two
      small bugs, one of which prevented mirror:// pseudo-URLs from
      working.  These bugs are now fixed, thanks to Pavel
      Volkovitskiy. (CNY-704)
    * The "cvc cook" command now announces which label it is building
      at the beginning of the cook, making it easier to catch mistakes
      early. Thanks to Pavel Volkovitskiy for this fix. (CNY-615)
    * The source actions (addSource, addArchive, etc.) can now take
      a "package=" argument like the build actions do.  Thanks to
      Pavel Volkovitskiy for contributing this capability.  (CNY-665)
    * The "preMake" option had a bad test for the ';' character; this
      test has been fixed and extended to include && and ||.
      thanks to Pavel Volkovitskiy for this fix. (CNY-580)
    * Many actions had a variety of options (dir=, subdir=, and
      subDir=) for specifying which directory to affect.  These have
      been converted to all prefer "dir=", though compatibility
      with older recipes is retained by continuing to allow the
      subDir= and subdir= options in cases where they have been
      allowed in the past. Thanks to Pavel Volkovitskiy for this
      enhancement. (CNY-668)

Changes in 1.0.26:
  o Server Changes:
    * The Conary web interface now provides a method to rely solely on
      a remote repository server to do authentication checks. (CNY-705)
    * The ACL checks on file contents and file object methods have
      been improved. (CNY-700)
    * Assertions have been added to prevent redirect entries from
      being added to normal troves.
    * An assertion has been added to ensure that redirects specify a
      branch, not a version.
    * The server returns a new FileStreamsMissing exception when the
      client requests file streams with getFileVersion or
      getFileVersions and the requested file stream is not present in
      the repository database. (CNY-721)
    * getFileVersions() now raises FileStreamMissing when it is given
      invalid request.
    * getFileContents() now raises a new FileHasNoContents exception
      when contents are requested for a file type which has no
      contents (such as a symlink).

  o Bug Fixes:
    * A bug that could cause "conary updateall" to attempt to erase
      the same trove twice due to a local update has been fixed.
      (CNY-603)
    * Attempts to target a clone to a version are now caught.  Only
      branches are valid clone targets. (CNY-709)
    * A bug that caused Trove() equality checks to fail when comparing
      redirects has been fixed.
    * A bug that caused the flavor of a redirect to be store
      improperly in the repository database has been fixed.
    * The resha1 script now properly skips troves which aren't present
      in the repository.
    * Conary 1.0.24 incorporated a fix for CNY-684 to correct behavior
      when storing src.rpm files rather than their contents.  The fix
      worked for local builds but not for commits to repositories.
      Conary 1.0.26 includes a fix that corrects the behavior when
      committing to a repository as well. (CNY-684)
    * A bug that prevented flavored redirects from being loaded from
      the repository database has been fixed.
    * "Conary migrate" now will follow redirects. (CNY-722)

Changes in 1.0.25:
  o Build Changes:
    * The addArchive() source action will search for reasonably-named
      archive files based on the name and version if given a URL ending
      with a "/" character. Thanks to Pavel Volkovitskiy for the
      initial implementation. (CNY-671)
    * All source actions, when given a URL that starts with "mirror://",
      will search a set of mirrors based on files in the mirrorDirs
      configuration entry, with default files provided in the
      /etc/conary/mirrors/ directory. Thanks to Pavel Volkovitskiy for
      the initial implementation. (CNY-171)
    * Symbolic links are now allowed to provide a soname even if they
      reference an ELF file only indirectly through other symbolic
      links.  Previously, a symbolic link could only provide a soname
      if it directly referenced an ELF file. (CNY-696)

  o Bug Fixes:
    * A bug that caused unhandled exceptions when downloading the file
      contents needed for a distributed changeset in threaded mode has
      been fixed. This bug was introduced in 1.0.24. (CNY-701)

Changes in 1.0.24:
  o Server Changes:
    * The server binary access log can now be downloaded by an
      administrator by visiting the http://servername/conary/log
      URL. Once the log is accessed it is rotated automatically by the
      repository server. Subsequent accesses to the log URL will only
      yield log entries added since the last access. (CNY-638)
    * The Users and Groups tab in the web management UI is no longer
      highlighted when administrators change their passwords.

  o Client Changes:
    * A --what-provides option has been added to "conary query" and
      "conary repquery".
    * A bug that installed extra components of a package that is being
      installed instead of updated due to the existing package being
      pinned has been fixed. (CNY-682)

  o Build Changes:
    * When pulling files out of a src.rpm file, Conary now stores the
      src.rpm file itself in the repository rather than the files
      pulled from it. (CNY-684)
    * Mono dependency version mappings are now discovered in CIL policy
      .config files. (CNY-686)
    * The internal util.literalRegex() function has been replaced by
      use of re.escape(). (CNY-634)

  o Bug Fixes:
    * The Conary Repository web interface no longer returns a
      HTTP_FORBIDDEN (403) when a bad password is given by the user.
      This allows the user to re-try authentication.
    * The --signatures and --buildreqs flags now work with "conary
      showcs".  (CNY-642)
    * A bug in the NetworkRepositoryClient default pwPrompt mechanism
      has been fixed.
    * Error messages when entitlements fail to load have been
      improved. (CNY-662)
    * The repository client no longer caches repository access info
      when the attempt to access was unsuccessful. (CNY-673, affects
      CNY-578)
    * A bug that caused x86 flavored troves from being updated
      properly when using "conary updateall" on an x86_64 system has
      been fixed. (CNY-628)
    * A bug that caused migrate behavior to not respect pins when the
      pinned troves were set to be erased (CNY-680).
    * Calling r.ComponentSpec(':foo') works again; it is exactly
      equivalent to r.ComponentSpec('foo'). (CNY-637)
    * Calling r.Move() with only one argument now fails explicitly
      rather than silently doing nothing. (CNY-614)

Changes in 1.0.23:
  o API Additions:
    * The interface to create, list and delete access groups and
      modify the users therein through is now exposed though
      ConaryClient.
    * The interface to delete entitlement groups is now exposed
      through ConaryClient.

  o Client Changes:
    * "conary updateall" now accepts the --keep-required command line
      argument.
    * the mirror script now provides download/commit feedback using
      display callbacks like other conary commands
    * the excludeTroves config option will now keep fresh installs from
      happening when an update job is split due to a pinned trove.

  o Server Changes:
    * The repository database migration code now reports an error when
      trying to migrate old-style redirects.  The code to perform the
      migration is incomplete and creates invalid new-style
      redirects.  If you have a repository with old-style redirects,
      contact rPath for assistance with your migration. (CNY-590)

  o Bug Fixes:
    * Subdirectories within source components are now better supported.
      Specifically, different subdirectories with the same filename will
      now work. (CNY-617)
    * The util.literalRegex() function now escapes parenthesis characters.
      (CNY-630)
    * Manifest files now handle file names containing "%" characters.
      Fix from Pavel Volkovitskiy. (CNY-627)
    * Fixed a bug in migrate that caused its behavior to shift when migrating 
      to the same version that is currently installed.
    * Fixed a bug in the logcat script that caused the entitlement field to
      display the user information instead. (CNY-629)

  o Build Changes:
    * The r.addArchive() source action can now unpack Rock Ridge and
      Joliet ISO images, with some limitations. (CNY-625)

Changes in 1.0.22:
  o Client Changes:
    * Conary now has hooks for allowing you to be prompted for both name
      and password when necessary.
    * Conary will no longer report a traceback when trying to perform 
      dependency resolution against repositories that are not available.
      Instead, it will print out a warning. (CNY-578)

  o Build Changes:
    * It is now possible to set environment variables to use within
      Conary builds from within conary configuration files, using the
      new "environment" configuration item.  Thanks to Pavel
      Volkovitskiy for implementing this feature. (CNY-592)
    * In previous versions of Conary, calls to r.PackageSpec() would
      improperly override previous calls to r.ComponentSpec(); now
      the ordering is preserved.  Thanks to Pavel Volkovitskiy for 
      this fix. (CNY-613)

  o Bug Fixes:
    * A bug that would allow recursively generated changesets to
      potentially have missing redirect flags has been fixed.
    * A bug in redirect handling when the branch changed but the trove
      name didn't has been fixed - conary will do a better job of
      determining what jobs to perform in this situation. (CNY-599, CNY-602)
    * Errors relating to PGP now just display the error instead of causing 
      conary to traceback. (CNY-591)
    * Conary sync on a locally cooked trove will no longer traceback (CNY-568)
    * --from-file and sync now work together.
    * An AssertionError that was occasionally reached by incorrect repository
      setups is now a ConaryInternalError
    * A bug when updating to a locally cooked trove when the user had 
      manually removed files has been fixed. (CNY-604)
    * CONARY files that are not accessible will no longer cause conary to
      traceback when trying to read context from them. (CNY-456)
    * signatureKeyMap configuration entries are now checked to ensure
      they are valid. (CNY-531)

Changes in 1.0.21:
  o Client Changes:
    * The "conary migrate" command has changed behavior significantly
      in order to make it more useful for updating a system to exactly
      match a different group.  However, this change makes it much
      less useful for updating normal systems.  "conary migrate"
      should not be used without first reading the man page
      description of its behavior.  The old migrate behavior is now
      available by using "conary sync --full".  "conary syncchildren"
      has been renamed to "conary sync", and its behavior has also
      been modified slightly as a result.  The old behavior is
      available by using "conary sync --current". Please read the man
      page for a full description of the "sync" command as well.  (CNY-477)

  o Build Changes:
    * A "package" keyword parameter has been added to build actions,
      which specifies the package and/or component to which to assign
      the files that are added (not modified or deleted) by that build
      action.  For example, r.MakeInstall(package="foo") will place
      all the new files installed by the MakeInstall action into the
      "foo" package.  Thanks to Pavel Volkovitskiy for contributing
      this capability.  (CNY-562)
    * A "httpHeaders" keyword parameter has been added to the
      r.addArchive(), r.addPatch(), and r.addSource() source actions
      so that headers can be added to the HTTP request.

  o Bug Fixes:
    * The r.addPatch() build action no longer depends on nohup to
      create a file in the current directory (a bug introduced in
      conary 1.0.19). (CNY-575)
    * Commits with missing files no longer traceback. (CNY-455)
    * A bug that caused "#!/usr/bin/env /bin/bash" to not be
      normalized to /bin/bash by the NormalizeInterpreterPaths policy
      has been fixed.
    * A bug that prevented Conary from being able to download files
      that contain '&' or ';' characters has been fixed.  This allows
      Conary to download sources from cgi-bin URLs.
    * "cvc merge" no longer fails to merge changes from the parent
      branch when the shadowed version doesn't exist on the parent
      branch.

Changes in 1.0.20:
  o Build Changes:
    * "jvmdir", "javadir", "javadocdir", and "thisjavadocdir" have
       been added to the default set of macros.
    * A r.JavaDoc() build action has been added.  It funtions
      exactly like the "r.Doc()" build action, except it coppies into
      "%(thisjavadocdir)s".
    * When the r.addArchive() source action attempts to guess the main
      directory in which to build, it now recognizes when when sources
      have been added in an order that defeats its algorithm and provides
      a helpful error message. (CNY-557)

  o Client Changes:
    * A --tag-script parameter has been added to the rollback
      command. (CNY-519)

  o Bug Fixes:
    * A bug in clone behavior that caused Conary to try to clone
      excessive troves has been fixed.  If you were cloning uphill
      from branch /a/b to /a, and a buildreq was satisfied by a trove
      on /a//c, Conary would try to clone the buildreq to /a as well.
      (CNY-499)
    * A bug in the "r.Ant()" and "r.JavaCompile()" build actions which
      caused the CLASSPATH variable to get mangled has been fixed.
    * A bug in 'r.ClassPath()' that caused a traceback has been fixed.
    * A bug that caused the "change password" tab to be displayed when
      browsing the repository via the web as an anonymous user has
      been fixed.
    * The web service code no longer permits the anonymous user to
      view the "change password" (/conary/chPassForm) form.
    * The r.addPatch() source action no longer hangs when presented
      with large patches, which fixes a bug introduced in Conary
      1.0.19.

Changes in 1.0.19:
  o API Change:
    * In order to fully represent empty flavors in Conary, a new Flavor
      object class has been added.  Previously, DependencySet objects
      were used to store flavor information.  Unfortunately it was not
      possible to distinguish "empty flavor" from "flavor not specified".
      When dealing with thawing frozen flavors, use ThawFlavor() instead
      of ThawDependencySet().  When testing to see if a flavor is empty,
      use the isEmpty() method of the flavor object.

  o Client Changes:
    * The default resolveLevel setting is now 2, this means that
      conary will try to update troves that would otherwise cause an
      update to fail.  See the conary man page for more details.
    * Multiple bugs have been fixed in interactive prompting for user
      passwords (CNY-466):
      - Password prompts are based on the server name portion of the
        label being accessed, not the actual hostname of the server
        (these are often different when repositoryMaps are used).
      - When no password callback is available, the operation will
        fail with an open error (which is identical to what would
        happen if no user name was present) instead of giving a
        traceback.
      - The download thread uses the passwords which the original
        thread obtained from the user.
      - The download thread is able to prompt for passwords from the
        user if distributed changesets require access to additional
        repositories.

  o Build Changes:
    * "r.Ant()", "r.JavaCompile()", and "r.ClassPath()" build actions
      have been added to support building java with conary.
    * "r.addPatch()" will now determine the patchlevel without users
      needing to add level= in the r.addPatch() call. The level
      parameter is still honored, but should not be needed.
    * "cvc cook --show-buildreqs" now displays build requirements
      inherited from parent recipe classes. (CNY-520)
    * The output of "cvc diff" and "cvc rdiff" can now be used as an
      input to patch when files are added between two versions. (CNY-424)
    * Use flags have been added for dom0 and domU.  They default to
      "sense prefernot".  The domU flag should be used to build
      binaries specific to Xen domU environments where special
      provisions are made for paravirtualization.  The dom0 flag
      should be used to build binaries specific to Xen dom0
      environments where special provisions are made for the
      hypervisor.  The existing "xen" flag should be used to build
      binaries specific to Xen which apply equally to Xen dom0 and
      domU environments.
    * Warning message for modes specified without an initial "0" have
      been improved to include the path that is affected. (CNY-530)

  o Server Changes:
    * Use the term Entitlement Class in all conary repository web interfaces
      replacing Entitlement Group.

  o Bugs Fixed:
    * The Conary Repository now returns an error to a client when
      committing duplicate troves that have an empty flavor. (CNY-476)
    * When checking out a source trove from a repository using
      "cvc checkout", the user is no longer warned about not being able
      to change the ownership of the files checked out.
    * A bug has been fixed in conary's determination of what troves
      had been updated locally.  This bug caused "conary updateall" to
      consider many x86 troves as needing to be updated separately
      instead of as a part of group-dist.  This could cause updateall
      failures. (CNY-497)
    * A bug that caused 'conary q tmpwatch:runtime --recurse' to traceback
      has been fixed (CNY-460)
    * Interactive mode now handles EOF by assuming it means 'no';
      thanks go to David Coulthart for the patch. (CNY-391)
    * Configuration settings in contexts can now be overridden from
      the command line. (CNY-22)
    * Redirect changesets now have primary troves, meaning they will
      display better when using "conary showchangeset". (CNY-450)
    * User's passwords are now masked when using "cvc context" (unless
      --show-passwords is specified). (CNY-471)
    * Removed excess output from commitaction which was caused by a
      change in option parsing code (CNY-405)

Changes in 1.0.18:
  o Client Changes:
    * Trying to shadow a cooked redirect now results in an error. (CNY-447)
    * A --keep-required option has been added to tell Conary to leave
      troves installed when removing them would break
      dependencies. This used to be the default behavior; Conary now
      issues a dependency error instead. (CNY-6)
    * "delete-entitlement" and "list-entitlements" options have been
      added to the "manageents" script.

  o Build Changes:
    * Python dependencies are now generated for .pyc files as well as
      for .py files. (CNY-459)

  o Server Changes:
    * Support for deleting entitlements, listing the entitlement
      groups a user can manage, and removing the ACL which lets a group
      manage an entitlement group has been added.
    * Entitlement management has been added to the Conary repository
      web interface. (CNY-483)

  o Bug Fixes:
    * The "list-groups" option to the "manageents" script has been
      corrected to list the groups the user can manage instead of the
      groups that user belongs to.

Changes in 1.0.17:
  o Client Changes:
    * Individual file removals performed by "conary remove" now create
      rollbacks. (CNY-7)
    * The repository mirroring client supports two new configuration
      options:
      - matchTroves is a regexp list that limits what troves will be
        mirrored based on the trove names;
      - recurseGroups takes a boolean value (True/False) which will
        cause the miror client to recurse through a groups and mirror
        everything that they include into the target repository.

  o Server Changes:
    * A single conary repository can host multiple serverNames. In the
      Conary repository's configuration file, the serverName directive
      can now specify a space separated list of valid server names
      which will be accepted and served from that repository. (CNY-16)

Changes in 1.0.16
  o Build Changes:
    * A check has been added to "cvc commit" that ensures a .recipe
      file exists in the CONARY state file.
    * Recipe classes can now set an "abstractBaseClass" class
      variable.  When set, Conary will not require a setup() method in
      the class.  This is used for creating superclass recipes where
      setup() methods are not needed.

  o Server Changes:
    * A new "entitlementCheckURL" configuration option has been added.
      This is a hook that allows external validation of entitlements.
    * The Conary Repository web interface look and feel has been
      updated.  The interface will look incorrect unless
      conary-web-common 1.0 or later is installed.

  o Bug Fixes:
    * When running "cvc log" on a newly created source component, cvc now
      errors gracefully instead of tracing back. (bz #863)
    * Conary now changes to the / directory before running tag
      scripts. (bz #1134)
    * "cvc co foo=invalidversionstring" now gives a more helpful error
      message. (bz #1037)
    * Cloning binary troves uphill now correctly checks for the source
      trove uphill.
    * A bug that would cause "conary migrate" to raise a KeyError when
      updating a group that referenced the same trove twice (through
      two subgroups) has been fixed.
    * A bug that caused miscalculations when determining whether a
      shadow has been modified has been fixed.
    * A number of bugs affecting resetting distributed changesets have
      been fixed.
    * A bug in the MySQL dbstore driver that caused the wrong
      character encoding to be used when switching databases has been
      fixed.
    * A bug where running updateall when one of the two groups that
      reference a trove has no update caused an erase of that trove to
      be requested has been fixed (CNY-748).

Changes in 1.0.15
  o Client Changes:
    * When writing files as non-root, Conary will no longer create
      files setuid or setgid unless the uid/gid creating the file
      matches the username/groupname in the package.
    * Conary now checks the rollback count argument for non-positive
      numbers and numbers greater then the number of rollbacks
      available. (bz #1072)
    * The entitlement parser has been reimplemented using expat
      instead of a hand-coded parser.  A correctly formatted
      entitlement file should now be enclosed in an
      <entitlement></entitlement> element.  Conary will continue to
      work with files that do not contain the toplevel <entitlement>
      element.

  o Build Changes:
    * Support has been added for recipe templates.  Now when running
      "cvc newpkg", cvc will automatically create a recipe from a
      template specified by the recipeTemplate configuration
      option. (bz #671, #1059)
    * Policy objects can now accept globs and brace expansions when
      specifying subtrees.
    * Cross-compile builds now provide CONFIG_SITE files to enable
      cross-compiling programs that require external site config
      files.  The default site config files are included.
    * The "cvc checkout" command can now check out multiple source
      troves in a single invocation.

  o Server Changes:
    * An "externalPasswordURL" configuration option has been added,
      which tells the server to call an external URL for password
      verification.  When this option is used, user passwords stored
      in the repository are ignored, and those passwords cannot be
      changed.
    * An authentication cache has been added, which is enabled by
      setting The authCacheTimeout configuration to the number of
      seconds the cache entry should be valid for.

  o Bug Fixes:
    * A bug that caused using groupName parameter with r.replace() to
      traceback has been fixed. (bz #1066)
    * Minimally corrupted/incorrect conary state files will no longer cause 
      conary to traceback. (bz #1107)
    * A bug that prevented upload progress from being displayed when
      using "cvc commit" has been fixed. (bz #969)

Changes in 1.0.14:
  o Client Changes:
    * Conary now creates shadows instead of branches when cooking onto
      a target label.  This means, for example, that local cooks will
      result in a shadow instead of a branch.
    * Conary now creates shadows on the local label when creating rollbacks
      instead of branches.
    * The branch command has been removed.  Any potential branch should be 
      done with a shadow instead.
    * The verify command now shows local changes on a local shadow instead
      of a local branch
    * Local changesets create diffs against a local shadow (instead of
      a branch) and --target for the commit command retargets to a shadow
    * User conaryrc entries are now searched from most specific target to
      least specific (bz #997)
    * A fresh install of a group will cause all of its contained components 
      to be installed or upgraded as well, without reference to what is 
      currently installed on your system -- no trove will be skipped because
      it is referenced by other troves on your system but not installed.
    * Changeset generation across distributed shadows now force file 
      information to be absolute instead of relative when the files are on
      different servers, eliminating server crosstalk on source checkin and
      when committing local changesets. (bz #1033)
    * Cvc merge now takes a revision, to allow you merge only up to a certain
      point instead of to head.

  o Server Changes:
    * Removed the ability for the server to log updates to its contents
      store (mirroring has made this capability obsolete)
    * logFile configuration directive now logs all XML calls
    * Split user management out from core authorization object
    * All user management calls are based on user and group names now
    * The user management web interface for the repository now allows
      the administrator to enable and disable mirroring for groups

  o Bug Fixes:
    * Conary will not traceback if you try to update to a trove with a name
      that matches a filesystem path that you don't have access to (bz #1010).
    * Conary will not raise an exception if a standard config file (~/.conaryrc,
      for example) exists but is not accessible.
    * cvc no longer allows . and .. to be added to source troves (bz #1014)
    * cvc remove handles removing directories (bz #1014)
    * conary rollback no longer tracebacks if you do not have write access to
      the conary database.
    * deeply shadowed versions would fail when performing some version 
      operations.  This caused, for example, local cooks of shadowed troves
      to fail.
    * using loadInstalled with a multiarch trove no longer tracebacks (bz #1039)
    * group recipes that include a trove explicitly byDefault False could result
      in a trove when cooked that had the components of that trove byDefault
      True.
    * Stop sending duplicate Host: headers, proxies (at least squid) mangle 
      these into one host header, causing failures when accessing rbuilder
      repositories that depend on that host header (bz #795)
    * The Symlink() build action should not enforce symlinks not
      dangling, and should instead rely solely on the DanglingSymlinks
      policy.
    * A bug that caused conary to treat a reference as an install when it
      should have been an update due to a miscalculation of what local updates
      had been made on the system has been fixed.

Changes in 1.0.13:
  o Client Changes:
    * A new "conary migrate" command for updating troves has been
      added.  "conary migrate" is useful for circumstances when you
      want to update the software state on a system to be synchronized
      with the default state of a group.  To do this, "conary migrate"
      calculates the changeset required to: 1) update the trove (if an
      update is available); 2) install any missing included troves; 3)
      synchronize included troves that have a mismatched version; 4)
      remove any referenced troves that are not installed by default.
    * The includeConfigFiles configuration directive now accepts http
      and https URLs.  This allows organizations to set up centralized
      site-wide conary configuration.
    * Conary now gives a more detailed error message when a changeset
      attempts to replace an empty directory with a file and
      --replace-files is not specified.

  o Build Changes:
    * The addSource source action will now replace existing files,
      rather than replacing their contents.  This implies that the
      mode of the existing file will not be inherited, and an
      existing read-only file will not prevent addSource from
      working.
    * The internal setModes policy now reports "suid/sgid" only for
      files that are setuid or setgid, rather than all files which
      have an explicitly set mode.  (bz #935)
    * TagSpec no longer will print out ignored TagSpec matches twice,
      once for tags specified in the recipe, and once for tags
      discovered in /etc/conary/tags/*.  (bz #902)
    * TagSpec will now summarize all its suggested additions to
      buildRequires in a single line.  (bz #868)
    * A new reportMissingBuildRequires policy has been added to summarize
      all suggested additions to buildRequires in a single line at the
      end of the entire build process, to make it easier to enhance the
      buildRequires list via cut-and-paste.  (bz #869)

  o Bug Fixes:
    * A bug that caused conary to traceback when a file on the file
      system is owned by unknown uid/gid has been fixed.  Conary will
      now print an error message instead.  (bz #977)
    * A bug that caused conary to traceback when an unknown Use flag
      was used when cooking has been fixed.  Previously, "cvc cook
      --flavor 'foobar'" would create a traceback.  Conary now says
      'Error setting build flag values: No Such Use Flag foobar'.
      (bz #982)
    * Pinned troves are now excluded from updateall operations.
      Previously conary would try to find updates for pinned troves.
    * Conary now handles applying rollbacks which include overlapping
      files correctly.  Previously --replace-files was required to
      apply these rollbacks.
    * the config file directive includeConfigFile is no longer case sensitive 
      (bz #995)

Changes in 1.0.12:
  o Client changes:
    * The rollback command now applies rollbacks up to and including
      the rollback number specified on the command line. It also
      allows the user to specify the number of rollbacks to apply
      (from the top of the stack) instead of which rollback to
      apply. (bz #884)
    * Previously, the code path for installing files as part of a new
      trove required an exception to be handled.  The code has been
      refactored to eliminate the exception in order to reduce install
      times.

  o Build Changes:
    * The cvc command now has a --show-buildreqs option that prints all
      build requirements.  The --no-deps argument for cvc has been
      aliased to --ignore-buildreqs for consistency.

  o Bug Fixes:
    * Installing into a relative root <e.g. --root foo> when running
      as root no longer generates a traceback. (bz #873)
    * Replaced files are now stored in rollbacks. (bz #915)
    * File conflicts are now also detected via the database, not just
      via real file conflicts in the filesystem.
    * A bug that resulted in multiple troves owning a file has been fixed.
    * Rollbacks of troves that were cooked locally will no longer
      raise a TroveIntegrityError.
    * The "conary remove" command no longer generates a traceback when
      the filename given cannot be unlinked. (bz #887)
    * The missing usage message displayed when "cvc" and "conary" are
      run with no command line arguments has been restored.
    * Rollbacks for initial contents files didn't work; applying
      rollbacks now ignores that flag to get the correct contents on
      disk. (bz #924)
    * The patch implementation now properly gives up on patch hunks
      which include changed lines-to-erase, which avoids erasing lines
      which did not appear in the origial version of the file. (bz
      #949)
    * Previously, when a normal error occurred while prepping sources
      for cooking (extracting sources from source archives, for
      example), conary would treat it as a major internal error.  Now
      the error message is simply printed to the screen instead.
    * A typo in a macro will now result in a more helpful error
      message.
    * A bug that caused a traceback when performing "conary rq" on an
      x86_64 box with a large installLabelPath where only an x86
      flavor of a trove was available on one label in the
      installLabelPath has been fixed (bz #961).
    * Conary no longer creates a rollback status file when one isn't
      needed.  This allows /var/lib/conarydb to be on read-only media
      and have queries continue to work/.
    * Reworked "conary remove" to improve error messages and fix
      problems with multiple files being specified, broken symlinks,
      and relative paths (bz #853, #854)
    * The mirror script's --test mode now works correctly instead of
      doing a single iteration and stopping.

Changes in 1.0.11:
  o Client Changes:
    * Conary will now allow generic options to be placed before the command
      you are giving to conary.  For example, 'conary --root=/foo query'
      will now work.
    * the remove command no longer removes file tags from files for no good 
      reason
    * rollbacks now restore files from other troves which are replaced as part
      of an update (thanks to, say, --replace-files or identical contents)
    * --replace-files now marks files as owned by the trove which used to
      claim them
    * You can now kill conary with SIGUSR1 to make conary enter a debugger
      when you Ctrl-C (or a SIGINT is raised)
    * --debug-all now enters a debugger in more situations, including option
      parsing fails, and when you hit Ctrl-C.
    * added ccs2tar, which will convert most absolute changesets (like those
      that cook produces) into tarballs
    * Troves now don't require dependencies that are provided by themselves.
      As troves are built with this new behavior, it should significantly speed
      up dependency resolution.
    * added a script to recalculate the sha1s on a server (after a label
      rename, for instance)
    * added a script to calculate an md5 password (for use in an info recipe,
      for example)

  o Build Changes:
    * Conary now supports a saltedPassword option to r.User in user info-
      packages.  Full use of this option will require that a new shadow package
      be installed.

  o Bug Fixes:
    * command-line configurations now override context settings

  o Build Changes:

Changes in 1.0.10:
  o Client Changes
    * Given a system based on rPath linux where you only installed
      !smp kernels, conary would eventually start installing smp
      kernels on your system, due to the way the update algorithm
      would determine whether you should install a newly available
      trove.  Conary now respects flavor affinity in this case and
      does not install the smp kernel.
    * Mirror configuration files can now specify uploadRateLimit and
      downloadRateLimit.
    * Updates utilizing changeset files are now split into multiple
      jobs properly, allowing changeset files which create users to
      work proprely.
    * "conary rollback" now displays progress information that matches
      the "conary update" progress information.
    * added --with-sources option for clone

  o Bug Fixes:
    * A bug that caused an assertion error when switching from an
      incomplete trove to a complete trove has been fixed.
    * A bug in perl dependencies that caused extra directories to be
      considered part of the dependency has been fixed.
    * A bug affecting updates where a pinned, partially installed
      package was supposed to be updated due to dependency resolution
      has been fixed.
    * A bug that prevented updates from working when part of a locally
      cooked package was replaced with a non-locally cooked component
      has been fixed.  The bug was introduced in Conary 1.0.8.
    * A bug that caused a segfault when providing an invalid type to
      StringStream has been fixed.
    * The troveInfo web page in the repository browser now displays
      useful error messages instead of traceback messages.  The
      troveInfo page also handles both frozen and non-frozen version
      strings.
    * A bug that caused conary to download unnecessary files when checking out
      shadow sources has been fixed.
    * A bug that caused "cvc rdiff" between versions of a trove that
      were on different hosts to fail has been fixed.
    * Fixed a bug when determining local file system changes involving a file 
      or directory with mtime 0.
    * The --signature-key option was restored

Changes in 1.0.9:
  o Client Changes:
    * A new dependency resolution method has been added which can be turned
      on by setting resolveLevel to 2 in your conarycfg:  If updating trove 'a'
      removes a dependency needed by trove 'b', attempt to update 'b' to
      solve the dependency issue.  This will allow 'conary update conary'
      to work as expected when you have conary-build installed, for example.
    * Switched to using more of optparse's capabilities, including --help
      messages.
    * One short option has been added, cvc -m for message.

  o Bug Fixes:
    * Recipes that use loadRecipe('foo') and rely on conary to look upstream
      to find their branch now work correctly when committing.
    * A bug affecting systems with multiple groups referencing the same troves,
      where the groups are out of sync, has been fixed.
    * the mirror client now correctly handles duplicate items returned in
      trove lists by older servers
    * A bug that caused the mirror client to loop indefinitely when
      doing a --full-trove-sync has been fixed
    * conary rq --trove-flags will now display redirect info even if you
      do not specify --troves (bug #877)
    * dep resolution now support --flavors --full-versions output (bug #751)
    * cvc merge no longer tracebacks if files were added on both upstream
      and on the shadow
    * admin web access for the server doesn't require write permission for
      operations which also require admin access (bug #833)
    * A bug that caused r.remove() in a group to fail if the trove being
      removed was recursively included from another group has been fixed.
    * Conary update tmpwatch -tmpwatch:debuginfo will now erase 
      tmpwatch:debuginfo.
    * An ordering bug that caused info packages to not be updated with their
      components has been fixed.
    * Updates will now happen in a more consistent order based on an
      alphabetic sort.
    * the repository server now handles database deadlocks when committing
       changesets
  o Server Changes:
    * getNewSigList and getNewTroveList could return troveLists with
      duplicate entries

  o Documentation Changes:
    * The inline documentation for recipes has been significantly
      improved and expanded, including many new usage examples.

Changes in 1.0.8
  o Client changes:
    * Conary will now replace symlinks and regular files as long as their
      contents agree (bug #626)

  o Bug Fixes:
    * An error in the method of determining what local changes have been 
      made has been fixed.

Changes in 1.0.7:
  o Client changes:
    * A better method of determining what local changes have been made to a
      local system has been implemented, improving conary's behavior when
      updating.

  o Bugfixes:
    * A bug that caused the user to be prompted for their OpenPGP
      passphrase when building on a target label that does not match
      any signatureKeyMap entry has been fixed.  Previously, if you
      had a signatureKeyMap entry for conary.example.com, and your
      buildLabel was set to conary.example.com@rpl:devel, you would be
      prompted to enter a passphrase even when cooking locally to the
      local@local:COOK label.
    * Dependency resolution will no longer cause a trove to switch
      branches.
    * If a component is kept when performing dependency resolution
      because it is still needed, it's package will be kept as well if
      possible.
    * "conary q --path" now expands symlinks found in the path to the
      file in question. (bug #855)
    * Committing a changeset that provided duplicate file streams for
      streams the server previously referenced from other servers no
      longer causes a traceback.
    * Conary's patch implementation how handles patches which are
      already applied. (bug #640)
    * A server error triggered when using long flavor strings in
      server queries has been fixed.

  o Build fixes:
    * Group cooking now produces output to make it easier to tell what
      is happening.  The --debug flag can be used to get a more
      detailed log of what troves are being included.

  o Server changes:
    * The server traceLog now logs more information about the
      repository calls


Changes in 1.0.6:
  o Repository changes:
    * The commitaction script now accepts the standard conary arguments
      --config and --config-file.

  o Bugfixes:
    * cvc merge on a non-shadow no longer returns a traceback (bz# 792),
      and cvc context foo does not return a traceback when context foo does
      not exist (bz #757)  Fixed by David Coulthart.
    * A bug that caused new OpenPGP keys to be skipped when troves
      were filtered out during mirroring has been fixed.
    * opening invalid changesets now gives a good error message instead of
      a traceback
    * removed obsolete changemail script
    * Exceptions which display fileId's display them as hex sha1s now
      instead of as python strings
    * A bug where including a redirect in a group that has autoResolve 
      caused conary to traceback has been fixed.
    * A bug that kept conary from prompting for your password when committing
      has been fixed.
    * A bug that randomized the order of the labels in the  installLabelPath 
      in some error messages has been fixed.

  o Build fixes:
    * The default ComponentSpec for :perl components now include files
      in site_perl as well as in vendor_perl.
    * Ruby uses /usr/share/ri for its documentation system, so all files
      in %(datadir)s/ri are now included in the default :doc ComponentSpec.

Changes in 1.0.5:
  o Performance improvements:
    * The use of copy.deepcopy() has been eliminated from the
      dependency code.  The new routines are up to 80% faster for
      operations like DependencySet.copy().
    * Removing files looks directly into the file stream of the file
      being removed when cleaning up config file contents rather than
      thawing the full file stream.
    * Getting a single trove from the database without files returned file
      information anyway
    * Trove.applyChangeSet() optionally skips merging file information
    * Cache troves on the update/erase path to avoid duplicate fetchs from
      the local database

  o Bugfixes
    * Installing from a changeset needlessly relied on troves from the 
      database having file information while processing redirects
    * Extraneous dependency cache checks have been removed from the
      addDep() path.
    * When removing files, conary now looks up the file flags directly
      in the file stream in order to clean up config file contents.
      Previously the entire file stream was thawed, which is much more
      resource intensive.

  o Build fixes:
    * r.addArchive() now supports rpms with bzip2-compressed payloads.

Changes in 1.0.4:
  o Performance improvements:
    * The speed of erasing troves with many dependencies has been
      significantly improved.
    * The join order of tables is forced through the use of
      STRAIGHT_JOIN in TroveStore.iterTroves() to work around some
      MySQL optimizer shortcomings.
    * An --analyze command line option has been added to the
      stand-alone server (server.py) to re-ANALYZE the SQL tables for
      MySQL and SQLite.  This can significantly improve repository
      performance in some cases.
    * The changes made to dependency string parsing were a loss in
      some cases due to inefficiency in PyArg_ParseTuple().
      Performance sensitive paths in misc.c now parse the arguments
      directly.

  o Bugfixes:
    * An Apache-based conary repository server no longer logs
      tracebacks in error_log when a client disconnects before all
      data is sent.
    * A bug that caused cross repository commits of changesets that involved
      a branched trove to fail in some cases has been fixed.
    * If an entitlement is used for repository access, it is now sent
      over HTTPS instead of HTTP by default.
    * The conary emerge command no longer attempts to write to the root
      user's conary log file.
    * conary showcs --all now shows not-by-default troves.
    * Previously, there was no way using showcs to display only the troves
      actually in a changeset - conary would by default access the repository
      to fill in any missing troves.  Now, you must specify the
      --recurse-repository option to cause conary to search the repository
      for missing troves.  The --trove-flags option will now display when a
      trove is missing in a changeset.
    * A bug that caused showcs --all to display file lists even when --ls
      was not specified has been fixed.
    * When mirroring, you are now allowed to commit a trove that does
      not have a SHA1 checksum set.  This is an accurate replication
      of the data coming from the source repository.
    * A bug affecting multiple uses of r.replace() in a group recipe has been
      fixed.
    * A bug that caused components not to be erased when their packages were 
      erased when a group referencing those packages was installed has been 
      fixed.

Changes in 1.0.3
  o Client changes:
    * Conary displays full paths when in the error message generated
      when it can't open a log file rather than leaving out the root 
      directory.

  o Performance improvements:
    * A find() class method has been added to StreamSet which enables
      member lookups without complete thawing.
    * The code path for committing filestreams to repositories now
      uses find() to minimize file stream thaws.
    * DBstore now supports precompiled SQL statements for SQLite.
    * Retrieving troves from the local system database no longer
      returns file information when file information is not requested.
    * Dependencies, dependency sets, StreamCollections, file
      dictionaries, and referenced file lists now use C parsing code
      for stream thawing.
    * Extraneous trove instantiations on the system update path have
      been eliminated.
    * Adding troves to the local database now uses temporary tables to
      batch the insertions.

  o Bugfixes:
    * A bug that caused a mismatch between file objects and fileIds
      when cloning a trove has been fixed.

Changes in 1.0.2:
  o Bugfixes:
    * A bug that caused redirects to fail to build when multiple
      flavors of a trove exist has been fixed.
    * A bug with cooking flavored redirects has been fixed.
    * The cvc command no longer enforces managed policy with --prep.
    * A bug that caused disttools based python packages to be built as
      .egg files has been fixed.  This bug was introduced in conary
      0.94.
    * A bug that prevented checking in a recipe that deleted policy
      has been fixed.
    * A bug that prevented entitlements from being recognized by an
      Apache conary repository server when no username and password
      were set for a server has been fixed.
    * A bug that prevented errors from being returned to the client
      if it attempts to add an invalid entitlement key or has
      insufficient permission to add the entitlement key has been
      fixed.  An InvalidEntitlement exception has been added.
    * A repository bug prevented the mirror client from obtaining a
      full list of new troves available for mirorring has been fixed.
    * A bug in cooking groups caused the groups resulting from an
      r.addAll() to not respect the original group's byDefault
      settings in some cases has been fixed.

Changes in 1.0.1:
  o Database schema migration
    * Over time, the Conary system database schema has undergone
      several revisions.  Conary has done incremental schema
      migrations to bring old databases in line with the new schema as
      much as possible, but some remnants of the old schema remain.
      When Conary 1.0.1 runs for the first time, the database will be
      reloaded with a fresh schema.  This corrects errors that can
      occur due to incorrect SQL data types in table definitions.  An
      old copy of the database will be saved as "conarydb-pre-schema-update".

Changes in 1.0:
  o Bugfixes
    * A bug that allowed a group to be installed before children of
      its children were installed has been fixed.  This ensures this
      if a an update is partially completed, it can be restarted from
      where it left off.
    * A bug in python dependencies that sometimes resulted in a plain 
      python: __init__ dependency has been fixed.
    * A bug that dropped additional r.UtilizeUser matches for a file after
      the first one has been fixed.
    * Accessing a repository with the wrong server name no longer
      results in an Internal Server Error.  The error is marshaled
      back to the client.

Changes in 0.97.1:
  o Bugfixes
    * A bug has been fixed that allowed the "incomplete" flag to be
      unset in the database when applying changesets of troves that
      have no "incomplete" flag.  This resulted in "StopIteration"
      exceptions when updating the trove.
    * A bug has been fixed in the code that selects the OpenPGP key
      to be used for signing changesets at cook time.

Changes in 0.97:
  o Client changes:
    * All troves that are committed to repository through commits,
      cooks, branches, shadows, and clones, now always have SHA1
      checksums calculated for them.
    * Trove objects now have a version number set in them.  The
      version number is increased when the data types in the Trove
      object are modified.  This is required to ensure that a Conary
      database or repository has the capability of storing all the
      information in a Trove.  All trove data must be present in order
      to re-calculate SHA1 checksums.  If a local system understands
      version 1 of the Trove object, and a repository server sends a
      changeset that contains a version 2 Trove, an "incomplete" flag
      will be set for trove's entry in the database.  When accessing
      that trove later for merging in an update, the client will go
      back and retrieve the pristine Trove data from the repository
      server so it will have all the data needed to preform three way
      merges and signature verification.

  o Repository changes:
    * Repositories will now reject commits whose troves do not have
      correct SHA1 checksums.

Changes in 0.96:
  o Client changes:
    * conary rq now does not use affinity by default, use --affinity to turn
      it on.  The rq --compatible-troves flag has disappeared.  Now 
      you can switch between displaying all troves that match your system 
      flavor and that match affinity flavor by switching between
      --available-troves with and without the --affinity flag.
    * conary q now displays installed, not by default troves by default,
      but skips missing troves.
    * Fixed an update bug where updating an x86 library on an x86_64 system
      would cause conary to switch other x86_64 components for that library
      to x86 versions.
    * update job output is compressed again
    * Fixed an update bug where if you had made a local change to foo, and then 
      updated a group that pointed to an earlier version of that trove,
      the trove could get downgraded

  o Other changes:
    * Mirroring now mirrors trove signature

Changes in 0.95:
  o Client changes:
    * The "conary verify" command now handles non-regular files with
      provides and requires (for example, symlinks to shared libraries
      that provide sonames).
    * The "conary showchangeset" command now takes --recurse and
      --no-recurse arguments.
    * All info-* packages are now updated in their own individual jobs;
      this is required for their dependencies to be reliable.
    * The conary syncchildren command now will install new packages
      when appropriate.

  o Repository changes:
    * Additional logging has been added to the repository server.
      Logging is controlled by the "traceLog" config file variable,
      which takes a logging level and log path as arguments.
    * Conary now detects MySQL Database Locked errors and will retry
      the operation a configurable number of times.  The "deadlockRetry"
      configuration variable controls the number of retries and
      defaults to 5.

  o Build changes:
    * Conary now uses site.py to find all possible correct elements of
      sys.path when generating python provides and requires.  Previously,
      new elements added via .pth files in the package being built would
      be ignored for that package.
    * The PythonSetup() build action now works properly with setup.py
      files that use "from setuptools import..." instead of "import
      setuptools".

  o Other changes:
    * The conarybugz.py script has been restored to functionality by
      moving to the conaryclient interface for accessing the
      repository.

Changes in 0.94:

  o Redirects no longer point to a specific trove; they now redirect
    to a branch. The client chooses the latest version on that branch
    which is compatible with the local system.

  o Bug Fixes
    * A bug in getNewTroveList() that could cause duplicate
      troves to be returned has been fixed.
    * A bug that caused a repository server running under Apache to
      fail with an Internal Server Error (500) when a client requested
      a changeset file that does not exist has been fixed.
    * Conary no longer displays an error when attempting to write to a
      broken pipe.  (bug #474)
    * Conary now respects branch affinity when moving from old-style
      groups to new-style groups.

  o Client changes:
    * The query/repquery/showcs command line options have been
      reworked.  See the conary man page for details.
    * When "cvc merge" is used to merge changes made on the parent
      branch with changes made on a shadow, conary now records the
      version from the parent branch that was used for the merge.
      This is required to allow conary to handle changing the upstream
      version on a shadow.  It is also useful for accounting
      purposes.  (bug #220)
    * "conary emerge" can now be performed on a recipe file.
      Previously you were required to emerge from a repository. (bug
      #526)
    * Progress is now displayed as conary applies a rollback. (bug #363)
    * Java, Perl, and Python dependencies are now enforced by default.

  o Build changes
    * PythonSetup() no longer passes the --single-version-externally-managed
      argument to setup.py when it uses distutils instead of setuptools.

Changes in 0.93:
  o Bug Fixes
    * A bug in the "conary verify" code sometimes resulted in an
      unhandled TroveIntegrity exception when local modifications were
      made on the system. (bug #507)
    * Usernames and passwords with RFC 2396 reserved characters (such
      as '/') are now handled properly. (bug #587)

  o Server changes
    * Standalone server reports warnings for unsupported configuration options
      instead of exiting with a traceback.
    * Compatibility for repositoryDir has been removed.
    * A bug caused queries for multiple flavors of the same trove
      to return incorrect results has been fixed.
    * Apache hooks now ignore IOErrors when writing changesets to the
      client.  These normally occur when the client closes the
      connection before all the data is sent.

  o Client changes
    * SHA1 checksums are now computed for source checkins and local
      change set commits.
    * Flavor affinity is now more relaxed when updating troves.  For
      example, if you have a trove with flavor that requires sse2 but
      your system flavor is ~!sse2, conary will only prefer troves
      with sse2 enabled instead of requiring it.

  o Build changes
    * PythonSetup() now correctly requires python-setuptools:python
      instead of python-setuptools:runtime.
    * Automatic python dependency provision now searches more directories
      to better support multilib python.
    * Conary now defaults to building in ~/conary/builds instead of
      /var/tmp/conary/builds, and caching in ~/conary/cache instead
      of /var/cache/conary.

Changes in 0.92:
  o Package Building Changes:
    * Conary policy has been split out into the conary-policy package.
      (Some policy was left in conary proper; it is needed for
      internal packaging work.)
    * Conary prints out the name of each policy as it runs, making it
      possible to see which policies take the most time.
    * BuildLog files no longer contain lines that end with \r.
    * A new 'emergeUser' config item has been added.  Conary will
      change to this user when emerging packages as root.
    * --no-deps is now accepted by 'conary emerge'.

  o Group Building Changes:
    * A bug has been fixed in dependency checking when using
      autoResolve where deleted weak troves would be included in
      autoResolve and depChecks.

  o Client changes:
    * Conary can now rate limit uploads and downloads.  The rate limit
      is controlled by the "uploadRateLimit" and "downloadRateLimit"
      configuration variables, which is expressed in bytes per second.
      Also, Conary displays the transfer rate when uploading and
      downloading.  Thanks to Pavel Volkovitskiy for these features.
    * The client didn't write config files for merged changesets in
      the right order, which could result in changesets which could
      not be committed to a repository.
    * Fixed a bug in the update code caused conary to behave
      incorrectly when updating groups.  Conary would install
      components of troves that were not installed.

  o General Bug Fixes
    * Conary did not include the trove sha1 in the troveinfo diff
      unconditionally.  This prevents clients from being able to
      update when a repository is forced to recalculate sha1
      signatures.

Changes in 0.91:
  o Bugfixes
    * A bug was fixed the code that freezes path hashes.  Previously,
      path hashes were not sorted in the frozen representation.  Code
      to fix the frozen path hashes in databases and repositories has
      beed added.
  o Build
    * added cleanAfterCook config that controls whether conary tries to
      clean up after a successful build

Changes in 0.90.0:
  o Code Structure/Architecture Changes:
    * Conary now has the concept of "weak references", where a weak reference
      allows conary to be able to recognize the relationship between a
      collection and the children of collections it contains.  This allows
      us to add several new features to conary, documented in Client and Build
      changes.
    * SQL operations have been migrated to the dbstore driver to allow
      for an easier switch of the database backends for the server side.
    * Various query and code structure optimizations have been
      implemented to allow running under MySQL and PostgreSQL.

  o Documentation Changes:
    * Added summaries about updateall in the conary man page and added
      information about the command-line options for conary rq.
    * Clarified behavior of "conary shadow --source-only" with respect to
      rPath bug #500.
    * Added synonyms for cvc and conary commands which have shortcuts
      (ex: checkout and co).
    * Added man page entry about cvc clone.

  o Package Building Changes:
    * Build logs now contain unexpanded macros, since not all macros
      may be defined when the build log is initially created.
    * The emerge command can now accept version strings.
    * The RemoveNonPackageFiles policy now removes fonts.cache*,
      fonts.dir, and fonts.scale files, since they are always
      handled by tag handlers.
    * The Make() build action can now take a makeName keyword argument
      for cases when the normal Make() handling is exactly right but
      a different make program is required (nmake, qmake, etc.).
    * The new PythonSetup() build action uses very recent versions
      of the python setuptools package to install python programs
      which have a setup.py that uses either the old disttools or
      new setuptools package.
    * fixed bug #bz470: loadInstalled('foo') will now work when you have
      installed a local cook of foo.

  o Group Building Changes:
    * add() now takes a "components" option.  r.add(<package>,
      components=['devel', 'runtime'])  will install <package>, but only the
      'runtime' and 'devel' components of <package> by default.
    * remove() can now 'remove' troves within child troves.
    * When a component is added, (either via r.add() or dep resolution)
      is automatically added as well (though not all its sibling components)
    * A new r.removeComponents(<complist>) command has been added.  It
      allows you to create a group where all devel components are
      byDefault False, for example: r.removeComponents(['devel',
      'devellib']).
    * The installPath used to build a group in is now stored in troveInfo.
    * r.addAll() now recurses through all the included groups
      and creates local versions of them as well by default.
    * A new r.replace(<name>, <newversion>, <newflavor>) command has
      been added.  It removes all versions of name from all groups in
      the recipe and replaces them with the version found by searching
      for newVersion, newFlavor.

  o Client Changes:
    * When committing source changes in interactive mode, conary will ask you
      you to confirm the commit.
    * A new configuration option, autoResolvePackages, tells conary to install
      the packages that include the components needed for dep resolution.
    * You can now install locally cooked groups.
    * If foo is a redirect to bar, and you run 'conary update foo' when
      foo is not installed on your system, conary will act as if you had
      typed 'conary update bar'.  Previously, it would act as if you had typed
      'conary update bar --no-recurse'.

  o Config Changes:
    * Conary config handling now supports comments at the end of config lines.
      # can be escaped by a \ to use a literal # in a configuration option.
    * Default macros used in cooking are now stored in /etc/conary/macros.
      The 'defaultMacros' parameter determines where cvc searches for macro
      definitions.
    * Conary configuration now searches for configuration files in 
      /etc/conary/conf.d/ after reading in /etc/conaryrc

  o Server Changes:
    * Creating changesets atomically moves complete changesets into place.
    * The contents store no longer reference counts entries.
    * Added support for trove marks to support mirroring.  A client
      can use a trove mark to ask the server for any trove that has
      been added since the last trove mark mirrored.
    * Added the hasTroves() interface to support mirroring.  This allows
      the mirror client to make sure that the target mirror does not
      already have a trove that is a candidate for mirroring from the
      source repository.
    * Added support for traceback emails from the repository server.
    * The repository contents store was reworked to avoid reading
      precompressed gzipped data twice (once to double check the uncompressed
      contents sha1 and once to copy the file in place).
    * We have changed the way schema creation and migration is handled
      in the repository code. For administrative and data safety reasons,
      schema upgrades and installs can be performed from now on only by
      running the standalone server (conary/server/server.py --migrate),
      thus avoiding race conditions previously created by having multiple
      Apache processes trying to deal with the SQL schema updates.

   o Command Changes
    * A new script that mirrors repositories has been added.  It is in
      the scripts/ directory in the source distribution of Conary.

Changes in 0.80.4:
  o Build Changes:
    * PackageRecipe has been changed to follow our change to split
      conary into three packages.
    * x86_64 packaging elimintated the conary:lib component to follow x86
      (those files now belong in conary-build:lib)

Changes in 0.80.3:
  o Client Changes:
    * The internal branch source and branch binary flags were changed
      to a bitmask.
    * The warning message printed when multiple branches match a cvc
      checkout command has been improved.
    * Only interactive mode can create binary shadows and branches, and
      a warning is displayed before they are created (since source branches
      are normally the right thing to use).

  o Build Changes:
    * Files in subdirectories named "tmp" are no longer automatically
      excluded from packaging, except for /tmp and /var/tmp.
    * DanglingSymlinks now traverses intermediate symlinks; a symlink
      to a symlink to a symlink will no longer confuse it.

Changes in 0.80.2:
  o Client Changes:
    * Bugs in "conary update foo=<old>--<new>" behavior have been
      fixed.
    * "cvc co foo=<label>" will now work even if you don't have a
      buildLabel set
    * "conary showcs" will now work more nicely with group changesets.
    * "conary showcs --all" no longer shows ids and sha1s.
    * We now never erase pinned items until they are explicitly unpinned.
    * "conary verify" and "conary q --diff" work again.
    * "conary q tmpwatch --components" will display the components
      installed for a package.
    * The pinTroves config item behavior has been fixed.  It now
      consistently pins all troves that match a pinTrove line.
    * When a trove is left on the system because of dependency resolution
      during an update, a warning message is printed.
    * Command line configuration, such as --config
      'buildLabel conary.rpath.com@rpl:devel', now overrides context
      configuration.

  o Server Changes:
    * The repository server now retries a request as an anonymous user
      if the provided user authentication information does not allow
      a client request to succeed.
    * When using "server.py --add-user" to add a user to a repository
      server, the user will only be given admin privileges if --admin
      is added to the command line.  Previously, all users added with
      server.py had admin privileges.  Additionally, if the username
      being added is "anonymous", write access is not granted.

  o Build Changes:
    * It is now possible for a recipe to request that specific
      individual requirements be removed from files using the
      exceptDeps keyword argument to r.Requires().  Previously
      you had to accept all the dependencies generated by r.Requires()
      or none of them.
    * r.Replace() now takes a lines=<regexp> argument, to match a line based
      on a regexp.
    * The EnforceJavaBuildRequirements policy has been added.  When
      you are packaging precompiled Java software where you have
      .class/.jar files but no .java files, you can use "del
      EnforceJavaBuildRequirements" to prevent this from policy from
      generating false positives.
    * The EnforceCILBuildRequirements policy has been added.
    * Enforce*BuildRequirements now warn when a package has requirements
      which they don't fulfill themselves and which are not fulfilled by
      the system database.  (for example, soname dependencies from linking
      against libraries that are not managed by Conary on the system.)
    * Automated Perl dependencies have been added, for both provides
      and requires.  They are not yet enforced, in order to give time
      to adapt while perl packages are being re-built.
    * The EnforcePerlBuildRequirements policy has been added.
      Failures found by this policy may be caused by packages on the
      system not having been rebuilt yet with Perl dependencies, but
      could also show bugs in the Perl dependency code.
    * Automated Python dependencies have been added, for both provides
      and requires.  Like Perl dependencies, they are not yet
      enforced.
    * The EnforcePythonBuildRequirements policy has been added, with
      the same caveats as EnforcePerlBuildRequirements.
    * Conary now writes more information about the build environment
      to the build log when cooking.
    * A bug that caused r.Requires('file:runtime') to create a file
      dependency on 'runtime' instead of trove dependency on
      'file:runtime' has been fixed.
    * Java dependencies now properly ignore array elements in all cases,
      removing false Java dependencies like "[[I" and "[[B".


Changes in 0.80.1:
  o Client Changes:
    * User names and passwords are no longer allowed in repository maps;
      "user" configuration entries must be used instead.
    * The clone command now allows you to clone a binary onto the same
      branch, without having to reclone the source.
    * The TroveInfo table on the client is getting corrupted with
      LoadedTrove and BuildReq entries for components.  These entries
      are only valid on packages.  Code was added to catch when this
      happens to aid debugging.  Additionally, Conary will
      automatically remove the invalid entries the first time 0.80.1
      is run.
    * Environment variables are expanded in paths in conary configuration files.
    * localcs now allows the version and flavor to be specified for a trove
    * conary scs --all now behaves the way it used to again
  o Build Changes:
    * Java dependency generation is now enabled; Java dependency enforcement
      is still disabled.
    * The skipMissingSubDir keyword argument now actually works correctly
      when the subdirectory is missing.
  o Common Changes:
    * Entitlement support has been added as an alternate method of
      authentication.

Changes in 0.80.0:
  o Client Changes:
    * The logic for defining updates across a hierarchy has been completely
      replaced. Instead of rigidly following the trove digraph, we flatten
      the update to choose how troves get updated, and walk the hierarchy
      to determine which updates to actually apply.
    * Dependency resolution could include troves which caused duplicate
      removals for the troves those included troves replace
    * Chroot handling was broken in 0.71.2 and prevented the user name
      lookup code for the chroot from exiting back out of the chroot
    * showchangeset on relative changesets now displays them as jobs.
    * query and queryrep now exclude components if they match their
      package name
    * Conary cleans up rollbacks when a changeset fails to apply.
      Previously, an invalid changeset was saved in the rollback
      stack, which made applying it impossible
    * Removed direct instantiation of NetworkRepositoryClient object; it
      should be created by calling ConaryClient
    * repositoryMap should not contain usernames and passwords now; user
      config file option should hold those instead (user *.rpath.org user pass)
    * If a user name is given without a password the password will be prompted
      for if the repository returns a permissions error
    * added --components parameter to q and rq to not hide components
    * conary update --full-versions --flavors now will work as expected
    * fixed a bug with conary erase foo=/branchname
    * When in multi-threaded mode, the download thread now checks to see
      if the update thread wants to exit.  This fixes many of the
      "timeout waiting for download thread to terminate" messages.
    * Fixed bug where conary erase foo --no-deps wouldn't erase a component
      of foo if it was required by something else
  o Build Changes:
    * Dependencies are now generated for Java .class and .jar files.
      They are not yet enforced, to give time to rebuild Java packages.
    * Java dependency generation has been turned off until 0.80.1 in
      order to wait until there is a deployed version of Conary with
      long dependency handling; some .jar files have so many
      dependencies that they overflowed dependency data structures.
    * CheckDesktopFiles now looks in /usr/share/icons for icons, and
      can find icon names without extensions specified.
    * Build actions which take a subDir keyword argument now also can
      take a skipMissingSubDir keyword argument which, if set to True,
      causes the build action to be skipped if the specified subdirectory
      does not exist.  By default, those build actions will now raise
      an error if the directory does not exist, rather than running in
      the wrong subdirectory as they did previously.
    * You can now cook a recipe that has a superclass that is defined
      locally but a has supersuperclass that is in the repository.  Similarly,
      if you have a superclass that is in the repository but a supersuperclass
      locally, conary will find that as well
    * r.Replace with parameters in the wrong order will now behave correctly
    * The automatic :config component for configuration files has been
      disabled because Conary does not handle files moving between
      troves, and config files were being re-initialized when packages
      were updated.
  o Code structure:
    * queryrep, query, showchangeset, and update --info all use the same
      code to determine how to display their data.  Display.py was changed
      to perform general display operations.
    * query.py added
    * added JobSource concept for searching and manipulating lists of jobs.
    * moved datastore.py into repository module
    * Stubs have been added for adding python and perl dependencies, and
      the stubs have been set to be initially ignored.
    * The internal structure for conary configuration objects has changed
    * A new DYNAMIC size has been added to the StreamSet object.  This will
      cause StreamSet to use either a short or long int to store the size
      of the frozen data that is included in a frozen StreamSet, depending
      on the size of the data being stored.

Changes in 0.71.2
  o Client Changes:
    * The update-conary option has been renamed updateconary per
      bugzilla #428
    * buildPath can be set in contexts
    * cvc co <foo> will work even if there are two foos on the same label with
      different branches.  In that case, it will warn about the older foo
      which it doesn't check out
    * Test mode didn't work for updates and erases which were split into
      multiple jobs
  o Build Changes:
    * Combined the EtcConfig and Config policies, and deprecated
      the EtcConfig policy.
    * All config files default to being put into a :config component.
      This is overridden by any ComponentSpec specifications in the recipe.
    * A use flag has been added for xen defaulting to 'sense prefernot'.  This
      flag should be used to specify flavors for xen domU builds where special
      provisions are made for paravirtualized domU.
    * Added new CheckDesktopFiles policy to catch some more common errors
      in .desktop files.  (For now, it looks for common cases of missing
      icons; more may be added over time.)
    * The Requires policy now interprets synthetic RPATH elements (passed in
      with the rpath= keyword argument) as shell-style globs that are
      interpreted relative first to the destdir and then to the system.

Changes in 0.71.1:
  o Server Changes
    * Added iterTroves() call which iterates over large numbers of troves
      much more efficiently than a single getTrove() call would.
    * Split out FileRetriever object to allow file information to be pulled
      from the repository inside of an iterTroves() loop
    * The web interface shows the troves contained in a group trove instead
      of trying to list all files in a group.
  o Client Changes
    * Config file options that take a path as a value now support ~ for
      home directory substitution
    * Trove.diff() returns a standard job list instead of the previous
      only-used-here format
    * /var/log/conary tracks all update, remove, rollback, and erase events
    * Progress output is simplified when stdout is not a tty (no line
      overwrites)
    * Tracebacks during logged commands get copied to the log
    * Code which checked to see if a shadow has been locally modified didn't
      work for shadows more than a single level deep
    * When you are installing from changesets using --from-files, other troves
      in the changesets can be used for dependency resolution
  o Build Changes (cvc)
    * Additional calls are emulated by the filename_wrapper for the
      r.Run calls.
  o Code Structure
    * Split build/recipe.py into several smaller files
    * Moved OpenPGP keyTable access up call stack so that it can now be
      accessed outside of kid templates.
    * Move epdb code into its own package

Changes in 0.71.0:
  o Code Structure
    * conary now imports all python modules from a toplevel "conary"
      module.  This prevents conary from polluting the module namespace.
  o Client Changes
    * Clone didn't handle shadow version numbers correctly (and could create
      inconsistent version numbers)

Changes in 0.70.5:
  o Client Changes
    * Files changing to config files across distributed repositories now works.
    * The update code uses more consistent use of trove sources, and only
      makes explicit calls to the repository if asked.  This should make it
      possible to create interesting update filters.
    * Clone updated sequences it was iterating over, which is generally
      a bad idea (and caused clone to commit inconsistent troves)
  o Build Changes (cvc)
    * Locally cooked filesets now include file contents, making the
      filesets installable.
    * Fileset cooks now retrieve all of the file objects in a single
      network request per repository.
    * The new NormalizeLibrarySymlinks policy runs the ldconfig program
      in all system library directories.  This ensures that all the
      same symlinks that ldconfig would create when the shlib tag handler
      runs are packaged.  It also warns if ldconfig finds missing files.
    * New argument to r.Run(): "wrapdir" keyword argument behaves much
      like "filewrap" but takes a string argument, which limits the scope of
      %(destdir)s relocation only to the directories under the specified
      wrapdir, which is interpreted relative to %(destdir)s.  Works best
      for applications that install under one single directory, such
      as /opt/<app>
    * Clone, branch, and shadow all take --info now instead of --test
    * ELF files that dlopen() libraries can now be provided with
      synthetic soname dependencies with
      r.Requires('soname: libfoo.so', '/path/to/file')
    * r.Requires now enforces that packages that require a file and
      include that required file must also explicitly provide it. (bz #148)
  o Server Changes
    * Packages added to the repository are checked to ensure the version and
      flavor of all referenced components are the same as for the package

Changes in 0.70.4:
  o Client Changes
    * The trove that satisfies a dependency that is broken by erase is
      now displayed in the "Troves being removed create unresolved
      dependencies" message.
    * Components are now displayed on the same line as their parent
      package in "conary update" output.
    * A new 'interactive' option has been added to conary configuration.
      When set to true, conary will display info about clone, branch,
      update, and erase operations, and then ask before proceding.
  o Build Changes (cvc)
    * The CompilePython action has been fixed to accept macros at the
      beginning of its arguments, fixing a bug new in Conary 0.70.3.
    * The Requires policy can now be given synthetic RPATH elements;
      this is useful when programs are only intended to be run under
      scripts that set LD_LIBRARY_PATH and so do not intrinsically have
      the information they need to find their libraries.
    * Added --test to clone, branch, and shadow commands
    * Clone now supports --skip-build-info for less rigid version checks
      on cloned troves
    * Fixed usage message to better reflect reality
    * Cloning to a branch which already has a version with a compatible
      flavor now works.
    * cpio archive files are now supported for r.addArchive()
  o Repository Changes
    * The repository now serves up stored OpenPGP keys as a "Limited
      Keyserver"; users can retrieve keys, but not search or browse them.
      The keys are available via /getOpenPGPKey?search=KEY_ID. This
      is meant only to allow conary to automatically retrieve OpenPGP
      keys used to sign packages.

Changes in 0.70.3:
  o Client Changes (conary)
    * Conary now works harder to avoid having separate erase/installs,
      instead preferring to link those up into one update when possible.
    * Conary configuration now supports contexts.  Contexts are defined in
      sections starting with a [<name>] line, and provide contextual
      configurations for certain variables, defined in the man page.  All
      configuration options after the [<name>] will be associated with that
      context, and will override the default configuration when that context
      is active.  The current context can be selected by using the --context
      parameter, or by setting the CONARY_CONTEXT environment variable.
    * 'conary config --show-contexts' will display the available contexts
  o Build Changes (cvc)
    * A local cook of a trove foo will ensure that the changeset created is
      installable on your local system, by making sure the version number
      created is unique.
    * The builddir is no longer allowed to appear in ELF RPATHs.
    * The build documentation strings have been significantly updated
      to document the fact that for most strings, a relative path
      is relative to the builddir, but an absolute path is relative
      to the destdir.
    * The ManualConfigure action now sets the standard Configure
      environment.
    * cvc will allow you to cook a trove locally even when you are unable
      to access the trove's source repository
  * Common Changes:
    * Version closeness was improperly measured for troves on different
      branches when then label structure was identical
  o Repository Changes
    * Repository now has a config flag called requireSigs. Setting it to
      True will force all troves to have valid package signatures.  Troves
      lacking this will be rejected.  Enabling this option prevents the
      generation of branches, shadows, or clones since these troves are not
      signed.  It is not recommended that this option be enabled until the
      infrastructure is in place to provide package signatures for all types
      of troves.

Changes in 0.70.2:
  o Client Changes (conary)
    * GnuPG compatible trust metrics for OpenPGP Keys now exists. This
      makes it possible for conary clients to refuse troves that
      aren't properly trusted. The metrics currently in place mimic
      gpg behavior.
    * Running "conary update" in a directory that does not exist no
      longer fails with an error (bugzilla #212).  Note that "cvc
      update" still requires that the current working directory exists
      of course.
    * HTTP error conditions are handled more gracefully when commiting
      a change set. (bugzilla #334)
    * conary more reliably sets a non-zero exit status when an error
      occurs. (bugzilla #312)
    * When performing an update of a group that adds a trove foo,
      search the system for a older version of foo to replace if the
      original update command found a replacement by searching the
      system.
    * New option, "conary update-conary" has been added in an attempt
      to provide a workaround for future drastic protocol revisions
      such as what happened for 0.70
    * Methods for parsing command line update request and changeset requests
      have been added to conaryclient.cmdline
    * A metric for the distance between arbitrary versions on different
      branches has been added, and the code which matches troves changes
      between collections uses this code to give well-defined matches
      for all cases.
    * Rollbacks are now listed with the most recent on top
    * Troves which a group operation tries to remove will be left behind
      if they satisfy dependencies for other troves
    * updateall command respects pins on top-level troves
    * Dependency resolution no longer blows away pinned troves
    * conary update now takes a changeSpec, allowing you to specify both
      the version to remove and the update version, like
      'conary update foo=2.0--3.0'

  o Build Changes (cvc)
    * cvc more reliably sets a non-zero exit status when an error
      occurs. (bugzilla #312)
    * Building groups w/ autoResolve displays the revision of the
      troves which are being included
    * The change to automatically split up hardlink groups into
      per-directory hardlink groups has been reverted.  Instead,
      Conary enforces that link groups do not cross directories, but
      provides an exception mechanism for the rare cases where it is
      appropriate to do so.  The old LinkCount policy was renamed
      LinkType, and the new policy enforcing link group directory
      counting is now called LinkCount.
    * The NormalizeCompression policy no longer causes an error if you
      have two files in the filesystem that differ only by the .gz or
      .bz2 extension.
    * The Provides policy will not longer automatically provide soname
      dependencies for executable files that provide sonames.  A few
      executables do provide sonames, and 0.70.1 provided them as
      harmless extraneous provisions.

   o Repository Changes
     * A new getConaryUrl() method has been implemented to support the
       "conary update-conary" feature
     * Exception handling has been re-worked.  All exception classes
       that are marshaled back to the client are now in the
       repository.errors module.  Some of the most commonly used
       exception classes have been included in their previous modules
       for compatibility until code can be modified to use the new
       repository.errors module.

Changes in 0.70.1:
  * Collection merging didn't handle (admittedly obscure) cases where
    a component on the local system was updated to a new version of a
    trove, and updating that package also tries to update to that version
    but using a different path
  * Redirects are allowed in group cooking as long as the target of the
    redirect is also specified in the group (this allows cleaner handling
    when trying to clean up after label multiplicity)
  * Shorten display for versions and flavors in internal debugging output.
    Make str() output for versions and flavors return formatted strings.
  * ELF files finding non-system libraries via an RPATH did not always
    have the path to the library encoded in their dependency requirement,
    depending on whether the package also included some other (unrelated)
    non-system library.  Futhermore, system paths encoded in an RPATH were
    incorrectly honored.  Both of these bugs have been fixed.
  * Ownership policy now uses macros in the user and group definitions.
  * Symbolic links to shared libraries can now provide path-encoded
    soname dependencies (only manually, never automatically).
  * Removed outdated code with convoluted code for preventing providing
    soname dependencies in some cases; that code has been functionally
    replaced by limiting automatic soname dependencies to system library
    directories.
  * Instead of complaining about hardlinks spanning directories, Conary
    simply creates one link group per directory per hardlinked file.
  * Fixed bug which made source commits fail on cloned source troves

Changes in 0.70.0:
  o The client and server protocol versions have been changed and
    the filecontainer version number updated.
    * Upgrading from previous versions of Conary to 0.70.0 will
      require downloading a old-format changeset file from
      ftp://download.rpath.com/pub/conary/
    * Adding path hash data to TroveInfo overflowed the amount of
      storage space available in a StreamSet when a trove contained
      several thousand files.  In order to accommodate larger data
      stored in StreamSets, we have changed the way data sizes are
      handled.
    * With the changes to StreamSet, LargeStreamSet is obsolete.
      Changeset files used to used LargeStreamSet to represent data.
      Since we now just use a StreamSet, the changeset file format
      changed.
    * Since this version of Conary is incompatible with previous
      versions, we took this opportunity to do database and repository
      migrations that will allow us to make significant code cleanups
      in the near future.

 o Other smaller changes
    * Conary now does the right thing if the same trove is listed
      twice in an update due to recursion (it checks for duplicate
      installs of the same trove).
    * A bug where None would show up in CONARY files when an
      autosource file changed contents but did not change names has
      been fixed.

Changes in 0.62.16:
  * The "conary update" and "conary erase" commands now display the actions
    they take as they run (similar to --info output).
  * The --info output for "conary erase" and "conary update" has been
    reworked to be more user-friendly.
  * Added new conaryrc option signatureKeyMap to choose which signature
    to use when signing based on the label.
  * Fixed a bug where conary would only sign the last trove listed,
    instead of signing all troves listed.
  * The ComponentRequires policy now makes :devellib components require
    :data components if they exist.
  * Don't check for bucket conflicts when resolving during group cooks - if we
    want to check for bucket conflicts in groups, it will be readded in a more
    general way.
  * Removed extra freezes and thaws of files for a 8% improvement in install
    time for absolute change sets (at the cost of some memory, but thanks
    to splitting transactions this should be a good trade off).
  * Added removeIfExist call to miscmodule for some peformance improvement.
  * ELF files that find non-system libraries via an RPATH now have the path
    to the library encoded in their dependency requirement, matching the
    path encoded in the dependency provision.  Before this, the RPATH
    was ignored and the path encoding was only guessed within one source
    package.
  * The LinkCount policy now enforces the requirement that hardlink groups
    contain only files in the same directory as each other; no hardlinks
    between files in different directories are allowed.
  * When updating a group across branches, if a subtrove within the update has
    already been manually moved to the new branch by the user, conary will
    recognize this and sync that trove with the group
  * A new "closed" configuration variable has been added to the
    apache-based networked repository server.  When set, the server
    will always raise a "RepositoryClosed" exception when a client
    attempts to access it.  The configuration variable is a string.
    The string will also be returned to the client.
  * Removed install buckets and replaced with comparisons of hashed path
    values to determine trove compatibility.
  * If a trove is included in an update twice, once directly, and once
    implicitly through recursion, ignore the recursive update.
  * More constraints added to the repository schema
  * Added hasTrove to Items table for faster trove names check

Changes in 0.62.15:
  * The MakeDevices() policy now accepts mode= as a named argument.
  * Added (undocumented) --debug (prints debugging output),
    switched old (undocumented) --debug to now be --debugger (starts debugger
    on initialization)
  * Added debug messages to conaryclient/update.py
  * Cloning to the the same branch works (providing a good way of
    reverting changes)
  * Cloning now updates buildRequirements and loadedTroves in troveInfo
    and enforces their consistency on the target branch
  * Cloning groups is now supported
  * Fix update case where a group update should cause conary to search the
    system for an older version of a trove to replace.
  * If you update a trove foo locally to a new version on the same branch, and
    then update the containing group to a new version on a different branch,
    conary will now update foo to the new branch as well.
  * fix error message when you try to pin as non-root

Changes in 0.62.14:
  * The threading changes in .13 caused some error information to be lost.
    Tracebacks have now been fixed, and the download thread checks much more
    often to see if it needs to exit.
  * Catch InstallBucketConflicts exception

Changes in 0.62.13:
  o Repository Server changes
    * The Schema creation SQL statements have been rewritten in a more
      standardized form. Some indexes have been redefined and a number
      of views have made their way into the default repository schema.
    * The new call troveNamesOnServer can be used now by the netclient
      code for a much faster retrieval of all trove names available on
      all labels on a given server. Server and client protocol numbers
      have changed.
    * The getTroveList() server side function got a rework that should
      result in about a 50% execution time speedup on most queries.
    * The Metadata SQL query has been reworked to join tables in a
      much better order, speeding up the getMetadata call on a
      repository with many versions much faster.

  o Client changes
    * Conary now compresses XML-RPC requests before sending them to
      the repository server.  In order to use compression, the remote
      server must be running Conary 0.62.13 or later.  If the server
      is running an older version, the client will fall back to
      sending uncompressed requests.
    * The database conversion in 0.62.12 did not correct all
      out-of-order file streams.  A new conversion function is in
      0.62.13 that will examine every file stream and ensure that it
      is stored correctly in the database.
    * Versions from the contrib.rpath.com repository are automatically
      rewritten to point to contrib.rpath.org.  NOTE: if you have a
      label from the contrib.rpath.com repository in your
      InstallLabelPath (such as contrib.rpath.com@rpl:devel), you will
      need to modify it to point to contrib.rpath.org.
    * Install bucket handling now works for collections which were not
      fully installed.
    * A bug where database was left locked on exception during install
      when the download thread was still executing has been fixed.
    * The conaryclient code has been split into pieces.
    * Switched rollbacks to local@local:ROLLBACK
    * The main thread no longer blocks forever when the download
      thread fails.
    * Matching referenced troves in collections is no longer dependent
      on sort order of internal dictionaries.

  o Common Repository and Client changes
    * When a changeset is applied to the local system or committed to
      a networked repository, the fileIds are recomputed from the file
      objects and verified.  This prevents corrupted or miscomputed
      changesets from being committed to the repository or applied to
      the local system.

  o Building/Branching changes
    * Many changes have been made to cloning, including sideways
      cloning (creating a clone at the same branch depth as the clone
      source), better cloning with multiple flavors, separate cloning
      of source and binaries, resilience against duplicate troves,
      proper use of existing fileIds during clones, simultaneous
      cloning of multiple troves, and better clonedFrom tracking.
    * The default optflags for x86 changed to remove -mcpu, as it is
      deprecated in gcc.

Changes in 0.62.12:
  * Conary will no longer create a "rootroot" group while installing
    users whose primary group is "root".  It will now call the
    appropriate tag handler for user/group modifications if the tag
    handler is installed.
  * EnforceConfigLogBuildRequirements no longer suggests recursive
    build requirements for packages in which the configure script
    checks to see if the package is already installed.
  * Installing new version of pinned troves leaves the pinned trove in
    place if the two troves have compatible install buckets
  * By default, when you shadow a binary trove, its source is shadowed with it.
  * Instead of a --sources option, cvc shadow and cvc branch now take
    --source-only and --binary-only options that allow you to control whether
    sources or binaries are shadowed.
  * Branch and shadow commands now take an unlimited number of troves
    to branch/shadow.
  * Files sharing versions but with different contents (thanks to flavors)
    got lost when switching from one flavor of a trove to another
  * troves can now be specified for rq, q, and update as <labelpart>/<version>,
    e.g., foo=:rpl1/1.0, or foo=contrib.rpath.com@/2.3-1-2
  * version.hasParent() handles more cases of shadows of shadows correctly.
  * cooking troves into the repository with --flavor <newflavor> now modifies
    the flavor before the recipe is even loaded, not when the recipe's setup
    function is called.
  * add a check to ensure RPATHs in cooked packages do not have %(destdir)s
    or /tmp or /var/tmp in them.
  * EnforceSonameBuildRequirements has been temporarily changed to produce
    warnings instead of errors.
  * Dependncies and flavors didn't order things properly in their frozen forms
  * StreamCollections are now properly ordered

Changes in 0.62.11:
  * InstallBucket policy now allows using macros in component names.
  * The --resume option now works correctly when conary has
    automatically discovered a non-standard path for the main build
    directory.
  * A soname dependency is again generated for libraries outside of
    library directories, but the pathname is now included in the
    dependency.  Within a package, all matching dependencies are
    modified to include the path.  This is useful for cases where
    an application packages private versions of libraries -- the
    dependencies still need to be there so that inter-component
    requirements are honored, but they must not perturb the rest
    of the system.
  * Recursive pinning now behaves itself
  * Switch group recipe syntax to use r.add() instead of r.addTrove,
    r.remove() instead of r.removeTrove(), and add a
    r.setDefaultGroup() command to set the default group.

Changes in 0.62.10:
  * EnforceSonameBuildRequirements enhanced to handle correctly cases
    where more than one trove can resolve a single soname dependency.
  * EnforceConfigLogBuildRequirements now can take exceptions, which
    can be specified either as a filename (such as /usr/bin/bison or
    %(bindir)s/bison) or as a required trove (such as bison:runtime).
  * The trove.Trove initializer no longer allows for a trove to be created
    with a name that has more than one ":" character in it.
  * EnforceSonameBuildRequirements now can take exceptions, which are
    specified as a required trove (such as libfoo:devel) to avoid adding
    to the list of requirements.
  * EnforceSonameBuildRequirements now produces errors for missing build
    requirements, and EnforceConfigLogBuildRequirements now demonstrates
    very few false positives, and so has been updated to warning instead
    of info.
  * Added a check to warn when a trove is installed multiple times from
    the same branch with incompatible install buckets (--no-conflict-check
    overrides this check)
  * Redirects can now redirect to nothing, which allows components to
    disappear gracefully on a redirection
  * A soname dependency is now provided only if the library is in a
    default library directory, or in a directory explicitly added with a
    SharedLibrary(subtrees='/path/to/dir/') call.

Changes in 0.62.9:
  * EnforceConfigLogBuildRequirements policy added.  It looks through
    all config.log files anywhere under the build directory for programs
    that configure has found, and ensures that the transitive closure
    of the build requirements contains each file listed.  (That is, if
    the file /usr/bin/perl has been found, and intltool:runtime is in
    the buildRequires list, and intltool:runtime requires perl, then the
    requirement is satisfied.)  This policy currently produces some false
    positives; the "greylist" that tries to remove false positives needs
    to be expanded.
  * The repository server now uses a repository instance specific key
    cache.  This fixes KeyNotFound errors seen when running multiple
    repositories on one server.

Changes in 0.62.8:
  * The bug, introduced in 0.62.7, that caused Conary to stop short of
    recursing to the innermost troves when handling erasures has been fixed.
  * EnforceSonameBuildRequirements enhanced to use the system database to
    find the right missing build requirements.
  * Make users and groups in a repository such that they may not differ only
    in case, i.e. if user foo exists, user Foo cannot be created.
  * files in /usr/%(lib)s/python/.* are no longer automatically given an
    architecture flavor - if there are architecture-specific files in those
    dirs, they should result in an arch-specific flavor through normal
    means.
  * By default, no OpenPGP signatures will be added to troves when
    doing commits unless a fingerprint is explicitly set in conaryrc.
    Previously, if a keyring existed, the first key found would be used.

Changes in 0.62.7:
  * Some unneeded parts of the sql query in _getTroveList have been removed,
    improving performance.
  * The performance of the default (and most used) case of the
    getAllTroveLeaves has been increased up by using a specialized
    query.
  * Exception handling in the repository when revoked or expired keys
    are used has been corrected.
  * Signature checking now correctly checks the timestamp of the signature
    against the expiration time (if any) of the key that signed it.  If
    the signature timestamp is later than the expiration timestamp,
    the signature is rejected.
  * Pass 'Database is locked' repository errors to the client as a
    RepositoryLocked exception notifying user that the server is busy.
  * The 'yuck' script is no longer installed.
  * ComponentRequires now makes :runtime, :lib, :devellib, and :devel
    components all require their matching :config component if the
    :config component exists.  The :config component is not automatically
    created, but when it exists, it's always going to be because it
    is required by multiple other components.

Changes in 0.62.6:
  * mergeCollections() didn't always handle referenced troves changing
    byDefault status
  * Various cleanups and simplifications have been made to the trove
    removal determination

Changes in 0.62.5:
  * Allow selection of individual troves from change set files via --from-file
  * Recursive queries on local database could get upset by a missing trove
  * Underlying dependency code returns version and flavor for troves with
    broken dependencies
  * Underlying dependency code returns information on what removed trove
    caused a broken dependency
  * Removed --no-deps-recurse option
  * Greatly simplify dependency resolution logic
  * The version portion of a Release (version-sourceCount-buildCount)
    is no longer required to begin with a digit.
  * The Release parsing code has been cleaned up to use consistent
    naming, API documentation, and parse error messages
  * An unhandled exception when signing a trove twice with the same key
    has been fixed.
  * Old (now invalid) changesets are now removed from the changeset
    cache when a digital signature is added to a trove.
  * A package is now counted as empty if it contains only files automatically
    found by the AutoDoc policy.
  * CPackageRecipe now requires elfutils:runtime for eu-strip; this is
    needed for the existing debugedit:runtime requirement to do useful
    work.
  * Removed DistroPackageRecipe and moved its buildRequires list to
    PackageRecipe.  Use clearBuildReqs() to remove any of the base
    requirements for a package.
  * Install buckets are respected during dependency resolution
  * Updated the troveNames() call to a faster query, which should bring
    the run time of the "conary rq" back to a more reasonable limit
  * Race conditions and robustness problems have been fixed in
    the changeset cache.

Changes in 0.62.4:
  * Many places where lots of individual db calls were done to collect
    file objects have been collapsed into batched calls (5-10% speedup
    on some operations)
  * Fixed PGP key submission to not use a hidden form element.
  * Changed PGP key submission to use an xmlrpc call instead of
    modifying the database directly.
  * Added methods to change PGP key/user associations, and thereby
    disable a key.
  * Added an index to dependency resolution for a massive improvement
    on local system dependency performance on large updates.
  * Added the ability to get troves without file lists from the local
    database and use that when getting troves through the changeset
    trove source.
  * Previously, dependency resolution could cause duplicate
    trovesource entries.  This no longer occurs.
  * :lib and :devellib automatically have lib=%(lib)s install buckets.
  * A user management bug in the repository has been fixed.
    Previously, if you deleted a group followed by the user with the
    same name of the group, an unhandled exception occurred.
  * Looking up changeset cache entries in the cache database no longer
    uses exception handling to determine when database entries are
    invalid or stale.
  * The EnforceSonameBuildRequirements policy now recognizes :devellib
    as well as :devel components in buildRequires.

Changes in 0.62.3:
  * Don't link troves to groups when the branch has changed
  * Link new troves to collections (and new collections to old troves) when
    a trove isn't installed but a suitable replacement (meaning on the same
    branch) is available
  * Installing changesets w/ not by default from files broke
  * Fix a bug in the kid template that prevented permissions (ACLs) from being
    deleted from a repository.

Changes in 0.62.2:
  * Further reworkings of update code to be fully based on job sets. The
    absolute flag now defines whether a trove is newly installed or if
    it should be an update from an existing trove (when possible). Network
    changesets and changesets from files are treated almost identically now.
  * Swapped lock terminology for pin
  * Changed table names in database schema to better match the repository
    schema

Changes in 0.62.1:
  * UtilizeGroup fixed
  * conary updateall fixed
  * Disable SHA-1 integrity checks when trove changesets don't include
    files in various places
  * conary now prevents you from cooking empty groups

Changes in 0.62.0:
  * Initial OpenPGP (RFC 2440) based signature support has been
    added. Conary reads public keys from ~/.gnupg/pubring.gpg and
    /etc/conary/pubring.pgp.  Conary reads private keys from
    ~/.gnupg/secring.pgp.  Setting the "signatureKey" configuration
    variable to a key ID will select which key to use from the
    keyring. If signatureKey is not set, and there is a valid private
    keyring, the first key on the keyring will automatically be used
    to sign changesets when committing them to the repository.
    "cvc sign" adds a signature to a trove that already exists in the
    repository.
  * Change set generation on the command line is more flexible. It can generate
    erasure changesets as well as relative to nothing changesets
  * When creating multiple groups from the same recipe using newGroup(),
    Conary now searches all subgroups when resolving dependencies within
    a parent group
  * Conary no longer resolves dependencies for troves with byDefault=False
    (such as :test and :debuginfo).  Conary will now resolve dependencies in
    those troves only if you set checkOnlyByDefaultDeps=False.  When creating
    subgroups using newGroup(), pass the checkOnlyByDefaultDeps flag as an
    argument to the newGroup() function.
  * excludeTroves now applies to troves which have been added to
    already installed collections

Changes in 0.61.12:
  * You can now search for troves by <trove>=<host>@
  * A bug when cooking groups with depCheck = True (introduced in 0.61.10)
    has been fixed.
  * A new r.ByDefault policy controls how components are included in their
    enclosing packages; the default is True except for :test and :debuginfo
    components that default to False.
  * Cloning across repositories works
  * A bug in 'conary update --info' output was fixed

Changes in 0.61.11:
  * A bug that caused a database deadlock when removing entries from the
    changeset cache in the repository server has been fixed.
  * Added RegularExpressionList in conarycfg
  * Added lockTroves configuration option for autolock
  * Recurisvely included troves could be removed incorrectly when those
    troves were already present

Changes in 0.61.10:
  * The conary update command now takes a --sync parameter, documented in
    'man conary'
  * Groups now allow you to create a reference to another cooked trove,
    and use that reference to add troves that are contained in that trove.
    For example, if you want to create a group-python based on the troves in
    an already cooked group-dist, you add a reference to the group-dist in
    group-python, and pass the group-dist reference in when you call
    addTroves.
  * Work has begun towards generalizing the concept of a trove source.
    A class SimpleTroveSource has been added that, when subclassed and given
    access to the troves, will allow you to call findTroves to search that
    source.  The same code is used in update code to unify updating from
    the repository and from changesets, and it is used to provide the search
    capabilities for the local database.
  * Conary now allows all files, not just regular files, to have
    dependencies.  This is necessary for user/group dependencies for
    non-regular files to work.  Packages built with 0.61.10 or later
    that have non-regular files with non-root user or group will not
    be readable by Conary versions 0.61.9 or earlier.
  * Shadowing now preserves the byDefault flag, and handles reshadowing
    collections gracefully now
  * Update preprocessing now works on absolute changesets instead of
    relative ones, providing massive cleanups. Code uses sets of jobs
    instead of changesets for job representation, allowing still more
    cleanups. Many bugs seem to have gone away.

Changes in 0.61.9:
  * Fix a bug added in 0.61.8 that breaks tag handlers

Changes in 0.61.8:
  * Fix a bug introduced in 0.61.7 that occurred when, in the repository,
    either the Users table or Groups table was empty when creating a new group.
  * Add --buildreqs, --flavors options to q and rq.
  * Primary troves should not have their trove change sets overridden by
    items recursively included (and fixed a pile of things this broke).
  * Locally stored change sets can't always get access to pristine files
    from the local filesystem; when it can't, make sure file sha1 checking
    doesn't get upset.
  * Unchanged troves in updated groups could be erased by items in the
    same group on a different branch.
  * The "conary q[uery]" command accepts a --diff option.  When --diff
    is used, the difference between installed and pristine troves is
    displayed.
  * An additional progress callback has been added to show when database
    transactions are committed

Changes in 0.61.7:
  * Several bugs related to updating two troves with the same name have been
    fixed - including branch affinity, flavor affinity, correct handling of
    already updated troves, and correct handling of empty flavors.
  * "conary emerge" as root (or as a user than can apply the changeset
    produced by the build) did not install anything but the toplevel
    package.  This bug has been fixed.
  * No longer hide descriptive TroveNotFound errors behind a generic
    NoNewTroves wrapper.
  * Group recipes can now request that dependencies be resolved and
    added to the group at cook time.  To automatically add required
    troves to a group add "autoResolve = True" to the recipe class.
    Optionally "autoResolveLabelPath" can be set to a list of labels
    to use during dependency resolution.
  * Locally stored rollbacks couldn't handle files changing types. As
    part of the fix, the generic file diff code is now used when creating
    changesets instead of having a special-case wrapper around it
    (fileChangeSet()).
  * The commitaction script and the changemail module did not necessarily
    show the full trailing version for branches and shadows.  (For example,
    /conary.rpath.com@rpl:devel/4.1.25-18/db41/19 showed up as "19"
    instead of "4.1.25-19".)
  * Add a --deps option for conary q.  Make that and conary rq --deps
    recurse over collections.
  * Warn about missing buildRequires entries both for soname dependencies
    and for TagSpecs applied via tag description files.
  * A bug in updating groups that switch the byDefault setting of troves
    has been fixed.
  * Add an updateThreshold config option to control the number of troves to
    include in a download.
  * Ordering didn't work for old packages depending on anything, or for
    dependencies whose provider moved between components.
  * The r.Ownership(), r.UtilizeUser(), and r.UtilizeGroup() now generate
    appropriate dependencies on info-* packages.
  * Updating packages and components installed multiple times could cause
    a component to be removed multiple times (which resulted in a traceback).
  * Fixed a bug that occurred when groups tied to a user were deleted
    without deleting the associated user, then subsequently adding a user
    with the same name.

Changes in 0.61.6:
  * InitialContents turns off EtcConfig, since a file cannot be both
    a config file and an InitialContents file.
  * Reworked repository change sets to directly reference files from the
    contents store.
  * The User() command now takes an optional supplemental= option,
    which provides a list of supplemental groups to which to add
    the user.  (SupplementalGroup() is for groups not associated
    with a user.)
  * The showcs command can now handle components that are referenced
    but not included in a changeset.
  * InfoUserRecipe and InfoGroupRecipe can now be built with buildlogging
    turned on.
  * Conary's internal handling for dyanamically finding new IDs for
    users and groups has been fixed.
  * "conary updateall" now accepts the --test flag.
  * Various fixes were made to the CIL dependency detection code.

Changes in 0.61.5:
  * Added basic clone capability (which only works cloning to parents
    branches and shadows, and on a single host).
  * Now handles degenerate case of packaging unreadable files.
  * A bug that caused conary to ask for the wrong fileId when constructing
    a changeset from multiple repositores has been fixed.
  * Conary now can add users and groups automatically at install time.  If
    there is no taghandler to add a user or a group, conary will add it
    internally as a bootstrapping measure; if there is a taghandler,
    conary will call that instead.  In order to ease transition, Conary
    does not yet create the dependencies on the info- packages; a future
    version of Conary will add those dependencies after the system user
    info- packages have been created.
  * rpm2cpio now handles rpm archives that use bzip2 to compress the
    cpio payload
  * Conary now creates dependencies (provides and requires) for CIL
    files, if mono's monodis is installed on the system or being built
    in the current package.
  * Troves moving between troves could cause conary to attempt double
    erasures
  * The networked repository handles cases where contents are not
    found in the contents store.  The exception is passed back to
    the client.
  * The networked repository handles cases where a file stream is not
    found when the client asks for file contents.  The exception is
    passwd back to the client.
  * An error that caused getPackageBranchPathIds() to return the
    oldest fileIds instead of the youngest fileIds has been corrected.
  * Reworked finding old versions of troves to avoid a single trove
    being removed multiple times

Changes in 0.61.4:
  * %(datadir)s/.../lib/ files will no longer show up in :lib - presumption
    being that anything under %(datadir)s really is arch independenct
  * Creating branches and shadows had a command line parsing bug
  * "cvc newpkg" takes --dir and now complains for unexpected arguments
    (which is used to just ignore)
  * when using flavor affinity for installed troves, merge subarchitecture
    flags
  * group handling didn't always preserve troves which were needed by a
    newly installed trove properly

Changes in 0.61.3:
  * Corrected a bug that snuck in 0.61.2 that caused a temporary SQL table
    to not be temporary, which makes multiple httpd processes fail with
    'database schema changed' errors.

Changes in 0.61.2:
  * Fix a bunch of typos in the authentication checking server side
  * Add permission editing capabilities to the server component and hooks
    in the netclient
  * Overhaul of ACL system so that uniqueness constraints on Troves and
    Labels can be enforced: we now use a special Trove and Label "0 | ALL"
    instead of Null
  * Dependency resolution enforces label ACLs.
  * Module arguments to commitaction are parsed according to shell
    quoting rules.
  * The changemail commitaction module now takes an optional '--from'
    argument.
  * added clearBuildReqs() - will clear all or some of superclass buildreqs
    when cooking.
  * The pickled version of Dependency objects changed, therefore the
    schema version of the changeset cache has been incremented.
  * When Configure() detects a failure and input or output is not a
    tty, all config.log files will be included in the output in order
    to ease debugging from captured log files.
  * Part of the infrastructure for adding users and groups has been added:
    it is possible to create info-<name>:{user,group} packages via
    UserInfoRecipe and GroupInfoRecipe classes.  The User(), Group(),
    and SupplementalGroup() policies are deprecated; those lines should
    move to their own recipes intact (the syntax remains the same).
    The install-time code does not yet install info-* packages first in
    their own transaction; when it does, the Ownership(), UtilizeUser(),
    and UtilizeGroup() policies will create dependencies on the
    appropriate info-* packages.
  * The networked repository server and client code has been changed
    to use the 'deflate' Content-encoding type instead of 'zlib',
    which makes the code RFC 2616 (HTTP 1.1) compliant.
  * A new function called hasUnresolvedSymbols() has been added to the
    elf module.  This could be useful for a contributor to implement a
    policy that checks to make sure that shared libraries do not have
    unresolved symbols.  Additional code could be written to check
    binaries too.
  * cvc checkout, update, and commit now show progress when communicating
    with the repository server
  * Progress is now displayed while downloading file contents from a
    repository (such as when assembling a changeset that is distributed
    across multiple repositories)

Changes in 0.61.1:
  * Cleaned up error message which results from Conary not being able to
    determine which trove to remove when a new one is installed
  * Dependency object use slots
  * Hash values for DependencySet, Version, and Branch objects are cached
  * UIDs and GIDs that cannot be mapped to symbolic names no
    longer cause the buildpackage code to traceback.  The ownerships
    from the filesystem were never used anyway, so it's safe to assume
    that all files are owned by root:root
  * Implemented proper updateall
  * Files in troves are downloadable from the repository browser.
  * Troves in the repository browser are separated by first letter
    instead of showing all troves in one page.

Changes in 0.61.0:
  * New functionality for maintaining user groups: renaming and updating
    members
  * Added repository interfaces for deleting users and groups
  * Added a repository iterator function to list the members of a group
  * The web interface to the Conary repository now has a repository
    contents browser, accessible either from the main page (if you are
    logged into the web interface), or from the /browse url. Example:
        http://conary.example.com/conary/browse
  * A bug preventing all access to the web interface if an anonymous
    user existed has been fixed.
  * "Large" updates are split into multiple pieces which are downloaded
     and installed independently of one another
  * Trove updates are tracked through collections
  * Group handling completely rewritten to function as a three way merge
    instead of a set of heuristics
  * Trove removal handles references troves which are referenced by multiple
    collections
  * Rollback format unified for local and nonlocal rollbacks
  * Dependency ordering forces collections to be installed after all of their
    referenced troves (allowing simple restarts)
  * Database migration removes stale versions
  * --replace-files marks the replaced versions of the files as no longer
    present
  * Troves store information about Install Buckets - not used yet.
    By specifying a component's install bin, which is a set of key-value
    pairs, you can describe whether two versions of a component are
    installable side-by-side.  If two versions of the component share the
    same keys for their install bins, but at least one different value, then
    the components are installable side-by-side.
  * Troves store information about troves loaded when building a recipe
  * Build Requirements are stored with the trove
  * Add isCollection() to TroveInfo
  * Changesets download while instals are going on
  * StreamSet.twm() respects ignoreUnknown now
  * Rollbacks of locally cooked and emerged troves works

Changes in 0.60.12:
  * Previously, if you ran "conary update foo", and foo requires a new
    version of bar, but updating to the new version of bar would break
    existing dependencies of other troves on the system, a very
    unuseful "Troves being removed create unresolved dependencies"
    message would be printed.  Conary now says that "Additional troves
    are needed" instead.  If --resolve is used, it will report the
    troves that have been added before displaying the dependency
    failures caused by erase.
  * Symlinks no longer confuse AutoDoc policy.
  * Autosource files which have changed confused cvc update
  * allow a \ at the end of a line in config files to do line continuations
  * several bugs in the multitag handler have been fixed

Changes in 0.60.11:
  * The '-f' flag was added to the arguments to gzip when
    recompressing compressed files
  * Added progress callbacks for uploading the changeset when cooking
  * Improved automatic mainDir detection for some corner cases.
  * Put development docs back in :devel component (they were
    inadvertantly removed from it by a previous fix).

Changes in 0.60.10:
  * BadFilenames policy absolutely prohibits filenames with newlines
    in them, no exceptions allowed.  Other similarly bad filenames may
    later be forbidden by this policy.
  * UTF8Filenames moved to packagepolicy, where it belongs, and it now
    raises an error instead of printing a warning.
  * Conary now enforces the rule that tag names must have no whitespace
    and must be all alphanumeric characters, -, or _.
  * Conary can now run a single instance of a single tag handler to
    process multiple tags.  The tag description files for each tag
    must point to the same tag handler, and must each specify the
    multitag datasource.  The data is passed to the tag handler on
    standard input using the protocol "tag list for file1\nfile1\n..."
  * Fixed ftp server busy detection when fetching files via URL.

Changes in 0.60.9:
  * The changemail script is replaced by a generic commitaction script
    that loads modules, and a changemail.py module is supplied.  There is
    a backward-compatible changemail script which calls commitaction
    with the changemail.py module.  --email and --*user options now are
    changemail module options, so the commitAction should be specified
    something like this:
    commitAction /.../conary/commitaction --repmap ... --module "/.../conary/changemail --user %(user)s --email foo@example.com --email bar@example.com"
    You can add your own modules and run them all from the same commitaction
    using multiple --module arguments to the commitaction script.
  * Conary can now almost always guess the correct name for the mainDir
    when it is not %(name)s-%(version)s, if the first addArchive()
    instance creates exactly one top-level subdirectory and no other
    top-level files of any sort, in which case it will use that name as
    the mainDir.

Changes in 0.60.8:
  * The changemail script is now actually packaged, in
    /usr/lib{,64}/python2.4/site-packages/conary/changemail
  * Build requirements for superclasses are automatically added to
    subclasses.
  * Build requirements now look at all labels in a version to see if they
    satisfy a build requirement.
  * The NormalizeManPages policy now automatically converts man pages
    encoded in iso-8859-1 to man pages encoded in utf-8.  Additionally,
    it runs faster and no longer calls sed.

Changes in 0.60.7:
  * The changemail script is now distributed with conary, and is called
    with a different calling convention; instead of being called once
    per trove with trove-specific command line options, it is called
    once per commit (of however many troves) and creates more readable
    summary email messages.  Remove --trove, --version, and --flavor
    arguments from your changemail invocations.  Added --user argument
    to changemail; specify in .cnr files as "--user %(user)s".  Or, to
    only print users for source or binary commits, use "--sourceuser
    %(user)s" or "--binaryuser %(user)s", respectively.
  * The cvc rdiff command now recognizes creating a shadow as such.
  * Build requirement tracking is now half-enabled; conary is now able
    to read "buildReqs" tags, but will not yet generate them.
  * Files in /tmp and /var/tmp, and all cvs temporary files, will no
    longer be packaged by default,
  * The addArchive(), addSource(), and addPatch() actions can now fetch
    via HTTPS as well as HTTP and FTP.
  * The repository now handles creating a changeset between two troves
    that both contain a version of a file that is stored on a different
    repository

Changes in 0.60.6:
  * Erasing emerged troves works properly
  * Calling Doc() no longer disables the AutoDoc() policy.
  * A more reliable method is used for finding the port of an
    Apache connection

Changes in 0.60.5:
  * 'conary emerge' works again
  * Distributed group changesets failed when remote troves disappeared
    from the group
  * build logs are now tagged with 'buildlog' tag
  * Conary now handles cases when a directory becomes a symlink when
    applying a changeset.  An error message is displayed which tells the
    user how to apply the update.

Changes in 0.60.4:
  * An error in the automatic database conversion of 0.60.2 systems
    has been corrected.

Changes in 0.60.3:
  * Reimplemented LargeStreamSet in C
  * Added StreamCollection
  * Policies now announce their names in their information, warning,
    debug, and error messages, making it easier to determine how to
    resolve problems.
  * The database conversion for to 0.60.2 didn't work well; a proper
    conversion is now in place

Changes in 0.60.2:
  * Added InitialContent flag
  * Fixed bug which caused servers to leak file descriptors when the sqldb
    was replaced
  * "repquery --deps" output fixed (broken in 0.60.1)
  * Added AutoDoc policy which finds common documentation files and puts
    them in %(thisdocdir)s automatically.
    AutoDoc is disabled by calling
    Doc without calling AutoDoc, which means that existing recipes that
    call Doc will not show changes.
  * getPackageBranchPathIds() now returns version and fileId as well,
    so that the IdGen class can determine if an older version number
    should be assigned to files.  getPackageBranchPathIds() is now the
    primary mechanism for populating the pathId dictionary.
  * The local label methods of the version object have been
    refactored. isLocal() is now onLocalLabel(), isEmerge() is now
    onEmergeLabel(), etc. isOnLocalHost() has been added as a method
    to easily determine if a version only exists in the database
  * Moved logic for explicitly creating a changeset from cscmd.py to the
    ConaryClient object
  * Added the (unused) ability to lock and unlock troves. Ignore this for now.
  * "query --info" behaves much more like "repquery --info" now
  * isSourceVersion() method has been to the Version object
  * most of the remaining erroneous references to "Package" have been
    changed to "Trove" throughout the code.  This includes method
    names such as getPrimaryPackageList() -> getPrimaryTroveList().  Some
    more commonly used methods were left as deprecated thunking methods
  * dependency resolution couldn't resolve a requirement w/o flags against
    a provides w/ flags

Changes in 0.60.1:
  * Support for legacy clients (protocol version 29) has been removed from
    the server
  * The server raises an server-side exception if any client with
    protocol less than 32
  * Updated the URL provided in a server-side client version mismatch
    exception
  * Server-side dependency suggestions return more choices, leaving it
    to the client to sort it all out
  * Client uses timestamps to determine which troves to install when their
    flavors score equally
  * Fixed build-side bug handling meta characters ([,*,etc) in file names
  * "cvc newpkg" now accepts pkgname=label syntax
  * files.contentsChanged() function updated to work with StreamSets
  * Basic local changeset creation, retargeting, and commits work
  * Permissions weren't merged for operations run as non-root users
  * The structure of the repository web interface has been redesigned
    and some authentication UI bugs have been fixed.
  * The repository web interface now requires the conary-web-common package
    to be installed.
  * Committing troves to the repository no longer recompresses non-config
    files
  * Timestamps are set on the server at commit time; the timestamps the
    client assigned is not used (this is to protect against clients with
    a bad idea of time; servers should be consistent, even if they're
    wrong, and as long as time doesn't go backwards on that server all is
    good)
  * Reworked troves to be representable as streams and implement *basic*
    signature capability
  * Local cook versions are now more sensible.

Changes in 0.60.0:
  * Changed changesets to compress individual files instead of the combined
    stream.
  * Cleaned up file content objects to no longer track file sizes.
  * Switched away from TupleStream to StreamSet both for better performance
    and for improved flexibility in the format (at the price of larger
    frozen streams).
  * Troves explicitly provide their own names.
  * Troves can now provide "capability flags", and trove requirements
    can now include references to the capability flags.
    r.ComponentProvides(('ASDF', 'FDSA')) will cause all components built
    from the current recipe to provide the 'ASDF' and 'FDSA' capability
    flags, and r.Requires('/path/to/file', 'foo:runtime(ASDF FDSA)')
    will make /path/to/file require the foo:runtime component built
    with the ASDF and FDSA capability flags.
  * Dependency components can contain : characters now.

Changes in 0.50.14:
  * Dependency checking now returns reordering information (which isn't
    used yet)
  * Allow groups to include other groups defined in the same recipe (but
    explicitly disallow cycles in groups)
  * Fixed bug in building multiple groups with a single recipe when some
    of the groups already exist, but others don't

Changes in 0.50.13:
  * Added automatic :data component for /usr/share, to which you should
    add any platform-independent files that are needed by :lib components
    but not in a libdir-derived path.  These might include configuration
    files and supporting data files needed by both library and runtime
    programs.
  * Added automatic intra-package inter-component dependencies; now within
    a single package, the :devel component will automatically require the
    :lib component if both components exist.  These dependency sets can be
    modified with the ComponentRequires policy.
  * The build/buildpackage.py file has variable and function names changed
    to better match our terminology for packages and components.
  * Change flavor specified in the conaryrc to a flavor path -- accept the
    flavor config parameter multiple times to create a flavor path
  * Added a "filewrap" argument to r.Run() that inserts an LD_PRELOAD
    wrapper that overrides some library funtions to look in %(destdir)s
    first before looking in the filesystem.  This is subject to change
    as we experiment with it!

Changes in 0.50.12:
  * Implemented --quiet for conary update changeset commands, and cvc cook.
    Also implemented the 'quiet' configuration value. This option suppresses
    progress indicators.
  * Split loadRecipe into loadInstalled and loadSuperClass, depending on the
    purpose of the recipe loading.  loadInstalled will examine the local
    system to look for a matching installed trove, and load that version,
    while loadSuperClass will not.
  * Logs of builds are now stored in cooked changesets in the :debuginfo
    component -- generally in
    /usr/src/debug/buildlogs/<name>-<version>-log.bz2, controlled by
    macros.buildlogpath
  * Added lib/logger.py
  * Fixed conarybugz.py to work with Conary's new site-packages location
  * Cleaned up yuck, rpm2cpio, and rpm2ccs scripts to use new "import conary"
    mechanism for finding conary.
  * Check sha1s for all files written into the repository or file system
  * conary scs --deps works again

Changes in 0.50.11:
  * Reworked file addition to local database a bit for better performance
  * Fixed sorting for --info
  * Don't make --info installs require a writeable database
  * Added an exception to group updating, restricting removal of existing
    troves to match the group's contents to troves on the same branch
  * Groups which had the same trove added (via a referenced trove) and
    removed (from the primary trove) got confused
  * conary showcs now takes trove version
  * conary showcs will display erased troves in changesets, and erased troves
    that are referenced but not within the changeset
  * conary changeset now support trove=<version>-- to create a changeset that
    erases the trove
  * Cache user id to name mapping
  * Improved the progress indicators for preparingUpdate and
    creatingDatabaseTransaction
  * Implemented progress indicator on source downloads
  * Fixed bug in update process which caused files to be incorrectly skipped

Changes in 0.50.10:
  * Added callback for creating database transaction, so that it does
    not look like we spend an inordinate amount of time executing tag
    pre scripts.
  * Added findtrove.py to the Makefile so that it is included in
    the distributed version of conary.
  * Added distcheck rule to Makefile to try and avoid missing files in the
    future

Changes in 0.50.9:
  * reimplemented StreamSet in C
  * moved findTroves out to findtrove.py, reworked it to be more modular
  * getSourceVersion now correctly handles branched binaries by looking
    up the branch to find the source component.
  * reimplemented StringStream in C
  * fixed bugs in --info

Changes in 0.50.8:
  * sort update --info alphabetically, display old versions, and display
    a letter summarizing the type of change
  * NormalizeInterpreterPaths() policy now looks in the package currently
    being built, as well as on the installed system, to determine how to
    resolve #!/usr/bin/env scripts.
  * groupName argument to addTrove() can now be a list of group names as
    well as a single group name.
  * --no-recurse works on the erase path
  * fix to walkTroveSet (which was horribly broken)
  * enable (optional) dependency checking when building groups
  * 'cvc cook' error output when there are unresolved build
    requirements is more user friendly
  * filesystem conflicts are handled properly when applying a rollback
  * updating a package to a version that comes from a different
    repository when that package had an uninstalled component works
    now.
  * conary now resides in /usr/$LIB/python$PYVERSION/site-packages/conary/
  * calling r.Replace on a non-regular file results in a warning instead
    of an unhandled exception
  * implemented basic callbacks for update, erase, and changesets

Changes in 0.50.7:
  * Added the XInetdService action to avoid having to include
    /etc/xinetd.d/ files separately, and to make xinetd.d files
    be consistent, making recipe-provided changes less likely to
    conflict with local configuration changes.
  * groups are no longer allowed to contain redirects
  * added setLabelPath to group recipe
  * Allow r.Provides("soname: libfoo.so(FLAGS)", "/some/file") (added
    the "(FLAGS)" part).
  * don't allow spaces and commas in revisions

Changes in 0.50.6:
  * conaryclient.updateChangeSet should have recursed by default
  * Metadata retrieval now works along distributed branches and shadows.
  * reworked troves being added to database to handle missing parts
    of packages and groups properly (and make things faster and more
    elegant)
  * merged update and erase code paths in conaryclient
  * update and erase now take +,- modifiers on trove names
  * added --info to see what an update or erase command will do
  * a single group recipe can now build multiple groups

Changes in 0.50.5:
  * Streams return their value through __call__ instead of value()
  * Reimplemented ShortStream and IntStream in C
  * conary config now takes --show-passwords option, and does not pretty
    print config file values when not printing to screen.  This means that
    conary config > <file> will result in a valid configuration file.
  * Updating groups didn't work when the group referenced troves as new
    which were already installed on the system
  * r.ComponentSpec('somecomponent', '.*') will no longer override the
    file specifications for packaging :debuginfo and :test components.
  * loadRecipe now takes a troveSpec as its first parameter, and uses that
    troveSpec to find the trove on the local system that matches the source
    component that is being loaded.  loadRecipe also automatically searches
    the labels that are parents of the current recipe, so if you shadow a
    recipe, any loadRecipe lines contained in that recipe should still do
    what you want.
  * merge didn't handle files converging
  * merge doesn't need to deal with autosource files
  * diffs between groups failed when members disappeared

Changes in 0.50.4:
  * Most rollback information is stored as a reference to a repository
    instead of storing full rollback data on the local system. The
    localRollbacks flag in conaryrc allows the old behavior to remain.
  * The CONARY state after a merge operation on a shadow now has the
    correct fileId for files that are not different than the parent
    version.
  * Added /usr/lib/conary/conarybugz.py to make it easy to automatically
    populate bugzilla databases from repositories.
  * Sped up Strip, NormalizeInitscriptLocation, NormalizePamConfig,
    TagDescription, and TagHandler policies by limiting them to
    only appropriate directories.
  * Fixed :debuginfo to work with binaries built from more than one
    source file, and made it less aggressive by only stripping debug
    information out to the :debuginfo files, which both makes stack
    traces better without :debuginfo installed and makes libraries
    stripped for :debuginfo more likely to work.
  * When existing fileId's had no streams but the streams are provided
    by a later commit, those streams weren't always merged properly if
    there were multiple files for that fileId
  * conary config output masks user/password info in repository maps
  * the config option useDir has been changed to useDirs, and archDir has been
    changed to archDirs, to allow for tiered use/arch flag definitions, and
    the tweaking of use and arch flag settings.  By default, useDirs and
    archDirs look in /etc/conary/<dir>, followed by /etc/conary/distro/<dir>,
    follwed by ~/.conary/<dir>, where dir is use or arch, depending on the
    context.
  * Arch files can now contain arbitrary macro definitions, and in the future
    will contain values for macros like %(lib)s, which is lib64
    on some platforms.
  * when using --keep-existing, the install label path and install flavor
    are used to determine which version to install instead of using affinity
    to install something close to what you already have.
  * a bug that prevented a changeset from applying to the system when
    the changeset removed a component from a package and the component
    is not installed on the system has been fixed.

Changes in 0.50.3:
  * database findTrove now has an interface that is much closer to the
    repository findTrove function -- this enables conary q to work like
    conary rq.
  * Group handling didn't work for multiple levels of group inclusion.
  * Database.hasTrove() no longer needs to instantiate troves.
  * Fixed overly-aggressive cleaning of the cache.
  * Added repository findTroves call to parallelize findTrove calls.
  * Added the NonMultilibDirectories policy to prevent 32-bit troves from
    utilizing lib64 directories.
  * the NormalizeInterpreterPath policy can now handle unwriteable files
  * fixed the network client code to return file contents properly when
    multiple file contents are requested from the server (bz#50)
  * rewrote Database.getTroveLatestVersion()
  * Added :debuginfo handling in Strip policy, which requires debugging
    to be turned on in optflags and elfutils's eu-strip and debugedit to
    be installed.  Like :test components, :debuginfo components are not
    installed by default.
  * File versions are now properly set to a branched version after a
    merge operation
  * cvc commit aborts again when the current versions of files are not
    the latest versions

Changes in 0.50.2:
  * Any %(lib)s-derived path (/%(lib)s, %(libdir)s, %(krbprefix)s/%(lib)s,
    or %(x11prefix)s/%(lib)s) will now cause the entire package and all
    components to be flavored with the base instruction set flavor, so
    that architecture-sensitive but non-code files in (say) /usr/lib64
    do not show up on 32-bit platforms.
  * Sped up dependency resolution on the client
  * The reworked getFileContents call now asks for contents from the
    correct server when contents from more than one server are requested

Changes in 0.50.1:
  * Add support for trove=<troveVersion> in rq, cvc co, and other places that
    use findTrove
  * Add conary q --info option to display flavors
  * changeset command uses system flavor if no flavor is specified, skips
    troves which are not included in packages and groups by default,
    takes a --no-recurse option, and filters based on the excludeTroves
    configuration setting
  * Added automatic :perl component that works like the :python component,
    and extended the multilib-friendly-or-architecture-neutral policy to
    work with perl as well as python.
  * client/server protocol negotiation is a whole lot smarter now
  * getChangeSet() results in a single URL rather than one per primary trove
  * group, fileset, and redirect recipes have macros that contain the
    buildlabel and buildbranch.
  * fixed a bug with merging absolute change sets which contain config files
  * redirections to troves w/ older versions already installed didn't work
  * the pathId generation code has changed.  For cooked troves, the
    pathId will be the same for any particular version of a path.
    Code must not depend on this behavior, however; it may change in the
    future.

Changes in 0.50.0:
  * Redirections work
  * Sped up group generation
  * Troves which reference other troves (groups and packages) can now specify
    whether a trove is installed by default or not. Packages now reference
    :test, but don't install it by default
  * Added optional 'recurse' parameter to netclient.createChangeSetFile
  * The first argument to the Requires and TagSpec commands can now have
    macros interpolated, as in r.Requires('%(bindir)s/foo', ...)
  * Groups can have requirements now
  * protocol-level getFileContents works on multiple files simultaneously
  * repository log had too many files added to it
  * set instruction set flavor for a cooked trove whenever any Arch flags are
    checked

Changes in 0.14.12:
  * The shadow command looks at buildLabel instead of following
    installLabelPath
  * In some cases, troves with an incompatible flavor were chosen when
    --resolve was used. The proper flavor is now used, or the
    dependency is reported as unsatisfiable.
  * Several more instances of %(lib)s were moved out of the default
    specification for generic components like :runtime and :devel for
    better multilib support.
  * Policy now helps ensure that :python components are either
    architecture-neutral or multilib-friendly.
  * Better error messages for "%(foo)/" (which should be "%(foo)s/")
  * Looking up files in the local database gave erroneous results in
    some cases (this was noticeably primarily when distributed change
    sets were being generated)

Changes in 0.14.11:
  * Local systems store config files in sql tables now.  Use
    /usr/share/conary/convertcontents to convert to the new data store.
    Note that this means that any *config file* managed by conary can be
    read through the main SQL database file in /var/lib/conarydb/conarydb.
  * Actually check build requirements before building, use --no-deps to
    ignore the check.
  * make conary q and conary update convert all flavors to  strong flavors
    for comparison; ~readline becomes readline, and ~!readline becomes
    !readline, so that conary q foo[readline] works as expected.
  * no default flavor is presumed for local operations (erase, q)
  * changed getPackageBranchPathIds to base64 encode the filename in
    order to ensure that the resulting XML-RPC will be UTF-8 clean.
  * localoutofdate renamed to "yuck", a man page added, and the script
    and man page are now installed on the system.
  * rename --use-macro and --use-flavor options for cook to --macro
    and --flavor
  * support new cook syntax: cvc cook <trove>[flavor] to set the troves flavor
    while cooking
  * fixed rq output when iterating over subtroves within a trove or group
  * TroveNotFound exceptions are handled gracefully in cvc.  'conary cook
    foo' will no longer traceback when foo:souce could not be found in
    the repository.
  * Unsynchronized updates work for packages and groups
  * The database is now opened with a 30 second timeout.  This should allow
    better concurrency.
  * added --exclude-troves and excludeTroves conaryrc entry
  * repository .cnr file's commitAction configuration item now has a
    flavor provided to it as %(flavor)s and the default changemail
    script uses it.
  * don't allow the same label to appear twice in sequence in a version

Changes in 0.14.10:
  * FlavorMap sense wasn't set right for base instruction set

Changes in 0.14.9:
  * Shadow Branch objects didn't return parent branches properly. This
    caused incorrect pathId's to show up on cook on shallow shadows.
  * Reworked the code which looks up pathIds to take advantage of a new
    server call (getPackageBranchPathIds) which is faster and looks on
    both the full branch and full parent branches.
  * The Apache repository server now allows mixed ssl and normal requests.
  * Added forceSSL option to apache repository server configuration.
  * The network client code now supports accessing servers over https.
  * Proper salts are used for user passwords.
  * The default value for macros.optflags is "-O2" again, instead of
    an empty string.
  * The http handler in the conary server now sends back proper error
    codes in the case of an authentication error.

Changes in 0.14.8:
  * Fixed bug where streams for commits on distributed branches didn't always
    get set properly
  * reworked findTrove() in repository to return (name, version, flavor)
    tuples instead of full troves
  * Split conary.1 into conary.1 and cvc.1
  * Allow cvc cook trove=<version>
  * remove --target-branch cook option
  * added default :devellib component for architecture-specific devel bits,
    made all files with an architecture-specific multilib path that are
    not in :devellib go into :lib instead of having many of them fall into
    :runtime

Changes in 0.14.7:
  * ELF libraries with sonames that have paths in them are now handled
    sanely, by removing the path (and complaining...)
  * split march into targetArch and unameArch -- requires a new distro-release
  * rework command line arguments to shadow and branch to match how versions
    are normally specified, and allow a flavor specificatoin
  * added --sources to branch and shadow commands

Changes in 0.14.6:
  * fix for generating changesets between repositories
  * policies that look at shared libraries are now multilib-aware,
    fixing shared library permissions and dependency provision
  * autosources didn't work when committing across a shadow

Changes in 0.14.5:
  * allow groups to contain troves with conflicting flavors
  * make repository-side change set caching less buggy
  * fix config files changing to symlinks
  * allow duplicate items to be specified for erase and update
  * changeset command allows flavors to be specified
  * repquery --info shows trove flavor
  * fixed bug with not matching base instruction set flavor

Changes in 0.14.4:
  * several bugs in the 'cvc update' code paths have been fixed
    - it no longer retrieves autosource sources
    - the CONARY file now gets populated entries for autosource files
    - the fileids in CONARY files are now correct after an update
  * several bugs in error handling have been fixed
  * several docstrings have been fixed
  * packagepolicy now automatically adds usermode:runtime requirement to files
    that are dangling symlinks to consolehelper
  * the templating engine for the web interface to the server has been
    changed to kid; kid and elementtree are now required to run a server.
  * the web interface now supports limited editing of ACLs
  * the server now only supports protocol version 26 (it was a mistake
    to leave in support for 24 and 25)
  * old code that supported ancient protocol versions has been
    removed from the server
  * recipes loaded from within recipes follow the label= argument if
    it is given

Changes in 0.14.3:
  * Fixed usage message to no longer print 1 at bottom; improved option
    handling error messages
  * Fixed versions when branching from a shadow
  * The lookaside cache now fetches from the repository into the right
    location and with the right permissions, and fetches manually-added
    as well as automatically-added sources.
  * In recipes, addSource can now take dest='/path/to/file'
  * Change %(servicedir)s location from /var to /srv

Changes in 0.14.2:
  * contents are now stored as diffs when either the new file or the
    old file is empty
  * diffs of numeric streams can now express a change to the value of
    None

Changes in 0.14.1:
  * fixed a typo in lookaside.py that prevented commits from working
  * added a descriptive exception message when fileids in your database
    do not match the fileids in the repository

Changes in 0.14.0
  * added ability for changesets to ignore unknown fields in some places
    (making changesets somewhat less brittle)
  * fixed bug in source handling with non-recipe files in the local directory
  * added framework for generic trove information
  * checkout no longer pulls all sources from the repository
  * used new trove info framework to store the source trove, build time,
    total file size, and version of conary used when building binary
    troves.
  * lib/elf.c no longer uses mmap to read elf files.  Some architectures
    may have elf structures on disk that are not naturally aligned, and
    using mmap to read them won't work.
  * the repository code now uses a 30 second timeout when attempting to
    access the database
  * Have architectures control their march values in the architecture
    config files.
  * add Arch.getCurrentArch() to get the major architecture that is in use
    during a build

Changes in 0.13.3
  * added ability for a contents log file (makes syncing much easier)
  * file tags weren't used on updates
  * "description update" tag action replaced with "handler update"
    (which gets called when either the tag description or the tag handler gets
    updated)
  * "description preremove" tag action replaced with "handler preremove"
  * sources get committed automatically

Changes in 0.13.2
  * reworked use.py code almost entirely.
  * added /etc/conary/arch directory to contain architecture definition files;
    changed /etc/conary/use files to contain more information about how
    flags are used when building.  Flag definitions are no longer in use.py.
  * fixed buildFlavor so that it affects cooking packages as well as
    determining troves to include when cooking a group
  * changed --noclean to --no-clean to be in line with the rest of the
    options; documented it
  * removed Use.foo and Flags.foo options from conary config files.  Macros.foo
    is still there.  Added --use-flavor option to cvc cook which takes a flavor
    and overrides the build flavor while cooking.
  * groups now take flavor strings to determine the flavor of a trove to
    include, not flag sets.
  * dependencies resolution is flavor sensitive now (and uses flavor
    affinity)
  * added trove version/release number to dependency messages
  * renamed classes and methods in versions.py to match current terminology

Changes in 0.13.1
  * repquery wasn't filtering by flavor properly (exposed by a bug fix
    in 0.13.0)

Changes in 0.13.0
  * removed importrpm.py
  * diffs between a file object that has a non-empty provides or requires
    to a file object that has an empty provides or requires are now properly
    generated and applied.
  * added checks to validate merged file objects against the fileIds
    in the changeset
  * implemented shadows
  * framework for redirects in place
  * removed (unused) parentId field from Branches repository table

Changes in 0.12.5
  * reworked dependency resolution a bit for a big speedup in the server
  * moved destdir to %(builddir)s/_ROOT_
  * made macros.destdir available during the unpacking of sources
  * source commands (r.addAction, etc.), if given absolute paths for
    their dir keywords, will perform their actions in the destdir instead
    of the builddir
  * most build commands (r.Make, r.Create, etc.), will work in either builddir
    or destdir, depending on whether they are given relative or absolute
    paths
  * add dir keyword for r.Run
  * include /usr/bin/rpm2cpio

Changes in 0.12.4
  * set more arch flags for x86 and x86_64
  * troves can have multiple instruction set flavors now
  * flipped around use: and is: sections of flavor strings
  * Version and Branch object completely separated

Changes in 0.12.3
  * conary verify updated to new API so that it works again
  * conary q (with no arguments) works again

Changes in 0.12.2
  * added getTroveVersionsByBranch
  * make better use of _mergeQueryResults
  * moved version affinity into findTrove from ConaryClient
  * fixed branch affinity so that it's actually branch affinity instead of
    label affinity
  * rdiff changes for 0.12.0 broke negative numbers for oldVersion
  * rdiff diff'd based on label instead of branch
  * update has flavor affinity now
  * flavors can now be specified on the command line for update, erase
    repquery, and query
  * unspecified flavor flags got scores of zero, which was wrong
  * added python code for flavor scoring (useful for the client)
  * repository queries didn't work properly when looking for multiple flavors
    of a single version
  * fix for updating multiple flavors of a single version of a trove
    simultaneously
  * reworked getTroveVersionList and getAllTroveVersions for per-trove
    flavor filtering

Changes in 0.12.1
  * repquery and query always showed dependency information
  * getTroveLeavesByBranch did extra demarshalling of the flavor
  * repquery didn't deal with nonexistant troves well
  * dependency failures on erase didn't reassemble dependency flags properly
  * fixed bug in dependency sets creation which caused dependency flags
    to get mangled
  * added a check to prevent mangled flags from getting committed

Changes in 0.12.0
  * document config command, and display supplied macro/use/arch information
    in output
  * repository acl's work for almost everything
  * anonymous access must be explicitly enabled by creating an acl for
    user 'anonymous' with password 'anonymous'
  * server side flavor scoring used
  * queries reworked for flavor matching

Changes in 0.11.10.1
  * move to python2.4
  * repository caching (which isn't used yet) didn't track the recurse flag

Changes in 0.11.10
  * changed flavor tracking when loadRecipe() is used to only track
    flavors in loaded recipes that are superclasses of the recipe
    class in the loading recipe.  (e.g. loading python.recipe to get
    the distribution python version will not add all of the python
    recipe's flavor information to the loading recipe class, as long
    as the loading recipe does not subclass the Python class.)
  * add conary verify command for comparing the local system's state to
    the state it was in at install time
  * when a trove is installed for the first time, it comes from a single
    repository
  * didn't handle file types changing on update
  * fixed problem assigning depNums
  * components disappearing from troves caused problems in relative changesets
  * files moving from removed troves in changesets caused update to fail

Changes in 0.11.9
  * change the order of permissions setting (chmod after chown)
    because some versions of the Linux kernel remove setuid/gid bits
    when setting ownership to root

Changes in 0.11.8
  * work around a python bug w/ fdopen() resetting file permissions
  * r.Replace() as an alternative to r.Run("sed -i '...' file")
  * Policy enforcing UTF-8 filenames
  * r.macros.tagdatadir as a standard place to put data just for taghandlers

Changes in 0.11.7
  * changed server.py to take extra config files via --config-file instead
    of as an extra argument
  * extra config files (specified with --config-file) were ignored if they
    didn't exist; issue an error message now
  * Added r.ConsoleHelper() for recipes
  * PAM configuration files shouldn't have paths to modules by default,
    so we remove what used to be the standard path
  * changed repository user authentication to use user groups (currently
    one per user)
  * added password salt
  * restructured repository a bit
  * removed lots of unused code from FilesystemRepository

Changes in 0.11.6
  * branches are created as changesets now instead of as a protocol call
  * merged authdb into primary repository
  * fix for rdiff (broken by flavor rework in 0.11.5)

Changes in 0.11.5
  * Internals reworked to eliminate flavor of None in favor of empty flavor
  * Added (currently unused) code to parse command line flavor specifications
  * static libraries (.a files) get proper flavors now
  * Handle attempts to update already installed troves from absolute
    change sets

Changes in 0.11.4
  * all components built from a single recipe share a common flavor
  * loadRecipe's label= keyword argument can actually take a label
    as well as a hostname

Changes in 0.11.3:
  * optimized a sqlite update statement to use indexed columns
  * added --test to update and erase
  * dependency check didn't handle new components providing the same
    items as old components (broken by 0.11.1 performance enhancements)

Changes in 0.11.2:
  * standalone server was broken by --add-user changes in 0.11.1
  * dependency check no longer allows packages being removed to cause
    dependency failures
  * changed how dependencies are frozen to make the order deterministic
    (so fileId's don't change around)
  * added a database version to the database schema

Changes in 0.11.1:
  * erasing troves enforces dependencies -- this requires a database
    conversion (run the conary-add-filedeps script which fixed the
    conversion to 0.11.0 after updating conary)
  * reworked dependency queries to take advantage of indices for much
    better performance
  * add --add-user to server.py for creating the authdb

Changes in 0.11.0:
  * massive rework of fileId mechanism to allow better flavor support
  * added columns to dependency tables to allow erase dependency checks
    (which are not yet implemented)
  * enabled trove requirements
  * added cvcdesc and the 'describe' command to cvc to generate
    and use metadata XML files.
  * getMetadata follows the branch structure up until it finds metadata
    for the trove.
  * changed getFileContents() to not need trove name or trove version
  * byte-compiled emacs lisp files are transient, like python
    byte-compiled files
  * addSource recipe action now can take a mode= keyword argument
  * cook now enforces having no dash characters in version numbers
  * files are explicitly disallowed from depending on groups, packages,
    or filesets; the only trove dependency that a file or component
    can have is on a component.  Only filesets can depend on filesets.

Changes in 0.10.11:
  * reworked how absolute change sets get converted to relative change
    sets for better efficiency
  * chained dependency resolution caused duplicate troves in the final
    changeset (and a lot of extra work)
  * added --config to stand alone repository
  * source flag wasn't set properly for newly added non-text files
  * flavor information is now printed by "conary query" when multiple
    flavors of the same version of a trove are installed
  * "conary repquery --all" flavor output formatting has been improved

Changes in 0.10.10:
  * changesets get downloaded into a single (meta) file instead of lots
    of separate files
  * fix several bugs in the freshmeat record parsing
  * add a freshmeat project page URL to the metadata by default
  * add a "source" item to metadata
  * the server implementation of troveNames() was horrible
  * enabled file dependencies

Changes in 0.10.9:
  * fixed some authorization issues with the xml-rpc repository interface
  * the web management interface for the repository works now; see
    http://wiki.specifix.com/ConaryConversion for information on how
    to convert existing authdb's to support this
  * fixed a bug with distributed branches
  * users can change their passwords through the repository's web api
  * improved logic apachehooks use to find top level URL
  * fixed bug in server side repository resolution

Changes in 0.10.8:
  * changed iterAllTroves() to troveNames(), which searches a single
    label instead of the whole repository
  * reworked http authentication and CGI request handling and added the
    beginning of a web interface to the repository for user administration
    and metadata management.

Changes in 0.10.7:
  * dependency sql code reworked to use temporary tables
  * new macro called "servicedir" that defines the location for
    service data (%(servicedir)s{ftp,http,etc})
  * added busy wait to sqlite3 python binding when executing SQL
    statements on a busy database

Changes in 0.10.6:
  * Lots of bug fixes for distributed branching
  * Some code rearrangement
  * The start of metadata support code is now included

Changes in 0.10.5:
  * The local database is used for fetching file information (but not
    contents), reducing network traffic when creating change sets
    across repositories.
  * Update works on troves which were locally cooked or emerged
  * Internal changes to move toward getFileContents() working in batches
    rather then on individual files. For now this prevents the repository
    from copying files between the content store and /tmp to serve them.
  * Arch flags are now included in flavors
  * Emerge follows the installLabelPath instead of the buildLabel
  * The extended debugger has been extensively modified
  * Conary can handle filenames with '%' in them
  * The showcs command has been significantly updated, and the updates
    are documented in the conary.1 manpage
  * New syntax for flags distinguishes requirements from "optimized for";
    see http://wiki.specifix.com/FlavorRankSpec

Changes in 0.10.4:
  * Bug fixes for updating from absolute change sets (which basically
    just didn't work for troves which contained config files)
  * Bug fixes for distributed branching
  * The database is used for fetching trove information (but not yet
    file information) when the client constructs change sets across
    distributed branches
  * various other bug fixes

Changes in 0.10.3:
  * this version introduces changes to the network protocol for
    obtaining file contents and changeset generation. The client
    protocol version number has increased, so version 0.10.3 can only
    communicate with servers running the server from 0.10.3. The
    server remains backward compatible with older clients.
  * a warning message is now displayed when the user attempts to
    create a branch that already exists on a trove.
  * the correct trove names are displayed when automatically resolving
    dependencies
  * packages no longer get the union of all the dependency information
    of the components they contain.  This information would have to be
    recalculated if a user installed a package then removed a
    component afterward.
  * a package policy check was added to reject any world-writable
    executable file.
  * r.TagSpec('tagname', exceptions='filter') now overrides a match by
    another r.TagSpec('tagname', 'filter')
  * more changes to metadata interface
  * various other bug fixes and improvements

Changes in 0.10.2:
  * the repository code is now included in the main conary source
    archive
  * "conary showchangeset" produces a more user-friendly output
  * large responses from the repository server are now compressed
  * the protocol for getFileContents() changed to take a fileId
    instead of the file's path.  The repository code can still handle
    old requests, but the client code now requires the latest
    repository code.
  * bug fixes

Changes in 0.10.1:
  * when applying a changeset, dependency failures are resolved by
    querying servers in the installLabelPath
  * troves that satisfy a dependency can automatically be added to a
    transaction.  This behavior is controlled by the "autoResolve"
    variable in conaryrc or the "--resolve" command line option to
    "conary update"
  * dependency resolution is calculated recursively.  To limit the
    recursion depth to check only first order dependencies, a
    "--no-deps-recurse" option has been added to "conary update"
  * "conary repquery" now takes a "--deps" argument, which prints the
    Requires and Provides information for the trove that is being
    queried.
  * changes have been made to the build side of Conary to facilitate
    building recipes that use cross compilers
  * symlinks now get the appropriate ownership set when they are
    restored
  * groups can now specify which flavor of a trove to include
  * repository queries that don't need file information no longer ask
    the repository for files.
  * various bug fixes and cleanups

Changes in 0.10.0:
  * dependency checking is now performed before changesets are
    applied.  This uses new tables in the local system's database.
    If you are using a database created by a version of Conary older
    than 0.10.0, it must be converted before it can be used.  See:
      http://wiki.specifix.com/ConaryConversion
    for details
  * Shared library dependency information in changesets is now stored
    in a different format.  This means that repositories that use old
    versions of Conary will be unable to give valid changesets to
    Conary 0.10.0 or later.  Therefore, the protocol version number has
    been increased.
  * --no-deps argument added
  * "cvc co" is now a synonym for "cvc checkout"

Changes in 0.9.6:
  * dependency enforcement infrastructure has been added (the code is
    currently disabled)
  * bug fixes
    * applying a changeset that un-hardlinks files now works
    * conary rq [trove] --info now works
    * running "conary update [trove]" when more than one flavor of
      [trove] exists no longer tracebacks.  It installs both flavors
      of the trove (which is not always the desired behavior - this
      will be addressed later)
    * only files with execute permissions are checked for
      #!interpreter.
    * "conary rq [trove] --ls" no longer tracebacks when [trove]
      exists in more than one repository
    * various code cleanups

Changes in 0.9.5:
  * new methods for specifying dependency information in recipes have
    been added
  * #! interpreters get added as dependencies
  * local flag overrides now work
  * cvc cook --resume can be used multiple times
  * conary invokes gpg with --no-options to avoid creating or using
    ~/.gnupg

Changes in 0.9.4:
  * fixes to cvc annotate
  * flavors and dependency generation code has been refactored to be
    policy based
  * better error handling when invalid changeset files are given to
    conary
  * minor code cleanups

Changes in 0.9.3:
  * New "cvc annotate" feature
  * Man page updates
  * Changesets which remove a file and replace it now apply correctly.
  * "cvc update" no longer complains and fails to update the CONARY
    state file properly  when ownerships differ
  * FileId generation now looks for previous versions of all the
    packages that have just been created, not just the name of the
    recipe.
  * Cooking as root is no longer allowed
  * Miscellaneous bug fixes.

Changes in 0.9.2:
 * Bug fixes:
   * Applying changesets that have more than one hard link groups
     sharing the same contents sha1 works now.
 * Build changes:
   * Recipes can now create new top level packages.

Changes in 0.9.1:
 * Bug fixes:
   * Applying a changeset that has a flavor which is a superset of the
     previous version's flavor now works.
   * Parsing optional arguments to command line parameters that appear as
     the last thing on the command line works
 * Build changes:
   * Package policy now checks to ensure that files in /etc/cron.*/*
     are executable
 * Update changes:
   * Conary no longer complains if a transient file has been modified
     on disk but no longer exists in a new version of a component.
 * Miscellaneous changes:
   * Version 1 on-disk changeset file support has been removed.

Changes in 0.9.0:
 * protocol versioning is much more granular now allowing for backwards
   compatible versions of functions
 * changeset command now generates changesets for multiple troves spread
   across multiple repositories
 * change sets are transferred as a set of independent change sets now
   (laying the groundwork for repository change set caching, with which
   this version will work just fine)

Changes in 0.8.3:
 * Man page updates.
 * The "conary query" command now accepts multiple arguments for
   troves and paths
 * Fixed "conary erase" command which was broken in 0.8.2

Changes in 0.8.2:
 * You can now install multiple troves at once (even a combination of
   changeset files and troves from repositories), and the entire
   action is recorded in a single rollback (this required a change in
   command-line arguments for updating troves).
 * The beginnings of support for searching multiple repositories
 * Miscellaneous code cleanup and bug fixes.

Changes in 0.8.1:
 * The source code has been re-arranged for easier maintenance, and
   conary has been split into two programs: conary and cvc.
 * Better error messages and debugging tracebacks

Changes in 0.8.0:
 * A new changeset format supports hard links but requires staged update.
 * The new changeset format also collapses duplicate contents even
   when hardlinks are not used.
 * By default, rc?.d/{K,S}* symlinks are no longer packaged. The
   chkconfig program is relied on to create them at package
   install/update time. Init scripts are explicitly required to
   support the chkconfig protocol by default
 * Improved error messages
 * Several bug fixes.

Changes in 0.7.7:
 * Extended debugger saves and emails
 * Tracebacks now include arguments and locals
 * More size optimizations were made when applying changesets
 * Applying absolute changesets when a trove is already installed is
   now much more efficient than it was
 * Self-referential symlinks raise a packaging exception.
 * Several bugs fixes.

Changes in 0.7.6:
 * Installation
   * Hardlink handling
   * enhanced debugging capabilities (including saving a debugging
     state file to enable remote debugging)

   * using binary file ids and iterators for significant memory savings
   * and runtime support for the x86.x86_64 sub-architecture
 * Cooking
   * more robust handling of the --resume option
   * policy normalization of where app-defaults files go.

Changes in 0.7.5:
 * Hard links are implemented (but not yet enabled, in order to
   preserve changeset compatibility for now).
 * Several bugs have been fixed for installing and cooking.

Changes in 0.7.4:
 * Fileids are now stored and transmitted in binary rather than
   encoded.
 * Better handling of multiple versions of packages/troves installed
   at the same time
 * Missing file handling improvements
 * Recipe inheritance is now possible between repositories
 * Enhanced Interrupted builds
 * The dynamic tag protocol was slightly modified
 * Added Arch.x86.amd64 and Arch.x86.em64t
 * several bugs fixes

Changes in 0.7.0:
 * sqlite3 is used for the database
 * better handling of multiple packages with the same name installed at once.

Changes in 0.6.6:
 * repository protocol update
 * changeset format update
 * added the ability to resume halted local builds
 * added the ability to easily package build-time tests to run at
   install time to qualify new/changed environments
 * better handling of packaged .pyc/.pyo files
 * better shared library handling
 * improved inline documentation
 * optimizations for both space and time
 * numerous bugfixes<|MERGE_RESOLUTION|>--- conflicted
+++ resolved
@@ -1,6 +1,11 @@
 Changes in @NEW@:
   o Build Changes:
-<<<<<<< HEAD
+    * requireLatest is now implemented for group recipes. It can be passed
+      as a keyword parameter to r.add, r.replace, r.addAll, and r.addCopy.
+      This flag defaults to True. (CNY-1611)
+    * requireLatest has also been implemented as a recipe level attribute.
+      Setting requireLatest=False for a recipe will affect the default for
+      all calls to r.add, r.replace, r.addAll, and r.addCopy. (CNY-1707)
     * Group policy has been created. Policies deriving from
       GroupEnforcementPolicy and ImageGroupEnforcementPolicy will be
       run on groups at the end of the cook process. (CNY-2378)
@@ -18,17 +23,7 @@
     * Conary policy to fix trailing newlines in config files has been
       corrected to handle non-writeable config files. (CNY-2559)
 
-Changes in 1.2.18:
-=======
-    * requireLatest is now implemented for group recipes. It can be passed
-      as a keyword parameter to r.add, r.replace, r.addAll, and r.addCopy.
-      This flag defaults to True. (CNY-1611)
-    * requireLatest has also been implemented as a recipe level attribute.
-      Setting requireLatest=False for a recipe will affect the default for
-      all calls to r.add, r.replace, r.addAll, and r.addCopy. (CNY-1707)
-
 Changes in 2.0.7:
->>>>>>> bb06650b
   o Build Changes:
     * Handling pkg-config dependencies has been moved to conary-policy.
       (CNP-93)
