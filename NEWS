<<<<<<< HEAD
Changes in @NEW@:
=======
Changes in 1.2.16:
  o Bug Fixes:
    * Conary no longer tracebacks when building a package that contains 
      a pkgconfig reference to a file in the current package that is in a
      symlinked directory (CNY-2455)
>>>>>>> 4b536a60
  o Client Changes:
    * The rollback API now raises a RollbackError instead of returning
      non-zero on errors. (CNY-1643)

  o Build Changes:
    * When file conflicts occur while cooking groups, the deps that
      caused a package to be pulled in are listed. (CNY-2308)
    * Config policy will automatically append a newline to non-binary files.
      Files that are marked as Config and appear to be binary will
      continue to trigger an error as they have previously. (CNY-2422)
    * Perl requirements that are not present on the system or provided by
      the package being built are dropped. (CNY-2180)
    * Two expansion functions have been introduced to package recipes:
      r.glob and r.regexp. These functions return an object that can be
      substituted for any API parameter that calls for a string based
      regexp or glob. (CNY-2222)
    * Group recipe actions like "r.addAll" and "r.addCopy" now record
      the version of the group that is being copied from into the newly
      created group. (CNY-2359)
    * Add code to display new-style metadata through rq, q, and showchangeset,
      as well as propagate that metadata via cooking, promoting, shadowing,
      and committing source packages.  Entering this metadata must still 
      be done through scripts.  (CNY-1808)
    * Added a hook that allows build requirements to be overridden by
      rMake. (CNY-2427)

  o Bug Fixes:
    * Conary no longer tracebacks when building a package that contains 
      a pkgconfig reference to a file in the current package that is in a
      symlinked directory. (CNY-2455)
    * The order in which configuration files are read when a glob was
      passed to includeConfigFile is now deterministic. (CNY-2483)

Changes in 1.2.15:
  o Bug Fixes:
    * Moving an unmodified shadow to tip via cvc promote no longer causes
      an error. (CNY-2441)
    * Recipes using addSvnSnapshot no longer modify the conary
      configuration object's tmpDir setting (CNY-2401)
    * Fixed a rare bug in which dependency resolution would fail when
      a dependency that used to be provided by one installed package
      is now provided by two new packages. (CNY-2459)

  o Client Changes:
    * Conary will now use the proxy settings stored in its local
      configuration when loading remote configuration files. (CNY-2363)

  o Build Changes:
    * Policies that move files in destdir now track path changes they
      make so that files will end up in the correct package or component
      after being moved, when "package=" or "component=" has been used
      in a build action. (CNY-1679)

Changes in 1.2.14:
  o Client Changes:
    * The /etc/ld.so.conf.d/*.conf handling added to Conary 1.2.13
      introduced a bug that could erase necessary entries from
      ld.so.conf in some circumstances.  This bug has been
      resolved. (CNY-2440)

Changes in 1.2.13:
  o Client Changes:
    * Conary will not downgrade packages if no version is specified by
      the user, but, due to an out of date mirror or other reasons, the
      update available for a package is older than the currently
      installed package. (CNY-2402)
    * Conary now recognizes /etc/ld.so.conf.d/*.conf files, adding an
      include line to /etc/ld.so.conf if they exist, and does not add
      new duplicate entries to /etc/ld.so.conf for directories already
      specified in /etc/ld.so.conf.d/*.conf files. (CNY-2432)

  o Build Changes:
    * Superclasses are now loaded from the filesystem. Superclasses
      can now be cooked. Doing so will make a changeset that installs
      the recipe itself on the filesystem. (CNY-983)
    * When building packages, Conary now reads /etc/ld.so.conf.d/*.conf
      files to determine whether to include the path in the dependency.
      (CNY-2433)

Changes in 1.2.12:
  o Client Changes:
    * A getDatabase() method has been added to the ConaryClient class.
      This method returns the local system database object. Code that
      needs to query the local system database should use this method
      to obtain the database object. (CNY-2316)

  o Build Changes:
    * Spaces in URLs are now automatically escaped. (CNY-2389)
    * The Requires() policy now inspects Lib: and Lib.private:
      pkg-config keywords in .pc files to find library files, and
      where it finds them, it adds appropriate Conary trove
      requirements to the .pc files. (CNY-2370)

  o Bug Fixes:
    * The PackageSpec documentation incorrectly stated that you could
      pass both package and component information to it; this has
      been corrected to properly redirect to ComponentSpec for this
      usage. (CNY-2387)
    * An update bug that could result in a trove integrity error has
      been fixed. The issue would occur when updating packages where,
      for some files, the only changes are to file versions. (CNY-2403)

Changes in 1.2.11:
  o Client Changes:
    * The error message printed when Conary encounters an unhandled
      exception has been changed to reflect the fact that the common
      case is merely poor handling of the error condition, rather than
      another bug.  It has also been reformatted to display better in
      rITS. (CNY-2265)
    * The "conary-debug" script that collects information to help
      debug a crash has been enhanced to include the recently-added
      manifest file. (CNY-2338)

  o Build Changes:
    * PythonSetup synopsis now mentions the setupName keyword
      argument. (CNY-2360)
    * The conary.1 manual page now documents the purpose of the
      /etc/conary/components directory. (CNY-2361)
    * The clearBuildReqs() function now has a synonym called
      clearBuildRequires() and the clearCrossReqs() function now has a
      synonym called clearCrossRequires().  The old function names
      will be deprecated in the future. (CNY-834)

  o Bug Fixes:
    * When building groups, r.addCopy() now respects the groupName
      flag. (CNY-2345)
    * The searchPath parameter in group methods now works when it
      contains packages (before it worked only with labels). (CNY-2372)
    * A bug that was preventing users with colons in their passwords
      to use the web interface has been fixed. (CNY-2374)
    * Attempting to add entitlements for unknown entitlement classes
      now raises an UnknownEntitlementGroup exception. (CNY-2377)
    * Committing source packages that use shell-style brace and
      glob expansion in addPatch() can now be committed to a
      repository. (CNY-1152)

Changes in 1.2.10:
  o Client Changes:
    * The "conary verify" command no longer complains about files which
      have been removed with "conary remove". (CNY-950)
    * Local rollbacks for removals now store the original contents for
      modified config files. (CNY-2350)
    * Permission errors now list both the URL and the repository
      hostname. (CNY-2211)

  o Server Changes:
    * A new boolean server configuration option, serializeCommits,
      has been added to explicitly limit contention in certain cases.
      Successfully enabling it requires a minor schema update. (CNY-2285)
    * Servers in maintenance mode no longer return Internal Server
      Errors to GET requests from clients. (CNY-2229)

  o Build Changes:
    * The addPatch() source action honors shell-style brace and glob
      expansion when sourceDir is defined. (CNY-1152)
    * A new command, "cvc explain", has been added. "cvc explain"
      displays the documentation for recipe methods.  For example,
      "cvc explain addSource" shows the on-line documentation for the
      addSource() source action. (CNY-2242)
    * The command line interface to cvc derive (added in Conary 1.2.8)
      has been changed.  It now derives onto your buildLabel by default,
      with a --target option to derive onto a different label.
      The cvc derive interface is subject to further change.

  o Bug Fixes:
    * A bug that caused an exception when inspecting ELF files with a
      standalone ABI has been fixed. (CNY-2333)
    * A bug that caused updates with group scripts to fail when run
      with the '--root' option with a trailing slash in the path has
      been fixed. (CNY-2348)
    * An issue related to file placeholders potentially being lost while
      rewriting rollback changesets has been fixed.

Changes in 1.2.9:
  o Documentation Changes:
    * The documentation strings for the update code have been revised
      to include the most common exceptions raised as part of
      prepareChangeSet and updateChangeSet. (CNY-1732)

  o Build Changes:
    * File level requirements provided by the same file are dropped.
      (CNY-2177)
    * Java dependencies that do not start with a valid TLD are now
      excluded. (CNY-2176)
    * The exceptDeps keyword parameter is now allowed for r.Provides(),
      analogously to r.Requires(). (CNY-1485)
    * The new sourceDir keyword parameter is now available for
      r.addSource(), r.addPatch(), and r.addArchive() to specify that
      the source is found within the maindir. (CNY-1439)
    * LD_LIBRARY_PATH is now set when calling bootstrapped python, in
      order to load the correct python libraries. (CNY-2319)
    * The :config component is built by file location, rather than
      from files marked as config files by the Config policy.
      This means that the configComponent configuration item no
      longer operates. (CNY-2256)

  o Client Changes:
    * A keepRequired config option has been added. This has the same
      effect as always setting the --keep-required flag on update.
      (CNY-569)
    * The error message for erased dependencies is now more explicit
      about what happened to the package that is no longer providing
      dependencies, and where the package with the missing dependencies
      came from. (CNY-2248)
    * We now record the current state of the database to a flat file
      after updates as an extreme recovery mechanism.  (CNY-1801)

  o Bug Fixes:
    * The "logcat" script no longer errors out if the log file is empty
      or contains None for entitlements. (CNY-2252)
    * Repositories running under Apache are now correctly displaying
      the real error when trying to generate the verbose traceback
      emails. (CNY-2320)
    * An update job that includes a critical update and an update to a
      group that includes a pre-update script will no longer run the
      script twice. (CNY-2325)
    * A bug that could cause incorrect SQLite database error messages
      has been fixed. (CNY-1840)

Changes in 1.2.8:
  o Client Changes:
    * Added the cvc derive command. (CNY-2237)
    * A new method, conary.conaryclient.getClient(), has been added to
      allow the creation of a conaryclient with configuration to match
      that would be used with a conary command line client. (CNY-1745)
    * Unhandled exceptions that are raised inside a progress callback
      no longer terminate the update process.  A warning is emitted
      and the update continues. (CNY-2304)

  o Internal Changes:
    * The Conary library now has a parallel implementation to gpg
      for the trust algorithm. (CNY-1988)

  o Bug Fixes:
    * A problem occurring when updating troves sharing a large
      number of identical files has been fixed. (CNY-2273)
    * Repository traceback emails are now more verbose. (CNY-2287)
    * Methods starting with two underscore characters are considered
      internal and are no longer passed to the XML-RPC library for
      marshaling. (CNY-2289)
    * It is now possible to clone a group that contains references to
      both a cloned package and the version that the cloned package
      originated from. (CNY-2302)
    * When data from stdin is provided to a taghandler, but the
      taghandler is missing or fails to read some or all of the data,
      it will no longer result in a database locked error. (CNY-2257)
    * Conary no longer exits with an unhandled exception if /tmp does
      not exist when attempting to run a trove script (e.g., group
      pre/post scripts). (CNY-2303)

Changes in 1.2.7:
  o Build Changes:
    * The cvc command now prints out the most recent log message from
      the underlying source code control system when creating new
      snapshot archives. (CNY-1778)
    * Conary now has support for cmake, using the r.CMake() build
      action in recipes. (CNY-1321)

  o Bug Fixes:
    * Fixed a traceback that would occur when a component doesn't exist
      even though its containing package does. (CNY-2213)
    * Cloning with --default-only no longer removes references to
      components of packages that are not being cloned. (CNY-2226)
    * A bug that prevented "cvc cook" from being able to look up path
      IDs if a component of the package being built was missing from
      the repository has been fixed. (CNY-2250)
    * PGP keys using unknown string-to-key specifiers (as generated by
      "gpg --export-secret-subkeys" for the corresponding secret key)
      are no longer producing an error when iterating through the
      keyring. (CNY-2258)
    * Embedded signatures in secret subkeys now use the public key's
      cryptographic key, which does not require a passphrase to
      be decoded. (CNY-2224)

Changes in 1.2.6:
  o Build Changes:
    * When cooking packages or groups, conary now displays the methods
      that are called. It also displays the methods that are unused,
      making it easier to see if a function from a superclass has been
      left out. (CNY-2193)

  o Bug Fixes:
    * Use of macros in the r.Link() build action worked only in limited
      cases. (CNY-2209)

  o Client Changes:
    * Mirror mode now includes full file streams in changesets, instead
      of differential streams. (CNY-2210)

Changes in 1.2.5:
  o Client Changes:
    * The OpenPGP implementation now merges PGP keys properly.
      (CNY-1987)
    * The OpenPGP implementation is capable of generating trust
      signatures. (CNY-1990)
    * A bug which could cause troves containing *identical* files to
      become corruped in a system database has been fixed. Note that
      repository databases were not affected. (CNY-2191)

  o Build Changes:
    * MakeDirs now handles trailing '/' characters in directory names.
      (CNY-1526)
    * Using the new provideGroup keyword argument to the r.User()
      method in a UserGroupRecipe, you can now specify that the user's
      primary group needs to be already on the system, rather than be
      added while creating the user. (CNY-2096)

  o Bug Fixes:
    * A bug that resulted in a KeyError when removing a trove from a
      group that has 3 levels of subgroups has been fixed. (CNY-1372)
    * A bug that could result in a decremented source count when
      promoting a package to a sibling of a parent branch has been
      fixed. (CNY-2108)
    * A problem resulting in derived packages corrupting files with the
      same content was fixed. (CNY-2157)
    * A bug that caused internal server errors when retrieving
      changesets that contained compressed file data over 4 GiB in size
      has been fixed. (CNY-2170, CNY-2173)
    * HTTP error codes generated by HTTP proxies are now properly
      interpreted by Conary clients. (CNY-2181)
    * When talking to a repository, Conary proxies will now
      automatically switch the protocol to HTTPS whenever authentication
      information is injected on behalf of the client. (CNY-2184)
    * addSvnSnapshot no longer generates conflicts in the paths for
      temporary checkouts. (CNY-2196)

Changes in 1.2.4:
  o Bug Fixes:
    * A file that was mistakenly ommitted from packaging has been
      added to the build. (CNY-2155)

Changes in 1.2.3:
  o Build Changes:
    * The addSvnSnapshot() source action now has the ability to add
      specific SVN revisions via the 'revision' argument. (CNY-2156)
  o Bug Fixes:
    * An update failure that would occur when two versions of a package
      have been installed, one local, one from a repository, has been
      fixed. (CNY-2127)
    * A regression introduced in 1.2.1 affecting patch files that apply
      multiple changes to the same file has been fixed. (CNY-2142)
    * Group scripts now have file descriptor 0 (stdin) connected to
      /dev/null. Previously, stdin was closed, a potential problem
      for scripts that open file descriptors and then disconnect from
      the terminal. (CNY-2143)

  o Client Changes:
    * Added listkeys, addkey, and getkey commands to cvc for basic
      command line PGP key management. (CNY-2150)

Changes in 1.2.2:
  o Build Changes:
    * Python and Ruby dependencies with lib-specific flags now cause
      the package to be architecture-flavored. (CNY-2110)
    * Groups using setSearchPath now prefer packages on the labels and
      troves listed explicitly in the searchPath over other labels,
      even if the label is specified in the add() command. For example,
      if your searchPath includes foo=conary.rpath.com@rpl:1/1-1-1, then
      r.add('foo', 'conary.rpath.com@rpl:1') in a group recipe will now
      find version 1-1-1 over later versions. Before, it would find the
      latest version in the repository if you specified the label in the
      r.add() command. (CNY-1993)

  o Client Changes:
    * The conary command line now accepts 'rb' as an alias for
      'rollback'.
    * The output of 'rblist' now combines packages and their components
      in a single line (similar to the output of 'update'). (CNY-2134)

  o Bug Fixes:
    * When parsing the GPG keyring, PGP version 2 keys are now ignored.
      (CNY-2115)
    * Direct key signatures for PGP keys are now accepted. (CNY-2120)
    * Source control recipe actions such as addMercurialSnapshot()
      no longer produce directory names that can collide with
      a trove with the same name on a different label, producing
      a snapshot of a different source control repository. (CNY-2124)
    * Tag scripts are now closing file descriptors larger than 2
      before calling a function from the exec family. (CNY-2114)
    * A bug in determining the correct version for packages when
      multiple branches of that package exist on the same label has
      been fixed. (CNY-2128)
    * Multiple entitlements to the same host name are now properly
      handled. (CNY-2105)
    * The URL sent back to the client when connecting through an
      HTTP proxy is now correctly computed by repositories. (CNY-2117)
    * setSearchPath now searches the leaves for every source in the
      search path before falling back and searching the rest of the
      repository. Before, it would search the leaves for each label,
      then the rest of the labels, and finally groups. (CNY-2131)

Changes in 1.2.1:
  o Build Changes:
    * The addGitSnapshot() source action is now available. (CNY-1965)
    * Cooking derived packages no longer warns about their
      experimental state. (CNY-2092)
    * loadInstalled does not search the local database for a matching
      package on checkin, but instead searches the repository. This
      makes it easier to develop packages that are correct, with the
      potential of not building on the current machine. (CNY-2027)

  o Client Changes:
    * The Conary client is now less aggressive in sending keepalive
      packets with long-running requests. (CNY-2104)
    * Promote and clone callbacks are more verbose. (CNY-2063)

  o Bug Fixes:
    * Schema migration for the Latest table now correctly handles
      branches that end in redirects. (CNY-2081)
    * Adding a large number of user maps is now more efficient
      if the new addServerGlobs method is used. (CNY-2083)
    * Redirects between branches on the same label, which were
      necessary before Conary 1.2.0, are again handled correctly.
      (CNY-2103)
    * The 'conary updateall' command again properly handles the
      --replace-files command-line argument. (CNY-2112)
    * Patches are no longer partially applied when building. A
      partially applying patch results now in a failure. (CNY-2017)
    * A bug which caused Conary to incorrectly determine the flags
      for python dependencies on 64-bit systems has been fixed.
      (CNY-2091)
    * Ruby dependencies now function properly in a bootstrap build
      of the ruby package. (CNY-2109)

Changes in 1.2.0:
  o Build Changes:
    * A bug which caused Conary to compute python dependencies
      incorrectly when using an external version of python (such
      as when building python itself) has been fixed. (CNY-2087)

Changes in 1.1.96:
  o Server Changes
    * External entitlement servers can now specify per-entitlement
      timeouts and automatic retry values (CNY-2060)

  o Client Changes:
    * Update journal did not have an entry for hard links which were
      made to targets which already existed on the system, causing
      system corruption if the journal had to be rolled back. (CNY-1671)
    * The critical update information now includes enough data to
      re-create the original update job. (CNY-1608)
    * Unknown trove info types in the database are properly stored in
      extracted trove info. (CNY-2059)
    * diff and patch now support files without trailing newlines.
      (CNY-1979)

  o Build Changes:
    * More paths (/usr/lib/.*-sharp.*/) have been added to :cil
      components. (CNY-2080)
    * Path ID lookups now ignore permission errors; in such a case, a
      new path ID is computed. (CNY-1911)
    * Conary now handles python files that specify a python interpreter
      that is not available on the system or in the builddir.  It will
      print a warning and not attempt to compute dependency information
      for those files. (CNY-2050)
    * loadSuperClass and loadInstalled now print out name, version
      flavor of the package that was used when loading. (CNY-1967)

  o Bug Fixes:
    * When running in threaded mode, don't install signal handlers,
      since that is not supported. (CNY-2040)
    * URLs returned by prepareChangeSet, getChangeSet, and
      getFileContents are all based on the URL the client used to call
      the repository instead of built internally by the repository.
      (CNY-2034)
    * An issue that was preventing the repository server, under certain
      circumstances, to determine the proper URL to use has been fixed.
      (CNY-2056, CNY-2058)
    * A regression from Conary 1.1.34 related to self-signature
      verification on private PGP keys has been fixed. (CNY-2047)
    * An issue related to Conary proxies running in non-SSL mode,
      talking to SSL-enabled repository servers has been fixed.
      (CNY-2067)
    * Related to CNY-2034, Conary proxies are now properly computing
      the return URL. (CNY-2069)
    * The client is now properly computing the downloaded file's
      digest if a size limit was specified. (CNY-2072)
    * A regression from Conary 1.1.94 that caused some local cooks to
      fail to be installable due to incorrect primary trove information
      has been fixed (CNY-2078)

  o Other Changes
    * InodeStreams and FileStreams now preserve unknown elements,
      allowing future additions to those without breaking fileId
      computation. (CNY-1971)

Changes in 1.1.95:
  o Server Changes
    * A bug which triggered an exception while migrating postgresql
      repositories has been fixed. (CNY-1912)
    * The getNewTroveInfo call works faster for mirror operations.
      (CNY-2006)
    * An issue that prevented the server from responding with the
      proper error message when in maintenance mode has been fixed.
      (CNY-2005)
    * An issue that was affecting cooking performance when looking
      up path IDs has been fixed. (CNY-1996)

  o Client Changes:
    * A bug which prevented the mirror client from using hidden commits
      when mirroring to a single target has been fixed. (CNY-1981)
    * Clone/promote no longer complains when a buildreq is not also
      being cloned to the new location. (CNY-1844)
    * Turned off flavorPreferences for 1.2 release, as they are not
      quite ready. (CNY-2023)

  o Bug Fixes:
    * Bootstrapping python can now find system conary when using the
      bootstrapped python to determine python dependencies. (CNY-2001)
    * A bug in findTroves when using partial labels, introduced as
      part of 1.1.90, has been fixed. (CNY-2011)
    * cvc operations no longer trace back when the current working
      directory can no longer be accessed. (CNY-2014)
    * Redirects to nothing are now displayed when using --trove-flags.
      (CNY-2025)
    * Stack frames now wrap long lines to make them easier to read.
      (CNY-2016)
    * Comparison of VersionSequence objects is now more robust.
      (CNY-2020)
    * Autosourced files added to both a shadow and its parent now merge
      properly. (CNY-1856)

Changes in 1.1.94:
  o Bug Fixes:
    * Python extension modules installed at the top level of the Python
      search path no longer produce a traceback when computing
      dependencies. (CNY-1995)

Changes in 1.1.93:
  o Build Changes:
    * Filesets now accept macros. (CNY-148)
    * crossRequires are now ignored when not cross compiling. (CNY-1950)
    * Malformed .jar files are now ignored when computing Java
      dependencies. Previously, Conary exited with an error while
      attempting to process them. (CNY-1983)
    * Conary dependencies are no longer attempted when cross-compiling,
      and when bootstrapping python, modules are now sought in system
      python directories as well as in the destdir. (CNY-1986)
    * Python extension modules (.so files) now expose the proper
      dependencies by providing, for example, itertools (the true
      name) as well as itertoolsmodule (as it has previously), but
      requiring the shorter name if it is available on the system.
      (CNY-1077)

  o Client Changes:
    * The cvc promote and clone commands are now more efficient and do
      not download unnecessary packages. This also makes it possible
      to clone packages where access to some of the included troves
      is unavailable at the time of the promote or clone operation.
      (CNY-1913)
    * A bug which prevented the mirror client from using hidden commits
      when mirroring to a single target has been fixed. (CNY-1981)
    * Filesets are now cloneable. (CNY-1297)

  o Server Changes
    * A bug which triggered an exception while migrating postgresql
      repositories has been fixed. (CNY-1912)

  o Bug Fixes:
    * The clone and promote commands now work when cloning over removed
      packages. (CNY-1955)
    * searchPath will now provide only the best flavor match when
      matching against groups with more than one version of a package
      available. Previously, it would return all matches. (CNY-1881)

Changes in 1.1.92:
  o Bug Fixes:
    * ccs2tar correctly handles changesets with duplicate contents and
      hard links. (CNY-1953)
    * An error in the way attributes of ServerProxy classes get
      marshaled has been fixed. (CNY-1956)
    * If local flags (e.g. kernel.smp) are defined in /etc/conary/use,
      cooking no longer produces a traceback. (CNY-1963)
    * The last trove source in a trove source stack is now properly
      passed flavor information. (CNY-1969)
    * Derived packages properly handle files that were not flavored due
      to an exception in the upstream packages. (CNY-1954)
    * The transport layer is automatically encoding non-ASCII strings
      into XMLRPC Binary objects. (CNY-1932)
    * An error that was causing warnings to be printed while cooking
      groups has been fixed. (CNY-1957)

  o Server Changes
    * A bug which triggered an exception while migrating postgresql
      repositories has been fixed. (CNY-1912)

  o Build Changes:
    * Mono (CIL) files are now placed in :cil components by default.
      (CNY-1821)

  o Other Changes
    * The transport layer is using BoundedStringIO objects for
      compression, decompression and XMLRPC encoding/decoding, to
      avoid excessive memory consumption. (CNY-1968)

Changes in 1.1.91:
  o Client Changes:
    * A new configuration option, "flavorPreferences", has been added.
      The client uses this list of flavors in trove selection.
      (CNY-1710)
    * Large files are now compressed on disk instead of in memory when
      creating rollbacks. (CNY-1896)
    * The Conary client API is now more careful with releasing open
      file descriptors. (CNY-1834)
    * The "migrate" mode has changed to overwrite changes made to
      files that are not yet owned by Conary, but already exist on the
      system, as well managed, non-configuration files that have
      changed. (CNY-1868)
    * When signals are received during updates, the journal is now
      rolled back before conary terminates. (CNY-1393)
    * A 'cvc checkout' of multiple projects uses far fewer repository
      calls now, and uses a single changeset.
    * The 'cvc update' and 'cvc diff' commands now accept a source
      version argument without a source count. (CNY-1921)

  o Server Changes:
    * Setting "forceSSL" once again requires a HTTPS connection be
      used when authentication data is passed to an Apache based
      Conary Repository. (CNY-1880)
    * A bug that caused incorrect values for sourceItemId and
      clonedFromId to be used when groups and components were
      committed as part of one changeset has been fixed. (CNY-1903)
    * A bug that caused the Latest table to be rebuilt incorrectly
      when migrating to schema version 15.0 has been fixed.
      (CNY-1909)

  o Build Changes:
    * Redirects will now be followed in group recipes. Previously,
      including redirects would result in an error. (CNY-1693)
    * Derived recipes can now be based on troves which have files
      that have the same content (SHA1) as each other but are
      members of different link groups (are not intended to be
      installed as hard links to each other). (CNY-1733)
    * Derived packages now work properly if the troves they are based
      on contain dangling symlinks. (CNY-1914)
    * Symbolic links that have not changed in a derived package are
      now correctly ignored by policies that are not interested in
      unmodified files. (CNY-1879)
    * The build flavor string used for building a trove is now stored
      as part of that trove's troveInfo field. (CNY-1678)
    * Looking up path IDs now stops when all files have been found,
      instead of always walking the shadow hierarchy. (CNY-1911)
    * multilib cooks set only Arch.x86_64. (CNY-1711)

  o Bug Fixes:
    * The new OpenPGP parsing code now accepts Version 3 keys and
      signatures, without verifying them. (CNY-1931)
    * A file descriptor leak in the getFileContents method has been
      fixed.
    * If ignoreErrors is set for a configuration file, that setting is
      now honored for contexts as well.
    * Troves with large numbers of identical files now erase faster,
      thanks to a SQL fix in sqldb.iterFiles. (CNY-1937)
    * Python dependency determination now properly ignores filenames
      like "python.so" when looking for version flags. (CNY-1940)
    * Conary now correctly avoids assuming that standard I/O files
      are objects with fileno() methods. Previously, calling
      Conary interfaces with non-file objects associated with
      standard input, output, or error could trace back. (CNY-1946)
    * The --buildreqs option for 'conary q' now functions when
      multiple build requirements have the same name.
    * An issue related to the flavor preferences list not being
      properly populated when a group was cooked has been fixed.
      (CNY-1951)

  o Other Changes:
    * Conary tracebacks now report values for each variable in the
      local namespace in each frame. (CNY-1922)
    * select() calls have been replaced with poll() for higher
      efficiency. (CNY-1933)

Changes in 1.1.35:
  o Client Changes:
    * Unknown trove info types in the database are stored in extracted
      trove info properly (CNY-2059)
    * diff and patch now support files without trailing newlines (CNY-1979)

Changes in 1.1.34:
  o Build Changes:
    * The default settings from r.add() will now override the default
      settings from an r.addAll() (CNY-1882)
    * Looking up path IDs is now stop when all files have been found,
      instead of always walking the shadow hierarchy. (CNY-1911)

  o Bug Fixes:
    * A bug that caused an error message in the rPath Appliance
      Platform Agent (rAPA) when using an entitlement generator has
      been fixed. (CNY-1946)

Changes in 1.1.33:
  o Build Changes:
    * The addArchive() source action now handles xpi archives. (CNY-1793)
    * Unknown flags are now ignored when calling loadRecipe with a
      flavor, instead of printing a traceback.

  o Update Changes:
    * Updates to groups are now allowed to be merged with other groups
      in update jobs, reducing the number of jobs that are used for
      updates.

  o Client Changes:
    * Cloning now always increments group version counts, mimicing
      the behavior of group cooking. (CNY-1724)
    * When promoting, --all-flavors is now on by default.  However, if
      a flavor to promote or clone is specified, promotes will be
      limited by that flavor. (CNY-1535)
    * Several commands, such as promote, update and rq, now take an
      --exact-flavors flag.  If specified, the flavors for each trove
      must match exactly - no system flavor or heuristic is used to
      find the trove you want. (CNY-1829)
    * If there is a problem with domain name resolution, conary will
      retry 5 times. However, if the connection fails after those
      attempts, future connection requests will now fail after one try.
      (CNY-1814)

  o Bug Fixes:
    * The SQLite "ANALYZE" command is no longer run on local SQLite
      databases. Any data stored by the "ANALYZE" command will be
      removed from the local database unless it is being accessed
      read-only. Database performance is poor on databases with
      "ANALYZE" data in them. (CNY-778)
    * Some bugs related to installing relative changesets were fixed.
      These bugs would manifest themselves by making relative changesets
      not installable when the network was down. (CNY-1814)

Changes in 1.1.32:
  o Client Changes:
    * A getDownloadSizes() method has been added to the ConaryClient
      object to determine the over-the-wire transfer size of the jobs
      in an UpdateJob object.  Call requires a single repository be
      the source of the entire update. (CNY-1757)
    * cvc reports a more accurate error message when the CONARY file in
      the current directory is not a regular file

  o Server Changes:
    * A "infoOnly" parameter to has been added to the getChangeSet()
      repository method in protocol version 51. (CNY-1757)
    * The list of repository methods is now automatically generated
      instead of statically listed. (CNY-1781)
  
  o Bug Fixes:
    * The addSvnSnapshot() source action now uses the lookaside directory
      for generating the snapshot, instead of using the remote repository.
      (CNY-1777)
    * A bug that prevented unused entries in the Versions table of the
      system Conary database from being cleaned up after erasures has
      been fixed.
    * A bug that caused changes in the byDefault status of a trove to
      be omitted from local rollbacks has been fixed. (CNY-1796)

Changes in 1.1.31.4:
  o Server changes:
    * Setting "forceSSL" once again requires a HTTPS connection be
      used when authentication data is passed to an Apache based
      Conary Repository. (CNY-1880)
    * A bug that caused incorrect values for sourceItemId and
      clonedFromId to be used when groups and components were
      committed as part of one changeset has been fixed. (CNY-1903)
    * A bug that caused the Latest table to be rebuilt incorrectly
      when migrating to schema version 15.0 has been fixed.
      (CNY-1909)

  o Client changes:
    * Large files are now compressed on disk instead of in memory when
      creating rollbacks. (CNY-1896)

Changes in 1.1.90:
  o Major Changes:
    * Label multiplicity, in which a trove on the same label
      appearing on multiple branches was understood as meaning that
      all the trove can be installed at once, is being generally
      deprecated.  Instead, a newer trove on a different branch that
      ends with the same label as an older trove will be considered
      together with and generally preferred to the older trove.
      Branch affinity, in which Conary keeps packages from the same
      branch during an update, is therefore replaced with label
      affinity, in which Conary keeps packages from the same label
      during an update.  Many of the individual changes in this
      version are parts of implementing this general change in
      behavior.

  o Client Changes:
    * Added getTroveLatestByLabel as a client-side call.
    * Label lookups pick the latest version which matches instead of
      the latest version on each branch.
    * Replaced branch affinity with label affinity.
    * getAllTroveLeavesByLabel() filters results by server names to
      eliminate spurious results from repositories which host multiple
      server names. (CNY-1771)
    * The cvc and conary commands now ignore broken pipes on standard
      output instead of producing a traceback. (CNY-1853)
    * Redirects follow the label of the branch they were built with
      instead of the branch itself.
    * Building redirects to a branch is now deprecated; redirects should
      point to labels instead. (CNY-1857)
    * The --replace-files option has been split into
      --replace-managed-files, --replace-unmanaged-files,
      --replace-modified-files, and --replace-config-files. The original
      option is still accepted, and is equivalent to specifying all four
      of the new options simultaneously (CNY-1270)
    * When updating, conary will never automatically drop an architecture
      from an installed trove (unless you specify the flavor to update to 
      explicitly).  (CNY-1714)
    * Dependency resolution now allows updates to go across branches if the
      branches are on the same label.
    * Dependency resolution now follows the same "never drop an architecture"
      rule as other update code. (CNY-1713).
    * Added --show-files parameter to "conary config" to display where
      configuration items came from.
    * Newly installed transient files now silently replace files which are
      otherwise unowned. (CNY-1841)

  o Build Changes:
    * The cvc update command can now update multiple directories
      simultaneously.
    * Java files are now put in a :java component by default. (CNY-527)
    * Python dependencies now include flags designating the major version
      of python involved, as well as a flag distinguishing the target
      architecture library directory (normally "lib" or "lib64") to
      enhance update reliability.  When building a bootstrap python
      or using a different python executable than Conary is running
      with, Conary will use an external python process to determine
      python dependencies. (CNY-1517)
    * Ruby dependencies are now generated, and Ruby modules are placed
      in a :ruby component by default.  Flags are included in the
      dependencies similar to the Python flags, except that they are
      not conditional. (CNY-612)
    * Ensure that two binaries with the same source count but different
      build counts end up with the same build count after cloning. (CNY-1871)

  o Scripts Changes:
    * Repository database migration scripts have been integrated into a 
      common unit.

  o Bug Fixes:
    * Fix a bug in commit code that made r.macros.buildlabel unusable because
      you could not commit recipes that used it.  (CNY-1752)
    * An internal class, _AbstractPackageRecipe, has been renamed to
      AbstractPackageRecipe, in order to allow the inclusion of its
      methods in its subclasses' documentation pages.  The old name is
      still available for compatibility with older modules.  (CNY-1848)
    * Multiple entitlements can be stored for a single hostname or glob
      (previously only the last hostname for a particular hostname/glob
      would be used). (CNY-1825)
    * Cloning the source component for filesets is now allowed.
    * includeConfigFile now sorts files that are matched in globs
    * The default settings from r.add() will now override the default
      settings from an r.addAll() (CNY-1882)
    * Cloning no longer downloads components that won't be cloned (CNY-1891)

  o Other changes:
    * The showchangeset script now displays information on redirect
      troves.

Changes in 1.1.31.3:
  o Server changes:
    * Added EntitlementTimeout exception to notify clients that an
      entitlement has timed out from the authentication cache (CNY-1862)
    * Added remote_ip to user and entitlement based external authentication
      checks (CNY-1864)
    * Fixed bug in proxy which prevented remote_ip from being passed to
      internal repository

  o Client changes:
    * Reread entitlements from disk when EntitlementTimeout is received
      (CNY-1862)

  o Other changes:
    * Logcat now works for calls which passed lists of entitlements

Changes in 1.1.31.2:
  o Proxy changes:
    * Proxy can now inject entitlements and user authentication on behalf
      of clients (CNY-1836)

Changes in 1.1.31.1:
  o Bug Fix:
    * Proxies used wrong getChangeSet call for old protocol versions (CNY-1803)

Changes in 1.1.31:
  o Bug Fix:
    * A bug that caused an Internal Server Error when a Conary proxy
      attempted to convert a changeset for an older client when the
      upstream Conary repository was not running 1.1.29 or later has
      been fixed. (CNY-1792)

Changes in 1.1.30:
  o Bug Fixes:
    * The version cache for upstream servers in the Conary proxy
      incorrectly included user information in the URL, causing
      KeyErrors when users were switched to anonymous. (CNY-1787)
    * An issue related to the formatting of repository map entries
      has been fixed. (CNY-1788)
    * The Conary proxy no longer supports protocol version 41
      (and hasn't for a few releases).
    * An issue that was affecting the performance of the getChangeSet
      API call on Conary proxies running in an apache environment
      has been fixed.

Changes in 1.1.29:
  o Client Changes:
    * In conaryrc files, repositoryMap entries can now use wildcards
      for the server name.
    * Multiple entitlements can now be sent to each server.
    * Server names in entitlements may include wildcards.
    * Entitlements may be placed in conaryrc files now using
      'entitlement server entitlement'. "conary config" displays
      entitlement information.
    * A bug that limited a single MetadataItem to less than 64 KiB has
      been fixed.  Conary 1.1.29 will produce metadata that will not
      be visible to older clients.  Likewise, metadata produced by
      older clients will not be visible to Conary 1.1.29 and later
      clients. (CNY-1746)
    * Metadata items can now store strings with NUL characters in
      them. (CNY-1750)
    * The client API will now raise an InsufficientPermission error
      instead of an OpenError when the client's entitlements are
      not allowing access. (CNY-1738)

  o Build Changes:
    * Refreshed autosource files are now displayed by 'cvc revert' and
      'cvc diff'. (CNY-1647)
    * Support for the Bazaar revision control system has been added via
      r.addBzrSnapshot(). (requires bzr >= 0.16).

  o Server Changes:
    * (Nearly) all repository operations are now performed using the
      permissions of the anonymous user in addition to the permission
      set for any user authentication information which is present.
    * Path names in the entitlementsDirectory no longer have any
      meaning. All entitlements are read, and the serverName in the
      XML for the entitlement is used to determine which server to
      send the entitlement too.
    * Entitlement classes are no longer used as part of authentication;
      they may still be specified, but repositories now look up the
      class(es) for an entitlement based on the key.

  o Internal Changes:
    * The restart information, necessary for Conary to resume execution
      after a critical update is applied, now includes the original
      command line. The way this information is stored is incompatible
      with very old versions of Conary.  Downgrading from Conary
      version 1.1.29 (or newer) to version 1.1.11 (or older) is known
      to fail. (CNY-1758)

  o Bug Fixes:
    * 'conary rblist' no longer produces a stack trace if the
      installLabelPath configuration option is not set. (CNY-1731)
    * A bug that caused an "Error parsing label" error message when
      invoking "cvc commit" on a group recipe that used
      r.setSearchPath(str(r.labelPath[0]), ...) has been
      fixed. (CNY-1740)
    * Proxy errors are now reported in the client, for easier
      debugging. (CNY-1313)
    * A bug that caused an "Unknown error downloading changeset" error
      when applying an update job that contained two different
      versions of the same trove has been fixed. (CNY-1742)
    * Adding redirects which pointed to otherwise-unused branches
      corrupted the database by creating a branch without corresponding
      label information.
    * When critical updates are present in an update job that has
      previously downloaded all the changesets, Conary will no longer
      unnecessarily re-download the troves. (CNY-1763)
    * TroveChangeSet.isRollbackFence() now returns the correct answer
      if the trove changeset does not contain absolute trove
      info. (CNY-1762)
    * A bug related to entitlement directories containing unreadable
      files has been fixed. (CNY-1765)
    * A bug that prevented epydoc from producing documentation on
      the Conary code has been fixed. (CNY-1772)
    * Conary will temporarily fall back to reading unsigned group
      script information from changeset files that are created by
      Conary < 1.1.24.  Once rBuilder creates changesets with a newer
      version of Conary, this change will be reverted. (CNY-1762)
    * Changeset files are now written as absolute paths in the
      changeset index file. (CNY-1776)
    * Entitlement configuratioon lines continue to accept an entitlement
      class for backwards compatibility purposes. (CNY-1786)

Changes in 1.1.28:
  o Documentation Changes:
    * Incorrect references to createGroup have been fixed. (CNY-1700)

  o Build Changes:
    * Files added with in the repository and locally no longer cause
      'cvc update' to fail as long as the files have the same fileId.
      (CNY-1428)
    * r.Link allows full paths to be specified for the target of the
      link as long as the directory matches the source of the link.
      (CNY-751)
    * "cvc mv" has been added as a synonym for "cvc rename".
    * r.addCvsSnapshot() now works correctly with anonymous,
      pserver-based, servers. Previously, cvs checkout would fail due
      to strange characters being in the destination directory.
    * r.add*Snapshot() will now raise errors if the shell commands they
      are executing fail for any reason

  o Bug Fixes:
    * An index has been added to improve the performance of various
      file stream related queries in a Conary repository. (CNY-1704)
    * Directories in binary directories are no longer (incorrectly)
      provided. (CNY-1721)
    * "conary update" now works with read-only changesets. (CNY-1681)
    * the setTroveInfo call refuses to update missing troves (CNY-1741)

  o Server Changes:
    * getChangeSet call now returns supplemental information
      (trovesNeeded, filesNeeded, and removedTroves) for each individual
      job separately, instead of combining them for the entire job list.
    * proxy now combines all upstream changeset requests into a single
      job request for servers running this version or later. (CNY-1716)
    * mirrorMode wasn't passed through to changeset fingerprint calls
      from the caching code.

Changes in 1.1.27:
  o New Features:
    * All group cooks for one source must be done as a large cvc cook
      action instead of one-by-one. (CNY-1303)
    * Group flavors are much shorter if you turn on the config item
      "shortenGroupFlavors".  Some flags, like
      vmware and xen and architecture flags, are always included in a
      group flavor. (CNY-1641)
    * The Conary client is now able to access the network using
      authenticated HTTP proxies. (CNY-1687)

  o Build Changes:
    * A new recipe method, r.MakeFIFO(), is available which will create
      a named pipe at a specified location. (CNY-1597).

  o Internal Changes:
    * Flags for update jobs changed from a bitmask to a class.
    * Removed vestigial support for file label priority paths.

  o Bug fixes:
    * Patch code no longer fails when trailing context is missing at
      the end of the file. (CNY-1638)
    * Files with no permissions set (chmod 0) confused Conary due to
      improper checks for None. (CNY-1678)
    * Errors in the changeset downloading code are no longer ignored
      by the client. (CNY-1682)
    * An error in the resumption of a build has been fixed. (CNY-1684)
    * The introduction of mirrorMode during changeset cration (CNY-1570)
      caused the generation of empty diffs in some cases. mirrorMode now
      includes full contents for all files instead of generating diffs
      (CNY-1699)
    * If you're promoting two flavors of the same version of the same trove,
      they will now always have the same version on the target branch.
      (CNY-1692)

Changes in 1.1.26:
  o New Features:
    * The listcachedir script has been added to help with maintenance
      tasks for the repository changeset cache. (CNY-1469)
    * Conary proxies are now adding an HTTP Via: header. (CNY-1604)

  o Internal Changes:
    * Creating changesets supports a 'mirrorMode', which includes file
      contents of files if their version has changed (even if the sha1
      of those contents are the same). Mirroring uses this to ensure
      complete contents. (CNY-1570)

  o Client Changes:
    * A potential race condition where an update could change the state
      of the Conary database while the rollback code is executing has
      been fixed. Note that as part of the fix for CNY-1591, the update
      and rollback operations cannot commit at the same time; the fix
      further ensures long-running operations detect the state change.
      (CNY-1624)

  o Bug fixes:
    * Manipulating source components now works better when a source
      component has been marked removed.
    * A problem related to the way shim clients use the ServerProxy
      object has been fixed. (CNY-1668)

Changes in 1.1.25:
  o New Feature:
    * Conary now supports a "searchPath" configuration option, which
      operates like the installLabelPath configuration option but can
      contain both packages and labels.  For example:
      "searchPath group-os contrib.rpath.org@rpl:1" can be used to
      configure conary to first install the version of a package
      referenced in group-os, then to fall back to installing from
      contrib.rpath.org@rpl:1. (CNY-1571)

  o Build Changes:
    * GroupRecipe.add*Script now accepts a path to the script as the
      initial parameter.
    * r.addArchive() now supports a preserveOwnership parameter.  When
      set to True, owners and groups from cpio, rpm, and tar archives
      are used as the owners and groups in the final package.
      (CNY-927)
    * A new "cvc revert" command has been added that reverts any local
      changes made in the current directory. (CNY-1222)
    * GroupRecipe.addCopy() copies compatibility classes and group
      scripts onto to groups.  New copyScripts and
      copyCompatibilityScripts options to GroupRecipe.addCopy() and
      GroupRecipe.addAll() can be used to change this
      behavior. (CNY-1642)
    * A new build r.IncludeLicense() action has been added. This build
      action will take either a directory structure of licenses or a
      single license file, normalize its contents, and place it in a
      directory in /usr/share/known-licenses, which will be used at a
      later date by conary-policy.  This method is only useful for
      organizations maintaining a set of packages as part of a Linux
      OS platform.

  o Client Changes:
    * An explicit commit lock is now used to prevent overlapping
      updates and rollbacks.  (CNY-1591)
    * The conaryclient module now exposes ChangeSetFromFile to
      instantiate ReadOnlyChangeSet objects from .ccs
      files. (CNY-1578)
    * "conary q --debug --info" now also displays information about
      where a trove was cloned from if it exists.
    * Redirects with multiple targets can now be built and installed.
      (CNY-1554)
    * Conary repositories now support creating changesets that contain
      files whose compressed contents are greater than or equal to 4
      GiB in size.  Old versions of Conary that attempt to access a
      changeset that contains a compressed file larger than 4 GiB in
      size will report a error of "assert(subMagic == SUBFILE_MAGIC)".
      Previously, an overflow error occurred. (CNY-1572)

  o Internal Changes:
    * Conary clients can now request a specific changeset format
      version from a Conary repository.  This feature requires Conary
      protocol version 48.  This allows one to use new Conary clients
      to generate changesets understood by older clients. (CNY-1544)
    * Internal recipe source management moved into the generic
      Recipe() class from PackageRecipeClass().

  o Server Changes:
    * Standalone Conary repositories or proxies can be run in SSL mode
      if m2crypto is installed and the configuration options "useSSL",
      "sslCert", and "sslKey" are properly set. (CNY-1649)

  o Bug Fixes:
    * A bug that sometimes caused "user/group does not exist - using
      root" messages to be displayed when running "cvc update" created
      new files has been fixed. (CNY-763)
    * The flavor of a derived package (which is an experimental
      feature) built from unflavored package is now properly set to
      unflavored. (CNY-1506)
    * Macros in arguments to the version control system recipe class
      commands are now properly expanded. (CNY-1614)
    * The Conary client will now bypass proxies running on remote
      machines with repositories running on localhost. (CNY-1621)
    * "cvc promote" no longer displays some warnings that were rarely
      helpful unless invoked with the --debug argument. (CNY-1581)
    * A bug that caused the storage of unneeded "unknown" entries in
      the TroveInfo table has been fixed. (CNY-1613)
    * A regression in "cvc annotate" that would produce a traceback
      for not finding a SequenceMatcher class in fixeddifflib was
      fixed.  (CNY-1625)
    * Build commands that invoke shell commands now perform shell
      quoting properly.  Thanks to Pavel Volkovitskiy for finding the
      bugs and submitting the patch. (CNY-1627)
    * Mirroring using group recursion has been fixed. (CNY-1629)
    * Mirroring using group recursion no longer creates
      cross-repository relative changesets. (CNY-1640)
    * r.Install will now replace files which are read-only. (CNY-1634)
    * A bug that caused an unhandled exception when creating a local
      rollback for a trove that had missing troveinfo has been fixed.
    * Attempting to run "cvc merge" in a directory which was not
      already at the tip of a shadow no longer causes a confusing
      error message.  Previously the message was "working directory is
      already based on head of branch"; now the message is "working
      directory is not at the tip of the shadow".
    * cvc commands which need to instantiate the recipe object (merge,
      refresh, and commit) no longer fail if unknown use flags are
      used by the recipe.
    * Running the command to mark a trove as removed from the
      repository on a trove that has already been marked as removed no
      longer results in an error. (CNY-1654)
    * "conary rdiff" now works properly when multiple flavors of the
      same trove are present in the same group. (CNY-1605)
    * "conary rdiff" no longer produces an error if the same file is
      present on different labels. (CNY-1623)
    * A bug that caused inconsistent behavior when troves are pinned
      has been fixed.  Previously, if an update operation would change
      the version of a pinned trove to a version included in a group
      that is installed on the system, the pin would not
      hold. (CNY-1652)
    * A bug that caused an unhandled exception in the Conary update
      code when shared contents to a file in a link group are
      duplicated in the changeset due to distributed contents has been
      fixed.

Changes in 1.1.24.1:
  o Release Correction
    * The source archive for 1.1.24 was not built from the tag for
      1.1.24 in the Mercurial repository.  1.1.24.1 is built from the
      1.1.24 tag.

Changes in 1.1.24:
  o New Feature:
    * Conary 1.1.24 introduces the framework needed to implement a new
      metadata design for Conary.  The new metadata feature allows
      various information such as description to be set for a trove.
      New XML-RPC interfaces, getNewTroveInfo() and setTroveInfo(),
      have been added to facilitate mirroring metadata.
      addMetadataItems() has been added to allow metadata to be added
      to a trove after it has been built. (CNY-1577)

  o Client Changes:
    * The Conary client now distinguishes between an upstream Conary
      proxy and a plain HTTP proxy. This is so we can properly handle
      SSL traffic through an HTTP proxy using the CONNECT HTTP method.
      As such, there is now a "conaryProxy" configuration variable, in
      addition to the "proxy" variable. (CNY-1550)
    * The "proxy" (and newly introduced "conaryProxy") variables can
      be turned off by setting them to "None". (CNY-1378)
    * Clients requesting the inclusion of configuration files residing
      on the network now upload their version. This opens up the
      possibility for the server to serve different configuration
      files to different client generations. (CNY-1588)
    * Configuration variables "localRollbacks" and "pinTroves" get
      used as defaults when applying an update job; they can be
      explicitly overridden. (CNY-1583)

  o Bug Fixes:
    * A bug in the way the proxy configuration variable is set has
      been fixed. (CNY-1586)
    * A bug that caused a traceback when rolling back group updates
      from rollback changesets created when the "localRollback"
      configuration option was set has been fixed. (CNY-1590)
    * A bug that caused a traceback when applying a local rollback
      changeset with a locally modified file has been fixed.  Conary
      needed to create the directory that the locally modified file
      resides in first. (CNY-1444)
    * Applying rollbacks could attempt to invalidate the rollback stack,
      which would cause corruption of the rollback stack (CNY-1587)

Changes in 1.1.23:
  o Client Changes:
    * A new command, "conary rdiff", has been added. This allows one
      to inspect the differences between any two troves with the same
      name. (CNY-855)

  o Build Changes:
    * Conary recipes can now directly reference source code through
      version control systems.  The new r.addMercurialSnapshot(),
      r.addCvsSnapshot(), and r.addSvnSnapshot() source actions check
      out repositories and create snapshots.  They are integrated with
      the "cvc refresh" command for fetching more recent source code
      from version control repositories. (CNY-1)
    * The r.replace() function in group recipes now supports the
      searchPath parameter. (CNY-1574)

  o Bug Fixes:
    * A corner case affecting server-side matching of troves against
      negative flavors has been fixed. (CNY-641)
    * A bug in the StreamSet thaw code that prevented frozen StreamSet
      objects with a tag value greater than 128 from being thawed
      properly has been fixed.
    * A bug has been fixed that prevented creating a diff of a Trove
      object that contained troveInfo with unknown data. (CNY-1569)
    * A bug in the logic used by Conary to determine whether or not
      the rollback stack should be invalidated based on group update
      scripts has been fixed. (CNY-1564)
    * A bug that caused an unhandled exception in a Conary proxy when
      it attempted to create a changeset from a pre-Conary-1.1.x
      server has been fixed.
    * Small race condition in populating the cache for both
      repositories and proxies has been fixed (CNY-1576)

Changes in 1.1.22:
  o Major Changes:
    * Group troves can now declare an (integer) compatibility class
      which is used to automatically invalidate rollbacks (existing
      groups are considered to be in compatibility class zero). When a
      group is upgraded to a new group which has a different
      compatibility class, the rollback stack is invalidated unless
      the group also contains postRollback script which can rollback
      to the version being updated. Postrollback scripts can now be
      defined with a list of compatibility versions they are able to
      roll back to. Old invalidateRollback parameter for some group
      scripts is no longer supported.

  o Client Changes:
    * To take advantage of Conary's ability to apply the critical
      update set and restart before applying the rest of the updates,
      three new API calls have been added: newUpdateJob,
      prepareUpdateJob and applyUpdateJob. (CNY-1454)
    * A new argument, --no-restart, has been added to conary. This has
      to be used in conjunction with --root and allows one to skip the
      restarts after applying critical updates when installing in a
      chroot. (CNY-1458)
    * Proxy configuration parameter is now of the form 'proxy protocol
      url' (i.e. 'proxy http http://proxy.some.com'), and allows
      separate proxies to be configured for http and https. If old
      'proxy url' form is used, separate proxies are configured for
      http and https rather than a single proxy being using for both
      protocols. Users who need the old behavior should set explicit
      configure the same proxy for both protocols.

    * Conary no longer runs group scripts when "--just-db" is
      specified on the command line.
    * The conary.conaryclient.mirror.mirrorRepository() function now
      accepts a list of target repositories.

  o Build Changes:
    * Conary has tools in place through a new cross flag and a new
      "target" flavor to support better defining of cross compiling
      builds.  (CNY-1003)
    * Configuration files are again allowed to have executable bits
      set, but configuration files with executable bits set are not
      included in the :config component even if the :config component
      is being created. (CNY-1260, CNY-1540)

  o Proxy Changes:
    * A proxy can now be configured to use an http proxy for all
      outgoing requests. The 'proxy' configuration item is supported
      in a manner identical to the client.
    * The (unused) ability for a standalone server to act as both a
      proxy and a standalone server has been removed; this removes the
      standalone proxies dependence on the X-Conary-Servername header.

  o Internal Changes:
    * The createTrigger() method of dbstore drivers no longer accepts
      the "pinned" keyword parameter.
    * SeekableNestedFile and FileContainer objects no longer depend on
      the file pointer for reads; pread() is used everywhere.  This
      allows the underlying file descriptors to be shared between
      objects or between threads.
    * Repository schema now understands the concept of minor and major
      schema revisions. (CNY-811)

  o Bug Fixes:
    * A bug in proxy code that caused conary to use https through a
      proxy when http was desired has been fixed. (CNY-1530)
    * A bug in clone/promote relating to cloning when there are
      flavors on the clone label that are superset of the current
      flavor, but the current flavor doesn't exist has been
      fixed. (RMK-415)
    * A race condition related to the multithreaded Conary client,
      where one thread could modify an unprotected variable assumed
      immutable by a different thread has been fixed. (CNY-1450)
    * If the database is locked, Conary will no longer display a stack
      trace, but an error message. (CNY-1292)
    * The Conary library now uses a built-in difflib if the system's
      difflib is not patched for recursion. (CNY-1377)
    * Mirroring troves marked as removed from repositories running on
      MySQL has been fixed. (CNY-1193)
    * Repository cooks now sets the subprocess' stdin to /dev/null to
      avoid hanging while waiting from stdin. (CNY-783)
    * Trove.verifyDigests() no longer fails erroneously if a signature
      version 0 digest has not been calculated and set in
      troveInfo. (CNY-1552)
    * A bug in changeset reset() which affected reusing changesets in
      merges has been fixed. (CNY-1534)
    * A bug in changeset based trove sources where the underlying
      changesets never got reset has been fixed. (CNY-1534)

Changes in 1.1.21:
  o Repository Changes:
    * A "hidden" keyword argument has been added to the
      commitChangeSet() and hasTroves() method.  This allows mirror
      users to commit troves which will never be displayed to users.
      The presentHiddenTroves() call makes all hidden troves
      visible.  The XML-RPC protocol version is now 46.

  o Internal Changes:
    * StreamSet operations in C now use a common StreamSet_GetSSD()
      function which creates the _streamDict object if it does not yet
      exist.  This fixes crashes in rare cases where a
      StreamSet.find() class method is used before any instances of
      that StreamSet have been created. (CNY-1524)
    * Numeric StreamSet types can now have values set to None (which
      indicates that there is no value set at all).  Additionally, if
      passed an empty string to the thaw() method, the value is set to
      None. (CNY-1366)

  o Bug Fixes:
    * A bug in commitChangeSet() which returned a "file not found"
      error when the user had insufficient permission for the commit
      operation has been fixed.
    * A bug that caused Conary to raise an unhandled exception when
      updating a trove that has missing TroveInfo data in the local
      database.  When new types are added to TroveInfo, older versions
      of Conary omit the new data from the database.  Once a version
      of Conary is used that understands the new data types, the
      missing data is restored to the previously incomplete trove.
    * Handling user permissions when committing under certain 
      circumstances against a Conary 1.1.20 was fixed. (CNY-1488)

Changes in 1.1.20:
  o Major Changes:
    * Groups can now include scripts which are automatically run
      before an install, after an install, after an update, and after
      a rollback.  Documentation on how to add these scripts to groups
      will be posted to wiki.rpath.com shortly.  Unlike tag handlers,
      these scripts are not inherently reversible; therefore if a post
      update script is executed, the rollback stack will be reset.  The
      rollback information is still stored in the rollback directory,
      but the "conary rollback" and "conary rblist" commands will no
      longer be able to access the previous rollbacks.

      Only Conary repositories running version 1.1.20 or later can
      store these scripts.  If the repository is not running the
      minimum required version, a "changeset being committed needs a
      newer repository server" error will be produced.

      If an older version of Conary downloads a group that has a
      script associated with it, the scripts will be silently ignored.
      Future versions of Conary may add a "Requires: trove:
      conary(group-scripts)" dependency to groups that have scripts
      associated with them. (CNY-1461)

    * Support for versioned trove signatures has been added. (CNY-1477)
    * Version 1 signatures have been added which use a SHA256 digest
      that includes the frozen form of unknown troveInfo
      segments. (CNY-1186)
    * Unknown troveInfo segments are stored in both the repository and
      local database and restored properly. (CNY-1186)

  o Client Changes:
    * Hashes of the directories in which a trove places files are now
      computed and stored in troveInfo. (CNY-857)
    * A --file-flavors option has been added to "conary query/q",
      "conary repquery/rq", and "conary showcs/scs". (CNY-1507)
    * The ability to promote using branches and to promote to siblings
      of parents has been added.  For example, you can now promote
      from /A//B to /C without first cloning uphill to A. (CNY-1513)

  o Build Changes:
    * When Conary calls an external program (python, perl, monodis) to
      determine file dependencies and that program is not a part of
      the package being built, it will warn if that external program
      is not provided by a component in build requirements. (CNY-1492)

  o Internal Changes:
    * The conary.lib.elf module can now be built against libelf
      version 0.8.0 or later as well as the libelf implementation
      provided by elfutils.  libelf can be downloaded from
      http://www.mr511.de/software/ (CNY-1501)
    * The Conary client API has a new method disconnectRepos() that
      allows one to cut access to the networked repositories.  A
      RepositoryError exception is raised if network access is
      attempted. (CNY-1474)

  o Bug Fixes:
    * StreamSet objects didn't work with inheritance because the C
      implementation treated an internal variable as inheritable when
      it should have been treated as a class variable.
    * Attempting to create a shadowed Version object that reference a
      label that is already uphill are now issues a proper error
      message. (CNY-847)
    * Running the "conary rblist" command as non-root now produces a
      proper error message. (CNY-1453)
    * Badly-formatted parentVersion strings in derived packages
      (experimental) no longer cause a stacktrace.
    * Previous versions of Conary would fail to find the UID or GID of
      a newly created user if "--root" was specified on the command
      line and C library components had not yet been installed.
      Conary would erroneously fall back to using UID 0 or GID 0
      (root) instead.  (CNY-1515)
    * A traceback that occurred when a lookaside repository cache has
      not been defined when initializing a derived package recipe
      object has been fixed. (CNY-1509)
    * The Conary network repository client no longer attempts to use a
      proxy if the repository is residing on the local machine.
    * A bug in the freezing of update jobs has been fixed. (CNY-1521)
    * r.addPatch()'s optional argument "extraArgs" will now do the right
      thing if passed a single string instead of a tuple or list.

Changes in 1.1.19:
  o Client Changes:
    * A new "cvc promote" command has been added. "cvc promote" is a
      special type of cloning based on group structure.  For more
      information on promote, see the JIRA issue until documentation
      on the wiki is updated.  (CNY-1304)
    * An "--all-flavors" option has been added to "cvc promote" which
      promotes all flavors of the latest version of the listed
      troves. (CNY-1440)
    * A programmatic interface for performing partial clones, where
      only some components out of a package are cloned based on
      byDefault settings, has been added. (CNY-1389)
    * Conary changesets can now deal with changesets that contain
      package components that share identical file contents, pathId,
      and fileId combinations. (CNY-1253)
    * The "proxy" configuration parameter will now work for standard
      http proxies such as Squid.  Previously the "proxy"
      configuration parameter could only specify a Conary repository
      proxy.  Environments that require all HTTP and HTTPS traffic
      pass through a proxy must continue to use they "http_proxy"
      environment variable, as the "proxy" configuration variable is
      only used for Conary repository calls.  Source downloads in cvc,
      for example, will only use the http_proxy environment variable.
    * Due to limitations in Apache 2.0, the Conary client will now use
      HTTP/1.1 "chunked" Transfer-encoding when committing changesets
      larger than 2 GiB.
    * An "applyRollback()" method has been added to the ConaryClient
      class. (CNY-1455)

  o Server Changes:
    * The repository cache has been completely reworked. This fixes
      problems with authorization and the cache, and has the side
      benefit of unifying the proxy code for the repository and the
      proxy. The cacheDB repository configuration parameter is
      obsolete and will cause a warning on startup. changesetCacheDir
      should now be used instead, and tmpwatch should be configured to
      clean up both the changesetCacheDir and tmpDir
      directories. (CNY-1387)
    * The repository now properly commits changesets where multiple
      troves reference the same (pathId,fileId) key. (CNY-1414)
    * The standalone server can now decode "Transfer-encoding:
      chunked" PUT requests from clients.
    * Apache based repository servers now send changeset file contents
      using the "req.write()" method instead of the "req.sendfile()"
      method when file contents are larger than 2 GiB.  This works
      around limitations in Apache 2.0.
    * The list of sizes returned by the getChangeSet() and
      getFileContents() repository methods are now returned as a list
      of strings instead of a list of integers.  XML-RPC integers can
      only hold values less than 2147483648 (a signed integer).
    * A Conary repository will now raise an exception if a client
      requests a changeset that is larger than 2 GiB in total size or
      file contents larger than 2 GiB in size and does not support the
      new version 44 protocol required to work around this limitation.

  o Build Changes:
    * A "vmware" flavor has been added to the default set of flavors.
      A trove with a vmware flavor should be intended to run as a
      VMware guest. (CNY-1421)
    * If there's a conflict when loading installed troves, the latest
      trove will be picked.
    * The loadInstalled() recipe function will now search the
      installLabelPath for troves to load when it cannot find them any
      other way.
    * A "overrideLoad" keyword parameter has been added to the
      loadInstalled() and loadSuperClass() recipe functions.  This can
      be used to override the default search mechanism.

  o Bug Fixes:
    * Local flags are now cleared after each group cook, meaning that
      multipass group cooks will have the correct local
      flavor. (CNY-1400)
    * Dependency resolution in group cooks now also take advantage of
      the group cache. (CNY-1386)
    * Changesets for source troves with missing files (because the
      file is missing from the upstream server or the upstream server
      is unavailable) are now properly written to changeset
      files. (CNY-1415)
    * Derived packages, which are still experimental, now correctly
      handle multiple architectures built from the same
      source. (CNY-1423)
    * The loadInstalled() recipe function now always works even if you
      have multiple versions of a package installed from multiple
      branches.
    * Trove names are now checked for legal characters. (CNY-1358)
    * A minor bug related to file uploads on the error codepath was
      fixed.  (CNY-1442)
    * A bug in "cvc promote" that caused it to fail when the source
      components added due to --with-sources were in conflict.  This
      could happen, for example, when different flavors of a binary
      were cooked from different source versions and all flavors to be
      cloned to the new label at the same time (CNY-1443)
    * A bug in the CfgQuotedLineList class' display function has been
      fixed.
    * Flavored items in a job list are now correctly frozen when
      writing out an update job. (CNY-1479)
    * A default UpdateCallback() is set if an update callback hasn't
      been specified when invoking the applyUpdate() method of
      ConaryClient. (CNY-1497)
    * "cvc cook --macros" works as expected now, by defining a macro (as
      passed in on the command line with --macro) per line. (CNY-1062)
    * Committing to a Conary repository when using a standard HTTP
      proxy functions properly.  A change in 1.1.18 introduced this
      incompatibility.
    * The redirect build code has been refactored.  Bugs related to
      building flavored redirects have been fixed. (CNY-727)

Changes in 1.1.18:
  o Major Changes:
    * Changesets are now indexed by a pathId,fileId combination instead of
      just by pathId. This should eliminate the vast majority of conflicts
      when creating groups containing multiple flavors of the same trove.
      Old clients will be served old-format changesets by the repository,
      and new clients continue to support old format changesets. Old and
      new format changes can be merged into a single changeset (CNY-1314).

  o Client Changes:
    * The conary rblist --flavors command now properly displays trove
      flavors. (CNY-1255)
    * When resolving dependencies while updating, conary will now search 
      the latest versions of packages for every label in your installLabelPath
      first before searching the histories of those labels.  This should make
      sure that conary prefers installing maintained troves over unmaintained 
      ones. (CNY-1312)
    * The Conary client API now has a new call, iterRollbacksList(), iterating
      over the rollback name and object. (CNY-1390)
    * Added the --just-db argument to the conary rollback command. (CNY-1398)

  o Build Changes:
    * A list of rPath mirrors for source components has been added.
    * Group recipes now support a setSearchPath method.  This provides a way
      to tell groups how to find and resolve packages by specifying a list
      containing either packages or labels. (CNY-1316)
    * The group addAll command supports "flatten" - a way to cause all troves
      in all subgroups to be included directly in the top level group - 
      flattening any structure created by intermediate groups.
    * Groups now allow you to use the commands "removeTrovesAlsoInGroup"
      and "removeTrovesAlsoInNewGroup".  These commands subtract out the
      troves included within the specified group from the currently
      active group. (CNY-1380)
    * Checking dependencies is now faster when building groups.
    * When resolving dependencies in groups, conary will now search the
      latest trove in every label in your label/search path before
      searching back in the history of that label. (CNY-1312)
    * Added moveComponents and copyComponents to group syntax. (CNY-1231)
    * Derived packages (experimental) can now change files between
      Config, InitialContents, and Transient, and can set new files
      to be any of those types.  They can call UtilizeUser and
      UtilizeGroup.  They can create new tag handlers and tag
      description files (but not make a file from the parent no longer
      be a tag handler or tag description, except by removing the file
      entirely), and add new tags to new and pre-existing files when
      TagSpec is called (but not remove existing tags from files). (CNY-1283)
    * Derived packages (experimental) can now run nearly all build and
      source actions. (CNY-1284)
    * Derived packages (experimental) now inherit byDefault settings from
      the parent (CNY-1401), but can override them in the child (CNY-1283).
    * Derived packages (experimental) now handle multiple binary packages
      built from a single source package, including overriding binary
      package name assignment in the derived package. (CNY-1399)

  o Server Changes:
    * Two new calls have been added to the server API -
      getTroveReferences and getTroveDescendants. (CNY-1349)
    * The proxy server proxies "put" calls now.
    * Cleaned up string compression code in changeset merging.

  o Bug Fixes:
    * Fixed a bug where an invalid flavor at the command line would result
      in a traceback. (CNY-1070)
    * Added an exception to allow redirect recipe names to have any format -
      including those usually reserved for group- and info- packages.
    * Removed a harmful assert that kept trove source stacks from working w/o
      installLabelPaths in some cases. (CNY-1351)
    * The cfg.root item is always stored internally as an absolute path,
      even if it is specified as a relative path. (CNY-1276)
    * cvc now properly cleans up 000-permission files from the old build 
      directory. (CNY-1359)

  o Internal Changes:
    * Changesets in an update job can be downloaded in a step separate from
      the installation. Additionally, update jobs can be frozen and reapplied
      later. (CNY-1300)
    * UpdateJob objects are now versioned for a specific state of the Conary
      database, and can be applied only if the state of the database has not
      changed. (CNY-1300)
    * Public keys can now be retrieved from a directory, with each key stored
      in a separate file. (CNY-1299)
    * Troves now track their direct parent they were cloned from, instead of
      the source-of-all-clones. (CNY-1294)

Changes in 1.1.17:
  o New Feature:
    * A caching proxy has been implemented for Conary.  A proxy server
      caches changesets as clients request them.  This can
      dramatically improve the performance of Conary when a subsequent
      request is made for the same changeset.

      The server is implemented using the existing standalone and
      Apache-based Conary repository server modules. Two new Conary
      repository configuration variables, "proxyDB" and
      "proxyContentsDir" have been created to define the proxy
      database and contents store.

      To configure the Conary client to use a proxy, a new "proxy"
      configuration variable has been added to the conaryrc file.
      Generic HTTP proxies should still be configured using the
      "http_proxy" environment variable.

      In order to facilitate authentication and proxy cache
      invalidation features, new Conary repository methods have been
      introduced.  This means that the Conary proxy requires that
      repositories it connects to run Conary version 1.1.17 or later.
      The Conary proxy is considered experimental.  Therefore future
      versions of Conary may not be able to communicate with the proxy
      as implemented in Conary 1.1.17.

  o Client Changes:
    * Filesystem permissions on rollback data restrict access to the
      owner of the database (normally root). (CNY-1289)
    * The Conary client now sends data across an idle connection to a
      Conary repository.  This will keep the connection alive when the
      repository is behind a firewall or proxy that has short timeouts
      for idle connections. (CNY-1045)
    * The error message produced by Conary when a progress callback
      method raises an unhandled exception has been improved.

  o Build Changes:
    * cvc cook --show-buildreqs works properly now.  Thanks to Pavel
      Volkovitskiy for reporting the issue and providing the
      patch. (CNY-1196)
    * The flags for other packages that are specified in the build
      flavor are now available when cooking as a part of the
      PackageFlags object.  For example, if you wish to check to see
      if kernel.pae is set, you can add "if PackageFlags.kernel.pae:".
      Note that such checks do not affect the final flavor of your
      build, and should be used with care. (CNY-1201)
    * Component and package selection by manifest, as with the
      "package=" option, could fail when large numbers of files were
      found; this bug has been resolved. (CNY-1339)
    * You can now add a labelPath to a group r.add() line by
      specifying a labelPath keyword argument.  For example:
         r.add('conary', labelPath=['conary-unstable.rpath.org@rpl:1',
                                    'conary.rpath.com@rpl:1'])
    * Repeated shadow merges now fail with an error suggesting a
      commit.  Previously, the merge operation would be attempted
      again. (CNY-1278)

  o Server Changes:
    * Conary repositories no longer allow users or groups to be
      created with names that include characters other than those
      defined in the Portable Filename Character Set.
    * Server side functions that work on large datasets (getTroveSigs
      and setTroveSigs) are now using batched SQL operations for faster
      throughput. (CNY-1118, CNY-1243)
    * The code that commits groups to the repository has been reworked
      to significantly reduce the number of SQL queries executed.
      (CNY-1273)
    * Including a symbolic link in the path to the temporary now
      returns an error immediately at startup. (CNY-958)
    * Errors opening a to-be-committed changeset now have the internal
      exception logged and CommitError returned to the client (CNY-1182)
    * Cached Changesets are now versioned depending on the client's
      version.  This allows for the same changeset to be cached for
      different client generations. (CNY-1203)

  o Internal Changes:
    * A StringStream can now be set from a Unicode object.  The
      StringStream stores the UTF-8 encoding of the Unicode
      object. (CNY-366)
    * The ByteStream and LongLongStream classes have been
      reimplemented in C.  Modifications have been made to the
      NumericStream types implemented in C so that they can be used as
      base classes in Python.
    * PathID lookups are now done by file prefix and file ID. This
      allows for identifying files in different package flavors or in
      versions older than the latest one. (CNY-1203)
    * StreamSet objects can now preserve unknown elements of the stream
      instead of silently skipping them. Those elements are retained for
      freeze(), letting the older stream object exactly replicate the
      frozen stream of the newer object. Unknown elements are preserved
      through merges into old object as long as the old object has not
      been locally modified.

  o Bug Fixes:
    * Conary now displays a useful error message when it is unable to
      parse a "user" line in a configuration line.  Previously Conary
      would raise an unhandled exception. (CNY-1267)
    * Mirror configurations no longer use /etc/conary/entitlements/ as
      the default location to read entitlements used to mirror.
      Normally the entitlements used to mirror are different than the
      entitlements required to update the system.  Therefore they
      should not be used when attempting to access source or target
      repositories when mirroring. (CNY-1239)
    * "cvc emerge" now displays error messages when the underlying
      cook process results in an exception.  Previously, an unhandled
      exception message was generated. (CNY-995)
    * Derived packages now support setuid and setgid files. (CNY-1281)
    * You can no longer accidentally include a group in itself by
      using addAll. (CNY-1123, CNY-1124)
    * An error message is produced when troves could not be found
      during "conary migrate" in the same manner they are alerted
      during a "conary update".  Previously these errors were
      masked. (CNY-1171)
    * A bug that caused update failures when a changeset held file
      contents that were both InitialContents and a normal file has
      been fixed. (CNY-1084)
    * Filesets now honor buildFlavor. (CNY-1127)
    * The TroveSource class tried to raise a DuplicateTrove exception,
      which doesn't exist. It now raises InternalConaryError instead.
      (CNY-1197)
    * A proper error is now produced when Conary is unable to create
      the directory for the local database due to a permission
      failure. (CNY-953)
    * Group recipes could sometimes include a trove for dependency
      resolution but not move to include the package directly in the
      group that is doing dependency resolution.  Now the package and
      component both are always included immediately in the group that
      is resolving dependencies. (CNY-1305)
    * A "no new troves available" error message is now given when
      there are no new versions to migrate to (CNY-1246)
    * Attempting to clone without name or contact information set now
      gives a proper error message. (CNY-1315)
    * The client code no longer exits with a sys.exit(0) if one of the
      callbacks fails. (CNY-1271)
    * When multiple labels of a trove exist in a group and that group is 
      being searched for that trove, conary will no longer arbitrarily pick
      one of the labels to return.
    * A bug in the default update callback class that causes a hang
      when unhandled exceptions occur has been fixed.
    * Cloning a trove multiple times that was already cloned no longer
      increments the source count. (CNY-1335)
    * The Conary network client erroneously specified the latest
      protocol version it knew about when calling a server, even if
      the server couldn't understand that version. (CNY-1345)

Changes in 1.1.16:
  o Server Changes:
    * The repository now returns recursive changesets with special
      "removed" trove changesets if a trove is missing or has been
      removed.  This allows the client to determine if it has the
      needed troves to perform an update.  Previously, the repository
      would raise an exception, which prevented updates from mirrors
      with byDefault=False troves (such as :debuginfo) excluded.
    * A getTroveInfo() method has been added to the Conary repository
      server.
    * Repository changeset cache database operations are now retried
      before giving up (CNY-1143)

  o Client Changes:
    * A new "isMissing" trove flag has been added.  This flag is set
      by a Conary repository when a Trove is missing.  This allows the
      client to display an appropriate message when it attempts to
      update from an incomplete mirror.
    * Including a configuration file from an unreachable URL will now
      reasonably time out instead of hanging for 3 minutes (the default TCP
      connection timeout). (CNY-1161)
    * Conary will now correctly erase a trove whose files have changed owners
      or groups to values not mapped to users or groups on the current system.
      (CNY-1071)
    * Conary will now display files that are transient as transient when
      --tags is used.
    * Support for the new getTroveInfo() method has been added to the
      Conary repository client.

  o Build changes:
    * The "cvc cook" command will now log a message when deleting old
      build trees to make way for an upcoming build.
    * The "cvc refresh" command will now print a warning instead of
      failing with an error when an attempt to refresh a
      non-autosourced file is made. (CNY-1160)
    * The BuildPackageRecipe class now requires file:runtime, which is
      needed to run many configure scripts. (CNY-1259)
    * Configuration files are now automatically added to :config
      components only if they do not have any executable bits
      set. (CNY-1260)

  o Bug Fixes:
    * Conary 1.1.14 and 1.1.15 failed to update when encountering the
      multitag protocol; this regression is resolved. (CNY-1257)
    * The logparse module now correctly parses python tracebacks in
      conary log files. (CNY-1258)

Changes in 1.1.15:
  o Client Changes:
    * On the update path, errors and warnings are now handled by callbacks.
      This allows applications using the Conary API to capture and process
      them as appropriate. (CNY-1184)

  o Bug Fixes:
    * "conary erase --help" now displays options as "Erase Options"
      instead of "Update Options". (CNY-1090)

  o Build Changes:
    * Change in assembling recipe namespace changed how unknown recipe
      attributes were handled (they appeared as None instead of raising
      an Attribute Error).
    * Packaged directories are no longer included in :lib components
      because doing so can create multilib failures.  (CNY-1199)

Changes in 1.1.14:
  o Client Changes:
    * Tag handler output is now redirected to a callback. The command line
      callback places "[ tag ]" in front of the output from each tag handler
      to help with debugging. (CNY-906)
    * All filesystem operations are journaled now to allow recovery if an
      unexpected failure occurs. "conary revert" has been added to recover
      from cases where the journal is left behind unexpectedly. (CNY-1010)

  o Build Changes:
    * cvc will no longer fail if the EDITOR environment variable points
      to an invalid editor. (CNY-688)
    * Redirects now build erase redirects for package components which
      existed in the past but have disappeared on head. (CNY-453)
    * The TagSpec policy now checks the transitive closure of build
      requirements when determining whether the build requirements
      are sufficient to ensure that a needed tag description will
      be installed. (CNY-1109)
    * Repositories can now be made read-only to allow for maintenance.
      (CNY-659)
    * PIE executables, which appear to be shared libraries in binary
      directories, will no longer export soname dependencies. (CNY-1128)
    * ELF files in %(testdir)s and %(debuglibdir)s will no longer export
      soname provides.  (CNY-1138, CNY-1139)
    * cvc is now able to check out source troves that have been shadowed from
      a branch that no longer contains the files. (CNY-462)
    * The Install recipe class now has the ability to copy symbolic links.
      (CNY-288)
    * The output produced by cvc when attempting to find the
      appropriate patch level when applying a patch has been
      improved. (CNY-588)
    * When cooking (either from a recipe or from the repository),
      cvc will always use the (auto)source files from the repository,
      instead of re-downloading them. This allows for rebuilds from
      recipes even if the upstream source is no longer available,
      without using the cvc cook --prep command first to cache the
      repository copies. (Auto)sources can still be re-downloaded
      using cvc refresh. (CNY-31)
    * The ordering for the rules used to determine which component a
      file should be in was reversed when a file was under /usr/share
      but had /lib/ somewhere in the path name. (CNY-1155)
    * The cvc add command will now refuse to add symbolic links that
      are absolute, dangling, pointing to files outside of the current
      directory or pointing to files that are not tracked by Conary.
      (CNY-468)
    * Use objects now record which file on system define them. (CNY-1179)
    * ExcludeDirectories built-in policy will now remove the empty
      directories it has excluded from the _ROOT_ in order to prevent
      later policies from thinking they are going to be on the target
      system. (CNY-1195)

  o Internal changes:
    * Conary now supports being built against an internal copy of the
      sqlite3 library for cases when the system sqlite3 is not the
      optimal version for Conary.
    * The repository schema's string types are no longer restricted to
      arbitrary sizes for backends that support indexing larger strings
      than MySQL's InnoDB storage engine. (CNY-1054)

  o Bug Fixes:
    * The SQL query that implements the getTrovesByPath() repository
      method has been reworked to avoid slow queries under
      MySQL. (CNY-1178)
    * Builds that resulted in changesets containing the same file
      in different locations would fail to commit if the files differed
      only by mtime. (CNY-1114)
    * The mirror script now correctly handles the cases where
      the PathIdConflict errors are raised by certain source repositories
      during mirroring. (CNY-426)
    * The mirror script now can correctly mirror removed troves when a
      removed and regular versions appear in the same mirror chunk.
    * Perl dependency strings containing double colons are now properly
      accepted on the command line. (CNY-1132)
    * The cvc stat command now correctly displays the usage information
      when extra arguments are specified. (CNY-1126)
    * The conary update --apply-critical command will now behave correctly
      if the update job contains linked troves (besides the conary package
      which is the source of critical updates). Linked troves are troves
      with overlapping paths.  (CNY-1115)
    * A GET request to the "changeset" URL of a repository server that
      does not supply any arguments no longer results in an Internal
      Server Error.  The repository can be configured to send email to
      an email address with debugging information. (CNY-1142)
    * When checking to make sure that the URL used to upload a
      changeset matches the repository base URL, both URLs are now
      normalized before the comparison is made. (CNY-1140)
    * The conary.lib.logparse module now provides the correct date
      strings for each logged event.
    * The Conary command line argument parser checks for the --help
      option earlier.  This corrects some instances where commands
      like "conary rq --help" would not display help. (CNY-1153)
    * The conary [command] --help --verbose command now correctly
      displays verbose option help.
    * Conary no longer fails with an unhandled exception when the 
      local database is locked.  A useful error message is now
      produced. (CNY-1175)
    * The cvc annotate command now attributes the correct name to the
      person who committed the initial revision of a file. (CNY-1066)
    * Conary will give a better error message if you try to run the
      conary emerge command without conary-build installed. (CNY-995)

Changes in 1.1.13:
  o Build Changes:
    * All files in "binary directories" now provide their path as a
      file: dependency. This allows more flexibility for files that
      have requirements such as "file: /usr/bin/cp". (CNY-930)
    * A addRemoveRedirect() method has been added to the
      RedirectRecipe class to allow redirecting packages to nothing
      (which causes them to be erased on update). The client code has
      been updated to remove package components properly for this
      case.  (CNY-764)

  o Bug Fixes:
    * Config files, though added to the :config component by default
      (CNY-172), can now be appropriately overridden by
      ComponentSpec. (CNY-1107)
    * ELF files that have no DT_NEEDED or DT_SONAME entries no longer
      cause Conary to trace back attempting to discover the ELF
      ABI. (CNY-1072)
    * Conary will no longer attempt to update troves in the namespace
      "local" when using updateall.
    * Redirect recipes which contain conflicting redirects now give an
      error message instead of a traceback. (CNY-449)
    * The previous fix for CNY-699 wrongly encoded the soname rather
      than the filename in provisions for symbolic links to shared
      libraries when the shared library had a soname.  Additionally,
      symlinks from directories not in the system shared library path
      to ELF shared libraries in directories in the shared library
      path wrongly caused internal dependencies to have the full path
      to the symlink encoded in the shared library requirement.  These
      bugs have been resolved. (CNY-1088)

Changes in 1.1.12:
  o Client Changes:
    * A signature callback has been added, which allows one to catch
      the troves with bad signatures and react appropriately (display
      an error message, lower trust level, etc). (CNY-1008)
    * The conary.lib.logparse module has been added to provide
      parsed access to conary log files. (CNY-1075)

  o Build Changes:
    * "cvc cook" is now more efficient in looking up files that are
      part of the built troves (CNY-1008).
    * A "commitRelativeChangeset" configuration variable has been
      added to control whether Conary creates relative or absolute
      changesets when cooking.  It defaults to True, but can be
      changed to False to cause Conary to cook and commit absolute
      changesets. (CNY-912)
    * A list of X.org mirrors has been added to the default mirrors.
    * "cvc diff" now returns an return code of 2 on error, 1 if there
      are differences, and 0 if there are no differences. (CNY-938)
    * An "addResolveSource" method has been added to GroupRecipe.
      This will change how dependency resolution is done when building
      a group.  Instead of searching the label path defined in the
      group for solutions, the resolve source will be searched
      instead. This allows you to resolve dependencies against a
      particular version of a group. (CNY-1061)
    * Cloning multiple flavors of the same package in a single step is
      now possible. (CNY-1080)
    * Perl dependencies now include provides for .ph files, as well as
      .pl and .pm files, found in the perl @INC path. (CNY-1083)

  o Bug Fixes
    * The previous fix for CNY-699 introduced two errors in handling
      shared library dependencies that were not in shared library
      paths and thus need to have their paths encoded.  These bugs
      have been resolved. (CNY-1088)
    * The build time in the troveInfo page of the repository browser
      is now displayed properly as "(unknown)" if a trove has no build
      time set. (CNY-990)
    * dbsh now properly loads the schema when one of the .show
      commands is executed. (CNY-1064)
    * The Conary client version is saved before the re-execution of
      conary that follows the application of a critical
      update. (CNY-1034)
    * A condition that was causing sys.exit() to not terminate the
      server process when running in coverage mode has been
      fixed. (CNY-1038)
    * If a configuration value is a list and has a non-empty default,
      appending values to that default does not reset that list to
      empty (Conary itself never triggers this case, but rMake does
      with defaultBuildReqs). (CNY-1078)
    * FileContainers don't store the path of the filecontainer in the
      gzip header for contents which are being transparently compressed
      by the object
    * Creating referential changesets obtained the path of files in the
      data store multiple times. When one content store in a round-robin
      content store configuration is corrupt, that would lead to inconsistent
      changesets. Instead, we will include those corrupt contents in
      a valid changeset and let the install content validation catch the
      problem.

Changes in 1.1.11:
  o Client Changes:
    * "conary help [command]" now displays the usage message for
      the command.
    * The --help options will now display a smaller number of flags by
      default, and more when the --verbose flag is added.
    * A getUpdateItemList() method has been added to the ConaryClient
      class.  It returns a list of top level troves on the local
      system. (CNY-1025)
    * "conary rq package:source --tags" will now show an "autosource"
      tag on autosourced files.
    * Conary now correctly uses "KB/s" instead of "Kb/s" when
      displaying transfer rates. (CNY-330)
    * conary rblist is now more readable, and supports --labels and
      --full-versions. (CNY-410)

  o Build Changes:
    * When using "cvc refresh" to refresh autosourced files, the
      refresh flag is now reset after the commit.  Previously, the
      file would continue to be refreshed on subsequent commits.
    * When using "cvc commit", cvc no longer downloads autosourced
      files which haven't changed (CNY-611, CNY-463)
    * Files that were previously marked as autosource files can now be
      made a regular file by calling "cvc add".
    * When using "cvc remove" to remove a file from the local checkout
      directory and the file is still specified in the recipe file as
      being automatically downloaded, the file will now be switched to
      an autosource file (preserving the pathId).
    * The autosource state is now stored explicitly in CONARY files.
    * CONARY files now use textual identifiers for flags instead of
      digits.
    * "cvc refresh" no longer downloads all autosource files.  Only
      the file(s) specified are downloaded.
    * Files removed with "cvc remove" are no longer erroneously
      re-added when committing changes to the repository.  This used
      to happen when the file was in the previous version of the
      source component and also present in the lookaside
      cache. (CNY-601)
    * Conary now produces a warning instead of an error when an
      unknown use flag is specified in the buildFlavor configuration
      variable.  It will still produce an error if the unknown use
      flag is accessed in the recipe.
    * Package builds now create relative changesets for components instead
      of absolute changesets, reducing the size of the upload to the
      repository (CNY-912)
    * The download code in cvc now accepts cookies.  This is required
      to download files from Colabnet sites. (CNY-321)
    * The download code in cvc can now handle basic HTTP
      authentication. (CNY-981)
    * Shared libraries and symlinks to shared libraries provide their
      filenames as soname dependency provisions, as well as DT_SONAME
      records listed within the shared library, if any. (CNY-699)
    * Malformed regular expressions passed as exceptDeps arguments to
      the r.Requires policy are now reported gracefully. (CNY-942)
    * A list of GNOME mirrors has been added to the default mirrors.
    * Commit log messages may now be provided with the "cvc --log-file"
      command, with support for standard input using the filename "-".
      (CNY-937)
    * The default ComponentSpec information is now loaded from
      files in the /etc/conary/components/ directory tree, and the
      defaults can now be overridden on a per-distribution basis in
      the /etc/conary/distro/components/ directory tree. (CNY-317)
    * Freeform documentation from /usr/share/doc is now included
      in the new ":supdoc" component instead of the ":doc" component
      by default. (CNY-883)
    * Configuration files are now put into a ":config" component to
      make it easier to override them.  This configuration can be
      disabled by setting the configComponent configuration item
      to False. (CNY-172)
    * Empty directories that have owner or group information explicitly
      set are now included in packages by default. (CNY-724)

  o Bugfixes:
    * Files added in both the repository and locally with cvc now give
      an error message on update rather than corrupting the CONARY
      file (CNY-1024)
    * Adding a file locally and then merging that file from upstream
      now causes an error as expected (it would traceback
      before). (CNY-1021)
    * Cooking a group recipe that defines an empty groups with
      resolveDependencies set no longer results in a traceback.
      Conary will display an error message as expected. (CNY-1030)
    * Specifying a bad protocol in a repositoryMap entry (a protocol
      other than http or https) no longer causes an unhandled
      exception. (CNY-932)
    * When migrating, conary now utilizes update mode with all updates
      explicitly specified when re-executing after critical updates.
      Previously, the migration failed if a critical update was
      applied. (CNY-980)
    * Infinite loops are now detected when including configuration
      files. (CNY-914)
    * Temporary files created when critical updates are applied are
      now cleaned up. (CNY-1012)
    * Conary repositories now detect when changesets that are being
      committed are missing files. (CNY-749)
    * Conary now prints an error message when trying to write a
      changeset file to a location that cannot be written (directory,
      read-only file etc.). (CNY-903)

Changes in 1.1.10:
  o Bugfixes:
    * A warning message produced when attempting to retrieve a OpenPGP
      key has been fixed.  The warning was introduced in CNY-589.

Changes in 1.1.9:
  o Client Changes:
    * The usage message displayed when running "conary" or "cvc" has
      been simplified and improved. (CNY-560)
    * When choosing how to match up troves with the same name, conary now
      takes paths into account, if there's a choice to make between matching
      up two old troves that are otherwise equivalent with a new trove, conary
      will choose the one that shares paths with the new trove. (CNY-819)
    * Conary will now allow "conary migrate --info" and "conary migrate
      --interactive" without displaying usage information. (CNY-985)
    * Conary now only warns about being able to execute gpg if a
      signature trust threshold has been set. (CNY-589)
    * Fixed cvcdesc after the refactoring of configuration options. (CNY-984)

  o Server Changes:
    * PostgreSQL support has been finalized and some SQL queries have
      been updated in the repository code for PostgreSQL
      compatibility.  PostgreSQL will be officially supported in a
      future release of Conary.
    * The repository browser is now viewable by Internet Explorer.

  o Build Changes:
    * cvc now allows files to be switched from autosource to normal
      and from normal to autosourced. (CNY-946)
    * Recipes will now automatically inherit a major_version macro,
      which is defined to be the first two decimal-seperated parts of
      the upstream version, combined with a decimal. For example, a
      version string of 2.16.1.3 would have a major_version of
      2.16. (CNY-629)
    * A list of KDE mirrors has been added to the default mirror
      configuration. (CNY-895)
    * If a group is cooked twice at the same command line, for example
      "cvc cook group-dist[ssl] group-dist[!ssl]", then conary will
      cache the trove found during the first group cook and use it for
      subsequent group cooks. (CNY-818)
    * Unpacking a tarball now preserved permissions only when
      unpacking into the root proxy, not unpacking sources into the
      build directory. (CNY-998)

  o Code Cleanups
    * The command line options common between cvc and conary are now
      defined in one place.
    * The code to add options to the command line parser for an option
      has been refactored to remove duplication.

  o Bug Fixes:
    * A bug that caused an Internal Server Error when marking a group
      :source component as removed in a repository has been fixed.
    * A bug that caused group cook with a replace or remove with a
      flavor and no matching trove to emit a traceback instead of a
      warning has been fixed. (CNY-977)
    * A bug that caused an unhandled exception when two packages with
      the same name require a trove that was being erased has been
      fixed.
    * Timeouts that occur when attempting to read the XML-RPC request
      from a client are now logged and return an exception (instead of
      causing a unhandled exception in the server).

Changes in 1.1.8:
  o Bug Fixes:
    * The fix for CNY-926, which allows a ShimNetClient to create
      changes directly from an in-process Conary Repository, did not
      properly merge changesets when multiple servers were involved.
    * The r.setByDefault() method in group recipes was broken in
      1.0.34.  It would cause a traceback.  This has been fixed.

Changes in 1.1.7:
  o Client Changes:
    * You can now delete troves, update from changeset files, and
      update with a full version specified without an installLabelPath
      set. (CNY-281)
    * "conary rm" has been added as an alias for the "conary remove"
      command. (CNY-952)
    * Conary now produces an error message when an invalid context is
      specified. (CNY-890)
    * User settings in a context will override but not remove user
      settings from the main conary configuration file. (CNY-972)

  o Build (cvc) Changes:
    * "cvc cook --prep" now warns about missing dependencies instead
      of raising an error.  "cvc cook --download" does not warn or
      error. (CNY-787)
    * In a group recipe, if you use r.remove() to remove a component
      from a package in a group (which marks the component
      byDefault=False), and the package no longer contains any
      byDefault=True components, the package itself will also be made
      byDefault=False. This avoids installing packages with no
      components on the system. (CNY-774)
    * Previously, Java files that have no discoverable provided or
      required interfaces (for example, due to EAR dependencies)
      caused a traceback.  Conary now handles this case correctly and
      does not traceback.
    * Merging when the current version is already based on the parent
      version now gives an error message instead of writing out an
      incorrect CONARY file (CNY-968)

  o Bug Fixes:
    * Erases of critical troves is no longer considered a reason to
      restart Conary.
    * A bug triggered when a critical update of a trove depended on an
      erase has been fixed.
    * A bug that caused changesets to be invalidated from the
      changeset cache when signatures were not modified by
      setTroveSigs() has been fixed.
    * A bug that caused an Internal Server Error (ISE) when attempting
      to browse the files in a shadowed component via the Conary
      repository browser has been fixed. (CNY-926)
    * A bug introduced 1.0.32 that affected the ability to update two
      troves due to the same broken dependency when using
      "resolveLevel 2" has been fixed.  This bug affected the ability
      to simply run "conary update conary" when conary-build and
      conary-repository will both installed. (CNY-949)
    * Conary will now display config lines that are equivalent to the
      default configuration value but are set explicitly by the
      user. (CNY-959)
    * Specifying "includeConfigFile" within a context will now include
      the file also within that context. (CNY-622)
    * A memory leak in conary.lib.misc.depSplit() has been fixed.
    * The client no longer loops forever trying to create
      cross-repository relative changesets when the trove is missing
      from one of the repositories. (CNY-948)
    * Repositories no longer return empty troves when
      createChangeSet() is called on troves which are referenced
      within the repository but present on a remote repository.
      (CNY-948)
    * Repository queries no longer return matches for troves which are
      referenced by groups but are not present in the
      repository. (CNY-947)
    * Specifying a root (through conaryrc configuration or the
      "--root" command line parameter) that is not a directory no
      longer results in an unhandled exception. (CNY-814)
    * Renaming and changing a source file no longer results in
      tracebacks on "cvc update" and "cvc merge" (CNY-944, CNY-967)

Changes in 1.1.6:
  o Client Changes:
    * The "cvc" and "conary" command line programs have new command
      line argument aliases.  They accept "-r" as an alias for
      "--root" and "-c" as an alias for "--config".  Commands that
      accept "--info" now accept "-i" as an alias.
    * Contexts can now override any configuration option. (CNY-812)
    * The meaning of the "--components" command line option has
      changed to be more intuitive.  For example, "conary q
      --components" will show all the components for all packages,
      indented as expected. (CNY-822)

  o Build (cvc) Changes:
    * "cvc commit -m'commit message'" is now accepted.  Previously, a
      space was required between the -m and the message.
    * Permissions are now preserved by tar when extracting a tar
      archive added with r.addArchive().
    * The Requires policy now parses pkg-config files more reliably.
    * "cvc cook" now has a "--download" option, which fetches the
      applicable sources from upstream or from the repository and then
      stops. (CNY-837)
    * If cooking a group results in conflicts, the error message will now
      show you the reason why the troves in conflict were included in the
      group. (CNY-876)
    * A new r.addCopy() command is now available to group recipes.  It
      performs the actions required to create a new group, add all of
      the troves from a different group, and add the new group to the
      current group. (CNY-360)
    * In a group recipe, if r.replace() or r.remove() does nothing, a
      warning message is given unless the keyword allowNoMatches is
      used. (CNY-931)
    * In a group recipe, if r.replace() would match against a package
      included inside another group that you are not building, conary
      will warn that replace cannot possibly do anything and will
      suggest using r.addCopy() to resolve the problem. (CNY-360)
    * The Autoconf() build action now enforces buildRequirements of
      automake:runtime and autoconf:runtime if used. (CNY-672)
    * All build actions that enforce buildRequires additions now report
      them through the reportMissingBuildRequires summary policy.

  o Optimizations:
    * Retrieving a large number of troves without files from the local
      database has been sped up by 30%. (CNY-907)
    * On one test machine: "conary q --troves" is 2 times
      faster. "conary q", "conary q --deps" and "conary q --info" are
      30% faster.  "conary q --troves --recurse" is 4-6 times faster.

  o Bug Fixes:
    * r.Replace() no longer fails when a glob matches a dangling
      symlink.  It now reports that no action is taking on the
      dangling symlink due to it being a non-regular file.  This is
      the same behavior as running r.Replace() on non-dangling
      symlinks.

Changes in 1.1.5:
  o Optimizations
    * Duplicate trove instantiations have been removed. Build requires are
      no longer thawed out of abstract change sets, and methods were added
      to get dependency and path hash information directly from trove
      change set objects. These changes combined for a 50% speedup on
      update --info of a large group into an empty root and saved a few
      megs of memory as well (CNY-892)
    * The changes in the previous version of Conary in how XML-RPC
      responses are decompressed actually made Conary slower.  These
      changes have been reverted.

  o Build (cvc) Changes:
    * The Requires() policy now reads pkg-config files and converts the
      "Requires:" lines in them into trove dependencies, removing the
      need to specify those dependencies manually. (CNY-896)
    * Files in /etc/conary/macros.d/ are now loaded in sorted order
      after initial macros are read from /etc/conary/macros. (CNY-878)

  o Bug Fixes:
    * Conary now runs tagscripts correctly when passed a relative root 
      parameter (CNY-416).
    * cvc log now works when there are multiple branches matching for the
      same trove on the same label.
    * Fixed resolveLevel 2 so that it does not try to update packages that
      are already a part of the update. (CNY-886, CNY-780)
    * Fixed resolveLevel 2 so that it does not repeatedly try to perform 
      the same update. (CNY-887)
    * cvc cook | less now leaves less in control of the terminal. (CNY-802)
    * The download thread terminating during an update is now a fatal
      error.
    * The web interface to a conary repository will now print an error
      message instead of a traceback when adding an entitlement class
      with access to a group that does not exist.
    * Parent troves in repository changeset caches are now invalidated
      when a member trove is invalidated (CNY-746)
    * cvc cook group now limits the number of path conflicts displayed for 
      one trove to 10. (CNY-910)
    * Conary update now respects local changes when a group update occurs
      along with the update of the switched trove.  For example, switch
      foo to be installed from another branch instead of the default, 
      and then update foo and its containing group at the same time would
      cause conary to try to reinstall the original foo (resulting in path
      conflicts). (CNY-915)
    * loadRecipe now selects the most recent of two recipes available
      in the case where there are multiple choices due to label
      multiplicity. (CNY-918)

Changes in 1.1.4:
  o Client Changes:
    * Conary now restarts itself after updating critical conary
      components (currently, that consists of conary).  Hooks have
      been added for other components using the conary api to specify
      other troves as critical.  Also, hooks have been added for other
      components to specify a trove to update last. (CNY-805, CNY-808)
    * Conary now warns the user when they will be causing label
      conflicts - that is when an operation would cause two different
      branches of development for a single trove to end up with the
      same trailing label.  Since most conary operations are label
      based, such label conflicts can be confusing to work with and
      are almost never desireable - except in those few cases where
      they are necessary.  (CNY-796)
    * The conary repository client now retries when a DNS lookup of a
      server hostname fails with a "temporary failure in name
      resolution" error.

  o Optimizations
    * The getFileContents() and getFileVersions() server side calls
      have been optimized for faster execution.
    * The SQL query in getTroveList() has been sped up by a 3-5x factor.
    * dbstore now has support for executemany()
    * Inserts into local database now use executemany().

  o Server Changes
    * Several SQL queries have been updated for PostgreSQL compatibility

  o Build (cvc) Changes:
    * The "cvc add" command no longer assumes files it doesn't know to
      be binary are text files; there are lists for both binary and
      text types, and files which are added which aren't in either
      list need to be added with "--text" or "--binary". (CNY-838)
    * A "cvc set" command has been added to change files between
      binary and text mode for files in source components.
    * The "cvc diff" command no longer tries to display the contents
      of autosource files. (CNY-866)
    * The "cvc annotate" command no longer displays pathIds in the
      error message for the specified path not being included in the
      source trove.  It displays the path name instead.
    * The "cvc annotate" command now gives an error when it is run on
      a binary file.
    * A "cvc refresh" command has been added.  It allows you to
      request that cvc fetch new upstream versions of files referenced
      by URL.  Thanks to Pavel Volkovitskiy for the initial
      implementation of this feature. (CNY-743)
    * The "cvc newpkg" command and the PackageSpec policy now disallow
      certain potentially confusing characters in trove
      names. (CNY-842)
    * The PythonSetup() build action has been modified to be more
      consistent with other build actions. The "setupName" paramater
      has been added, which can specify a command to run (defaults to
      "setup.py"). The first argument, similar to Configure(), passes
      arguments to the command being specified by setupName. (CNY-355)
    * The "cvc commit" command now recognizes .html, .css, .kid, and .cfg
      as extensions that identify text files. (CNY-891)
    * The PythonSetup build action has been modified to make it
      clearer what its "dir" and "rootDir" options specify. (CNY-328)

  o Bug Fixes:
    * Conary commands no longer perform an unnecessary database check
      on the local system. (CNY-571)
    * A bug that could allow conary to consider a no-op update as an
      install (and could result in tracebacks in some situations) has
      been fixed. (CNY-845)
    * If you've made a local modification to a package and then try to
      downgrade it later, Conary will now downgrade included
      components as well. (CNY-836)
    * The error message produced by "cvc cook" when a source component
      exists on multiple branches with the same trailing label has
      been improved. (CNY-714)
    * Error handling when manipulating entitlements via XML-RPC has
      been improved. (CNY-692)
    * The usage message displayed when running "conary changeset" has
      been corrected. (CNY-864)
    * Conary no longer tracebacks when a disconnected cook tries to
      load a superclass.  Conary also gives better messages when the
      loaded recipe has a traceback.  Thanks to David Coulthart for
      the core of this patch. (CNY-518, CNY-713)
    * A bug in soname dependency scoring has been fixed.  Dependency
      scoring when multiple sonames were being scored would simply use
      the value of the last soname, instead of the cumulative score.
      Note that the dependencies that did not match at all would still
      return as not matching, so this bug only affected Conary's
      ability to select the best match.
    * A bug in architecture dependency scoring has been fixed.
      Matching architectures are now counted as having a positive
      value, so that when performing dependency resolution on an
      x86_64 machine, troves that have flavor "is: x86_64 x86" will be
      preferred to those with flavor "is: x86".
    * The PythonSetup command ignored any C compiler macros that had
      been set.  The template has been changed to use them in the same
      way that Configure() uses them; as environment variables.
    * The warning message produced when r.Replace() refuses to modify
      a non-regular file now includes the path, as intended.
      (CNY-844)
    * A traceback that occurred when a resolveLevel 2 update resulted
      in a component being erased has been fixed. (CNY-879)
    * Conary now works around a possible threading deadlock when
      exceptions are raised in Threading.join().  The bug is in the
      standard Python threading library, and is fixed in 2.4.3.
      Conary will use a workaround when running under older versions
      of Python. (CNY-795)
    * Checks have been added to the XML-RPC transport system to see if
      an abort has been requested while waiting for a response from
      the server.  This allows the main thread to terminate the
      changeset download thread if it is waiting for an XML-RPC
      response from the server.  (CNY-795)
    * A bug in Conary's handling of an unusual case when multiple
      files being installed share the same content, and one of the
      files has been erased locally has been fixed.
    * A traceback that occurred when a manually removed file switches
      packages during an update has been fixed. (CNY-869)
    * When you remove a file and replace it with a directory, Conary
      now treats it as a removal. (CNY-872)
    * Conary's OpenPGP implementation now dynamically uses RIPEMD if
      it is available from PyCrpyto.  Some PyCrypto builds don't
      include RIPEMD hash support. (CNY-868)
    * A bug that allowed merging changesets with conflicting file
      contents for configuration files with the same pathId has been
      fixed.  Applying the resulting merged changeset caused
      IntegrityErrors.  (CNY-888)

  o Optimizations
    * The getFileContents and getFileVersions server side calls have
      been optimized for faster execution
    * The SQL query in getTroveList has been sped up by a 3-5x factor.
    * dbstore now has support for executemany()
    * Inserts into local database now use executemany().

  o Server Changes
    * Several SQL queries have been updated for PostgreSQL compatibility

Changes in 1.1.3:
  o System Update Changes:
    These changes make Conary much more robust when applying updates
    that move files from one package to another.

    * Components that modify the same files are now required to be in
      the same update job.  For example, if a file moves from
      component a:runtime to component b:runtime, the erase of
      component a:runtime and the install of component b:runtime will
      occur at the same time. (CNY-758).
    * Files moving between components as part of a single job are now
      treated as file updates instead of separate add/remove events.
      (CNY-750, CNY-786, CNY-359)

  o Client Changes:
    * The source component is now displayed in "conary rq --info"
      output.
    * Entitlements can now be passed into ConaryClient and
      NetworkRepositoryClient objects directly. (CNY-640)
    * Exceptions raised in callback functions are now issued as
      warnings and the current job is finished before
      existing. KeyboardInterrupts and SystemExits are handled
      immediately. (CNY-806)
    * The "--debug" command line flag now provides information that is
      useful to the end-user during the update process.  The
      "--debug=all" flag will provide output that is useful to conary
      developers.
    * The output of "--debug" has been modified when performing
      dependency resolution.  The output should be more helpful to end
      users.  Also rearranged the output given when dependencies
      fail. (CNY-779)
    * Config files and diffs are no longer cached in ram during installs;
      they are now reread from the changeset whenever they are needed
      (CNY-821)
    * Binary conflicts no longer cause a traceback in cvc update
      (CNY-644,CNY-785)

  o Optimizations
    On a test system, "conary updateall --info" is around 24% faster
    than previous versions of Conary.

    * The SQL query used to retrieve troves from the local database
      has been optimized.  The new code is nearly four times faster
      for operations like "conary q group-dist --info".
    * The SQL query in getTroveContainers() used to determine the
      parent package(s) and groups(s) of a set of troves as recorded
      in the local database has been optimized.  The new code is
      almost 95 times faster. (0.2 seconds versus 19 seconds)
    * The code in getCompleteTroveSet() that creates Version and
      Flavor objects from entries in the database now caches the
      created object.  This is approximately a 4.5 times speed
      up. (2.10 seconds versus 9.4 seconds)
    * The code in iterUpdateContainerInfo has had similar version
      and flavor caching optimizations that make the code about 
      2.5 times faster (from 10 seconds to 4 seconds).

  o Server Changes:
    The Conary repository server now sends a InvalidClientVersion
    exception when a conary 1.0.x client attempts to manipulate an
    entitlement through addEntitlement() or deleteEntitlement().

  o Build (cvc) Changes:
    * "cvc merge" and "cvc update" are now more verbose when
      patching. (CNY-406)
    * "cvc clone" now requires that you specify a message when cloning
      source components unless you specify --message.  It also gives
      more output about what it is doing (CNY-766, CNY-430).
    * "cvc clone" now has a --test parameter that runs through all
      steps of cloning without performing the clone.  --info is now
      more lightweight - it no longer downloads all of the file
      contents that would be cloned.
    * "cvc clone" now has a --full-recurse parameter that controls how
      recursion is performed.  Cloning a group no longer recurses by
      default.  The only way that a recursive group clone could
      succeed is if all troves in the group came from the same branch.
      This is almost never the case.
    * The "cvc cook" command now prints the flavor being built,
      as well as the version. (CNY-817)
    * The command line argument parsing in "cvc" has been modified.
      To use the "--resume" command line argument to specify that you
      wish to resume at a particular location, you must use
      "--resume=<loc>".  "--resume <loc>" will not work anymore.  This
      removes an ambiguity in how we parse optional parameters in
      Conary.
    * The PythonSetup build action no longer provides the older
      --single-version-externally-managed argument, and instead
      provides the --prefix, --install-purelib, --install-platlib,
      and --install-data arguments, which can be overridden with the
      purelib, platlib, and data keyword arguments, respectively.  This
      allows it to work correctly with a greater number of packages.
      It also provides the option of providing a "purePython=False"
      argument for python packages that mix architecture-specific
      and architecture-neutral files, and tries to automatically
      discover cases when it should be provided. (CNY-809)
    * Python dependencies were previously incorrectly calculated
      for certain module path elements added in some Python C
      code (for example, contents of the lib-dynload directory);
      these errors are now resolved by using external python
      to find system path elements. (CNY-813)
    * /etc/conary/mirrors/gnu has been added to enable mirror://
      references to the GNU mirror system.
    * The GNU mirror list was then significantly expanded and
      re-sorted.  (CNY-824)
    * /etc/conary/mirrors/cpan has been added to enable mirror://
      references to the Comprehensive Perl Archive network mirror
      system.
    * In group recipes, the methods r.add(), r.addAll(), and
      r.addNewGroup() have been modified to accept the use= parameter,
      which defaults to True (CNY-830).

  o Bug Fixes:
    * A bug that caused a traceback in the web interface when a
      non-admin user attempts to manage their entitlement classes has
      been fixed. (CNY-798)
    * "conary rq" (with no arguments) no longer hides troves if the
      flavor that matches the system flavor is not built for the
      latest version. (CNY-784)
    * "cvc cook" now displays the correct label of the thing it is
      building, even when it is not the build label.
    * Running "cvc update" in a directory that has been created with
      "cvc newpkg" but has not yet been committed to the repository
      will now fail with an appropriate error message instead of
      displaying a traceback. (CNY-715)
    * Conary can now apply updates that change a file that is not a
      directory to a directory.
    * Currently version objects are cached to optimize Conary.
      Unfortunately, version objects are mutable objects.  That means
      that if two different pieces of code are given the same version
      object, modifications made by one part of the code could affect
      the other inadvertently.  A warning message has been added to
      the version object when setting or resetting timestamps to make
      developers aware of the problem.  Developers should copy the
      version object before calling setTimeStamps(),
      resetTimeStamps(), incrementSourceCount(), or
      incrementBuildCount() on it.  When creating a version object
      from a string and time stamp set, use the timeStamps= keyword
      argument to versions.VersionFromString() to avoid the copy.  In
      a later version of Conary, version objects will be immutable.
      New methods will be introduced that return new modified objects.
    * Conary no longer hangs waiting for the download thread when an error
      occured in the download thread which caused it to terminate.
    * "conary migrate" now returns an error much earlier if you are
      not using interactive mode. (CNY-826)
    * Files removed from troves (most often by --replace-files) are now
      properly skipped on updates to that trove when the file didn't change
      between versions. (CNY-828)
    * includeConfigFile now gives a much better error message when it
      cannot include a config file. (CNY-618)

Changes in 1.1.2:
  o Bug Fixes:
    * Conary now removes sources from the lookaside before unpacking SRPMs to
      ensure that the source referenced from the SRPM is actually contained in
      the SRPM. (CNY-771)
    * Errors found in the recipe while checking in will now display file name
      and line number information along with the error found.
    * The trove browser no longer shows duplicate entries for multihomed
      repositories.
    * A bug that kept sqlite-based 64-bit mirrors from being used as a source 
      for further mirrors has been fixed.

  o Build Changes:
    * Conary no longer prints policy error messages three times; it
      now prints each error immediately when it is found, and then
      summarizes all policy errors once (instead of twice) at the
      end of the build process. (CNY-776)

Changes in 1.1.1:
  o Client Changes:
    * Migrate no longer replaces by default as if --replace-files was
      specified. (CNY-769)

  o Server Changes:
    * The log retrieval function now returns a HTTP_NOT_IMPLEMENTED
      (501) instead of a HTTP_NOT_FOUND (404) if the logFile
      directive is not configured.

  o Build Changes:
    * Conary now recognizes that pkgconfig finds its files in
      /usr/share/pkgconfig as well as /usr/lib*/pkgconfig. (CNY-754)
    * /etc/conary/mirrors/cran has been added to enable mirror://
      references to the Comprehensive R Archive Network. (CNY-761)

  o Bug Fixes:
    * Conary now resets the timeStamps in all cases when
      getSourceVersion is called (CNY-708).
    * SQLite ANALYZE locks the database after it is run, causing
      updates to fail.
    * A bug that caused lists such as installLabelPath in
      configuration files to be parsed incorrectly when more than one
      space was between list elements has been fixed
    * A bug that caused Locally changed files to no be marked properly
      in rollbacks that were stored locally (including rollbacks for
      locally built troves) has been fixed. (CNY-645)
    * A bug that could cause "cvc cook" to create groups that include
      components needed to resolve dependencies that are already
      included not-by-default has been fixed.
    * A bug that caused a traceback message when adding a user through
      the web interface has been fixed.

Changes in 1.1.0:
  o 1.1 Release Overview

    Conary 1.1.0 is the first version in the 1.1 series.  New
    functionality has been added to Conary that required modifications
    to the repository database schema and XML-RPC protocol.  A Conary
    1.1.x-compatible client is required to access many of the new
    features.  The XML-RPC interface includes version information so
    that old clients continue to work with new servers, and new
    clients continue to work with old servers.

    New Features:
      * Conary can now remove packages and components from a
        repository server.  This is a privileged operation and should
        not normally be used.  Only users with a special "can remove"
        ACL can remove from the repository.  As removing something
        from a Conary repository is an act of last resort and modifies
        repository internals, the command line option will not appear
        in the reference documentation.  rPath will assist users that
        need more information.
      * Conary can now query the repository by path.  Use
        "conary repquery --path /path/to/find" to find components that
        include a particular path.
      * Several enhancements were added to the entitlement management
        facilities in a Conary repository.
      * Conary can now redirect a group.

  Detailed changes follow:

  o Server Changes:
    * Entitlement keys were artificially limited to 63 characters in
      length.  This restriction has been raised to the max length
      permitted in the database column (255).
    * Entitlement classes can now provide access to multiple access
      groups (and updated the web UI to support that) (CNY-600)
    * addEntitlement() and deleteEntitlement() repository calls replaced
      by addEntitlements and deleteEntitlements calls.  These calls
      operate on more than one entitlement simultaneously.
    * Added getTroveLeavesByPath() and getTroveVersionsByPath(). (for
      CNY-74)
    * Conary now checks to ensure you have write access to all the
      things the client is trying to commit before you send them
      across the wire. (CNY-616)
    * deleteAcl() and listAcls() methods have been added to
      ConaryClient.

  o Client Changes:
    * "conary rq" now supports "--path", which allows you to search
      for troves in the repository by path. (CNY-74)
    * "conary rq" now has a "--show-removed" option that allows you to
      see removed trove markers.  A [Removed] flag will be displayed
      when the --trove-flags option is added.

  o Bug Fixes:
    * Conary now resets the timeStamps in all cases when
      getSourceVersion is called (CNY-708).
    * SQLite ANALYZE locks the database after it is run, causing
      updates to fail.
    * A bug that caused lists such as installLabelPath in
      configuration files to be parsed incorrectly when more than one
      space was between list elements has been fixed
    * A bug that caused Locally changed files to no be marked properly
      in rollbacks that were stored locally (including rollbacks for
      locally built troves) has been fixed. (CNY-645)
    * A bug that could cause "cvc cook" to create groups that include
      components needed to resolve dependencies that are already
      included not-by-default has been fixed.

Changes in 1.0.27:
  o Client Changes:
    * A "files preupdate" tag script method has been Implemented which
      gets run before tagged files are installed or changed. (CNY-636)
    * A bug that could cause "--replace-files" to remove ownership
      from every file in a trove has been fixed. (CNY-733)

    * Multiple bugs where using "--replace-files" could result in the
      new file having no owner have been fixed. (CNY-733)
    * The logcat script now supports revision 1 log entries.
    * The logcat script is now installed to /usr/share/conary/logcat

  o Build Changes:
    * Improved handling of the "package=" keyword argument for build
      actions.  In particular, made it available to all build actions,
      removed double-applying macros to the package specification,
      and fixed failure in cases like "MakeInstall(dir=doesnotexist,
      skipMissingDir=True, package=...)". (CNY-737, CNY-738)
    * The lookaside cache now looks in the repository for local sources
      when doing a repository cook. (CNY-744)
    * The mirror:// pseudo-URL handling now detects bad mirrors that
      provide an HTML document instead of the real archive when a
      full archive name is provided; previously, it did so only when
      guessing an archive name.  Thanks to Pavel Volkovitskiy for this
      fix. (CNY-745)
    * The Flavor policy has been slightly optimized for speed.

  o Server Changes:
    * ACL patterns now match to the end of the trove name instead of
      partial strings (CNY-719)

  o Bug Fixes:
    * The Conary repository server now invalidates changeset cache
      entries when adding a digital signature to a previously mirrored
      trove.
    * A bug that caused the mirror code to traceback when no callback
      function was provided to it has been fixed. (CNY-728)
    * Rolling back changes when the current trove has gone missing from
      the server now causes the client to generate the changeset to apply
      based on the trove stored in the local database (CNY-693)

Changes in 1.0.26:
  o Build Changes:
    * When cooking a group, adding "--debug" to the "cvc cook" command
      line now displays detailed information about why a component is
      being included to solve a dependency. (CNY-711)
    * The mirror:// functionality introduced in Conary 1.0.25 had two
      small bugs, one of which prevented mirror:// pseudo-URLs from
      working.  These bugs are now fixed, thanks to Pavel
      Volkovitskiy. (CNY-704)
    * The "cvc cook" command now announces which label it is building
      at the beginning of the cook, making it easier to catch mistakes
      early. Thanks to Pavel Volkovitskiy for this fix. (CNY-615)
    * The source actions (addSource, addArchive, etc.) can now take
      a "package=" argument like the build actions do.  Thanks to
      Pavel Volkovitskiy for contributing this capability.  (CNY-665)
    * The "preMake" option had a bad test for the ';' character; this
      test has been fixed and extended to include && and ||.
      thanks to Pavel Volkovitskiy for this fix. (CNY-580)
    * Many actions had a variety of options (dir=, subdir=, and
      subDir=) for specifying which directory to affect.  These have
      been converted to all prefer "dir=", though compatibility
      with older recipes is retained by continuing to allow the
      subDir= and subdir= options in cases where they have been
      allowed in the past. Thanks to Pavel Volkovitskiy for this
      enhancement. (CNY-668)

Changes in 1.0.26:
  o Server Changes:
    * The Conary web interface now provides a method to rely solely on
      a remote repository server to do authentication checks. (CNY-705)
    * The ACL checks on file contents and file object methods have
      been improved. (CNY-700)
    * Assertions have been added to prevent redirect entries from
      being added to normal troves.
    * An assertion has been added to ensure that redirects specify a
      branch, not a version.
    * The server returns a new FileStreamsMissing exception when the
      client requests file streams with getFileVersion or
      getFileVersions and the requested file stream is not present in
      the repository database. (CNY-721)
    * getFileVersions() now raises FileStreamMissing when it is given
      invalid request.
    * getFileContents() now raises a new FileHasNoContents exception
      when contents are requested for a file type which has no
      contents (such as a symlink).

  o Bug Fixes:
    * A bug that could cause "conary updateall" to attempt to erase
      the same trove twice due to a local update has been fixed.
      (CNY-603)
    * Attempts to target a clone to a version are now caught.  Only
      branches are valid clone targets. (CNY-709)
    * A bug that caused Trove() equality checks to fail when comparing
      redirects has been fixed.
    * A bug that caused the flavor of a redirect to be store
      improperly in the repository database has been fixed.
    * The resha1 script now properly skips troves which aren't present
      in the repository.
    * Conary 1.0.24 incorporated a fix for CNY-684 to correct behavior
      when storing src.rpm files rather than their contents.  The fix
      worked for local builds but not for commits to repositories.
      Conary 1.0.26 includes a fix that corrects the behavior when
      committing to a repository as well. (CNY-684)
    * A bug that prevented flavored redirects from being loaded from
      the repository database has been fixed.
    * "Conary migrate" now will follow redirects. (CNY-722)

Changes in 1.0.25:
  o Build Changes:
    * The addArchive() source action will search for reasonably-named
      archive files based on the name and version if given a URL ending
      with a "/" character. Thanks to Pavel Volkovitskiy for the
      initial implementation. (CNY-671)
    * All source actions, when given a URL that starts with "mirror://",
      will search a set of mirrors based on files in the mirrorDirs
      configuration entry, with default files provided in the
      /etc/conary/mirrors/ directory. Thanks to Pavel Volkovitskiy for
      the initial implementation. (CNY-171)
    * Symbolic links are now allowed to provide a soname even if they
      reference an ELF file only indirectly through other symbolic
      links.  Previously, a symbolic link could only provide a soname
      if it directly referenced an ELF file. (CNY-696)

  o Bug Fixes:
    * A bug that caused unhandled exceptions when downloading the file
      contents needed for a distributed changeset in threaded mode has
      been fixed. This bug was introduced in 1.0.24. (CNY-701)

Changes in 1.0.24:
  o Server Changes:
    * The server binary access log can now be downloaded by an
      administrator by visiting the http://servername/conary/log
      URL. Once the log is accessed it is rotated automatically by the
      repository server. Subsequent accesses to the log URL will only
      yield log entries added since the last access. (CNY-638)
    * The Users and Groups tab in the web management UI is no longer
      highlighted when administrators change their passwords.

  o Client Changes:
    * A --what-provides option has been added to "conary query" and
      "conary repquery".
    * A bug that installed extra components of a package that is being
      installed instead of updated due to the existing package being
      pinned has been fixed. (CNY-682)

  o Build Changes:
    * When pulling files out of a src.rpm file, Conary now stores the
      src.rpm file itself in the repository rather than the files
      pulled from it. (CNY-684)
    * Mono dependency version mappings are now discovered in CIL policy
      .config files. (CNY-686)
    * The internal util.literalRegex() function has been replaced by
      use of re.escape(). (CNY-634)

  o Bug Fixes:
    * The Conary Repository web interface no longer returns a
      HTTP_FORBIDDEN (403) when a bad password is given by the user.
      This allows the user to re-try authentication.
    * The --signatures and --buildreqs flags now work with "conary
      showcs".  (CNY-642)
    * A bug in the NetworkRepositoryClient default pwPrompt mechanism
      has been fixed.
    * Error messages when entitlements fail to load have been
      improved. (CNY-662)
    * The repository client no longer caches repository access info
      when the attempt to access was unsuccessful. (CNY-673, affects
      CNY-578)
    * A bug that caused x86 flavored troves from being updated
      properly when using "conary updateall" on an x86_64 system has
      been fixed. (CNY-628)
    * A bug that caused migrate behavior to not respect pins when the
      pinned troves were set to be erased (CNY-680).
    * Calling r.ComponentSpec(':foo') works again; it is exactly
      equivalent to r.ComponentSpec('foo'). (CNY-637)
    * Calling r.Move() with only one argument now fails explicitly
      rather than silently doing nothing. (CNY-614)

Changes in 1.0.23:
  o API Additions:
    * The interface to create, list and delete access groups and
      modify the users therein through is now exposed though
      ConaryClient.
    * The interface to delete entitlement groups is now exposed
      through ConaryClient.

  o Client Changes:
    * "conary updateall" now accepts the --keep-required command line
      argument.
    * the mirror script now provides download/commit feedback using
      display callbacks like other conary commands
    * the excludeTroves config option will now keep fresh installs from
      happening when an update job is split due to a pinned trove.

  o Server Changes:
    * The repository database migration code now reports an error when
      trying to migrate old-style redirects.  The code to perform the
      migration is incomplete and creates invalid new-style
      redirects.  If you have a repository with old-style redirects,
      contact rPath for assistance with your migration. (CNY-590)

  o Bug Fixes:
    * Subdirectories within source components are now better supported.
      Specifically, different subdirectories with the same filename will
      now work. (CNY-617)
    * The util.literalRegex() function now escapes parenthesis characters.
      (CNY-630)
    * Manifest files now handle file names containing "%" characters.
      Fix from Pavel Volkovitskiy. (CNY-627)
    * Fixed a bug in migrate that caused its behavior to shift when migrating 
      to the same version that is currently installed.
    * Fixed a bug in the logcat script that caused the entitlement field to
      display the user information instead. (CNY-629)

  o Build Changes:
    * The r.addArchive() source action can now unpack Rock Ridge and
      Joliet ISO images, with some limitations. (CNY-625)

Changes in 1.0.22:
  o Client Changes:
    * Conary now has hooks for allowing you to be prompted for both name
      and password when necessary.
    * Conary will no longer report a traceback when trying to perform 
      dependency resolution against repositories that are not available.
      Instead, it will print out a warning. (CNY-578)

  o Build Changes:
    * It is now possible to set environment variables to use within
      Conary builds from within conary configuration files, using the
      new "environment" configuration item.  Thanks to Pavel
      Volkovitskiy for implementing this feature. (CNY-592)
    * In previous versions of Conary, calls to r.PackageSpec() would
      improperly override previous calls to r.ComponentSpec(); now
      the ordering is preserved.  Thanks to Pavel Volkovitskiy for 
      this fix. (CNY-613)

  o Bug Fixes:
    * A bug that would allow recursively generated changesets to
      potentially have missing redirect flags has been fixed.
    * A bug in redirect handling when the branch changed but the trove
      name didn't has been fixed - conary will do a better job of
      determining what jobs to perform in this situation. (CNY-599, CNY-602)
    * Errors relating to PGP now just display the error instead of causing 
      conary to traceback. (CNY-591)
    * Conary sync on a locally cooked trove will no longer traceback (CNY-568)
    * --from-file and sync now work together.
    * An AssertionError that was occasionally reached by incorrect repository
      setups is now a ConaryInternalError
    * A bug when updating to a locally cooked trove when the user had 
      manually removed files has been fixed. (CNY-604)
    * CONARY files that are not accessible will no longer cause conary to
      traceback when trying to read context from them. (CNY-456)
    * signatureKeyMap configuration entries are now checked to ensure
      they are valid. (CNY-531)

Changes in 1.0.21:
  o Client Changes:
    * The "conary migrate" command has changed behavior significantly
      in order to make it more useful for updating a system to exactly
      match a different group.  However, this change makes it much
      less useful for updating normal systems.  "conary migrate"
      should not be used without first reading the man page
      description of its behavior.  The old migrate behavior is now
      available by using "conary sync --full".  "conary syncchildren"
      has been renamed to "conary sync", and its behavior has also
      been modified slightly as a result.  The old behavior is
      available by using "conary sync --current". Please read the man
      page for a full description of the "sync" command as well.  (CNY-477)

  o Build Changes:
    * A "package" keyword parameter has been added to build actions,
      which specifies the package and/or component to which to assign
      the files that are added (not modified or deleted) by that build
      action.  For example, r.MakeInstall(package="foo") will place
      all the new files installed by the MakeInstall action into the
      "foo" package.  Thanks to Pavel Volkovitskiy for contributing
      this capability.  (CNY-562)
    * A "httpHeaders" keyword parameter has been added to the
      r.addArchive(), r.addPatch(), and r.addSource() source actions
      so that headers can be added to the HTTP request.

  o Bug Fixes:
    * The r.addPatch() build action no longer depends on nohup to
      create a file in the current directory (a bug introduced in
      conary 1.0.19). (CNY-575)
    * Commits with missing files no longer traceback. (CNY-455)
    * A bug that caused "#!/usr/bin/env /bin/bash" to not be
      normalized to /bin/bash by the NormalizeInterpreterPaths policy
      has been fixed.
    * A bug that prevented Conary from being able to download files
      that contain '&' or ';' characters has been fixed.  This allows
      Conary to download sources from cgi-bin URLs.
    * "cvc merge" no longer fails to merge changes from the parent
      branch when the shadowed version doesn't exist on the parent
      branch.

Changes in 1.0.20:
  o Build Changes:
    * "jvmdir", "javadir", "javadocdir", and "thisjavadocdir" have
       been added to the default set of macros.
    * A r.JavaDoc() build action has been added.  It funtions
      exactly like the "r.Doc()" build action, except it coppies into
      "%(thisjavadocdir)s".
    * When the r.addArchive() source action attempts to guess the main
      directory in which to build, it now recognizes when when sources
      have been added in an order that defeats its algorithm and provides
      a helpful error message. (CNY-557)

  o Client Changes:
    * A --tag-script parameter has been added to the rollback
      command. (CNY-519)

  o Bug Fixes:
    * A bug in clone behavior that caused Conary to try to clone
      excessive troves has been fixed.  If you were cloning uphill
      from branch /a/b to /a, and a buildreq was satisfied by a trove
      on /a//c, Conary would try to clone the buildreq to /a as well.
      (CNY-499)
    * A bug in the "r.Ant()" and "r.JavaCompile()" build actions which
      caused the CLASSPATH variable to get mangled has been fixed.
    * A bug in 'r.ClassPath()' that caused a traceback has been fixed.
    * A bug that caused the "change password" tab to be displayed when
      browsing the repository via the web as an anonymous user has
      been fixed.
    * The web service code no longer permits the anonymous user to
      view the "change password" (/conary/chPassForm) form.
    * The r.addPatch() source action no longer hangs when presented
      with large patches, which fixes a bug introduced in Conary
      1.0.19.

Changes in 1.0.19:
  o API Change:
    * In order to fully represent empty flavors in Conary, a new Flavor
      object class has been added.  Previously, DependencySet objects
      were used to store flavor information.  Unfortunately it was not
      possible to distinguish "empty flavor" from "flavor not specified".
      When dealing with thawing frozen flavors, use ThawFlavor() instead
      of ThawDependencySet().  When testing to see if a flavor is empty,
      use the isEmpty() method of the flavor object.

  o Client Changes:
    * The default resolveLevel setting is now 2, this means that
      conary will try to update troves that would otherwise cause an
      update to fail.  See the conary man page for more details.
    * Multiple bugs have been fixed in interactive prompting for user
      passwords (CNY-466):
      - Password prompts are based on the server name portion of the
        label being accessed, not the actual hostname of the server
        (these are often different when repositoryMaps are used).
      - When no password callback is available, the operation will
        fail with an open error (which is identical to what would
        happen if no user name was present) instead of giving a
        traceback.
      - The download thread uses the passwords which the original
        thread obtained from the user.
      - The download thread is able to prompt for passwords from the
        user if distributed changesets require access to additional
        repositories.

  o Build Changes:
    * "r.Ant()", "r.JavaCompile()", and "r.ClassPath()" build actions
      have been added to support building java with conary.
    * "r.addPatch()" will now determine the patchlevel without users
      needing to add level= in the r.addPatch() call. The level
      parameter is still honored, but should not be needed.
    * "cvc cook --show-buildreqs" now displays build requirements
      inherited from parent recipe classes. (CNY-520)
    * The output of "cvc diff" and "cvc rdiff" can now be used as an
      input to patch when files are added between two versions. (CNY-424)
    * Use flags have been added for dom0 and domU.  They default to
      "sense prefernot".  The domU flag should be used to build
      binaries specific to Xen domU environments where special
      provisions are made for paravirtualization.  The dom0 flag
      should be used to build binaries specific to Xen dom0
      environments where special provisions are made for the
      hypervisor.  The existing "xen" flag should be used to build
      binaries specific to Xen which apply equally to Xen dom0 and
      domU environments.
    * Warning message for modes specified without an initial "0" have
      been improved to include the path that is affected. (CNY-530)

  o Server Changes:
    * Use the term Entitlement Class in all conary repository web interfaces
      replacing Entitlement Group.

  o Bugs Fixed:
    * The Conary Repository now returns an error to a client when
      committing duplicate troves that have an empty flavor. (CNY-476)
    * When checking out a source trove from a repository using
      "cvc checkout", the user is no longer warned about not being able
      to change the ownership of the files checked out.
    * A bug has been fixed in conary's determination of what troves
      had been updated locally.  This bug caused "conary updateall" to
      consider many x86 troves as needing to be updated separately
      instead of as a part of group-dist.  This could cause updateall
      failures. (CNY-497)
    * A bug that caused 'conary q tmpwatch:runtime --recurse' to traceback
      has been fixed (CNY-460)
    * Interactive mode now handles EOF by assuming it means 'no';
      thanks go to David Coulthart for the patch. (CNY-391)
    * Configuration settings in contexts can now be overridden from
      the command line. (CNY-22)
    * Redirect changesets now have primary troves, meaning they will
      display better when using "conary showchangeset". (CNY-450)
    * User's passwords are now masked when using "cvc context" (unless
      --show-passwords is specified). (CNY-471)
    * Removed excess output from commitaction which was caused by a
      change in option parsing code (CNY-405)

Changes in 1.0.18:
  o Client Changes:
    * Trying to shadow a cooked redirect now results in an error. (CNY-447)
    * A --keep-required option has been added to tell Conary to leave
      troves installed when removing them would break
      dependencies. This used to be the default behavior; Conary now
      issues a dependency error instead. (CNY-6)
    * "delete-entitlement" and "list-entitlements" options have been
      added to the "manageents" script.

  o Build Changes:
    * Python dependencies are now generated for .pyc files as well as
      for .py files. (CNY-459)

  o Server Changes:
    * Support for deleting entitlements, listing the entitlement
      groups a user can manage, and removing the ACL which lets a group
      manage an entitlement group has been added.
    * Entitlement management has been added to the Conary repository
      web interface. (CNY-483)

  o Bug Fixes:
    * The "list-groups" option to the "manageents" script has been
      corrected to list the groups the user can manage instead of the
      groups that user belongs to.

Changes in 1.0.17:
  o Client Changes:
    * Individual file removals performed by "conary remove" now create
      rollbacks. (CNY-7)
    * The repository mirroring client supports two new configuration
      options:
      - matchTroves is a regexp list that limits what troves will be
        mirrored based on the trove names;
      - recurseGroups takes a boolean value (True/False) which will
        cause the miror client to recurse through a groups and mirror
        everything that they include into the target repository.

  o Server Changes:
    * A single conary repository can host multiple serverNames. In the
      Conary repository's configuration file, the serverName directive
      can now specify a space separated list of valid server names
      which will be accepted and served from that repository. (CNY-16)

Changes in 1.0.16
  o Build Changes:
    * A check has been added to "cvc commit" that ensures a .recipe
      file exists in the CONARY state file.
    * Recipe classes can now set an "abstractBaseClass" class
      variable.  When set, Conary will not require a setup() method in
      the class.  This is used for creating superclass recipes where
      setup() methods are not needed.

  o Server Changes:
    * A new "entitlementCheckURL" configuration option has been added.
      This is a hook that allows external validation of entitlements.
    * The Conary Repository web interface look and feel has been
      updated.  The interface will look incorrect unless
      conary-web-common 1.0 or later is installed.

  o Bug Fixes:
    * When running "cvc log" on a newly created source component, cvc now
      errors gracefully instead of tracing back. (bz #863)
    * Conary now changes to the / directory before running tag
      scripts. (bz #1134)
    * "cvc co foo=invalidversionstring" now gives a more helpful error
      message. (bz #1037)
    * Cloning binary troves uphill now correctly checks for the source
      trove uphill.
    * A bug that would cause "conary migrate" to raise a KeyError when
      updating a group that referenced the same trove twice (through
      two subgroups) has been fixed.
    * A bug that caused miscalculations when determining whether a
      shadow has been modified has been fixed.
    * A number of bugs affecting resetting distributed changesets have
      been fixed.
    * A bug in the MySQL dbstore driver that caused the wrong
      character encoding to be used when switching databases has been
      fixed.
    * A bug where running updateall when one of the two groups that
      reference a trove has no update caused an erase of that trove to
      be requested has been fixed (CNY-748).

Changes in 1.0.15
  o Client Changes:
    * When writing files as non-root, Conary will no longer create
      files setuid or setgid unless the uid/gid creating the file
      matches the username/groupname in the package.
    * Conary now checks the rollback count argument for non-positive
      numbers and numbers greater then the number of rollbacks
      available. (bz #1072)
    * The entitlement parser has been reimplemented using expat
      instead of a hand-coded parser.  A correctly formatted
      entitlement file should now be enclosed in an
      <entitlement></entitlement> element.  Conary will continue to
      work with files that do not contain the toplevel <entitlement>
      element.

  o Build Changes:
    * Support has been added for recipe templates.  Now when running
      "cvc newpkg", cvc will automatically create a recipe from a
      template specified by the recipeTemplate configuration
      option. (bz #671, #1059)
    * Policy objects can now accept globs and brace expansions when
      specifying subtrees.
    * Cross-compile builds now provide CONFIG_SITE files to enable
      cross-compiling programs that require external site config
      files.  The default site config files are included.
    * The "cvc checkout" command can now check out multiple source
      troves in a single invocation.

  o Server Changes:
    * An "externalPasswordURL" configuration option has been added,
      which tells the server to call an external URL for password
      verification.  When this option is used, user passwords stored
      in the repository are ignored, and those passwords cannot be
      changed.
    * An authentication cache has been added, which is enabled by
      setting The authCacheTimeout configuration to the number of
      seconds the cache entry should be valid for.

  o Bug Fixes:
    * A bug that caused using groupName parameter with r.replace() to
      traceback has been fixed. (bz #1066)
    * Minimally corrupted/incorrect conary state files will no longer cause 
      conary to traceback. (bz #1107)
    * A bug that prevented upload progress from being displayed when
      using "cvc commit" has been fixed. (bz #969)

Changes in 1.0.14:
  o Client Changes:
    * Conary now creates shadows instead of branches when cooking onto
      a target label.  This means, for example, that local cooks will
      result in a shadow instead of a branch.
    * Conary now creates shadows on the local label when creating rollbacks
      instead of branches.
    * The branch command has been removed.  Any potential branch should be 
      done with a shadow instead.
    * The verify command now shows local changes on a local shadow instead
      of a local branch
    * Local changesets create diffs against a local shadow (instead of
      a branch) and --target for the commit command retargets to a shadow
    * User conaryrc entries are now searched from most specific target to
      least specific (bz #997)
    * A fresh install of a group will cause all of its contained components 
      to be installed or upgraded as well, without reference to what is 
      currently installed on your system -- no trove will be skipped because
      it is referenced by other troves on your system but not installed.
    * Changeset generation across distributed shadows now force file 
      information to be absolute instead of relative when the files are on
      different servers, eliminating server crosstalk on source checkin and
      when committing local changesets. (bz #1033)
    * Cvc merge now takes a revision, to allow you merge only up to a certain
      point instead of to head.

  o Server Changes:
    * Removed the ability for the server to log updates to its contents
      store (mirroring has made this capability obsolete)
    * logFile configuration directive now logs all XML calls
    * Split user management out from core authorization object
    * All user management calls are based on user and group names now
    * The user management web interface for the repository now allows
      the administrator to enable and disable mirroring for groups

  o Bug Fixes:
    * Conary will not traceback if you try to update to a trove with a name
      that matches a filesystem path that you don't have access to (bz #1010).
    * Conary will not raise an exception if a standard config file (~/.conaryrc,
      for example) exists but is not accessible.
    * cvc no longer allows . and .. to be added to source troves (bz #1014)
    * cvc remove handles removing directories (bz #1014)
    * conary rollback no longer tracebacks if you do not have write access to
      the conary database.
    * deeply shadowed versions would fail when performing some version 
      operations.  This caused, for example, local cooks of shadowed troves
      to fail.
    * using loadInstalled with a multiarch trove no longer tracebacks (bz #1039)
    * group recipes that include a trove explicitly byDefault False could result
      in a trove when cooked that had the components of that trove byDefault
      True.
    * Stop sending duplicate Host: headers, proxies (at least squid) mangle 
      these into one host header, causing failures when accessing rbuilder
      repositories that depend on that host header (bz #795)
    * The Symlink() build action should not enforce symlinks not
      dangling, and should instead rely solely on the DanglingSymlinks
      policy.
    * A bug that caused conary to treat a reference as an install when it
      should have been an update due to a miscalculation of what local updates
      had been made on the system has been fixed.

Changes in 1.0.13:
  o Client Changes:
    * A new "conary migrate" command for updating troves has been
      added.  "conary migrate" is useful for circumstances when you
      want to update the software state on a system to be synchronized
      with the default state of a group.  To do this, "conary migrate"
      calculates the changeset required to: 1) update the trove (if an
      update is available); 2) install any missing included troves; 3)
      synchronize included troves that have a mismatched version; 4)
      remove any referenced troves that are not installed by default.
    * The includeConfigFiles configuration directive now accepts http
      and https URLs.  This allows organizations to set up centralized
      site-wide conary configuration.
    * Conary now gives a more detailed error message when a changeset
      attempts to replace an empty directory with a file and
      --replace-files is not specified.

  o Build Changes:
    * The addSource source action will now replace existing files,
      rather than replacing their contents.  This implies that the
      mode of the existing file will not be inherited, and an
      existing read-only file will not prevent addSource from
      working.
    * The internal setModes policy now reports "suid/sgid" only for
      files that are setuid or setgid, rather than all files which
      have an explicitly set mode.  (bz #935)
    * TagSpec no longer will print out ignored TagSpec matches twice,
      once for tags specified in the recipe, and once for tags
      discovered in /etc/conary/tags/*.  (bz #902)
    * TagSpec will now summarize all its suggested additions to
      buildRequires in a single line.  (bz #868)
    * A new reportMissingBuildRequires policy has been added to summarize
      all suggested additions to buildRequires in a single line at the
      end of the entire build process, to make it easier to enhance the
      buildRequires list via cut-and-paste.  (bz #869)

  o Bug Fixes:
    * A bug that caused conary to traceback when a file on the file
      system is owned by unknown uid/gid has been fixed.  Conary will
      now print an error message instead.  (bz #977)
    * A bug that caused conary to traceback when an unknown Use flag
      was used when cooking has been fixed.  Previously, "cvc cook
      --flavor 'foobar'" would create a traceback.  Conary now says
      'Error setting build flag values: No Such Use Flag foobar'.
      (bz #982)
    * Pinned troves are now excluded from updateall operations.
      Previously conary would try to find updates for pinned troves.
    * Conary now handles applying rollbacks which include overlapping
      files correctly.  Previously --replace-files was required to
      apply these rollbacks.
    * the config file directive includeConfigFile is no longer case sensitive 
      (bz #995)

Changes in 1.0.12:
  o Client changes:
    * The rollback command now applies rollbacks up to and including
      the rollback number specified on the command line. It also
      allows the user to specify the number of rollbacks to apply
      (from the top of the stack) instead of which rollback to
      apply. (bz #884)
    * Previously, the code path for installing files as part of a new
      trove required an exception to be handled.  The code has been
      refactored to eliminate the exception in order to reduce install
      times.

  o Build Changes:
    * The cvc command now has a --show-buildreqs option that prints all
      build requirements.  The --no-deps argument for cvc has been
      aliased to --ignore-buildreqs for consistency.

  o Bug Fixes:
    * Installing into a relative root <e.g. --root foo> when running
      as root no longer generates a traceback. (bz #873)
    * Replaced files are now stored in rollbacks. (bz #915)
    * File conflicts are now also detected via the database, not just
      via real file conflicts in the filesystem.
    * A bug that resulted in multiple troves owning a file has been fixed.
    * Rollbacks of troves that were cooked locally will no longer
      raise a TroveIntegrityError.
    * The "conary remove" command no longer generates a traceback when
      the filename given cannot be unlinked. (bz #887)
    * The missing usage message displayed when "cvc" and "conary" are
      run with no command line arguments has been restored.
    * Rollbacks for initial contents files didn't work; applying
      rollbacks now ignores that flag to get the correct contents on
      disk. (bz #924)
    * The patch implementation now properly gives up on patch hunks
      which include changed lines-to-erase, which avoids erasing lines
      which did not appear in the origial version of the file. (bz
      #949)
    * Previously, when a normal error occurred while prepping sources
      for cooking (extracting sources from source archives, for
      example), conary would treat it as a major internal error.  Now
      the error message is simply printed to the screen instead.
    * A typo in a macro will now result in a more helpful error
      message.
    * A bug that caused a traceback when performing "conary rq" on an
      x86_64 box with a large installLabelPath where only an x86
      flavor of a trove was available on one label in the
      installLabelPath has been fixed (bz #961).
    * Conary no longer creates a rollback status file when one isn't
      needed.  This allows /var/lib/conarydb to be on read-only media
      and have queries continue to work/.
    * Reworked "conary remove" to improve error messages and fix
      problems with multiple files being specified, broken symlinks,
      and relative paths (bz #853, #854)
    * The mirror script's --test mode now works correctly instead of
      doing a single iteration and stopping.

Changes in 1.0.11:
  o Client Changes:
    * Conary will now allow generic options to be placed before the command
      you are giving to conary.  For example, 'conary --root=/foo query'
      will now work.
    * the remove command no longer removes file tags from files for no good 
      reason
    * rollbacks now restore files from other troves which are replaced as part
      of an update (thanks to, say, --replace-files or identical contents)
    * --replace-files now marks files as owned by the trove which used to
      claim them
    * You can now kill conary with SIGUSR1 to make conary enter a debugger
      when you Ctrl-C (or a SIGINT is raised)
    * --debug-all now enters a debugger in more situations, including option
      parsing fails, and when you hit Ctrl-C.
    * added ccs2tar, which will convert most absolute changesets (like those
      that cook produces) into tarballs
    * Troves now don't require dependencies that are provided by themselves.
      As troves are built with this new behavior, it should significantly speed
      up dependency resolution.
    * added a script to recalculate the sha1s on a server (after a label
      rename, for instance)
    * added a script to calculate an md5 password (for use in an info recipe,
      for example)

  o Build Changes:
    * Conary now supports a saltedPassword option to r.User in user info-
      packages.  Full use of this option will require that a new shadow package
      be installed.

  o Bug Fixes:
    * command-line configurations now override context settings

  o Build Changes:

Changes in 1.0.10:
  o Client Changes
    * Given a system based on rPath linux where you only installed
      !smp kernels, conary would eventually start installing smp
      kernels on your system, due to the way the update algorithm
      would determine whether you should install a newly available
      trove.  Conary now respects flavor affinity in this case and
      does not install the smp kernel.
    * Mirror configuration files can now specify uploadRateLimit and
      downloadRateLimit.
    * Updates utilizing changeset files are now split into multiple
      jobs properly, allowing changeset files which create users to
      work proprely.
    * "conary rollback" now displays progress information that matches
      the "conary update" progress information.
    * added --with-sources option for clone

  o Bug Fixes:
    * A bug that caused an assertion error when switching from an
      incomplete trove to a complete trove has been fixed.
    * A bug in perl dependencies that caused extra directories to be
      considered part of the dependency has been fixed.
    * A bug affecting updates where a pinned, partially installed
      package was supposed to be updated due to dependency resolution
      has been fixed.
    * A bug that prevented updates from working when part of a locally
      cooked package was replaced with a non-locally cooked component
      has been fixed.  The bug was introduced in Conary 1.0.8.
    * A bug that caused a segfault when providing an invalid type to
      StringStream has been fixed.
    * The troveInfo web page in the repository browser now displays
      useful error messages instead of traceback messages.  The
      troveInfo page also handles both frozen and non-frozen version
      strings.
    * A bug that caused conary to download unnecessary files when checking out
      shadow sources has been fixed.
    * A bug that caused "cvc rdiff" between versions of a trove that
      were on different hosts to fail has been fixed.
    * Fixed a bug when determining local file system changes involving a file 
      or directory with mtime 0.
    * The --signature-key option was restored

Changes in 1.0.9:
  o Client Changes:
    * A new dependency resolution method has been added which can be turned
      on by setting resolveLevel to 2 in your conarycfg:  If updating trove 'a'
      removes a dependency needed by trove 'b', attempt to update 'b' to
      solve the dependency issue.  This will allow 'conary update conary'
      to work as expected when you have conary-build installed, for example.
    * Switched to using more of optparse's capabilities, including --help
      messages.
    * One short option has been added, cvc -m for message.

  o Bug Fixes:
    * Recipes that use loadRecipe('foo') and rely on conary to look upstream
      to find their branch now work correctly when committing.
    * A bug affecting systems with multiple groups referencing the same troves,
      where the groups are out of sync, has been fixed.
    * the mirror client now correctly handles duplicate items returned in
      trove lists by older servers
    * A bug that caused the mirror client to loop indefinitely when
      doing a --full-trove-sync has been fixed
    * conary rq --trove-flags will now display redirect info even if you
      do not specify --troves (bug #877)
    * dep resolution now support --flavors --full-versions output (bug #751)
    * cvc merge no longer tracebacks if files were added on both upstream
      and on the shadow
    * admin web access for the server doesn't require write permission for
      operations which also require admin access (bug #833)
    * A bug that caused r.remove() in a group to fail if the trove being
      removed was recursively included from another group has been fixed.
    * Conary update tmpwatch -tmpwatch:debuginfo will now erase 
      tmpwatch:debuginfo.
    * An ordering bug that caused info packages to not be updated with their
      components has been fixed.
    * Updates will now happen in a more consistent order based on an
      alphabetic sort.
    * the repository server now handles database deadlocks when committing
       changesets
  o Server Changes:
    * getNewSigList and getNewTroveList could return troveLists with
      duplicate entries

  o Documentation Changes:
    * The inline documentation for recipes has been significantly
      improved and expanded, including many new usage examples.

Changes in 1.0.8
  o Client changes:
    * Conary will now replace symlinks and regular files as long as their
      contents agree (bug #626)

  o Bug Fixes:
    * An error in the method of determining what local changes have been 
      made has been fixed.

Changes in 1.0.7:
  o Client changes:
    * A better method of determining what local changes have been made to a
      local system has been implemented, improving conary's behavior when
      updating.

  o Bugfixes:
    * A bug that caused the user to be prompted for their OpenPGP
      passphrase when building on a target label that does not match
      any signatureKeyMap entry has been fixed.  Previously, if you
      had a signatureKeyMap entry for conary.example.com, and your
      buildLabel was set to conary.example.com@rpl:devel, you would be
      prompted to enter a passphrase even when cooking locally to the
      local@local:COOK label.
    * Dependency resolution will no longer cause a trove to switch
      branches.
    * If a component is kept when performing dependency resolution
      because it is still needed, it's package will be kept as well if
      possible.
    * "conary q --path" now expands symlinks found in the path to the
      file in question. (bug #855)
    * Committing a changeset that provided duplicate file streams for
      streams the server previously referenced from other servers no
      longer causes a traceback.
    * Conary's patch implementation how handles patches which are
      already applied. (bug #640)
    * A server error triggered when using long flavor strings in
      server queries has been fixed.

  o Build fixes:
    * Group cooking now produces output to make it easier to tell what
      is happening.  The --debug flag can be used to get a more
      detailed log of what troves are being included.

  o Server changes:
    * The server traceLog now logs more information about the
      repository calls


Changes in 1.0.6:
  o Repository changes:
    * The commitaction script now accepts the standard conary arguments
      --config and --config-file.

  o Bugfixes:
    * cvc merge on a non-shadow no longer returns a traceback (bz# 792),
      and cvc context foo does not return a traceback when context foo does
      not exist (bz #757)  Fixed by David Coulthart.
    * A bug that caused new OpenPGP keys to be skipped when troves
      were filtered out during mirroring has been fixed.
    * opening invalid changesets now gives a good error message instead of
      a traceback
    * removed obsolete changemail script
    * Exceptions which display fileId's display them as hex sha1s now
      instead of as python strings
    * A bug where including a redirect in a group that has autoResolve 
      caused conary to traceback has been fixed.
    * A bug that kept conary from prompting for your password when committing
      has been fixed.
    * A bug that randomized the order of the labels in the  installLabelPath 
      in some error messages has been fixed.

  o Build fixes:
    * The default ComponentSpec for :perl components now include files
      in site_perl as well as in vendor_perl.
    * Ruby uses /usr/share/ri for its documentation system, so all files
      in %(datadir)s/ri are now included in the default :doc ComponentSpec.

Changes in 1.0.5:
  o Performance improvements:
    * The use of copy.deepcopy() has been eliminated from the
      dependency code.  The new routines are up to 80% faster for
      operations like DependencySet.copy().
    * Removing files looks directly into the file stream of the file
      being removed when cleaning up config file contents rather than
      thawing the full file stream.
    * Getting a single trove from the database without files returned file
      information anyway
    * Trove.applyChangeSet() optionally skips merging file information
    * Cache troves on the update/erase path to avoid duplicate fetchs from
      the local database

  o Bugfixes
    * Installing from a changeset needlessly relied on troves from the 
      database having file information while processing redirects
    * Extraneous dependency cache checks have been removed from the
      addDep() path.
    * When removing files, conary now looks up the file flags directly
      in the file stream in order to clean up config file contents.
      Previously the entire file stream was thawed, which is much more
      resource intensive.

  o Build fixes:
    * r.addArchive() now supports rpms with bzip2-compressed payloads.

Changes in 1.0.4:
  o Performance improvements:
    * The speed of erasing troves with many dependencies has been
      significantly improved.
    * The join order of tables is forced through the use of
      STRAIGHT_JOIN in TroveStore.iterTroves() to work around some
      MySQL optimizer shortcomings.
    * An --analyze command line option has been added to the
      stand-alone server (server.py) to re-ANALYZE the SQL tables for
      MySQL and SQLite.  This can significantly improve repository
      performance in some cases.
    * The changes made to dependency string parsing were a loss in
      some cases due to inefficiency in PyArg_ParseTuple().
      Performance sensitive paths in misc.c now parse the arguments
      directly.

  o Bugfixes:
    * An Apache-based conary repository server no longer logs
      tracebacks in error_log when a client disconnects before all
      data is sent.
    * A bug that caused cross repository commits of changesets that involved
      a branched trove to fail in some cases has been fixed.
    * If an entitlement is used for repository access, it is now sent
      over HTTPS instead of HTTP by default.
    * The conary emerge command no longer attempts to write to the root
      user's conary log file.
    * conary showcs --all now shows not-by-default troves.
    * Previously, there was no way using showcs to display only the troves
      actually in a changeset - conary would by default access the repository
      to fill in any missing troves.  Now, you must specify the
      --recurse-repository option to cause conary to search the repository
      for missing troves.  The --trove-flags option will now display when a
      trove is missing in a changeset.
    * A bug that caused showcs --all to display file lists even when --ls
      was not specified has been fixed.
    * When mirroring, you are now allowed to commit a trove that does
      not have a SHA1 checksum set.  This is an accurate replication
      of the data coming from the source repository.
    * A bug affecting multiple uses of r.replace() in a group recipe has been
      fixed.
    * A bug that caused components not to be erased when their packages were 
      erased when a group referencing those packages was installed has been 
      fixed.

Changes in 1.0.3
  o Client changes:
    * Conary displays full paths when in the error message generated
      when it can't open a log file rather than leaving out the root 
      directory.

  o Performance improvements:
    * A find() class method has been added to StreamSet which enables
      member lookups without complete thawing.
    * The code path for committing filestreams to repositories now
      uses find() to minimize file stream thaws.
    * DBstore now supports precompiled SQL statements for SQLite.
    * Retrieving troves from the local system database no longer
      returns file information when file information is not requested.
    * Dependencies, dependency sets, StreamCollections, file
      dictionaries, and referenced file lists now use C parsing code
      for stream thawing.
    * Extraneous trove instantiations on the system update path have
      been eliminated.
    * Adding troves to the local database now uses temporary tables to
      batch the insertions.

  o Bugfixes:
    * A bug that caused a mismatch between file objects and fileIds
      when cloning a trove has been fixed.

Changes in 1.0.2:
  o Bugfixes:
    * A bug that caused redirects to fail to build when multiple
      flavors of a trove exist has been fixed.
    * A bug with cooking flavored redirects has been fixed.
    * The cvc command no longer enforces managed policy with --prep.
    * A bug that caused disttools based python packages to be built as
      .egg files has been fixed.  This bug was introduced in conary
      0.94.
    * A bug that prevented checking in a recipe that deleted policy
      has been fixed.
    * A bug that prevented entitlements from being recognized by an
      Apache conary repository server when no username and password
      were set for a server has been fixed.
    * A bug that prevented errors from being returned to the client
      if it attempts to add an invalid entitlement key or has
      insufficient permission to add the entitlement key has been
      fixed.  An InvalidEntitlement exception has been added.
    * A repository bug prevented the mirror client from obtaining a
      full list of new troves available for mirorring has been fixed.
    * A bug in cooking groups caused the groups resulting from an
      r.addAll() to not respect the original group's byDefault
      settings in some cases has been fixed.

Changes in 1.0.1:
  o Database schema migration
    * Over time, the Conary system database schema has undergone
      several revisions.  Conary has done incremental schema
      migrations to bring old databases in line with the new schema as
      much as possible, but some remnants of the old schema remain.
      When Conary 1.0.1 runs for the first time, the database will be
      reloaded with a fresh schema.  This corrects errors that can
      occur due to incorrect SQL data types in table definitions.  An
      old copy of the database will be saved as "conarydb-pre-schema-update".

Changes in 1.0:
  o Bugfixes
    * A bug that allowed a group to be installed before children of
      its children were installed has been fixed.  This ensures this
      if a an update is partially completed, it can be restarted from
      where it left off.
    * A bug in python dependencies that sometimes resulted in a plain 
      python: __init__ dependency has been fixed.
    * A bug that dropped additional r.UtilizeUser matches for a file after
      the first one has been fixed.
    * Accessing a repository with the wrong server name no longer
      results in an Internal Server Error.  The error is marshaled
      back to the client.

Changes in 0.97.1:
  o Bugfixes
    * A bug has been fixed that allowed the "incomplete" flag to be
      unset in the database when applying changesets of troves that
      have no "incomplete" flag.  This resulted in "StopIteration"
      exceptions when updating the trove.
    * A bug has been fixed in the code that selects the OpenPGP key
      to be used for signing changesets at cook time.

Changes in 0.97:
  o Client changes:
    * All troves that are committed to repository through commits,
      cooks, branches, shadows, and clones, now always have SHA1
      checksums calculated for them.
    * Trove objects now have a version number set in them.  The
      version number is increased when the data types in the Trove
      object are modified.  This is required to ensure that a Conary
      database or repository has the capability of storing all the
      information in a Trove.  All trove data must be present in order
      to re-calculate SHA1 checksums.  If a local system understands
      version 1 of the Trove object, and a repository server sends a
      changeset that contains a version 2 Trove, an "incomplete" flag
      will be set for trove's entry in the database.  When accessing
      that trove later for merging in an update, the client will go
      back and retrieve the pristine Trove data from the repository
      server so it will have all the data needed to preform three way
      merges and signature verification.

  o Repository changes:
    * Repositories will now reject commits whose troves do not have
      correct SHA1 checksums.

Changes in 0.96:
  o Client changes:
    * conary rq now does not use affinity by default, use --affinity to turn
      it on.  The rq --compatible-troves flag has disappeared.  Now 
      you can switch between displaying all troves that match your system 
      flavor and that match affinity flavor by switching between
      --available-troves with and without the --affinity flag.
    * conary q now displays installed, not by default troves by default,
      but skips missing troves.
    * Fixed an update bug where updating an x86 library on an x86_64 system
      would cause conary to switch other x86_64 components for that library
      to x86 versions.
    * update job output is compressed again
    * Fixed an update bug where if you had made a local change to foo, and then 
      updated a group that pointed to an earlier version of that trove,
      the trove could get downgraded

  o Other changes:
    * Mirroring now mirrors trove signature

Changes in 0.95:
  o Client changes:
    * The "conary verify" command now handles non-regular files with
      provides and requires (for example, symlinks to shared libraries
      that provide sonames).
    * The "conary showchangeset" command now takes --recurse and
      --no-recurse arguments.
    * All info-* packages are now updated in their own individual jobs;
      this is required for their dependencies to be reliable.
    * The conary syncchildren command now will install new packages
      when appropriate.

  o Repository changes:
    * Additional logging has been added to the repository server.
      Logging is controlled by the "traceLog" config file variable,
      which takes a logging level and log path as arguments.
    * Conary now detects MySQL Database Locked errors and will retry
      the operation a configurable number of times.  The "deadlockRetry"
      configuration variable controls the number of retries and
      defaults to 5.

  o Build changes:
    * Conary now uses site.py to find all possible correct elements of
      sys.path when generating python provides and requires.  Previously,
      new elements added via .pth files in the package being built would
      be ignored for that package.
    * The PythonSetup() build action now works properly with setup.py
      files that use "from setuptools import..." instead of "import
      setuptools".

  o Other changes:
    * The conarybugz.py script has been restored to functionality by
      moving to the conaryclient interface for accessing the
      repository.

Changes in 0.94:

  o Redirects no longer point to a specific trove; they now redirect
    to a branch. The client chooses the latest version on that branch
    which is compatible with the local system.

  o Bug Fixes
    * A bug in getNewTroveList() that could cause duplicate
      troves to be returned has been fixed.
    * A bug that caused a repository server running under Apache to
      fail with an Internal Server Error (500) when a client requested
      a changeset file that does not exist has been fixed.
    * Conary no longer displays an error when attempting to write to a
      broken pipe.  (bug #474)
    * Conary now respects branch affinity when moving from old-style
      groups to new-style groups.

  o Client changes:
    * The query/repquery/showcs command line options have been
      reworked.  See the conary man page for details.
    * When "cvc merge" is used to merge changes made on the parent
      branch with changes made on a shadow, conary now records the
      version from the parent branch that was used for the merge.
      This is required to allow conary to handle changing the upstream
      version on a shadow.  It is also useful for accounting
      purposes.  (bug #220)
    * "conary emerge" can now be performed on a recipe file.
      Previously you were required to emerge from a repository. (bug
      #526)
    * Progress is now displayed as conary applies a rollback. (bug #363)
    * Java, Perl, and Python dependencies are now enforced by default.

  o Build changes
    * PythonSetup() no longer passes the --single-version-externally-managed
      argument to setup.py when it uses distutils instead of setuptools.

Changes in 0.93:
  o Bug Fixes
    * A bug in the "conary verify" code sometimes resulted in an
      unhandled TroveIntegrity exception when local modifications were
      made on the system. (bug #507)
    * Usernames and passwords with RFC 2396 reserved characters (such
      as '/') are now handled properly. (bug #587)

  o Server changes
    * Standalone server reports warnings for unsupported configuration options
      instead of exiting with a traceback.
    * Compatibility for repositoryDir has been removed.
    * A bug caused queries for multiple flavors of the same trove
      to return incorrect results has been fixed.
    * Apache hooks now ignore IOErrors when writing changesets to the
      client.  These normally occur when the client closes the
      connection before all the data is sent.

  o Client changes
    * SHA1 checksums are now computed for source checkins and local
      change set commits.
    * Flavor affinity is now more relaxed when updating troves.  For
      example, if you have a trove with flavor that requires sse2 but
      your system flavor is ~!sse2, conary will only prefer troves
      with sse2 enabled instead of requiring it.

  o Build changes
    * PythonSetup() now correctly requires python-setuptools:python
      instead of python-setuptools:runtime.
    * Automatic python dependency provision now searches more directories
      to better support multilib python.
    * Conary now defaults to building in ~/conary/builds instead of
      /var/tmp/conary/builds, and caching in ~/conary/cache instead
      of /var/cache/conary.

Changes in 0.92:
  o Package Building Changes:
    * Conary policy has been split out into the conary-policy package.
      (Some policy was left in conary proper; it is needed for
      internal packaging work.)
    * Conary prints out the name of each policy as it runs, making it
      possible to see which policies take the most time.
    * BuildLog files no longer contain lines that end with \r.
    * A new 'emergeUser' config item has been added.  Conary will
      change to this user when emerging packages as root.
    * --no-deps is now accepted by 'conary emerge'.

  o Group Building Changes:
    * A bug has been fixed in dependency checking when using
      autoResolve where deleted weak troves would be included in
      autoResolve and depChecks.

  o Client changes:
    * Conary can now rate limit uploads and downloads.  The rate limit
      is controlled by the "uploadRateLimit" and "downloadRateLimit"
      configuration variables, which is expressed in bytes per second.
      Also, Conary displays the transfer rate when uploading and
      downloading.  Thanks to Pavel Volkovitskiy for these features.
    * The client didn't write config files for merged changesets in
      the right order, which could result in changesets which could
      not be committed to a repository.
    * Fixed a bug in the update code caused conary to behave
      incorrectly when updating groups.  Conary would install
      components of troves that were not installed.

  o General Bug Fixes
    * Conary did not include the trove sha1 in the troveinfo diff
      unconditionally.  This prevents clients from being able to
      update when a repository is forced to recalculate sha1
      signatures.

Changes in 0.91:
  o Bugfixes
    * A bug was fixed the code that freezes path hashes.  Previously,
      path hashes were not sorted in the frozen representation.  Code
      to fix the frozen path hashes in databases and repositories has
      beed added.
  o Build
    * added cleanAfterCook config that controls whether conary tries to
      clean up after a successful build

Changes in 0.90.0:
  o Code Structure/Architecture Changes:
    * Conary now has the concept of "weak references", where a weak reference
      allows conary to be able to recognize the relationship between a
      collection and the children of collections it contains.  This allows
      us to add several new features to conary, documented in Client and Build
      changes.
    * SQL operations have been migrated to the dbstore driver to allow
      for an easier switch of the database backends for the server side.
    * Various query and code structure optimizations have been
      implemented to allow running under MySQL and PostgreSQL.

  o Documentation Changes:
    * Added summaries about updateall in the conary man page and added
      information about the command-line options for conary rq.
    * Clarified behavior of "conary shadow --source-only" with respect to
      rPath bug #500.
    * Added synonyms for cvc and conary commands which have shortcuts
      (ex: checkout and co).
    * Added man page entry about cvc clone.

  o Package Building Changes:
    * Build logs now contain unexpanded macros, since not all macros
      may be defined when the build log is initially created.
    * The emerge command can now accept version strings.
    * The RemoveNonPackageFiles policy now removes fonts.cache*,
      fonts.dir, and fonts.scale files, since they are always
      handled by tag handlers.
    * The Make() build action can now take a makeName keyword argument
      for cases when the normal Make() handling is exactly right but
      a different make program is required (nmake, qmake, etc.).
    * The new PythonSetup() build action uses very recent versions
      of the python setuptools package to install python programs
      which have a setup.py that uses either the old disttools or
      new setuptools package.
    * fixed bug #bz470: loadInstalled('foo') will now work when you have
      installed a local cook of foo.

  o Group Building Changes:
    * add() now takes a "components" option.  r.add(<package>,
      components=['devel', 'runtime'])  will install <package>, but only the
      'runtime' and 'devel' components of <package> by default.
    * remove() can now 'remove' troves within child troves.
    * When a component is added, (either via r.add() or dep resolution)
      is automatically added as well (though not all its sibling components)
    * A new r.removeComponents(<complist>) command has been added.  It
      allows you to create a group where all devel components are
      byDefault False, for example: r.removeComponents(['devel',
      'devellib']).
    * The installPath used to build a group in is now stored in troveInfo.
    * r.addAll() now recurses through all the included groups
      and creates local versions of them as well by default.
    * A new r.replace(<name>, <newversion>, <newflavor>) command has
      been added.  It removes all versions of name from all groups in
      the recipe and replaces them with the version found by searching
      for newVersion, newFlavor.

  o Client Changes:
    * When committing source changes in interactive mode, conary will ask you
      you to confirm the commit.
    * A new configuration option, autoResolvePackages, tells conary to install
      the packages that include the components needed for dep resolution.
    * You can now install locally cooked groups.
    * If foo is a redirect to bar, and you run 'conary update foo' when
      foo is not installed on your system, conary will act as if you had
      typed 'conary update bar'.  Previously, it would act as if you had typed
      'conary update bar --no-recurse'.

  o Config Changes:
    * Conary config handling now supports comments at the end of config lines.
      # can be escaped by a \ to use a literal # in a configuration option.
    * Default macros used in cooking are now stored in /etc/conary/macros.
      The 'defaultMacros' parameter determines where cvc searches for macro
      definitions.
    * Conary configuration now searches for configuration files in 
      /etc/conary/conf.d/ after reading in /etc/conaryrc

  o Server Changes:
    * Creating changesets atomically moves complete changesets into place.
    * The contents store no longer reference counts entries.
    * Added support for trove marks to support mirroring.  A client
      can use a trove mark to ask the server for any trove that has
      been added since the last trove mark mirrored.
    * Added the hasTroves() interface to support mirroring.  This allows
      the mirror client to make sure that the target mirror does not
      already have a trove that is a candidate for mirroring from the
      source repository.
    * Added support for traceback emails from the repository server.
    * The repository contents store was reworked to avoid reading
      precompressed gzipped data twice (once to double check the uncompressed
      contents sha1 and once to copy the file in place).
    * We have changed the way schema creation and migration is handled
      in the repository code. For administrative and data safety reasons,
      schema upgrades and installs can be performed from now on only by
      running the standalone server (conary/server/server.py --migrate),
      thus avoiding race conditions previously created by having multiple
      Apache processes trying to deal with the SQL schema updates.

   o Command Changes
    * A new script that mirrors repositories has been added.  It is in
      the scripts/ directory in the source distribution of Conary.

Changes in 0.80.4:
  o Build Changes:
    * PackageRecipe has been changed to follow our change to split
      conary into three packages.
    * x86_64 packaging elimintated the conary:lib component to follow x86
      (those files now belong in conary-build:lib)

Changes in 0.80.3:
  o Client Changes:
    * The internal branch source and branch binary flags were changed
      to a bitmask.
    * The warning message printed when multiple branches match a cvc
      checkout command has been improved.
    * Only interactive mode can create binary shadows and branches, and
      a warning is displayed before they are created (since source branches
      are normally the right thing to use).

  o Build Changes:
    * Files in subdirectories named "tmp" are no longer automatically
      excluded from packaging, except for /tmp and /var/tmp.
    * DanglingSymlinks now traverses intermediate symlinks; a symlink
      to a symlink to a symlink will no longer confuse it.

Changes in 0.80.2:
  o Client Changes:
    * Bugs in "conary update foo=<old>--<new>" behavior have been
      fixed.
    * "cvc co foo=<label>" will now work even if you don't have a
      buildLabel set
    * "conary showcs" will now work more nicely with group changesets.
    * "conary showcs --all" no longer shows ids and sha1s.
    * We now never erase pinned items until they are explicitly unpinned.
    * "conary verify" and "conary q --diff" work again.
    * "conary q tmpwatch --components" will display the components
      installed for a package.
    * The pinTroves config item behavior has been fixed.  It now
      consistently pins all troves that match a pinTrove line.
    * When a trove is left on the system because of dependency resolution
      during an update, a warning message is printed.
    * Command line configuration, such as --config
      'buildLabel conary.rpath.com@rpl:devel', now overrides context
      configuration.

  o Server Changes:
    * The repository server now retries a request as an anonymous user
      if the provided user authentication information does not allow
      a client request to succeed.
    * When using "server.py --add-user" to add a user to a repository
      server, the user will only be given admin privileges if --admin
      is added to the command line.  Previously, all users added with
      server.py had admin privileges.  Additionally, if the username
      being added is "anonymous", write access is not granted.

  o Build Changes:
    * It is now possible for a recipe to request that specific
      individual requirements be removed from files using the
      exceptDeps keyword argument to r.Requires().  Previously
      you had to accept all the dependencies generated by r.Requires()
      or none of them.
    * r.Replace() now takes a lines=<regexp> argument, to match a line based
      on a regexp.
    * The EnforceJavaBuildRequirements policy has been added.  When
      you are packaging precompiled Java software where you have
      .class/.jar files but no .java files, you can use "del
      EnforceJavaBuildRequirements" to prevent this from policy from
      generating false positives.
    * The EnforceCILBuildRequirements policy has been added.
    * Enforce*BuildRequirements now warn when a package has requirements
      which they don't fulfill themselves and which are not fulfilled by
      the system database.  (for example, soname dependencies from linking
      against libraries that are not managed by Conary on the system.)
    * Automated Perl dependencies have been added, for both provides
      and requires.  They are not yet enforced, in order to give time
      to adapt while perl packages are being re-built.
    * The EnforcePerlBuildRequirements policy has been added.
      Failures found by this policy may be caused by packages on the
      system not having been rebuilt yet with Perl dependencies, but
      could also show bugs in the Perl dependency code.
    * Automated Python dependencies have been added, for both provides
      and requires.  Like Perl dependencies, they are not yet
      enforced.
    * The EnforcePythonBuildRequirements policy has been added, with
      the same caveats as EnforcePerlBuildRequirements.
    * Conary now writes more information about the build environment
      to the build log when cooking.
    * A bug that caused r.Requires('file:runtime') to create a file
      dependency on 'runtime' instead of trove dependency on
      'file:runtime' has been fixed.
    * Java dependencies now properly ignore array elements in all cases,
      removing false Java dependencies like "[[I" and "[[B".


Changes in 0.80.1:
  o Client Changes:
    * User names and passwords are no longer allowed in repository maps;
      "user" configuration entries must be used instead.
    * The clone command now allows you to clone a binary onto the same
      branch, without having to reclone the source.
    * The TroveInfo table on the client is getting corrupted with
      LoadedTrove and BuildReq entries for components.  These entries
      are only valid on packages.  Code was added to catch when this
      happens to aid debugging.  Additionally, Conary will
      automatically remove the invalid entries the first time 0.80.1
      is run.
    * Environment variables are expanded in paths in conary configuration files.
    * localcs now allows the version and flavor to be specified for a trove
    * conary scs --all now behaves the way it used to again
  o Build Changes:
    * Java dependency generation is now enabled; Java dependency enforcement
      is still disabled.
    * The skipMissingSubDir keyword argument now actually works correctly
      when the subdirectory is missing.
  o Common Changes:
    * Entitlement support has been added as an alternate method of
      authentication.

Changes in 0.80.0:
  o Client Changes:
    * The logic for defining updates across a hierarchy has been completely
      replaced. Instead of rigidly following the trove digraph, we flatten
      the update to choose how troves get updated, and walk the hierarchy
      to determine which updates to actually apply.
    * Dependency resolution could include troves which caused duplicate
      removals for the troves those included troves replace
    * Chroot handling was broken in 0.71.2 and prevented the user name
      lookup code for the chroot from exiting back out of the chroot
    * showchangeset on relative changesets now displays them as jobs.
    * query and queryrep now exclude components if they match their
      package name
    * Conary cleans up rollbacks when a changeset fails to apply.
      Previously, an invalid changeset was saved in the rollback
      stack, which made applying it impossible
    * Removed direct instantiation of NetworkRepositoryClient object; it
      should be created by calling ConaryClient
    * repositoryMap should not contain usernames and passwords now; user
      config file option should hold those instead (user *.rpath.org user pass)
    * If a user name is given without a password the password will be prompted
      for if the repository returns a permissions error
    * added --components parameter to q and rq to not hide components
    * conary update --full-versions --flavors now will work as expected
    * fixed a bug with conary erase foo=/branchname
    * When in multi-threaded mode, the download thread now checks to see
      if the update thread wants to exit.  This fixes many of the
      "timeout waiting for download thread to terminate" messages.
    * Fixed bug where conary erase foo --no-deps wouldn't erase a component
      of foo if it was required by something else
  o Build Changes:
    * Dependencies are now generated for Java .class and .jar files.
      They are not yet enforced, to give time to rebuild Java packages.
    * Java dependency generation has been turned off until 0.80.1 in
      order to wait until there is a deployed version of Conary with
      long dependency handling; some .jar files have so many
      dependencies that they overflowed dependency data structures.
    * CheckDesktopFiles now looks in /usr/share/icons for icons, and
      can find icon names without extensions specified.
    * Build actions which take a subDir keyword argument now also can
      take a skipMissingSubDir keyword argument which, if set to True,
      causes the build action to be skipped if the specified subdirectory
      does not exist.  By default, those build actions will now raise
      an error if the directory does not exist, rather than running in
      the wrong subdirectory as they did previously.
    * You can now cook a recipe that has a superclass that is defined
      locally but a has supersuperclass that is in the repository.  Similarly,
      if you have a superclass that is in the repository but a supersuperclass
      locally, conary will find that as well
    * r.Replace with parameters in the wrong order will now behave correctly
    * The automatic :config component for configuration files has been
      disabled because Conary does not handle files moving between
      troves, and config files were being re-initialized when packages
      were updated.
  o Code structure:
    * queryrep, query, showchangeset, and update --info all use the same
      code to determine how to display their data.  Display.py was changed
      to perform general display operations.
    * query.py added
    * added JobSource concept for searching and manipulating lists of jobs.
    * moved datastore.py into repository module
    * Stubs have been added for adding python and perl dependencies, and
      the stubs have been set to be initially ignored.
    * The internal structure for conary configuration objects has changed
    * A new DYNAMIC size has been added to the StreamSet object.  This will
      cause StreamSet to use either a short or long int to store the size
      of the frozen data that is included in a frozen StreamSet, depending
      on the size of the data being stored.

Changes in 0.71.2
  o Client Changes:
    * The update-conary option has been renamed updateconary per
      bugzilla #428
    * buildPath can be set in contexts
    * cvc co <foo> will work even if there are two foos on the same label with
      different branches.  In that case, it will warn about the older foo
      which it doesn't check out
    * Test mode didn't work for updates and erases which were split into
      multiple jobs
  o Build Changes:
    * Combined the EtcConfig and Config policies, and deprecated
      the EtcConfig policy.
    * All config files default to being put into a :config component.
      This is overridden by any ComponentSpec specifications in the recipe.
    * A use flag has been added for xen defaulting to 'sense prefernot'.  This
      flag should be used to specify flavors for xen domU builds where special
      provisions are made for paravirtualized domU.
    * Added new CheckDesktopFiles policy to catch some more common errors
      in .desktop files.  (For now, it looks for common cases of missing
      icons; more may be added over time.)
    * The Requires policy now interprets synthetic RPATH elements (passed in
      with the rpath= keyword argument) as shell-style globs that are
      interpreted relative first to the destdir and then to the system.

Changes in 0.71.1:
  o Server Changes
    * Added iterTroves() call which iterates over large numbers of troves
      much more efficiently than a single getTrove() call would.
    * Split out FileRetriever object to allow file information to be pulled
      from the repository inside of an iterTroves() loop
    * The web interface shows the troves contained in a group trove instead
      of trying to list all files in a group.
  o Client Changes
    * Config file options that take a path as a value now support ~ for
      home directory substitution
    * Trove.diff() returns a standard job list instead of the previous
      only-used-here format
    * /var/log/conary tracks all update, remove, rollback, and erase events
    * Progress output is simplified when stdout is not a tty (no line
      overwrites)
    * Tracebacks during logged commands get copied to the log
    * Code which checked to see if a shadow has been locally modified didn't
      work for shadows more than a single level deep
    * When you are installing from changesets using --from-files, other troves
      in the changesets can be used for dependency resolution
  o Build Changes (cvc)
    * Additional calls are emulated by the filename_wrapper for the
      r.Run calls.
  o Code Structure
    * Split build/recipe.py into several smaller files
    * Moved OpenPGP keyTable access up call stack so that it can now be
      accessed outside of kid templates.
    * Move epdb code into its own package

Changes in 0.71.0:
  o Code Structure
    * conary now imports all python modules from a toplevel "conary"
      module.  This prevents conary from polluting the module namespace.
  o Client Changes
    * Clone didn't handle shadow version numbers correctly (and could create
      inconsistent version numbers)

Changes in 0.70.5:
  o Client Changes
    * Files changing to config files across distributed repositories now works.
    * The update code uses more consistent use of trove sources, and only
      makes explicit calls to the repository if asked.  This should make it
      possible to create interesting update filters.
    * Clone updated sequences it was iterating over, which is generally
      a bad idea (and caused clone to commit inconsistent troves)
  o Build Changes (cvc)
    * Locally cooked filesets now include file contents, making the
      filesets installable.
    * Fileset cooks now retrieve all of the file objects in a single
      network request per repository.
    * The new NormalizeLibrarySymlinks policy runs the ldconfig program
      in all system library directories.  This ensures that all the
      same symlinks that ldconfig would create when the shlib tag handler
      runs are packaged.  It also warns if ldconfig finds missing files.
    * New argument to r.Run(): "wrapdir" keyword argument behaves much
      like "filewrap" but takes a string argument, which limits the scope of
      %(destdir)s relocation only to the directories under the specified
      wrapdir, which is interpreted relative to %(destdir)s.  Works best
      for applications that install under one single directory, such
      as /opt/<app>
    * Clone, branch, and shadow all take --info now instead of --test
    * ELF files that dlopen() libraries can now be provided with
      synthetic soname dependencies with
      r.Requires('soname: libfoo.so', '/path/to/file')
    * r.Requires now enforces that packages that require a file and
      include that required file must also explicitly provide it. (bz #148)
  o Server Changes
    * Packages added to the repository are checked to ensure the version and
      flavor of all referenced components are the same as for the package

Changes in 0.70.4:
  o Client Changes
    * The trove that satisfies a dependency that is broken by erase is
      now displayed in the "Troves being removed create unresolved
      dependencies" message.
    * Components are now displayed on the same line as their parent
      package in "conary update" output.
    * A new 'interactive' option has been added to conary configuration.
      When set to true, conary will display info about clone, branch,
      update, and erase operations, and then ask before proceding.
  o Build Changes (cvc)
    * The CompilePython action has been fixed to accept macros at the
      beginning of its arguments, fixing a bug new in Conary 0.70.3.
    * The Requires policy can now be given synthetic RPATH elements;
      this is useful when programs are only intended to be run under
      scripts that set LD_LIBRARY_PATH and so do not intrinsically have
      the information they need to find their libraries.
    * Added --test to clone, branch, and shadow commands
    * Clone now supports --skip-build-info for less rigid version checks
      on cloned troves
    * Fixed usage message to better reflect reality
    * Cloning to a branch which already has a version with a compatible
      flavor now works.
    * cpio archive files are now supported for r.addArchive()
  o Repository Changes
    * The repository now serves up stored OpenPGP keys as a "Limited
      Keyserver"; users can retrieve keys, but not search or browse them.
      The keys are available via /getOpenPGPKey?search=KEY_ID. This
      is meant only to allow conary to automatically retrieve OpenPGP
      keys used to sign packages.

Changes in 0.70.3:
  o Client Changes (conary)
    * Conary now works harder to avoid having separate erase/installs,
      instead preferring to link those up into one update when possible.
    * Conary configuration now supports contexts.  Contexts are defined in
      sections starting with a [<name>] line, and provide contextual
      configurations for certain variables, defined in the man page.  All
      configuration options after the [<name>] will be associated with that
      context, and will override the default configuration when that context
      is active.  The current context can be selected by using the --context
      parameter, or by setting the CONARY_CONTEXT environment variable.
    * 'conary config --show-contexts' will display the available contexts
  o Build Changes (cvc)
    * A local cook of a trove foo will ensure that the changeset created is
      installable on your local system, by making sure the version number
      created is unique.
    * The builddir is no longer allowed to appear in ELF RPATHs.
    * The build documentation strings have been significantly updated
      to document the fact that for most strings, a relative path
      is relative to the builddir, but an absolute path is relative
      to the destdir.
    * The ManualConfigure action now sets the standard Configure
      environment.
    * cvc will allow you to cook a trove locally even when you are unable
      to access the trove's source repository
  * Common Changes:
    * Version closeness was improperly measured for troves on different
      branches when then label structure was identical
  o Repository Changes
    * Repository now has a config flag called requireSigs. Setting it to
      True will force all troves to have valid package signatures.  Troves
      lacking this will be rejected.  Enabling this option prevents the
      generation of branches, shadows, or clones since these troves are not
      signed.  It is not recommended that this option be enabled until the
      infrastructure is in place to provide package signatures for all types
      of troves.

Changes in 0.70.2:
  o Client Changes (conary)
    * GnuPG compatible trust metrics for OpenPGP Keys now exists. This
      makes it possible for conary clients to refuse troves that
      aren't properly trusted. The metrics currently in place mimic
      gpg behavior.
    * Running "conary update" in a directory that does not exist no
      longer fails with an error (bugzilla #212).  Note that "cvc
      update" still requires that the current working directory exists
      of course.
    * HTTP error conditions are handled more gracefully when commiting
      a change set. (bugzilla #334)
    * conary more reliably sets a non-zero exit status when an error
      occurs. (bugzilla #312)
    * When performing an update of a group that adds a trove foo,
      search the system for a older version of foo to replace if the
      original update command found a replacement by searching the
      system.
    * New option, "conary update-conary" has been added in an attempt
      to provide a workaround for future drastic protocol revisions
      such as what happened for 0.70
    * Methods for parsing command line update request and changeset requests
      have been added to conaryclient.cmdline
    * A metric for the distance between arbitrary versions on different
      branches has been added, and the code which matches troves changes
      between collections uses this code to give well-defined matches
      for all cases.
    * Rollbacks are now listed with the most recent on top
    * Troves which a group operation tries to remove will be left behind
      if they satisfy dependencies for other troves
    * updateall command respects pins on top-level troves
    * Dependency resolution no longer blows away pinned troves
    * conary update now takes a changeSpec, allowing you to specify both
      the version to remove and the update version, like
      'conary update foo=2.0--3.0'

  o Build Changes (cvc)
    * cvc more reliably sets a non-zero exit status when an error
      occurs. (bugzilla #312)
    * Building groups w/ autoResolve displays the revision of the
      troves which are being included
    * The change to automatically split up hardlink groups into
      per-directory hardlink groups has been reverted.  Instead,
      Conary enforces that link groups do not cross directories, but
      provides an exception mechanism for the rare cases where it is
      appropriate to do so.  The old LinkCount policy was renamed
      LinkType, and the new policy enforcing link group directory
      counting is now called LinkCount.
    * The NormalizeCompression policy no longer causes an error if you
      have two files in the filesystem that differ only by the .gz or
      .bz2 extension.
    * The Provides policy will not longer automatically provide soname
      dependencies for executable files that provide sonames.  A few
      executables do provide sonames, and 0.70.1 provided them as
      harmless extraneous provisions.

   o Repository Changes
     * A new getConaryUrl() method has been implemented to support the
       "conary update-conary" feature
     * Exception handling has been re-worked.  All exception classes
       that are marshaled back to the client are now in the
       repository.errors module.  Some of the most commonly used
       exception classes have been included in their previous modules
       for compatibility until code can be modified to use the new
       repository.errors module.

Changes in 0.70.1:
  * Collection merging didn't handle (admittedly obscure) cases where
    a component on the local system was updated to a new version of a
    trove, and updating that package also tries to update to that version
    but using a different path
  * Redirects are allowed in group cooking as long as the target of the
    redirect is also specified in the group (this allows cleaner handling
    when trying to clean up after label multiplicity)
  * Shorten display for versions and flavors in internal debugging output.
    Make str() output for versions and flavors return formatted strings.
  * ELF files finding non-system libraries via an RPATH did not always
    have the path to the library encoded in their dependency requirement,
    depending on whether the package also included some other (unrelated)
    non-system library.  Futhermore, system paths encoded in an RPATH were
    incorrectly honored.  Both of these bugs have been fixed.
  * Ownership policy now uses macros in the user and group definitions.
  * Symbolic links to shared libraries can now provide path-encoded
    soname dependencies (only manually, never automatically).
  * Removed outdated code with convoluted code for preventing providing
    soname dependencies in some cases; that code has been functionally
    replaced by limiting automatic soname dependencies to system library
    directories.
  * Instead of complaining about hardlinks spanning directories, Conary
    simply creates one link group per directory per hardlinked file.
  * Fixed bug which made source commits fail on cloned source troves

Changes in 0.70.0:
  o The client and server protocol versions have been changed and
    the filecontainer version number updated.
    * Upgrading from previous versions of Conary to 0.70.0 will
      require downloading a old-format changeset file from
      ftp://download.rpath.com/pub/conary/
    * Adding path hash data to TroveInfo overflowed the amount of
      storage space available in a StreamSet when a trove contained
      several thousand files.  In order to accommodate larger data
      stored in StreamSets, we have changed the way data sizes are
      handled.
    * With the changes to StreamSet, LargeStreamSet is obsolete.
      Changeset files used to used LargeStreamSet to represent data.
      Since we now just use a StreamSet, the changeset file format
      changed.
    * Since this version of Conary is incompatible with previous
      versions, we took this opportunity to do database and repository
      migrations that will allow us to make significant code cleanups
      in the near future.

 o Other smaller changes
    * Conary now does the right thing if the same trove is listed
      twice in an update due to recursion (it checks for duplicate
      installs of the same trove).
    * A bug where None would show up in CONARY files when an
      autosource file changed contents but did not change names has
      been fixed.

Changes in 0.62.16:
  * The "conary update" and "conary erase" commands now display the actions
    they take as they run (similar to --info output).
  * The --info output for "conary erase" and "conary update" has been
    reworked to be more user-friendly.
  * Added new conaryrc option signatureKeyMap to choose which signature
    to use when signing based on the label.
  * Fixed a bug where conary would only sign the last trove listed,
    instead of signing all troves listed.
  * The ComponentRequires policy now makes :devellib components require
    :data components if they exist.
  * Don't check for bucket conflicts when resolving during group cooks - if we
    want to check for bucket conflicts in groups, it will be readded in a more
    general way.
  * Removed extra freezes and thaws of files for a 8% improvement in install
    time for absolute change sets (at the cost of some memory, but thanks
    to splitting transactions this should be a good trade off).
  * Added removeIfExist call to miscmodule for some peformance improvement.
  * ELF files that find non-system libraries via an RPATH now have the path
    to the library encoded in their dependency requirement, matching the
    path encoded in the dependency provision.  Before this, the RPATH
    was ignored and the path encoding was only guessed within one source
    package.
  * The LinkCount policy now enforces the requirement that hardlink groups
    contain only files in the same directory as each other; no hardlinks
    between files in different directories are allowed.
  * When updating a group across branches, if a subtrove within the update has
    already been manually moved to the new branch by the user, conary will
    recognize this and sync that trove with the group
  * A new "closed" configuration variable has been added to the
    apache-based networked repository server.  When set, the server
    will always raise a "RepositoryClosed" exception when a client
    attempts to access it.  The configuration variable is a string.
    The string will also be returned to the client.
  * Removed install buckets and replaced with comparisons of hashed path
    values to determine trove compatibility.
  * If a trove is included in an update twice, once directly, and once
    implicitly through recursion, ignore the recursive update.
  * More constraints added to the repository schema
  * Added hasTrove to Items table for faster trove names check

Changes in 0.62.15:
  * The MakeDevices() policy now accepts mode= as a named argument.
  * Added (undocumented) --debug (prints debugging output),
    switched old (undocumented) --debug to now be --debugger (starts debugger
    on initialization)
  * Added debug messages to conaryclient/update.py
  * Cloning to the the same branch works (providing a good way of
    reverting changes)
  * Cloning now updates buildRequirements and loadedTroves in troveInfo
    and enforces their consistency on the target branch
  * Cloning groups is now supported
  * Fix update case where a group update should cause conary to search the
    system for an older version of a trove to replace.
  * If you update a trove foo locally to a new version on the same branch, and
    then update the containing group to a new version on a different branch,
    conary will now update foo to the new branch as well.
  * fix error message when you try to pin as non-root

Changes in 0.62.14:
  * The threading changes in .13 caused some error information to be lost.
    Tracebacks have now been fixed, and the download thread checks much more
    often to see if it needs to exit.
  * Catch InstallBucketConflicts exception

Changes in 0.62.13:
  o Repository Server changes
    * The Schema creation SQL statements have been rewritten in a more
      standardized form. Some indexes have been redefined and a number
      of views have made their way into the default repository schema.
    * The new call troveNamesOnServer can be used now by the netclient
      code for a much faster retrieval of all trove names available on
      all labels on a given server. Server and client protocol numbers
      have changed.
    * The getTroveList() server side function got a rework that should
      result in about a 50% execution time speedup on most queries.
    * The Metadata SQL query has been reworked to join tables in a
      much better order, speeding up the getMetadata call on a
      repository with many versions much faster.

  o Client changes
    * Conary now compresses XML-RPC requests before sending them to
      the repository server.  In order to use compression, the remote
      server must be running Conary 0.62.13 or later.  If the server
      is running an older version, the client will fall back to
      sending uncompressed requests.
    * The database conversion in 0.62.12 did not correct all
      out-of-order file streams.  A new conversion function is in
      0.62.13 that will examine every file stream and ensure that it
      is stored correctly in the database.
    * Versions from the contrib.rpath.com repository are automatically
      rewritten to point to contrib.rpath.org.  NOTE: if you have a
      label from the contrib.rpath.com repository in your
      InstallLabelPath (such as contrib.rpath.com@rpl:devel), you will
      need to modify it to point to contrib.rpath.org.
    * Install bucket handling now works for collections which were not
      fully installed.
    * A bug where database was left locked on exception during install
      when the download thread was still executing has been fixed.
    * The conaryclient code has been split into pieces.
    * Switched rollbacks to local@local:ROLLBACK
    * The main thread no longer blocks forever when the download
      thread fails.
    * Matching referenced troves in collections is no longer dependent
      on sort order of internal dictionaries.

  o Common Repository and Client changes
    * When a changeset is applied to the local system or committed to
      a networked repository, the fileIds are recomputed from the file
      objects and verified.  This prevents corrupted or miscomputed
      changesets from being committed to the repository or applied to
      the local system.

  o Building/Branching changes
    * Many changes have been made to cloning, including sideways
      cloning (creating a clone at the same branch depth as the clone
      source), better cloning with multiple flavors, separate cloning
      of source and binaries, resilience against duplicate troves,
      proper use of existing fileIds during clones, simultaneous
      cloning of multiple troves, and better clonedFrom tracking.
    * The default optflags for x86 changed to remove -mcpu, as it is
      deprecated in gcc.

Changes in 0.62.12:
  * Conary will no longer create a "rootroot" group while installing
    users whose primary group is "root".  It will now call the
    appropriate tag handler for user/group modifications if the tag
    handler is installed.
  * EnforceConfigLogBuildRequirements no longer suggests recursive
    build requirements for packages in which the configure script
    checks to see if the package is already installed.
  * Installing new version of pinned troves leaves the pinned trove in
    place if the two troves have compatible install buckets
  * By default, when you shadow a binary trove, its source is shadowed with it.
  * Instead of a --sources option, cvc shadow and cvc branch now take
    --source-only and --binary-only options that allow you to control whether
    sources or binaries are shadowed.
  * Branch and shadow commands now take an unlimited number of troves
    to branch/shadow.
  * Files sharing versions but with different contents (thanks to flavors)
    got lost when switching from one flavor of a trove to another
  * troves can now be specified for rq, q, and update as <labelpart>/<version>,
    e.g., foo=:rpl1/1.0, or foo=contrib.rpath.com@/2.3-1-2
  * version.hasParent() handles more cases of shadows of shadows correctly.
  * cooking troves into the repository with --flavor <newflavor> now modifies
    the flavor before the recipe is even loaded, not when the recipe's setup
    function is called.
  * add a check to ensure RPATHs in cooked packages do not have %(destdir)s
    or /tmp or /var/tmp in them.
  * EnforceSonameBuildRequirements has been temporarily changed to produce
    warnings instead of errors.
  * Dependncies and flavors didn't order things properly in their frozen forms
  * StreamCollections are now properly ordered

Changes in 0.62.11:
  * InstallBucket policy now allows using macros in component names.
  * The --resume option now works correctly when conary has
    automatically discovered a non-standard path for the main build
    directory.
  * A soname dependency is again generated for libraries outside of
    library directories, but the pathname is now included in the
    dependency.  Within a package, all matching dependencies are
    modified to include the path.  This is useful for cases where
    an application packages private versions of libraries -- the
    dependencies still need to be there so that inter-component
    requirements are honored, but they must not perturb the rest
    of the system.
  * Recursive pinning now behaves itself
  * Switch group recipe syntax to use r.add() instead of r.addTrove,
    r.remove() instead of r.removeTrove(), and add a
    r.setDefaultGroup() command to set the default group.

Changes in 0.62.10:
  * EnforceSonameBuildRequirements enhanced to handle correctly cases
    where more than one trove can resolve a single soname dependency.
  * EnforceConfigLogBuildRequirements now can take exceptions, which
    can be specified either as a filename (such as /usr/bin/bison or
    %(bindir)s/bison) or as a required trove (such as bison:runtime).
  * The trove.Trove initializer no longer allows for a trove to be created
    with a name that has more than one ":" character in it.
  * EnforceSonameBuildRequirements now can take exceptions, which are
    specified as a required trove (such as libfoo:devel) to avoid adding
    to the list of requirements.
  * EnforceSonameBuildRequirements now produces errors for missing build
    requirements, and EnforceConfigLogBuildRequirements now demonstrates
    very few false positives, and so has been updated to warning instead
    of info.
  * Added a check to warn when a trove is installed multiple times from
    the same branch with incompatible install buckets (--no-conflict-check
    overrides this check)
  * Redirects can now redirect to nothing, which allows components to
    disappear gracefully on a redirection
  * A soname dependency is now provided only if the library is in a
    default library directory, or in a directory explicitly added with a
    SharedLibrary(subtrees='/path/to/dir/') call.

Changes in 0.62.9:
  * EnforceConfigLogBuildRequirements policy added.  It looks through
    all config.log files anywhere under the build directory for programs
    that configure has found, and ensures that the transitive closure
    of the build requirements contains each file listed.  (That is, if
    the file /usr/bin/perl has been found, and intltool:runtime is in
    the buildRequires list, and intltool:runtime requires perl, then the
    requirement is satisfied.)  This policy currently produces some false
    positives; the "greylist" that tries to remove false positives needs
    to be expanded.
  * The repository server now uses a repository instance specific key
    cache.  This fixes KeyNotFound errors seen when running multiple
    repositories on one server.

Changes in 0.62.8:
  * The bug, introduced in 0.62.7, that caused Conary to stop short of
    recursing to the innermost troves when handling erasures has been fixed.
  * EnforceSonameBuildRequirements enhanced to use the system database to
    find the right missing build requirements.
  * Make users and groups in a repository such that they may not differ only
    in case, i.e. if user foo exists, user Foo cannot be created.
  * files in /usr/%(lib)s/python/.* are no longer automatically given an
    architecture flavor - if there are architecture-specific files in those
    dirs, they should result in an arch-specific flavor through normal
    means.
  * By default, no OpenPGP signatures will be added to troves when
    doing commits unless a fingerprint is explicitly set in conaryrc.
    Previously, if a keyring existed, the first key found would be used.

Changes in 0.62.7:
  * Some unneeded parts of the sql query in _getTroveList have been removed,
    improving performance.
  * The performance of the default (and most used) case of the
    getAllTroveLeaves has been increased up by using a specialized
    query.
  * Exception handling in the repository when revoked or expired keys
    are used has been corrected.
  * Signature checking now correctly checks the timestamp of the signature
    against the expiration time (if any) of the key that signed it.  If
    the signature timestamp is later than the expiration timestamp,
    the signature is rejected.
  * Pass 'Database is locked' repository errors to the client as a
    RepositoryLocked exception notifying user that the server is busy.
  * The 'yuck' script is no longer installed.
  * ComponentRequires now makes :runtime, :lib, :devellib, and :devel
    components all require their matching :config component if the
    :config component exists.  The :config component is not automatically
    created, but when it exists, it's always going to be because it
    is required by multiple other components.

Changes in 0.62.6:
  * mergeCollections() didn't always handle referenced troves changing
    byDefault status
  * Various cleanups and simplifications have been made to the trove
    removal determination

Changes in 0.62.5:
  * Allow selection of individual troves from change set files via --from-file
  * Recursive queries on local database could get upset by a missing trove
  * Underlying dependency code returns version and flavor for troves with
    broken dependencies
  * Underlying dependency code returns information on what removed trove
    caused a broken dependency
  * Removed --no-deps-recurse option
  * Greatly simplify dependency resolution logic
  * The version portion of a Release (version-sourceCount-buildCount)
    is no longer required to begin with a digit.
  * The Release parsing code has been cleaned up to use consistent
    naming, API documentation, and parse error messages
  * An unhandled exception when signing a trove twice with the same key
    has been fixed.
  * Old (now invalid) changesets are now removed from the changeset
    cache when a digital signature is added to a trove.
  * A package is now counted as empty if it contains only files automatically
    found by the AutoDoc policy.
  * CPackageRecipe now requires elfutils:runtime for eu-strip; this is
    needed for the existing debugedit:runtime requirement to do useful
    work.
  * Removed DistroPackageRecipe and moved its buildRequires list to
    PackageRecipe.  Use clearBuildReqs() to remove any of the base
    requirements for a package.
  * Install buckets are respected during dependency resolution
  * Updated the troveNames() call to a faster query, which should bring
    the run time of the "conary rq" back to a more reasonable limit
  * Race conditions and robustness problems have been fixed in
    the changeset cache.

Changes in 0.62.4:
  * Many places where lots of individual db calls were done to collect
    file objects have been collapsed into batched calls (5-10% speedup
    on some operations)
  * Fixed PGP key submission to not use a hidden form element.
  * Changed PGP key submission to use an xmlrpc call instead of
    modifying the database directly.
  * Added methods to change PGP key/user associations, and thereby
    disable a key.
  * Added an index to dependency resolution for a massive improvement
    on local system dependency performance on large updates.
  * Added the ability to get troves without file lists from the local
    database and use that when getting troves through the changeset
    trove source.
  * Previously, dependency resolution could cause duplicate
    trovesource entries.  This no longer occurs.
  * :lib and :devellib automatically have lib=%(lib)s install buckets.
  * A user management bug in the repository has been fixed.
    Previously, if you deleted a group followed by the user with the
    same name of the group, an unhandled exception occurred.
  * Looking up changeset cache entries in the cache database no longer
    uses exception handling to determine when database entries are
    invalid or stale.
  * The EnforceSonameBuildRequirements policy now recognizes :devellib
    as well as :devel components in buildRequires.

Changes in 0.62.3:
  * Don't link troves to groups when the branch has changed
  * Link new troves to collections (and new collections to old troves) when
    a trove isn't installed but a suitable replacement (meaning on the same
    branch) is available
  * Installing changesets w/ not by default from files broke
  * Fix a bug in the kid template that prevented permissions (ACLs) from being
    deleted from a repository.

Changes in 0.62.2:
  * Further reworkings of update code to be fully based on job sets. The
    absolute flag now defines whether a trove is newly installed or if
    it should be an update from an existing trove (when possible). Network
    changesets and changesets from files are treated almost identically now.
  * Swapped lock terminology for pin
  * Changed table names in database schema to better match the repository
    schema

Changes in 0.62.1:
  * UtilizeGroup fixed
  * conary updateall fixed
  * Disable SHA-1 integrity checks when trove changesets don't include
    files in various places
  * conary now prevents you from cooking empty groups

Changes in 0.62.0:
  * Initial OpenPGP (RFC 2440) based signature support has been
    added. Conary reads public keys from ~/.gnupg/pubring.gpg and
    /etc/conary/pubring.pgp.  Conary reads private keys from
    ~/.gnupg/secring.pgp.  Setting the "signatureKey" configuration
    variable to a key ID will select which key to use from the
    keyring. If signatureKey is not set, and there is a valid private
    keyring, the first key on the keyring will automatically be used
    to sign changesets when committing them to the repository.
    "cvc sign" adds a signature to a trove that already exists in the
    repository.
  * Change set generation on the command line is more flexible. It can generate
    erasure changesets as well as relative to nothing changesets
  * When creating multiple groups from the same recipe using newGroup(),
    Conary now searches all subgroups when resolving dependencies within
    a parent group
  * Conary no longer resolves dependencies for troves with byDefault=False
    (such as :test and :debuginfo).  Conary will now resolve dependencies in
    those troves only if you set checkOnlyByDefaultDeps=False.  When creating
    subgroups using newGroup(), pass the checkOnlyByDefaultDeps flag as an
    argument to the newGroup() function.
  * excludeTroves now applies to troves which have been added to
    already installed collections

Changes in 0.61.12:
  * You can now search for troves by <trove>=<host>@
  * A bug when cooking groups with depCheck = True (introduced in 0.61.10)
    has been fixed.
  * A new r.ByDefault policy controls how components are included in their
    enclosing packages; the default is True except for :test and :debuginfo
    components that default to False.
  * Cloning across repositories works
  * A bug in 'conary update --info' output was fixed

Changes in 0.61.11:
  * A bug that caused a database deadlock when removing entries from the
    changeset cache in the repository server has been fixed.
  * Added RegularExpressionList in conarycfg
  * Added lockTroves configuration option for autolock
  * Recurisvely included troves could be removed incorrectly when those
    troves were already present

Changes in 0.61.10:
  * The conary update command now takes a --sync parameter, documented in
    'man conary'
  * Groups now allow you to create a reference to another cooked trove,
    and use that reference to add troves that are contained in that trove.
    For example, if you want to create a group-python based on the troves in
    an already cooked group-dist, you add a reference to the group-dist in
    group-python, and pass the group-dist reference in when you call
    addTroves.
  * Work has begun towards generalizing the concept of a trove source.
    A class SimpleTroveSource has been added that, when subclassed and given
    access to the troves, will allow you to call findTroves to search that
    source.  The same code is used in update code to unify updating from
    the repository and from changesets, and it is used to provide the search
    capabilities for the local database.
  * Conary now allows all files, not just regular files, to have
    dependencies.  This is necessary for user/group dependencies for
    non-regular files to work.  Packages built with 0.61.10 or later
    that have non-regular files with non-root user or group will not
    be readable by Conary versions 0.61.9 or earlier.
  * Shadowing now preserves the byDefault flag, and handles reshadowing
    collections gracefully now
  * Update preprocessing now works on absolute changesets instead of
    relative ones, providing massive cleanups. Code uses sets of jobs
    instead of changesets for job representation, allowing still more
    cleanups. Many bugs seem to have gone away.

Changes in 0.61.9:
  * Fix a bug added in 0.61.8 that breaks tag handlers

Changes in 0.61.8:
  * Fix a bug introduced in 0.61.7 that occurred when, in the repository,
    either the Users table or Groups table was empty when creating a new group.
  * Add --buildreqs, --flavors options to q and rq.
  * Primary troves should not have their trove change sets overridden by
    items recursively included (and fixed a pile of things this broke).
  * Locally stored change sets can't always get access to pristine files
    from the local filesystem; when it can't, make sure file sha1 checking
    doesn't get upset.
  * Unchanged troves in updated groups could be erased by items in the
    same group on a different branch.
  * The "conary q[uery]" command accepts a --diff option.  When --diff
    is used, the difference between installed and pristine troves is
    displayed.
  * An additional progress callback has been added to show when database
    transactions are committed

Changes in 0.61.7:
  * Several bugs related to updating two troves with the same name have been
    fixed - including branch affinity, flavor affinity, correct handling of
    already updated troves, and correct handling of empty flavors.
  * "conary emerge" as root (or as a user than can apply the changeset
    produced by the build) did not install anything but the toplevel
    package.  This bug has been fixed.
  * No longer hide descriptive TroveNotFound errors behind a generic
    NoNewTroves wrapper.
  * Group recipes can now request that dependencies be resolved and
    added to the group at cook time.  To automatically add required
    troves to a group add "autoResolve = True" to the recipe class.
    Optionally "autoResolveLabelPath" can be set to a list of labels
    to use during dependency resolution.
  * Locally stored rollbacks couldn't handle files changing types. As
    part of the fix, the generic file diff code is now used when creating
    changesets instead of having a special-case wrapper around it
    (fileChangeSet()).
  * The commitaction script and the changemail module did not necessarily
    show the full trailing version for branches and shadows.  (For example,
    /conary.rpath.com@rpl:devel/4.1.25-18/db41/19 showed up as "19"
    instead of "4.1.25-19".)
  * Add a --deps option for conary q.  Make that and conary rq --deps
    recurse over collections.
  * Warn about missing buildRequires entries both for soname dependencies
    and for TagSpecs applied via tag description files.
  * A bug in updating groups that switch the byDefault setting of troves
    has been fixed.
  * Add an updateThreshold config option to control the number of troves to
    include in a download.
  * Ordering didn't work for old packages depending on anything, or for
    dependencies whose provider moved between components.
  * The r.Ownership(), r.UtilizeUser(), and r.UtilizeGroup() now generate
    appropriate dependencies on info-* packages.
  * Updating packages and components installed multiple times could cause
    a component to be removed multiple times (which resulted in a traceback).
  * Fixed a bug that occurred when groups tied to a user were deleted
    without deleting the associated user, then subsequently adding a user
    with the same name.

Changes in 0.61.6:
  * InitialContents turns off EtcConfig, since a file cannot be both
    a config file and an InitialContents file.
  * Reworked repository change sets to directly reference files from the
    contents store.
  * The User() command now takes an optional supplemental= option,
    which provides a list of supplemental groups to which to add
    the user.  (SupplementalGroup() is for groups not associated
    with a user.)
  * The showcs command can now handle components that are referenced
    but not included in a changeset.
  * InfoUserRecipe and InfoGroupRecipe can now be built with buildlogging
    turned on.
  * Conary's internal handling for dyanamically finding new IDs for
    users and groups has been fixed.
  * "conary updateall" now accepts the --test flag.
  * Various fixes were made to the CIL dependency detection code.

Changes in 0.61.5:
  * Added basic clone capability (which only works cloning to parents
    branches and shadows, and on a single host).
  * Now handles degenerate case of packaging unreadable files.
  * A bug that caused conary to ask for the wrong fileId when constructing
    a changeset from multiple repositores has been fixed.
  * Conary now can add users and groups automatically at install time.  If
    there is no taghandler to add a user or a group, conary will add it
    internally as a bootstrapping measure; if there is a taghandler,
    conary will call that instead.  In order to ease transition, Conary
    does not yet create the dependencies on the info- packages; a future
    version of Conary will add those dependencies after the system user
    info- packages have been created.
  * rpm2cpio now handles rpm archives that use bzip2 to compress the
    cpio payload
  * Conary now creates dependencies (provides and requires) for CIL
    files, if mono's monodis is installed on the system or being built
    in the current package.
  * Troves moving between troves could cause conary to attempt double
    erasures
  * The networked repository handles cases where contents are not
    found in the contents store.  The exception is passed back to
    the client.
  * The networked repository handles cases where a file stream is not
    found when the client asks for file contents.  The exception is
    passwd back to the client.
  * An error that caused getPackageBranchPathIds() to return the
    oldest fileIds instead of the youngest fileIds has been corrected.
  * Reworked finding old versions of troves to avoid a single trove
    being removed multiple times

Changes in 0.61.4:
  * %(datadir)s/.../lib/ files will no longer show up in :lib - presumption
    being that anything under %(datadir)s really is arch independenct
  * Creating branches and shadows had a command line parsing bug
  * "cvc newpkg" takes --dir and now complains for unexpected arguments
    (which is used to just ignore)
  * when using flavor affinity for installed troves, merge subarchitecture
    flags
  * group handling didn't always preserve troves which were needed by a
    newly installed trove properly

Changes in 0.61.3:
  * Corrected a bug that snuck in 0.61.2 that caused a temporary SQL table
    to not be temporary, which makes multiple httpd processes fail with
    'database schema changed' errors.

Changes in 0.61.2:
  * Fix a bunch of typos in the authentication checking server side
  * Add permission editing capabilities to the server component and hooks
    in the netclient
  * Overhaul of ACL system so that uniqueness constraints on Troves and
    Labels can be enforced: we now use a special Trove and Label "0 | ALL"
    instead of Null
  * Dependency resolution enforces label ACLs.
  * Module arguments to commitaction are parsed according to shell
    quoting rules.
  * The changemail commitaction module now takes an optional '--from'
    argument.
  * added clearBuildReqs() - will clear all or some of superclass buildreqs
    when cooking.
  * The pickled version of Dependency objects changed, therefore the
    schema version of the changeset cache has been incremented.
  * When Configure() detects a failure and input or output is not a
    tty, all config.log files will be included in the output in order
    to ease debugging from captured log files.
  * Part of the infrastructure for adding users and groups has been added:
    it is possible to create info-<name>:{user,group} packages via
    UserInfoRecipe and GroupInfoRecipe classes.  The User(), Group(),
    and SupplementalGroup() policies are deprecated; those lines should
    move to their own recipes intact (the syntax remains the same).
    The install-time code does not yet install info-* packages first in
    their own transaction; when it does, the Ownership(), UtilizeUser(),
    and UtilizeGroup() policies will create dependencies on the
    appropriate info-* packages.
  * The networked repository server and client code has been changed
    to use the 'deflate' Content-encoding type instead of 'zlib',
    which makes the code RFC 2616 (HTTP 1.1) compliant.
  * A new function called hasUnresolvedSymbols() has been added to the
    elf module.  This could be useful for a contributor to implement a
    policy that checks to make sure that shared libraries do not have
    unresolved symbols.  Additional code could be written to check
    binaries too.
  * cvc checkout, update, and commit now show progress when communicating
    with the repository server
  * Progress is now displayed while downloading file contents from a
    repository (such as when assembling a changeset that is distributed
    across multiple repositories)

Changes in 0.61.1:
  * Cleaned up error message which results from Conary not being able to
    determine which trove to remove when a new one is installed
  * Dependency object use slots
  * Hash values for DependencySet, Version, and Branch objects are cached
  * UIDs and GIDs that cannot be mapped to symbolic names no
    longer cause the buildpackage code to traceback.  The ownerships
    from the filesystem were never used anyway, so it's safe to assume
    that all files are owned by root:root
  * Implemented proper updateall
  * Files in troves are downloadable from the repository browser.
  * Troves in the repository browser are separated by first letter
    instead of showing all troves in one page.

Changes in 0.61.0:
  * New functionality for maintaining user groups: renaming and updating
    members
  * Added repository interfaces for deleting users and groups
  * Added a repository iterator function to list the members of a group
  * The web interface to the Conary repository now has a repository
    contents browser, accessible either from the main page (if you are
    logged into the web interface), or from the /browse url. Example:
        http://conary.example.com/conary/browse
  * A bug preventing all access to the web interface if an anonymous
    user existed has been fixed.
  * "Large" updates are split into multiple pieces which are downloaded
     and installed independently of one another
  * Trove updates are tracked through collections
  * Group handling completely rewritten to function as a three way merge
    instead of a set of heuristics
  * Trove removal handles references troves which are referenced by multiple
    collections
  * Rollback format unified for local and nonlocal rollbacks
  * Dependency ordering forces collections to be installed after all of their
    referenced troves (allowing simple restarts)
  * Database migration removes stale versions
  * --replace-files marks the replaced versions of the files as no longer
    present
  * Troves store information about Install Buckets - not used yet.
    By specifying a component's install bin, which is a set of key-value
    pairs, you can describe whether two versions of a component are
    installable side-by-side.  If two versions of the component share the
    same keys for their install bins, but at least one different value, then
    the components are installable side-by-side.
  * Troves store information about troves loaded when building a recipe
  * Build Requirements are stored with the trove
  * Add isCollection() to TroveInfo
  * Changesets download while instals are going on
  * StreamSet.twm() respects ignoreUnknown now
  * Rollbacks of locally cooked and emerged troves works

Changes in 0.60.12:
  * Previously, if you ran "conary update foo", and foo requires a new
    version of bar, but updating to the new version of bar would break
    existing dependencies of other troves on the system, a very
    unuseful "Troves being removed create unresolved dependencies"
    message would be printed.  Conary now says that "Additional troves
    are needed" instead.  If --resolve is used, it will report the
    troves that have been added before displaying the dependency
    failures caused by erase.
  * Symlinks no longer confuse AutoDoc policy.
  * Autosource files which have changed confused cvc update
  * allow a \ at the end of a line in config files to do line continuations
  * several bugs in the multitag handler have been fixed

Changes in 0.60.11:
  * The '-f' flag was added to the arguments to gzip when
    recompressing compressed files
  * Added progress callbacks for uploading the changeset when cooking
  * Improved automatic mainDir detection for some corner cases.
  * Put development docs back in :devel component (they were
    inadvertantly removed from it by a previous fix).

Changes in 0.60.10:
  * BadFilenames policy absolutely prohibits filenames with newlines
    in them, no exceptions allowed.  Other similarly bad filenames may
    later be forbidden by this policy.
  * UTF8Filenames moved to packagepolicy, where it belongs, and it now
    raises an error instead of printing a warning.
  * Conary now enforces the rule that tag names must have no whitespace
    and must be all alphanumeric characters, -, or _.
  * Conary can now run a single instance of a single tag handler to
    process multiple tags.  The tag description files for each tag
    must point to the same tag handler, and must each specify the
    multitag datasource.  The data is passed to the tag handler on
    standard input using the protocol "tag list for file1\nfile1\n..."
  * Fixed ftp server busy detection when fetching files via URL.

Changes in 0.60.9:
  * The changemail script is replaced by a generic commitaction script
    that loads modules, and a changemail.py module is supplied.  There is
    a backward-compatible changemail script which calls commitaction
    with the changemail.py module.  --email and --*user options now are
    changemail module options, so the commitAction should be specified
    something like this:
    commitAction /.../conary/commitaction --repmap ... --module "/.../conary/changemail --user %(user)s --email foo@example.com --email bar@example.com"
    You can add your own modules and run them all from the same commitaction
    using multiple --module arguments to the commitaction script.
  * Conary can now almost always guess the correct name for the mainDir
    when it is not %(name)s-%(version)s, if the first addArchive()
    instance creates exactly one top-level subdirectory and no other
    top-level files of any sort, in which case it will use that name as
    the mainDir.

Changes in 0.60.8:
  * The changemail script is now actually packaged, in
    /usr/lib{,64}/python2.4/site-packages/conary/changemail
  * Build requirements for superclasses are automatically added to
    subclasses.
  * Build requirements now look at all labels in a version to see if they
    satisfy a build requirement.
  * The NormalizeManPages policy now automatically converts man pages
    encoded in iso-8859-1 to man pages encoded in utf-8.  Additionally,
    it runs faster and no longer calls sed.

Changes in 0.60.7:
  * The changemail script is now distributed with conary, and is called
    with a different calling convention; instead of being called once
    per trove with trove-specific command line options, it is called
    once per commit (of however many troves) and creates more readable
    summary email messages.  Remove --trove, --version, and --flavor
    arguments from your changemail invocations.  Added --user argument
    to changemail; specify in .cnr files as "--user %(user)s".  Or, to
    only print users for source or binary commits, use "--sourceuser
    %(user)s" or "--binaryuser %(user)s", respectively.
  * The cvc rdiff command now recognizes creating a shadow as such.
  * Build requirement tracking is now half-enabled; conary is now able
    to read "buildReqs" tags, but will not yet generate them.
  * Files in /tmp and /var/tmp, and all cvs temporary files, will no
    longer be packaged by default,
  * The addArchive(), addSource(), and addPatch() actions can now fetch
    via HTTPS as well as HTTP and FTP.
  * The repository now handles creating a changeset between two troves
    that both contain a version of a file that is stored on a different
    repository

Changes in 0.60.6:
  * Erasing emerged troves works properly
  * Calling Doc() no longer disables the AutoDoc() policy.
  * A more reliable method is used for finding the port of an
    Apache connection

Changes in 0.60.5:
  * 'conary emerge' works again
  * Distributed group changesets failed when remote troves disappeared
    from the group
  * build logs are now tagged with 'buildlog' tag
  * Conary now handles cases when a directory becomes a symlink when
    applying a changeset.  An error message is displayed which tells the
    user how to apply the update.

Changes in 0.60.4:
  * An error in the automatic database conversion of 0.60.2 systems
    has been corrected.

Changes in 0.60.3:
  * Reimplemented LargeStreamSet in C
  * Added StreamCollection
  * Policies now announce their names in their information, warning,
    debug, and error messages, making it easier to determine how to
    resolve problems.
  * The database conversion for to 0.60.2 didn't work well; a proper
    conversion is now in place

Changes in 0.60.2:
  * Added InitialContent flag
  * Fixed bug which caused servers to leak file descriptors when the sqldb
    was replaced
  * "repquery --deps" output fixed (broken in 0.60.1)
  * Added AutoDoc policy which finds common documentation files and puts
    them in %(thisdocdir)s automatically.
    AutoDoc is disabled by calling
    Doc without calling AutoDoc, which means that existing recipes that
    call Doc will not show changes.
  * getPackageBranchPathIds() now returns version and fileId as well,
    so that the IdGen class can determine if an older version number
    should be assigned to files.  getPackageBranchPathIds() is now the
    primary mechanism for populating the pathId dictionary.
  * The local label methods of the version object have been
    refactored. isLocal() is now onLocalLabel(), isEmerge() is now
    onEmergeLabel(), etc. isOnLocalHost() has been added as a method
    to easily determine if a version only exists in the database
  * Moved logic for explicitly creating a changeset from cscmd.py to the
    ConaryClient object
  * Added the (unused) ability to lock and unlock troves. Ignore this for now.
  * "query --info" behaves much more like "repquery --info" now
  * isSourceVersion() method has been to the Version object
  * most of the remaining erroneous references to "Package" have been
    changed to "Trove" throughout the code.  This includes method
    names such as getPrimaryPackageList() -> getPrimaryTroveList().  Some
    more commonly used methods were left as deprecated thunking methods
  * dependency resolution couldn't resolve a requirement w/o flags against
    a provides w/ flags

Changes in 0.60.1:
  * Support for legacy clients (protocol version 29) has been removed from
    the server
  * The server raises an server-side exception if any client with
    protocol less than 32
  * Updated the URL provided in a server-side client version mismatch
    exception
  * Server-side dependency suggestions return more choices, leaving it
    to the client to sort it all out
  * Client uses timestamps to determine which troves to install when their
    flavors score equally
  * Fixed build-side bug handling meta characters ([,*,etc) in file names
  * "cvc newpkg" now accepts pkgname=label syntax
  * files.contentsChanged() function updated to work with StreamSets
  * Basic local changeset creation, retargeting, and commits work
  * Permissions weren't merged for operations run as non-root users
  * The structure of the repository web interface has been redesigned
    and some authentication UI bugs have been fixed.
  * The repository web interface now requires the conary-web-common package
    to be installed.
  * Committing troves to the repository no longer recompresses non-config
    files
  * Timestamps are set on the server at commit time; the timestamps the
    client assigned is not used (this is to protect against clients with
    a bad idea of time; servers should be consistent, even if they're
    wrong, and as long as time doesn't go backwards on that server all is
    good)
  * Reworked troves to be representable as streams and implement *basic*
    signature capability
  * Local cook versions are now more sensible.

Changes in 0.60.0:
  * Changed changesets to compress individual files instead of the combined
    stream.
  * Cleaned up file content objects to no longer track file sizes.
  * Switched away from TupleStream to StreamSet both for better performance
    and for improved flexibility in the format (at the price of larger
    frozen streams).
  * Troves explicitly provide their own names.
  * Troves can now provide "capability flags", and trove requirements
    can now include references to the capability flags.
    r.ComponentProvides(('ASDF', 'FDSA')) will cause all components built
    from the current recipe to provide the 'ASDF' and 'FDSA' capability
    flags, and r.Requires('/path/to/file', 'foo:runtime(ASDF FDSA)')
    will make /path/to/file require the foo:runtime component built
    with the ASDF and FDSA capability flags.
  * Dependency components can contain : characters now.

Changes in 0.50.14:
  * Dependency checking now returns reordering information (which isn't
    used yet)
  * Allow groups to include other groups defined in the same recipe (but
    explicitly disallow cycles in groups)
  * Fixed bug in building multiple groups with a single recipe when some
    of the groups already exist, but others don't

Changes in 0.50.13:
  * Added automatic :data component for /usr/share, to which you should
    add any platform-independent files that are needed by :lib components
    but not in a libdir-derived path.  These might include configuration
    files and supporting data files needed by both library and runtime
    programs.
  * Added automatic intra-package inter-component dependencies; now within
    a single package, the :devel component will automatically require the
    :lib component if both components exist.  These dependency sets can be
    modified with the ComponentRequires policy.
  * The build/buildpackage.py file has variable and function names changed
    to better match our terminology for packages and components.
  * Change flavor specified in the conaryrc to a flavor path -- accept the
    flavor config parameter multiple times to create a flavor path
  * Added a "filewrap" argument to r.Run() that inserts an LD_PRELOAD
    wrapper that overrides some library funtions to look in %(destdir)s
    first before looking in the filesystem.  This is subject to change
    as we experiment with it!

Changes in 0.50.12:
  * Implemented --quiet for conary update changeset commands, and cvc cook.
    Also implemented the 'quiet' configuration value. This option suppresses
    progress indicators.
  * Split loadRecipe into loadInstalled and loadSuperClass, depending on the
    purpose of the recipe loading.  loadInstalled will examine the local
    system to look for a matching installed trove, and load that version,
    while loadSuperClass will not.
  * Logs of builds are now stored in cooked changesets in the :debuginfo
    component -- generally in
    /usr/src/debug/buildlogs/<name>-<version>-log.bz2, controlled by
    macros.buildlogpath
  * Added lib/logger.py
  * Fixed conarybugz.py to work with Conary's new site-packages location
  * Cleaned up yuck, rpm2cpio, and rpm2ccs scripts to use new "import conary"
    mechanism for finding conary.
  * Check sha1s for all files written into the repository or file system
  * conary scs --deps works again

Changes in 0.50.11:
  * Reworked file addition to local database a bit for better performance
  * Fixed sorting for --info
  * Don't make --info installs require a writeable database
  * Added an exception to group updating, restricting removal of existing
    troves to match the group's contents to troves on the same branch
  * Groups which had the same trove added (via a referenced trove) and
    removed (from the primary trove) got confused
  * conary showcs now takes trove version
  * conary showcs will display erased troves in changesets, and erased troves
    that are referenced but not within the changeset
  * conary changeset now support trove=<version>-- to create a changeset that
    erases the trove
  * Cache user id to name mapping
  * Improved the progress indicators for preparingUpdate and
    creatingDatabaseTransaction
  * Implemented progress indicator on source downloads
  * Fixed bug in update process which caused files to be incorrectly skipped

Changes in 0.50.10:
  * Added callback for creating database transaction, so that it does
    not look like we spend an inordinate amount of time executing tag
    pre scripts.
  * Added findtrove.py to the Makefile so that it is included in
    the distributed version of conary.
  * Added distcheck rule to Makefile to try and avoid missing files in the
    future

Changes in 0.50.9:
  * reimplemented StreamSet in C
  * moved findTroves out to findtrove.py, reworked it to be more modular
  * getSourceVersion now correctly handles branched binaries by looking
    up the branch to find the source component.
  * reimplemented StringStream in C
  * fixed bugs in --info

Changes in 0.50.8:
  * sort update --info alphabetically, display old versions, and display
    a letter summarizing the type of change
  * NormalizeInterpreterPaths() policy now looks in the package currently
    being built, as well as on the installed system, to determine how to
    resolve #!/usr/bin/env scripts.
  * groupName argument to addTrove() can now be a list of group names as
    well as a single group name.
  * --no-recurse works on the erase path
  * fix to walkTroveSet (which was horribly broken)
  * enable (optional) dependency checking when building groups
  * 'cvc cook' error output when there are unresolved build
    requirements is more user friendly
  * filesystem conflicts are handled properly when applying a rollback
  * updating a package to a version that comes from a different
    repository when that package had an uninstalled component works
    now.
  * conary now resides in /usr/$LIB/python$PYVERSION/site-packages/conary/
  * calling r.Replace on a non-regular file results in a warning instead
    of an unhandled exception
  * implemented basic callbacks for update, erase, and changesets

Changes in 0.50.7:
  * Added the XInetdService action to avoid having to include
    /etc/xinetd.d/ files separately, and to make xinetd.d files
    be consistent, making recipe-provided changes less likely to
    conflict with local configuration changes.
  * groups are no longer allowed to contain redirects
  * added setLabelPath to group recipe
  * Allow r.Provides("soname: libfoo.so(FLAGS)", "/some/file") (added
    the "(FLAGS)" part).
  * don't allow spaces and commas in revisions

Changes in 0.50.6:
  * conaryclient.updateChangeSet should have recursed by default
  * Metadata retrieval now works along distributed branches and shadows.
  * reworked troves being added to database to handle missing parts
    of packages and groups properly (and make things faster and more
    elegant)
  * merged update and erase code paths in conaryclient
  * update and erase now take +,- modifiers on trove names
  * added --info to see what an update or erase command will do
  * a single group recipe can now build multiple groups

Changes in 0.50.5:
  * Streams return their value through __call__ instead of value()
  * Reimplemented ShortStream and IntStream in C
  * conary config now takes --show-passwords option, and does not pretty
    print config file values when not printing to screen.  This means that
    conary config > <file> will result in a valid configuration file.
  * Updating groups didn't work when the group referenced troves as new
    which were already installed on the system
  * r.ComponentSpec('somecomponent', '.*') will no longer override the
    file specifications for packaging :debuginfo and :test components.
  * loadRecipe now takes a troveSpec as its first parameter, and uses that
    troveSpec to find the trove on the local system that matches the source
    component that is being loaded.  loadRecipe also automatically searches
    the labels that are parents of the current recipe, so if you shadow a
    recipe, any loadRecipe lines contained in that recipe should still do
    what you want.
  * merge didn't handle files converging
  * merge doesn't need to deal with autosource files
  * diffs between groups failed when members disappeared

Changes in 0.50.4:
  * Most rollback information is stored as a reference to a repository
    instead of storing full rollback data on the local system. The
    localRollbacks flag in conaryrc allows the old behavior to remain.
  * The CONARY state after a merge operation on a shadow now has the
    correct fileId for files that are not different than the parent
    version.
  * Added /usr/lib/conary/conarybugz.py to make it easy to automatically
    populate bugzilla databases from repositories.
  * Sped up Strip, NormalizeInitscriptLocation, NormalizePamConfig,
    TagDescription, and TagHandler policies by limiting them to
    only appropriate directories.
  * Fixed :debuginfo to work with binaries built from more than one
    source file, and made it less aggressive by only stripping debug
    information out to the :debuginfo files, which both makes stack
    traces better without :debuginfo installed and makes libraries
    stripped for :debuginfo more likely to work.
  * When existing fileId's had no streams but the streams are provided
    by a later commit, those streams weren't always merged properly if
    there were multiple files for that fileId
  * conary config output masks user/password info in repository maps
  * the config option useDir has been changed to useDirs, and archDir has been
    changed to archDirs, to allow for tiered use/arch flag definitions, and
    the tweaking of use and arch flag settings.  By default, useDirs and
    archDirs look in /etc/conary/<dir>, followed by /etc/conary/distro/<dir>,
    follwed by ~/.conary/<dir>, where dir is use or arch, depending on the
    context.
  * Arch files can now contain arbitrary macro definitions, and in the future
    will contain values for macros like %(lib)s, which is lib64
    on some platforms.
  * when using --keep-existing, the install label path and install flavor
    are used to determine which version to install instead of using affinity
    to install something close to what you already have.
  * a bug that prevented a changeset from applying to the system when
    the changeset removed a component from a package and the component
    is not installed on the system has been fixed.

Changes in 0.50.3:
  * database findTrove now has an interface that is much closer to the
    repository findTrove function -- this enables conary q to work like
    conary rq.
  * Group handling didn't work for multiple levels of group inclusion.
  * Database.hasTrove() no longer needs to instantiate troves.
  * Fixed overly-aggressive cleaning of the cache.
  * Added repository findTroves call to parallelize findTrove calls.
  * Added the NonMultilibDirectories policy to prevent 32-bit troves from
    utilizing lib64 directories.
  * the NormalizeInterpreterPath policy can now handle unwriteable files
  * fixed the network client code to return file contents properly when
    multiple file contents are requested from the server (bz#50)
  * rewrote Database.getTroveLatestVersion()
  * Added :debuginfo handling in Strip policy, which requires debugging
    to be turned on in optflags and elfutils's eu-strip and debugedit to
    be installed.  Like :test components, :debuginfo components are not
    installed by default.
  * File versions are now properly set to a branched version after a
    merge operation
  * cvc commit aborts again when the current versions of files are not
    the latest versions

Changes in 0.50.2:
  * Any %(lib)s-derived path (/%(lib)s, %(libdir)s, %(krbprefix)s/%(lib)s,
    or %(x11prefix)s/%(lib)s) will now cause the entire package and all
    components to be flavored with the base instruction set flavor, so
    that architecture-sensitive but non-code files in (say) /usr/lib64
    do not show up on 32-bit platforms.
  * Sped up dependency resolution on the client
  * The reworked getFileContents call now asks for contents from the
    correct server when contents from more than one server are requested

Changes in 0.50.1:
  * Add support for trove=<troveVersion> in rq, cvc co, and other places that
    use findTrove
  * Add conary q --info option to display flavors
  * changeset command uses system flavor if no flavor is specified, skips
    troves which are not included in packages and groups by default,
    takes a --no-recurse option, and filters based on the excludeTroves
    configuration setting
  * Added automatic :perl component that works like the :python component,
    and extended the multilib-friendly-or-architecture-neutral policy to
    work with perl as well as python.
  * client/server protocol negotiation is a whole lot smarter now
  * getChangeSet() results in a single URL rather than one per primary trove
  * group, fileset, and redirect recipes have macros that contain the
    buildlabel and buildbranch.
  * fixed a bug with merging absolute change sets which contain config files
  * redirections to troves w/ older versions already installed didn't work
  * the pathId generation code has changed.  For cooked troves, the
    pathId will be the same for any particular version of a path.
    Code must not depend on this behavior, however; it may change in the
    future.

Changes in 0.50.0:
  * Redirections work
  * Sped up group generation
  * Troves which reference other troves (groups and packages) can now specify
    whether a trove is installed by default or not. Packages now reference
    :test, but don't install it by default
  * Added optional 'recurse' parameter to netclient.createChangeSetFile
  * The first argument to the Requires and TagSpec commands can now have
    macros interpolated, as in r.Requires('%(bindir)s/foo', ...)
  * Groups can have requirements now
  * protocol-level getFileContents works on multiple files simultaneously
  * repository log had too many files added to it
  * set instruction set flavor for a cooked trove whenever any Arch flags are
    checked

Changes in 0.14.12:
  * The shadow command looks at buildLabel instead of following
    installLabelPath
  * In some cases, troves with an incompatible flavor were chosen when
    --resolve was used. The proper flavor is now used, or the
    dependency is reported as unsatisfiable.
  * Several more instances of %(lib)s were moved out of the default
    specification for generic components like :runtime and :devel for
    better multilib support.
  * Policy now helps ensure that :python components are either
    architecture-neutral or multilib-friendly.
  * Better error messages for "%(foo)/" (which should be "%(foo)s/")
  * Looking up files in the local database gave erroneous results in
    some cases (this was noticeably primarily when distributed change
    sets were being generated)

Changes in 0.14.11:
  * Local systems store config files in sql tables now.  Use
    /usr/share/conary/convertcontents to convert to the new data store.
    Note that this means that any *config file* managed by conary can be
    read through the main SQL database file in /var/lib/conarydb/conarydb.
  * Actually check build requirements before building, use --no-deps to
    ignore the check.
  * make conary q and conary update convert all flavors to  strong flavors
    for comparison; ~readline becomes readline, and ~!readline becomes
    !readline, so that conary q foo[readline] works as expected.
  * no default flavor is presumed for local operations (erase, q)
  * changed getPackageBranchPathIds to base64 encode the filename in
    order to ensure that the resulting XML-RPC will be UTF-8 clean.
  * localoutofdate renamed to "yuck", a man page added, and the script
    and man page are now installed on the system.
  * rename --use-macro and --use-flavor options for cook to --macro
    and --flavor
  * support new cook syntax: cvc cook <trove>[flavor] to set the troves flavor
    while cooking
  * fixed rq output when iterating over subtroves within a trove or group
  * TroveNotFound exceptions are handled gracefully in cvc.  'conary cook
    foo' will no longer traceback when foo:souce could not be found in
    the repository.
  * Unsynchronized updates work for packages and groups
  * The database is now opened with a 30 second timeout.  This should allow
    better concurrency.
  * added --exclude-troves and excludeTroves conaryrc entry
  * repository .cnr file's commitAction configuration item now has a
    flavor provided to it as %(flavor)s and the default changemail
    script uses it.
  * don't allow the same label to appear twice in sequence in a version

Changes in 0.14.10:
  * FlavorMap sense wasn't set right for base instruction set

Changes in 0.14.9:
  * Shadow Branch objects didn't return parent branches properly. This
    caused incorrect pathId's to show up on cook on shallow shadows.
  * Reworked the code which looks up pathIds to take advantage of a new
    server call (getPackageBranchPathIds) which is faster and looks on
    both the full branch and full parent branches.
  * The Apache repository server now allows mixed ssl and normal requests.
  * Added forceSSL option to apache repository server configuration.
  * The network client code now supports accessing servers over https.
  * Proper salts are used for user passwords.
  * The default value for macros.optflags is "-O2" again, instead of
    an empty string.
  * The http handler in the conary server now sends back proper error
    codes in the case of an authentication error.

Changes in 0.14.8:
  * Fixed bug where streams for commits on distributed branches didn't always
    get set properly
  * reworked findTrove() in repository to return (name, version, flavor)
    tuples instead of full troves
  * Split conary.1 into conary.1 and cvc.1
  * Allow cvc cook trove=<version>
  * remove --target-branch cook option
  * added default :devellib component for architecture-specific devel bits,
    made all files with an architecture-specific multilib path that are
    not in :devellib go into :lib instead of having many of them fall into
    :runtime

Changes in 0.14.7:
  * ELF libraries with sonames that have paths in them are now handled
    sanely, by removing the path (and complaining...)
  * split march into targetArch and unameArch -- requires a new distro-release
  * rework command line arguments to shadow and branch to match how versions
    are normally specified, and allow a flavor specificatoin
  * added --sources to branch and shadow commands

Changes in 0.14.6:
  * fix for generating changesets between repositories
  * policies that look at shared libraries are now multilib-aware,
    fixing shared library permissions and dependency provision
  * autosources didn't work when committing across a shadow

Changes in 0.14.5:
  * allow groups to contain troves with conflicting flavors
  * make repository-side change set caching less buggy
  * fix config files changing to symlinks
  * allow duplicate items to be specified for erase and update
  * changeset command allows flavors to be specified
  * repquery --info shows trove flavor
  * fixed bug with not matching base instruction set flavor

Changes in 0.14.4:
  * several bugs in the 'cvc update' code paths have been fixed
    - it no longer retrieves autosource sources
    - the CONARY file now gets populated entries for autosource files
    - the fileids in CONARY files are now correct after an update
  * several bugs in error handling have been fixed
  * several docstrings have been fixed
  * packagepolicy now automatically adds usermode:runtime requirement to files
    that are dangling symlinks to consolehelper
  * the templating engine for the web interface to the server has been
    changed to kid; kid and elementtree are now required to run a server.
  * the web interface now supports limited editing of ACLs
  * the server now only supports protocol version 26 (it was a mistake
    to leave in support for 24 and 25)
  * old code that supported ancient protocol versions has been
    removed from the server
  * recipes loaded from within recipes follow the label= argument if
    it is given

Changes in 0.14.3:
  * Fixed usage message to no longer print 1 at bottom; improved option
    handling error messages
  * Fixed versions when branching from a shadow
  * The lookaside cache now fetches from the repository into the right
    location and with the right permissions, and fetches manually-added
    as well as automatically-added sources.
  * In recipes, addSource can now take dest='/path/to/file'
  * Change %(servicedir)s location from /var to /srv

Changes in 0.14.2:
  * contents are now stored as diffs when either the new file or the
    old file is empty
  * diffs of numeric streams can now express a change to the value of
    None

Changes in 0.14.1:
  * fixed a typo in lookaside.py that prevented commits from working
  * added a descriptive exception message when fileids in your database
    do not match the fileids in the repository

Changes in 0.14.0
  * added ability for changesets to ignore unknown fields in some places
    (making changesets somewhat less brittle)
  * fixed bug in source handling with non-recipe files in the local directory
  * added framework for generic trove information
  * checkout no longer pulls all sources from the repository
  * used new trove info framework to store the source trove, build time,
    total file size, and version of conary used when building binary
    troves.
  * lib/elf.c no longer uses mmap to read elf files.  Some architectures
    may have elf structures on disk that are not naturally aligned, and
    using mmap to read them won't work.
  * the repository code now uses a 30 second timeout when attempting to
    access the database
  * Have architectures control their march values in the architecture
    config files.
  * add Arch.getCurrentArch() to get the major architecture that is in use
    during a build

Changes in 0.13.3
  * added ability for a contents log file (makes syncing much easier)
  * file tags weren't used on updates
  * "description update" tag action replaced with "handler update"
    (which gets called when either the tag description or the tag handler gets
    updated)
  * "description preremove" tag action replaced with "handler preremove"
  * sources get committed automatically

Changes in 0.13.2
  * reworked use.py code almost entirely.
  * added /etc/conary/arch directory to contain architecture definition files;
    changed /etc/conary/use files to contain more information about how
    flags are used when building.  Flag definitions are no longer in use.py.
  * fixed buildFlavor so that it affects cooking packages as well as
    determining troves to include when cooking a group
  * changed --noclean to --no-clean to be in line with the rest of the
    options; documented it
  * removed Use.foo and Flags.foo options from conary config files.  Macros.foo
    is still there.  Added --use-flavor option to cvc cook which takes a flavor
    and overrides the build flavor while cooking.
  * groups now take flavor strings to determine the flavor of a trove to
    include, not flag sets.
  * dependencies resolution is flavor sensitive now (and uses flavor
    affinity)
  * added trove version/release number to dependency messages
  * renamed classes and methods in versions.py to match current terminology

Changes in 0.13.1
  * repquery wasn't filtering by flavor properly (exposed by a bug fix
    in 0.13.0)

Changes in 0.13.0
  * removed importrpm.py
  * diffs between a file object that has a non-empty provides or requires
    to a file object that has an empty provides or requires are now properly
    generated and applied.
  * added checks to validate merged file objects against the fileIds
    in the changeset
  * implemented shadows
  * framework for redirects in place
  * removed (unused) parentId field from Branches repository table

Changes in 0.12.5
  * reworked dependency resolution a bit for a big speedup in the server
  * moved destdir to %(builddir)s/_ROOT_
  * made macros.destdir available during the unpacking of sources
  * source commands (r.addAction, etc.), if given absolute paths for
    their dir keywords, will perform their actions in the destdir instead
    of the builddir
  * most build commands (r.Make, r.Create, etc.), will work in either builddir
    or destdir, depending on whether they are given relative or absolute
    paths
  * add dir keyword for r.Run
  * include /usr/bin/rpm2cpio

Changes in 0.12.4
  * set more arch flags for x86 and x86_64
  * troves can have multiple instruction set flavors now
  * flipped around use: and is: sections of flavor strings
  * Version and Branch object completely separated

Changes in 0.12.3
  * conary verify updated to new API so that it works again
  * conary q (with no arguments) works again

Changes in 0.12.2
  * added getTroveVersionsByBranch
  * make better use of _mergeQueryResults
  * moved version affinity into findTrove from ConaryClient
  * fixed branch affinity so that it's actually branch affinity instead of
    label affinity
  * rdiff changes for 0.12.0 broke negative numbers for oldVersion
  * rdiff diff'd based on label instead of branch
  * update has flavor affinity now
  * flavors can now be specified on the command line for update, erase
    repquery, and query
  * unspecified flavor flags got scores of zero, which was wrong
  * added python code for flavor scoring (useful for the client)
  * repository queries didn't work properly when looking for multiple flavors
    of a single version
  * fix for updating multiple flavors of a single version of a trove
    simultaneously
  * reworked getTroveVersionList and getAllTroveVersions for per-trove
    flavor filtering

Changes in 0.12.1
  * repquery and query always showed dependency information
  * getTroveLeavesByBranch did extra demarshalling of the flavor
  * repquery didn't deal with nonexistant troves well
  * dependency failures on erase didn't reassemble dependency flags properly
  * fixed bug in dependency sets creation which caused dependency flags
    to get mangled
  * added a check to prevent mangled flags from getting committed

Changes in 0.12.0
  * document config command, and display supplied macro/use/arch information
    in output
  * repository acl's work for almost everything
  * anonymous access must be explicitly enabled by creating an acl for
    user 'anonymous' with password 'anonymous'
  * server side flavor scoring used
  * queries reworked for flavor matching

Changes in 0.11.10.1
  * move to python2.4
  * repository caching (which isn't used yet) didn't track the recurse flag

Changes in 0.11.10
  * changed flavor tracking when loadRecipe() is used to only track
    flavors in loaded recipes that are superclasses of the recipe
    class in the loading recipe.  (e.g. loading python.recipe to get
    the distribution python version will not add all of the python
    recipe's flavor information to the loading recipe class, as long
    as the loading recipe does not subclass the Python class.)
  * add conary verify command for comparing the local system's state to
    the state it was in at install time
  * when a trove is installed for the first time, it comes from a single
    repository
  * didn't handle file types changing on update
  * fixed problem assigning depNums
  * components disappearing from troves caused problems in relative changesets
  * files moving from removed troves in changesets caused update to fail

Changes in 0.11.9
  * change the order of permissions setting (chmod after chown)
    because some versions of the Linux kernel remove setuid/gid bits
    when setting ownership to root

Changes in 0.11.8
  * work around a python bug w/ fdopen() resetting file permissions
  * r.Replace() as an alternative to r.Run("sed -i '...' file")
  * Policy enforcing UTF-8 filenames
  * r.macros.tagdatadir as a standard place to put data just for taghandlers

Changes in 0.11.7
  * changed server.py to take extra config files via --config-file instead
    of as an extra argument
  * extra config files (specified with --config-file) were ignored if they
    didn't exist; issue an error message now
  * Added r.ConsoleHelper() for recipes
  * PAM configuration files shouldn't have paths to modules by default,
    so we remove what used to be the standard path
  * changed repository user authentication to use user groups (currently
    one per user)
  * added password salt
  * restructured repository a bit
  * removed lots of unused code from FilesystemRepository

Changes in 0.11.6
  * branches are created as changesets now instead of as a protocol call
  * merged authdb into primary repository
  * fix for rdiff (broken by flavor rework in 0.11.5)

Changes in 0.11.5
  * Internals reworked to eliminate flavor of None in favor of empty flavor
  * Added (currently unused) code to parse command line flavor specifications
  * static libraries (.a files) get proper flavors now
  * Handle attempts to update already installed troves from absolute
    change sets

Changes in 0.11.4
  * all components built from a single recipe share a common flavor
  * loadRecipe's label= keyword argument can actually take a label
    as well as a hostname

Changes in 0.11.3:
  * optimized a sqlite update statement to use indexed columns
  * added --test to update and erase
  * dependency check didn't handle new components providing the same
    items as old components (broken by 0.11.1 performance enhancements)

Changes in 0.11.2:
  * standalone server was broken by --add-user changes in 0.11.1
  * dependency check no longer allows packages being removed to cause
    dependency failures
  * changed how dependencies are frozen to make the order deterministic
    (so fileId's don't change around)
  * added a database version to the database schema

Changes in 0.11.1:
  * erasing troves enforces dependencies -- this requires a database
    conversion (run the conary-add-filedeps script which fixed the
    conversion to 0.11.0 after updating conary)
  * reworked dependency queries to take advantage of indices for much
    better performance
  * add --add-user to server.py for creating the authdb

Changes in 0.11.0:
  * massive rework of fileId mechanism to allow better flavor support
  * added columns to dependency tables to allow erase dependency checks
    (which are not yet implemented)
  * enabled trove requirements
  * added cvcdesc and the 'describe' command to cvc to generate
    and use metadata XML files.
  * getMetadata follows the branch structure up until it finds metadata
    for the trove.
  * changed getFileContents() to not need trove name or trove version
  * byte-compiled emacs lisp files are transient, like python
    byte-compiled files
  * addSource recipe action now can take a mode= keyword argument
  * cook now enforces having no dash characters in version numbers
  * files are explicitly disallowed from depending on groups, packages,
    or filesets; the only trove dependency that a file or component
    can have is on a component.  Only filesets can depend on filesets.

Changes in 0.10.11:
  * reworked how absolute change sets get converted to relative change
    sets for better efficiency
  * chained dependency resolution caused duplicate troves in the final
    changeset (and a lot of extra work)
  * added --config to stand alone repository
  * source flag wasn't set properly for newly added non-text files
  * flavor information is now printed by "conary query" when multiple
    flavors of the same version of a trove are installed
  * "conary repquery --all" flavor output formatting has been improved

Changes in 0.10.10:
  * changesets get downloaded into a single (meta) file instead of lots
    of separate files
  * fix several bugs in the freshmeat record parsing
  * add a freshmeat project page URL to the metadata by default
  * add a "source" item to metadata
  * the server implementation of troveNames() was horrible
  * enabled file dependencies

Changes in 0.10.9:
  * fixed some authorization issues with the xml-rpc repository interface
  * the web management interface for the repository works now; see
    http://wiki.specifix.com/ConaryConversion for information on how
    to convert existing authdb's to support this
  * fixed a bug with distributed branches
  * users can change their passwords through the repository's web api
  * improved logic apachehooks use to find top level URL
  * fixed bug in server side repository resolution

Changes in 0.10.8:
  * changed iterAllTroves() to troveNames(), which searches a single
    label instead of the whole repository
  * reworked http authentication and CGI request handling and added the
    beginning of a web interface to the repository for user administration
    and metadata management.

Changes in 0.10.7:
  * dependency sql code reworked to use temporary tables
  * new macro called "servicedir" that defines the location for
    service data (%(servicedir)s{ftp,http,etc})
  * added busy wait to sqlite3 python binding when executing SQL
    statements on a busy database

Changes in 0.10.6:
  * Lots of bug fixes for distributed branching
  * Some code rearrangement
  * The start of metadata support code is now included

Changes in 0.10.5:
  * The local database is used for fetching file information (but not
    contents), reducing network traffic when creating change sets
    across repositories.
  * Update works on troves which were locally cooked or emerged
  * Internal changes to move toward getFileContents() working in batches
    rather then on individual files. For now this prevents the repository
    from copying files between the content store and /tmp to serve them.
  * Arch flags are now included in flavors
  * Emerge follows the installLabelPath instead of the buildLabel
  * The extended debugger has been extensively modified
  * Conary can handle filenames with '%' in them
  * The showcs command has been significantly updated, and the updates
    are documented in the conary.1 manpage
  * New syntax for flags distinguishes requirements from "optimized for";
    see http://wiki.specifix.com/FlavorRankSpec

Changes in 0.10.4:
  * Bug fixes for updating from absolute change sets (which basically
    just didn't work for troves which contained config files)
  * Bug fixes for distributed branching
  * The database is used for fetching trove information (but not yet
    file information) when the client constructs change sets across
    distributed branches
  * various other bug fixes

Changes in 0.10.3:
  * this version introduces changes to the network protocol for
    obtaining file contents and changeset generation. The client
    protocol version number has increased, so version 0.10.3 can only
    communicate with servers running the server from 0.10.3. The
    server remains backward compatible with older clients.
  * a warning message is now displayed when the user attempts to
    create a branch that already exists on a trove.
  * the correct trove names are displayed when automatically resolving
    dependencies
  * packages no longer get the union of all the dependency information
    of the components they contain.  This information would have to be
    recalculated if a user installed a package then removed a
    component afterward.
  * a package policy check was added to reject any world-writable
    executable file.
  * r.TagSpec('tagname', exceptions='filter') now overrides a match by
    another r.TagSpec('tagname', 'filter')
  * more changes to metadata interface
  * various other bug fixes and improvements

Changes in 0.10.2:
  * the repository code is now included in the main conary source
    archive
  * "conary showchangeset" produces a more user-friendly output
  * large responses from the repository server are now compressed
  * the protocol for getFileContents() changed to take a fileId
    instead of the file's path.  The repository code can still handle
    old requests, but the client code now requires the latest
    repository code.
  * bug fixes

Changes in 0.10.1:
  * when applying a changeset, dependency failures are resolved by
    querying servers in the installLabelPath
  * troves that satisfy a dependency can automatically be added to a
    transaction.  This behavior is controlled by the "autoResolve"
    variable in conaryrc or the "--resolve" command line option to
    "conary update"
  * dependency resolution is calculated recursively.  To limit the
    recursion depth to check only first order dependencies, a
    "--no-deps-recurse" option has been added to "conary update"
  * "conary repquery" now takes a "--deps" argument, which prints the
    Requires and Provides information for the trove that is being
    queried.
  * changes have been made to the build side of Conary to facilitate
    building recipes that use cross compilers
  * symlinks now get the appropriate ownership set when they are
    restored
  * groups can now specify which flavor of a trove to include
  * repository queries that don't need file information no longer ask
    the repository for files.
  * various bug fixes and cleanups

Changes in 0.10.0:
  * dependency checking is now performed before changesets are
    applied.  This uses new tables in the local system's database.
    If you are using a database created by a version of Conary older
    than 0.10.0, it must be converted before it can be used.  See:
      http://wiki.specifix.com/ConaryConversion
    for details
  * Shared library dependency information in changesets is now stored
    in a different format.  This means that repositories that use old
    versions of Conary will be unable to give valid changesets to
    Conary 0.10.0 or later.  Therefore, the protocol version number has
    been increased.
  * --no-deps argument added
  * "cvc co" is now a synonym for "cvc checkout"

Changes in 0.9.6:
  * dependency enforcement infrastructure has been added (the code is
    currently disabled)
  * bug fixes
    * applying a changeset that un-hardlinks files now works
    * conary rq [trove] --info now works
    * running "conary update [trove]" when more than one flavor of
      [trove] exists no longer tracebacks.  It installs both flavors
      of the trove (which is not always the desired behavior - this
      will be addressed later)
    * only files with execute permissions are checked for
      #!interpreter.
    * "conary rq [trove] --ls" no longer tracebacks when [trove]
      exists in more than one repository
    * various code cleanups

Changes in 0.9.5:
  * new methods for specifying dependency information in recipes have
    been added
  * #! interpreters get added as dependencies
  * local flag overrides now work
  * cvc cook --resume can be used multiple times
  * conary invokes gpg with --no-options to avoid creating or using
    ~/.gnupg

Changes in 0.9.4:
  * fixes to cvc annotate
  * flavors and dependency generation code has been refactored to be
    policy based
  * better error handling when invalid changeset files are given to
    conary
  * minor code cleanups

Changes in 0.9.3:
  * New "cvc annotate" feature
  * Man page updates
  * Changesets which remove a file and replace it now apply correctly.
  * "cvc update" no longer complains and fails to update the CONARY
    state file properly  when ownerships differ
  * FileId generation now looks for previous versions of all the
    packages that have just been created, not just the name of the
    recipe.
  * Cooking as root is no longer allowed
  * Miscellaneous bug fixes.

Changes in 0.9.2:
 * Bug fixes:
   * Applying changesets that have more than one hard link groups
     sharing the same contents sha1 works now.
 * Build changes:
   * Recipes can now create new top level packages.

Changes in 0.9.1:
 * Bug fixes:
   * Applying a changeset that has a flavor which is a superset of the
     previous version's flavor now works.
   * Parsing optional arguments to command line parameters that appear as
     the last thing on the command line works
 * Build changes:
   * Package policy now checks to ensure that files in /etc/cron.*/*
     are executable
 * Update changes:
   * Conary no longer complains if a transient file has been modified
     on disk but no longer exists in a new version of a component.
 * Miscellaneous changes:
   * Version 1 on-disk changeset file support has been removed.

Changes in 0.9.0:
 * protocol versioning is much more granular now allowing for backwards
   compatible versions of functions
 * changeset command now generates changesets for multiple troves spread
   across multiple repositories
 * change sets are transferred as a set of independent change sets now
   (laying the groundwork for repository change set caching, with which
   this version will work just fine)

Changes in 0.8.3:
 * Man page updates.
 * The "conary query" command now accepts multiple arguments for
   troves and paths
 * Fixed "conary erase" command which was broken in 0.8.2

Changes in 0.8.2:
 * You can now install multiple troves at once (even a combination of
   changeset files and troves from repositories), and the entire
   action is recorded in a single rollback (this required a change in
   command-line arguments for updating troves).
 * The beginnings of support for searching multiple repositories
 * Miscellaneous code cleanup and bug fixes.

Changes in 0.8.1:
 * The source code has been re-arranged for easier maintenance, and
   conary has been split into two programs: conary and cvc.
 * Better error messages and debugging tracebacks

Changes in 0.8.0:
 * A new changeset format supports hard links but requires staged update.
 * The new changeset format also collapses duplicate contents even
   when hardlinks are not used.
 * By default, rc?.d/{K,S}* symlinks are no longer packaged. The
   chkconfig program is relied on to create them at package
   install/update time. Init scripts are explicitly required to
   support the chkconfig protocol by default
 * Improved error messages
 * Several bug fixes.

Changes in 0.7.7:
 * Extended debugger saves and emails
 * Tracebacks now include arguments and locals
 * More size optimizations were made when applying changesets
 * Applying absolute changesets when a trove is already installed is
   now much more efficient than it was
 * Self-referential symlinks raise a packaging exception.
 * Several bugs fixes.

Changes in 0.7.6:
 * Installation
   * Hardlink handling
   * enhanced debugging capabilities (including saving a debugging
     state file to enable remote debugging)

   * using binary file ids and iterators for significant memory savings
   * and runtime support for the x86.x86_64 sub-architecture
 * Cooking
   * more robust handling of the --resume option
   * policy normalization of where app-defaults files go.

Changes in 0.7.5:
 * Hard links are implemented (but not yet enabled, in order to
   preserve changeset compatibility for now).
 * Several bugs have been fixed for installing and cooking.

Changes in 0.7.4:
 * Fileids are now stored and transmitted in binary rather than
   encoded.
 * Better handling of multiple versions of packages/troves installed
   at the same time
 * Missing file handling improvements
 * Recipe inheritance is now possible between repositories
 * Enhanced Interrupted builds
 * The dynamic tag protocol was slightly modified
 * Added Arch.x86.amd64 and Arch.x86.em64t
 * several bugs fixes

Changes in 0.7.0:
 * sqlite3 is used for the database
 * better handling of multiple packages with the same name installed at once.

Changes in 0.6.6:
 * repository protocol update
 * changeset format update
 * added the ability to resume halted local builds
 * added the ability to easily package build-time tests to run at
   install time to qualify new/changed environments
 * better handling of packaged .pyc/.pyo files
 * better shared library handling
 * improved inline documentation
 * optimizations for both space and time
 * numerous bugfixes<|MERGE_RESOLUTION|>--- conflicted
+++ resolved
@@ -1,12 +1,4 @@
-<<<<<<< HEAD
-Changes in @NEW@:
-=======
 Changes in 1.2.16:
-  o Bug Fixes:
-    * Conary no longer tracebacks when building a package that contains 
-      a pkgconfig reference to a file in the current package that is in a
-      symlinked directory (CNY-2455)
->>>>>>> 4b536a60
   o Client Changes:
     * The rollback API now raises a RollbackError instead of returning
       non-zero on errors. (CNY-1643)
