--- conflicted
+++ resolved
@@ -165,7 +165,6 @@
 See \-\-replace-files description from \fBconary update\fP
 .RE
 .TP
-<<<<<<< HEAD
 .B showcs [\fIargs\fP \fI<changeset> [<trove/component>=[<version>]*]\fP
 The \fBshowcs\fP command lists the contents of the provided 
 \fBchangeset\fP.  If a trove is specified, and that trove is within the 
@@ -194,8 +193,6 @@
 Show any files in the changeset that have tags.
 .RE
 .TP
-
-=======
 .B syncchildren [+/-]\fItrovename\fP[=\fRversion][\fI<flavor>\fP]\fP+
 Update the children of \fItrovename\fP so that the versions of the child
 troves match the version specified by the parent trove.  
@@ -207,7 +204,6 @@
 by the specified troves, do not install any missing troves.
 .RE
 .TP
->>>>>>> 84bba9df
 .B update [\fIargs\fP] [+/-]<\fItrovename\fP[=\fIversion\fP][\fI<flavor>\fP][--[\fIversion\fP][\fIflavor\fP]]>* <\fIchangeset-file\fP>*
 Updates each \fItrovename\fR from the appropriate repository to 
 match the optional \fIversion\fP and \fIflavor\fP given (otherwise the most 
