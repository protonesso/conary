--- conflicted
+++ resolved
@@ -171,22 +171,30 @@
         if (self.first, self.last) == (None, None):
             raise ConaryError("Unable to open rollback directory")
 
-    def writeStatus(self):
+    def writeStatus(self, opJournal = None):
         newStatus = self.statusPath + ".new"
 
         fd = os.open(newStatus, os.O_CREAT | os.O_EXCL | os.O_WRONLY, 0600)
         os.write(fd, "%s %d\n" % (self.first, self.last))
         os.close(fd)
 
+        if opJournal:
+            opJournal.backup(self.statusPath)
+
         os.rename(newStatus, self.statusPath)
 
-    def new(self):
+    def new(self, opJournal = None):
+        if not opJournal:
+            opJournal = NoopJobJournal()
         rbDir = "/%s/%d" % (self.dir, self.last + 1)
         if os.path.exists(rbDir):
+            opJournal.backup(rbDir)
             shutil.rmtree(rbDir)
+
+        opJournal.mkdir(rbDir)
         os.mkdir(rbDir, 0700)
         self.last += 1
-        self.writeStatus()
+        self.writeStatus(opJournal = opJournal)
         return Rollback(rbDir)
 
     def hasRollback(self, name):
@@ -1273,7 +1281,7 @@
         if (rollbackPhase is None) and not commitFlags.test:
             rollback = uJob.getRollback()
             if rollback is None:
-                rollback = self._createRollback(opJournal)
+                rollback = self.rollbackStack.new(opJournal)
                 uJob.setRollback(rollback)
             rollback.add(opJournal, reposRollback, localRollback)
             del rollback
@@ -1575,44 +1583,11 @@
 
 	# -------- database and system are updated below this line ---------
 
-<<<<<<< HEAD
-	# XXX we have to do this before files get removed from the database,
-	# which is a bit unfortunate since this rollback isn't actually
-	# valid until a bit later
-	if (rollbackPhase is None) and not commitFlags.test:
-            rollback = uJob.getRollback()
-            if rollback is None:
-                rollback = self.rollbackStack.new()
-                uJob.setRollback(rollback)
-            rollback.add(reposRollback, localRollback)
-            del rollback
-
-        if not commitFlags.justDatabase:
-            # run preremove scripts before updating the database, otherwise
-            # the file lists which get sent to them are incorrect. skipping
-            # this makes --test a little inaccurate, but life goes on
-            if not commitFlags.test:
-                callback.runningPreTagHandlers()
-                fsJob.preapply(tagSet, tagScript)
-
-        for (troveName, troveVersion, troveFlavor, fileDict) in fsJob.iterUserRemovals():
-            if sum(fileDict.itervalues()) == 0:
-                # Nothing to do (these are updates for a trove being installed
-                # as part of this job rather than for a trove which is part
-                # of this job)
-                continue
-
-            self.db.removeFilesFromTrove(troveName, troveVersion,
-                                         troveFlavor, fileDict.keys())
-
-        dbConflicts = []
-=======
         if self.opJournalPath:
             opJournal = JobJournal(self.opJournalPath, self.root, create = True,
                                    callback = callback)
         else:
             opJournal = NoopJobJournal()
->>>>>>> e5af0b95
 
         # Gross, but we need to protect against signals for this call.
         @sigprotect.sigprotect()
@@ -1649,46 +1624,8 @@
         if not commitFlags.justDatabase:
             fsJob.runPostTagScripts(tagSet, tagScript)
 
-<<<<<<< HEAD
-                if self.db.pathIsOwned(relativePath):
-                    list = [ x for x in self.db.iterFindByPath(path)]
-                    keep[os.path.dirname(path)] = True
-                    continue
-
-                try:
-                    # it would be nice if this was cheaper
-                    os.rmdir(path)
-                except OSError:
-                    pass
-
-        # log everything
-	for trvCs in cs.iterNewTroveList():
-            if not trvCs.getOldVersion():
-                log.syslog("installed %s=%s[%s]", trvCs.getName(),
-                         trvCs.getNewVersion(), 
-                         deps.formatFlavor(trvCs.getNewFlavor()))
-            else:
-                log.syslog("updated %s=%s[%s]--%s[%s]", trvCs.getName(),
-                         trvCs.getOldVersion(), 
-                         deps.formatFlavor(trvCs.getOldFlavor()),
-                         trvCs.getNewVersion(), 
-                         deps.formatFlavor(trvCs.getNewFlavor()))
-
-	for (name, version, flavor) in cs.getOldTroveList():
-            log.syslog("removed %s=%s[%s]", name, version,
-                       deps.formatFlavor(flavor))
-
-        callback.committingTransaction()
-        self._updateTransactionCounter = True
-	self.commit()
-
-        if rollbackPhase is None and updateDatabase and \
-                csJob.invalidateRollbacks():
+        if rollbackPhase is None and updateDatabase and invalidateRollbacks:
             self.rollbackStack.invalidate()
-=======
-        if rollbackPhase is None and updateDatabase and invalidateRollbacks:
-            self.invalidateRollbacks()
->>>>>>> e5af0b95
 
         if rollbackPhase is not None:
             return fsJob
@@ -1798,11 +1735,7 @@
 
             rb.add(NoopJobJournal(), reposCs, localCs)
 
-<<<<<<< HEAD
         rb = self.rollbackStack.new()
-=======
-        rb = self._createRollback()
->>>>>>> e5af0b95
         try:
             _doRemove(self, rb, pathList)
         except Exception, e:
@@ -1850,25 +1783,8 @@
 
             self.lockFileObj = os.fdopen(lockFd)
 
-<<<<<<< HEAD
     def getRollbackStack(self):
         return self.rollbackStack
-=======
-    def _createRollback(self, opJournal = None):
-        if not opJournal:
-            opJournal = NoopJobJournal()
-
-	rbDir = self.rollbackCache + ("/%d" % (self.lastRollback + 1))
-        if os.path.exists(rbDir):
-            opJournal.backup(rbDir)
-            shutil.rmtree(rbDir)
-
-        opJournal.mkdir(rbDir)
-        os.mkdir(rbDir, 0700)
-
-	self.lastRollback += 1
-        self.writeRollbackStatus(opJournal = opJournal)
-        return Rollback(rbDir)
 
     # name looks like "r.%d"
     def removeRollback(self, name):
@@ -1881,18 +1797,6 @@
 	if rollback == self.lastRollback:
 	    self.lastRollback -= 1
 	    self.writeRollbackStatus()
-
-    def writeRollbackStatus(self, opJournal = None):
-	newStatus = self.rollbackCache + ".new"
-
-        fd = os.open(newStatus, os.O_CREAT | os.O_EXCL | os.O_WRONLY, 0600)
-        os.write(fd, "%s %d\n" % (self.firstRollback, self.lastRollback))
-        os.close(fd)
-
-        if opJournal:
-            opJournal.backup(self.rollbackStatus)
-
-	os.rename(newStatus, self.rollbackStatus)
 
     def getRollbackList(self):
         self._ensureReadableRollbackStack()
@@ -1954,7 +1858,6 @@
 	num = int(name[2:])
         dir = self.rollbackCache + "/" + "%d" % num
         return Rollback(dir, load = True)
->>>>>>> e5af0b95
 
     def applyRollbackList(self, *args, **kwargs):
         try:
