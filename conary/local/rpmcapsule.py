--- conflicted
+++ resolved
@@ -131,16 +131,10 @@
         SingleCapsuleOperation.__init__(self, *args, **kwargs)
 
         self.netSharedPath = set()
-<<<<<<< HEAD
+
         nsp = rpmExpandMacro('%_netsharedpath')
         if nsp != '%_netsharedpath':
             self.netSharedPath = set(nsp.split(':'))
-=======
-        if (hasattr(rpm, 'expandMacro')):
-            nsp = rpm.expandMacro('%_netsharedpath')
-            if nsp != '%_netsharedpath':
-                self.netSharedPath = set(nsp.split(':'))
->>>>>>> fccf07bc
 
     @staticmethod
     def _canonicalNvra(n, v, r, a):
