--- conflicted
+++ resolved
@@ -14,12 +14,8 @@
 
 import itertools, rpm, os, pwd, stat, tempfile
 
-<<<<<<< HEAD
-from conary import files
+from conary import files, trove
 from conary.deps import deps
-=======
-from conary import files, trove
->>>>>>> bc1d9e58
 from conary.lib import util
 from conary.local.capsules import SingleCapsuleOperation
 from conary.local import errors, update
@@ -243,11 +239,7 @@
                 # this was added to the package outside of the RPM; we don't
                 # have any responsibility for it
                 continue
-<<<<<<< HEAD
-            elif (update.conaryContents(hasCapsule, pathId, fileObj)
-=======
             elif (trove.conaryContents(hasCapsule, pathId, fileObj)
->>>>>>> bc1d9e58
                   and fileObj.lsTag != 'd'):
                 # this content isn't part of the capsule; remember to put
                 # it back when RPM is done
