#
# Copyright (c) 2004-2006 rPath, Inc.
#
# This program is distributed under the terms of the Common Public License,
# version 1.0. A copy of this license should have been distributed with this
# source file in a file called LICENSE. If it is not present, the license
# is always available at http://www.opensource.org/licenses/cpl.php.
#
# This program is distributed in the hope that it will be useful, but
# without any waranty; without even the implied warranty of merchantability
# or fitness for a particular purpose. See the Common Public License for
# full details.
#

from conary import dbstore, trove, versions
from conary.deps import deps
from conary.lib import graph
from conary.local import schema

import itertools

NO_FLAG_MAGIC = '-*none*-'

class DependencyWorkTables:

    def _mergeTmpTable(self, tmpName, depTable, reqTable, provTable,
                       dependencyTables, multiplier = 1):
        substDict = { 'tmpName'   : tmpName,
                      'depTable'  : depTable,
                      'reqTable'  : reqTable,
                      'provTable' : provTable }

        self.cu.execute("""
        INSERT INTO %(depTable)s
            (class, name, flag)
        SELECT DISTINCT
            %(tmpName)s.class, %(tmpName)s.name, %(tmpName)s.flag
        FROM %(tmpName)s
        LEFT OUTER JOIN Dependencies USING (class, name, flag)
        WHERE Dependencies.depId is NULL
        """ % substDict, start_transaction = False)

        if multiplier != 1:
            self.cu.execute("UPDATE %s SET depId=depId * %d"
                           % (depTable, multiplier), start_transaction = False)

        self.cu.execute("SELECT MAX(depNum) FROM %(reqTable)s" % substDict)
        base = self.cu.next()[0]
        if base is None:
            base = 0
        substDict['baseReqNum'] = base + 1

        if len(dependencyTables) == 1:
            substDict['depId'] = "%s.depId" % dependencyTables
        else:
            substDict['depId'] = "COALESCE(%s)" % \
                ",".join(["%s.depId" % x for x in dependencyTables])

        selectClause = """\
""" % substDict
        selectClause = ""
        for depTable in dependencyTables:
            d = { 'tmpName' : substDict['tmpName'],
                  'depTable' : depTable }
            selectClause += """\
                        LEFT OUTER JOIN %(depTable)s ON
                            %(tmpName)s.class = %(depTable)s.class AND
                            %(tmpName)s.name = %(depTable)s.name AND
                            %(tmpName)s.flag = %(depTable)s.flag
""" % d

        repQuery = """\
                INSERT INTO %(reqTable)s
                    (instanceId, depId, depNum, depCount)
                    SELECT %(tmpName)s.troveId,
                           %(depId)s,
                           %(baseReqNum)d + %(tmpName)s.depNum,
                           %(tmpName)s.flagCount
                        FROM %(tmpName)s
""" % substDict
        repQuery += selectClause
        repQuery += """\
                        WHERE
                            %(tmpName)s.isProvides = 0""" % substDict
        self.cu.execute(repQuery, start_transaction = False)

        if provTable is None:
            return

        repQuery = """\
                INSERT INTO %(provTable)s
                    SELECT %(tmpName)s.troveId,
                           %(depId)s
                        FROM %(tmpName)s
""" % substDict
        repQuery += selectClause
        repQuery += """\
                        WHERE
                            %(tmpName)s.isProvides = 1""" % substDict
        self.cu.execute(repQuery, start_transaction = False)

<<<<<<< HEAD
    def _populateTmpTable(self, depList, troveNum, requires,
                          provides, multiplier = 1):
        # FIXME: switch back to preparsed statments when dbstore supports it
        allDeps = []
        if requires:
            allDeps += [ (0, x) for x in
                            requires.getDepClasses().iteritems() ]
        if provides:
            allDeps += [ (1,  x) for x in
                            provides.getDepClasses().iteritems() ]
=======
    def _add(self, cu, troveId, provides, requires):
        schema.resetTable(cu, "DepCheck")

	stmt = "INSERT INTO DepCheck VALUES(?, ?, ?, ?, ?, ?, ?)"
        self._populateTmpTable(cu, stmt, [], troveId, requires, provides)
        self._mergeTmpTable(cu, "DepCheck", "Dependencies", "Requires",
                            "Provides", ("Dependencies",))

    def delete(self, cu, troveId):
        schema.resetTable(cu, "suspectDepsOrig")
        schema.resetTable(cu, "suspectDeps")

        for tbl in ('Requires', 'Provides'):
            cu.execute("INSERT INTO suspectDepsOrig SELECT depId "
                       "FROM %s WHERE instanceId=%d" % (tbl, troveId))
            cu.execute("DELETE FROM %s WHERE instanceId=%d" % (tbl, troveId))

        cu.execute("INSERT INTO suspectDeps SELECT DISTINCT depId "
                   "FROM suspectDepsOrig")

        cu.execute("""
                DELETE FROM Dependencies WHERE depId IN
                (SELECT suspectDeps.depId FROM suspectDeps WHERE depId NOT IN
                    (SELECT distinct depId AS depId1 FROM Requires UNION
                     SELECT distinct depId AS depId1 FROM Provides))
                 """)

>>>>>>> 817004f8

        for (isProvides, (classId, depClass)) in allDeps:
            for dep in depClass.getDeps():
                for (depName, flags) in zip(dep.getName(), dep.getFlags()):
                    self.cu.execstmt(self.populateStmt,
                                   troveNum, multiplier * len(depList),
                                    1 + len(flags), isProvides, classId,
                                    depName, NO_FLAG_MAGIC)
                    if flags:
                        for (flag, sense) in flags:
                            # conary 0.12.0 had mangled flags; this check
                            # prevents them from making it into any repository
                            assert("'" not in flag)
                            assert(sense == deps.FLAG_SENSE_REQUIRED)
                            self.cu.execstmt(self.populateStmt,
                                        troveNum, multiplier * len(depList),
                                        1 + len(flags), isProvides, classId,
                                        depName, flag)

                if not isProvides:
                    depList.append((troveNum, classId, dep))

    def merge(self, intoDatabase = False, skipProvides = False):
        if intoDatabase:
            assert(not skipProvides)
            self._mergeTmpTable("DepCheck", "Dependencies", "Requires",
                                "Provides", ("Dependencies",))
        elif skipProvides:
            self._mergeTmpTable("DepCheck", "TmpDependencies", "TmpRequires",
                                None, ("Dependencies", "TmpDependencies"),
                                multiplier = -1)
        else:
            self._mergeTmpTable("DepCheck", "TmpDependencies", "TmpRequires",
                                "TmpProvides",
                                ("Dependencies", "TmpDependencies"),
                                multiplier = -1)

    def mergeRemoves(self):
        self.cu.execute("""INSERT INTO RemovedTroveIds
                           SELECT instanceId, nodeId FROM
                               RemovedTroves
                           INNER JOIN Versions ON
                               RemovedTroves.version = Versions.version
                           INNER JOIN Flavors ON
                               RemovedTroves.flavor = Flavors.flavor OR
                               (RemovedTroves.flavor is NULL AND
                                Flavors.flavor is NULL)
                           INNER JOIN Instances ON
                               Instances.troveName = RemovedTroves.name AND
                               Instances.versionId = Versions.versionId AND
                               Instances.flavorId  = Flavors.flavorId""")

        schema.resetTable(self.cu, "RemovedTroves")

        # Check the dependencies for anything which depends on things which
        # we've removed. We insert those dependencies into our temporary
        # tables (which define everything which needs to be checked) with
        # a positive depNum which mathes the depNum from the Requires table.
        self.cu.execute("DELETE FROM TmpRequires WHERE depNum > 0")
        self.cu.execute("""
                INSERT INTO TmpRequires SELECT
                    DISTINCT Requires.instanceId, Requires.depId,
                             Requires.depNum, Requires.depCount
                FROM
                    RemovedTroveIds
                INNER JOIN Provides ON
                    RemovedTroveIds.troveId = Provides.instanceId
                INNER JOIN Requires ON
                    Provides.depId = Requires.depId
        """)

        self.cu.execute("DELETE FROM DepCheck WHERE depNum > 0")
        self.cu.execute("""
                INSERT INTO DepCheck SELECT
                    Requires.instanceId, Requires.depNum,
                    Requires.DepCount, 0, Dependencies.class,
                    Dependencies.name, Dependencies.flag
                FROM
                    RemovedTroveIds
                INNER JOIN Provides ON
                    RemovedTroveIds.troveId = Provides.instanceId
                INNER JOIN Requires ON
                    Provides.depId = Requires.depId
                INNER JOIN Dependencies ON
                    Dependencies.depId = Requires.depId
        """)

    def removeTrove(self, troveInfo, nodeId):
        if troveInfo[2]:
            flavor = troveInfo[2].freeze()
        else:
            flavor = None

        self.cu.execute("INSERT INTO RemovedTroves VALUES(?, ?, ?, ?)",
                        (troveInfo[0], troveInfo[1].asString(), flavor, 
                         nodeId))

    def __init__(self, cu, removeTables = False):
        self.cu = cu
	self.populateStmt = self.cu.compile("""
            INSERT INTO DepCheck
            (troveId, depNum, flagCount, isProvides, class, name, flag)
            VALUES(?, ?, ?, ?, ?, ?, ?)
            """)

        schema.resetTable(self.cu, "DepCheck")
        schema.resetTable(self.cu, "RemovedTroveIds")
        schema.resetTable(self.cu, "TmpDependencies")
        schema.resetTable(self.cu, "TmpProvides")
        schema.resetTable(self.cu, "TmpRequires")

        if removeTables:
            schema.resetTable(self.cu, "RemovedTroveIds")

class DependencyChecker:

    # We build up a graph to let us split the changeset into pieces.
    # Each node in the graph represents a remove/add pair. Note that
    # for (troveNum < 0) nodes[abs(troveNum)] is the node for that
    # addition. The initial None makes that work out. For removed nodes,
    # the index is built into the sql tables. Each node stores the
    # old trove info, new trode info, list of nodes whose operations
    # need to occur before this nodes, and a list of nodes whose
    # operations should occur after this nodes (the two lists form
    # the ordering graph and it's transpose)

    def _addJob(self, job):
        nodeId = len(self.nodes)
        self.g.addNode(nodeId)
        self.nodes.append((job, set(), set()))

        if job[2][0] is not None:
            self.newInfoToNodeId[(job[0], job[2][0], job[2][1])] = nodeId

        return nodeId

    def _buildEdges(self, oldOldEdges, newNewEdges):
        for (reqNodeId, provNodeId, depId) in oldOldEdges:
            # remove the provider after removing the requirer
            self.g.addEdge(reqNodeId, provNodeId)

        for (reqNodeId, provNodeId, depId) in newNewEdges:
            self.g.addEdge(provNodeId, reqNodeId)

    def _collapseEdges(self, oldOldEdges, oldNewEdges, newOldEdges, 
                       newNewEdges):
        # these edges cancel each other out -- for example, if Foo
        # requires both the old and new versions of Bar the order between
        # Foo and Bar is irrelevant
        oldOldEdges.difference_update(oldNewEdges)
        newNewEdges.difference_update(newOldEdges)

    def _createCollectionEdges(self):
        edges = set()
        i = 0
        for job in self.jobSet:
            if job[2][0] is None: continue
            if not trove.troveIsCollection(job[0]): continue

            trv = self.troveSource.getTrove(job[0], job[2][0], job[2][1],
                                            withFiles = False)

            for info in trv.iterTroveList(strongRefs=True, weakRefs=True):
                targetTrove = self.newInfoToNodeId.get(info, -1)
                if targetTrove >= 0:
                    edges.add((i + 1, targetTrove, None))

            i += 1

        return edges

    def _createDependencyEdges(self, result, depList):
        oldNewEdges = set()
        oldOldEdges = set()
        newNewEdges = set()
        newOldEdges = set()

        for (depId, depNum, reqInstId, reqNodeIdx,
             provInstId, provNodeIdx) in result:
            if depNum < 0:
                fromNodeId = -depList[-depNum][0]
                assert(fromNodeId > 0)

                if provNodeIdx is not None:
                    # new trove depends on something old
                    toNodeId = provNodeIdx
                    if fromNodeId == toNodeId:
                        continue
                    newOldEdges.add((fromNodeId, toNodeId, depId))
                elif provInstId > 0:
                    # new trove depends on something already installed
                    # which is not being removed. not interesting.
                    pass
                else:
                    # new trove depends on something new
                    toNodeId = -provInstId
                    if fromNodeId == toNodeId:
                        continue
                    newNewEdges.add((fromNodeId, toNodeId, depId))
            else: # dependency was provided by something before this
                  # update occurred
                if reqNodeIdx is not None:
                    fromNodeId = reqNodeIdx
                    # requirement is old
                    if provNodeIdx is not None:
                        # provider is old
                        toNodeId = provNodeIdx
                        if fromNodeId == toNodeId:
                            continue
                        oldOldEdges.add((fromNodeId, toNodeId, depId))
                    else:
                        # provider is new
                        toNodeId = -provInstId
                        if fromNodeId == toNodeId:
                            continue
                        oldNewEdges.add((fromNodeId, toNodeId, depId))
                else:
                    # trove with the requirement is not being removed.
                    if provNodeIdx is None:
                        # the trove that provides this requirement is being
                        # installed.  We probably don't care.
                        continue
                    else:
                        # the trove that provides this requirement is being
                        # removed.  We probably care -- if this dep is
                        # being provided by some other package, we need
                        # to connect these two packages
                        # XXX fix this
                        continue

        return oldNewEdges, oldOldEdges, newNewEdges, newOldEdges

    def _gatherDependencyErrors(self, satisfied, brokenByErase, unresolveable, 
                                wasIn):

        def _depItemsToSet(idxList, depInfoList, provInfo = True,
                           wasIn = None):
            failedSets = [ ((x[0], x[2][0], x[2][1]), None, None, None) 
                    for x in self.iterNodes() ]
            ignoreDepClasses = set((deps.DEP_CLASS_ABI,))

            for idx in idxList:
                (troveIndex, classId, dep) = depInfoList[-idx]

                if classId in ignoreDepClasses:
                    continue

                troveIndex = -(troveIndex + 1)

                if failedSets[troveIndex][2] is None:
                    failedSets[troveIndex] = (failedSets[troveIndex][0],
                                              failedSets[troveIndex][1],
                                              deps.DependencySet(),
                                              []
                                              )
                failedSets[troveIndex][2].addDep(
                                deps.dependencyClasses[classId], dep)

                if wasIn is not None:
                    failedSets[troveIndex][3].extend(wasIn[idx])

            failedList = []
            for (name, classId, depSet, neededByList) in failedSets:
                if depSet is not None:
                    if not wasIn:
                        failedList.append((name, depSet))
                    else:
                        failedList.append((name, depSet, neededByList))

            return failedList

        def _brokenItemsToSet(cu, depIdSet, wasIn):
            # this only works for databases (not repositories)
            if not depIdSet: return []

            schema.resetTable(cu, 'BrokenDeps')
            for depNum in depIdSet:
                cu.execute("INSERT INTO BrokenDeps VALUES (?)", depNum,
                           start_transaction = False)

            cu.execute("""
                    SELECT DISTINCT troveName, version, flavor, class,
                                    name, flag, BrokenDeps.depNum FROM
                        BrokenDeps INNER JOIN Requires ON
                            BrokenDeps.depNum = Requires.DepNum
                        JOIN Dependencies ON
                            Requires.depId = Dependencies.depId
                        JOIN Instances ON
                            Requires.instanceId = Instances.instanceId
                        JOIN Versions ON
                            Instances.versionId = Versions.versionId
                        JOIN Flavors ON
                            Instances.flavorId = Flavors.flavorId
                """, start_transaction = False)

            failedSets = {}
            for (troveName, troveVersion, troveFlavor, depClass, depName,
                            flag, depNum) in cu:
                info = (troveName, versions.VersionFromString(troveVersion),
                        deps.ThawDependencySet(troveFlavor))

                if info not in failedSets:
                    failedSets[info] = (deps.DependencySet(), [])

                if flag == NO_FLAG_MAGIC:
                    flags = []
                else:
                    flags = [ (flag, deps.FLAG_SENSE_REQUIRED) ]

                failedSets[info][0].addDep(
                        deps.dependencyClasses[depClass],
                        deps.Dependency(depName, flags))
                failedSets[info][1].extend(wasIn[depNum])

            return [ (x[0], x[1][0], x[1][1])
                                for x in failedSets.iteritems() ]

        def _expandProvidedBy(cu, itemList):
            for info, depSet, provideList in itemList:
                for instanceId in provideList:
                    assert(instanceId > 0)
                cu.execute("""
                        SELECT DISTINCT troveName, version, flavor FROM
                            Instances JOIN Versions ON
                                Instances.versionId = Versions.versionId
                            JOIN Flavors ON
                                Instances.flavorId = Flavors.flavorId
                            WHERE
                                instanceId IN (%s)""" %
                        ",".join(["%d" % x for x in provideList]))

                del provideList[:]
                for name, version, flavor in cu:
                    if flavor is None:
                        flavor = ""
                    provideList.append((name,
                                        versions.VersionFromString(version),
                                        deps.ThawDependencySet(flavor)))
        # def _gatherDependencyErrors starts here

        # things which are listed in satisfied should be removed from
        # brokenByErase; they are dependencies that were broken, but are
        # resolved by something else
        brokenByErase.difference_update(satisfied)

        # sort things out of unresolveable which were resolved by something
        # else.
        unresolveable.difference_update(satisfied)

        # build a list of all of the depnums which need to be satisfied
        # (which is -1 * each index into depList), and subtract out the
        # dependencies which were satistied. what's left are the depNum's
        # (negative) of the dependencies which failed
        unsatisfied = set([ -1 * x for x in range(len(self.depList)) ]) - \
                                    satisfied
        # don't report things as both unsatisfied and unresolveable
        unsatisfied = unsatisfied - unresolveable

        unsatisfiedList = _depItemsToSet(unsatisfied, self.depList)
        unresolveableList = _depItemsToSet(unresolveable, self.depList,
                                           wasIn = wasIn )
        unresolveableList += _brokenItemsToSet(self.cu, brokenByErase, wasIn)

        _expandProvidedBy(self.cu, unresolveableList)

        return (unsatisfiedList, unresolveableList)

    def _gatherResolution(self, result):
        # these track the nodes which satisfy each depId. brokenByErase
        # tracks what used to provide something but is being removed, while
        # satisfied tracks what now provides it
        unresolveable = set()
        brokenByErase = {}
        satisfied = { 0 : 0 }
        wasIn = {}

        for (depId, depNum, reqInstanceId,
             reqNodeIdx, provInstId, provNodeIdx) in result:
            if provNodeIdx is not None:
                if reqNodeIdx is not None:
                    # this is an old dependency and an old provide.
                    # ignore it
                    continue
                if depNum < 0:
                    # the dependency would have been resolved, but this
                    # change set removes what would have resolved it
                    unresolveable.add(depNum)
                    wasIn.setdefault(depNum, []).append(provInstId)
                else:
                    # this change set removes something which is needed
                    # by something else on the system (it might provide
                    # a replacement; we handle that later)
                    brokenByErase[depNum] = provNodeIdx
                    wasIn.setdefault(depNum, []).append(provInstId)
            else:
                # if we get here, the dependency is resolved; mark it as
                # resolved by clearing it's entry in depList
                if depNum < 0:
                    satisfied[depNum] = provInstId
                else:
                    # if depNum > 0, this was a dependency which was checked
                    # because of something which is being removed, but it
                    # remains satisfied
                    satisfied[depNum] = provInstId

        return satisfied, brokenByErase, wasIn, unresolveable

    @staticmethod
    def _resolveStmt(requiresTable, providesTableList, depTableList,
                     restrictBy = None, restrictor=None):
        subselect = ""

        depTableClause = ""
        for depTable in depTableList:
            substTable = { 'requires' : requiresTable,
                           'deptable' : depTable }

            depTableClause += """\
                 LEFT OUTER JOIN %(deptable)s ON
                      %(requires)s.depId = %(deptable)s.depId\n""" % substTable

        for provTable in providesTableList:
            substTable = { 'provides' : provTable,
                           'requires' : requiresTable,
                           'depClause': depTableClause }

            for name in ( 'class', 'name', 'flag' ):
                if len(depTableList) > 1:
                    s = "COALESCE(%s)" % ", ".join([ "%s.%s" % (x, name)
                                                    for x in depTableList])
                else:
                    s = "%s.%s" % (depTableList[0], name)

                substTable[name] = s

            if subselect:
                subselect += """\
                     UNION ALL\n"""

            subselect += """\
                       SELECT %(requires)s.depId      AS reqDepId,
                              %(requires)s.instanceId AS reqInstId,
                              %(provides)s.depId      AS provDepId,
                              %(provides)s.instanceId AS provInstId,
                              %(class)s AS class,
                              %(name)s AS name,
                              %(flag)s AS flag
                         FROM %(requires)s INNER JOIN %(provides)s ON
                              %(requires)s.depId = %(provides)s.depId
""" % substTable

            if restrictor:
                joinRestrict, whereRestrict = restrictor(restrictBy)
                subselect += joinRestrict % substTable


            subselect += """\
%(depClause)s""" % substTable

            if restrictor:
                subselect += whereRestrict % substTable

        return """
                SELECT Matched.reqDepId as depId,
                       depCheck.depNum as depNum,
                       Matched.reqInstId as reqInstanceId,
                       Matched.provInstId as provInstanceId,
                       DepCheck.flagCount as flagCount
                    FROM ( %s ) AS Matched
                    INNER JOIN DepCheck ON
                        Matched.reqInstId = DepCheck.troveId AND
                        Matched.class = DepCheck.class AND
                        Matched.name = DepCheck.name AND
                        Matched.flag = DepCheck.flag
                    WHERE
                        NOT DepCheck.isProvides
                    GROUP BY
                        DepCheck.depNum,
                        Matched.provInstId
                    HAVING
                        COUNT(DepCheck.troveId) = DepCheck.flagCount
                """ % subselect

    def _stronglyConnect(self):
        def orderJobSets(jobSetA, jobSetB):
            AHasInfo = 0
            BHasInfo = 0
            for comp, idx in jobSetA:
                if comp[0].startswith('info-'):
                    AHasInfo = 1
                    break
            for comp, idx in jobSetB:
                if comp[0].startswith('info-'):
                    BHasInfo = 1
                    break

            # if A has info- components and B doesn't, we want A
            # to be first.  Otherwise, sort by the components in the jobSets
            # (which should already be internally sorted)
            return cmp((-AHasInfo, jobSetA), (-BHasInfo, jobSetB))

        # get sets of strongly connected components - each component has
        # a cycle where something at the beginning requires something at the
        # end.
        compSets = self.g.getStronglyConnectedComponents()

        # expand the job indexes to the actual jobs, so we can sort the
        # strongly connected components as we would if there were no
        # required ordering between them.  We'll use this preferred ordering to
        # help create a repeatable total ordering.
        # We sort them so that info- packages are first, then we sort them
        # alphabetically.
        jobSets = [ sorted((self.nodes[x][0], x) for x in idxSet)
                                            for idxSet in compSets ]
        jobSets.sort(cmp=orderJobSets)

        # create index from nodeIdx -> jobSetIdx for creating a SCC graph.
        jobSetsByJob = {}
        for jobSetIdx, jobSet in enumerate(jobSets):
            for job, nodeIdx in jobSet:
                jobSetsByJob[nodeIdx] = jobSetIdx

        sccGraph = graph.DirectedGraph()
        for jobSetIdx, jobSet in enumerate(jobSets):
            sccGraph.addNode(jobSetIdx)
            for job, nodeIdx in jobSet:
                for childNodeIdx in self.g.getChildren(nodeIdx):
                    childJobSetIdx = jobSetsByJob[childNodeIdx]
                    sccGraph.addEdge(jobSetIdx, childJobSetIdx)

        # create an ordering based on dependencies, and then, when forced
        # to choose between several choices, use the index order for jobSets
        # - that's the order we created by our sort() above.
        orderedComponents = sccGraph.getTotalOrdering(nodeSort=lambda a, b: a[1] < b[1])

        return [ [y[0] for y in jobSets[x]] for x in orderedComponents ]

    def _findOrdering(self, result, brokenByErase, satisfied):
        changeSetList = []

        # there are four kinds of edges -- old needs old, old needs new,
        # new needs new, and new needs old. Each edge carries a depId
        # to aid in cancelling them out. Our initial edge representation
        # is a simple set of edges.
        oldNewEdges, oldOldEdges, newNewEdges, newOldEdges = \
                    self._createDependencyEdges(result, self.depList)

        # Create dependencies from collections to the things they include.
        # This forces collections to be installed after all of their
        # elements.  We include weak references in case the intermediate
        # trove is not part of the update job.
        newNewEdges.update(self._createCollectionEdges())

        resatisfied = set(brokenByErase) & set(satisfied)
        if resatisfied:
            # These dependencies are ones where the same dependency
            # is being both removed and added, and which is required
            # by something already installed on the system. To ensure
            # dependency closure, these two operations must happen
            # simultaneously. Create a loop between the nodes.
            for depId in resatisfied:
                oldNodeId = brokenByErase[depId]
                newNodeId = -satisfied[depId]
                if oldNodeId != newNodeId and newNodeId > 0:
                    # if newNodeId < 0, the dependency remains satisfied
                    # by something on the system and we don't need
                    # to do anything special. Creating the loop
                    # this way is a bit abusive of the edge types since
                    # they aren't really descriptive in this case
                    oldOldEdges.add((oldNodeId, newNodeId, depId))
                    newNewEdges.add((oldNodeId, newNodeId, depId))

        # Remove nodes which cancel each other
        self._collapseEdges(oldOldEdges, oldNewEdges, newOldEdges, newNewEdges)

        # the edges left in oldNewEdges represent dependencies which troves
        # slated for removal have on troves being installed. either those
        # dependencies will already be guaranteed by edges in oldOldEdges,
        # or they were broken to begin with. either way, we don't have to
        # care about them
        del oldNewEdges
        # newOldEdges are dependencies which troves being installed have on
        # troves being removed. since those dependencies will be broken
        # after this operation, we don't need to order on them (it's likely
        # they are filled by some other trove being added, and the edge
        # in newNewEdges will make that work out
        del newOldEdges

        # Now build up a unified node list. The different kinds of edges
        # and the particular depId no longer matter. The direction here is
        # a bit different, and defines the ordering for the operation, not
        # the order of the dependency
        self._buildEdges(oldOldEdges, newNewEdges)
        del oldOldEdges
        del newNewEdges

        componentLists = self._stronglyConnect()

        for componentList in componentLists:
            changeSetList.append(list(componentList))

        return changeSetList

    def iterNodes(self):
        # skips the None node on the front
        return [ x[0] for x in itertools.islice(self.nodes, 1, None) ]

    def addJobs(self, jobSet):
        # This sets up negative depNum entries for the requirements we're
        # checking (multiplier = -1 makes them negative), with (-1 * depNum)
        # indexing depList. depList is a list of (troveNum, depClass, dep)
        # tuples. Like for depNum, negative troveNum values mean the
        # dependency was part of a new trove.
        for job in jobSet:
            if job[2][0] is None:
                nodeId = self._addJob(job)
                self.workTables.removeTrove((job[0], job[1][0], job[1][1]), 
                                            nodeId)
            else:
                trv = self.troveSource.getTrove(job[0], job[2][0], job[2][1],
                                                withFiles = False)

                newNodeId = self._addJob(job)

                self.workTables._populateTmpTable(depList = self.depList,
                                                  troveNum = -newNodeId,
                                                  requires = trv.getRequires(),
                                                  provides = trv.getProvides(),
                                                  multiplier = -1)

                if job[1][0] is not None:
                    self.workTables.removeTrove((job[0], job[1][0], job[1][1]),
                                                newNodeId)

        # track the complete job set
        self.jobSet.update(jobSet)

        # merge everything into TmpDependencies, TmpRequires, and tmpProvides
        self.workTables.merge()
        self.workTables.mergeRemoves()

    def check(self, findOrdering = False):
        # dependencies which could have been resolved by something in
        # RemovedIds, but instead weren't resolved at all are considered
        # "unresolvable" dependencies. (they could be resolved by something
        # in the repository, but that something is being explicitly removed
        # and adding it back would be a bit rude!)
        stmt = """
                SELECT depId, depNum, reqInstanceId, Required.nodeId,
                       provInstanceId, Provided.nodeId
                    FROM
                        (%s) AS Resolved
                    LEFT OUTER JOIN RemovedTroveIds AS Required ON
                        reqInstanceId = Required.troveId
                    LEFT OUTER JOIN RemovedTroveIds AS Provided ON
                        provInstanceId = Provided.troveId
                """ % self._resolveStmt("TmpRequires",
                                        ("Provides", "TmpProvides"),
                                        ("Dependencies", "TmpDependencies"))
        self.cu.execute(stmt)

        # it's a shame we instantiate this, but merging _gatherResoltion
        # and _findOrdering doesn't seem like any fun
        result = [ x for x in self.cu ]

        # None in depList means the dependency got resolved; we track
        # would have been resolved by something which has been removed as
        # well

        # depNum is the dependency number
        #    negative ones are for dependencies being added (and they index
        #    depList); positive ones are for dependencies broken by an
        #    erase (and need to be looked up in the Requires table in the
        #    database to get a nice description)
        satisfied, brokenByErase, wasIn, unresolveable = \
                                self._gatherResolution(result)

        if findOrdering:
            changeSetList = self._findOrdering(result, brokenByErase,
                                               satisfied)
        else:
            changeSetList = []

        brokenByErase = set(brokenByErase)
        satisfied = set(satisfied)

        unsatisfiedList, unresolveableList = \
                self._gatherDependencyErrors(satisfied, brokenByErase,
                                                unresolveable,
                                                wasIn)

        return unsatisfiedList, unresolveableList, changeSetList

    def done(self):
        if self.inTransaction:
            self.db.rollback()
            self.inTransaction = False

    def __del__(self):
        self.done()

    def __init__(self, db, troveSource):
        self.g = graph.DirectedGraph()
        # adding None to the front prevents us from using nodeId's of 0, which
        # would be a problem since we use negative nodeIds in the SQL
        # to differentiate troves added by this job from troves already
        # present, and -1 * 0 == 0
        self.nodes = [ None ]
        self.newInfoToNodeId = {}
        self.depList = [ None ]
        self.jobSet = set()
        self.db = db
        self.cu = self.db.cursor()
        self.troveSource = troveSource
        self.workTables = DependencyWorkTables(self.cu, removeTables = True)

        # this begins a transaction. we do this explicitly to keep from
        # grabbing any exclusive locks (when the python binding autostarts
        # a transaction, it uses "begin immediate" to grab an exclusive
        # lock right away. since we're only updating tmp tables, we don't
        # need a lock at all, but we'll live with a reserved lock since that's
        # the best we can do with sqlite and still get the performance benefits
        # of being in a transaction)
        self.cu.execute("BEGIN")
        self.inTransaction = True

class DependencyTables:
    def get(self, cu, trv, troveId):
        for (tblName, setFn) in (('Requires', trv.setRequires),
                                 ('Provides', trv.setProvides)):
            cu.execute("SELECT class, name, flag FROM %s NATURAL JOIN "
                       "Dependencies WHERE instanceId=? ORDER BY class, name"
                    % tblName, troveId)

            last = None
            flags = []
            depSet = deps.DependencySet()
            for (classId, name, flag) in cu:
                if (classId, name) == last:
                    if flag != NO_FLAG_MAGIC:
                        flags.append((flag, deps.FLAG_SENSE_REQUIRED))
                else:
                    if last:
                        depSet.addDep(deps.dependencyClasses[last[0]],
                                      deps.Dependency(last[1], flags))
                    last = (classId, name)
                    flags = []
                    if flag != NO_FLAG_MAGIC:
                        flags.append((flag, deps.FLAG_SENSE_REQUIRED))

            if last:
                depSet.addDep(deps.dependencyClasses[last[0]],
                              deps.Dependency(last[1], flags))
                setFn(depSet)

    def add(self, cu, trove, troveId):
        # FIXME: this is used by the server code as well and it is
        # WAAAY too sqlite specific...
        #assert(cu.con.inTransaction)
        self._add(cu, troveId, trove.getProvides(), trove.getRequires())

    def _add(self, cu, troveId, provides, requires):
        workTables = DependencyWorkTables(cu)

        workTables._populateTmpTable([], troveId, requires, provides)
        workTables.merge(intoDatabase = True)

    def delete(self, cu, troveId):
        schema.resetTable(cu, "suspectDepsOrig")
        schema.resetTable(cu, "suspectDeps")

        for tbl in ('Requires', 'Provides'):
            cu.execute("INSERT INTO suspectDepsOrig SELECT depId "
                       "FROM %s WHERE instanceId=%d" % (tbl, troveId))
            cu.execute("DELETE FROM %s WHERE instanceId=%d" % (tbl, troveId))

        cu.execute("INSERT INTO suspectDeps SELECT DISTINCT depId "
                   "FROM suspectDepsOrig")

        cu.execute("""DELETE FROM Dependencies WHERE depId IN
                (SELECT DISTINCT suspectDeps.depId FROM suspectDeps
                 LEFT OUTER JOIN
                    (SELECT depId AS depId1,
                            instanceId AS instanceId1 FROM Requires UNION
                     SELECT depId AS depId1,
                            instanceId AS instanceId1 FROM Provides)
                    ON suspectDeps.depId = depId1
                 WHERE instanceId1 IS NULL)""")

    def _restrictResolveByLabel(self, label):
        """ Restrict resolution by label
            We move this out so that other dependency algorithms
            can restrict resolution by other criteria.  Not exactly providing
            a clean external interface but it avoids having to rewrite
            dependency code to use different criterea
        """
        if not label:
            return "", ""


        restrictJoin = """\
                           INNER JOIN Instances ON
                              %(provides)s.instanceId = Instances.instanceId
                           INNER JOIN Nodes ON
                              Instances.itemId = Nodes.itemId AND
                              Instances.versionId = Nodes.versionId
                           INNER JOIN LabelMap ON
                              LabelMap.itemId = Nodes.itemId AND
                              LabelMap.branchId = Nodes.branchId
                           INNER JOIN Labels ON
                              Labels.labelId = LabelMap.labelId
"""
        restrictWhere = """\
                            WHERE
                              Labels.label = '%s'
""" % label

        return restrictJoin, restrictWhere

    def _resolve(self, depSetList, selectTemplate, restrictor=None,
                 restrictBy=None):

        cu = self.db.cursor()
        workTables = DependencyWorkTables(cu)

	cu.execute("BEGIN")

        depList = [ None ]
        for i, depSet in enumerate(depSetList):
            workTables._populateTmpTable(depList, -i - 1,
                                         depSet, None, multiplier = -1)

        workTables.merge(skipProvides = True)

        full = selectTemplate % DependencyChecker._resolveStmt( "TmpRequires",
                                ("Provides",), ("Dependencies",),
                                restrictBy = restrictBy, restrictor = restrictor)
        cu.execute(full, start_transaction = False)

        return depList, cu

    def _addResult(self, depId, value, depList, depSetList, result):
        depSetId = -depList[depId][0] - 1
        depSet = depSetList[depSetId]
        result.setdefault(depSet, []).append(value)


    def resolve(self, label, depSetList):
        """ Determine troves that provide the given dependencies,
            restricting by label and limiting to latest version for
            each (name, flavor) pair.
        """
        selectTemplate = """SELECT depNum, Items.item, Versions.version,
                             Nodes.timeStamps, flavor FROM
                            (%s) as DepsSelect
                          INNER JOIN Instances ON
                            provInstanceId = Instances.instanceId
                          INNER JOIN Items ON
                            Instances.itemId = Items.itemId
                          INNER JOIN Versions ON
                            Instances.versionId = Versions.versionId
                          INNER JOIN Flavors ON
                            Instances.flavorId = Flavors.flavorId
                          INNER JOIN Nodes ON
                            Instances.itemId = Nodes.itemId AND
                            Instances.versionId = Nodes.versionId
                          ORDER BY
                            Nodes.finalTimestamp DESC
                        """
        depList, cu = self._resolve(depSetList, selectTemplate,
                                    restrictBy = label.asString(),
                                    restrictor = self._restrictResolveByLabel)

        depSolutions = [ {} for x in xrange(len(depList)) ]

        for (depId, troveName, versionStr, timeStamps, flavorStr) in cu:
            depId = -depId

            # remember the first version for each troveName/flavorStr pair
            depSolutions[depId].setdefault((troveName, flavorStr),
                                           (versionStr, timeStamps))

        result = {}
        for depId, troveSet in enumerate(depSolutions):
            if not troveSet:
                continue

            troveSet = [ (x[0][0],
                          versions.strToFrozen(x[1][0], x[1][1].split(":")),
                          x[0][1]) for x in troveSet.items() ]
            self._addResult(depId, troveSet, depList, depSetList, result)
        self.db.rollback()
        return result

    def _resolveToIds(self, depSetList, restrictor=None, restrictBy=None):
        """ Resolve dependencies, leaving the results as instanceIds
        """
        selectTemplate = """SELECT depNum, provInstanceId FROM (%s)"""
        depList, cu = self._resolve(depSetList, selectTemplate)

        result = {}
        depSolutions = {}
        for depId, troveId in cu:
            depId = -depId
            depSolutions.setdefault(depId, []).append(troveId)

        for depId, sols in depSolutions.iteritems():
            if not sols:
                continue
            self._addResult(depId, sols, depList, depSetList, result)

        self.db.rollback()
        return result

    def resolveToIds(self, depSetList):
        return self._resolveToIds(depSetList)


    def getLocalProvides(self, depSetList):
        cu = self.db.cursor()

        workTables = DependencyWorkTables(cu)

	cu.execute("BEGIN")

        depList = [ None ]
        for i, depSet in enumerate(depSetList):
            workTables._populateTmpTable(depList, -i - 1,
                                         depSet, None, multiplier = -1)

        workTables.merge(skipProvides = True)

        full = """SELECT depNum, troveName, Versions.version,
                         timeStamps, Flavors.flavor FROM
                        (%s) as Resolved
                      INNER JOIN Instances ON
                        provInstanceId = Instances.instanceId
                      INNER JOIN Versions USING(versionId)
                      INNER JOIN Flavors
                            ON (Instances.flavorId = Flavors.flavorId)
                    """ % DependencyChecker._resolveStmt( "TmpRequires",
                                ("Provides",), ("Dependencies",))

        cu.execute(full,start_transaction = False)

        depSolutions = [ [] for x in xrange(len(depList)) ]

        for (depId, troveName, versionStr, timeStamps, flavorStr) in cu:
            depId = -depId
            # remember the first version for each troveName/flavorStr pair
            ts = [ float(x) for x in timeStamps.split(":") ]
            v = versions.VersionFromString(versionStr, timeStamps=ts)
            f = deps.ThawDependencySet(flavorStr)
            depSolutions[depId].append((troveName, v, f))

        result = {}

        for depId, troveSet in enumerate(depSolutions):
            if not troveSet: continue
            depNum = depList[-depId][0]
            depSet = depSetList[depNum]
            result[depSet] = troveSet
        self.db.rollback()
        return result

    def __init__(self, db):
        self.db = db

class DependencyDatabase(DependencyTables):
    """ Creates a thin database (either on disk or in memory)
        for managing dependencies
    """
    def __init__(self, path=":memory:", driver="sqlite"):
	db = dbstore.connect(path, driver=driver, timeout=30000)
        db.loadSchema()
        schema.setupTempDepTables(db)
        schema.createDependencies(db)
        DependencyTables.__init__(self, db)

    def add(self, troveId, provides, requires):
        cu = self.db.cursor()
        self._add(cu, troveId, provides, requires)

    def delete(self):
        cu = self.db.cursor()
        DependencyDatabase.delete(self, cu, troveId)

    def commit(self):
        self.db.commit()

    def resolve(self, label, depSetList):
        return self.resolveToIds(list(depSetList))<|MERGE_RESOLUTION|>--- conflicted
+++ resolved
@@ -99,7 +99,6 @@
                             %(tmpName)s.isProvides = 1""" % substDict
         self.cu.execute(repQuery, start_transaction = False)
 
-<<<<<<< HEAD
     def _populateTmpTable(self, depList, troveNum, requires,
                           provides, multiplier = 1):
         # FIXME: switch back to preparsed statments when dbstore supports it
@@ -110,35 +109,6 @@
         if provides:
             allDeps += [ (1,  x) for x in
                             provides.getDepClasses().iteritems() ]
-=======
-    def _add(self, cu, troveId, provides, requires):
-        schema.resetTable(cu, "DepCheck")
-
-	stmt = "INSERT INTO DepCheck VALUES(?, ?, ?, ?, ?, ?, ?)"
-        self._populateTmpTable(cu, stmt, [], troveId, requires, provides)
-        self._mergeTmpTable(cu, "DepCheck", "Dependencies", "Requires",
-                            "Provides", ("Dependencies",))
-
-    def delete(self, cu, troveId):
-        schema.resetTable(cu, "suspectDepsOrig")
-        schema.resetTable(cu, "suspectDeps")
-
-        for tbl in ('Requires', 'Provides'):
-            cu.execute("INSERT INTO suspectDepsOrig SELECT depId "
-                       "FROM %s WHERE instanceId=%d" % (tbl, troveId))
-            cu.execute("DELETE FROM %s WHERE instanceId=%d" % (tbl, troveId))
-
-        cu.execute("INSERT INTO suspectDeps SELECT DISTINCT depId "
-                   "FROM suspectDepsOrig")
-
-        cu.execute("""
-                DELETE FROM Dependencies WHERE depId IN
-                (SELECT suspectDeps.depId FROM suspectDeps WHERE depId NOT IN
-                    (SELECT distinct depId AS depId1 FROM Requires UNION
-                     SELECT distinct depId AS depId1 FROM Provides))
-                 """)
-
->>>>>>> 817004f8
 
         for (isProvides, (classId, depClass)) in allDeps:
             for dep in depClass.getDeps():
@@ -238,11 +208,6 @@
 
     def __init__(self, cu, removeTables = False):
         self.cu = cu
-	self.populateStmt = self.cu.compile("""
-            INSERT INTO DepCheck
-            (troveId, depNum, flagCount, isProvides, class, name, flag)
-            VALUES(?, ?, ?, ?, ?, ?, ?)
-            """)
 
         schema.resetTable(self.cu, "DepCheck")
         schema.resetTable(self.cu, "RemovedTroveIds")
@@ -252,6 +217,12 @@
 
         if removeTables:
             schema.resetTable(self.cu, "RemovedTroveIds")
+
+        self.populateStmt = self.cu.compile("""
+            INSERT INTO DepCheck
+            (troveId, depNum, flagCount, isProvides, class, name, flag)
+            VALUES(?, ?, ?, ?, ?, ?, ?)
+            """)
 
 class DependencyChecker:
 
@@ -297,7 +268,6 @@
         for job in self.jobSet:
             if job[2][0] is None: continue
             if not trove.troveIsCollection(job[0]): continue
-
             trv = self.troveSource.getTrove(job[0], job[2][0], job[2][1],
                                             withFiles = False)
 
@@ -918,15 +888,12 @@
         cu.execute("INSERT INTO suspectDeps SELECT DISTINCT depId "
                    "FROM suspectDepsOrig")
 
-        cu.execute("""DELETE FROM Dependencies WHERE depId IN
-                (SELECT DISTINCT suspectDeps.depId FROM suspectDeps
-                 LEFT OUTER JOIN
-                    (SELECT depId AS depId1,
-                            instanceId AS instanceId1 FROM Requires UNION
-                     SELECT depId AS depId1,
-                            instanceId AS instanceId1 FROM Provides)
-                    ON suspectDeps.depId = depId1
-                 WHERE instanceId1 IS NULL)""")
+        cu.execute("""
+                DELETE FROM Dependencies WHERE depId IN
+                (SELECT suspectDeps.depId FROM suspectDeps WHERE depId NOT IN
+                    (SELECT distinct depId AS depId1 FROM Requires UNION
+                     SELECT distinct depId AS depId1 FROM Provides))
+                 """)
 
     def _restrictResolveByLabel(self, label):
         """ Restrict resolution by label
