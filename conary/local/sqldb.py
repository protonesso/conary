--- conflicted
+++ resolved
@@ -227,13 +227,8 @@
 
     def setPresent(self, theId, val, pinned):
         cu = self.db.cursor()
-<<<<<<< HEAD
-	cu.execute("UPDATE Instances SET isPresent=? WHERE instanceId=%d"
-			% theId, val)
-=======
 	cu.execute("UPDATE Instances SET isPresent=?, pinned=? WHERE instanceId=%d" 
 			% theId, val, pinned)
->>>>>>> b7378d64
 
     def has_key(self, item):
         cu = self.db.cursor()
