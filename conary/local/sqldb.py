--- conflicted
+++ resolved
@@ -625,15 +625,9 @@
                 flags |= schema.TROVE_TROVES_BYDEFAULT;
 
             cu.execute("INSERT INTO IncludedTroves VALUES(?, ?, ?, ?, ?)",
-<<<<<<< HEAD
                        name, versionId, flavorId, 
                         ":".join([ "%.3f" % x for x in version.timeStamps()]), 
                        flags)
-=======
-                       name, versionId, flavorId,
-                        ":".join([ "%.3f" % x for x in version.timeStamps()]),
-                       trove.includeTroveByDefault(name, version, flavor))
->>>>>>> cccccc3e
 
         # make sure every trove we include has an instanceid
         cu.execute("""
@@ -957,15 +951,9 @@
             pristineClause = "Instances.isPresent = 1"
 
 	cu.execute("""
-<<<<<<< HEAD
 	    SELECT troveName, versionId, flags, timeStamps, 
                    Flavors.flavorId, flavor FROM 
 		TroveTroves INNER JOIN Instances INNER JOIN Flavors ON 
-=======
-	    SELECT troveName, versionId, byDefault, timeStamps,
-                   Flavors.flavorId, flavor FROM
-		TroveTroves INNER JOIN Instances INNER JOIN Flavors ON
->>>>>>> cccccc3e
 		    TroveTroves.includedId = Instances.instanceId AND
 		    Flavors.flavorId = Instances.flavorId
 		WHERE TroveTroves.instanceId = ? AND
@@ -1446,14 +1434,9 @@
 
         cu.execute("""
                 SELECT Instances.troveName, version, flavor, isPresent,
-<<<<<<< HEAD
                        timeStamps, TroveTroves.flags, TroveTroves.inPristine 
                     FROM
                     gcts LEFT OUTER JOIN Instances 
-=======
-                       timeStamps, TroveTroves.inPristine FROM
-                    gcts LEFT OUTER JOIN Instances
->>>>>>> cccccc3e
                         USING (troveName)
                     JOIN Versions
                         USING(versionId)
@@ -1494,7 +1477,6 @@
 
         cu.execute("DROP TABLE gcts", start_transaction = False)
 
-<<<<<<< HEAD
         referencedStrong = set(referencedStrong)
         installedAndReferenced = set(installedAndReferenced)
 
@@ -1502,10 +1484,6 @@
                 installedAndReferenced, 
                 referencedStrong, 
                 set(referencedWeak) - referencedStrong)
-=======
-        return (set(installedNotReferenced), set(installedAndReferenced),
-                set(referencedNotInstalled))
->>>>>>> cccccc3e
 
     def close(self):
 	self.db.close()
