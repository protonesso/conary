--- conflicted
+++ resolved
@@ -119,12 +119,8 @@
     CREATE TABLE TroveInfo(
         instanceId      INTEGER NOT NULL,
         infoType        INTEGER NOT NULL,
-<<<<<<< HEAD
         data            %(MEDIUMBLOB)s,
-=======
-        data            MEDIUMBLOB,
         changed         NUMERIC(14,0) NOT NULL DEFAULT 0,
->>>>>>> ebd24dc4
         CONSTRAINT TroveInfo_instanceId_fk
             FOREIGN KEY (instanceId) REFERENCES Instances(instanceId)
             ON DELETE CASCADE ON UPDATE CASCADE
