--- conflicted
+++ resolved
@@ -19,14 +19,10 @@
 
 # Stuff related to SQL schema maintenance and migration
 
-<<<<<<< HEAD
 TROVE_TROVES_BYDEFAULT = 1 << 0
 TROVE_TROVES_WEAKREF   = 1 << 1
 
-VERSION = 14
-=======
 VERSION = 15
->>>>>>> 26b1e349
 
 def resetTable(cu, name):
     try:
