#
# Copyright (c) 2005 rPath, Inc.
#
# This program is distributed under the terms of the Common Public License,
# version 1.0. A copy of this license should have been distributed with this
# source file in a file called LICENSE. If it is not present, the license
# is always available at http://www.opensource.org/licenses/cpl.php.
#
# This program is distributed in the hope that it will be useful, but
# without any waranty; without even the implied warranty of merchantability
# or fitness for a particular purpose. See the Common Public License for
# full details.
#

import sys
import itertools
from conary import trove, deps, files
from conary.dbstore import idtable, migration

# Stuff related to SQL schema maintenance and migration

TROVE_TROVES_BYDEFAULT = 1 << 0
TROVE_TROVES_WEAKREF   = 1 << 1

VERSION = 14

def resetTable(cu, name):
    try:
        cu.execute("DELETE FROM %s" % name, start_transaction = False)
        return True
    except Exception, e:
        return False

# Schema creation functions
def createFlavors(db):
    if "Flavors" in db.tables:
        return
    cu = db.cursor()
    f = idtable.IdTable(db, "Flavors", "flavorId", "flavor")
    cu.execute("SELECT FlavorID from Flavors")
    if cu.fetchone() == None:
        # reserve flavor 0 for "no flavor information"
        cu.execute("INSERT INTO Flavors VALUES (0, NULL)")
    db.commit()
    db.loadSchema()

def createDBTroveFiles(db):
    if "DBTroveFiles" in db.tables:
        return
    cu = db.cursor()
    cu.execute("""
    CREATE TABLE DBTroveFiles(
        streamId            INTEGER PRIMARY KEY AUTO_INCREMENT,
        pathId              BINARY(16),
        versionId           INTEGER,
        path                STRING,
        fileId              BINARY(20),
        instanceId          INTEGER,
        isPresent           INTEGER,
        stream              BLOB
    )""")
    cu.execute("CREATE INDEX DBTroveFilesIdx ON DBTroveFiles(fileId)")
    cu.execute("CREATE INDEX DBTroveFilesInstanceIdx ON DBTroveFiles(instanceId)")
    cu.execute("CREATE INDEX DBTroveFilesPathIdx ON DBTroveFiles(path)")

    cu.execute("""
    CREATE TABLE DBFileTags(
        streamId            INTEGER,
        tagId               INTEGER
    )""")
    db.commit()
    db.loadSchema()

def createInstances(db):
    if "Instances" in db.tables:
        return
    cu = db.cursor()
    cu.execute("""
    CREATE TABLE Instances(
        instanceId      INTEGER PRIMARY KEY AUTO_INCREMENT,
        troveName       STRING,
        versionId       INTEGER,
        flavorId        INTEGER,
        timeStamps      STRING,
        isPresent       INTEGER,
        pinned          BOOLEAN
    )""")
    cu.execute("CREATE INDEX InstancesNameIdx ON Instances(troveName)")
    cu.execute("CREATE UNIQUE INDEX InstancesIdx ON "
               "Instances(troveName, versionId, flavorId)")
    db.commit()
    db.loadSchema()

def createTroveTroves(db):
    if "TroveTroves" in db.tables:
        return
    cu = db.cursor()
<<<<<<< HEAD
    cu.execute("SELECT tbl_name FROM sqlite_master WHERE type='table'")
    tables = [ x[0] for x in cu ]
    if "TroveTroves" not in tables:
        cu.execute("""CREATE TABLE TroveTroves(
                        instanceId INTEGER, 
                        includedId INTEGER,
                        flags INTEGER,
                        inPristine BOOLEAN)""")
        cu.execute("CREATE INDEX TroveTrovesInstanceIdx ON "
                        "TroveTroves(instanceId)")
        # this index is so we can quickly tell what troves are needed
        # by another trove
        cu.execute("CREATE INDEX TroveTrovesIncludedIdx ON "
                        "TroveTroves(includedId)")
        # XXX this index is used to enforce that TroveTroves only
        # contains unique TroveTrove (instanceId, includedId) pairs.
        cu.execute("CREATE UNIQUE INDEX TroveTrovesInstIncIdx ON "
                        "TroveTroves(instanceId,includedId)")
=======
    # FIXME: add foreign keys
    cu.execute("""
    CREATE TABLE TroveTroves(
        instanceId      INTEGER,
        includedId      INTEGER,
        byDefault       BOOLEAN,
        inPristine      BOOLEAN
    )""")
    # FIXME: this index is redundant. The UNIQUE below index should suffice
    cu.execute("CREATE INDEX TroveTrovesInstanceIdx ON TroveTroves(instanceId)")
    # this index is so we can quickly tell what troves are needed by another trove
    cu.execute("CREATE INDEX TroveTrovesIncludedIdx ON TroveTroves(includedId)")
    # XXX this index is used to enforce that TroveTroves only
    # contains unique TroveTrove (instanceId, includedId) pairs.
    cu.execute("CREATE UNIQUE INDEX TroveTrovesInstIncIdx ON "
               "TroveTroves(instanceId,includedId)")
    db.commit()
    db.loadSchema()

def createTroveInfo(db):
    if "TroveInfo" in db.tables:
        return
    cu = db.cursor()
    cu.execute("""
    CREATE TABLE TroveInfo(
        instanceId      INTEGER NOT NULL,
        infoType        INTEGER NOT NULL,
        data            %(MEDIUMBLOB)s,
        changed         NUMERIC(14,0) NOT NULL DEFAULT 0,
        CONSTRAINT TroveInfo_instanceId_fk
            FOREIGN KEY (instanceId) REFERENCES Instances(instanceId)
            ON DELETE CASCADE ON UPDATE CASCADE
    )""" % db.keywords)
    cu.execute("CREATE INDEX TroveInfoIdx ON TroveInfo(instanceId)")
    # FIXME: kill it in the schema migration as well
    #cu.execute("CREATE INDEX TroveInfoIdx2 ON TroveInfo(infoType, data)")
    db.commit()
    db.loadSchema()

def createMetadata(db):
    commit = False
    cu = db.cursor()
    if 'Metadata' not in db.tables:
        cu.execute("""
        CREATE TABLE Metadata(
            metadataId          %(PRIMARYKEY)s,
            itemId              INTEGER NOT NULL,
            versionId           INTEGER NOT NULL,
            branchId            INTEGER NOT NULL,
            timeStamp           NUMERIC(13,3) NOT NULL,
            changed             NUMERIC(14,0) NOT NULL DEFAULT 0,
            CONSTRAINT Metadata_itemId_fk
                FOREIGN KEY (itemId) REFERENCES Items(itemId)
                ON DELETE RESTRICT ON UPDATE CASCADE,
            CONSTRAINT Metadata_versionId_fk
                FOREIGN KEY (versionId) REFERENCES Versions(versionId)
                ON DELETE RESTRICT ON UPDATE CASCADE,
            CONSTRAINT Metadata_branchId_fk
                FOREIGN KEY (branchId) REFERENCES Branches(branchId)
                ON DELETE RESTRICT ON UPDATE CASCADE
        )""" % db.keywords)
        commit = True
    # FIXME: create an index here too
    if 'MetadataItems' not in db.tables:
        cu.execute("""
        CREATE TABLE MetadataItems(
            metadataId      INTEGER NOT NULL,
            class           INTEGER NOT NULL,
            data            TEXT NOT NULL,
            language        VARCHAR(254) NOT NULL DEFAULT 'C',
            changed         NUMERIC(14,0) NOT NULL DEFAULT 0,
            CONSTRAINT MetadataItems_metadataId_fk
                FOREIGN KEY (metadataId) REFERENCES Metadata(metadataId)
                ON DELETE CASCADE ON UPDATE CASCADE
        )""")
        commit = True
    if commit:
        db.commit()
        db.loadSchema()

def createDataStore(db):
    if "DataStore" in db.tables:
        return
    cu = db.cursor()
    cu.execute("""
    CREATE TABLE DataStore(
        hash    BINARY(20) NOT NULL,
        count   INTEGER,
        data    BLOB
    )""")
    cu.execute("CREATE INDEX DataStoreIdx ON DataStore(hash)")
    db.commit()
    db.loadSchema()

def createDepTable(db, cu, name, isTemp):
    d =  {"tmp" : "", "name" : name}
    startTrans = not isTemp
    if isTemp:
        if resetTable(cu, name):
            return False
        db.rollback()

        d['tmp'] = 'TEMPORARY'

    cu.execute("""
    CREATE %(tmp)s TABLE %(name)s(
        depId           %%(PRIMARYKEY)s,
        class           INTEGER NOT NULL,
        name            VARCHAR(254) NOT NULL,
        flag            VARCHAR(254) NOT NULL
    )""" % d % db.keywords, start_transaction = (not isTemp))
    cu.execute("CREATE UNIQUE INDEX %sIdx ON %s(class, name, flag)" %
               (name, name), start_transaction = startTrans)

    db.commit()
    return True

def createRequiresTable(db, cu, name, isTemp):
    d = { "tmp" : "",
          "name" : name,
          "constraint" : "" }
    startTrans = not isTemp

    if isTemp:
        if resetTable(cu, name):
            return False
        db.rollback()

        d['tmp'] = 'TEMPORARY'
    else:
        d['constraint'] = """,
        CONSTRAINT %(name)s_instanceId_fk
            FOREIGN KEY (instanceId) REFERENCES Instances(instanceId)
            ON DELETE RESTRICT ON UPDATE CASCADE,
        CONSTRAINT %(name)s_depId_fk
            FOREIGN KEY (depId) REFERENCES Dependencies(depId)
            ON DELETE RESTRICT ON UPDATE CASCADE
        """ %d

    cu.execute("""
    CREATE %(tmp)s TABLE %(name)s(
        instanceId      INTEGER NOT NULL,
        depId           INTEGER NOT NULL,
        depNum          INTEGER,
        depCount        INTEGER %(constraint)s
    )""" % d, start_transaction = startTrans)
    cu.execute("CREATE INDEX %(name)sIdx ON %(name)s(instanceId)" % d,
               start_transaction = startTrans)
    cu.execute("CREATE INDEX %(name)sIdx2 ON %(name)s(depId)" % d,
               start_transaction = startTrans)
    cu.execute("CREATE INDEX %(name)sIdx3 ON %(name)s(depNum)" % d,
               start_transaction = startTrans)

    db.commit()
    return True

def createProvidesTable(db, cu, name, isTemp):
    d = { "tmp" : "",
          "name" : name,
          "constraint" : "" }
    startTrans = not isTemp

    if isTemp:
        if resetTable(cu, name):
            return False
        db.rollback()
        d['tmp'] = 'TEMPORARY'
    else:
        d['constraint'] = """,
        CONSTRAINT %(name)s_instanceId_fk
            FOREIGN KEY (instanceId) REFERENCES Instances(instanceId)
            ON DELETE RESTRICT ON UPDATE CASCADE,
        CONSTRAINT %(name)s_depId_fk
            FOREIGN KEY (depId) REFERENCES Dependencies(depId)
            ON DELETE RESTRICT ON UPDATE CASCADE
        """ %d
    cu.execute("""
    CREATE %(tmp)s TABLE %(name)s(
        instanceId          INTEGER NOT NULL,
        depId               INTEGER NOT NULL %(constraint)s
    )""" % d, start_transaction = startTrans)
    cu.execute("CREATE INDEX %(name)sIdx ON %(name)s(instanceId)" % d,
               start_transaction = startTrans)
    cu.execute("CREATE INDEX %(name)sIdx2 ON %(name)s(depId)" % d,
               start_transaction = startTrans)

    db.commit()
    return True

def createDepWorkTable(db, cu, name):
    if resetTable(cu, name):
        return False
    db.rollback()

    cu.execute("""
    CREATE TEMPORARY TABLE %s(
        troveId         INTEGER,
        depNum          INTEGER,
        flagCount       INTEGER,
        isProvides      INTEGER,
        class           INTEGER,
        name            VARCHAR(254),
        flag            VARCHAR(254)
    )""" % name, start_transaction = False)

    cu.execute("""
    CREATE INDEX %sIdx ON %s(troveId, class, name, flag)
    """ % (name, name), start_transaction = False)

    db.commit()
    return True

def createDependencies(db):
    commit = False
    cu = db.cursor()
    if "Dependencies" not in db.tables:
        createDepTable(db, cu, "Dependencies", False)
        commit = True
    if "Requires" not in db.tables:
        createRequiresTable(db, cu, "Requires", False)
        commit = True
    if "Provides" not in db.tables:
        createProvidesTable(db, cu, "Provides", False)
        commit = True

    if commit:
        db.commit()

    createRequiresTable(db, cu, "TmpRequires", isTemp = True)
    createProvidesTable(db, cu, "TmpProvides", isTemp = True)
    createDepWorkTable(db, cu, "DepCheck")
    createDepTable(db, cu, 'TmpDependencies', isTemp = True)

    if not resetTable(cu, "SuspectDepsOrig"):
        db.rollback()
        cu.execute("CREATE TEMPORARY TABLE suspectDepsOrig(depId integer)")
>>>>>>> cccccc3e
        db.commit()

    if not resetTable(cu, "SuspectDeps"):
        db.rollback()
        cu.execute("CREATE TEMPORARY TABLE suspectDeps(depId integer)")
        db.commit()

    if not resetTable(cu, "BrokenDeps"):
        db.rollback()
        cu.execute("CREATE TEMPORARY TABLE BrokenDeps (depNum INTEGER)")
        db.commit()

    if not resetTable(cu, "RemovedTroveIds"):
        db.rollback()
        cu.execute("""
        CREATE TEMPORARY TABLE RemovedTroveIds(
            troveId INTEGER,
            nodeId INTEGER
        )""")
	cu.execute("CREATE INDEX RemovedTroveIdsIdx ON "
                   "RemovedTroveIds(troveId)")
        db.commit()

    db.loadSchema()

def createSchema(db):
    # XXX
    import versiontable
    import sqldb

    createInstances(db)
    createTroveTroves(db)
    createDBTroveFiles(db)
    createInstances(db)
    versiontable.VersionTable(db)
    sqldb.DBFlavorMap(db)
    createFlavors(db)
    createDependencies(db)
    createTroveInfo(db)

# SCHEMA Migration

# redefine to enable stdout messaging for the migration process
class SchemaMigration(migration.SchemaMigration):
    def message(self, msg = None):
        if msg is None:
            msg = self.msg
        print "\r%s\r" %(' '*len(self.msg)),
        self.msg = msg
        print msg,
        sys.stdout.flush()

class MigrateTo_5(SchemaMigration):
    Version = 5
    def check(self):
        return self.version in [2,3,4]

    def migrate(self):
        from conary.local import deptable
        class FakeTrove:
            def setRequires(self, req):
                self.r = req
            def setProvides(self, prov):
                self.p = prov
            def getRequires(self):
                return self.r
            def getProvides(self):
                return self.p
            def __init__(self):
                self.r = deps.deps.DependencySet()
                self.p = deps.deps.DependencySet()

        if self.version == 2:
            self.cu.execute(
                "ALTER TABLE DBInstances ADD COLUMN pinned BOOLEAN")

        instances = [ x[0] for x in
                      self.cu.execute("select instanceId from DBInstances") ]
        dtbl = deptable.DependencyTables(self.db)
        troves = []

        for instanceId in instances:
            trv = FakeTrove()
            dtbl.get(self.cu, trv, instanceId)
            troves.append(trv)

        self.cu.execute("delete from dependencies")
        self.cu.execute("delete from requires")
        self.cu.execute("delete from provides")
        for instanceId, trv in itertools.izip(instances, troves):
            dtbl.add(self.cu, trv, instanceId)
        return self.Version

class MigrateTo_6(SchemaMigration):
    Version = 6
    def migrate(self):
        self.cu.execute(
            "ALTER TABLE TroveTroves ADD COLUMN inPristine INTEGER")
        self.cu.execute("UPDATE TroveTroves SET inPristine=?", True)
        # erase unused versions
        self.message("Removing unused version strings...")
        self.cu.execute("""
        DELETE FROM Versions WHERE versionId IN
            ( SELECT versions.versionid
              FROM versions LEFT OUTER JOIN
              ( SELECT versionid AS usedversions FROM dbinstances
                UNION
                SELECT versionid AS usedversions FROM dbtrovefiles )
              ON usedversions = versions.versionid
              WHERE usedversions IS NULL )
         """)
        return self.Version

class MigrateTo_7(SchemaMigration):
    Version = 7
    def migrate(self):
        self.cu.execute("""
        DELETE FROM TroveTroves
        WHERE TroveTroves.ROWID in (
            SELECT Second.ROWID
            FROM TroveTroves AS First
            JOIN TroveTroves AS Second USING(instanceId, includedId)
            WHERE First.ROWID < Second.ROWID
            )""")
        self.cu.execute("CREATE UNIQUE INDEX TroveTrovesInstIncIdx ON "
                        "TroveTroves(instanceId,includedId)")
        return self.Version

class MigrateTo_8(SchemaMigration):
    Version = 8
    def migrate(self):
        # we don't alter here because lots of indices have changed
        # names; this is just easier
        self.cu.execute('DROP INDEX InstancesNameIdx')
        self.cu.execute('DROP INDEX InstancesIdx')
        createInstances(self.db)
        self.cu.execute("""INSERT INTO Instances 
                            (instanceId, troveName, versionId, flavorId,
                             timeStamps, isPresent, pinned)
                           SELECT instanceId, troveName, versionId, flavorId,
                                  timeStamps, isPresent, 0 FROM DBInstances
                        """)
        createFlavors(self.db)
        self.cu.execute('INSERT INTO Flavors SELECT * FROM DBFlavors '
                        'WHERE flavor IS NOT NULL')
        self.cu.execute('DROP TABLE DBFlavors')
        return self.Version

class MigrateTo_9(SchemaMigration):
    Version = 9
    def migrate(self):
        for klass, infoType in [
            (trove.BuildDependencies, trove._TROVEINFO_TAG_BUILDDEPS),
            (trove.LoadedTroves,      trove._TROVEINFO_TAG_LOADEDTROVES) ]:
            for instanceId, data in \
                    [ x for x in self.cu.execute(
                        "select instanceId, data from TroveInfo WHERE "
                        "infoType=?", infoType) ]:
                obj = klass(data)
                f = obj.freeze()
                if f != data:
                    count += 1
                    self.cu.execute("update troveinfo set data=? where "
                                    "instanceId=? and infoType=?", f,
                                    instanceId, infoType)
                    self.cu.execute("delete from troveinfo where "
                                    "instanceId=? and infoType=?",
                                    instanceId, trove._TROVEINFO_TAG_SIGS)
        return self.Version

class MigrateTo_10(SchemaMigration):
    Version = 10
    def migrate(self):
        self.cu.execute("SELECT COUNT(*) FROM DBTroveFiles")
        total = self.cu.fetchone()[0]

        self.cu.execute("SELECT instanceId, fileId, stream FROM DBTroveFiles")
        changes = []
        changedTroves = set()
        for i, (instanceId, fileId, stream) in enumerate(self.cu):
            i += 1
            if i % 1000 == 0 or (i == total):
                self.message("Reordering streams and recalculating "
                             "fileIds... %d/%d" %(i, total))
            f = files.ThawFile(stream, fileId)
            if not f.provides() and not f.requires():
                # if there are no deps, skip
                continue
            newStream = f.freeze()
            newFileId = f.fileId()
            if newStream == stream and newFileId == fileId:
                # if the stream didn't change, skip
                continue
            changes.append((newFileId, newStream, fileId))
            changedTroves.add(instanceId)

        # make the changes
        for newFileId, newStream, fileId in changes:
            self.cu.execute(
                "UPDATE DBTroveFiles SET fileId=?, stream=? WHERE fileId=?",
                (newFileId, newStream, fileId))

        # delete signatures for the instances we changed
        for instanceId in changedTroves:
            self.cu.execute(
                "DELETE FROM troveinfo WHERE instanceId=? AND infoType=?",
                (instanceId, trove._TROVEINFO_TAG_SIGS))

        return self.Version


# convert contrib.rpath.com -> contrib.rpath.org
class MigrateTo_11(SchemaMigration):
    Version = 11
    def migrate(self):
        self.cu.execute('select count(*) from versions')
        total = self.cu.fetchone()[0]

        updates = []
        self.cu.execute("select versionid, version from versions")
        for i, (versionId, version) in enumerate(self.cu):
            self.message("Renaming contrib.rpath.com to contrib.rpath.org... "
                         "%d/%d" %(i+1, total))
            if not versionId:
                continue
            new = version.replace('contrib.rpath.com', 'contrib.rpath.org')
            if version != new:
                updates.append((versionId, new))

        for versionId, version in updates:
            self.cu.execute("update versions set version=? where versionid=?",
                            (version, versionId))
            # erase signature troveinfo since the version changed
            self.cu.execute("""
            delete from TroveInfo
            where infotype = 9
            and instanceid in (
              select instanceid
              from instances
              where instances.versionid = ? )""",
                       (versionId,))
        return self.Version

# calculate path hashes for every trove
class MigrateTo_12(SchemaMigration):
    Version = 12
    def migrate(self):
        instanceIds = [ x[0] for x in self.cu.execute(
            "select instanceId from instances") ]
        for i, instanceId in enumerate(instanceIds):
            if i % 20 == 0:
                self.message("Updating trove %d of %d" %(
                    i, len(instanceIds)))
            ph = trove.PathHashes()
            for path, in self.cu.execute(
                "select path from dbtrovefiles where instanceid=?",
                instanceId):
                ph.addPath(path)

            self.cu.execute("""
                insert into troveinfo(instanceId, infoType, data)
                    values(?, ?, ?)""", instanceId,
                    trove._TROVEINFO_TAG_PATH_HASHES, ph.freeze())
        return self.Version

class MigrateTo_13(SchemaMigration):
    Version = 13
    def migrate(self):
        self.cu.execute("DELETE FROM TroveInfo WHERE infoType=?",
                        trove._TROVEINFO_TAG_SIGS)
        self.cu.execute("DELETE FROM TroveInfo WHERE infoType=?",
                        trove._TROVEINFO_TAG_FLAGS)
        self.cu.execute("DELETE FROM TroveInfo WHERE infoType=?",
                        trove._TROVEINFO_TAG_INSTALLBUCKET)

        flags = trove.TroveFlagsStream()
        flags.isCollection(set = True)
        collectionStream = flags.freeze()
        flags.isCollection(set = False)
        notCollectionStream = flags.freeze()

        self.cu.execute("""
        INSERT INTO TroveInfo
            SELECT instanceId, ?, ? FROM Instances
            WHERE NOT (trovename LIKE '%:%' OR trovename LIKE 'fileset-%')
        """, trove._TROVEINFO_TAG_FLAGS, collectionStream)

        self.cu.execute("""
        INSERT INTO TroveInfo
            SELECT instanceId, ?, ? FROM Instances
            WHERE     (trovename LIKE '%:%' OR trovename LIKE 'fileset-%')
            """, trove._TROVEINFO_TAG_FLAGS, notCollectionStream)
        return self.Version

class MigrateTo_14(SchemaMigration):
    Version = 14
    def migrate(self):
        # we need to rerun the MigrateTo_10 migration since we missed
        # some trovefiles the first time around
        m10 = MigrateTo_10(self.db)
        m10.migrate()

        # We need to make sure that loadedTroves and buildDeps troveinfo
        # isn't included in any commponent's trove.
        self.cu.execute("""
        DELETE FROM TroveInfo
        WHERE
           infotype IN (4, 5)
        AND instanceid IN (SELECT instanceid
                           FROM Instances
                           WHERE trovename LIKE '%:%')""")
        return self.Version


def checkVersion(db):
    global VERSION
    version = db.getVersion()
    if version == VERSION:
        return version

    if version == 0:
        # assume we're setting up a new environment
        if "DatabaseVersion" not in db.tables:
            # if DatabaseVersion does not exist, but any other tables do exist,
            # then the database version is too old to deal with it
            if len(db.tables) > 0:
                raise OldDatabaseSchema
        version = db.setVersion(VERSION)

    # great candidate for some "smart" python foo...
    if version in [2,3,4]:
        version = MigrateTo_5(db)()
    if version == 5: version = MigrateTo_6(db)()
    if version == 6: version = MigrateTo_7(db)()
    if version == 7: version = MigrateTo_8(db)()
    if version == 8: version = MigrateTo_9(db)()
    if version == 9: version = MigrateTo_10(db)()
    if version == 10: version = MigrateTo_11(db)()
    if version == 11: version = MigrateTo_12(db)()
    if version == 12: version = MigrateTo_13(db)()
    if version == 13: version = MigrateTo_14(db)()

    return version

class OldDatabaseSchema(Exception):
    def __str__(self):
        return self.msg

    def __init__(self, msg = None):
        if msg:
            self.msg = msg
        else:
            self.msg = "The Conary database on this system is too old. "    \
                       "For information on how to\nconvert this database, " \
                       "please visit http://wiki.rpath.com/ConaryConversion."<|MERGE_RESOLUTION|>--- conflicted
+++ resolved
@@ -95,32 +95,12 @@
     if "TroveTroves" in db.tables:
         return
     cu = db.cursor()
-<<<<<<< HEAD
-    cu.execute("SELECT tbl_name FROM sqlite_master WHERE type='table'")
-    tables = [ x[0] for x in cu ]
-    if "TroveTroves" not in tables:
-        cu.execute("""CREATE TABLE TroveTroves(
-                        instanceId INTEGER, 
-                        includedId INTEGER,
-                        flags INTEGER,
-                        inPristine BOOLEAN)""")
-        cu.execute("CREATE INDEX TroveTrovesInstanceIdx ON "
-                        "TroveTroves(instanceId)")
-        # this index is so we can quickly tell what troves are needed
-        # by another trove
-        cu.execute("CREATE INDEX TroveTrovesIncludedIdx ON "
-                        "TroveTroves(includedId)")
-        # XXX this index is used to enforce that TroveTroves only
-        # contains unique TroveTrove (instanceId, includedId) pairs.
-        cu.execute("CREATE UNIQUE INDEX TroveTrovesInstIncIdx ON "
-                        "TroveTroves(instanceId,includedId)")
-=======
     # FIXME: add foreign keys
     cu.execute("""
     CREATE TABLE TroveTroves(
         instanceId      INTEGER,
         includedId      INTEGER,
-        byDefault       BOOLEAN,
+        flags           INTEGER,
         inPristine      BOOLEAN
     )""")
     # FIXME: this index is redundant. The UNIQUE below index should suffice
@@ -330,6 +310,7 @@
 def createDependencies(db):
     commit = False
     cu = db.cursor()
+
     if "Dependencies" not in db.tables:
         createDepTable(db, cu, "Dependencies", False)
         commit = True
@@ -351,7 +332,6 @@
     if not resetTable(cu, "SuspectDepsOrig"):
         db.rollback()
         cu.execute("CREATE TEMPORARY TABLE suspectDepsOrig(depId integer)")
->>>>>>> cccccc3e
         db.commit()
 
     if not resetTable(cu, "SuspectDeps"):
