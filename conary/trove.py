--- conflicted
+++ resolved
@@ -650,14 +650,9 @@
 class TroveScripts(streams.StreamSet):
     ignoreUnknown = streams.PRESERVE_UNKNOWN
     streamDict = {
-<<<<<<< HEAD
-        _TROVESCRIPTS_PREUPDATE     : (LARGE, TroveScript, 'preUpdate'  ),
-        _TROVESCRIPTS_POSTINSTALL   : (LARGE, TroveScript, 'postInstall' ),
-        _TROVESCRIPTS_POSTUPDATE    : (LARGE, TroveScript, 'postUpdate' ),
-=======
-        _TROVESCRIPTS_PREINSTALL    : (DYNAMIC, TroveScript, 'preInstall'  ),
+        _TROVESCRIPTS_PREUPDATE     : (DYNAMIC, TroveScript, 'preUpdate'  ),
         _TROVESCRIPTS_POSTINSTALL   : (DYNAMIC, TroveScript, 'postInstall' ),
->>>>>>> 8037b4fd
+        _TROVESCRIPTS_POSTUPDATE    : (DYNAMIC, TroveScript, 'postUpdate' ),
     }
 
 class TroveInfo(streams.StreamSet):
