#
# Copyright (c) 2004-2009 rPath, Inc.
#
# This program is distributed under the terms of the Common Public License,
# version 1.0. A copy of this license should have been distributed with this
# source file in a file called LICENSE. If it is not present, the license
# is always available at http://www.rpath.com/permanent/licenses/CPL-1.0.
#
# This program is distributed in the hope that it will be useful, but
# without any warranty; without even the implied warranty of merchantability
# or fitness for a particular purpose. See the Common Public License for
# full details.
#
"""
Implements troves (packages, components, etc.) for the repository
"""

import itertools, os
import re
import struct

from conary import changelog
from conary import errors
from conary import files
from conary import rpmhelper
from conary import streams
from conary import versions
from conary.deps import deps
from conary.lib import misc, sha1helper, api
from conary.lib.openpgpfile import KeyNotFound, TRUST_UNTRUSTED, TRUST_TRUSTED
from conary.lib import openpgpkey
from conary.streams import ByteStream
from conary.streams import DependenciesStream, FlavorsStream
from conary.streams import FrozenVersionStream
from conary.streams import SMALL, LARGE, DYNAMIC
from conary.streams import OptionalFlavorStream
from conary.streams import StringVersionStream

TROVE_VERSION=10
# the difference between 10 and 11 is that the REMOVED type appeared,
# and we allow group redirects; 11 is used *only* for those situations
TROVE_VERSION_1_1=11

# files with this magic pathId are capsules
CAPSULE_PATHID = '\0' * 16

@api.developerApi
def troveIsCollection(troveName):
    return not(":" in troveName or troveName.startswith("fileset-"))

@api.developerApi
def troveIsPackage(troveName):
    return troveIsCollection(troveName) and not troveName.startswith('group-')

@api.developerApi
def troveIsGroup(troveName):
    return troveIsCollection(troveName) and troveName.startswith('group-')

@api.developerApi
def troveIsComponent(troveName):
    return ":" in troveName

@api.developerApi
def troveIsSourceComponent(troveName):
    return troveName.endswith(':source')

@api.developerApi
def troveIsFileSet(troveName):
    return (troveName.startswith('fileset-')
            and not troveName.endswith(':source'))

@api.developerApi
def troveNameIsValid(troveName):
    return not True in (x in troveName for x in '/[]!~,:=()')

def conaryContents(hasCapsule, pathId, fileObj):
    if pathId == CAPSULE_PATHID:
        return False

    return (fileObj.flags.isCapsuleOverride() or
            #fileObj.flags.isConfig() or
            not hasCapsule)

class TroveTuple(streams.StreamSet):
    _SINGLE_TROVE_TUP_NAME    = 0
    _SINGLE_TROVE_TUP_VERSION = 1
    _SINGLE_TROVE_TUP_FLAVOR  = 2

    ignoreUnknown = True
    streamDict = {
        _SINGLE_TROVE_TUP_NAME    : (SMALL, streams.StringStream,        'name'    ),
        _SINGLE_TROVE_TUP_VERSION : (SMALL, streams.StringVersionStream, 'version' ),
        _SINGLE_TROVE_TUP_FLAVOR  : (SMALL, streams.FlavorsStream,       'flavor'  )
    }

    def __cmp__(self, other):
        return cmp(self.name(), other.name()) or \
            cmp(self.freeze(), other.freeze())

    def asTuple(self):
        return self.name(), self.version(), self.flavor()

    def __hash__(self):
        return hash(self.asTuple())

class TroveMtimes(list, streams.InfoStream):

    def thaw(self, frz):
        del self[:]
        count = len(frz) / 4
        self.extend(struct.unpack("!" + ("I" * count), frz))

    def freeze(self, skipSet = None):
        count = len(self)
        return struct.pack("!" + ("I" * count), *self)

    def diff(self, other):
        # absolute diff. gross but easy
        return self.freeze()

    def twm(self, diff, base):
        assert(self == base)
        self.thaw(diff)

    def __eq__(self, other, skipSet = None):
        return list.__eq__(self, other)

    def __init__(self, frz = None):
        if frz:
            self.thaw(frz)

class TroveTupleList(streams.StreamCollection):
    streamDict = { 1 : TroveTuple }
    ignoreSkipSet = True

    def add(self, name, version, flavor):
        dep = TroveTuple()
        dep.name.set(name)
        dep.version.set(version)
        dep.flavor.set(flavor)
        self.addStream(1, dep)

    def remove(self, tup):
        self.delStream(1, tup)

    def iter(self):
        return ( x[1] for x in self.iterAll() )

class VersionListStream(streams.OrderedStreamCollection):
    streamDict = { 1 : StringVersionStream }
    ignoreSkipSet = True

    def append(self, ver):
        v = streams.StringVersionStream()
        v.set(ver)
        self.addStream(1, v)

    def __iter__(self):
        return ( x[1]() for x in self.iterAll() )

class SearchPathItem(TroveTuple):
    _SEARCH_PATH_LABEL  = 10
    streamDict = TroveTuple.streamDict.copy()
    streamDict[_SEARCH_PATH_LABEL] =  (SMALL, streams.StringStream, 'label'  )

    def __cmp__(self, other):
        return cmp(self.name(), other.name()) or \
            cmp(self.freeze(), other.freeze())

    def get(self):
        if self.label():
            return versions.Label(self.label())
        else:
            return (self.name(),
                    self.version(),
                    self.flavor())

    def __hash__(self):
        return hash((self.name(), self.version(), self.flavor(), self.label()))

class SearchPath(TroveTupleList):
    streamDict = { 1 : SearchPathItem }

    def add(self, item):
        dep = SearchPathItem()
        if isinstance(item, versions.Label):
            dep.label.set(str(item))
        else:
            name, version, flavor = item
            dep.name.set(name)
            dep.version.set(version)
            dep.flavor.set(flavor)
        self.addStream(1, dep)

    def iter(self):
        return ( x[1].get() for x in self.iterAll() )

class SingleTroveRedirect(streams.StreamSet):
    _SINGLE_REDIRECT_NAME   = 1
    _SINGLE_REDIRECT_BRANCH = 2
    _SINGLE_REDIRECT_FLAVOR = 3

    ignoreUnknown = True
    streamDict = {
        _SINGLE_REDIRECT_NAME   :
                (SMALL, streams.StringStream,        'name'    ),
        _SINGLE_REDIRECT_BRANCH :
                (SMALL, streams.StringVersionStream, 'branch' ),
        _SINGLE_REDIRECT_FLAVOR :
                (SMALL, OptionalFlavorStream,        'flavor'  )
    }

    def __cmp__(self, other):
        return cmp(self.name(), other.name()) or \
            cmp(self.freeze(), other.freeze())

    def __hash__(self):
        return hash((self.name(), self.branch(), self.flavor()))

class TroveRedirectList(streams.StreamCollection):
    streamDict = { 1 : SingleTroveRedirect }
    ignoreSkipSet = True

    def add(self, name, branch, flavor):
        dep = SingleTroveRedirect()
        dep.name.set(name)
        dep.branch.set(branch)
        dep.flavor.set(flavor)
        self.addStream(1, dep)

    def addRedirectObject(self, o):
        self.addStream(1, o)

    def remove(self, tup):
        self.delStream(1, tup)

    def reset(self):
        self.thaw("")

    def iter(self):
        return ( x[1] for x in self.iterAll() )

class LabelPath(streams.OrderedStringsStream):
    pass

class BuildDependencies(TroveTupleList):
    pass

class PolicyProviders(TroveTupleList):
    pass

class LoadedTroves(TroveTupleList):
    pass

class TroveCopiedFrom(TroveTupleList):
    pass

class PathHashes(set, streams.InfoStream):

    """
    A set of 8 bytes hashes from the first 8 bytes of the md5 of each path.
    """

    def __eq__(self, other, skipSet = None):
        return set.__eq__(self, other)

    def __ne__(self, other, skipSet = None):
        return set.__ne__(self, other)

    def freeze(self, skipSet = None):
        return struct.pack("8s" * len(self), *sorted(self))

    def thaw(self, s):
        self.clear()
        items = struct.unpack("8s" * (len(s) / 8), s)
        for item in items:
            self.add(item)

    def diff(self, them):
        additions = self - them
        removals = them - self
        s = struct.pack("!I" + "8s" * (len(additions) + len(removals)),
                        *itertools.chain((len(additions),), additions,
                                         removals))
        return s

    def twm(self, diff, base):
        assert(self == base)
        items = struct.unpack("!I" + "8s" * ((len(diff) - 4) / 8), diff)
        additions = items[1:items[0] + 1]
        removals = items[items[0] + 1:]

        self.difference_update(removals)
        self.update(additions)

    def add(self, item):
        assert(len(item) == 8)
        set.add(self, item)

    def addPath(self, path):
        self.add(sha1helper.md5String(path)[0:8])

    def compatibleWith(self, other):
        return not(self & other)

    def __init__(self, val = None):
        set.__init__(self)
        if val is not None:
            self.thaw(val)

_DIGSIG_FINGERPRINT   = 0
_DIGSIG_SIGNATURE     = 1
_DIGSIG_TIMESTAMP     = 2

class DigitalSignature(streams.StreamSet):
    __slots__ = ('fingerprint', 'signature', 'timestamp')
    streamDict = {
        _DIGSIG_FINGERPRINT  : (SMALL, streams.StringStream,   'fingerprint' ),
        _DIGSIG_SIGNATURE    : (SMALL, streams.StringStream,   'signature'   ),
        _DIGSIG_TIMESTAMP    : (SMALL, streams.IntStream,      'timestamp'   ),
    }

    def __cmp__(self, other):
        return cmp((self.fingerprint, self.signature, self.timestamp),
                   (other.fingerprint, other.signature, other.timestamp))

    def _mpiToLong(self, data):
        length = ((ord(data[0]) << 8) + ord(data[1]) + 7) / 8
        if len(data) != length + 2:
            raise IndexError

        frontSize = length & ~3

        r = 0L
        ints = struct.unpack("!" + "I" * (frontSize / 4), data[2:2 + frontSize])
        for i in ints:
            r <<= 32;
            r += i

        for i in range(2 + frontSize, 2 + length):
            r <<= 8
            r += ord(data[i])

        return r

    def _longToMpi(self, data):
        bits = data
        l = 0
        while bits:
            bits /= 2
            l += 1
        r = chr((l >> 8) & 0xFF) + chr(l & 0xFF)
        buf = ''
        while data:
            buf = chr(data & 0xFF) + buf
            data = data >> 8
        return r + buf

    def set(self, val):
        self.fingerprint.set(val[0])
        self.timestamp.set(val[1])
        numMPIs = len(val[2])
        buf = ''
        for i in range(0,len(val[2])):
            buf += self._longToMpi(val[2][i])
        self.signature.set(chr(numMPIs) + buf)

    def get(self):
        data = self.signature()
        numMPIs = ord(data[0])
        index = 1
        mpiList = []
        for i in range(0,numMPIs):
            try:
                lengthMPI = ((ord(data[index]) * 256) +
                             (ord(data[index + 1]) + 7)) / 8 + 2
                mpiList.append(self._mpiToLong(data[index:index + lengthMPI]))
            except IndexError:
                # handle truncated signature data by setting this MPI to 0
                mpiList.append(0L)
            index += lengthMPI
        return (self.fingerprint(), self.timestamp(), tuple(mpiList))

_DIGSIGS_DIGSIGNATURE     = 1
# since digital signatures can be added to the server over time, we
# should always send the whole stream collection as a
# AbsoluteStreamCollection
class DigitalSignatures(streams.AbsoluteStreamCollection):
    __slots__ = ()
    streamDict = { _DIGSIGS_DIGSIGNATURE: DigitalSignature }

    def add(self, val):
        signature = DigitalSignature()
        signature.set(val)
        self.addStream(_DIGSIGS_DIGSIGNATURE, signature)

    def iter(self):
        for signature in self.getStreams(_DIGSIGS_DIGSIGNATURE):
            yield signature.get()

    def __iter__(self):
        return self.iter()

    def sign(self, digest, keyId):
        keyCache = openpgpkey.getKeyCache()
        key = keyCache.getPrivateKey(keyId)
        sig = key.signString(digest)
        self.add(sig)

    # this function is for convenience. It reduces code duplication in
    # netclient and netauth (since I need to pass the frozen form thru
    # xmlrpc)
    def getSignature(self, keyId):
        for sig in self.iter():
            if keyId in sig[0]:
                return sig
        raise KeyNotFound('Signature by key: %s does not exist' %keyId)

_VERSIONED_DIGITAL_SIGNATURES_VERSION = 0
_VERSIONED_DIGITAL_SIGNATURES_DIGEST   = 1
_VERSIONED_DIGITAL_SIGNATURES_DIGSIGS = 2

class VersionedDigitalSignatures(streams.StreamSet):
    __slots__ = ( 'version', 'digest', 'signatures' )
    streamDict = {
        _VERSIONED_DIGITAL_SIGNATURES_VERSION:
                (SMALL, streams.ByteStream,    'version'   ),
        _VERSIONED_DIGITAL_SIGNATURES_DIGEST:
                (SMALL, streams.StringStream,  'digest'   ),
        _VERSIONED_DIGITAL_SIGNATURES_DIGSIGS:
                (SMALL, DigitalSignatures,     'signatures'),
    }

    def __cmp__(self, other):
        return cmp((self.version, self.digest, self.signatures),
                   (other.version, other.digest, other.signatures))

    def addPrecomputed(self, sig):
        self.signatures.add(sig)

class VersionedSignaturesSet(streams.StreamCollection):
    streamDict = { 1 : VersionedDigitalSignatures }

    def sign(self, keyId, version=0):
        for vds in self.getStreams(1):
            if version == vds.version():
                digest = vds.digest()
                vds.signatures.sign(digest, keyId)
                return

        raise KeyError(version)

    def getSignatures(self, version = 0):
        for vds in self.getStreams(1):
            if version == vds.version():
                return vds
        return None

    def getDigest(self, version = 0):
        sigs = self.getSignatures(version)
        if sigs:
            return sigs.digest()
        return None

    def addDigest(self, digest, version = 0):
        vds = VersionedDigitalSignatures()
        vds.version.set(version)
        vds.digest.set(digest)
        self.addStream(1, vds)

    def addPrecomputedSignature(self, sig, version = 0):
        for vds in self.getStreams(1):
            if version == vds.version():
                vds.addPrecomputed(sig)
                return

        raise KeyNotFound

    def clear(self):
        self.getStreams(1).clear()

    def __iter__(self):
        for item in self.getStreams(1):
            yield item

_TROVESIG_SHA1   = 0
_TROVESIG_DIGSIG = 1
_TROVESIG_VSIG   = 2

_TROVESIG_VER_CLASSIC = 0
_TROVESIG_VER_NEW     = 1
# NEW2 is exactly the same as NEW -- it is only used if more than one
# trove script compatibility class is in this trove.  The sort order
# was broken in older versions of conary. CNY-2997
_TROVESIG_VER_NEW2    = 2
_TROVESIG_VER_ALL = [ 0, 1, 2 ]

class TroveSignatures(streams.StreamSet):
    """
    sha1 and digitalSigs are "classic" signatures; they include information
    included with conary < 1.1.19. vSigs are versioned digital signatures,
    which allows multiple signing schemes. The "classic" signatures are
    considered version 0, and this object hides the different storage method
    for those signatures.
    """

    __slots__ = ( 'digitalSigs', 'sha1', 'vSigs', 'ignoreUnknown', 'streamDict' )

    ignoreUnknown = True
    streamDict = {
        _TROVESIG_SHA1      : ( SMALL, streams.AbsoluteSha1Stream, 'sha1'   ),
        _TROVESIG_DIGSIG    : ( LARGE, DigitalSignatures,          'digitalSigs' ),
        _TROVESIG_VSIG      : ( LARGE, VersionedSignaturesSet,     'vSigs' ),
    }

    # this code needs to be called any time we're making a derived
    # trove esp. shadows. since some info in the trove gets changed
    # we cannot allow the signatures to persist.
    def reset(self):
        self.digitalSigs = DigitalSignatures()
        self.sha1 = streams.AbsoluteSha1Stream()
        self.vSigs = VersionedSignaturesSet()

    # this parameter order has to match what's used in streamset.c
    def freeze(self, skipSet = {}, freezeKnown = True, freezeUnknown = True):
        return streams.StreamSet.freeze(self, skipSet = skipSet,
                                        freezeKnown = freezeKnown,
                                        freezeUnknown = freezeUnknown)

    def computeDigest(self, sigVersion, message):
        if sigVersion == _TROVESIG_VER_CLASSIC:
            self.sha1.compute(message)
            return

        if sigVersion in (_TROVESIG_VER_NEW, _TROVESIG_VER_NEW2):
            digest = streams.NonStandardSha256Stream()
            digest.compute(message)
        else:
            raise NotImplementedError

        for versionedBlock in self.vSigs:
            if versionedBlock.version() != sigVersion:
                continue

            versionedBlock.digest.set(digest())
            return

        self.vSigs.addDigest(digest(), version = sigVersion)

    def sign(self, keyId):
        """
        Ensure every digest has been signed by the given keyId. If signatures
        are missing, they are generated. Existing signatures are not validated.
        """

        self.digitalSigs.sign(self.sha1(), keyId)

        versionList = set()
        signedVersions = set()
        for versionedBlock in self.vSigs:
            versionList.add(versionedBlock.version())
            for sig in versionedBlock.signatures:
                if sig[0].endswith(keyId):
                    signedVersions.add(versionedBlock.version())
                    break

        for sigVersion in (versionList - signedVersions):
            self.vSigs.sign(keyId, version = sigVersion)

    def addPrecomputedSignature(self, sigVersion, sig):
        if sigVersion == _TROVESIG_VER_CLASSIC:
            self.digitalSigs.add(sig)
            return

        self.vSigs.addPrecomputedSignature(sig, version = sigVersion)

    def __iter__(self):
        """
        Iterates over all signatures in this block. Signatures are returned as
        (version, digest, signature) tuples. Each digest is also returned as
        (digest, None) before any signatures for that digest. The digests
        are returned as digets stream objects.
        """
        if self.sha1():
            yield (_TROVESIG_VER_CLASSIC, self.sha1, None)

        for sig in self.digitalSigs:
            yield (_TROVESIG_VER_CLASSIC, self.sha1, sig)

        for versionedBlock in self.vSigs:
            ver = versionedBlock.version()
            if ver in (_TROVESIG_VER_NEW, _TROVESIG_VER_NEW2):
                digest = streams.NonStandardSha256Stream()
            else:
                # Ignore digest types we don't know about.
                continue

            digest.set(versionedBlock.digest())

            yield (versionedBlock.version(), digest, None)

            for sig in versionedBlock.signatures:
                yield (versionedBlock.version(), digest, sig)

_TROVE_FLAG_ISCOLLECTION = 1 << 0
_TROVE_FLAG_ISDERIVED    = 1 << 1
_TROVE_FLAG_ISMISSING    = 1 << 2

class TroveFlagsStream(streams.ByteStream):

    def isCollection(self, set = None):
        return self._isFlag(_TROVE_FLAG_ISCOLLECTION, set)

    def isDerived(self, set = None):
        return self._isFlag(_TROVE_FLAG_ISDERIVED, set)

    def isMissing(self, set = None):
        return self._isFlag(_TROVE_FLAG_ISMISSING, set)

    def _isFlag(self, flag, set):
        if set != None:
            if self() is None:
                self.set(0x0)
            if set:
                self.set(self() | flag)
            else:
                self.set(self() & ~(flag))

        return (self() and self() & flag)


# FIXME: this should be a dynamically extendable stream.  StreamSet is a
# little too rigid.
_METADATA_ITEM_TAG_ID = 0
_METADATA_ITEM_TAG_SHORTDESC = 1
_METADATA_ITEM_TAG_LONGDESC = 2
_METADATA_ITEM_TAG_LICENSES = 3
_METADATA_ITEM_TAG_CRYPTO = 4
_METADATA_ITEM_TAG_URL = 5
_METADATA_ITEM_TAG_CATEGORIES = 6
_METADATA_ITEM_TAG_BIBLIOGRAPHY = 7
_METADATA_ITEM_TAG_OLD_SIGNATURES = 8
_METADATA_ITEM_TAG_NOTES = 9
_METADATA_ITEM_TAG_LANGUAGE = 10
_METADATA_ITEM_ORIG_ITEMS = 10
_METADATA_ITEM_TAG_KEY_VALUE = 11
_METADATA_ITEM_TAG_NEW_SIGNATURES = 12
# this exists in order to correct a previous error in calculating the size of
# troves which contain a capsule
_METADATA_ITEM_TAG_SIZE_OVERRIDE = 13


_METADATA_ITEM_SIG_VER_ALL = [ 0, 1 ]

class KeyValueItemsStream(streams.OrderedStreamCollection):
    __slots__ = [ '_map' ]

    streamDict = {
        1 : streams.StringStream,
        2 : streams.StringStream,
    }

    def __init__(self, data = None):
        self._map = {}
        streams.OrderedStreamCollection.__init__(self, data = data)

    # Dictionary interface
    def __setitem__(self, key, value):
        assert(isinstance(key, str))
        assert(isinstance(value, str))
        self._map[key] = value

    def __getitem__(self, key):
        if self._data is not None:
            self._thaw()
        return self._map[key]

    def keys(self):
        if self._data is not None:
            self._thaw()
        return self._map.keys()

    def items(self):
        if self._data is not None:
            self._thaw()
        return self._map.items()

    def update(self, ddata):
        self._map.update(ddata)

    def iteritems(self):
        if self._data is not None:
            self._thaw()
        return self._map.iteritems()

    def freeze(self, skipSet = None):
        self._reset()

        for key, val in sorted(self._map.iteritems()):
            self.addStream(1, streams.StringStream(key))
            self.addStream(2, streams.StringStream(val))

        self._data = None
        return streams.OrderedStreamCollection.freeze(self, skipSet = skipSet)

    def _thaw(self):
        streams.OrderedStreamCollection._thaw(self)
        keys = self.getStreams(1)
        vals = self.getStreams(2)
        self._map = dict((x(), y()) for (x, y) in zip(keys, vals))
        self._reset()

    def _reset(self):
        for k, v in self.getItems().iteritems():
            del v[:]

OBSS = streams.OrderedBinaryStringsStream
class MetadataItem(streams.StreamSet):
    ignoreUnknown = streams.PRESERVE_UNKNOWN
    streamDict = {
        _METADATA_ITEM_TAG_ID:
                (DYNAMIC, streams.StringStream,   'id'           ),
        _METADATA_ITEM_TAG_SHORTDESC:
                (DYNAMIC, streams.StringStream,   'shortDesc'    ),
        _METADATA_ITEM_TAG_LONGDESC:
                (DYNAMIC, streams.StringStream,   'longDesc'     ),
        _METADATA_ITEM_TAG_LICENSES:
                (DYNAMIC, OBSS,                   'licenses'     ),
        _METADATA_ITEM_TAG_CRYPTO:
                (DYNAMIC, OBSS,                   'crypto'       ),
        _METADATA_ITEM_TAG_URL:
                (DYNAMIC, streams.StringStream,   'url'          ),
        _METADATA_ITEM_TAG_LANGUAGE:
                (DYNAMIC, streams.StringStream,   'language'     ),
        _METADATA_ITEM_TAG_CATEGORIES:
                (DYNAMIC, OBSS,                   'categories'   ),
        _METADATA_ITEM_TAG_BIBLIOGRAPHY:
                (DYNAMIC, OBSS,                   'bibliography' ),
        _METADATA_ITEM_TAG_OLD_SIGNATURES:
                (DYNAMIC, VersionedSignaturesSet, 'oldSignatures'),
        _METADATA_ITEM_TAG_NOTES:
                (DYNAMIC, OBSS,                   'notes'        ),
        _METADATA_ITEM_TAG_KEY_VALUE:
                (DYNAMIC, KeyValueItemsStream,    'keyValue'     ),
        _METADATA_ITEM_TAG_NEW_SIGNATURES:
                (DYNAMIC, VersionedSignaturesSet, 'signatures'   ),
        _METADATA_ITEM_TAG_SIZE_OVERRIDE:
                (DYNAMIC, streams.LongLongStream, 'sizeOverride'),
        }
    # define a set of metadata fields in which 0 is a valid value and should be
    # distingished from None
    _zeroIsValidSet = set(('sizeOverride',))

    _skipSet = { 'id' : True, 'signatures': True, 'oldSignatures' : True }
    _keys = [ x[2] for x in streamDict.itervalues() if x[2] not in _skipSet ]

    def _digest(self, version=0):
        # version 0 is stored in old signatures, and doesn't include any
        # extended metadata
        #
        # version 1 is stored in new signatures, and includes extended
        # metadata
        if version > 1:
            return None

        if version == 0:
            # version 0 of the digest
            skip = self._skipSet.copy()
            skip.update((x[1][2], True) for x in self.streamDict.items() if
                            x[0] > _METADATA_ITEM_ORIG_ITEMS)
            frz = streams.StreamSet.freeze(self, skipSet = skip,
                                           freezeUnknown = False)
        else:
            frz = streams.StreamSet.freeze(self, skipSet = self._skipSet)

        digest = streams.NonStandardSha256Stream()
        digest.compute(frz)
        return digest()

    def _updateId(self):
        frz = streams.StreamSet.freeze(self, self._skipSet)
        self.id.set(sha1helper.sha1String(frz))

    def _updateDigests(self):
        self._updateId()
        skip = dict(
            (x[1][2], True) for x in self.streamDict.items() if
                        x[0] <= _METADATA_ITEM_ORIG_ITEMS)
        newFrz = self.freeze(skipSet = skip)

        for version in _METADATA_ITEM_SIG_VER_ALL:
            if version == 0:
                if not self.oldSignatures.getDigest(version):
                    self.oldSignatures.addDigest(self._digest(version), version)
            else:
                if not self.signatures.getDigest(version) and newFrz:
                    self.signatures.addDigest(self._digest(version), version)

    def computeDigests(self):
        self._updateDigests()

    def addDigitalSignature(self, keyId, version=0):
        self._updateDigests()
        if version == 0:
            self.oldSignatures.sign(keyId, version)
        else:
            self.signatures.sign(keyId, version)

    def clearDigitalSignatures(self):
        self.oldSignatures.clear()
        self.signatures.clear()

    def verifyDigitalSignatures(self, label=None):
        keyCache = openpgpkey.getKeyCache()
        missingKeys = []
        badFingerprints = []
        untrustedKeys = set()
        for signatures in itertools.chain(self.oldSignatures, self.signatures):
            # verify that recomputing the digest for this version
            # of the signature matches the stored version
            digest = self._digest(signatures.version())
            if digest is None:
                # unknown signature version
                continue
            elif digest != signatures.digest():
                raise DigitalSignatureVerificationError(
                    'metadata checksum does not match stored value')

            for signature in signatures.signatures:
                try:
                    key = keyCache.getPublicKey(signature[0],
                                                label,
                                                warn=False)
                except KeyNotFound:
                    missingKeys.append(signature[0])
                    continue
                lev = key.verifyString(digest, signature)
                if lev == -1:
                    badFingerprints.append(key.getFingerprint())
                elif lev < TRUST_TRUSTED:
                    untrustedKeys.add(key.getFingerprint())
        return missingKeys, badFingerprints, untrustedKeys

    def verifyDigests(self):
        for signatures in itertools.chain(self.oldSignatures, self.signatures):
            # verify that recomputing the digest for this version
            # of the signature matches the stored version
            digest = self._digest(signatures.version())
            if digest is None:
                # unknown signature version
                continue
            elif digest != signatures.digest():
                raise DigitalSignatureVerificationError(
                    'metadata checksum does not match stored value')

        return True

    def freeze(self, *args, **kw):
        return streams.StreamSet.freeze(self, *args, **kw)

    def keys(self):
        ret = []
        for x in self._keys:
            attr = getattr(self, x)
            if hasattr(attr, 'keys'):
                if attr.keys():
                    ret.append(x)
            elif hasattr(attr, '__call__') and (attr() or
                                                (x in self._zeroIsValidSet and
                                                attr() is not None)):
                ret.append(x)
        return ret

    def __getitem__(self, key):
        attr = getattr(self, key)
        if hasattr(attr, '__call__'):
            return attr()
        return attr


class Metadata(streams.OrderedStreamCollection):
    streamDict = { 1: MetadataItem }

    def addItem(self, item):
        self.addStream(1, item)

    def addItems(self, items):
        for item in items:
            self.addItem(item)

    def __iter__(self):
        for item in self.getStreams(1):
            yield item

    def computeDigests(self):
        for item in self:
            item.computeDigests()

    def _replaceAll(self, new):
        self._items[1] = new._items[1]

    def get(self, language=None):
        d = dict.fromkeys(MetadataItem._keys)
        for item in self.getStreams(1):
            if not item.language():
                d.update(item)
        if language is not None:
            for item in self.getStreams(1):
                if item.language() == language:
                    d.update(item)
        return d

    def flatten(self, skipSet=None, filteredKeyValues=None):
        if skipSet is None:
            skipSet = []
        if filteredKeyValues is None:
            filteredKeyValues = []
        items = {}
        for item in self.getStreams(1):
            language = item.language()
            newItem = items.setdefault(language, MetadataItem())
            for key in item.keys():
                if key in skipSet:
                    continue
                newItemStream = getattr(newItem, key)
                if key == 'keyValue':
                    # Key-value metadata
                    for k, v in item.keyValue.items():
                        if k not in filteredKeyValues:
                            newItemStream[k] = v
                    continue
                values = getattr(item, key)()
                if isinstance(newItemStream, list):
                    # We have to clear the old list before adding new elements
                    # to it, otherwise we end up with a union of the lists,
                    # which is not what we want
                    del newItemStream[:]
                if not isinstance(values, (list, tuple)):
                    values = [values]
                for value in values:
                    newItemStream.set(value)
        return items.values()

    def verifyDigitalSignatures(self, label=None):
        missingKeys = []
        badFingerprints = []
        untrustedKeys = set()
        for item in self:
            rc = item.verifyDigitalSignatures(label=label)
            missingKeys.extend(rc[0])
            badFingerprints.extend(rc[1])
            untrustedKeys.update(rc[2])
        return missingKeys, badFingerprints, untrustedKeys

    def verifyDigests(self):
        for item in self:
            item.verifyDigests()

        return True

_TROVEINFO_TAG_SIZE           =  0
_TROVEINFO_TAG_SOURCENAME     =  1
_TROVEINFO_TAG_BUILDTIME      =  2
_TROVEINFO_TAG_CONARYVER      =  3
_TROVEINFO_TAG_BUILDDEPS      =  4
_TROVEINFO_TAG_LOADEDTROVES   =  5
_TROVEINFO_TAG_INSTALLBUCKET  =  6          # unused as of 0.62.16
_TROVEINFO_TAG_FLAGS          =  7
_TROVEINFO_TAG_CLONEDFROM     =  8
_TROVEINFO_TAG_SIGS           =  9
_TROVEINFO_TAG_PATH_HASHES    = 10
_TROVEINFO_TAG_LABEL_PATH     = 11
_TROVEINFO_TAG_POLICY_PROV    = 12
_TROVEINFO_TAG_TROVEVERSION   = 13
_TROVEINFO_TAG_INCOMPLETE     = 14
_TROVEINFO_ORIGINAL_SIG       = _TROVEINFO_TAG_INCOMPLETE
# troveinfo above here is signed in v0 signatures; below here is signed
# in v1 signatures as well
_TROVEINFO_TAG_DIR_HASHES     = 15
_TROVEINFO_TAG_SCRIPTS        = 16
_TROVEINFO_TAG_METADATA       = 17
_TROVEINFO_TAG_COMPLETEFIXUP  = 18  # indicates that this trove went through
                                    # a fix for incompleteness. only used on
                                    # the client, and left out of frozen forms
                                    # normally (since it should always be None)
_TROVEINFO_TAG_COMPAT_CLASS   = 19
# items added below this point must be DYNAMIC for proper unknown troveinfo
# handling
_TROVEINFO_TAG_BUILD_FLAVOR   = 20
_TROVEINFO_TAG_COPIED_FROM    = 21
_TROVEINFO_TAG_IMAGE_GROUP    = 22
_TROVEINFO_TAG_FACTORY        = 23
_TROVEINFO_TAG_SEARCH_PATH    = 24
_TROVEINFO_TAG_DERIVEDFROM    = 25
_TROVEINFO_TAG_PKGCREATORDATA = 26
_TROVEINFO_TAG_CLONEDFROMLIST = 27
_TROVEINFO_TAG_CAPSULE        = 28
_TROVEINFO_TAG_MTIMES         = 29
_TROVEINFO_TAG_LAST           = 29

_TROVECAPSULE_TYPE            = 0
_TROVECAPSULE_RPM             = 1
_TROVECAPSULE_MSI             = 2

_TROVECAPSULE_TYPE_CONARY     = ''
_TROVECAPSULE_TYPE_RPM        = 'rpm'
_TROVECAPSULE_TYPE_MSI        = 'msi'

_TROVECAPSULE_RPM_NAME        = 0
_TROVECAPSULE_RPM_VERSION     = 1
_TROVECAPSULE_RPM_RELEASE     = 2
_TROVECAPSULE_RPM_ARCH        = 3
_TROVECAPSULE_RPM_EPOCH       = 4
_TROVECAPSULE_RPM_OBSOLETES   = 5
_TROVECAPSULE_RPM_SHA1HEADER  = 6

_TROVECAPSULE_MSI_NAME        = 0
_TROVECAPSULE_MSI_VERSION     = 1

_RPM_OBSOLETE_NAME    = 0
_RPM_OBSOLETE_FLAGS   = 1
_RPM_OBSOLETE_VERSION = 2

class SingleRpmObsolete(streams.StreamSet):

    ignoreUnknown = streams.PRESERVE_UNKNOWN
    streamDict = {
        _RPM_OBSOLETE_NAME    : (DYNAMIC, streams.StringStream, 'name' ),
        _RPM_OBSOLETE_FLAGS   : (DYNAMIC, streams.IntStream,    'flags' ),
        _RPM_OBSOLETE_VERSION : (DYNAMIC, streams.StringStream, 'version' )

    }

    def __cmp__(self, other):
        return cmp(self.name(), other.name()) or \
            cmp(self.freeze(), other.freeze())

class RpmObsoletes(streams.StreamCollection):
    streamDict = { 1 : SingleRpmObsolete }

    def addFromHeader(self, h):
        if rpmhelper.OBSOLETENAME not in h:
            # really, really, REALLY old RPM packages might not have
            # OBSOLETEFLAGS or OBSOLETEVERSION. I doubt we could find one
            # if we tried.
            return

        for (name, flags, version) in \
                    itertools.izip(h[rpmhelper.OBSOLETENAME],
                                   h[rpmhelper.OBSOLETEFLAGS],
                                   h[rpmhelper.OBSOLETEVERSION]):
            single = SingleRpmObsolete()
            single.name.set(name)
            single.flags.set(flags)
            single.version.set(version)
            self.addStream(1, single)

<<<<<<< HEAD
class TroveRpmCapsule(streams.StreamSet):
=======
class RPMTroveCapsule(streams.StreamSet):
>>>>>>> 789bfee1
    ignoreUnknown = streams.PRESERVE_UNKNOWN
    streamDict = {
        _TROVECAPSULE_RPM_NAME    : (DYNAMIC, streams.StringStream, 'name' ),
        _TROVECAPSULE_RPM_VERSION : (DYNAMIC, streams.StringStream, 'version' ),
        _TROVECAPSULE_RPM_RELEASE : (DYNAMIC, streams.StringStream, 'release' ),
        _TROVECAPSULE_RPM_ARCH    : (DYNAMIC, streams.StringStream, 'arch' ),
        _TROVECAPSULE_RPM_EPOCH   : (DYNAMIC, streams.IntStream,    'epoch' ),
        _TROVECAPSULE_RPM_OBSOLETES:(DYNAMIC, RpmObsoletes,         'obsoletes' ),
        _TROVECAPSULE_RPM_SHA1HEADER: (DYNAMIC, streams.AbsoluteSha1Stream, 'sha1header' ),
    }

    def reset(self):
        self.name.set(None)
        self.version.set(None)
        self.release.set(None)
        self.arch.set(None)
        self.epoch.set(None)
        self.obsoletes = RpmObsoletes()
        self.sha1header = streams.AbsoluteSha1Stream()

class MSITroveCapsule(streams.StreamSet):
    ignoreUnknown = streams.PRESERVE_UNKNOWN
    streamDict = {
        _TROVECAPSULE_MSI_NAME    : (DYNAMIC, streams.StringStream, 'name' ),
        _TROVECAPSULE_MSI_VERSION : (DYNAMIC, streams.StringStream, 'version' ),
    }

    def reset(self):
        self.name.set(None)
        self.version.set(None)

class TroveCapsule(streams.StreamSet):
    ignoreUnknown = streams.PRESERVE_UNKNOWN
    streamDict = {
        _TROVECAPSULE_TYPE     : (SMALL, streams.StringStream, 'type'),
<<<<<<< HEAD
        _TROVECAPSULE_RPM      : (SMALL, TroveRpmCapsule,      'rpm'  ),
=======
        _TROVECAPSULE_RPM      : (SMALL, RPMTroveCapsule,         'rpm'  ),
        _TROVECAPSULE_MSI      : (SMALL, MSITroveCapsule,         'msi'  ),
>>>>>>> 789bfee1
    }

    def reset(self):
        self.type.set(None)
        self.rpm.reset()
        self.msi.reset()

def _getTroveInfoSigExclusions(streamDict):
    return [ streamDef[2] for tag, streamDef in streamDict.items()
             if tag > _TROVEINFO_ORIGINAL_SIG ]

_TROVESCRIPTS_COMPAT_OLD      = 0
_TROVESCRIPTS_COMPAT_NEW      = 1

class TroveScriptCompatibility(streams.StreamSet):
    ignoreUnknown = streams.PRESERVE_UNKNOWN
    streamDict = {
        _TROVESCRIPTS_COMPAT_OLD : (SMALL, streams.ShortStream, 'old'),
        _TROVESCRIPTS_COMPAT_NEW : (SMALL, streams.ShortStream, 'new'  ),
    }

    def __str__(self):
        return "%s->%s" % (self.old(), self.new())

    def __cmp__(self, other):
        return cmp((self.old, self.new), (other.old, other.new))

class TroveScriptCompatibilityCollection(streams.StreamCollection):

    streamDict = { 1 : TroveScriptCompatibility }

    def addList(self, l):
        for (old, new) in l:
            cvt = TroveScriptCompatibility()
            cvt.old.set(old)
            cvt.new.set(new)
            self.addStream(1, cvt)

    def iter(self):
        return ( x[1] for x in self.iterAll() )

_TROVESCRIPT_SCRIPT        = 0
#_TROVESCRIPT_ROLLBACKFENCE = 1   Supported in 1.1.21; never used
_TROVESCRIPT_CONVERSIONS   = 2

class TroveScript(streams.StreamSet):
    ignoreUnknown = streams.PRESERVE_UNKNOWN
    streamDict = {
        _TROVESCRIPT_SCRIPT        : (DYNAMIC, streams.StringStream,
                                                        'script' ),
        _TROVESCRIPT_CONVERSIONS   : (DYNAMIC, TroveScriptCompatibilityCollection,
                                                        'conversions' ),
    }

_TROVESCRIPTS_PREUPDATE    = 0
_TROVESCRIPTS_POSTINSTALL  = 1
_TROVESCRIPTS_POSTUPDATE   = 2
_TROVESCRIPTS_POSTROLLBACK = 3
_TROVESCRIPTS_PREINSTALL   = 4
_TROVESCRIPTS_PREERASE     = 5
_TROVESCRIPTS_POSTERASE    = 6
_TROVESCRIPTS_PREROLLBACK  = 7

class TroveScripts(streams.StreamSet):
    ignoreUnknown = streams.PRESERVE_UNKNOWN
    streamDict = {
        _TROVESCRIPTS_PREUPDATE     : (DYNAMIC, TroveScript, 'preUpdate'  ),
        _TROVESCRIPTS_POSTINSTALL   : (DYNAMIC, TroveScript, 'postInstall' ),
        _TROVESCRIPTS_POSTUPDATE    : (DYNAMIC, TroveScript, 'postUpdate' ),
        _TROVESCRIPTS_PREROLLBACK   : (DYNAMIC, TroveScript, 'preRollback' ),
        _TROVESCRIPTS_POSTROLLBACK  : (DYNAMIC, TroveScript, 'postRollback' ),
        _TROVESCRIPTS_PREINSTALL    : (DYNAMIC, TroveScript, 'preInstall' ),
        _TROVESCRIPTS_PREERASE      : (DYNAMIC, TroveScript, 'preErase' ),
        _TROVESCRIPTS_POSTERASE     : (DYNAMIC, TroveScript, 'postErase' ),
    }

class TroveInfo(streams.StreamSet):
    ignoreUnknown = streams.PRESERVE_UNKNOWN
    streamDict = {
        _TROVEINFO_TAG_SIZE          : (SMALL, streams.LongLongStream,'size'        ),
        _TROVEINFO_TAG_SOURCENAME    : (SMALL, streams.StringStream,  'sourceName'  ),
        _TROVEINFO_TAG_BUILDTIME     : (SMALL, streams.LongLongStream,'buildTime'   ),
        _TROVEINFO_TAG_CONARYVER     : (SMALL, streams.StringStream, 'conaryVersion'),
        _TROVEINFO_TAG_BUILDDEPS     : (LARGE, BuildDependencies,    'buildReqs'    ),
        _TROVEINFO_TAG_LOADEDTROVES  : (LARGE, LoadedTroves,         'loadedTroves' ),
        _TROVEINFO_TAG_FLAGS         : (SMALL, TroveFlagsStream,     'flags'        ),
        _TROVEINFO_TAG_CLONEDFROM    : (SMALL, StringVersionStream,  'clonedFrom'   ),
        _TROVEINFO_TAG_SIGS          : (LARGE, TroveSignatures,      'sigs'         ),
        _TROVEINFO_TAG_PATH_HASHES   : (LARGE, PathHashes,           'pathHashes'   ),
        _TROVEINFO_TAG_LABEL_PATH    : (SMALL, LabelPath,            'labelPath'   ),
        _TROVEINFO_TAG_POLICY_PROV   : (LARGE, PolicyProviders,      'policyProviders'),
        _TROVEINFO_TAG_TROVEVERSION  : (SMALL, streams.IntStream,    'troveVersion'   ),
        _TROVEINFO_TAG_INCOMPLETE    : (SMALL, streams.ByteStream,   'incomplete'   ),
        _TROVEINFO_TAG_DIR_HASHES    : (LARGE, PathHashes,           'dirHashes'    ),
        _TROVEINFO_TAG_SCRIPTS       : (DYNAMIC, TroveScripts,       'scripts'    ),
        _TROVEINFO_TAG_METADATA      : (DYNAMIC, Metadata,           'metadata'    ),
        _TROVEINFO_TAG_COMPLETEFIXUP : (SMALL, streams.ByteStream,   'completeFixup'    ),
        _TROVEINFO_TAG_COMPAT_CLASS  : (SMALL, streams.ShortStream,  'compatibilityClass'    ),
        _TROVEINFO_TAG_BUILD_FLAVOR  : (LARGE, OptionalFlavorStream, 'buildFlavor'    ),
        _TROVEINFO_TAG_COPIED_FROM   : (DYNAMIC, TroveCopiedFrom,    'troveCopiedFrom' ),
        _TROVEINFO_TAG_IMAGE_GROUP   : (DYNAMIC, streams.ByteStream, 'imageGroup' ),
        _TROVEINFO_TAG_FACTORY       : (DYNAMIC, streams.StringStream, 'factory' ),
        _TROVEINFO_TAG_SEARCH_PATH   : (DYNAMIC, SearchPath,          'searchPath'),
        _TROVEINFO_TAG_PKGCREATORDATA: (DYNAMIC, streams.StringStream,'pkgCreatorData'),
        _TROVEINFO_TAG_DERIVEDFROM   : (DYNAMIC, LoadedTroves,        'derivedFrom' ),
        _TROVEINFO_TAG_CLONEDFROMLIST: (DYNAMIC, VersionListStream,   'clonedFromList' ),
        _TROVEINFO_TAG_CAPSULE       : (DYNAMIC, TroveCapsule,        'capsule' ),
        _TROVEINFO_TAG_MTIMES        : (DYNAMIC, TroveMtimes,         'mtimes' ),
    }

    v0SignatureExclusions = _getTroveInfoSigExclusions(streamDict)
    _oldMetadataItems = dict([ (x[1][2], True) for x in
                               MetadataItem.streamDict.items() if
                               x[0] <= _METADATA_ITEM_ORIG_ITEMS ])
    _newMetadataItems = dict([ (x[1][2], True) for x in
                               MetadataItem.streamDict.items() if
                               x[0] > _METADATA_ITEM_ORIG_ITEMS ])

    def diff(self, other):
        return streams.StreamSet.diff(self, other, ignoreUnknown=True)

class TroveRefsTrovesStream(dict, streams.InfoStream):

    """
    Defines a dict which represents the troves referenced by a trove. Each
    entry maps a (troveName, version, flavor) tuple to a byDefault (boolean)
    value.

    It can be frozen (to allow signatures to be calculated), but the other
    stream methods are not provided. The frozen form is intended to be
    easily extended if that becomes necessary at some later point.
    """

    def freeze(self, skipSet = {}):
        """
        Frozen form is a sequence of:
          - total entry size, excluding these two bytes (2 bytes)
          - troveName length (2 bytes)
          - troveName
          - version string length (2 bytes)
          - version string
          - flavor string length (2 bytes)
          - flavor string
          - byDefault value (1 byte, 0 or 1)

        This whole thing is sorted by the string value of each entry. Sorting
        this way is a bit odd, but it's simple and well-defined.
        """
        l = []
        for ((name, version, flavor), byDefault) in self.iteritems():
            v = version.asString()
            f = flavor.freeze()
            s = (struct.pack("!H", len(name)) + name +
                 struct.pack("!H", len(v)) + v +
                 struct.pack("!H", len(f)) + f +
                 struct.pack("B", byDefault))
            l.append(struct.pack("!H", len(s)) + s)

        l.sort()

        return "".join(l)

    def copy(self):
        new = TroveRefsTrovesStream()
        for key, val in self.iteritems():
            new[key] = val

        return new

class TroveRefsFilesStream(dict, streams.InfoStream):

    """
    Defines a dict which represents the files referenced by a trove. Each
    entry maps a pathId to a (path, fileId, version) tuple.

    It can be frozen (to allow signatures to be calculated), but the other
    stream methods are not provided. The frozen form is slightly more
    complicated then probably seems necessary, but it's designed to allow more
    information to be added to each entry if it becomes necessary without
    affecting old troves (so the signatures of old troves will still be
    easily computable).
    """

    def freeze(self, skipSet = {}):
        """
        Frozen form is a sequence of:
          - total entry size, excluding these two bytes (2 bytes)
          - pathId (16 bytes)
          - fileId (20 bytes)
          - pathLen (2 bytes)
          - path
          - versionLen (2 bytes)
          - version string

        This whole thing is sorted by the string value of each entry. Sorting
        this way is a bit odd, but it's simple and well-defined.
        """
        l = []
        for (pathId, (dirName, baseName, fileId, version)) in self.iteritems():
            v = version.asString()
            s = misc.pack("!S16S20SHSH", pathId, fileId,
                          os.path.join(dirName, baseName), v);
            l.append((len(s), s))

        l.sort()

        return misc.pack("!" + "SH" * len(l), *( x[1] for x in l))

    def copy(self):
        new = TroveRefsFilesStream()
        for key, val in self.iteritems():
            new[key] = val

        return new

_STREAM_TRV_NAME            = 0
_STREAM_TRV_VERSION         = 1
_STREAM_TRV_FLAVOR          = 2
_STREAM_TRV_CHANGELOG       = 3
_STREAM_TRV_TROVEINFO       = 4
_STREAM_TRV_PROVIDES        = 5
_STREAM_TRV_REQUIRES        = 6
_STREAM_TRV_STRONG_TROVES   = 7
_STREAM_TRV_FILES           = 8
_STREAM_TRV_TYPE            = 9
_STREAM_TRV_SIGS            = 10 # unused
_STREAM_TRV_WEAK_TROVES     = 11
_STREAM_TRV_REDIRECTS       = 12

TROVE_TYPE_NORMAL          = 0
TROVE_TYPE_REDIRECT        = 1
TROVE_TYPE_REMOVED         = 2

def _mergeTroveInfoSigExclusions(skipSet, streamDict):
    skipSet.update(dict( [ (x, True) for x in
        streamDict[_STREAM_TRV_TROVEINFO][1].v0SignatureExclusions ] ) )

class Trove(streams.StreamSet):
    """
    Troves are groups of files and other troves, which are included by
    reference. By convention, "component" often refers to a trove with
    files but no other trove, while a "packages" means a trove with other
    troves but no files. While this object allows any mix of file and
    package inclusion, in practice conary doesn't allow it.

    Trove is a stream primarily to allow it to be frozen and have a signature
    computed. It does provide a nice level of consistency as well. If it were
    a true stream, diff() would return a string instead of an object (a
    TroveChangeSet), but that string would be difficult to handle (and
    Conary often directly manipulates TroveChangeSet objects))
    """
    streamDict = {
        _STREAM_TRV_NAME          :
                    (SMALL, streams.StringStream,        "name"         ),
        _STREAM_TRV_VERSION       :
                    (SMALL, streams.FrozenVersionStream, "version"      ),
        _STREAM_TRV_FLAVOR        :
                    (LARGE, streams.FlavorsStream,       "flavor"       ),
        _STREAM_TRV_PROVIDES      :
                    (LARGE, streams.DependenciesStream,  "provides"     ),
        _STREAM_TRV_REQUIRES      :
                    (LARGE, streams.DependenciesStream,  "requires"     ),
        _STREAM_TRV_CHANGELOG     :
                    (LARGE, changelog.ChangeLog,         "changeLog"    ),
        _STREAM_TRV_TROVEINFO     :
                    (LARGE, TroveInfo,                   "troveInfo"    ),
        _STREAM_TRV_STRONG_TROVES :
                    (LARGE, TroveRefsTrovesStream,       "strongTroves" ),
        _STREAM_TRV_WEAK_TROVES   :
                    (LARGE, TroveRefsTrovesStream,       "weakTroves"   ),
        _STREAM_TRV_FILES         :
                    (LARGE, TroveRefsFilesStream,        "idMap"        ),
        _STREAM_TRV_TYPE          :
                    (SMALL, ByteStream,                  "type"         ),
        _STREAM_TRV_REDIRECTS     :
                    (SMALL, TroveRedirectList,           "redirects"    ),
    }
    ignoreUnknown = False

    v0SkipSet = { 'sigs' : True, 'versionStrings' : True, 'incomplete' : True,
                  'pathHashes' : True }
    v1SkipSet = { 'sigs' : True,
                  'versionStrings' : True,
                  'incomplete' : True,
                  'metadata': True,
                  'completeFixup' : True,
                  }

    _mergeTroveInfoSigExclusions(v0SkipSet, streamDict)

    # the memory savings from slots isn't all that interesting here, but it
    # makes sure we don't add data to troves and forget to make it part
    # of the stream
    __slots__ = [ "name", "version", "flavor", "provides", "requires",
                  "changeLog", "troveInfo", "strongTroves", "weakTroves",
                  "idMap", "type", "redirects" ]
    __developer_api__ = True

    def __repr__(self):
        return "trove.Trove(%r, %r, %r)" % (self.name(), self.version(),
                                            self.flavor())

    def _sigString(self, version):
        if version == _TROVESIG_VER_CLASSIC:
            return streams.StreamSet.freeze(self, self.v0SkipSet,
                                            freezeUnknown = False)
        elif version in (_TROVESIG_VER_NEW, _TROVESIG_VER_NEW2):
            return streams.StreamSet.freeze(self, self.v1SkipSet,
                                            freezeUnknown = True)
        raise NotImplementedError

    def addDigitalSignature(self, keyId, skipIntegrityChecks = False):
        """
        Signs all of the available digests for this trove and stores those
        signatures.

        @param keyId: ID of the key use for signing
        @type keyId: str
        """
        sha1_orig = self.troveInfo.sigs.sha1()
        self.computeDigests()
        assert(skipIntegrityChecks or not sha1_orig or
               sha1_orig == self.troveInfo.sigs.sha1())

        self.troveInfo.sigs.sign(keyId)

    def addPrecomputedDigitalSignature(self, newSigs):
        """
        Adds a previously computed signature, allowing signatures to be
        added to troves. All digests must have already been computed.

        @param newSigs: Signature to add
        @type newSigs: VersionedDigitalSignatureSet
        """
        assert(self.verifyDigests())

        providedSigs = set()
        versionDigests = {}
        for sigBlock in newSigs:
            for sig in sigBlock.signatures:
                providedSigs.add((sigBlock.version(), sigBlock.digest(), sig))

        for version, digest, sig in self.troveInfo.sigs:
            versionDigests[version] = digest
            providedSigs.discard((version, digest, sig))

        for version, digest, sig in providedSigs:
            if version in versionDigests:
                if digest != versionDigests[version]():
                    # XXX
                    raise RuntimeError('inconsistant digital signature digest')
            else:
                raise RuntimeError('missing digest for version %d' % version)

            self.troveInfo.sigs.addPrecomputedSignature(version, sig)

    def getDigitalSignature(self, keyId):
        """
        Returns the signature created by the key whose keyId is passed. The
        signature is returned as a VersionedSignaturesSet object
        containing only the signatures for the specified keyId.

        @param keyId: Id for the key whose signature is returns
        @type keyId: str
        @rtype: DigitalSignature
        """
        sigs = VersionedSignaturesSet()
        found = False
        for version, digest, sig in self.troveInfo.sigs:
            if sig and keyId == sig[0]:
                sigs.addDigest(digest(), version = version)
                sigs.addPrecomputedSignature(sig, version = version)
                found = True

        if not found:
            raise KeyNotFound('Signature by key: %s does not exist' %keyId)

        return sigs

    def verifyDigitalSignatures(self, threshold = 0, keyCache = None):
        """
        Verifies the digial signature(s) for the trove against the keys
        contained in keyCache.

        The highest trust level verified is return along with the list of
        keys which were unavailable. A trust level of zero means no trusted
        keys were available. Invalid signatures raise
        DigitalSignatureVerificationError.

        @param threshold: trust level required; trust levels below this result
        in DigitalSignatureVerificationError
        @type threshold: int
        @param keyCache: cache of keys to verify against
        @type keyCache: openpgpkey.OpenPGPKeyFileCache
        @rtype: (int, list)
        @raise DigitalSignatureVerificationError: if an invalid signature is
        found, or the keys are not trusted
        """
        version = self.getVersion()
        vlabel = None
        if isinstance(version, versions.Label):
            vlabel = version
        elif isinstance(version, versions.Version):
            vlabel = version.trailingLabel()
        elif isinstance(version, versions.VersionSequence):
            allLabels = list(version.iterLabels())
            if allLabels:
                vlabel = allLabels[-1]
        missingKeys = []
        badFingerprints = []
        untrustedKeys = set()
        maxTrust = TRUST_UNTRUSTED
        assert(self.verifyDigests())

        if keyCache is None:
            keyCache = openpgpkey.getKeyCache()

        for version, digest, signature in self.troveInfo.sigs:
            if not signature:
                # this doesn't validate the digests
                continue

            try:
                key = keyCache.getPublicKey(signature[0],
                                            label = vlabel,
                                            # don't warn about missing gpg
                                            # if the threshold is <= 0
                                            warn=(threshold > 0))
            except KeyNotFound:
                missingKeys.append(signature[0])
                continue
            lev = key.verifyString(digest(), signature)
            if lev == -1:
                badFingerprints.append(key.getFingerprint())
            elif lev < TRUST_TRUSTED:
                untrustedKeys.add(key.getFingerprint())
            maxTrust = max(lev,maxTrust)

        # verify metadata.  Pass in the label so it can
        # find additional fingerprints
        rc = self.troveInfo.metadata.verifyDigitalSignatures(label=vlabel)
        metaMissingKeys, metaBadSigs, metaUntrustedKeys = rc
        missingKeys.extend(metaMissingKeys)
        badFingerprints.extend(metaBadSigs)
        untrustedKeys.update(metaUntrustedKeys)

        if missingKeys and threshold > 0:
            from conary.lib import log
            log.warning('Unable to import or load the public keys needed '
                        'to verify digital signatures.  A public key '
                        'is needed for: %s', ', '.join(missingKeys))
        if len(badFingerprints):
            raise DigitalSignatureVerificationError(
                    "Trove signatures made by the following keys are bad: %s"
                            % (' '.join(badFingerprints)))
        if maxTrust < threshold:
            if untrustedKeys:
                from conary.lib import log
                log.warning('The trove %s has signatures generated with '
                    'untrusted keys. You can either resign the trove with a '
                    'key that you trust, or add one of the keys to the list '
                    'of trusted keys (the trustedKeys configuration option). '
                    'The keys that were not trusted are: %s' %
                        (self.getName(), ', '.join(
                            "%s" % x[-8:] for x in sorted(untrustedKeys))))
            raise DigitalSignatureVerificationError(
                    "Trove does not meet minimum trust level: %s"
                            % self.getName())
        return maxTrust, missingKeys, untrustedKeys

    def invalidateDigests(self):
        self.troveInfo.sigs.reset()

    def _use_TROVESIG_VER_NEW2(self):
        # go through all the trove scripts for this trove.  If any
        # of them have more than one conversion, we need to use
        # the TROVESIG_VER_NEW2
        for script in [ x[2] for x in TroveScripts.streamDict.values() ]:
            conversions = getattr(self.troveInfo.scripts, script).conversions
            if len(conversions.getStreams(1)) > 1:
                return True
        return False

    def computeDigests(self, store = True):
        """
        Recomputes the sha1 signature of this trove.

        @param store: The newly computed sha1 is stored as the sha1 for this
        trove.
        @type store: boolean
        @rtype: string
        """
        if self._use_TROVESIG_VER_NEW2():
            sigVersions = [ _TROVESIG_VER_CLASSIC, _TROVESIG_VER_NEW2 ]
        else:
            sigVersions = [ _TROVESIG_VER_CLASSIC, _TROVESIG_VER_NEW ]

        self.troveInfo.metadata.computeDigests()

        for sigVersion in sigVersions:
            s = self._sigString(version = sigVersion)
            self.troveInfo.sigs.computeDigest(sigVersion, s)

    def verifyDigests(self):
        """
        Verifies the trove's digests

        @rtype: boolean
        """
        lastSigVersion = None
        lastDigest = None
        for (sigVersion, sigDigest, signature) in self.troveInfo.sigs:
            if sigVersion == _TROVESIG_VER_NEW and self._use_TROVESIG_VER_NEW2():
                from conary.lib import log
                log.warning('Ignoring version 1 signature on %s=%s[%s] - '
                            'it has multiple conversion entries for '
                            'a trove script' %(self.getName(),
                                               self.getVersion(),
                                               self.getFlavor()))
                continue
            if lastSigVersion == sigVersion:
                if sigDigest() != lastDigest:
                    return False
            else:
                lastDigest = sigDigest()
                lastSigVersion = sigVersion
                s = self._sigString(sigVersion)
                if not sigDigest.verify(s):
                    return False

        self.troveInfo.metadata.verifyDigests()

        return True

    def copy(self, classOverride = None):
        if not classOverride:
            classOverride = self.__class__

        new = classOverride(self.name(),
                            self.version().copy(),
                            self.flavor().copy(),
                            None,
                            type = self.type(),
                            setVersion = False)
        new.idMap = self.idMap.copy()
        new.strongTroves = self.strongTroves.copy()
        new.weakTroves = self.weakTroves.copy()
        new.provides.thaw(self.provides.freeze())
        new.requires.thaw(self.requires.freeze())
        new.changeLog = changelog.ChangeLog(self.changeLog.freeze())
        new.troveInfo.thaw(self.troveInfo.freeze())
        return new

    @api.publicApi
    def getName(self):
        return self.name()

    @api.publicApi
    def getVersion(self):
        return self.version()

    @api.publicApi
    def getNameVersionFlavor(self):
        return self.name(), self.version(), self.flavor()

    @api.publicApi
    def getMetadata(self, language=None):
        return self.troveInfo.metadata.get(language)

    def getAllMetadataItems(self):
        return self.troveInfo.metadata.flatten()

    def copyMetadata(self, trv, skipSet=None, filteredKeyValues=None):
        """
        Copy metadata from a different trove
        @param trv: Trove object from which metadata items will be copied
        @type trv: Trove
        @param skipSet: Items that will not be copied
        @type skipSet: iterable
        @param filteredKeyValues: Keys in the key-value metadata that will
        not be copied.
        @type filteredKeyValues: iterable
        """
        return self.copyMetadataFromMetadata(trv.troveInfo.metadata,
                                             skipSet=skipSet,
                                             filteredKeyValues=filteredKeyValues)

    def copyMetadataFromMetadata(self, metadata, skipSet=None, filteredKeyValues=None):
        """
        Copy metadata from a different metadata object
        @param metadata: Metadata object from which metadata items will be
        copied
        @type metadata: Metadata
        @param skipSet: Items that will not be copied
        @type skipSet: iterable
        @param filteredKeyValues: Keys in the key-value metadata that will
        not be copied.
        @type filteredKeyValues: iterable
        """
        skipSet = set(skipSet or [])
        skipSet.add('sizeOverride')
        items = metadata.flatten(skipSet=skipSet,
                                 filteredKeyValues=filteredKeyValues)
        # we only copy the metadata if acutally has some data in it
        if [x for x in items if x.keys()]:
            self.troveInfo.metadata = Metadata()
            self.troveInfo.metadata.addItems(items)

    def getFactory(self):
        return self.troveInfo.factory()

    def setFactory(self, val):
        return self.troveInfo.factory.set(val)

    def changeVersion(self, version):
        self.version.set(version)

    def changeChangeLog(self, cl):
        self.changeLog.thaw(cl.freeze())

    def changeFlavor(self, flavor):
        self.flavor.set(flavor)

    def getSigs(self):
        return self.troveInfo.sigs

    def isRedirect(self):
        return self.type() == TROVE_TYPE_REDIRECT

    def isRemoved(self):
        return self.type() == TROVE_TYPE_REMOVED

    def getType(self):
        return self.type()

    def addFile(self, pathId, path, version, fileId):
        dirName, baseName = os.path.split(path)
        self.addRawFile(pathId, dirName, baseName, version, fileId)

    def addRawFile(self, pathId, dirName, baseName, version, fileId):
        assert(len(pathId) == 16)
        assert(fileId is None or len(fileId) == 20)
        assert(not self.type())
        self.idMap[pathId] = (dirName, baseName, fileId, version)

    def addRpmCapsule(self, path, version, fileId, hdr):
        assert(len(fileId) == 20)
        dir, base = os.path.split(path)
        self.idMap[CAPSULE_PATHID] = (dir, base, fileId, version)
        self.troveInfo.capsule.type.set('rpm')
        self.troveInfo.capsule.rpm.name.set(hdr[rpmhelper.NAME])
        self.troveInfo.capsule.rpm.version.set(hdr[rpmhelper.VERSION])
        self.troveInfo.capsule.rpm.release.set(hdr[rpmhelper.RELEASE])
        self.troveInfo.capsule.rpm.arch.set(hdr[rpmhelper.ARCH])
        epoch = hdr.get(rpmhelper.EPOCH, [None])[0]
        if epoch is not None:
            self.troveInfo.capsule.rpm.epoch.set(epoch)
        sha1header = hdr.get(rpmhelper.SIG_SHA1, None)
        if sha1header is not None:
            self.troveInfo.capsule.rpm.sha1header.set(
                sha1helper.sha1FromString(sha1header))

        self.troveInfo.capsule.rpm.obsoletes.addFromHeader(hdr)

    def addMsiCapsule(self, path, version, fileId):
        assert(len(fileId) == 20)
        dir, base = os.path.split(path)
        self.idMap[CAPSULE_PATHID] = (dir, base, fileId, version)
        self.troveInfo.capsule.type.set('msi')
        ### FIXME ###
        self.troveInfo.capsule.msi.name.set("MSIName")
        self.troveInfo.capsule.msi.version.set("1.2.3.4.5")

    def computePathHashes(self):
        self.troveInfo.pathHashes.clear()
        self.troveInfo.dirHashes.clear()
        for dirName, base, fileId, version in self.idMap.itervalues():
            self.troveInfo.dirHashes.addPath(dirName)
            self.troveInfo.pathHashes.addPath(os.path.join(dirName, base))

    # pathId is the only thing that must be here; the other fields could
    # be None
    def updateFile(self, pathId, path, version, fileId):
        if not path:
            dirName = None
            baseName = None
        else:
            dirName, baseName = os.path.split(path)
            dirName = dirName
            baseName = baseName

        self.updateRawFile(pathId, dirName, baseName, version, fileId)

    def updateRawFile(self, pathId, dirName, baseName, version, fileId):
        (origDir, origBase, origFileId, origVersion) = self.idMap[pathId]

        if baseName is None:
            dirName, baseName = origDir, origBase

        if not version:
            version = origVersion

        if not fileId:
            fileId = origFileId

        self.idMap[pathId] = (dirName, baseName, fileId, version)

    @api.developerApi
    def removeFile(self, pathId):
        del self.idMap[pathId]

        #return self.idMap.iteritems()

    def removeAllFiles(self):
        self.idMap = TroveRefsFilesStream()

    def iterFileList(self, members = None, capsules = False):
        if members is None:
            members = (not capsules)

        if capsules and not self.troveInfo.capsule.type():
            # We were asked for only the capsules, but this is a
            # conary format trove. That means everything is its own
            # capsule, so return everything
            members = True

        for (theId, (path, base, fileId, version)) in self.idMap.iteritems():
            if ( (theId != CAPSULE_PATHID and members) or
                 (theId == CAPSULE_PATHID and capsules) ):
                yield (theId, os.path.join(path, base), fileId, version)

    def emptyFileList(self):
        return len(self.idMap) == 0

    def getFile(self, pathId):
        x = self.idMap[pathId]
        return (os.path.join(x[0], x[1]), x[2], x[3])

    def hasFile(self, pathId):
        return self.idMap.has_key(pathId)

    def hasFiles(self):
        return len(self.idMap) != 0

    def fileCount(self):
        return len(self.idMap)

    def addTrove(self, name, version, flavor, presentOkay = False,
                 byDefault = True, weakRef = False):
        """
        Adds a single version of a trove.

        @param name: name of the trove
        @type name: str
        @param version: version of the trove
        @type version: versions.Version
        @param flavor: flavor of the trove to include
        @type flavor: deps.deps.Flavor
        @param presentOkay: replace if this is a duplicate, don't complain
        @type presentOkay: boolean
        """
        if weakRef:
            troveGroup = self.weakTroves
        else:
            troveGroup = self.strongTroves
        key = (name, version, flavor)
        if not presentOkay and key in troveGroup:
            raise TroveError, "duplicate trove included in %s" % self.name()

        troveGroup[key] = byDefault

    def delTrove(self, name, version, flavor, missingOkay, weakRef = False):
        """
        Removes a single version of a trove.

        @param name: name of the trove
        @type name: str
        @param version: version of the trove
        @type version: versions.Version
        @param flavor: flavor of the trove to include
        @type flavor: deps.deps.Flavor
        @param missingOkay: should we raise an error if the version isn't
        part of this trove?
        @type missingOkay: boolean
        """
        key = (name, version, flavor)
        if weakRef and key in self.weakTroves:
            del self.weakTroves[key]
        elif not weakRef and key in self.strongTroves:
            del self.strongTroves[key]
        elif missingOkay:
            pass
        else:
            # FIXME, we should have better text here
            raise TroveError

    @api.publicApi
    def iterTroveList(self, strongRefs = False, weakRefs = False):
        """
        Returns a generator for (name, version, flavor) ordered pairs,
        listing all of the trove in the group, along with their versions.

        @rtype: list
        """
        assert(strongRefs or weakRefs)
        if strongRefs:
            for key in self.strongTroves.iterkeys():
                yield key

        if weakRefs:
            for key in self.weakTroves.iterkeys():
                yield key

    def iterTroveListInfo(self):
        """
        Returns a generator for (name, version, flavor), byDefault, isStrong

        @rtype: list
        """

        for item, byDefault in self.strongTroves.iteritems():
            yield item, byDefault, True

        for item, byDefault in self.weakTroves.iteritems():
            yield item, byDefault, False

    def isStrongReference(self, name, version, flavor):
        key = (name, version, flavor)
        rc = self.strongTroves.get(key, None)
        if rc is None:
            return False
        return True

    def includeTroveByDefault(self, name, version, flavor):
        key = (name, version, flavor)
        rc = self.strongTroves.get(key, None)
        if rc is None:
            rc = self.weakTroves[key]

        return rc

    def addRedirect(self, toName, toBranch, toFlavor):
        assert(self.type() == TROVE_TYPE_REDIRECT)
        assert(isinstance(toBranch, versions.Branch))
        self.redirects.add(toName, toBranch, toFlavor)

    def iterRedirects(self):
        for o in self.redirects.iter():
            yield o.name(), o.branch(), o.flavor()

    def compatibleWith(self, other):
        return self.troveInfo.pathHashes.compatibleWith(
                                            other.troveInfo.pathHashes)

    def hasTrove(self, name, version, flavor):
        key = (name, version, flavor)
        return (key in self.strongTroves) or (key in self.weakTroves)

    # returns a dictionary mapping a pathId to a (path, version, trvName) tuple
    def applyChangeSet(self, trvCs, skipIntegrityChecks = False,
                       allowIncomplete = False, skipFiles = False,
                       needNewFileMap = False):
        """
        Updates the trove from the changes specified in a change set.
        Returns a dictionary, indexed by pathId, which gives the
        (path, version, troveName) for that file. This method assumes
        there are no conflicts.

        @param trvCs: change set
        @type trvCs: TroveChangeSet
        @param skipIntegrityChecks: Normally sha1 signatures are confirmed
        after a merge. In some cases (notably where version numbers are
        being changed), this check needs to be skipped.
        @type skipIntegrityChecks: boolean
        @rtype: dict
        """

        # If we skipFiles, we have to also skipIntegrityChecks
        assert(not skipFiles or skipIntegrityChecks)

        self.type.set(trvCs.getType())
        if self.type():
            # we don't explicitly remove files for non-normal troves
            self.idMap = TroveRefsFilesStream()

        fileMap = {}

        if not skipFiles:
            for (pathId, dirName, baseName, fileId, fileVersion) in \
                            trvCs.getNewFileList(raw = True):
                self.addRawFile(pathId, dirName, baseName, fileVersion, fileId)
                if needNewFileMap:
                    fileMap[pathId] = self.idMap[pathId] + \
                                        (self.name(), None, None, None)

            for (pathId, dirName, baseName, fileId, fileVersion) in \
                                        trvCs.getChangedFileList(raw = True):
                (oldDir, oldBase, oldFileId, oldVersion) = self.idMap[pathId]
                self.updateRawFile(pathId, dirName, baseName, fileVersion,
                                   fileId)
                # look up the path/version in self.idMap as the ones here
                # could be None
                if needNewFileMap:
                    fileMap[pathId] = (None, fileVersion, fileId, self.name(),
                                       os.path.join(oldDir, oldBase),
                                       oldFileId, oldVersion)

            for pathId in trvCs.getOldFileList():
                self.removeFile(pathId)

        self.mergeTroveListChanges(
              trvCs.iterChangedTroves(strongRefs = True,  weakRefs = False),
              trvCs.iterChangedTroves(strongRefs = False, weakRefs = True))
        self.flavor.set(trvCs.getNewFlavor())
        self.changeLog = trvCs.getChangeLog()
        self.setProvides(trvCs.getProvides())
        self.setRequires(trvCs.getRequires())
        self.changeVersion(trvCs.getNewVersion())
        self.changeFlavor(trvCs.getNewFlavor())

        self.redirects.reset()
        for info in trvCs.getRedirects().iter():
            self.redirects.addRedirectObject(info)

        incomplete = (self.troveInfo.incomplete() and 1) or 0

        if trvCs.getFrozenTroveInfo():
            # We cannot trust the absolute trove info representation since the
            # incomplete flag is dynamic (the old trove's flag can be set now
            # even if it wasn't originally). Use the relative data (which may
            # set it or not).
            troveInfoClass = self.streamDict[_STREAM_TRV_TROVEINFO][1]
            self.troveInfo = trvCs.getTroveInfo(klass = troveInfoClass)
            if not self.troveInfo.incomplete():
                self.troveInfo.incomplete.set(incomplete)
        elif not trvCs.getOldVersion():
            self.troveInfo = TroveInfo(trvCs.getTroveInfoDiff())
        else:
            self.troveInfo.twm(trvCs.getTroveInfoDiff(), self.troveInfo)

        if self.troveInfo.completeFixup():
            self.troveInfo.incomplete.set(0)
            self.troveInfo.completeFixup.set(None)

        # We can't be incomplete after a merge. If we were, it means
        # we merged something incomplete against something complete
        # (which is bad) or something incomplete against something
        # incomplete (which, again, is bad)
        if not allowIncomplete and not self.getVersion().isOnLocalHost():
            assert(not self.troveInfo.incomplete())

        if TROVE_VERSION < self.troveInfo.troveVersion() and \
           TROVE_VERSION_1_1 < self.troveInfo.troveVersion():
            self.troveInfo.incomplete.set(1)
        elif self.troveInfo.incomplete() is None:
            # old troves don't have an incomplete flag - we want it to
            # be set to either 1 or 0 for all troves.
            self.troveInfo.incomplete.set(0)

        # NOTE: Checking for incomplete here is very wrong. It works because
        # incomplete troves can't appear on the server (thanks to an assertion
        # keeping them off).
        if self.troveInfo.incomplete():
            pass
            # we don't warn here because the warning would show up
            # everywhere we call getTrove as opposed to only when installing
            # from conary.util import log
            #log.warning('Not checking integrity of trove %s with new schema version %s' % (self.getName(), self.troveInfo.troveVersion()))
        elif not skipIntegrityChecks:
            # if we have a sha1 in our troveinfo, verify it
            if self.troveInfo.sigs.sha1():
                if not self.verifyDigests():
                    raise TroveIntegrityError(self.getName(), self.getVersion(),
                                              self.getFlavor())
            else:
                # from conary.util import log
                #log.warning('changeset does not contain a sha1 checksum')
                pass

        assert((not self.idMap) or
               (not(self.strongTroves and not self.weakTroves)))

        return fileMap

    def mergeTroveListChanges(self, strongChangeList, weakChangeList,
                              redundantOkay = False):
        """
        Merges a set of changes to the included trove list into this
        trove.

        @param strongChangeList: A list or generator specifying a set of trove
        changes; this is the same as returned by
        TroveChangeSet.iterChangedTroves(strongRefs=True, weakRefs=False)
        @type strongChangeList: (name, list) tuple
        @param weakChangeList: A list or generator specifying a set of trove
        changes; this is the same as returned by
        TroveChangeSet.iterChangedTroves(strongRefs=False, weakRefs=True)
        @type weakChangeList: (name, list) tuple
        @param redundantOkay: Redundant changes are normally considered
        errors
        @type redundantOkay: boolean
        """

        for (changeList, weakRef, troveDict) in \
                    ( (strongChangeList, False, self.strongTroves),
                      (weakChangeList,   True,  self.weakTroves) ):
            for (name, l) in changeList:
                for (oper, version, flavor, byDefault) in l:
                    if oper == '+':
                        self.addTrove(name, version, flavor,
                                      presentOkay = redundantOkay,
                                      byDefault = byDefault,
                                      weakRef = weakRef)

                    elif oper == "-":
                        self.delTrove(name, version, flavor,
                                               missingOkay = redundantOkay,
                                               weakRef = weakRef)
                    elif oper == "~":
                        troveDict[(name, version, flavor)] = byDefault
                    else:
                        assert(0)

    def __eq__(self, them):
        """
        Compare two troves for equality. This is an expensive operation,
        and shouldn't really be done. It's handy for testing the database
        though.
        """
        if them is None:
            return False
        if self.getName() != them.getName():
            return False
        if self.getVersion() != them.getVersion():
            return False
        if self.getFlavor() != them.getFlavor():
            return False
        if self.type() != them.type():
            return False

        (csg, pcl, fcl) = self.diff(them)
        return (not pcl) and (not fcl) and (not csg.getOldFileList()) \
            and self.getRequires() == them.getRequires() \
            and self.getProvides() == them.getProvides() \
            and self.getTroveInfo() == them.getTroveInfo() \
            and set(self.iterRedirects()) == set(them.iterRedirects()) \
            and not([x for x in csg.iterChangedTroves()])


    def __ne__(self, them):
        return not self == them

    @api.publicApi
    def diff(self, them, absolute = 0, getPathHashes = None):
        """
        Generates a change set between them (considered the old
        version) and this instance. We return the change set, a list
        of other trove diffs which should be included for this change
        set to be complete, and a list of file change sets which need
        to be included.  The list of trove changes is of the form
        (trvName, oldVersion, newVersion, oldFlavor, newFlavor).  If
        absolute is True, oldVersion is always None and absolute diffs
        can be used.  Otherwise, absolute versions are not necessary,
        and oldVersion of None means the trove is new. The list of
        file changes is a list of (pathId, oldVersion, newVersion,
        oldPath, newPath) tuples, where newPath is the path to the
        file in this trove.

        @param them: object to generate a change set from (may be None)
        @type them: Group
        @param absolute: tells if this is a new group or an absolute change
        when them is None
        @type absolute: boolean
        @rtype: (TroveChangeSet, fileChangeList, troveChangeList)
        """

        def _iterInfo(d, name):
            for flavor, verList in d[name].iteritems():
                for ver in verList:
                    yield (name, ver, flavor)

        def _infoByBranch(infoSet):
            byBr = {}
            for info in infoSet:
                d = byBr.setdefault(info[1].branch(), {})
                d.setdefault(info[2], []).append(info[1])

            return byBr

        def troveSetDiff(ourDict, theirDict, weakRefs):
            ourSet = set(ourDict)

            if theirDict:
                theirSet = set(theirDict)
                sameSet = ourSet & theirSet
                addedSet = ourSet - sameSet
                removedSet = theirSet - sameSet
            else:
                sameSet = set()
                addedSet = ourSet
                removedSet = set()

            for key in sameSet:
                if ourDict[key] != theirDict[key]:
                    chgSet.changedTrove(key[0], key[1], key[2], ourDict[key],
                                        weakRef = weakRefs)

            for key in addedSet:
                chgSet.newTroveVersion(key[0], key[1], key[2], ourDict[key],
                                       weakRef = weakRefs)

            for key in removedSet:
                chgSet.oldTroveVersion(key[0], key[1], key[2],
                                       weakRef = weakRefs)

        # def diff() begins here

        assert(not them or self.name() == them.name())
        assert((not self.idMap) or (not self.strongTroves) or
               (not self.weakTroves))
        assert((not them) or (not them.idMap) or (not them.strongTroves or
               (not them.weakTroves)))

        # find all of the file ids which have been added, removed, and
        # stayed the same
        if them:
            troveInfoDiff = self.troveInfo.diff(them.troveInfo)
            if troveInfoDiff is None:
                troveInfoDiff = ""

            themMap = them.idMap
            chgSet = TroveChangeSet(self.name(), self.changeLog,
                                    them.getVersion(),
                                    self.getVersion(),
                                    them.getFlavor(), self.getFlavor(),
                                    them.getSigs(), self.getSigs(),
                                    absolute = False,
                                    type = self.type(),
                                    troveInfoDiff = troveInfoDiff)
        else:
            themMap = {}
            chgSet = TroveChangeSet(self.name(), self.changeLog,
                                      None, self.getVersion(),
                                      None, self.getFlavor(),
                                      None, self.getSigs(),
                                      absolute = absolute,
                                      type = self.type(),
                                      troveInfoDiff = self.troveInfo.freeze())

        chgSet.setTroveInfo(self.troveInfo)

        # dependency and flavor information is always included in total;
        # this lets us do dependency checking w/o having to load troves
        # on the client
        chgSet.setRequires(self.requires())
        chgSet.setProvides(self.provides())
        chgSet.setRedirects(self.redirects)

        removedIds = []
        addedIds = []
        sameIds = {}
        filesNeeded = []

        if not self.type():
            # we just ignore file information for nonnormal troves
            allIds = self.idMap.keys() + themMap.keys()
            for pathId in allIds:
                inSelf = self.idMap.has_key(pathId)
                inThem = themMap.has_key(pathId)
                if inSelf and inThem:
                    sameIds[pathId] = None
                elif inSelf:
                    addedIds.append(pathId)
                else:
                    removedIds.append(pathId)

            for pathId in removedIds:
                chgSet.oldFile(pathId)

            for pathId in addedIds:
                (selfDir, selfBase, selfFileId, selfVersion) = \
                            self.idMap[pathId]
                filesNeeded.append((pathId, None, None, selfFileId,
                                    selfVersion))
                chgSet.newFile(pathId, os.path.join(selfDir, selfBase),
                               selfFileId, selfVersion)

            for pathId in sameIds.keys():
                (selfDir, selfBase, selfFileId,
                                    selfVersion) = self.idMap[pathId]
                (themDir, themBase, themFileId,
                                    themVersion) = themMap[pathId]
                newPath = None
                newVersion = None

                if selfDir != themDir or selfBase != themBase:
                    newPath = os.path.join(selfDir, selfBase)

                if selfVersion != themVersion or themFileId != selfFileId:
                    newVersion = selfVersion
                    filesNeeded.append((pathId, themFileId, themVersion,
                                        selfFileId, selfVersion))

                if newPath or newVersion:
                    chgSet.changedFile(pathId, newPath, selfFileId, newVersion)

        # now handle the troves we include
        if them:
            troveSetDiff(self.strongTroves, them.strongTroves, False)
            troveSetDiff(self.weakTroves, them.weakTroves, True)
        else:
            troveSetDiff(self.strongTroves, None, False)
            troveSetDiff(self.weakTroves, None, True)

        added = {}
        removed = {}
        oldTroves = []

        for name, chgList in \
                chgSet.iterChangedTroves(strongRefs = True):
            for (how, version, flavor, byDefault) in chgList:
                if how == '+':
                    whichD = added
                elif how == '-':
                    whichD = removed
                    oldTroves.append((name, version, flavor))
                else:
                    continue

                d = whichD.setdefault(name, set())
                d.add((version, flavor))


        trvList = []
        if added or removed:
            if absolute:
                for name in added.keys():
                    for version, flavor in added[name]:
                        trvList.append((name, (None, None), (version, flavor),
                                        True))

            else:
                trvList = self._diffPackages(added, removed, getPathHashes)
        return (chgSet, filesNeeded, trvList)

    def _diffPackages(self, addedDict, removedDict, getPathHashes):
        """
            Matches up the list of troves that have been added to those
            that were removed.  Matches are done by name first,
            then by heuristics based on labels, flavors, and path hashes.
        """
        # NOTE: the matches are actually created by _makeMatch.
        # Most functions deal with lists that are (version, flavor)
        # lists, and have the name passed in as a separate argument.

        def _makeMatch(name, oldInfo, newInfo, trvList,
                       addedList, removedList):
            """
                NOTE: this function has side effects!
                Removes items from global addedDict and removedDict as
                necessary to avoid the info from being used in another
                match, also removes them from the local addedList and
                removedList for the same reason.

                Finally appends the match to trvList, the result that will
                be returned from _diffPackages
            """
            trvList.append((name, oldInfo, newInfo, False))
            if newInfo and newInfo[0]:
                if not addedList is addedDict[name]:
                    addedList.remove(newInfo)
                addedDict[name].remove(newInfo)
            if oldInfo and oldInfo[0]:
                if not removedList is removedDict[name]:
                    removedList.remove(oldInfo)
                removedDict[name].remove(oldInfo)

        def _getCompsByPackage(addedList, removedList):
            """
                Sorts components into addedByPackage, removedByPackage
                packageTup -> [packageTup, compTup, ...] lists.
            """
            # Collates the lists into dicts by package.
            # Returns dict of addedByPackage, removedByPackage.
            addedByPackage = {}
            removedByPackage = {}
            for troveD, packageD in ((addedList, addedByPackage),
                                     (removedList, removedByPackage)):
                for name in troveD:
                    if troveIsCollection(name):
                        packageName = name
                    else:
                        packageName = name.split(':')[0]

                    for version, flavor in troveD[name]:
                        l = packageD.setdefault((packageName, version, flavor),
                                                [])
                        l.append((name, version, flavor))
            return addedByPackage, removedByPackage

        def _getPathHashOverlaps(name, allAdded, allRemoved,
                                 addedByPackage, removedByPackage,
                                 getPathHashesFn):
            """
                Gets overlaps for path hashes for a particular name.
                allAdded, allRemoved are lists of (version, flavor) tuples
                for this name.
                If the name is for a collection, then the path hashes
                for that collection are based on all the components
                for that collection (that are in this update).
            """
            if troveIsCollection(name):
                newTroves = (addedByPackage[name, x[0], x[1]] for x in allAdded)
                newTroves = list(itertools.chain(*newTroves))
                oldTroves = (removedByPackage[name, x[0], x[1]]
                             for x in allRemoved)
                oldTroves = list(itertools.chain(*oldTroves))
            else:
                newTroves = [ (name, x[0], x[1]) for x in allAdded ]
                oldTroves = [ (name, x[0], x[1]) for x in allRemoved ]

            oldHashes = getPathHashesFn(oldTroves, old = True)
            oldHashes = dict(itertools.izip(oldTroves, oldHashes))
            newHashes = getPathHashesFn(newTroves)
            newHashes = dict(itertools.izip(newTroves, newHashes))

            overlaps = {}
            if troveIsCollection(name):
                for version, flavor in allAdded:
                    for component in addedByPackage[name, version, flavor]:
                        newPathHash = newHashes[component]
                        if newPathHash:
                            newHashes[name, version, flavor] |= newPathHash

                for version, flavor in allRemoved:
                    for component in removedByPackage[name, version, flavor]:
                        oldPathHash = oldHashes[component]
                        if oldPathHash:
                            oldHashes[name, version, flavor] |= oldPathHash

            for newInfo in newTroves:
                if newInfo[0] != name:
                    continue
                newHash = newHashes[newInfo]

                # we store overlaps by version, flavor not by  name, version,
                # flavor
                newInfo = (newInfo[1], newInfo[2])
                for oldInfo in oldTroves:
                    if oldInfo[0] != name:
                        continue
                    oldHash = oldHashes[oldInfo]
                    oldInfo = (oldInfo[1], oldInfo[2])
                    if newHash & oldHash:
                        # just mark by version, flavor
                        overlaps.setdefault(newInfo, [])
                        overlaps[newInfo].append(oldInfo)
                        overlaps.setdefault(oldInfo, [])
                        overlaps[oldInfo].append(newInfo)
            return overlaps

        def _checkPathHashMatch(name, addedList, removedList, trvList,
                                pathHashMatches, flavorCache,
                                requireCompatible=False):
            """
                NOTE: This function may update addedList, removedList, and
                the global addedDict and removedDict.

                Finds matches for troves based on path hashes.  Also finds
                troves that match paths with other packages _outside_ of the
                given lists, and returns those lists as "delayed" troves -
                troves that if possible should not be matched up within the
                given list.
            """
            delayedAdds = []
            delayedRemoves = []

            for added in list(addedList):
                removedPathMatches = pathHashMatches.get(added, None)
                if not removedPathMatches:
                    continue

                # filter by the list we were passed in - other matches
                # are not allowed at this time.
                inMatches = [ x for x in removedPathMatches if x in removedList]

                if requireCompatible:
                    # filter by flavor - only allow matches when the flavor
                    # is compatible
                    inMatches = [ x for x in inMatches
                                 if flavorCache.matches(x[1], added[1])]


                # matches that are _outside_ of this compatibility
                # check are a good reason to not pick a package if
                # otherwise the selection would be arbitrary
                outMatches = [ x for x in removedPathMatches
                               if x not in inMatches ]
                assert(len(inMatches) + len(outMatches) \
                        == len(removedPathMatches))

                # find matches from the removed trove to other added troves.
                # Any such matches means we can't use the pathhash info
                # reliably.
                reverseMatches = []
                for inMatch in inMatches:
                    addedPathMatches = pathHashMatches[inMatch]
                    reverseMatches = [ x for x in addedPathMatches
                                        if x in addedList ]
                    if requireCompatible:
                        reverseMatches = [ x for x in reverseMatches
                                     if flavorCache.matches(x[1], added[1]) ]

                if len(reverseMatches) > 1 or len(inMatches) > 1:
                    # we've got conflicting information about how
                    # to match up these troves.  Therefore, just don't
                    # use path hashes to match up.
                    continue
                elif len(inMatches) == 1:
                    removed = inMatches[0]
                    _makeMatch(name, removed, added, trvList,
                               addedList, removedList)
                    continue
                else:
                    # No in matches, but there is a match with a different
                    # flavor.  Delay this trove's match as long as possible.
                    delayedAdds.append(added)
            for removed in removedList:
                addedPathMatches = pathHashMatches.get(removed, None)
                if not addedPathMatches:
                    continue

                # filter by the list we were passed in - other matches
                # are not allowed at this time.
                inMatches = [ x for x in addedPathMatches if x in addedList]

                if requireCompatible:
                    # filter by flavor - only allow matches when the flavor
                    # is compatible
                    inMatches = [ x for x in inMatches
                                 if flavorCache.matches(x[1], removed[1])]
                if inMatches:
                    continue
                else:
                    delayedRemoves.append(removed)

            return delayedAdds, delayedRemoves

        def _matchByFlavorAndVersion(name, addedList, removedList, trvList,
                                     flavorCache, requireCompatible=False):
            """
                NOTE: This function has no side effects.
                Matches up addedList and removedList, first by flavor scoring,
                then by version scoring within that branch.

                If requireCompatible is True, then we don't perform any
                matches where the flavors have a NEG_INF value.

                returns matches in order of "goodness" - the first match
                is best, second match is second best, etc.
            """
            if not addedList or not removedList:
                return []
            addedByFlavor = {}
            removedByFlavor = {}
            for (version, flavor) in addedList:
                addedByFlavor.setdefault(flavor, []).append(version)
            for (version, flavor) in removedList:
                removedByFlavor.setdefault(flavor, []).append(version)

            changePair = []

            # score every new flavor against every old flavor
            # to find the best match.  Doing anything less
            # may result in incorrect flavor lineups
            scoredValues = []
            for newFlavor in addedByFlavor:
                for oldFlavor in removedByFlavor:
                    score = scoreCache[oldFlavor, newFlavor]
                    if not requireCompatible or score > scoreCache.NEG_INF:
                        scoredValues.append((score, oldFlavor, newFlavor))
            scoredValues.sort(key = lambda x: x[0], reverse=True)

            # go through scored values in order, from highest to lowest,
            # picking off
            for (score, oldFlavor, newFlavor) in scoredValues:
                if (newFlavor not in addedByFlavor
                    or oldFlavor not in removedByFlavor):
                    continue
                newVersions = addedByFlavor.pop(newFlavor)
                oldVersions = removedByFlavor.pop(oldFlavor)
                changePair.append((newVersions,
                                   newFlavor, oldVersions, oldFlavor))

            matches = []
            # go through changePair and try and match things up by versions
            for (newVersionList, newFlavor, oldVersionList, oldFlavor) \
                                                            in changePair:
                oldInfoList = []
                for version in oldVersionList:
                    info = (version, oldFlavor)
                    if info in removedList:
                        oldInfoList.append(info)

                newInfoList = []
                for version in newVersionList:
                    info = (version, newFlavor)
                    if info in addedList:
                        newInfoList.append(info)

                versionMatches = _versionMatch(oldInfoList, newInfoList)

                for oldInfo, newInfo in versionMatches:
                    if not oldInfo[0] or not newInfo[0]:
                        # doesn't match anything in this flavor grouping
                        continue
                    matches.append((oldInfo, newInfo))

            return matches

        def _versionMatch(oldInfoSet, newInfoSet):
            # Match by version; use the closeness measure for items on
            # different labels and the timestamps for the same label. If the
            # same version exists twice here, it means the flavors are
            # incompatible or tied; in either case the flavor won't help us
            # much.
            matches = []
            byLabel = {}
            # we need copies we can update
            oldInfoSet = set(oldInfoSet)
            newInfoSet = set(newInfoSet)

            for newInfo in newInfoSet:
                for oldInfo in oldInfoSet:
                    if newInfo[0].trailingLabel() == oldInfo[0].trailingLabel():
                        l = byLabel.setdefault(newInfo, [])
                        l.append(((oldInfo[0].trailingRevision(), oldInfo)))

            # pass 1, find things on the same branch
            for newInfo, oldInfoList in sorted(byLabel.items(), reverse=True):
                # take the newest (by timestamp) item from oldInfoList which
                # hasn't been matched to anything else
                oldInfoList.sort(reverse=True)

                for revision, oldInfo in oldInfoList:
                    if oldInfo not in oldInfoSet: continue
                    matches.append((oldInfo, newInfo))
                    oldInfoSet.remove(oldInfo)
                    newInfoSet.remove(newInfo)
                    break

            del byLabel

            # pass 2, match across labels -- we know there is nothing left
            # on the same label anymore
            scored = []
            for newInfo in newInfoSet:
                for oldInfo in oldInfoSet:
                    score = newInfo[0].closeness(oldInfo[0])
                    # score 0 are have nothing in common
                    if not score: continue
                    scored.append((score, oldInfo, newInfo))

            # high scores are better
            scored.sort()
            scored.reverse()
            for score, oldInfo, newInfo in scored:
                if oldInfo not in oldInfoSet: continue
                if newInfo not in newInfoSet: continue

                matches.append((oldInfo, newInfo))
                oldInfoSet.remove(oldInfo)
                newInfoSet.remove(newInfo)

            # the dregs are left. we do straight matching by timestamp here;
            # newest goes with newest, etc
            newList = []
            oldList = []
            for newInfo in newInfoSet:
                newList.append((newInfo[0].trailingRevision(), newInfo))
            newList.sort(reverse=True)

            for oldInfo in oldInfoSet:
                oldList.append((oldInfo[0].trailingRevision(), oldInfo))
            oldList.sort(reverse=True)

            for ((oldTs, oldInfo), (newTs, newInfo)) in \
                                            itertools.izip(oldList, newList):
                matches.append((oldInfo, newInfo))

            return matches

        def _matchList(name, addedList, removedList, trvList, pathHashOverlap,
                       scoreCache, requireCompatible=False):
            """
                NOTE: this function may remove items from addedList or
                removedList, and addedDict and removedDict, as matches are
                made.

                Called repeatedly with different pairs of addedLists
                and removedLists.  Checks for a good path hash match, or
                and then matches by flavor and version, prefering paths without
                other potential overlaps with other troves outside of this
                addedList and removedList.
            """
            if not addedList or not removedList:
                return []
            addDelays, removeDelays = _checkPathHashMatch(name, addedList,
                                          removedList,
                                          trvList,
                                          pathHashOverlap,
                                          scoreCache,
                                          requireCompatible=requireCompatible)
            # Now we go through a whole bunch of work to deal with this
            # case:  two foo:runtimes, 1 and 2,  exist on branch a, but only
            # one new foo:runtime is being updated on branch a.  However,
            # a second foo:runtime on branch b that shares paths with a/1
            # is also being added.
            # We match by branch first, so what we need to do is _delay_
            # matching a/1 if possible, that is prefer to match a/2 to match
            # with the new update on a.
            # In this case, a/1 will be in the removeDelays lists.
            # The algorithm could get even more complicated in this case:
            # We have 2 potential overlaps between a and b, but only
            # one slot for delays.  In that case, we just drop the delays
            # - better than trying to make the algorithm more complicated
            # by matching between all the troves, and then remove the worst
            # matches that are also delayed troves and delay them, allowing
            # them to match up with the trove we want (commented out code
            # to do that is below, just in case).

            newAddedList = addedList
            newRemovedList = removedList

            possibleDelays = abs(len(addedList) - len(removedList))
            if len(addedList) > len(removedList):
                # we have more new troves than old troves - we'll
                # be able to delay matching a new trove, but there's
                # no way to delay matching a remove trove - they all have
                # matches.
                removeDelays = []
                rematchesNeeded = max(len(addDelays) - possibleDelays, 0)
                if not rematchesNeeded:
                    newAddedList = [ x for x in addedList if x not in addDelays]
                # else bail - we don't have enough slots to delay
                # all the troves we want to delay.
            elif len(addedList) < len(removedList):
                addDelays = []
                rematchesNeeded = max(len(removeDelays) - possibleDelays, 0)
                if not rematchesNeeded:
                    newRemovedList = [ x for x in removedList
                                       if x not in removeDelays]
                # else bail - we don't have enough slots to delay
                # all the troves we want to delay.

            # NOTE: turn off the algorithm below, which tries to handle
            # dealing with only have one slot available for delays and
            # two troves to delay.  It's unlikely to occur and not worth
            # dealing with afaict.
            addDelays = removeDelays = []
            rematchesNeeded = 0

            matches = _matchByFlavorAndVersion(name, newAddedList,
                                           newRemovedList, trvList,
                                           scoreCache,
                                           requireCompatible=requireCompatible)
            assert(not rematchesNeeded)
            for oldInfo, newInfo in matches:
                _makeMatch(name, oldInfo, newInfo, trvList,
                           addedList, removedList)
            return
            # we've got a worst-case scenario here - too many troves match
            # troves on other labels.

            # sort from worst to best
            #badAdds = []
            #badRemoves = []
            #notFound = addDelays + removeDelays
            #for oldInfo, newInfo in reversed(matches):
            #    if oldInfo in removeDelays:
            #        notFound.remove(oldInfo)
            #        if rematchesNeeded > 0:
            #            badRemoves.append(oldInfo)
            #            rematchesNeeded -= 1
            #    elif newInfo in addDelays:
            #        notFound.remove(newInfo)
            #        if rematchesNeeded > 0:
            #            badAdds.append(newInfo)
            #            rematchesNeeded -= 1

            #if badAdds or badRemoves or notFound:
            #    changed = False
            #    if notFound:
            #        if addDelays:
            #            newAddedList = [ x for x in newAddedList
            #                             if x not in notFound ]
            #            badAdds = badAdds[:-(len(notFound))]
            #        else:
            #            newRemovedList = [ x for x in newRemovedList
            #                               if x not in notFound ]
            #            badRemoves = badRemoves[:-(len(notFound))]

            #    if badAdds:
            #        newAddedList = [ x for x in newAddedList
            #                         if x not in badAdds]
            #        changed = True
            #    else:
            #        newRemovedList = [ x for x in newRemovedList
            #                           if x not in badRemoves ]
            #        changed = True
            #    if changed:
            #        matches = _matchByFlavorAndVersion(name, newAddedList,
            #                             newRemovedList, trvList,
            #                             scoreCache,
            #                             requireCompatible=requireCompatible)
            #for oldInfo, newInfo in matches:
            #    _makeMatch(name, oldInfo, newInfo, trvList,
            #               addedList, removedList)

        ### def _diffPackages starts here.

        # use added and removed to assemble a list of trove diffs which need
        # to go along with this change set

        trvList = []

        for name in addedDict.keys():
            if not name in removedDict:
                # there isn't anything which disappeared that has the same
                # name; this must be a new addition
                for version, newFlavor in addedDict[name]:
                    trvList.append((name, (None, None), (version, newFlavor),
                                    False))
                del addedDict[name]
            elif (len(addedDict[name]) == 1 and len(removedDict[name]) == 1):
                # there's only one thing to match it to. some match is better
                # than no match. the complicated matching logic later on
                # would give the same result at the end of it all, but just
                # doing it here avoids fetching the path hashes, which is
                # relatively expensive if those hashes are in the local
                # database
                trvList.append( (name, list(removedDict[name])[0],
                                 list(addedDict[name])[0], False) )
                del addedDict[name]
                del removedDict[name]

        for name in removedDict.keys():
            if not name in addedDict:
                # there isn't anything which disappeared that has the same
                # name; this must be a new addition
                for version, oldFlavor in removedDict[name]:
                    trvList.append((name, (version, oldFlavor), (None, None),
                                    False))
                del removedDict[name]
        if not addedDict and not removedDict:
            return trvList

        (addedByPackage,
         removedByPackage) = _getCompsByPackage(addedDict, removedDict)

        scoreCache = FlavorScoreCache()

        # match packages/groups first, then components that are not
        # matched as part of that.
        for name in addedDict:
            if name not in addedDict or name not in removedDict:
                continue

            if not addedDict[name] or not removedDict[name]:
                continue

            if getPathHashes:
                overlaps = _getPathHashOverlaps(name,
                                                addedDict[name],
                                                removedDict[name],
                                                addedByPackage,
                                                removedByPackage,
                                                getPathHashes)
            else:
                overlaps = {}


            addedByLabel = {}
            removedByLabel = {}
            for version, flavor in addedDict[name]:
                addedByLabel.setdefault(version.trailingLabel(), []).append(
                                                            (version, flavor))
            for version, flavor in removedDict[name]:
                removedByLabel.setdefault(version.trailingLabel(), []).append(
                                                            (version, flavor))
            for label, labelAdded in addedByLabel.iteritems():
                labelRemoved = removedByLabel.get(label, [])
                if not labelRemoved:
                    continue
                # 1. match troves on the same label with compatible flavors.
                _matchList(name, labelAdded, labelRemoved, trvList,
                           overlaps, scoreCache, requireCompatible=True)

            # 2. match troves with compatible flavors on different
            #    labels
            _matchList(name, addedDict[name], removedDict[name], trvList,
                       overlaps, scoreCache, requireCompatible=True)

            addedByLabel = {}
            removedByLabel = {}
            for version, flavor in addedDict[name]:
                addedByLabel.setdefault(version.trailingLabel(), []).append(
                                                            (version, flavor))
            for version, flavor in removedDict[name]:
                removedByLabel.setdefault(version.trailingLabel(), []).append(
                                               (version, flavor))

            for label, labelAdded in addedByLabel.iteritems():
                labelRemoved = removedByLabel.get(label, [])
                if not labelRemoved:
                    continue
                # 3. match troves on the same label without compatible flavors.
                _matchList(name, labelAdded, labelRemoved, trvList,
                           overlaps, scoreCache, requireCompatible=False)

            # 4. match remaining troves.
            _matchList(name, addedDict[name], removedDict[name], trvList,
                       overlaps, scoreCache, requireCompatible=False)

        for name in removedDict:
            # these don't have additions to go with them
            for oldInfo in removedDict[name]:
                trvList.append((name, oldInfo, (None, None), False))

        for name in addedDict:
            # these don't have removals to go with them
            for newInfo in addedDict[name]:
                trvList.append((name, (None, None), newInfo, False))

        return trvList

    def setProvides(self, provides):
        self.provides.set(provides)

    def setRequires(self, requires):
        self.requires.set(requires)

    def getProvides(self):
        return self.provides()

    def getRequires(self):
        return self.requires()

    def getFlavor(self):
        return self.flavor()

    def getChangeLog(self):
        return self.changeLog

    def getTroveInfo(self):
        return self.troveInfo

    def getSize(self):
        sizeOverrides = [x.sizeOverride() for x in
                         self.troveInfo.metadata.flatten()
                         if x.sizeOverride() is not None]
        if sizeOverrides:
            return sizeOverrides[-1]
        return self.troveInfo.size()

    def setSize(self, sz):
        return self.troveInfo.size.set(sz)

    def setCompatibilityClass(self, theClass):
        self.troveInfo.compatibilityClass.set(theClass)

    @api.publicApi
    def getCompatibilityClass(self):
        c = self.troveInfo.compatibilityClass()
        if c is None:
            return 0

        return c

    def setBuildFlavor(self, flavor):
        return self.troveInfo.buildFlavor.set(flavor)

    def getBuildFlavor(self):
        return self.troveInfo.buildFlavor()

    def getSourceName(self):
        return self.troveInfo.sourceName()

    def setSourceName(self, nm):
        return self.troveInfo.sourceName.set(nm)

    def getBuildTime(self):
        return self.troveInfo.buildTime()

    def setBuildTime(self, nm):
        return self.troveInfo.buildTime.set(nm)

    def getConaryVersion(self):
        return self.troveInfo.conaryVersion()

    def setConaryVersion(self, ver):
        return self.troveInfo.conaryVersion.set(ver)

    def setIsCollection(self, b):
        if b:
            return self.troveInfo.flags.isCollection(set = True)
        else:
            return self.troveInfo.flags.isCollection(set = False)

    def setIsDerived(self, b):
        if b:
            return self.troveInfo.flags.isDerived(set = True)
        else:
            return self.troveInfo.flags.isDerived(set = False)

    def setIsMissing(self, b):
        if b:
            return self.troveInfo.flags.isMissing(set = True)
        else:
            return self.troveInfo.flags.isMissing(set = False)

    def isCollection(self):
        return self.troveInfo.flags.isCollection()

    def isDerived(self):
        return self.troveInfo.flags.isDerived()

    def isMissing(self):
        return self.troveInfo.flags.isMissing()

    def setLabelPath(self, labelPath):
        self.troveInfo.labelPath = LabelPath()
        for label in labelPath:
            self.troveInfo.labelPath.set(str(label))

    def getLabelPath(self):
        return [ versions.Label(x) for x in self.troveInfo.labelPath ]

    def setSearchPath(self, searchPath):
        for item in searchPath:
            self.troveInfo.searchPath.add(item)

    def getSearchPath(self):
        return list(self.troveInfo.searchPath.iter())

    def setBuildRequirements(self, itemList):
        for (name, ver, flavor) in itemList:
            self.troveInfo.buildReqs.add(name, ver, flavor)

    def getBuildRequirements(self):
        return [ (x[1].name(), x[1].version(), x[1].flavor())
                         for x in self.troveInfo.buildReqs.iterAll() ]

    def setPolicyProviders(self, itemList):
        for (name, ver, release) in itemList:
            self.troveInfo.policyProviders.add(name, ver, release)

    def getPolicyProviders(self):
        return [ (x[1].name(), x[1].version(), x[1].flavor())
                         for x in self.troveInfo.policyProviders.iterAll() ]

    def setLoadedTroves(self, itemList):
        for (name, ver, release) in itemList:
            self.troveInfo.loadedTroves.add(name, ver, release)

    def getLoadedTroves(self):
        return [ (x[1].name(), x[1].version(), x[1].flavor())
                 for x in self.troveInfo.loadedTroves.iterAll() ]

    def setDerivedFrom(self, itemList):
        for (name, ver, release) in itemList:
            self.troveInfo.derivedFrom.add(name, ver, release)

    def getDerivedFrom(self):
        return [ (x[1].name(), x[1].version(), x[1].flavor())
                 for x in self.troveInfo.derivedFrom.iterAll() ]

    def getPathHashes(self):
        return self.troveInfo.pathHashes

    def setTroveCopiedFrom(self, itemList):
        for (name, ver, flavor) in itemList:
            self.troveInfo.troveCopiedFrom.add(name, ver, flavor)

    def getTroveCopiedFrom(self):
        """For groups, return the list of troves that were used when
        a statement like addAll or addCopy was used.

        @rtype: list
        @return: list of (name, version, flavor) tuples.
        """
        return [ (x[1].name(), x[1].version(), x[1].flavor())
                 for x in self.troveInfo.troveCopiedFrom.iterAll() ]

    def __init__(self, name, version = None, flavor = None, changeLog = None,
                 type = TROVE_TYPE_NORMAL, skipIntegrityChecks = False,
                 setVersion = True):
        streams.StreamSet.__init__(self)

        if isinstance(name, AbstractTroveChangeSet):
            trvCs = name
            assert(not trvCs.getOldVersion())
            self.name.set(trvCs.getName())
            self.applyChangeSet(trvCs, skipIntegrityChecks =
                                            skipIntegrityChecks)
        else:
            if name.count(':') > 1:
                raise TroveError, \
                            'More than one ":" is not allowed in a trove name'

            if not re.match('^[_A-Za-z0-9+\.\-:@]+$', name):
                raise TroveError, \
                            "Illegal characters in trove name '%s'" % name

            if 0 in [ len(x) for x in name.split(":") ]:
                raise TroveError, \
                            'Trove and component names cannot be empty'

            assert(flavor is not None)
            self.name.set(name)
            self.version.set(version)
            self.flavor.set(flavor)
            if setVersion:
                if type == TROVE_TYPE_REMOVED:
                    self.troveInfo.troveVersion.set(TROVE_VERSION_1_1)
                elif type == TROVE_TYPE_REDIRECT and troveIsGroup(name):
                    self.troveInfo.troveVersion.set(TROVE_VERSION_1_1)
                else:
                    self.troveInfo.troveVersion.set(TROVE_VERSION)
            self.troveInfo.incomplete.set(0)
            if changeLog:
                self.changeLog.thaw(changeLog.freeze())

            self.type.set(type)

class TroveWithFileObjects(Trove):

    def addFileObject(self, fileId, obj):
        self.fileObjs[fileId] = obj

    def getFileObject(self, fileId):
        return self.fileObjs[fileId]

    def __init__(self, *args, **kwargs):
        # indexed by fileId
        self.fileObjs = {}
        Trove.__init__(self, *args, **kwargs)

class ReferencedTroveSet(dict, streams.InfoStream):

    __slots__ = ()

    def freeze(self, skipSet = {}):
        l = []
        for name, troveList in sorted(self.iteritems()):
            subL = []
            for (change, version, flavor, byDefault) in sorted(troveList):
                version = version.freeze()
                if flavor is None or flavor == deps.Flavor():
                    flavor = "-"
                else:
                    flavor = flavor.freeze()

                subL.append(change)
                subL.append(version)
                subL.append(flavor)
                if not byDefault:
                    subL.append('0')
                else:
                    subL.append('1')

            l.append(name)
            l += subL
            l.append("")

        return "\0".join(l)

    def thaw(self, data):
        if not data: return
        self.clear()

        l = data.split("\0")
        i = 0

        while i < len(l):
            name = intern(l[i])
            self[name] = []

            i += 1
            while l[i]:
                change, version, flavor, byDefFlag = l[i:i+4]
                version = versions.ThawVersion(version)

                if flavor == "-":
                    flavor = deps.Flavor()
                else:
                    flavor = deps.ThawFlavor(flavor)

                if change == '-':
                    byDefault = None
                elif byDefFlag == '0':
                    byDefault = False
                else:
                    byDefault = True

                self[name].append((change, version, flavor, byDefault))
                i += 4

            i += 1

    def __init__(self, data = None):
        dict.__init__(self)
        if data is not None:
            self.thaw(data)

class OldFileStream(list, streams.InfoStream):

    def freeze(self, skipSet = {}):
        return "".join(self)

    def thaw(self, data):
        i = 0
        del self[:]
        while i < len(data):
            self.append(data[i:i+16])
            i += 16
        assert(i == len(data))

    def __init__(self, data = None):
        list.__init__(self)
        if data is not None:
            self.thaw(data)

class ReferencedFileList(list, streams.InfoStream):

    def freeze(self, skipSet = {}):
        l = []

        for (pathId, dirName, baseName, fileId, version) in self:
            l.append(pathId)
            if baseName is None:
                path = ""
            else:
                path = os.path.join(dirName, baseName)

            l.append(struct.pack("!H", len(path)))
            l.append(path)

            if not fileId:
                fileId = ""

            l.append(struct.pack("!H", len(fileId)))
            l.append(fileId)

            if version:
                version = version.asString()
            else:
                version = ""

            l.append(struct.pack("!H", len(version)))
            l.append(version)

        return "".join(l)

    def thaw(self, data):
        del self[:]

        # this lastVerStr check bypasses the normal version cache whenever
        # there are two sequential versions which are the same; this is a
        # massive speedup for troves with many files (90% or better)
        lastVerStr = None;
        lastVer = None
        i = 0
        while i < len(data):
            i, (pathId, path, fileId, verStr) = misc.unpack("!S16SHSHSH", i,
                                                            data)
            if not path:
                dirName = None
                baseName = None
            else:
                dirName, baseName = os.path.split(path)
                dirName = intern(dirName)
                baseName = intern(baseName)

            if not fileId:
                fileId = None
            else:
                fileId = intern(fileId)

            if verStr == lastVerStr:
                version = lastVer
            elif verStr:
                version = versions.VersionFromString(verStr)
                lastVer = version
                lastVerStr = verStr
            else:
                version = None

            self.append((pathId, dirName, baseName, fileId,
                         version))

    def __init__(self, data = None):
        list.__init__(self)
        if data is not None:
            self.thaw(data)

_STREAM_TCS_NAME                    =  0
_STREAM_TCS_OLD_VERSION             =  1
_STREAM_TCS_NEW_VERSION             =  2
_STREAM_TCS_REQUIRES                =  3
_STREAM_TCS_PROVIDES                =  4
_STREAM_TCS_CHANGE_LOG              =  5
_STREAM_TCS_OLD_FILES               =  6
_STREAM_TCS_TYPE                    =  7
_STREAM_TCS_STRONG_TROVE_CHANGES    =  8
_STREAM_TCS_NEW_FILES               =  9
_STREAM_TCS_CHG_FILES               = 10
_STREAM_TCS_OLD_FLAVOR              = 11
_STREAM_TCS_NEW_FLAVOR              = 12
_STREAM_TCS_TROVE_TYPE              = 13
_STREAM_TCS_TROVEINFO               = 14
_STREAM_TCS_OLD_SIGS                = 15
_STREAM_TCS_NEW_SIGS                = 16
_STREAM_TCS_WEAK_TROVE_CHANGES      = 17
_STREAM_TCS_REDIRECTS               = 18
_STREAM_TCS_ABSOLUTE_TROVEINFO      = 19
_STREAM_TCS_EXTENDED_METADATA       = 20

_TCS_TYPE_ABSOLUTE = 1
_TCS_TYPE_RELATIVE = 2

class AbstractTroveChangeSet(streams.StreamSet):

    streamDict = {
        _STREAM_TCS_NAME        : (SMALL, streams.StringStream, "name"       ),
        _STREAM_TCS_OLD_VERSION : (SMALL, FrozenVersionStream,  "oldVersion" ),
        _STREAM_TCS_NEW_VERSION : (SMALL, FrozenVersionStream,  "newVersion" ),
        _STREAM_TCS_REQUIRES    : (LARGE, DependenciesStream,   "requires"   ),
        _STREAM_TCS_PROVIDES    : (LARGE, DependenciesStream,   "provides"   ),
        _STREAM_TCS_CHANGE_LOG  : (LARGE, changelog.ChangeLog,  "changeLog"  ),
        _STREAM_TCS_OLD_FILES   : (LARGE, OldFileStream,        "oldFiles"   ),
        _STREAM_TCS_TYPE        : (SMALL, streams.IntStream,    "tcsType"    ),
        _STREAM_TCS_STRONG_TROVE_CHANGES:
                                  (LARGE, ReferencedTroveSet,   "strongTroves"),
        _STREAM_TCS_WEAK_TROVE_CHANGES:
                                  (LARGE, ReferencedTroveSet,   "weakTroves" ),
        _STREAM_TCS_NEW_FILES   : (LARGE, ReferencedFileList,   "newFiles"   ),
        _STREAM_TCS_CHG_FILES   : (LARGE, ReferencedFileList,   "changedFiles"),
        _STREAM_TCS_OLD_FLAVOR  : (SMALL, FlavorsStream,        "oldFlavor"  ),
        _STREAM_TCS_NEW_FLAVOR  : (SMALL, FlavorsStream,        "newFlavor"  ),
        _STREAM_TCS_TROVE_TYPE  : (SMALL, ByteStream,           "troveType" ),
        _STREAM_TCS_TROVEINFO   : (LARGE, streams.StringStream, "troveInfoDiff"),
        _STREAM_TCS_OLD_SIGS    : (LARGE, TroveSignatures,      "oldSigs"    ),
        _STREAM_TCS_NEW_SIGS    : (LARGE, TroveSignatures,      "newSigs"    ),
        _STREAM_TCS_REDIRECTS   : (LARGE, TroveRedirectList,    "redirects"  ),
        _STREAM_TCS_ABSOLUTE_TROVEINFO
                                : (LARGE, streams.StringStream,
                                                        "absoluteTroveInfo"  ),
        _STREAM_TCS_EXTENDED_METADATA
                                : (LARGE, streams.StringStream,
                                                        "extendedMetadata"   ),
    }
    __slots__ = [ x[2] for x in streamDict.values() ]
    ignoreUnknown = True

    """
    Represents the changes between two troves and forms part of a
    ChangeSet.
    """

    @api.publicApi
    def isAbsolute(self):
        return self.tcsType() == _TCS_TYPE_ABSOLUTE

    def newFile(self, pathId, path, fileId, version):
        dirName, baseName = os.path.split(path)
        self.newFiles.append((pathId, dirName, baseName, fileId, version))

    # raw means separate dirName/baseName in the tuple
    def getNewFileList(self, raw = False):
        if raw:
            return self.newFiles

        return [ (x[0], os.path.join(x[1], x[2]), x[3], x[4])
                            for x in self.newFiles]

    def oldFile(self, pathId):
        self.oldFiles.append(pathId)

    def getOldFileList(self):
        return self.oldFiles

    @api.publicApi
    def getName(self):
        """
        Get the name of the trove.
        @return: name of the trove.
        @rtype: string
        """
        return self.name()

    def getTroveInfoDiff(self):
        return self.troveInfoDiff()

    def getFrozenTroveInfo(self):
        return self.absoluteTroveInfo()

    def hasCapsule(self):
        troveInfo = self.absoluteTroveInfo()
        capsuleType = TroveInfo.find(_TROVEINFO_TAG_CAPSULE,
                                     troveInfo)
        return (capsuleType and capsuleType.type())

    def getFrozenExtendedMetadata(self):
        return self.extendedMetadata()

    def _getScriptObj(self, kind):
        troveInfo = self.absoluteTroveInfo()
        scriptStream = TroveInfo.find(_TROVEINFO_TAG_SCRIPTS,
                                      troveInfo)

        if not troveInfo and scriptStream is None:
            # fall back to the trove info diff - _only_ if there is no
            # absolute trove info.  this is deprecated
            scriptStream = TroveInfo.find(_TROVEINFO_TAG_SCRIPTS,
                                          self.troveInfoDiff())
            if scriptStream:
                import warnings
                warnings.warn("Obtaining unsigned script information from "
                              "an old changeset.  In the future, unsigned "
                              "script information will not be retreived. "
                              "Use a new version of Conary to generate "
                              "compatible changesets.", FutureWarning)

        if scriptStream is None:
            return None

        # this is horrid, but it's just looking up the script stream we're
        # looking for
        script = scriptStream.__getattribute__(scriptStream.streamDict[kind][2])
        return script

    def _getScript(self, kind):
        scriptObj = self._getScriptObj(kind)
        if scriptObj:
            return scriptObj.script()
        return None

    def getPostInstallScript(self):
        return self._getScript(_TROVESCRIPTS_POSTINSTALL)

    def getPostUpdateScript(self):
        return self._getScript(_TROVESCRIPTS_POSTUPDATE)

    def getPreUpdateScript(self):
        return self._getScript(_TROVESCRIPTS_PREUPDATE)

    def getPreRollbackScript(self):
        return self._getScript(_TROVESCRIPTS_PREROLLBACK)

    def getPostRollbackScript(self):
        return self._getScript(_TROVESCRIPTS_POSTROLLBACK)

    # Not intended for general use
    def _getPreInstallScript(self):
        return self._getScript(_TROVESCRIPTS_PREINSTALL)

    def _getPreEraseScript(self):
        return self._getScript(_TROVESCRIPTS_PREERASE)

    def _getPostEraseScript(self):
        return self._getScript(_TROVESCRIPTS_POSTERASE)

    def getNewCompatibilityClass(self):
        troveInfo = self.absoluteTroveInfo()
        c = TroveInfo.find(_TROVEINFO_TAG_COMPAT_CLASS, troveInfo)
        if not troveInfo and c is None:
            # fall back to the trove info diff - this is deprecated
            c = TroveInfo.find(_TROVEINFO_TAG_COMPAT_CLASS,
                               self.troveInfoDiff())
            if c:
                import warnings
                warnings.warn("Obtaining unsigned script information from "
                              "an old changeset.  In the future, unsigned "
                              "script information will not be retreived. "
                              "Use a new version of Conary to generate "
                              "compatible changesets.", FutureWarning)


        if c is None or c() is None:
            # no compatibility class has been set for this trove; treat that
            # as compatibility class 0
            c = 0
        else:
            c = c()

        return c

    @api.publicApi
    def isRollbackFence(self, oldCompatibilityClass = None, update = False):
        """
        Determine whether an update from the given oldCompatibilityClass to the
        version represented by this changeset would cross a rollback fence.  If
        an update crosses a rollback fence, then it is not allowed to be rolled
        back.
        @param oldCompatibilityClass: the old compatibility class.  If this is
        None, then compatibility class checks isn't used to restrict rollbacks,
        so this will return False.
        @type oldCompatibilityClass: integer or None
        @param update: unused
        @type update: any
        @return: whether applying this changeset would cross a rollback fence.
        @rtype: boolean
        @raises AssertionError: if the input oldCompatibilityClass is neither
        an integer nor None.
        """
        # FIXME: why is the update parameter unused?  Is this for
        # backwards-compatibility?
        if oldCompatibilityClass is None:
            return False
        assert isinstance(oldCompatibilityClass, (int, long))

        thisCompatClass = self.getNewCompatibilityClass()

        # if both old a new have the same compatibility class, there is no
        # fence
        if oldCompatibilityClass == thisCompatClass:
            return False

        postRollback = self._getScriptObj(_TROVESCRIPTS_POSTROLLBACK)

        if postRollback is None or not postRollback.script():
            # there is no rollback script; use a strict compatibility class
            # check
            return oldCompatibilityClass != thisCompatClass

        # otherwise see if the rollback script is valid for this case
        for cvt in list(postRollback.conversions.iter()):
            # this may look backwards, but it's a rollback script
            if (cvt.new() == oldCompatibilityClass and
                                cvt.old() == thisCompatClass):
                return False

        return True

    def setTroveInfo(self, ti):
        self.absoluteTroveInfo.set((ti.freeze(skipSet = ti._newMetadataItems)))
        self.extendedMetadata.set((ti.metadata.freeze(skipSet =
                                                        ti._oldMetadataItems)))

    def getTroveInfo(self, klass = TroveInfo):
        if self.absoluteTroveInfo():
            trvInfo = klass(self.absoluteTroveInfo())
            if self.extendedMetadata():
                extMetadata = Metadata(self.extendedMetadata())
                for old, ext in itertools.izip(trvInfo.metadata, extMetadata):
                    for attrName in trvInfo._oldMetadataItems:
                        setattr(ext, attrName, getattr(old, attrName))
                trvInfo.metadata._replaceAll(extMetadata)

            return trvInfo
        else:
            return None

    def getChangeLog(self):
        return self.changeLog

    def changeOldVersion(self, version):
        self.oldVersion.set(version)

    def changeChangeLog(self, cl):
        assert(0)
        self.changeLog.thaw(cl.freeze())

    @api.publicApi
    def getOldVersion(self):
        """
        Get the old version of the trove this changeset applies to.  For an
        absolute changeset, this is None
        @return: old version
        @rtype: conary.versions.Version object or None
        """
        return self.oldVersion()

    @api.publicApi
    def getOldNameVersionFlavor(self):
        return self.name(), self.oldVersion(), self.oldFlavor()

    @api.publicApi
    def getNewVersion(self):
        """
        Get the new version of the trove that'd be installed after applying
        this changeset.
        @return: new version
        @rtype: conary.versions.Version object
        """
        return self.newVersion()

    @api.publicApi
    def getNewNameVersionFlavor(self):
        return self.name(), self.newVersion(), self.newFlavor()

    def getJob(self):
        return (self.name(), (self.oldVersion(), self.oldFlavor()),
                             (self.newVersion(), self.newFlavor()),
                self.isAbsolute())

    def __cmp__(self, other):
        return cmp(self.name(), other.name()) or \
            cmp(self.freeze(), other.freeze())

    def getOldSigs(self):
        return self.oldSigs

    def getNewSigs(self):
        return self.newSigs

    # path and/or version can be None
    def changedFile(self, pathId, path, fileId, version):
        if path:
            dirName, baseName = os.path.split(path)
        else:
            dirName = None
            baseName = None

        self.changedFiles.append((pathId, dirName, baseName, fileId, version))

    # raw means separate dirName/baseName in the tuple
    def getChangedFileList(self, raw = False):
        if raw:
            return self.changedFiles

        l = []
        for t in self.changedFiles:
            if t[1] is not None or t[2] is not None:
                t = (t[0], os.path.join(t[1], t[2]), t[3], t[4])
            else:
                t = (t[0], None, t[3], t[4])
            l.append(t)

        return l

    def hasChangedFiles(self):
        return (len(self.newFiles) + len(self.changedFiles) +
                len(self.oldFiles)) != 0

    def iterChangedTroves(self, strongRefs = True, weakRefs = False):
        if strongRefs:
            for x in self.strongTroves.iteritems():
                yield x

        if weakRefs:
            for x in self.weakTroves.iteritems():
                yield x

    def newTroveVersion(self, name, version, flavor, byDefault,
                        weakRef = False):
        """
        Adds a version of a troves which appeared in newVersion.

        @param name: name of the trove
        @type name: str
        @param version: new version
        @type version: versions.Version
        @param flavor: new flavor
        @type flavor: deps.deps.Flavor
        @param byDefault: value of byDefault
        @param weakRef: is this a weak references?
        @type weakRef: boolean
        @type byDefault: boolean
        """

        if weakRef:
            l = self.weakTroves.setdefault(name, [])
        else:
            l = self.strongTroves.setdefault(name, [])

        l.append(('+', version, flavor, byDefault))

    def oldTroveVersion(self, name, version, flavor, weakRef = False):
        """
        Adds a version of a trove which appeared in oldVersion.

        @param name: name of the trove
        @type name: str
        @param version: old version
        @type version: versions.Version
        @param flavor: old flavor
        @type flavor: deps.deps.Flavor
        @param weakRef: is this a weak reference?
        @type weakRef: boolean
        """

        if weakRef:
            l = self.weakTroves.setdefault(name, [])
        else:
            l = self.strongTroves.setdefault(name, [])

        l.append(('-', version, flavor, None))

    def changedTrove(self, name, version, flavor, byDefault, weakRef = False):
        """
        Records the change in the byDefault setting of a referenced trove.

        @param name: name of the trove
        @type name: str
        @param version: version
        @type version: versions.Version
        @param flavor: flavor
        @type flavor: deps.deps.Flavor
        @param byDefault: New value of byDefault
        @type byDefault: boolean
        @param weakRef: is this a weak reference?
        @type weakRef: boolean
        """
        if weakRef:
            l = self.weakTroves.setdefault(name, [])
        else:
            l = self.strongTroves.setdefault(name, [])

        l.append(('~', version, flavor, byDefault))

    def formatToFile(self, changeSet, f):
        f.write("%s " % self.getName())

        if self.troveType() == TROVE_TYPE_REDIRECT:
            if not [ x for x in self.redirects.iter() ]:
                f.write("remove redirect ")
            else:
                f.write("redirect ")

        if self.isAbsolute():
            f.write("absolute ")
        elif self.getOldVersion():
            f.write("from %s to " % self.getOldVersion().asString())
        else:
            f.write("new ")

        f.write("%s\n" % self.getNewVersion().asString())

        def depformat(name, dep, f):
            f.write('\t%s: %s\n' %(name,
                                   str(dep).replace('\n', '\n\t%s'
                                                    %(' '* (len(name)+2)))))
        if not self.getRequires().isEmpty():
            depformat('Requires', self.getRequires(), f)
        if not self.getProvides().isEmpty():
            depformat('Provides', self.getProvides(), f)
        if not self.getOldFlavor().isEmpty():
            depformat('Old Flavor', self.getOldFlavor(), f)
        if not self.getNewFlavor().isEmpty():
            depformat('New Flavor', self.getNewFlavor(), f)

        for redirect in self.redirects.iter():
            print '\t-> %s=%s' % (redirect.name(), redirect.branch())

        for (pathId, path, fileId, version) in self.getNewFileList():
            #f.write("\tadded (%s(.*)%s)\n" % (pathId[:6], pathId[-6:]))
            change = changeSet.getFileChange(None, fileId)
            fileobj = files.ThawFile(change, pathId)

            if isinstance(fileobj, files.SymbolicLink):
                name = "%s -> %s" % (path, fileobj.target())
            else:
                name = path

            f.write("\t%s    1 %-8s %-8s %s %s %s\n" %
                    (fileobj.modeString(), fileobj.inode.owner(),
                     fileobj.inode.group(), fileobj.sizeString(),
                     fileobj.timeString(), name))

        for (pathId, path, fileId, version) in self.getChangedFileList():
            pathIdStr = sha1helper.md5ToString(pathId)
            if path:
                f.write("\tchanged %s (%s(.*)%s)\n" %
                        (path, pathIdStr[:6], pathIdStr[-6:]))
            else:
                f.write("\tchanged %s\n" % pathIdStr)
            oldFileId, change = changeSet._findFileChange(fileId)
            f.write("\t\t%s\n" % " ".join(files.fieldsChanged(change)))

        for pathId in self.oldFiles:
            pathIdStr = sha1helper.md5ToString(pathId)
            f.write("\tremoved %s(.*)%s\n" % (pathIdStr[:6], pathIdStr[-6:]))

        for name in self.strongTroves.keys():
            l = []
            for x in self.strongTroves[name]:
                l.append(x[0] + x[1].asString())
                if x[3] is None:
                    l[-1] += ' (None)'
                elif x[3]:
                    l[-1] += ' (True)'
                else:
                    l[-1] += ' (False)'
            f.write("\t" + name + " " + " ".join(l) + "\n")

    def setProvides(self, provides):
        self.provides.set(provides)

    def getType(self):
        return self.troveType()

    def setRedirects(self, redirs):
        self.redirects = redirs.copy()

    def getRedirects(self):
        return self.redirects

    def getProvides(self):
        return self.provides()

    def setRequires(self, requires):
        self.requires.set(requires)

    def getRequires(self):
        return self.requires()

    @api.publicApi
    def getOldFlavor(self):
        return self.oldFlavor()

    @api.publicApi
    def getNewFlavor(self):
        return self.newFlavor()

    def getNewPathHashes(self):
        absInfo = self.absoluteTroveInfo()
        if absInfo:
            return TroveInfo.find(_TROVEINFO_TAG_PATH_HASHES, absInfo)
        elif self.oldVersion() is None:
            return TroveInfo.find(_TROVEINFO_TAG_PATH_HASHES,
                                  self.troveInfoDiff())

        return None

class TroveChangeSet(AbstractTroveChangeSet):

    __slots__ = ()

    def __init__(self, name, changeLog, oldVersion, newVersion,
                 oldFlavor, newFlavor, oldSigs, newSigs,
                 absolute = 0, type = TROVE_TYPE_NORMAL,
                 troveInfoDiff = None):
        AbstractTroveChangeSet.__init__(self)
        assert(isinstance(newVersion, versions.AbstractVersion))
        assert(isinstance(newFlavor, deps.Flavor))
        assert(oldFlavor is None or isinstance(oldFlavor, deps.Flavor))
        self.name.set(name)
        self.oldVersion.set(oldVersion)
        self.newVersion.set(newVersion)
        if changeLog:
            self.changeLog = changeLog
        if absolute:
            self.tcsType.set(_TCS_TYPE_ABSOLUTE)
        else:
            self.tcsType.set(_TCS_TYPE_RELATIVE)
        if oldVersion is not None:
            self.oldFlavor.set(oldFlavor)
        self.newFlavor.set(newFlavor)
        self.troveType.set(type)
        assert(troveInfoDiff is not None)
        self.troveInfoDiff.set(troveInfoDiff)
        if oldSigs:
            self.oldSigs.thaw(oldSigs.freeze())
        self.newSigs.thaw(newSigs.freeze())

    def __repr__(self):
        return "conary.trove.TroveChangeSet('%s')" % self.name()

class ThawTroveChangeSet(AbstractTroveChangeSet):

    __slots__ = ()

    def __init__(self, buf):
        AbstractTroveChangeSet.__init__(self, buf)


class FlavorScoreCache(object):
    def __init__(self):
        self.cache = {}
        self.NEG_INF = -9999
        self.POS_INF = 9999

    def matches(self, oldFlavor, newFlavor):
        return (self[oldFlavor, newFlavor] > self.NEG_INF)

    def __getitem__(self, (oldFlavor, newFlavor)):
        # check for superset matching and subset
        # matching.  Currently we don't consider
        # a superset flavor match "better" than
        # a subset - if we want to change that,
        # a initial parameter for maxScore that
        # ordered scores by type would work.
        # If we do that, we should consider adding
        # heuristic to prefer strongly satisfied
        # flavors most of all.
        if not (oldFlavor, newFlavor) in self.cache:
            if oldFlavor.isEmpty() and newFlavor.isEmpty():
                myMax = self.POS_INF
            else:
                scores = (self.NEG_INF, newFlavor.score(oldFlavor),
                          oldFlavor.score(newFlavor))
                myMax = max(x for x in scores if x is not False)
            self.cache[oldFlavor, newFlavor] = myMax
            self.cache[newFlavor, oldFlavor] = myMax
            return myMax
        else:
            return self.cache[oldFlavor, newFlavor]

class TroveError(errors.ConaryError):

    """
    Ancestor for all exceptions raised by the trove module.
    """

    pass

class ParseError(TroveError):

    """
    Indicates that an error occurred parsing a group file.
    """

    pass

class PatchError(TroveError):

    """
    Indicates that an error occurred parsing a group file.
    """

    pass

class DigitalSignatureVerificationError(TroveError):
    """
    Indicates that a digital signature did not verify.
    """
    # Mark the error as uncatchable, we want the callback wrapper to re-raise
    # it instead of burying it
    errorIsUncatchable = True
    def __str__(self):
        return self.digest

    def __init__(self, digest):
        self.digest = digest

class TroveIntegrityError(TroveError):
    """
    Indicates that a checksum did not match
    """
    _error = "Trove Integrity Error: %s=%s[%s] checksum does not match precalculated value"

    def marshall(self, marshaller):
        return (str(self), marshaller.fromTroveTup(self.nvf)), {}

    @staticmethod
    def demarshall(marshaller, tup):
        return marshaller.toTroveTup(tup[1]), {}

    def __init__(self, name=None, version=None, flavor=None, error=None):
        if name:
            self.nvf = (name, version, flavor)
            if error is None:
                error = self._error % self.nvf
        else:
            self.nvf = None


        TroveError.__init__(self, error)<|MERGE_RESOLUTION|>--- conflicted
+++ resolved
@@ -1055,11 +1055,7 @@
             single.version.set(version)
             self.addStream(1, single)
 
-<<<<<<< HEAD
 class TroveRpmCapsule(streams.StreamSet):
-=======
-class RPMTroveCapsule(streams.StreamSet):
->>>>>>> 789bfee1
     ignoreUnknown = streams.PRESERVE_UNKNOWN
     streamDict = {
         _TROVECAPSULE_RPM_NAME    : (DYNAMIC, streams.StringStream, 'name' ),
@@ -1080,7 +1076,7 @@
         self.obsoletes = RpmObsoletes()
         self.sha1header = streams.AbsoluteSha1Stream()
 
-class MSITroveCapsule(streams.StreamSet):
+class TroveMsiCapsule(streams.StreamSet):
     ignoreUnknown = streams.PRESERVE_UNKNOWN
     streamDict = {
         _TROVECAPSULE_MSI_NAME    : (DYNAMIC, streams.StringStream, 'name' ),
@@ -1095,12 +1091,8 @@
     ignoreUnknown = streams.PRESERVE_UNKNOWN
     streamDict = {
         _TROVECAPSULE_TYPE     : (SMALL, streams.StringStream, 'type'),
-<<<<<<< HEAD
-        _TROVECAPSULE_RPM      : (SMALL, TroveRpmCapsule,      'rpm'  ),
-=======
-        _TROVECAPSULE_RPM      : (SMALL, RPMTroveCapsule,         'rpm'  ),
-        _TROVECAPSULE_MSI      : (SMALL, MSITroveCapsule,         'msi'  ),
->>>>>>> 789bfee1
+        _TROVECAPSULE_RPM      : (SMALL, TroveRpmCapsule,         'rpm'  ),
+        _TROVECAPSULE_MSI      : (SMALL, TroveMsiCapsule,         'msi'  ),
     }
 
     def reset(self):
