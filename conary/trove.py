--- conflicted
+++ resolved
@@ -874,16 +874,10 @@
 
         return rc
 
-<<<<<<< HEAD
-    def addRedirect(self, toName, toVersion, toFlavor):
+    def addRedirect(self, toName, toBranch, toFlavor):
         assert(self.type() == TROVE_TYPE_REDIRECT)
-        self.redirects.add(toName, toVersion, toFlavor)
-=======
-    def addRedirect(self, toName, toBranch, toFlavor):
-        assert(self.isRedirect())
         assert(isinstance(toBranch, versions.Branch))
         self.redirects.add(toName, toBranch, toFlavor)
->>>>>>> a9840117
 
     def iterRedirects(self):
         for o in self.redirects.iter():
