--- conflicted
+++ resolved
@@ -659,7 +659,6 @@
                     d.update(item)
         return d
 
-<<<<<<< HEAD
     def flatten(self, skipSet=None):
         if skipSet is None:
             skipSet = []
@@ -680,10 +679,7 @@
                     getattr(newItem, key).set(value)
         return items.values()
 
-    def verifyDigitalSignatures(self, serverName=None):
-=======
     def verifyDigitalSignatures(self, label=None):
->>>>>>> 69d7f176
         missingKeys = []
         badFingerprints = []
         untrustedKeys = set()
