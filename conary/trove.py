#
# Copyright (c) 2004-2006 rPath, Inc.
#
# This program is distributed under the terms of the Common Public License,
# version 1.0. A copy of this license should have been distributed with this
# source file in a file called LICENSE. If it is not present, the license
# is always available at http://www.opensource.org/licenses/cpl.php.
#
# This program is distributed in the hope that it will be useful, but
# without any warranty; without even the implied warranty of merchantability
# or fitness for a particular purpose. See the Common Public License for
# full details.
#
"""
Implements troves (packages, components, etc.) for the repository
"""

import itertools
import struct

from conary import changelog
from conary import errors
from conary import files
from conary import streams
from conary import versions
from conary.deps import deps
from conary.lib import misc, sha1helper
from conary.lib.openpgpfile import KeyNotFound, TRUST_UNTRUSTED
from conary.lib import openpgpkey
from conary.streams import ByteStream
from conary.streams import DependenciesStream, FlavorsStream
from conary.streams import FrozenVersionStream
from conary.streams import SMALL, LARGE
from conary.streams import StringVersionStream

TROVE_VERSION=10
# the difference between 10 and 11 is that the REMOVED type appeared; 11 is
# used *only* for removed troves
TROVE_VERSION_REMOVED=11

def troveIsCollection(str):
    return not(":" in str or str.startswith("fileset-"))

class TroveTuple(streams.StreamSet):
    _SINGLE_TROVE_TUP_NAME    = 0
    _SINGLE_TROVE_TUP_VERSION = 1
    _SINGLE_TROVE_TUP_FLAVOR  = 2

    ignoreUnknown = True
    streamDict = {
        _SINGLE_TROVE_TUP_NAME    : (SMALL, streams.StringStream,        'name'    ),
        _SINGLE_TROVE_TUP_VERSION : (SMALL, streams.StringVersionStream, 'version' ),
        _SINGLE_TROVE_TUP_FLAVOR  : (SMALL, streams.FlavorsStream,       'flavor'  )
    }

    def __cmp__(self, other):
        first = self.name()
        second = other.name()

        if first == second:
            first = self.freeze()
            second = other.freeze()

        return cmp(first, second)

    def __hash__(self):
        return hash((self.name(), self.version(), self.flavor()))

class TroveTupleList(streams.StreamCollection):
    streamDict = { 1 : TroveTuple }

    def add(self, name, version, flavor):
        dep = TroveTuple()
        dep.name.set(name)
        dep.version.set(version)
        dep.flavor.set(flavor)
        self.addStream(1, dep)

    def remove(self, tup):
        self.delStream(1, tup)

    def iter(self):
        return ( x[1] for x in self.iterAll() )

class OptionalFlavorStream(streams.FlavorsStream):

    def freeze(self, skipSet = None):
        if self.deps is None:
            return '\0'

        return streams.FlavorsStream.freeze(self)

    def thaw(self, s):
        if s == '\0':
            self.deps = None
        else:
            streams.FlavorsStream.thaw(self, s)

    def diff(self, other, skipSet = None):
        if self.deps is None and other.deps is None:
            return ''
        elif self.deps is None:
            return '\0';

        return streams.FlavorsStream.diff(self, other)

    def set(self, val):
        # None is okay
        self.deps = val

class SingleTroveRedirect(streams.StreamSet):
    _SINGLE_REDIRECT_NAME   = 1
    _SINGLE_REDIRECT_BRANCH = 2
    _SINGLE_REDIRECT_FLAVOR = 3

    ignoreUnknown = True
    streamDict = {
        _SINGLE_REDIRECT_NAME   : 
                (SMALL, streams.StringStream,        'name'    ),
        _SINGLE_REDIRECT_BRANCH : 
                (SMALL, streams.StringVersionStream, 'branch' ),
        _SINGLE_REDIRECT_FLAVOR : 
                (SMALL, OptionalFlavorStream,        'flavor'  )
    }

    def __cmp__(self, other):
        first = self.name()
        second = other.name()

        if first == second:
            first = self.freeze()
            second = other.freeze()

        return cmp(first, second)

    def __hash__(self):
        return hash((self.name(), self.branch(), self.flavor()))

class TroveRedirectList(streams.StreamCollection):
    streamDict = { 1 : SingleTroveRedirect }

    def add(self, name, branch, flavor):
        dep = SingleTroveRedirect()
        dep.name.set(name)
        dep.branch.set(branch)
        dep.flavor.set(flavor)
        self.addStream(1, dep)

    def addRedirectObject(self, o):
        self.addStream(1, o)

    def remove(self, tup):
        self.delStream(1, tup)

    def reset(self):
        self.thaw("")

    def iter(self):
        return ( x[1] for x in self.iterAll() )

class LabelPath(streams.OrderedStringsStream):
    pass

class BuildDependencies(TroveTupleList):
    pass

class PolicyProviders(TroveTupleList):
    pass

class LoadedTroves(TroveTupleList):
    pass

class PathHashes(set, streams.InfoStream):

    """
    A set of 8 bytes hashes from the first 8 bytes of the md5 of each path.
    """

    def __eq__(self, other, skipSet = None):
        return set.__eq__(self, other)

    def __ne__(self, other, skipSet = None):
        return set.__ne__(self, other)

    def freeze(self, skipSet = None):
        return struct.pack("8s" * len(self), *sorted(self))

    def thaw(self, s):
        self.clear()
        items = struct.unpack("8s" * (len(s) / 8), s)
        for item in items:
            self.add(item)

    def diff(self, them):
        additions = self - them
        removals = them - self
        s = struct.pack("!I" + "8s" * (len(additions) + len(removals)),
                        *itertools.chain((len(additions),), additions, 
                                         removals))
        return s

    def twm(self, diff, base):
        assert(self == base)
        items = struct.unpack("!I" + "8s" * ((len(diff) - 4) / 8), diff)
        additions = items[1:items[0] + 1]
        removals = items[items[0] + 1:]

        self.difference_update(removals)
        self.update(additions)

    def add(self, item):
        assert(len(item) == 8)
        set.add(self, item)

    def addPath(self, path):
        self.add(sha1helper.md5String(path)[0:8])

    def compatibleWith(self, other):
        return not(self & other)

    def __init__(self, val = None):
        set.__init__(self)
        if val is not None:
            self.thaw(val)

_DIGSIG_FINGERPRINT   = 0
_DIGSIG_SIGNATURE     = 1
_DIGSIG_TIMESTAMP     = 2

class DigitalSignature(streams.StreamSet):
    streamDict = {
        _DIGSIG_FINGERPRINT  : (SMALL, streams.StringStream,   'fingerprint' ),
        _DIGSIG_SIGNATURE    : (SMALL, streams.StringStream,   'signature'   ),
        _DIGSIG_TIMESTAMP    : (SMALL, streams.IntStream,      'timestamp'   ),
    }

    def _mpiToLong(self, data):
        length = ((ord(data[0]) << 8) + ord(data[1]) + 7) / 8
        r = 0L
        for i in range(length):
            r <<= 8
            r += ord(data[i + 2])
        return r

    def _longToMpi(self, data):
        bits = data
        l = 0
        while bits:
            bits /= 2
            l += 1
        r = chr((l >> 8) & 0xFF) + chr(l & 0xFF)
        buf = ''
        while data:
            buf = chr(data & 0xFF) + buf
            data = data >> 8
        return r + buf

    def set(self, val):
        self.fingerprint.set(val[0])
        self.timestamp.set(val[1])
        numMPIs = len(val[2])
        buf = ''
        for i in range(0,len(val[2])):
            buf += self._longToMpi(val[2][i])
        self.signature.set(chr(numMPIs) + buf)

    def get(self):
        data = self.signature()
        numMPIs = ord(data[0])
        index = 1
        mpiList = []
        for i in range(0,numMPIs):
            lengthMPI = ((ord(data[index]) * 256) +
                         (ord(data[index + 1]) + 7)) / 8 + 2
            mpiList.append(self._mpiToLong(data[index:index + lengthMPI]))
            index += lengthMPI
        return (self.fingerprint(), self.timestamp(), tuple(mpiList))

_DIGSIGS_DIGSIGNATURE     = 1
# since digital signatures can be added to the server over time, we
# should always send the whole stream collection as a
# AbsoluteStreamCollection
class DigitalSignatures(streams.AbsoluteStreamCollection):
    streamDict = { _DIGSIGS_DIGSIGNATURE: DigitalSignature }

    def add(self, val):
        signature = DigitalSignature()
        signature.set(val)
        self.addStream(_DIGSIGS_DIGSIGNATURE, signature)

    def iter(self):
        for signature in self.getStreams(_DIGSIGS_DIGSIGNATURE):
            yield signature.get()

    # this function is for convenience. It reduces code duplication in
    # netclient and netauth (since I need to pass the frozen form thru
    # xmlrpc)
    def getSignature(self, keyId):
        for sig in self.iter():
            if keyId in sig[0]:
                return sig
        raise KeyNotFound('Signature by key: %s does not exist' %keyId)

_TROVESIG_SHA1   = 0
_TROVESIG_DIGSIG = 1

class TroveSignatures(streams.StreamSet):
    ignoreUnknown = True
    streamDict = {
        _TROVESIG_SHA1      : ( SMALL, streams.AbsoluteSha1Stream, 'sha1'   ),
        _TROVESIG_DIGSIG    : ( LARGE, DigitalSignatures,     'digitalSigs' ),
    }

    # this code needs to be called any time we're making a derived
    # trove esp. shadows. since some info in the trove gets changed
    # we cannot allow the signatures to persist.
    def reset(self):
        self.digitalSigs = DigitalSignatures()
        self.sha1 = streams.AbsoluteSha1Stream()

    def freeze(self, skipSet = {}):
        return streams.StreamSet.freeze(self, skipSet = skipSet)

_TROVE_FLAG_ISCOLLECTION = 1 << 0

class TroveFlagsStream(streams.NumericStream):

    __slots__ = "val"
    format = "B"

    def isCollection(self, set = None):
	return self._isFlag(_TROVE_FLAG_ISCOLLECTION, set)

    def _isFlag(self, flag, set):
	if set != None:
            if self.val is None:
                self.val = 0x0
	    if set:
		self.val |= flag
	    else:
		self.val &= ~(flag)

	return (self.val and self.val & flag)

_TROVEINFO_TAG_SIZE           =  0
_TROVEINFO_TAG_SOURCENAME     =  1
_TROVEINFO_TAG_BUILDTIME      =  2
_TROVEINFO_TAG_CONARYVER      =  3
_TROVEINFO_TAG_BUILDDEPS      =  4
_TROVEINFO_TAG_LOADEDTROVES   =  5
_TROVEINFO_TAG_INSTALLBUCKET  =  6          # unused as of 0.62.16
_TROVEINFO_TAG_FLAGS          =  7
_TROVEINFO_TAG_CLONEDFROM     =  8
_TROVEINFO_TAG_SIGS           =  9
_TROVEINFO_TAG_PATH_HASHES    = 10 
_TROVEINFO_TAG_LABEL_PATH     = 11 
_TROVEINFO_TAG_POLICY_PROV    = 12
_TROVEINFO_TAG_TROVEVERSION   = 13
_TROVEINFO_TAG_INCOMPLETE     = 14

class TroveInfo(streams.StreamSet):
    ignoreUnknown = True
    streamDict = {
        _TROVEINFO_TAG_SIZE          : (SMALL, streams.LongLongStream,'size'        ),
        _TROVEINFO_TAG_SOURCENAME    : (SMALL, streams.StringStream,  'sourceName'  ),
        _TROVEINFO_TAG_BUILDTIME     : (SMALL, streams.LongLongStream,'buildTime'   ),
        _TROVEINFO_TAG_CONARYVER     : (SMALL, streams.StringStream, 'conaryVersion'),
        _TROVEINFO_TAG_BUILDDEPS     : (LARGE, BuildDependencies,    'buildReqs'    ),
        _TROVEINFO_TAG_LOADEDTROVES  : (LARGE, LoadedTroves,         'loadedTroves' ),
        #_TROVEINFO_TAG_INSTALLBUCKET : ( InstallBucket,       'installBucket'),
        _TROVEINFO_TAG_FLAGS         : (SMALL, TroveFlagsStream,     'flags'        ),
        _TROVEINFO_TAG_CLONEDFROM    : (SMALL, StringVersionStream,  'clonedFrom'   ),
        _TROVEINFO_TAG_SIGS          : (LARGE, TroveSignatures,      'sigs'         ),
        _TROVEINFO_TAG_PATH_HASHES   : (LARGE, PathHashes,           'pathHashes'   ),
        _TROVEINFO_TAG_LABEL_PATH    : (SMALL, LabelPath,            'labelPath'   ),
        _TROVEINFO_TAG_POLICY_PROV   : (LARGE, PolicyProviders,      'policyProviders'),
        _TROVEINFO_TAG_TROVEVERSION  : (SMALL, streams.IntStream,    'troveVersion'   ),
        _TROVEINFO_TAG_INCOMPLETE    : (SMALL, streams.ByteStream,   'incomplete'   )
    }


class TroveRefsTrovesStream(dict, streams.InfoStream):

    """
    Defines a dict which represents the troves referenced by a trove. Each
    entry maps a (troveName, version, flavor) tuple to a byDefault (boolean) 
    value.

    It can be frozen (to allow signatures to be calculated), but the other
    stream methods are not provided. The frozen form is intended to be
    easily extended if that becomes necessary at some later point.
    """

    def freeze(self, skipSet = {}):
        """
        Frozen form is a sequence of:
            total entry size, excluding these two bytes (2 bytes)
            troveName length (2 bytes)
            troveName
            version string length (2 bytes)
            version string
            flavor string length (2 bytes)
            flavor string
            byDefault value (1 byte, 0 or 1)

        This whole thing is sorted by the string value of each entry. Sorting
        this way is a bit odd, but it's simple and well-defined.
        """
        l = []
        for ((name, version, flavor), byDefault) in self.iteritems():
            v = version.asString()
            f = flavor.freeze()
            s = (struct.pack("!H", len(name)) + name +
                 struct.pack("!H", len(v)) + v +
                 struct.pack("!H", len(f)) + f +
                 struct.pack("B", byDefault))
            l.append(struct.pack("!H", len(s)) + s)

        l.sort()

        return "".join(l)

    def copy(self):
        new = TroveRefsTrovesStream()
        for key, val in self.iteritems():
            new[key] = val

        return new

class TroveRefsFilesStream(dict, streams.InfoStream):

    """
    Defines a dict which represents the files referenced by a trove. Each
    entry maps a pathId to a (path, fileId, version) tuple.

    It can be frozen (to allow signatures to be calculated), but the other
    stream methods are not provided. The frozen form is slightly more 
    complicated then probably seems necessary, but it's designed to allow more
    information to be added to each entry if it becomes necessary without
    affecting old troves (so the signatures of old troves will still be
    easily computable).
    """

    def freeze(self, skipSet = {}):
        """
        Frozen form is a sequence of:
            total entry size, excluding these two bytes (2 bytes)
            pathId (16 bytes)
            fileId (20 bytes)
            pathLen (2 bytes)
            path
            versionLen (2 bytes)
            version string

        This whole thing is sorted by the string value of each entry. Sorting
        this way is a bit odd, but it's simple and well-defined.
        """
        l = []
        for (pathId, (path, fileId, version)) in self.iteritems():
            v = version.asString()
            s = (pathId + fileId +
                     struct.pack("!H", len(path)) + path +
                     struct.pack("!H", len(v)) + v)
            l.append(struct.pack("!H", len(s)) + s)

        l.sort()

        return ''.join(l)

    def copy(self):
        new = TroveRefsFilesStream()
        for key, val in self.iteritems():
            new[key] = val

        return new

_STREAM_TRV_NAME            = 0
_STREAM_TRV_VERSION         = 1
_STREAM_TRV_FLAVOR          = 2
_STREAM_TRV_CHANGELOG       = 3
_STREAM_TRV_TROVEINFO       = 4
_STREAM_TRV_PROVIDES        = 5
_STREAM_TRV_REQUIRES        = 6
_STREAM_TRV_STRONG_TROVES   = 7
_STREAM_TRV_FILES           = 8
_STREAM_TRV_TYPE            = 9
_STREAM_TRV_SIGS            = 10
_STREAM_TRV_WEAK_TROVES     = 11
_STREAM_TRV_REDIRECTS       = 12

TROVE_TYPE_NORMAL          = 0
TROVE_TYPE_REDIRECT        = 1
TROVE_TYPE_REMOVED         = 2

class Trove(streams.StreamSet):
    """
    Troves are groups of files and other troves, which are included by
    reference. By convention, "component" often refers to a trove with
    files but no other trove, while a "packages" means a trove with other
    troves but no files. While this object allows any mix of file and
    package inclusion, in practice conary doesn't allow it.

    Trove is a stream primarily to allow it to be frozen and have a signature 
    computed. It does provide a nice level of consistency as well. If it were 
    a true stream, diff() would return a string instead of an object (a 
    TroveChangeSet), but that string would be difficult to handle (and
    Conary often directly manipulates TroveChangeSet objects))
    """
    streamDict = { 
        _STREAM_TRV_NAME          : 
                    (SMALL, streams.StringStream,        "name"         ),
        _STREAM_TRV_VERSION       : 
                    (SMALL, streams.FrozenVersionStream, "version"      ), 
        _STREAM_TRV_FLAVOR        : 
                    (LARGE, streams.FlavorsStream,       "flavor"       ), 
        _STREAM_TRV_PROVIDES      : 
                    (LARGE, streams.DependenciesStream,  "provides"     ), 
        _STREAM_TRV_REQUIRES      : 
                    (LARGE, streams.DependenciesStream,  "requires"     ), 
        _STREAM_TRV_CHANGELOG     : 
                    (LARGE, changelog.ChangeLog,         "changeLog"    ), 
        _STREAM_TRV_TROVEINFO     : 
                    (LARGE, TroveInfo,                   "troveInfo"    ), 
        _STREAM_TRV_STRONG_TROVES : 
                    (LARGE, TroveRefsTrovesStream,       "strongTroves" ), 
        _STREAM_TRV_WEAK_TROVES   : 
                    (LARGE, TroveRefsTrovesStream,       "weakTroves"   ), 
        _STREAM_TRV_FILES         : 
                    (LARGE, TroveRefsFilesStream,        "idMap"        ), 
        _STREAM_TRV_TYPE          :
                    (SMALL, ByteStream,                  "type"         ),
        _STREAM_TRV_REDIRECTS     :
                    (SMALL, TroveRedirectList,           "redirects"    ),
    }
    ignoreUnknown = False

    # the memory savings from slots isn't all that interesting here, but it
    # makes sure we don't add data to troves and forget to make it part
    # of the stream
    __slots__ = [ "name", "version", "flavor", "provides", "requires",
                  "changeLog", "troveInfo", "strongTroves", "weakTroves",
                  "idMap", "type", "redirects" ]

    def __repr__(self):
        return "trove.Trove('%s', %s)" % (self.name(), repr(self.version()))

    def _sigString(self):
        return streams.StreamSet.freeze(self,
                                        skipSet = { 'sigs' : True,
                                                    'versionStrings' : True,
                                                    'incomplete' : True,
                                                    'pathHashes' : True })
    def addDigitalSignature(self, keyId, skipIntegrityChecks = False):
        """
        Computes a new signature for this trove and stores it.

        @param keyId: ID of the key use for signing
        @type keyId: str
        """
        sha1_orig = self.troveInfo.sigs.sha1()
        self.computeSignatures()
        assert(skipIntegrityChecks or not sha1_orig or 
               sha1_orig == self.troveInfo.sigs.sha1())

        keyCache = openpgpkey.getKeyCache()
        key = keyCache.getPrivateKey(keyId)
        sig = key.signString(self.troveInfo.sigs.sha1())
        self.troveInfo.sigs.digitalSigs.add(sig)

    def addPrecomputedDigitalSignature(self, sig):
        """
        Adds a previously computed signature. This allows signatures to be
        added to troves.

        @param sig: Signature to add
        @type sig: DigitalSignature
        """
        sha1_orig = self.troveInfo.sigs.sha1()
        sha1_new = self.computeSignatures()
        if sha1_orig:
            assert(sha1_orig == sha1_new)

        signature = DigitalSignature()
        signature.set(sig)
        self.troveInfo.sigs.digitalSigs.addStream(_DIGSIGS_DIGSIGNATURE, 
                                                  signature)

    def getDigitalSignature(self, keyId):
        """
        Returns the signature created by the key whose keyId is passed.

        @param keyId: Id for the key whose signature is returns
        @type keyId: str
        @rtype: DigitalSignature
        """
        return self.troveInfo.sigs.digitalSigs.getSignature(keyId)

    def verifyDigitalSignatures(self, threshold = 0, keyCache = None):
        """
        Verifies the digial signature(s) for the trove against the keys
        contained in keyCache.

        The highest trust level verified is return along with the list of
        keys which were unavailable. A trust level of zero means no trusted
        keys were available. Invalid signatures raise 
        DigitalSignatureVerificationError.

        @param threshold: trust level required; trust levels below this result
        in DigitalSignatureVerificationError
        @type threshold: int
        @param keyCache: cache of keys to verify against
        @type keyCache: openpgpkey.OpenPGPKeyFileCache
        @rtype: (int, list)
        """
        version = self.getVersion()
        serverName = None
        if isinstance(version, (versions.VersionSequence, versions.Label)):
            serverName = version.getHost()
        missingKeys = []
        badFingerprints = []
        maxTrust = TRUST_UNTRUSTED
        sha1_orig = self.troveInfo.sigs.sha1()
        sha1_new = self.computeSignatures(store=False)
        if sha1_orig:
            assert(sha1_orig == sha1_new)

        if keyCache is None:
            keyCache = openpgpkey.getKeyCache()

        for signature in self.troveInfo.sigs.digitalSigs.iter():
            try:
                key = keyCache.getPublicKey(signature[0],
                                            serverName = serverName)
            except KeyNotFound:
                missingKeys.append(signature[0])
                continue
            lev = key.verifyString(self.troveInfo.sigs.sha1(), signature)
            if lev == -1:
                badFingerprints.append(key.getFingerprint())
            maxTrust = max(lev,maxTrust)

        if len(badFingerprints):
            raise DigitalSignatureVerificationError(
                    "Trove signatures made by the following keys are bad: %s" 
                            % (' '.join(badFingerprints)))
        if maxTrust < threshold:
            raise DigitalSignatureVerificationError(
                    "Trove does not meet minimum trust level: %s" 
                            % self.getName())
        return maxTrust, missingKeys

    def invalidateSignatures(self):
        self.troveInfo.sigs.reset()

    def computeSignatures(self, store = True):
        """
        Recomputes the sha1 signature of this trove.

        @param store: The newly computed sha1 is stored as the sha1 for this 
        trove.
        @type store: boolean
        @rtype: string
        """
        s = self._sigString()
        sha1 = sha1helper.sha1String(s)

        if store:
            self.troveInfo.sigs.sha1.set(sha1)

        return sha1

    def verifySignatures(self):
        """
        Verifies the sha1 signature of this trove.

        @rtype: boolean
        """

        s = self._sigString()
        sha1 = sha1helper.sha1String(s)

        return sha1 == self.troveInfo.sigs.sha1()

    def copy(self, classOverride = None):
        if not classOverride:
            classOverride = self.__class__

        new = classOverride(self.name(),
                            self.version().copy(),
                            self.flavor().copy(),
                            None,
                            type = self.type(),
                            setVersion = False)
        new.idMap = self.idMap.copy()
        new.strongTroves = self.strongTroves.copy()
        new.weakTroves = self.weakTroves.copy()
        new.provides.thaw(self.provides.freeze())
        new.requires.thaw(self.requires.freeze())
        new.changeLog = changelog.ChangeLog(self.changeLog.freeze())
        new.troveInfo.thaw(self.troveInfo.freeze())
        return new

    def getName(self):
        return self.name()
    
    def getVersion(self):
        return self.version()

    def getNameVersionFlavor(self):
        return self.name(), self.version(), self.flavor()
    
    def changeVersion(self, version):
        self.version.set(version)

    def changeChangeLog(self, cl):
	self.changeLog.thaw(cl.freeze())

    def changeFlavor(self, flavor):
        self.flavor.set(flavor)

    def getSigs(self):
        return self.troveInfo.sigs

    def isRedirect(self):
        return self.type() == TROVE_TYPE_REDIRECT

    def isRemoved(self):
        return self.type() == TROVE_TYPE_REMOVED

    def getType(self):
        return self.type()

    def addFile(self, pathId, path, version, fileId):
	assert(len(pathId) == 16)
	assert(fileId is None or len(fileId) == 20)
        assert(not self.type())
	self.idMap[pathId] = (path, fileId, version)

    def computePathHashes(self):
        for path, fileId, version in self.idMap.itervalues():
            self.troveInfo.pathHashes.addPath(path)

    # pathId is the only thing that must be here; the other fields could
    # be None
    def updateFile(self, pathId, path, version, fileId):
	(origPath, origFileId, origVersion) = self.idMap[pathId]

	if not path:
	    path = origPath

	if not version:
	    version = origVersion
	    
	if not fileId:
	    fileId = origFileId
	    
	self.idMap[pathId] = (path, fileId, version)

    def removeFile(self, pathId):   
	del self.idMap[pathId]

	return self.idMap.iteritems()

    def iterFileList(self):
	# don't use idMap.iteritems() here; we don't want to exposure
	# our internal format
	for (theId, (path, fileId, version)) in self.idMap.iteritems():
	    yield (theId, path, fileId, version)

    def emptyFileList(self):
        return len(self.idMap) == 0

    def getFile(self, pathId):
        x = self.idMap[pathId]
	return (x[0], x[1], x[2])

    def hasFile(self, pathId):
	return self.idMap.has_key(pathId)

    def hasFiles(self):
        return len(self.idMap) != 0

    def addTrove(self, name, version, flavor, presentOkay = False,
                 byDefault = True, weakRef = False):
	"""
	Adds a single version of a trove.

	@param name: name of the trove
	@type name: str
	@param version: version of the trove
	@type version: versions.Version
	@param flavor: flavor of the trove to include
	@type flavor: deps.deps.Flavor
	@param presentOkay: replace if this is a duplicate, don't complain
	@type presentOkay: boolean
	"""
        assert(not self.isRedirect())
        if weakRef:
            troveGroup = self.weakTroves
        else:
            troveGroup = self.strongTroves

	if not presentOkay and troveGroup.has_key((name, version, flavor)):
	    raise TroveError, "duplicate trove included in %s" % self.name()

        troveGroup[(name, version, flavor)] = byDefault

    def delTrove(self, name, version, flavor, missingOkay, weakRef = False):
	"""
	Removes a single version of a trove.

	@param name: name of the trove
	@type name: str
	@param version: version of the trove
	@type version: versions.Version
	@param flavor: flavor of the trove to include
	@type flavor: deps.deps.Flavor
	@param missingOkay: should we raise an error if the version isn't
	part of this trove?
	@type missingOkay: boolean
	"""
        key = (name, version, flavor)
        if weakRef and key in self.weakTroves:
	    del self.weakTroves[key]
	elif not weakRef and key in self.strongTroves:
	    del self.strongTroves[key]
	elif missingOkay:
	    pass
	else:
	    # FIXME, we should have better text here
	    raise TroveError

    def iterTroveList(self, strongRefs = False, weakRefs = False):
	"""
	Returns a generator for (name, version, flavor) ordered pairs, 
	listing all of the trove in the group, along with their versions. 

	@rtype: list
	"""
        assert(strongRefs or weakRefs)
        if strongRefs:
            for key in self.strongTroves.iterkeys():
                yield key

        if weakRefs:
            for key in self.weakTroves.iterkeys():
                yield key

    def iterTroveListInfo(self):
	"""
	Returns a generator for (name, version, flavor), byDefault, isStrong

	@rtype: list
	"""

        for item, byDefault in self.strongTroves.iteritems():
            yield item, byDefault, True

        for item, byDefault in self.weakTroves.iteritems():
            yield item, byDefault, False

    def isStrongReference(self, name, version, flavor):
        key = (name, version, flavor)
        rc = self.strongTroves.get(key, None)
        if rc is None:
            return False
        return True

    def includeTroveByDefault(self, name, version, flavor):
        key = (name, version, flavor)
        rc = self.strongTroves.get(key, None)
        if rc is None:
            rc = self.weakTroves[key]

        return rc

    def addRedirect(self, toName, toVersion, toFlavor):
<<<<<<< HEAD
        assert(self.type() == TROVE_TYPE_REDIRECT)
=======
        assert(self.isRedirect())
>>>>>>> 977cec9d
        self.redirects.add(toName, toVersion, toFlavor)

    def iterRedirects(self):
        for o in self.redirects.iter():
            yield o.name(), o.branch(), o.flavor()

    def compatibleWith(self, other):
        return self.troveInfo.pathHashes.compatibleWith(
                                            other.troveInfo.pathHashes)

    def hasTrove(self, name, version, flavor):
        key = (name, version, flavor)
	return (key in self.strongTroves) or (key in self.weakTroves)

    # returns a dictionary mapping a pathId to a (path, version, trvName) tuple
    def applyChangeSet(self, trvCs, skipIntegrityChecks = False, 
                       allowIncomplete = False, skipFiles = False):
	"""
	Updates the trove from the changes specified in a change set.
	Returns a dictionary, indexed by pathId, which gives the
	(path, version, troveName) for that file. This method assumes
        there are no conflicts.

	@param trvCs: change set
	@type trvCs: TroveChangeSet
        @param skipIntegrityChecks: Normally sha1 signatures are confirmed
        after a merge. In some cases (notably where version numbers are
        being changed), this check needs to be skipped.
        @type skipIntegrityChecks: boolean
	@rtype: dict
	"""

        # If we skipFiles, we have to also skipIntegrityChecks
        assert(not skipFiles or skipIntegrityChecks)

	self.type.set(trvCs.getType())
        if self.type():
            # we don't explicitly remove files for non-normal troves
            self.idMap = TroveRefsFilesStream()

	fileMap = {}

        if not skipFiles:
            for (pathId, path, fileId, fileVersion) in trvCs.getNewFileList():
                self.addFile(pathId, path, fileVersion, fileId)
                fileMap[pathId] = self.idMap[pathId] + \
                                    (self.name(), None, None, None)

            for (pathId, path, fileId, fileVersion) in \
                                                    trvCs.getChangedFileList():
                (oldPath, oldFileId, oldVersion) = self.idMap[pathId]
                self.updateFile(pathId, path, fileVersion, fileId)
                # look up the path/version in self.idMap as the ones here
                # could be None
                fileMap[pathId] = self.idMap[pathId] + \
                                (self.name(), oldPath, oldFileId, oldVersion)

            for pathId in trvCs.getOldFileList():
                self.removeFile(pathId)

	self.mergeTroveListChanges(
              trvCs.iterChangedTroves(strongRefs = True,  weakRefs = False),
              trvCs.iterChangedTroves(strongRefs = False, weakRefs = True))
	self.flavor.set(trvCs.getNewFlavor())
	self.changeLog = trvCs.getChangeLog()
	self.setProvides(trvCs.getProvides())
	self.setRequires(trvCs.getRequires())
	self.changeVersion(trvCs.getNewVersion())
	self.changeFlavor(trvCs.getNewFlavor())

        self.redirects.reset()
        for info in trvCs.getRedirects().iter():
            self.redirects.addRedirectObject(info)

        if not trvCs.getOldVersion():
            self.troveInfo = TroveInfo(trvCs.getTroveInfoDiff())
        else:
            self.troveInfo.twm(trvCs.getTroveInfoDiff(), self.troveInfo)

        # We can't be incomplete after a merge. If we were, it means
        # we merged something incomplete against something complete
        # (which is bad) or something incomplete against something
        # incomplete (which, again, is bad)
        if not allowIncomplete and not self.getVersion().isOnLocalHost():
            assert(not self.troveInfo.incomplete())

        if TROVE_VERSION < self.troveInfo.troveVersion() and \
           TROVE_VERSION_REMOVED < self.troveInfo.troveVersion():
            self.troveInfo.incomplete.set(1)
        elif self.troveInfo.incomplete() is None:
            # old troves don't have an incomplete flag - we want it to 
            # be set to either 1 or 0 for all troves.
            self.troveInfo.incomplete.set(0)

        # NOTE: Checking for incomplete here is very wrong. It works because
        # incomplete troves can't appear on the server (thanks to an assertion
        # keeping them off).
        if self.troveInfo.incomplete():
            pass
            # we don't warn here because the warning would show up 
            # everywhere we call getTrove as opposed to only when installing
            # from conary.util import log
            #log.warning('Not checking integrity of trove %s with new schema version %s' % (self.getName(), self.troveInfo.troveVersion()))
        elif not skipIntegrityChecks:
            # if we have a sha1 in our troveinfo, verify it
            if self.troveInfo.sigs.sha1():
                if not self.verifySignatures():
                    raise TroveIntegrityError(self.getName(), self.getVersion(),
                                              self.getFlavor())
            else:
                # from conary.util import log
                #log.warning('changeset does not contain a sha1 checksum')
                pass

        assert((not self.idMap) or 
               (not(self.strongTroves and not self.weakTroves)))

	return fileMap

    def mergeTroveListChanges(self, strongChangeList, weakChangeList, 
                              redundantOkay = False):
        """
        Merges a set of changes to the included trove list into this
        trove.

        @param changeList: A list or generator specifying a set of
        trove changes; this is the same as returned by
        TroveChangeSet.iterChangedTroves()
        @type changeList: (name, list) tuple
        @param redundantOkay: Redundant changes are normally considered 
        errors
        @type redundantOkay: boolean
        """

        for (changeList, weakRef, troveDict) in \
                    ( (strongChangeList, False, self.strongTroves),
                      (weakChangeList,   True,  self.weakTroves) ):
            for (name, l) in changeList:
                for (oper, version, flavor, byDefault) in l:
                    if oper == '+':
                        self.addTrove(name, version, flavor,
                                      presentOkay = redundantOkay,
                                      byDefault = byDefault,
                                      weakRef = weakRef)

                    elif oper == "-":
                        self.delTrove(name, version, flavor,
                                               missingOkay = redundantOkay,
                                               weakRef = weakRef)
                    elif oper == "~":
                        troveDict[(name, version, flavor)] = byDefault
                    else:
                        assert(0)
    
    def __eq__(self, them):
	"""
	Compare two troves for equality. This is an expensive operation,
	and shouldn't really be done. It's handy for testing the database
	though.
	"""
        if them is None:
            return False
	if self.getName() != them.getName():
	    return False
	if self.getVersion() != them.getVersion():
	    return False
	if self.getFlavor() != them.getFlavor():
	    return False
	if self.type() != them.type():
	    return False

	(csg, pcl, fcl) = self.diff(them)
	return (not pcl) and (not fcl) and (not csg.getOldFileList()) \
            and self.getRequires() == them.getRequires() \
            and self.getProvides() == them.getProvides() \
            and self.getTroveInfo() == them.getTroveInfo() \
            and set(self.iterRedirects()) == set(them.iterRedirects()) \
            and not([x for x in csg.iterChangedTroves()])


    def __ne__(self, them):
	return not self == them

    def diff(self, them, absolute = 0):
	"""
	Generates a change set between them (considered the old
	version) and this instance. We return the change set, a list
	of other trove diffs which should be included for this change
	set to be complete, and a list of file change sets which need
	to be included.  The list of trove changes is of the form
	(trvName, oldVersion, newVersion, oldFlavor, newFlavor).  If
	absolute is True, oldVersion is always None and absolute diffs
	can be used.  Otherwise, absolute versions are not necessary,
	and oldVersion of None means the trove is new. The list of
	file changes is a list of (pathId, oldVersion, newVersion,
	oldPath, newPath) tuples, where newPath is the path to the
	file in this trove.

	@param them: object to generate a change set from (may be None)
	@type them: Group
	@param absolute: tells if this is a new group or an absolute change
	when them is None
	@type absolute: boolean
	@rtype: (TroveChangeSet, fileChangeList, troveChangeList)
	"""

        def _iterInfo(d, name):
            for flavor, verList in d[name].iteritems():
                for ver in verList:
                    yield (name, ver, flavor)
        
        def _infoByBranch(infoSet):
            byBr = {}
            for info in infoSet:
                d = byBr.setdefault(info[1].branch(), {})
                d.setdefault(info[2], []).append(info[1])

            return byBr

        def _versionMatch(oldInfoSet, newInfoSet):
            # Match by version; use the closeness measure for items on
            # different branches and the timestamps for the same branch. If the
            # same version exists twice here, it means the flavors are
            # incompatible or tied; in either case the flavor won't help us
            # much.
            matches = []
            byBranch = {}
            # we need copies we can update
            oldInfoSet = set(oldInfoSet)
            newInfoSet = set(newInfoSet)

            for newInfo in newInfoSet:
                for oldInfo in oldInfoSet:
                    if newInfo[1].branch() == oldInfo[1].branch():
                        l = byBranch.setdefault(newInfo, [])
                        l.append(((oldInfo[1].trailingRevision(), oldInfo)))

            # pass 1, find things on the same branch
            for newInfo, oldInfoList in sorted(byBranch.items()):
                # take the newest (by timestamp) item from oldInfoList which
                # hasn't been matched to anything else 
                oldInfoList.sort()
                oldInfoList.reverse()
                name = newInfo[0]

                for revision, oldInfo in oldInfoList:
                    if oldInfo not in oldInfoSet: continue
                    matches.append((oldInfo, newInfo))
                    oldInfoSet.remove(oldInfo)
                    newInfoSet.remove(newInfo)
                    break

            del byBranch

            # pass 2, match across branches -- we know there is nothing left
            # on the same branch anymore
            scored = []
            for newInfo in newInfoSet:
                for oldInfo in oldInfoSet:
                    score = newInfo[1].closeness(oldInfo[1])
                    # score 0 are have nothing in common
                    if not score: continue
                    scored.append((score, oldInfo, newInfo))

            # high scores are better
            scored.sort()
            scored.reverse()
            for score, oldInfo, newInfo in scored:
                if oldInfo not in oldInfoSet: continue
                if newInfo not in newInfoSet: continue

                matches.append((oldInfo, newInfo))
                oldInfoSet.remove(oldInfo)
                newInfoSet.remove(newInfo)

            # the dregs are left. we do straight matching by timestamp here;
            # newest goes with newest, etc
            newList = []
            oldList = []
            for newInfo in newInfoSet:
                newList.append((newInfo[1].trailingRevision(), newInfo))
            newList.sort()
            newList.reverse()
                                
            for oldInfo in oldInfoSet:
                oldList.append((oldInfo[1].trailingRevision(), oldInfo))
            oldList.sort()
            oldList.reverse()

            for ((oldTs, oldInfo), (newTs, newInfo)) in \
                                            itertools.izip(oldList, newList):
                matches.append((oldInfo, newInfo))

            for oldTs, oldInfo in oldList[len(newList):]:
                matches.append((oldInfo, (None, None, None)))
                
            for newTs, newInfo in newList[len(oldList):]:
                matches.append(((None, None, None), newInfo))

            return matches

        def troveSetDiff(ourDict, theirDict, weakRefs):
            ourSet = set(ourDict)

            if theirDict:
                theirSet = set(theirDict)
                sameSet = ourSet & theirSet
                addedSet = ourSet - sameSet
                removedSet = theirSet - sameSet
            else:
                sameSet = set()
                addedSet = ourSet
                removedSet = set()

            for key in sameSet:
                if ourDict[key] != theirDict[key]:
                    chgSet.changedTrove(key[0], key[1], key[2], ourDict[key], 
                                        weakRef = weakRefs)

            for key in addedSet:
                chgSet.newTroveVersion(key[0], key[1], key[2], ourDict[key],
                                       weakRef = weakRefs)

            for key in removedSet:
                chgSet.oldTroveVersion(key[0], key[1], key[2],
                                       weakRef = weakRefs)

        # def diff() begins here

	assert(not them or self.name() == them.name())
        assert((not self.idMap) or (not self.strongTroves) or 
               (not self.weakTroves))
        assert((not them) or (not them.idMap) or (not them.strongTroves or
               (not them.weakTroves)))

	# find all of the file ids which have been added, removed, and
	# stayed the same
	if them:
            troveInfoDiff = self.troveInfo.diff(them.troveInfo)
            if troveInfoDiff is None:
                troveInfoDiff = ""

	    themMap = them.idMap
	    chgSet = TroveChangeSet(self.name(), self.changeLog,
                                    them.getVersion(),
                                    self.getVersion(),
                                    them.getFlavor(), self.getFlavor(),
                                    them.getSigs(), self.getSigs(),
                                    absolute = False,
                                    type = self.type(),
                                    troveInfoDiff = troveInfoDiff)
	else:
	    themMap = {}
	    chgSet = TroveChangeSet(self.name(), self.changeLog,
				      None, self.getVersion(),
				      None, self.getFlavor(),
                                      None, self.getSigs(),
				      absolute = absolute,
                                      type = self.type(),
                                      troveInfoDiff = self.troveInfo.freeze())

	# dependency and flavor information is always included in total;
	# this lets us do dependency checking w/o having to load troves
	# on the client
        chgSet.setRequires(self.requires())
        chgSet.setProvides(self.provides())
        chgSet.setRedirects(self.redirects)

	removedIds = []
	addedIds = []
	sameIds = {}
	filesNeeded = []

        if not self.type():
            # we just ignore file information for nonnormal troves
            allIds = self.idMap.keys() + themMap.keys()
            for pathId in allIds:
                inSelf = self.idMap.has_key(pathId)
                inThem = themMap.has_key(pathId)
                if inSelf and inThem:
                    sameIds[pathId] = None
                elif inSelf:
                    addedIds.append(pathId)
                else:
                    removedIds.append(pathId)

            for pathId in removedIds:
                chgSet.oldFile(pathId)

            for pathId in addedIds:
                (selfPath, selfFileId, selfVersion) = self.idMap[pathId]
                filesNeeded.append((pathId, None, None, selfFileId, 
                                    selfVersion))
                chgSet.newFile(pathId, selfPath, selfFileId, selfVersion)

            for pathId in sameIds.keys():
                (selfPath, selfFileId, selfVersion) = self.idMap[pathId]
                (themPath, themFileId, themVersion) = themMap[pathId]

                newPath = None
                newVersion = None

                if selfPath != themPath:
                    newPath = selfPath

                if selfVersion != themVersion or themFileId != selfFileId:
                    newVersion = selfVersion
                    filesNeeded.append((pathId, themFileId, themVersion, 
                                        selfFileId, selfVersion))

                if newPath or newVersion:
                    chgSet.changedFile(pathId, newPath, selfFileId, newVersion)

	# now handle the troves we include
        if them:
            troveSetDiff(self.strongTroves, them.strongTroves, False)
            troveSetDiff(self.weakTroves, them.weakTroves, True)
        else:
            troveSetDiff(self.strongTroves, None, False)
            troveSetDiff(self.weakTroves, None, True)

	added = {}
	removed = {}

        for name, chgList in \
                chgSet.iterChangedTroves(strongRefs = True):
            for (how, version, flavor, byDefault) in chgList:
                if how == '+':
                    whichD = added
                elif how == '-':
                    whichD = removed
                else:
                    continue

                d = whichD.setdefault(name, {})
                l = d.setdefault(flavor, [])
                l.append(version)

	trvList = []

	if absolute:
	    for name in added.keys():
		for flavor in added[name]:
		    for version in added[name][flavor]:
			trvList.append((name, None, version, None, flavor))

            trvList = [ (x[0], (x[1], x[3]), (x[2], x[4]), absolute)
                                for x in trvList ]

	    return (chgSet, filesNeeded, trvList)

	# use added and removed to assemble a list of trove diffs which need
	# to go along with this change set

	for name in added.keys(): 
	    if not removed.has_key(name):
		# there isn't anything which disappeared that has the same
		# name; this must be a new addition
		for newFlavor in added[name]:
		    for version in added[name][newFlavor]:
			trvList.append((name, None, version, None, newFlavor))
		del added[name]

	# for things that are left, see if we can match flavors 
	for name in added.keys():
            changePair = []
            newInfoSet = set(_iterInfo(added, name))

            if name not in removed:
                # this don't have removals to go with them
                for oldInfo in newInfoSet:
                    trvList.append((name, None, newInfo[1], 
                                          None, newInfo[2]))
                continue

            oldInfoSet = set(_iterInfo(removed, name))

            # try to match flavors by branch first - take bad matches
            # that are on the same branch over perfect matches that are
            # not.

            # To that end, sort flavors by branch.  Search over
            # the flavors on a particular branch first.  If those flavors
            # match, remove from the main added/removed list
            addedByBranch = _infoByBranch(newInfoSet)
            removedByBranch = _infoByBranch(oldInfoSet)

            # Search matching branches (order is irrelevant), then all
            # of the troves regardless of branch
            searchOrder = []
            for branch, addedFlavors in addedByBranch.iteritems():
                removedFlavors = removedByBranch.get(branch, False)
                if removedFlavors:
                    searchOrder.append((addedFlavors, removedFlavors))

            searchOrder.append((added[name], removed[name]))

            scoreCache = {}
            usedFlavors = set()
            NEG_INF = -99999

            for addedFlavors, removedFlavors in searchOrder:
                found = True

                while found:
                    found = False
                    maxScore = None
                    # score every new flavor against every old flavor 
                    # to find the best match.  Doing anything less
                    # may result in incorrect flavor lineups
                    for newFlavor in addedFlavors:
                        if newFlavor in usedFlavors:
                            continue

                        # empty flavors don't score properly; handle them
                        # here
                        if newFlavor.isEmpty():
                            if newFlavor in removedFlavors:
                                maxScore = (9999, newFlavor, newFlavor)
                                break
                            else:
                                continue

                        for oldFlavor in removedFlavors:
                            if oldFlavor.isEmpty() or oldFlavor in usedFlavors:
                                # again, empty flavors don't score properly
                                continue

                            myMax = scoreCache.get((newFlavor, oldFlavor), None)
                            if myMax is None:
                                # check for superset matching and subset
                                # matching.  Currently we don't consider 
                                # a superset flavor match "better" than 
                                # a subset - if we want to change that, 
                                # a initial parameter for maxScore that 
                                # ordered scores by type would work.
                                # If we do that, we should consider adding
                                # heuristic to prefer strongly satisfied
                                # flavors most of all. 
                                scores = (NEG_INF, newFlavor.score(oldFlavor),
                                          oldFlavor.score(newFlavor))
                                myMax = max(x for x in scores if x is not False)

                                # scoring (thanks to the transformations above)
                                # is symmetric
                                scoreCache[newFlavor, oldFlavor] = myMax
                                scoreCache[oldFlavor, newFlavor] = myMax

                            if not maxScore or myMax > maxScore[0]:
                                maxScore = (myMax, newFlavor, oldFlavor)

                    if maxScore and maxScore[0] > NEG_INF:
                        found = True
                        newFlavor, oldFlavor = maxScore[1:]
                        usedFlavors.update((newFlavor, oldFlavor))

                    if found:
                        changePair.append((addedFlavors[newFlavor][:], 
                                           newFlavor, 
                                           removedFlavors[oldFlavor][:],
                                           oldFlavor))
            
            # go through changePair and try and match things up by versions
            for (newVersionList, newFlavor, oldVersionList, oldFlavor) \
                        in changePair:
                oldInfoList = []
                for version in oldVersionList:
                    info = (name, version, oldFlavor)
                    if info in oldInfoSet:
                        oldInfoList.append(info)

                newInfoList = []
                for version in newVersionList:
                    info = (name, version, newFlavor)
                    if info in newInfoSet:
                        newInfoList.append(info)

                versionMatches = _versionMatch(oldInfoList, newInfoList)

                for oldInfo, newInfo in versionMatches:
                    if not oldInfo[1] or not newInfo[1]:
                        # doesn't match anything in this flavor grouping
                        continue

                    trvList.append((name, oldInfo[1], newInfo[1],
                                          oldInfo[2], newInfo[2]))
                    newInfoSet.remove(newInfo)
                    oldInfoSet.remove(oldInfo)

            # so much for flavor influenced matching. now try to match up 
            # everything that's left based on versions
            versionMatches = _versionMatch(oldInfoSet, newInfoSet)
            for oldInfo, newInfo in versionMatches:
                trvList.append((name, oldInfo[1], newInfo[1],
                                      oldInfo[2], newInfo[2]))

            del removed[name]

        for name in removed:
            # this don't have additions to go with them
            for oldInfo in set(_iterInfo(removed, name)):
                trvList.append((name, oldInfo[1], None, oldInfo[2], None))

        trvList = [ (x[0], (x[1], x[3]), (x[2], x[4]), absolute)
                            for x in trvList ]

	return (chgSet, filesNeeded, trvList)

    def setProvides(self, provides):
        self.provides.set(provides)

    def setRequires(self, requires):
        self.requires.set(requires)

    def getProvides(self):
        return self.provides()

    def getRequires(self):
        return self.requires()

    def getFlavor(self):
        return self.flavor()

    def getChangeLog(self):
        return self.changeLog

    def getTroveInfo(self):
        return self.troveInfo

    def getSize(self):
        return self.troveInfo.size()

    def setSize(self, sz):
        return self.troveInfo.size.set(sz)

    def getSourceName(self):
        return self.troveInfo.sourceName()

    def setSourceName(self, nm):
        return self.troveInfo.sourceName.set(nm)

    def getBuildTime(self):
        return self.troveInfo.buildTime()

    def setBuildTime(self, nm):
        return self.troveInfo.buildTime.set(nm)

    def getConaryVersion(self):
        return self.troveInfo.conaryVersion()

    def setConaryVersion(self, ver):
        return self.troveInfo.conaryVersion.set(ver)

    def setIsCollection(self, b):
        if b:
            return self.troveInfo.flags.isCollection(set = True)
        else:
            return self.troveInfo.flags.isCollection(set = False)

    def isCollection(self):
        return self.troveInfo.flags.isCollection()

    def setLabelPath(self, labelPath):
        self.troveInfo.labelPath = LabelPath()
        for label in labelPath:
            self.troveInfo.labelPath.set(str(label))

    def getLabelPath(self):
        return [ versions.Label(x) for x in self.troveInfo.labelPath ]

    def setBuildRequirements(self, itemList):
        for (name, ver, release) in itemList:
            self.troveInfo.buildReqs.add(name, ver, release)

    def getBuildRequirements(self):
        return [ (x[1].name(), x[1].version(), x[1].flavor()) 
                         for x in self.troveInfo.buildReqs.iterAll() ]

    def setPolicyProviders(self, itemList):
        for (name, ver, release) in itemList:
            self.troveInfo.policyProviders.add(name, ver, release)

    def getPolicyProviders(self):
        return [ (x[1].name(), x[1].version(), x[1].flavor()) 
                         for x in self.troveInfo.policyProviders.iterAll() ]

    def setLoadedTroves(self, itemList):
        for (name, ver, release) in itemList:
            self.troveInfo.loadedTroves.add(name, ver, release)

    def getLoadedTroves(self):
        return [ (x[1].name(), x[1].version(), x[1].flavor()) 
                 for x in self.troveInfo.loadedTroves.iterAll() ]

    def getPathHashes(self):
        return self.troveInfo.pathHashes

    def __init__(self, name, version = None, flavor = None, changeLog = None, 
                 type = TROVE_TYPE_NORMAL, skipIntegrityChecks = False,
                 setVersion = True):
        streams.StreamSet.__init__(self)

        if isinstance(name, AbstractTroveChangeSet):
            trvCs = name
            assert(not trvCs.getOldVersion())
            self.name.set(trvCs.getName())
            self.applyChangeSet(trvCs, skipIntegrityChecks = 
                                            skipIntegrityChecks)
        else:
            if name.count(':') > 1:
                raise TroveError, \
                            'More than one ":" is not allowed in a trove name'
            assert(flavor is not None)
            self.name.set(name)
            self.version.set(version)
            self.flavor.set(flavor)
            if setVersion:
                if type == TROVE_TYPE_REMOVED:
                    self.troveInfo.troveVersion.set(TROVE_VERSION_REMOVED)
                else:
                    self.troveInfo.troveVersion.set(TROVE_VERSION)
            self.troveInfo.incomplete.set(0)
            if changeLog:
                self.changeLog.thaw(changeLog.freeze())

            self.type.set(type)

class ReferencedTroveSet(dict, streams.InfoStream):

    def freeze(self, skipSet = {}):
	l = []
	for name, troveList in sorted(self.iteritems()):
	    subL = []
	    for (change, version, flavor, byDefault) in sorted(troveList):
		version = version.freeze()
		if flavor is None or flavor == deps.Flavor():
		    flavor = "-"
		else:
		    flavor = flavor.freeze()

		subL.append(change)
		subL.append(version)
		subL.append(flavor)
                if not byDefault:
                    subL.append('0')
                else:
                    subL.append('1')

	    l.append(name)
	    l += subL
	    l.append("")

	return "\0".join(l)

    def thaw(self, data):
	if not data: return
	self.clear()

	l = data.split("\0")
	i = 0

	while i < len(l):
	    name = l[i]
	    self[name] = []

	    i += 1
	    while l[i]:
		change = l[i]
		version = versions.ThawVersion(l[i + 1])
		flavor = l[i + 2]

		if flavor == "-":
		    flavor = deps.Flavor()
		else:
		    flavor = deps.ThawFlavor(flavor)

                if change == '-':
                    byDefault = None
                elif l[i + 3] == '0':
                    byDefault = False
                else:
                    byDefault = True

		self[name].append((change, version, flavor, byDefault))
		i += 4

	    i += 1

    def __init__(self, data = None):
	dict.__init__(self)
	if data is not None:
	    self.thaw(data)

class OldFileStream(list, streams.InfoStream):

    def freeze(self, skipSet = {}):
	return "".join(self)

    def thaw(self, data):
	i = 0
	del self[:]
	while i < len(data):
	    self.append(data[i:i+16])
	    i += 16
	assert(i == len(data))

    def __init__(self, data = None):
	list.__init__(self)
	if data is not None:
	    self.thaw(data)

class ReferencedFileList(list, streams.InfoStream):

    def freeze(self, skipSet = {}):
	l = []

	for (pathId, path, fileId, version) in self:
	    l.append(pathId)
	    if not path:
		path = ""

	    l.append(struct.pack("!H", len(path)))
	    l.append(path)

	    if not fileId:
		fileId = ""

	    l.append(struct.pack("!H", len(fileId)))
	    l.append(fileId)

	    if version:
		version = version.asString()
	    else:
		version = ""

	    l.append(struct.pack("!H", len(version)))
	    l.append(version)

	return "".join(l)

    def thaw(self, data):
	del self[:]

        # this lastVerStr check bypasses the normal version cache whenever
        # there are two sequential versions which are the same; this is a
        # massive speedup for troves with many files (90% or better)
        lastVerStr = None;

        i = 0
        while i < len(data):
            i, (pathId, path, fileId, verStr) = misc.unpack("!S16SHSHSH", i, 
                                                            data)
            if not path: path = None
            if not fileId: fileId = None

            if verStr == lastVerStr:
                version = lastVer
            elif verStr:
                version = versions.VersionFromString(verStr)
                lastVer = version
                lastVerStr = verStr
            else:
                version = None

	    self.append((pathId, path, fileId, version))

    def __init__(self, data = None):
	list.__init__(self)
	if data is not None:
	    self.thaw(data)

_STREAM_TCS_NAME	            =  0
_STREAM_TCS_OLD_VERSION	            =  1
_STREAM_TCS_NEW_VERSION	            =  2
_STREAM_TCS_REQUIRES	            =  3
_STREAM_TCS_PROVIDES	            =  4
_STREAM_TCS_CHANGE_LOG	            =  5
_STREAM_TCS_OLD_FILES	            =  6
_STREAM_TCS_TYPE	            =  7
_STREAM_TCS_STRONG_TROVE_CHANGES    =  8
_STREAM_TCS_NEW_FILES               =  9
_STREAM_TCS_CHG_FILES               = 10
_STREAM_TCS_OLD_FLAVOR              = 11
_STREAM_TCS_NEW_FLAVOR              = 12
_STREAM_TCS_TROVE_TYPE              = 13
_STREAM_TCS_TROVEINFO               = 14
_STREAM_TCS_OLD_SIGS                = 15
_STREAM_TCS_NEW_SIGS                = 16
_STREAM_TCS_WEAK_TROVE_CHANGES      = 17
_STREAM_TCS_REDIRECTS               = 18

_TCS_TYPE_ABSOLUTE = 1
_TCS_TYPE_RELATIVE = 2

class AbstractTroveChangeSet(streams.StreamSet):

    streamDict = { 
	_STREAM_TCS_NAME	: (SMALL, streams.StringStream, "name"       ),
        _STREAM_TCS_OLD_VERSION : (SMALL, FrozenVersionStream,  "oldVersion" ),
        _STREAM_TCS_NEW_VERSION : (SMALL, FrozenVersionStream,  "newVersion" ),
        _STREAM_TCS_REQUIRES    : (LARGE, DependenciesStream,   "requires"   ),
        _STREAM_TCS_PROVIDES    : (LARGE, DependenciesStream,   "provides"   ),
        _STREAM_TCS_CHANGE_LOG  : (LARGE, changelog.ChangeLog,  "changeLog"  ),
        _STREAM_TCS_OLD_FILES   : (LARGE, OldFileStream,        "oldFiles"   ),
        _STREAM_TCS_TYPE        : (SMALL, streams.IntStream,    "tcsType"    ),
        _STREAM_TCS_STRONG_TROVE_CHANGES:
                                  (LARGE, ReferencedTroveSet,   "strongTroves"),
        _STREAM_TCS_WEAK_TROVE_CHANGES:
                                  (LARGE, ReferencedTroveSet,   "weakTroves" ),
        _STREAM_TCS_NEW_FILES   : (LARGE, ReferencedFileList,   "newFiles"   ),
        _STREAM_TCS_CHG_FILES   : (LARGE, ReferencedFileList,   "changedFiles"),
        _STREAM_TCS_OLD_FLAVOR  : (SMALL, FlavorsStream,        "oldFlavor"  ),
        _STREAM_TCS_NEW_FLAVOR  : (SMALL, FlavorsStream,        "newFlavor"  ),
        _STREAM_TCS_TROVE_TYPE  : (SMALL, ByteStream,           "troveType" ),
        _STREAM_TCS_TROVEINFO   : (LARGE, streams.StringStream, "troveInfoDiff"),
        _STREAM_TCS_OLD_SIGS    : (LARGE, TroveSignatures,      "oldSigs"    ),
        _STREAM_TCS_NEW_SIGS    : (LARGE, TroveSignatures,      "newSigs"    ),
        _STREAM_TCS_REDIRECTS   : (LARGE, TroveRedirectList,    "redirects"  ),
    }

    ignoreUnknown = True

    """
    Represents the changes between two troves and forms part of a
    ChangeSet. 
    """

    def isAbsolute(self):
	return self.tcsType() == _TCS_TYPE_ABSOLUTE

    def newFile(self, pathId, path, fileId, version):
	self.newFiles.append((pathId, path, fileId, version))

    def getNewFileList(self):
	return self.newFiles

    def oldFile(self, pathId):
	self.oldFiles.append(pathId)

    def getOldFileList(self):
	return self.oldFiles

    def getName(self):
	return self.name()

    def getTroveInfoDiff(self):
        return self.troveInfoDiff()

    def getChangeLog(self):
	return self.changeLog

    def changeOldVersion(self, version):
	self.oldVersion.set(version)

    def changeChangeLog(self, cl):
        assert(0)
	self.changeLog.thaw(cl.freeze())

    def getOldVersion(self):
	return self.oldVersion()

    def getOldNameVersionFlavor(self):
        return self.name(), self.oldVersion(), self.oldFlavor()

    def getNewVersion(self):
	return self.newVersion()

    def getNewNameVersionFlavor(self):
        return self.name(), self.newVersion(), self.newFlavor()

    def __cmp__(self, other):
        first = self.name()
        second = other.name()

        if first == second:
            first = self.freeze()
            second = other.freeze()

        return cmp(first, second)

    def getOldSigs(self):
        return self.oldSigs

    def getNewSigs(self):
        return self.newSigs

    # path and/or version can be None
    def changedFile(self, pathId, path, fileId, version):
	self.changedFiles.append((pathId, path, fileId, version))

    def getChangedFileList(self):
	return self.changedFiles

    def hasChangedFiles(self):
        return (len(self.newFiles) + len(self.changedFiles) + 
                len(self.oldFiles)) != 0

    def iterChangedTroves(self, strongRefs = True, weakRefs = False):
        if strongRefs:
	    for x in self.strongTroves.iteritems():
                yield x

        if weakRefs:
	    for x in self.weakTroves.iteritems():
                yield x

    def newTroveVersion(self, name, version, flavor, byDefault, 
                        weakRef = False):
	"""
	Adds a version of a troves which appeared in newVersion.

	@param name: name of the trove
	@type name: str
	@param version: new version
	@type version: versions.Version
	@param flavor: new flavor
	@type flavor: deps.deps.Flavor
        @param byDefault: value of byDefault
        @param weakRef: is this a weak references?
        @type weakRef: boolean
        @type byDefault: boolean
	"""

        if weakRef:
            l = self.weakTroves.setdefault(name, [])
        else:
            l = self.strongTroves.setdefault(name, [])

	l.append(('+', version, flavor, byDefault))

    def oldTroveVersion(self, name, version, flavor, weakRef = False):
	"""
	Adds a version of a trove which appeared in oldVersion.

	@param name: name of the trove
	@type name: str
	@param version: old version
	@type version: versions.Version
	@param flavor: old flavor
	@type flavor: deps.deps.Flavor
        @param weakRef: is this a weak reference?
        @type weakRef: boolean
	"""

        if weakRef:
            l = self.weakTroves.setdefault(name, [])
        else:
            l = self.strongTroves.setdefault(name, [])

        l.append(('-', version, flavor, None))

    def changedTrove(self, name, version, flavor, byDefault, weakRef = False):
	"""
	Records the change in the byDefault setting of a referenced trove.

	@param name: name of the trove
	@type name: str
	@param version: version
	@type version: versions.Version
	@param flavor: flavor
	@type flavor: deps.deps.Flavor
        @param byDefault: New value of byDefault
        @type byDefault: boolean
        @param weakRef: is this a weak reference?
        @type weakRef: boolean
	"""
        if weakRef:
            l = self.weakTroves.setdefault(name, [])
        else:
            l = self.strongTroves.setdefault(name, [])

        l.append(('~', version, flavor, byDefault))

    def formatToFile(self, changeSet, f):
	f.write("%s " % self.getName())

	if self.isAbsolute():
	    f.write("absolute ")
	elif self.getOldVersion():
	    f.write("from %s to " % self.getOldVersion().asString())
	else:
	    f.write("new ")

	f.write("%s\n" % self.getNewVersion().asString())

        def depformat(name, dep, f):
            f.write('\t%s: %s\n' %(name,
                                   str(dep).replace('\n', '\n\t%s'
                                                    %(' '* (len(name)+2)))))
        if self.getRequires():
            depformat('Requires', self.getRequires(), f)
        if self.getProvides():
            depformat('Provides', self.getProvides(), f)
        if self.getOldFlavor():
            depformat('Old Flavor', self.getOldFlavor(), f)
        if self.getNewFlavor():
            depformat('New Flavor', self.getNewFlavor(), f)

	for (pathId, path, fileId, version) in self.newFiles:
	    #f.write("\tadded (%s(.*)%s)\n" % (pathId[:6], pathId[-6:]))
            change = changeSet.getFileChange(None, fileId)
            fileobj = files.ThawFile(change, pathId)
            
	    if isinstance(fileobj, files.SymbolicLink):
		name = "%s -> %s" % (path, fileobj.target())
	    else:
		name = path
	    
            f.write("\t%s    1 %-8s %-8s %s %s %s\n" % 
                    (fileobj.modeString(), fileobj.inode.owner(),
                     fileobj.inode.group(), fileobj.sizeString(),
                     fileobj.timeString(), name))

	for (pathId, path, fileId, version) in self.changedFiles:
	    pathIdStr = sha1helper.md5ToString(pathId)
	    if path:
		f.write("\tchanged %s (%s(.*)%s)\n" % 
			(path, pathIdStr[:6], pathIdStr[-6:]))
	    else:
		f.write("\tchanged %s\n" % pathIdStr)
	    oldFileId, change = changeSet._findFileChange(fileId)
	    f.write("\t\t%s\n" % " ".join(files.fieldsChanged(change)))

	for pathId in self.oldFiles:
	    pathIdStr = sha1helper.md5ToString(pathId)
	    f.write("\tremoved %s(.*)%s\n" % (pathIdStr[:6], pathIdStr[-6:]))

	for name in self.strongTroves.keys():
            l = []
            for x in self.strongTroves[name]:
                l.append(x[0] + x[1].asString())
                if x[3] is None:
                    l[-1] += ' (None)'
                elif x[3]:
                    l[-1] += ' (True)'
                else:
                    l[-1] += ' (False)'
	    f.write("\t" + name + " " + " ".join(l) + "\n")

    def setProvides(self, provides):
	self.provides.set(provides)

    def getType(self):
        return self.troveType()

    def setRedirects(self, redirs):
        self.redirects = redirs.copy()

    def getRedirects(self):
        return self.redirects

    def getProvides(self):
        return self.provides()

    def setRequires(self, requires):
	self.requires.set(requires)

    def getRequires(self):
        return self.requires()

    def getOldFlavor(self):
        return self.oldFlavor()

    def getNewFlavor(self):
        return self.newFlavor()

class TroveChangeSet(AbstractTroveChangeSet):

    def __init__(self, name, changeLog, oldVersion, newVersion, 
		 oldFlavor, newFlavor, oldSigs, newSigs,
                 absolute = 0, type = TROVE_TYPE_NORMAL,
                 troveInfoDiff = None):
	AbstractTroveChangeSet.__init__(self)
	assert(isinstance(newVersion, versions.AbstractVersion))
	assert(isinstance(newFlavor, deps.Flavor))
	assert(oldFlavor is None or isinstance(oldFlavor, deps.Flavor))
	self.name.set(name)
	self.oldVersion.set(oldVersion)
	self.newVersion.set(newVersion)
	if changeLog:
	    self.changeLog = changeLog
	if absolute:
	    self.tcsType.set(_TCS_TYPE_ABSOLUTE)
	else:
	    self.tcsType.set(_TCS_TYPE_RELATIVE)
        if oldVersion is not None:
            self.oldFlavor.set(oldFlavor)
	self.newFlavor.set(newFlavor)
        self.troveType.set(type)
        assert(troveInfoDiff is not None)
        self.troveInfoDiff.set(troveInfoDiff)
        if oldSigs:
            self.oldSigs.thaw(oldSigs.freeze())
        self.newSigs.thaw(newSigs.freeze())

class ThawTroveChangeSet(AbstractTroveChangeSet):

    def __init__(self, buf):
	AbstractTroveChangeSet.__init__(self, buf)

class TroveError(errors.ConaryError):

    """
    Ancestor for all exceptions raised by the trove module.
    """

    pass

class ParseError(TroveError):

    """
    Indicates that an error occurred parsing a group file.
    """

    pass

class PatchError(TroveError):

    """
    Indicates that an error occurred parsing a group file.
    """

    pass

class DigitalSignatureVerificationError(TroveError):
    """
    Indicates that a digital signature did not verify.
    """
    def __str__(self):
        return self.message

    def __init__(self, message):
        self.message = message

class TroveIntegrityError(TroveError):
    """
    Indicates that a checksum did not match
    """
    _error = "Trove Integrity Error: %s=%s[%s] checksum does not match precalculated value"
    def __init__(self, name=None, version=None, flavor=None, error=None):
        if name:
            self.nvf = (name, version, flavor)
            if error is None:
                error = self._error % self.nvf
        else:
            self.nvf = None


        TroveError.__init__(self, error)<|MERGE_RESOLUTION|>--- conflicted
+++ resolved
@@ -794,7 +794,7 @@
 	@param presentOkay: replace if this is a duplicate, don't complain
 	@type presentOkay: boolean
 	"""
-        assert(not self.isRedirect())
+        assert(self.type() == TROVE_TYPE_NORMAL)
         if weakRef:
             troveGroup = self.weakTroves
         else:
@@ -875,11 +875,7 @@
         return rc
 
     def addRedirect(self, toName, toVersion, toFlavor):
-<<<<<<< HEAD
         assert(self.type() == TROVE_TYPE_REDIRECT)
-=======
-        assert(self.isRedirect())
->>>>>>> 977cec9d
         self.redirects.add(toName, toVersion, toFlavor)
 
     def iterRedirects(self):
