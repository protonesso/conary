#
# Copyright (c) 2004-2007 rPath, Inc.
#
# This program is distributed under the terms of the Common Public License,
# version 1.0. A copy of this license should have been distributed with this
# source file in a file called LICENSE. If it is not present, the license
# is always available at http://www.rpath.com/permanent/licenses/CPL-1.0.
#
# This program is distributed in the hope that it will be useful, but
# without any warranty; without even the implied warranty of merchantability
# or fitness for a particular purpose. See the Common Public License for
# full details.
#
"""
Implements troves (packages, components, etc.) for the repository
"""

import itertools, os
import re
import struct

from conary import changelog
from conary import errors
from conary import files
from conary import streams
from conary import versions
from conary.deps import deps
from conary.lib import misc, sha1helper
from conary.lib.openpgpfile import KeyNotFound, TRUST_UNTRUSTED, TRUST_TRUSTED
from conary.lib import openpgpkey
from conary.streams import ByteStream
from conary.streams import DependenciesStream, FlavorsStream
from conary.streams import FrozenVersionStream
from conary.streams import SMALL, LARGE, DYNAMIC
from conary.streams import StringVersionStream

TROVE_VERSION=10
# the difference between 10 and 11 is that the REMOVED type appeared, 
# and we allow group redirects; 11 is used *only* for those situations
TROVE_VERSION_1_1=11

def troveIsCollection(troveName):
    return not(":" in troveName or troveName.startswith("fileset-"))

def troveIsPackage(troveName):
    return troveIsCollection(troveName) and not troveName.startswith('group-')

def troveIsComponent(troveName):
    return ":" in troveName

def troveIsFileSet(troveName):
    return (troveName.startswith('fileset-')
            and not troveName.endswith(':source'))

def troveNameIsValid(troveName):
    return not True in (x in troveName for x in '/[]!~,:=()')

class TroveTuple(streams.StreamSet):
    _SINGLE_TROVE_TUP_NAME    = 0
    _SINGLE_TROVE_TUP_VERSION = 1
    _SINGLE_TROVE_TUP_FLAVOR  = 2

    ignoreUnknown = True
    streamDict = {
        _SINGLE_TROVE_TUP_NAME    : (SMALL, streams.StringStream,        'name'    ),
        _SINGLE_TROVE_TUP_VERSION : (SMALL, streams.StringVersionStream, 'version' ),
        _SINGLE_TROVE_TUP_FLAVOR  : (SMALL, streams.FlavorsStream,       'flavor'  )
    }

    def __cmp__(self, other):
        first = self.name()
        second = other.name()

        if first == second:
            first = self.freeze()
            second = other.freeze()

        return cmp(first, second)

    def __hash__(self):
        return hash((self.name(), self.version(), self.flavor()))

class TroveTupleList(streams.StreamCollection):
    streamDict = { 1 : TroveTuple }

    def add(self, name, version, flavor):
        dep = TroveTuple()
        dep.name.set(name)
        dep.version.set(version)
        dep.flavor.set(flavor)
        self.addStream(1, dep)

    def remove(self, tup):
        self.delStream(1, tup)

    def iter(self):
        return ( x[1] for x in self.iterAll() )

class OptionalFlavorStream(streams.FlavorsStream):

    def freeze(self, skipSet = None):
        if self.deps is None:
            return '\0'

        return streams.FlavorsStream.freeze(self)

    def thaw(self, s):
        if s == '\0':
            self.deps = None
        else:
            streams.FlavorsStream.thaw(self, s)

    def diff(self, other, skipSet = None):
        if self.deps is None and other.deps is None:
            return ''
        elif self.deps is None:
            return '\0';

        return streams.FlavorsStream.diff(self, other)

    def set(self, val):
        # None is okay
        self.deps = val

class SingleTroveRedirect(streams.StreamSet):
    _SINGLE_REDIRECT_NAME   = 1
    _SINGLE_REDIRECT_BRANCH = 2
    _SINGLE_REDIRECT_FLAVOR = 3

    ignoreUnknown = True
    streamDict = {
        _SINGLE_REDIRECT_NAME   : 
                (SMALL, streams.StringStream,        'name'    ),
        _SINGLE_REDIRECT_BRANCH : 
                (SMALL, streams.StringVersionStream, 'branch' ),
        _SINGLE_REDIRECT_FLAVOR : 
                (SMALL, OptionalFlavorStream,        'flavor'  )
    }

    def __cmp__(self, other):
        first = self.name()
        second = other.name()

        if first == second:
            first = self.freeze()
            second = other.freeze()

        return cmp(first, second)

    def __hash__(self):
        return hash((self.name(), self.branch(), self.flavor()))

class TroveRedirectList(streams.StreamCollection):
    streamDict = { 1 : SingleTroveRedirect }

    def add(self, name, branch, flavor):
        dep = SingleTroveRedirect()
        dep.name.set(name)
        dep.branch.set(branch)
        dep.flavor.set(flavor)
        self.addStream(1, dep)

    def addRedirectObject(self, o):
        self.addStream(1, o)

    def remove(self, tup):
        self.delStream(1, tup)

    def reset(self):
        self.thaw("")

    def iter(self):
        return ( x[1] for x in self.iterAll() )

class LabelPath(streams.OrderedStringsStream):
    pass

class BuildDependencies(TroveTupleList):
    pass

class PolicyProviders(TroveTupleList):
    pass

class LoadedTroves(TroveTupleList):
    pass

class TroveCopiedFrom(TroveTupleList):
    pass

class ImageGroup(streams.ByteStream):
    pass

class PathHashes(set, streams.InfoStream):

    """
    A set of 8 bytes hashes from the first 8 bytes of the md5 of each path.
    """

    def __eq__(self, other, skipSet = None):
        return set.__eq__(self, other)

    def __ne__(self, other, skipSet = None):
        return set.__ne__(self, other)

    def freeze(self, skipSet = None):
        return struct.pack("8s" * len(self), *sorted(self))

    def thaw(self, s):
        self.clear()
        items = struct.unpack("8s" * (len(s) / 8), s)
        for item in items:
            self.add(item)

    def diff(self, them):
        additions = self - them
        removals = them - self
        s = struct.pack("!I" + "8s" * (len(additions) + len(removals)),
                        *itertools.chain((len(additions),), additions, 
                                         removals))
        return s

    def twm(self, diff, base):
        assert(self == base)
        items = struct.unpack("!I" + "8s" * ((len(diff) - 4) / 8), diff)
        additions = items[1:items[0] + 1]
        removals = items[items[0] + 1:]

        self.difference_update(removals)
        self.update(additions)

    def add(self, item):
        assert(len(item) == 8)
        set.add(self, item)

    def addPath(self, path):
        self.add(sha1helper.md5String(path)[0:8])

    def compatibleWith(self, other):
        return not(self & other)

    def __init__(self, val = None):
        set.__init__(self)
        if val is not None:
            self.thaw(val)

_DIGSIG_FINGERPRINT   = 0
_DIGSIG_SIGNATURE     = 1
_DIGSIG_TIMESTAMP     = 2

class DigitalSignature(streams.StreamSet):
    streamDict = {
        _DIGSIG_FINGERPRINT  : (SMALL, streams.StringStream,   'fingerprint' ),
        _DIGSIG_SIGNATURE    : (SMALL, streams.StringStream,   'signature'   ),
        _DIGSIG_TIMESTAMP    : (SMALL, streams.IntStream,      'timestamp'   ),
    }

    def _mpiToLong(self, data):
        length = ((ord(data[0]) << 8) + ord(data[1]) + 7) / 8
        r = 0L
        for i in range(length):
            r <<= 8
            r += ord(data[i + 2])
        return r

    def _longToMpi(self, data):
        bits = data
        l = 0
        while bits:
            bits /= 2
            l += 1
        r = chr((l >> 8) & 0xFF) + chr(l & 0xFF)
        buf = ''
        while data:
            buf = chr(data & 0xFF) + buf
            data = data >> 8
        return r + buf

    def set(self, val):
        self.fingerprint.set(val[0])
        self.timestamp.set(val[1])
        numMPIs = len(val[2])
        buf = ''
        for i in range(0,len(val[2])):
            buf += self._longToMpi(val[2][i])
        self.signature.set(chr(numMPIs) + buf)

    def get(self):
        data = self.signature()
        numMPIs = ord(data[0])
        index = 1
        mpiList = []
        for i in range(0,numMPIs):
            try:
                lengthMPI = ((ord(data[index]) * 256) +
                             (ord(data[index + 1]) + 7)) / 8 + 2
                mpiList.append(self._mpiToLong(data[index:index + lengthMPI]))
            except IndexError:
                # handle truncated signature data by setting this MPI to 0
                mpiList.append(0L)
            index += lengthMPI
        return (self.fingerprint(), self.timestamp(), tuple(mpiList))

_DIGSIGS_DIGSIGNATURE     = 1
# since digital signatures can be added to the server over time, we
# should always send the whole stream collection as a
# AbsoluteStreamCollection
class DigitalSignatures(streams.AbsoluteStreamCollection):
    streamDict = { _DIGSIGS_DIGSIGNATURE: DigitalSignature }

    def add(self, val):
        signature = DigitalSignature()
        signature.set(val)
        self.addStream(_DIGSIGS_DIGSIGNATURE, signature)

    def iter(self):
        for signature in self.getStreams(_DIGSIGS_DIGSIGNATURE):
            yield signature.get()

    def __iter__(self):
        return self.iter()

    def sign(self, digest, keyId):
        keyCache = openpgpkey.getKeyCache()
        key = keyCache.getPrivateKey(keyId)
        sig = key.signString(digest)
        self.add(sig)

    # this function is for convenience. It reduces code duplication in
    # netclient and netauth (since I need to pass the frozen form thru
    # xmlrpc)
    def getSignature(self, keyId):
        for sig in self.iter():
            if keyId in sig[0]:
                return sig
        raise KeyNotFound('Signature by key: %s does not exist' %keyId)

_VERSIONED_DIGITAL_SIGNATURES_VERSION = 0
_VERSIONED_DIGITAL_SIGNATURES_DIGEST   = 1
_VERSIONED_DIGITAL_SIGNATURES_DIGSIGS = 2

class VersionedDigitalSignatures(streams.StreamSet):
    streamDict = {
        _VERSIONED_DIGITAL_SIGNATURES_VERSION:
                (SMALL, streams.ByteStream,    'version'   ),
        _VERSIONED_DIGITAL_SIGNATURES_DIGEST:
                (SMALL, streams.StringStream,  'digest'   ),
        _VERSIONED_DIGITAL_SIGNATURES_DIGSIGS:
                (SMALL, DigitalSignatures,     'signatures'),
    }

    def addPrecomputed(self, sig):
        self.signatures.add(sig)

class VersionedSignaturesSet(streams.StreamCollection):
    streamDict = { 1 : VersionedDigitalSignatures }

    def sign(self, keyId, version=0):
        for vds in self.getStreams(1):
            if version == vds.version():
                digest = vds.digest()
                vds.signatures.sign(digest, keyId)
                return

        raise KeyError(version)

    def getSignatures(self, version = 0):
        for vds in self.getStreams(1):
            if version == vds.version():
                return vds
        return None

    def getDigest(self, version = 0):
        sigs = self.getSignatures(version)
        if sigs:
            return sigs.digest()
        return None

    def addDigest(self, digest, version = 0):
        vds = VersionedDigitalSignatures()
        vds.version.set(version)
        vds.digest.set(digest)
        self.addStream(1, vds)

    def addPrecomputedSignature(self, sig, version = 0):
        for vds in self.getStreams(1):
            if version == vds.version():
                vds.addPrecomputed(sig)
                return

        raise KeyNotFound

    def __iter__(self):
        for item in self.getStreams(1):
            yield item

_TROVESIG_SHA1   = 0
_TROVESIG_DIGSIG = 1
_TROVESIG_VSIG   = 2

_TROVESIG_VER_CLASSIC = 0
_TROVESIG_VER_NEW     = 1
_TROVESIG_VER_ALL = [ 0, 1 ]

class TroveSignatures(streams.StreamSet):
    """
    sha1 and digitalSigs are "classic" signatures; they include information
    included with conary < 1.1.19. vSigs are versioned digital signatures,
    which allows multiple signing schemes. The "classic" signatures are
    considered version 0, and this object hides the different storage method
    for those signatures.
    """

    ignoreUnknown = True
    streamDict = {
        _TROVESIG_SHA1      : ( SMALL, streams.AbsoluteSha1Stream, 'sha1'   ),
        _TROVESIG_DIGSIG    : ( LARGE, DigitalSignatures,          'digitalSigs' ),
        _TROVESIG_VSIG      : ( LARGE, VersionedSignaturesSet,     'vSigs' ),
    }

    # this code needs to be called any time we're making a derived
    # trove esp. shadows. since some info in the trove gets changed
    # we cannot allow the signatures to persist.
    def reset(self):
        self.digitalSigs = DigitalSignatures()
        self.sha1 = streams.AbsoluteSha1Stream()
        self.vSigs = VersionedSignaturesSet()

    # this parameter order has to match what's used in streamset.c
    def freeze(self, skipSet = {}, freezeKnown = True, freezeUnknown = True):
        return streams.StreamSet.freeze(self, skipSet = skipSet,
                                        freezeKnown = freezeKnown,
                                        freezeUnknown = freezeUnknown)

    def computeDigest(self, sigVersion, message):
        if sigVersion == _TROVESIG_VER_CLASSIC:
            self.sha1.compute(message)
            return

        if sigVersion == _TROVESIG_VER_NEW:
            digest = streams.Sha256Stream()
            digest.compute(message)
        else:
            raise NotImplementedError

        for versionedBlock in self.vSigs:
            if versionedBlock.version() != sigVersion:
                continue

            versionedBlock.digest.set(digest())
            return

        self.vSigs.addDigest(digest(), version = sigVersion)

    def sign(self, keyId):
        """
        Ensure every digest has been signed by the given keyId. If signatures
        are missing, they are generated. Existing signatures are not validated.
        """

        self.digitalSigs.sign(self.sha1(), keyId)

        versionList = set()
        signedVersions = set()
        for versionedBlock in self.vSigs:
            versionList.add(versionedBlock.version())
            for sig in versionedBlock.signatures:
                if sig[0].endswith(keyId):
                    signedVersions.add(versionedBlock.version())
                    break

        for sigVersion in (versionList - signedVersions):
            self.vSigs.sign(keyId, version = sigVersion)

    def addPrecomputedSignature(self, sigVersion, sig):
        if sigVersion == _TROVESIG_VER_CLASSIC:
            self.digitalSigs.add(sig)
            return

        self.vSigs.addPrecomputedSignature(sig, version = sigVersion)

    def __iter__(self):
        """
        Iterates over all signatures in this block. Signatures are returned as
        (version, digest, signature) tuples. Each digest is also returned as
        (digest, None) before any signatures for that digest. The digests
        are returned as digets stream objects.
        """
        if self.sha1():
            yield (_TROVESIG_VER_CLASSIC, self.sha1, None)

        for sig in self.digitalSigs:
            yield (_TROVESIG_VER_CLASSIC, self.sha1, sig)

        for versionedBlock in self.vSigs:
            ver = versionedBlock.version()
            if ver == _TROVESIG_VER_NEW:
                digest = streams.Sha256Stream()
            else:
                # Ignore digest types we don't know about.
                continue

            digest.set(versionedBlock.digest())

            yield (versionedBlock.version(), digest, None)

            for sig in versionedBlock.signatures:
                yield (versionedBlock.version(), digest, sig)

_TROVE_FLAG_ISCOLLECTION = 1 << 0
_TROVE_FLAG_ISDERIVED    = 1 << 1
_TROVE_FLAG_ISMISSING    = 1 << 2

class TroveFlagsStream(streams.ByteStream):

    def isCollection(self, set = None):
	return self._isFlag(_TROVE_FLAG_ISCOLLECTION, set)

    def isDerived(self, set = None):
	return self._isFlag(_TROVE_FLAG_ISDERIVED, set)

    def isMissing(self, set = None):
	return self._isFlag(_TROVE_FLAG_ISMISSING, set)

    def _isFlag(self, flag, set):
	if set != None:
            if self() is None:
                self.set(0x0)
	    if set:
		self.set(self() | flag)
	    else:
		self.set(self() & ~(flag))

	return (self() and self() & flag)


# FIXME: this should be a dynamically extendable stream.  StreamSet is a
# little too rigid.
_METADATA_ITEM_TAG_ID = 0
_METADATA_ITEM_TAG_SHORTDESC = 1
_METADATA_ITEM_TAG_LONGDESC = 2
_METADATA_ITEM_TAG_LICENSES = 3
_METADATA_ITEM_TAG_CRYPTO = 4
_METADATA_ITEM_TAG_URL = 5
_METADATA_ITEM_TAG_CATEGORIES = 6
_METADATA_ITEM_TAG_BIBLIOGRAPHY = 7
_METADATA_ITEM_TAG_SIGNATURES = 8
_METADATA_ITEM_TAG_NOTES = 9
_METADATA_ITEM_TAG_LANGUAGE = 10

_METADATA_ITEM_SIG_VER_ALL = [ 0 ]

OBSS = streams.OrderedBinaryStringsStream
class MetadataItem(streams.StreamSet):
    streamDict = {
        _METADATA_ITEM_TAG_ID:
                (DYNAMIC, streams.StringStream,   'id'           ),
        _METADATA_ITEM_TAG_SHORTDESC:
                (DYNAMIC, streams.StringStream,   'shortDesc'    ),
        _METADATA_ITEM_TAG_LONGDESC:
                (DYNAMIC, streams.StringStream,   'longDesc'     ),
        _METADATA_ITEM_TAG_LICENSES:
                (DYNAMIC, OBSS,                   'licenses'     ),
        _METADATA_ITEM_TAG_CRYPTO:
                (DYNAMIC, OBSS,                   'crypto'       ),
        _METADATA_ITEM_TAG_URL:
                (DYNAMIC, streams.StringStream,   'url'          ),
        _METADATA_ITEM_TAG_LANGUAGE:
                (DYNAMIC, streams.StringStream,   'language'     ),
        _METADATA_ITEM_TAG_CATEGORIES:
                (DYNAMIC, OBSS,                   'categories'   ),
        _METADATA_ITEM_TAG_BIBLIOGRAPHY:
                (DYNAMIC, OBSS,                   'bibliography' ),
        _METADATA_ITEM_TAG_SIGNATURES:
                (DYNAMIC, VersionedSignaturesSet, 'signatures'   ),
        _METADATA_ITEM_TAG_NOTES:
                (DYNAMIC, OBSS,                   'notes'        ),
        }

    _skipSet = { 'id' : True, 'signatures': True }
    _keys = [ x[2] for x in streamDict.itervalues() if x[2] not in _skipSet ]

    def _digest(self, version=0):
        if version == 0:
            # version 0 of the digest
            frz = streams.StreamSet.freeze(self, self._skipSet)
            digest = streams.Sha256Stream()
            digest.compute(frz)
            return digest()
        raise RuntimeError('unsupported version')

    def _updateId(self):
        frz = streams.StreamSet.freeze(self, self._skipSet)
        digest = streams.Sha1Stream()
        digest.compute(frz)
        self.id.set(digest())

    def _updateDigests(self):
        self._updateId()
        for version in _METADATA_ITEM_SIG_VER_ALL:
            if not self.signatures.getDigest(version):
                self.signatures.addDigest(self._digest(version), version)

    def addDigitalSignature(self, keyId, version=0):
        self._updateDigests()
        self.signatures.sign(keyId, version)

    def verifyDigitalSignatures(self, label=None):
        keyCache = openpgpkey.getKeyCache()
        missingKeys = []
        badFingerprints = []
        untrustedKeys = set()
        for signatures in self.signatures:
            # verify that recomputing the digest for this version
            # of the signature matches the stored version
            if self._digest(signatures.version()) != signatures.digest():
                raise DigitalSignatureVerificationError(
                    'metadata checksum does not match stored value')
            digest = signatures.digest()
            for signature in signatures.signatures:
                try:
                    key = keyCache.getPublicKey(signature[0],
                                                label,
                                                warn=False)
                except KeyNotFound:
                    missingKeys.append(signature[0])
                    continue
                lev = key.verifyString(digest, signature)
                if lev == -1:
                    badFingerprints.append(key.getFingerprint())
                elif lev < TRUST_TRUSTED:
                    untrustedKeys.add(key.getFingerprint())
        return missingKeys, badFingerprints, untrustedKeys

    def freeze(self, *args, **kw):
        self._updateDigests()
        return streams.StreamSet.freeze(self, *args, **kw)

    def keys(self):
        return [ x for x in self._keys if getattr(self, x)() ]

    def __getitem__(self, key):
        return getattr(self, key)()

class Metadata(streams.OrderedStreamCollection):
    streamDict = { 1: MetadataItem }

    def addItem(self, item):
        self.addStream(1, item)

    def __iter__(self):
        for item in self.getStreams(1):
            yield item

    def get(self, language=None):
        d = dict.fromkeys(MetadataItem._keys)
        for item in self.getStreams(1):
            if not item.language():
                d.update(item)
        if language is not None:
            for item in self.getStreams(1):
                if item.language() == language:
                    d.update(item)
        return d

    def flatten(self, skipSet=None):
        if skipSet is None:
            skipSet = []
        items = {}
        keys = MetadataItem._keys
        for item in self.getStreams(1):
            language = item.language()
            if language not in items:
                items[language] = MetadataItem()
            newItem = items[language]
            for key in item.keys():
                if key in skipSet:
                    continue
                values = getattr(item, key)()
                if not isinstance(values, (list, tuple)):
                    values = [values]
                for value in values:
                    getattr(newItem, key).set(value)
        return items.values()

    def verifyDigitalSignatures(self, label=None):
        missingKeys = []
        badFingerprints = []
        untrustedKeys = set()
        for item in self:
            rc = item.verifyDigitalSignatures(label=label)
            missingKeys.extend(rc[0])
            badFingerprints.extend(rc[1])
            untrustedKeys.update(rc[2])
        return missingKeys, badFingerprints, untrustedKeys

_TROVEINFO_TAG_SIZE           =  0
_TROVEINFO_TAG_SOURCENAME     =  1
_TROVEINFO_TAG_BUILDTIME      =  2
_TROVEINFO_TAG_CONARYVER      =  3
_TROVEINFO_TAG_BUILDDEPS      =  4
_TROVEINFO_TAG_LOADEDTROVES   =  5
_TROVEINFO_TAG_INSTALLBUCKET  =  6          # unused as of 0.62.16
_TROVEINFO_TAG_FLAGS          =  7
_TROVEINFO_TAG_CLONEDFROM     =  8
_TROVEINFO_TAG_SIGS           =  9
_TROVEINFO_TAG_PATH_HASHES    = 10 
_TROVEINFO_TAG_LABEL_PATH     = 11 
_TROVEINFO_TAG_POLICY_PROV    = 12
_TROVEINFO_TAG_TROVEVERSION   = 13
_TROVEINFO_TAG_INCOMPLETE     = 14
_TROVEINFO_ORIGINAL_SIG       = _TROVEINFO_TAG_INCOMPLETE
# troveinfo above here is signed in v0 signatures; below here is signed
# in v1 signatures as well
_TROVEINFO_TAG_DIR_HASHES     = 15
_TROVEINFO_TAG_SCRIPTS        = 16
_TROVEINFO_TAG_METADATA       = 17  # Old format metadata, ignored
_TROVEINFO_TAG_COMPLETEFIXUP  = 18  # indicates that this trove went through 
                                    # a fix for incompleteness. only used on
                                    # the client, and left out of frozen forms
                                    # normally (since it should always be None)
_TROVEINFO_TAG_COMPAT_CLASS   = 19
# items added below this point must be DYNAMIC for proper unknown troveinfo
# handling
_TROVEINFO_TAG_BUILD_FLAVOR   = 20
_TROVEINFO_TAG_COPIED_FROM    = 21
<<<<<<< HEAD
_TROVEINFO_TAG_SOURCE_TYPE    = 22
=======
_TROVEINFO_TAG_IMAGE_GROUP   = 22
>>>>>>> 02764d20
_TROVEINFO_TAG_LAST           = 22

def _getTroveInfoSigExclusions(streamDict):
    return [ streamDef[2] for tag, streamDef in streamDict.items()
             if tag > _TROVEINFO_ORIGINAL_SIG ]

_TROVESCRIPTS_COMPAT_OLD      = 0
_TROVESCRIPTS_COMPAT_NEW      = 1

class TroveScriptCompatibility(streams.StreamSet):
    ignoreUnknown = streams.PRESERVE_UNKNOWN
    streamDict = {
        _TROVESCRIPTS_COMPAT_OLD : (SMALL, streams.ShortStream, 'old'),
        _TROVESCRIPTS_COMPAT_NEW : (SMALL, streams.ShortStream, 'new'  ),
    }

    def __str__(self):
        return "%s->%s" % (self.old(), self.new())

class TroveScriptCompatibilityCollection(streams.StreamCollection):

    streamDict = { 1 : TroveScriptCompatibility }

    def addList(self, l):
        for (old, new) in l:
            cvt = TroveScriptCompatibility()
            cvt.old.set(old)
            cvt.new.set(new)
            self.addStream(1, cvt)

    def iter(self):
        return ( x[1] for x in self.iterAll() )

_TROVESCRIPT_SCRIPT        = 0
#_TROVESCRIPT_ROLLBACKFENCE = 1   Supported in 1.1.21; never used
_TROVESCRIPT_CONVERSIONS   = 2

class TroveScript(streams.StreamSet):
    ignoreUnknown = streams.PRESERVE_UNKNOWN
    streamDict = {
        _TROVESCRIPT_SCRIPT        : (DYNAMIC, streams.StringStream,
                                                        'script' ),
        _TROVESCRIPT_CONVERSIONS   : (DYNAMIC, TroveScriptCompatibilityCollection,
                                                        'conversions' ),
    }

_TROVESCRIPTS_PREUPDATE    = 0
_TROVESCRIPTS_POSTINSTALL  = 1
_TROVESCRIPTS_POSTUPDATE   = 2
_TROVESCRIPTS_POSTROLLBACK = 3
_TROVESCRIPTS_PREINSTALL   = 4
_TROVESCRIPTS_PREERASE     = 5
_TROVESCRIPTS_POSTERASE    = 6

class TroveScripts(streams.StreamSet):
    ignoreUnknown = streams.PRESERVE_UNKNOWN
    streamDict = {
        _TROVESCRIPTS_PREUPDATE     : (DYNAMIC, TroveScript, 'preUpdate'  ),
        _TROVESCRIPTS_POSTINSTALL   : (DYNAMIC, TroveScript, 'postInstall' ),
        _TROVESCRIPTS_POSTUPDATE    : (DYNAMIC, TroveScript, 'postUpdate' ),
        _TROVESCRIPTS_POSTROLLBACK  : (DYNAMIC, TroveScript, 'postRollback' ),
        _TROVESCRIPTS_PREINSTALL    : (DYNAMIC, TroveScript, 'preInstall' ),
        _TROVESCRIPTS_PREERASE      : (DYNAMIC, TroveScript, 'preErase' ),
        _TROVESCRIPTS_POSTERASE     : (DYNAMIC, TroveScript, 'postErase' ),
    }

class TroveInfo(streams.StreamSet):
    ignoreUnknown = streams.PRESERVE_UNKNOWN
    streamDict = {
        _TROVEINFO_TAG_SIZE          : (SMALL, streams.LongLongStream,'size'        ),
        _TROVEINFO_TAG_SOURCENAME    : (SMALL, streams.StringStream,  'sourceName'  ),
        _TROVEINFO_TAG_BUILDTIME     : (SMALL, streams.LongLongStream,'buildTime'   ),
        _TROVEINFO_TAG_CONARYVER     : (SMALL, streams.StringStream, 'conaryVersion'),
        _TROVEINFO_TAG_BUILDDEPS     : (LARGE, BuildDependencies,    'buildReqs'    ),
        _TROVEINFO_TAG_LOADEDTROVES  : (LARGE, LoadedTroves,         'loadedTroves' ),
        _TROVEINFO_TAG_FLAGS         : (SMALL, TroveFlagsStream,     'flags'        ),
        _TROVEINFO_TAG_CLONEDFROM    : (SMALL, StringVersionStream,  'clonedFrom'   ),
        _TROVEINFO_TAG_SIGS          : (LARGE, TroveSignatures,      'sigs'         ),
        _TROVEINFO_TAG_PATH_HASHES   : (LARGE, PathHashes,           'pathHashes'   ),
        _TROVEINFO_TAG_LABEL_PATH    : (SMALL, LabelPath,            'labelPath'   ),
        _TROVEINFO_TAG_POLICY_PROV   : (LARGE, PolicyProviders,      'policyProviders'),
        _TROVEINFO_TAG_TROVEVERSION  : (SMALL, streams.IntStream,    'troveVersion'   ),
        _TROVEINFO_TAG_INCOMPLETE    : (SMALL, streams.ByteStream,   'incomplete'   ),
        _TROVEINFO_TAG_DIR_HASHES    : (LARGE, PathHashes,           'dirHashes'    ),
        _TROVEINFO_TAG_SCRIPTS       : (DYNAMIC, TroveScripts,       'scripts'    ),
        _TROVEINFO_TAG_METADATA      : (DYNAMIC, Metadata,           'metadata'    ),
        _TROVEINFO_TAG_COMPLETEFIXUP : (SMALL, streams.ByteStream,   'completeFixup'    ),
        _TROVEINFO_TAG_COMPAT_CLASS  : (SMALL, streams.ShortStream,  'compatibilityClass'    ),
        _TROVEINFO_TAG_BUILD_FLAVOR  : (LARGE, OptionalFlavorStream, 'buildFlavor'    ),
        _TROVEINFO_TAG_COPIED_FROM   : (DYNAMIC, TroveCopiedFrom,    'troveCopiedFrom' ),
<<<<<<< HEAD
        _TROVEINFO_TAG_SOURCE_TYPE   : (DYNAMIC, streams.StringStream, 'sourceType' )
=======
        _TROVEINFO_TAG_IMAGE_GROUP   : (DYNAMIC, ImageGroup,         'imageGroup' )
>>>>>>> 02764d20
    }

    v0SignatureExclusions = _getTroveInfoSigExclusions(streamDict)

    def diff(self, other):
        return streams.StreamSet.diff(self, other, ignoreUnknown=True)

class TroveRefsTrovesStream(dict, streams.InfoStream):

    """
    Defines a dict which represents the troves referenced by a trove. Each
    entry maps a (troveName, version, flavor) tuple to a byDefault (boolean) 
    value.

    It can be frozen (to allow signatures to be calculated), but the other
    stream methods are not provided. The frozen form is intended to be
    easily extended if that becomes necessary at some later point.
    """

    def freeze(self, skipSet = {}):
        """
        Frozen form is a sequence of:
          - total entry size, excluding these two bytes (2 bytes)
          - troveName length (2 bytes)
          - troveName
          - version string length (2 bytes)
          - version string
          - flavor string length (2 bytes)
          - flavor string
          - byDefault value (1 byte, 0 or 1)

        This whole thing is sorted by the string value of each entry. Sorting
        this way is a bit odd, but it's simple and well-defined.
        """
        l = []
        for ((name, version, flavor), byDefault) in self.iteritems():
            v = version.asString()
            f = flavor.freeze()
            s = (struct.pack("!H", len(name)) + name +
                 struct.pack("!H", len(v)) + v +
                 struct.pack("!H", len(f)) + f +
                 struct.pack("B", byDefault))
            l.append(struct.pack("!H", len(s)) + s)

        l.sort()

        return "".join(l)

    def copy(self):
        new = TroveRefsTrovesStream()
        for key, val in self.iteritems():
            new[key] = val

        return new

class TroveRefsFilesStream(dict, streams.InfoStream):

    """
    Defines a dict which represents the files referenced by a trove. Each
    entry maps a pathId to a (path, fileId, version) tuple.

    It can be frozen (to allow signatures to be calculated), but the other
    stream methods are not provided. The frozen form is slightly more 
    complicated then probably seems necessary, but it's designed to allow more
    information to be added to each entry if it becomes necessary without
    affecting old troves (so the signatures of old troves will still be
    easily computable).
    """

    def freeze(self, skipSet = {}):
        """
        Frozen form is a sequence of:
          - total entry size, excluding these two bytes (2 bytes)
          - pathId (16 bytes)
          - fileId (20 bytes)
          - pathLen (2 bytes)
          - path
          - versionLen (2 bytes)
          - version string

        This whole thing is sorted by the string value of each entry. Sorting
        this way is a bit odd, but it's simple and well-defined.
        """
        l = []
        for (pathId, (path, fileId, version)) in self.iteritems():
            v = version.asString()
            s = (pathId + fileId +
                     struct.pack("!H", len(path)) + path +
                     struct.pack("!H", len(v)) + v)
            l.append(struct.pack("!H", len(s)) + s)

        l.sort()

        return ''.join(l)

    def copy(self):
        new = TroveRefsFilesStream()
        for key, val in self.iteritems():
            new[key] = val

        return new

_STREAM_TRV_NAME            = 0
_STREAM_TRV_VERSION         = 1
_STREAM_TRV_FLAVOR          = 2
_STREAM_TRV_CHANGELOG       = 3
_STREAM_TRV_TROVEINFO       = 4
_STREAM_TRV_PROVIDES        = 5
_STREAM_TRV_REQUIRES        = 6
_STREAM_TRV_STRONG_TROVES   = 7
_STREAM_TRV_FILES           = 8
_STREAM_TRV_TYPE            = 9
_STREAM_TRV_SIGS            = 10 # unused
_STREAM_TRV_WEAK_TROVES     = 11
_STREAM_TRV_REDIRECTS       = 12

TROVE_TYPE_NORMAL          = 0
TROVE_TYPE_REDIRECT        = 1
TROVE_TYPE_REMOVED         = 2

def _mergeTroveInfoSigExclusions(skipSet, streamDict):
    skipSet.update(dict( [ (x, True) for x in
        streamDict[_STREAM_TRV_TROVEINFO][1].v0SignatureExclusions ] ) )

class Trove(streams.StreamSet):
    """
    Troves are groups of files and other troves, which are included by
    reference. By convention, "component" often refers to a trove with
    files but no other trove, while a "packages" means a trove with other
    troves but no files. While this object allows any mix of file and
    package inclusion, in practice conary doesn't allow it.

    Trove is a stream primarily to allow it to be frozen and have a signature 
    computed. It does provide a nice level of consistency as well. If it were 
    a true stream, diff() would return a string instead of an object (a 
    TroveChangeSet), but that string would be difficult to handle (and
    Conary often directly manipulates TroveChangeSet objects))
    """
    streamDict = { 
        _STREAM_TRV_NAME          : 
                    (SMALL, streams.StringStream,        "name"         ),
        _STREAM_TRV_VERSION       : 
                    (SMALL, streams.FrozenVersionStream, "version"      ), 
        _STREAM_TRV_FLAVOR        : 
                    (LARGE, streams.FlavorsStream,       "flavor"       ), 
        _STREAM_TRV_PROVIDES      : 
                    (LARGE, streams.DependenciesStream,  "provides"     ), 
        _STREAM_TRV_REQUIRES      : 
                    (LARGE, streams.DependenciesStream,  "requires"     ), 
        _STREAM_TRV_CHANGELOG     : 
                    (LARGE, changelog.ChangeLog,         "changeLog"    ), 
        _STREAM_TRV_TROVEINFO     : 
                    (LARGE, TroveInfo,                   "troveInfo"    ), 
        _STREAM_TRV_STRONG_TROVES : 
                    (LARGE, TroveRefsTrovesStream,       "strongTroves" ), 
        _STREAM_TRV_WEAK_TROVES   : 
                    (LARGE, TroveRefsTrovesStream,       "weakTroves"   ), 
        _STREAM_TRV_FILES         : 
                    (LARGE, TroveRefsFilesStream,        "idMap"        ), 
        _STREAM_TRV_TYPE          :
                    (SMALL, ByteStream,                  "type"         ),
        _STREAM_TRV_REDIRECTS     :
                    (SMALL, TroveRedirectList,           "redirects"    ),
    }
    ignoreUnknown = False

    v0SkipSet = { 'sigs' : True, 'versionStrings' : True, 'incomplete' : True,
                  'pathHashes' : True }
    _mergeTroveInfoSigExclusions(v0SkipSet, streamDict)

    # the memory savings from slots isn't all that interesting here, but it
    # makes sure we don't add data to troves and forget to make it part
    # of the stream
    __slots__ = [ "name", "version", "flavor", "provides", "requires",
                  "changeLog", "troveInfo", "strongTroves", "weakTroves",
                  "idMap", "type", "redirects" ]

    def __repr__(self):
        return "trove.Trove(%r, %r, %r)" % (self.name(), self.version(),
                                            self.flavor())

    def _sigString(self, version):
        if version == _TROVESIG_VER_CLASSIC:
            return streams.StreamSet.freeze(self, self.v0SkipSet,
                                            freezeUnknown = False)
        elif version == _TROVESIG_VER_NEW:
            return streams.StreamSet.freeze(self,
                                            skipSet = { 'sigs' : True,
                                                        'versionStrings' : True,
                                                        'incomplete' : True,
                                                        'metadata': True,
                                                        'completeFixup' : True,
                                                        },
                                            freezeUnknown = True)

        raise NotImplementedError

    def addDigitalSignature(self, keyId, skipIntegrityChecks = False):
        """
        Signs all of the available digests for this trove and stores those
        signatures.

        @param keyId: ID of the key use for signing
        @type keyId: str
        """
        sha1_orig = self.troveInfo.sigs.sha1()
        self.computeDigests()
        assert(skipIntegrityChecks or not sha1_orig or 
               sha1_orig == self.troveInfo.sigs.sha1())

        self.troveInfo.sigs.sign(keyId)

    def addPrecomputedDigitalSignature(self, newSigs):
        """
        Adds a previously computed signature, allowing signatures to be
        added to troves. All digests must have already been computed.

        @param newSigs: Signature to add
        @type newSigs: VersionedDigitalSignatureSet
        """
        assert(self.verifyDigests())

        providedSigs = set()
        versionDigests = {}
        for sigBlock in newSigs:
            for sig in sigBlock.signatures:
                providedSigs.add((sigBlock.version(), sigBlock.digest(), sig))

        for version, digest, sig in self.troveInfo.sigs:
            versionDigests[version] = digest
            providedSigs.discard((version, digest, sig))

        for version, digest, sig in providedSigs:
            if version in versionDigests:
                if digest != versionDigests[version]():
                    # XXX
                    raise RuntimeError('inconsistant digital signature digest')
            else:
                raise RuntimeError('missing digest for version %d' % version)

            self.troveInfo.sigs.addPrecomputedSignature(version, sig)

    def getDigitalSignature(self, keyId):
        """
        Returns the signature created by the key whose keyId is passed. The
        signature is returned as a VersionedSignaturesSet object
        containing only the signatures for the specified keyId.

        @param keyId: Id for the key whose signature is returns
        @type keyId: str
        @rtype: DigitalSignature
        """
        sigs = VersionedSignaturesSet()
        found = False
        for version, digest, sig in self.troveInfo.sigs:
            if sig and keyId == sig[0]:
                sigs.addDigest(digest(), version = version)
                sigs.addPrecomputedSignature(sig, version = version)
                found = True

        if not found:
            raise KeyNotFound('Signature by key: %s does not exist' %keyId)

        return sigs

    def verifyDigitalSignatures(self, threshold = 0, keyCache = None):
        """
        Verifies the digial signature(s) for the trove against the keys
        contained in keyCache.

        The highest trust level verified is return along with the list of
        keys which were unavailable. A trust level of zero means no trusted
        keys were available. Invalid signatures raise 
        DigitalSignatureVerificationError.

        @param threshold: trust level required; trust levels below this result
        in DigitalSignatureVerificationError
        @type threshold: int
        @param keyCache: cache of keys to verify against
        @type keyCache: openpgpkey.OpenPGPKeyFileCache
        @rtype: (int, list)
        @raise DigitalSignatureVerificationError: if an invalid signature is
        found, or the keys are not trusted
        """
        version = self.getVersion()
        vlabel = None
        if isinstance(version, versions.Label):
            vlabel = version
        elif isinstance(version, versions.Version):
            vlabel = version.trailingLabel()
        elif isinstance(version, versions.VersionSequence):
            allLabels = list(version.iterLabels())
            if allLabels:
                vlabel = allLabels[-1]
        missingKeys = []
        badFingerprints = []
        untrustedKeys = set()
        maxTrust = TRUST_UNTRUSTED
        assert(self.verifyDigests())

        if keyCache is None:
            keyCache = openpgpkey.getKeyCache()

        for version, digest, signature in self.troveInfo.sigs:
            if not signature:
                # this doesn't validate the digests
                continue

            try:
                key = keyCache.getPublicKey(signature[0],
                                            label = vlabel,
                                            # don't warn about missing gpg
                                            # if the threshold is <= 0
                                            warn=(threshold > 0))
            except KeyNotFound:
                missingKeys.append(signature[0])
                continue
            lev = key.verifyString(digest(), signature)
            if lev == -1:
                badFingerprints.append(key.getFingerprint())
            elif lev < TRUST_TRUSTED:
                untrustedKeys.add(key.getFingerprint())
            maxTrust = max(lev,maxTrust)

        # verify metadata.  Pass in the label so it can
        # find additional fingerprints
        rc = self.troveInfo.metadata.verifyDigitalSignatures(label=vlabel)
        metaMissingKeys, metaBadSigs, metaUntrustedKeys = rc
        missingKeys.extend(metaMissingKeys)
        badFingerprints.extend(metaBadSigs)
        untrustedKeys.update(metaUntrustedKeys)

        if missingKeys and threshold > 0:
            from conary.lib import log
            log.warning('Unable to import or load the public keys needed '
                        'to verify digital signatures.  A public key '
                        'is needed for: %s', ', '.join(missingKeys))
        if len(badFingerprints):
            raise DigitalSignatureVerificationError(
                    "Trove signatures made by the following keys are bad: %s" 
                            % (' '.join(badFingerprints)))
        if maxTrust < threshold:
            if untrustedKeys:
                from conary.lib import log
                log.warning('The trove %s has signatures generated with '
                    'untrusted keys. You can either resign the trove with a '
                    'key that you trust, or add one of the keys to the list '
                    'of trusted keys (the trustedKeys configuration option). '
                    'The keys that were not trusted are: %s' %
                        (self.getName(), ', '.join(
                            "%s" % x[-8:] for x in sorted(untrustedKeys))))
            raise DigitalSignatureVerificationError(
                    "Trove does not meet minimum trust level: %s" 
                            % self.getName())
        return maxTrust, missingKeys, untrustedKeys

    def invalidateDigests(self):
        self.troveInfo.sigs.reset()

    def computeDigests(self, store = True):
        """
        Recomputes the sha1 signature of this trove.

        @param store: The newly computed sha1 is stored as the sha1 for this 
        trove.
        @type store: boolean
        @rtype: string
        """
        for sigVersion in _TROVESIG_VER_ALL:
            s = self._sigString(version = sigVersion)
            self.troveInfo.sigs.computeDigest(sigVersion, s)

    def verifyDigests(self):
        """
        Verifies the digests trove.

        @rtype: boolean
        """

        lastSigVersion = None
        lastDigest = None
        for (sigVersion, sigDigest, signature) in self.troveInfo.sigs:
            if lastSigVersion == sigVersion:
                if sigDigest() != lastDigest:
                    return False
            else:
                lastDigest = sigDigest()
                lastSigVersion = sigVersion
                s = self._sigString(sigVersion)
                if not sigDigest.verify(s):
                    return False

        return True

    def copy(self, classOverride = None):
        if not classOverride:
            classOverride = self.__class__

        new = classOverride(self.name(),
                            self.version().copy(),
                            self.flavor().copy(),
                            None,
                            type = self.type(),
                            setVersion = False)
        new.idMap = self.idMap.copy()
        new.strongTroves = self.strongTroves.copy()
        new.weakTroves = self.weakTroves.copy()
        new.provides.thaw(self.provides.freeze())
        new.requires.thaw(self.requires.freeze())
        new.changeLog = changelog.ChangeLog(self.changeLog.freeze())
        new.troveInfo.thaw(self.troveInfo.freeze())
        return new

    def getName(self):
        return self.name()
    
    def getVersion(self):
        return self.version()

    def getNameVersionFlavor(self):
        return self.name(), self.version(), self.flavor()

    def getMetadata(self, language=None):
        return self.troveInfo.metadata.get(language)

    def getAllMetadataItems(self):
        return self.troveInfo.metadata.flatten()

    def copyMetadata(self, trv, skipSet=None):
        items = trv.troveInfo.metadata.flatten(skipSet=skipSet)
        self.troveInfo.metadata = Metadata()
        for item in items:
            self.troveInfo.metadata.addItem(item)

    def getSourceType(self):
        return self.troveInfo.sourceType()

    def setSourceType(self, val):
        return self.troveInfo.sourceType.set(val)

    def changeVersion(self, version):
        self.version.set(version)

    def changeChangeLog(self, cl):
	self.changeLog.thaw(cl.freeze())

    def changeFlavor(self, flavor):
        self.flavor.set(flavor)

    def getSigs(self):
        return self.troveInfo.sigs

    def isRedirect(self):
        return self.type() == TROVE_TYPE_REDIRECT

    def isRemoved(self):
        return self.type() == TROVE_TYPE_REMOVED

    def getType(self):
        return self.type()

    def addFile(self, pathId, path, version, fileId):
	assert(len(pathId) == 16)
	assert(fileId is None or len(fileId) == 20)
        assert(not self.type())
	self.idMap[pathId] = (path, fileId, version)

    def computePathHashes(self):
        self.troveInfo.pathHashes.clear()
        self.troveInfo.dirHashes.clear()
        for path, fileId, version in self.idMap.itervalues():
            self.troveInfo.dirHashes.addPath(os.path.dirname(path))
            self.troveInfo.pathHashes.addPath(path)

    # pathId is the only thing that must be here; the other fields could
    # be None
    def updateFile(self, pathId, path, version, fileId):
	(origPath, origFileId, origVersion) = self.idMap[pathId]

	if not path:
	    path = origPath

	if not version:
	    version = origVersion
	    
	if not fileId:
	    fileId = origFileId
	    
	self.idMap[pathId] = (path, fileId, version)

    def removeFile(self, pathId):   
	del self.idMap[pathId]

	return self.idMap.iteritems()

    def iterFileList(self):
	# don't use idMap.iteritems() here; we don't want to exposure
	# our internal format
	for (theId, (path, fileId, version)) in self.idMap.iteritems():
	    yield (theId, path, fileId, version)

    def emptyFileList(self):
        return len(self.idMap) == 0

    def getFile(self, pathId):
        x = self.idMap[pathId]
	return (x[0], x[1], x[2])

    def hasFile(self, pathId):
	return self.idMap.has_key(pathId)

    def hasFiles(self):
        return len(self.idMap) != 0

    def fileCount(self):
        return len(self.idMap)

    def addTrove(self, name, version, flavor, presentOkay = False,
                 byDefault = True, weakRef = False):
	"""
	Adds a single version of a trove.

	@param name: name of the trove
	@type name: str
	@param version: version of the trove
	@type version: versions.Version
	@param flavor: flavor of the trove to include
	@type flavor: deps.deps.Flavor
	@param presentOkay: replace if this is a duplicate, don't complain
	@type presentOkay: boolean
	"""
        if weakRef:
            troveGroup = self.weakTroves
        else:
            troveGroup = self.strongTroves
        key = (name, version, flavor)
	if not presentOkay and key in troveGroup:
	    raise TroveError, "duplicate trove included in %s" % self.name()

        troveGroup[key] = byDefault

    def delTrove(self, name, version, flavor, missingOkay, weakRef = False):
	"""
	Removes a single version of a trove.

	@param name: name of the trove
	@type name: str
	@param version: version of the trove
	@type version: versions.Version
	@param flavor: flavor of the trove to include
	@type flavor: deps.deps.Flavor
	@param missingOkay: should we raise an error if the version isn't
	part of this trove?
	@type missingOkay: boolean
	"""
        key = (name, version, flavor)
        if weakRef and key in self.weakTroves:
	    del self.weakTroves[key]
	elif not weakRef and key in self.strongTroves:
	    del self.strongTroves[key]
	elif missingOkay:
	    pass
	else:
	    # FIXME, we should have better text here
	    raise TroveError

    def iterTroveList(self, strongRefs = False, weakRefs = False):
	"""
	Returns a generator for (name, version, flavor) ordered pairs, 
	listing all of the trove in the group, along with their versions. 

	@rtype: list
	"""
        assert(strongRefs or weakRefs)
        if strongRefs:
            for key in self.strongTroves.iterkeys():
                yield key

        if weakRefs:
            for key in self.weakTroves.iterkeys():
                yield key

    def iterTroveListInfo(self):
	"""
	Returns a generator for (name, version, flavor), byDefault, isStrong

	@rtype: list
	"""

        for item, byDefault in self.strongTroves.iteritems():
            yield item, byDefault, True

        for item, byDefault in self.weakTroves.iteritems():
            yield item, byDefault, False

    def isStrongReference(self, name, version, flavor):
        key = (name, version, flavor)
        rc = self.strongTroves.get(key, None)
        if rc is None:
            return False
        return True

    def includeTroveByDefault(self, name, version, flavor):
        key = (name, version, flavor)
        rc = self.strongTroves.get(key, None)
        if rc is None:
            rc = self.weakTroves[key]

        return rc

    def addRedirect(self, toName, toBranch, toFlavor):
        assert(self.type() == TROVE_TYPE_REDIRECT)
        assert(isinstance(toBranch, versions.Branch))
        self.redirects.add(toName, toBranch, toFlavor)

    def iterRedirects(self):
        for o in self.redirects.iter():
            yield o.name(), o.branch(), o.flavor()

    def compatibleWith(self, other):
        return self.troveInfo.pathHashes.compatibleWith(
                                            other.troveInfo.pathHashes)

    def hasTrove(self, name, version, flavor):
        key = (name, version, flavor)
	return (key in self.strongTroves) or (key in self.weakTroves)

    # returns a dictionary mapping a pathId to a (path, version, trvName) tuple
    def applyChangeSet(self, trvCs, skipIntegrityChecks = False, 
                       allowIncomplete = False, skipFiles = False):
	"""
	Updates the trove from the changes specified in a change set.
	Returns a dictionary, indexed by pathId, which gives the
	(path, version, troveName) for that file. This method assumes
        there are no conflicts.

	@param trvCs: change set
	@type trvCs: TroveChangeSet
        @param skipIntegrityChecks: Normally sha1 signatures are confirmed
        after a merge. In some cases (notably where version numbers are
        being changed), this check needs to be skipped.
        @type skipIntegrityChecks: boolean
	@rtype: dict
	"""

        # If we skipFiles, we have to also skipIntegrityChecks
        assert(not skipFiles or skipIntegrityChecks)

	self.type.set(trvCs.getType())
        if self.type():
            # we don't explicitly remove files for non-normal troves
            self.idMap = TroveRefsFilesStream()

	fileMap = {}

        if not skipFiles:
            for (pathId, path, fileId, fileVersion) in trvCs.getNewFileList():
                self.addFile(pathId, path, fileVersion, fileId)
                fileMap[pathId] = self.idMap[pathId] + \
                                    (self.name(), None, None, None)

            for (pathId, path, fileId, fileVersion) in \
                                                    trvCs.getChangedFileList():
                (oldPath, oldFileId, oldVersion) = self.idMap[pathId]
                self.updateFile(pathId, path, fileVersion, fileId)
                # look up the path/version in self.idMap as the ones here
                # could be None
                fileMap[pathId] = self.idMap[pathId] + \
                                (self.name(), oldPath, oldFileId, oldVersion)

            for pathId in trvCs.getOldFileList():
                self.removeFile(pathId)

	self.mergeTroveListChanges(
              trvCs.iterChangedTroves(strongRefs = True,  weakRefs = False),
              trvCs.iterChangedTroves(strongRefs = False, weakRefs = True))
	self.flavor.set(trvCs.getNewFlavor())
	self.changeLog = trvCs.getChangeLog()
	self.setProvides(trvCs.getProvides())
	self.setRequires(trvCs.getRequires())
	self.changeVersion(trvCs.getNewVersion())
	self.changeFlavor(trvCs.getNewFlavor())

        self.redirects.reset()
        for info in trvCs.getRedirects().iter():
            self.redirects.addRedirectObject(info)

        incomplete = (self.troveInfo.incomplete() and 1) or 0

        if trvCs.getFrozenTroveInfo():
            # We cannot trust the absolute trove info representation since the
            # incomplete flag is dynamic (the old trove's flag can be set now
            # even if it wasn't originally). Use the relative data (which may
            # set it or not).
            troveInfoClass = self.streamDict[_STREAM_TRV_TROVEINFO][1]
            self.troveInfo = troveInfoClass(trvCs.getFrozenTroveInfo())
            if not self.troveInfo.incomplete():
                self.troveInfo.incomplete.set(incomplete)
        elif not trvCs.getOldVersion():
            self.troveInfo = TroveInfo(trvCs.getTroveInfoDiff())
        else:
            self.troveInfo.twm(trvCs.getTroveInfoDiff(), self.troveInfo)

        if self.troveInfo.completeFixup():
            self.troveInfo.incomplete.set(0)
            self.troveInfo.completeFixup.set(None)

        # We can't be incomplete after a merge. If we were, it means
        # we merged something incomplete against something complete
        # (which is bad) or something incomplete against something
        # incomplete (which, again, is bad)
        if not allowIncomplete and not self.getVersion().isOnLocalHost():
            assert(not self.troveInfo.incomplete())

        if TROVE_VERSION < self.troveInfo.troveVersion() and \
           TROVE_VERSION_1_1 < self.troveInfo.troveVersion():
            self.troveInfo.incomplete.set(1)
        elif self.troveInfo.incomplete() is None:
            # old troves don't have an incomplete flag - we want it to 
            # be set to either 1 or 0 for all troves.
            self.troveInfo.incomplete.set(0)

        # NOTE: Checking for incomplete here is very wrong. It works because
        # incomplete troves can't appear on the server (thanks to an assertion
        # keeping them off).
        if self.troveInfo.incomplete():
            pass
            # we don't warn here because the warning would show up 
            # everywhere we call getTrove as opposed to only when installing
            # from conary.util import log
            #log.warning('Not checking integrity of trove %s with new schema version %s' % (self.getName(), self.troveInfo.troveVersion()))
        elif not skipIntegrityChecks:
            # if we have a sha1 in our troveinfo, verify it
            if self.troveInfo.sigs.sha1():
                if not self.verifyDigests():
                    raise TroveIntegrityError(self.getName(), self.getVersion(),
                                              self.getFlavor())
            else:
                # from conary.util import log
                #log.warning('changeset does not contain a sha1 checksum')
                pass

        assert((not self.idMap) or 
               (not(self.strongTroves and not self.weakTroves)))

	return fileMap

    def mergeTroveListChanges(self, strongChangeList, weakChangeList,
                              redundantOkay = False):
        """
        Merges a set of changes to the included trove list into this
        trove.

        @param strongChangeList: A list or generator specifying a set of trove
        changes; this is the same as returned by
        TroveChangeSet.iterChangedTroves(strongRefs=True, weakRefs=False)
        @type strongChangeList: (name, list) tuple
        @param weakChangeList: A list or generator specifying a set of trove
        changes; this is the same as returned by
        TroveChangeSet.iterChangedTroves(strongRefs=False, weakRefs=True)
        @type weakChangeList: (name, list) tuple
        @param redundantOkay: Redundant changes are normally considered 
        errors
        @type redundantOkay: boolean
        """

        for (changeList, weakRef, troveDict) in \
                    ( (strongChangeList, False, self.strongTroves),
                      (weakChangeList,   True,  self.weakTroves) ):
            for (name, l) in changeList:
                for (oper, version, flavor, byDefault) in l:
                    if oper == '+':
                        self.addTrove(name, version, flavor,
                                      presentOkay = redundantOkay,
                                      byDefault = byDefault,
                                      weakRef = weakRef)

                    elif oper == "-":
                        self.delTrove(name, version, flavor,
                                               missingOkay = redundantOkay,
                                               weakRef = weakRef)
                    elif oper == "~":
                        troveDict[(name, version, flavor)] = byDefault
                    else:
                        assert(0)
    
    def __eq__(self, them):
	"""
	Compare two troves for equality. This is an expensive operation,
	and shouldn't really be done. It's handy for testing the database
	though.
	"""
        if them is None:
            return False
	if self.getName() != them.getName():
	    return False
	if self.getVersion() != them.getVersion():
	    return False
	if self.getFlavor() != them.getFlavor():
	    return False
	if self.type() != them.type():
	    return False

	(csg, pcl, fcl) = self.diff(them)
	return (not pcl) and (not fcl) and (not csg.getOldFileList()) \
            and self.getRequires() == them.getRequires() \
            and self.getProvides() == them.getProvides() \
            and self.getTroveInfo() == them.getTroveInfo() \
            and set(self.iterRedirects()) == set(them.iterRedirects()) \
            and not([x for x in csg.iterChangedTroves()])


    def __ne__(self, them):
	return not self == them

    def diff(self, them, absolute = 0, getPathHashes = None):
	"""
	Generates a change set between them (considered the old
	version) and this instance. We return the change set, a list
	of other trove diffs which should be included for this change
	set to be complete, and a list of file change sets which need
	to be included.  The list of trove changes is of the form
	(trvName, oldVersion, newVersion, oldFlavor, newFlavor).  If
	absolute is True, oldVersion is always None and absolute diffs
	can be used.  Otherwise, absolute versions are not necessary,
	and oldVersion of None means the trove is new. The list of
	file changes is a list of (pathId, oldVersion, newVersion,
	oldPath, newPath) tuples, where newPath is the path to the
	file in this trove.

	@param them: object to generate a change set from (may be None)
	@type them: Group
	@param absolute: tells if this is a new group or an absolute change
	when them is None
	@type absolute: boolean
	@rtype: (TroveChangeSet, fileChangeList, troveChangeList)
	"""

        def _iterInfo(d, name):
            for flavor, verList in d[name].iteritems():
                for ver in verList:
                    yield (name, ver, flavor)
        
        def _infoByBranch(infoSet):
            byBr = {}
            for info in infoSet:
                d = byBr.setdefault(info[1].branch(), {})
                d.setdefault(info[2], []).append(info[1])

            return byBr

        def troveSetDiff(ourDict, theirDict, weakRefs):
            ourSet = set(ourDict)

            if theirDict:
                theirSet = set(theirDict)
                sameSet = ourSet & theirSet
                addedSet = ourSet - sameSet
                removedSet = theirSet - sameSet
            else:
                sameSet = set()
                addedSet = ourSet
                removedSet = set()

            for key in sameSet:
                if ourDict[key] != theirDict[key]:
                    chgSet.changedTrove(key[0], key[1], key[2], ourDict[key], 
                                        weakRef = weakRefs)

            for key in addedSet:
                chgSet.newTroveVersion(key[0], key[1], key[2], ourDict[key],
                                       weakRef = weakRefs)

            for key in removedSet:
                chgSet.oldTroveVersion(key[0], key[1], key[2],
                                       weakRef = weakRefs)

        # def diff() begins here

	assert(not them or self.name() == them.name())
        assert((not self.idMap) or (not self.strongTroves) or 
               (not self.weakTroves))
        assert((not them) or (not them.idMap) or (not them.strongTroves or
               (not them.weakTroves)))

	# find all of the file ids which have been added, removed, and
	# stayed the same
	if them:
            troveInfoDiff = self.troveInfo.diff(them.troveInfo)
            if troveInfoDiff is None:
                troveInfoDiff = ""

	    themMap = them.idMap
	    chgSet = TroveChangeSet(self.name(), self.changeLog,
                                    them.getVersion(),
                                    self.getVersion(),
                                    them.getFlavor(), self.getFlavor(),
                                    them.getSigs(), self.getSigs(),
                                    absolute = False,
                                    type = self.type(),
                                    troveInfoDiff = troveInfoDiff)
	else:
	    themMap = {}
	    chgSet = TroveChangeSet(self.name(), self.changeLog,
				      None, self.getVersion(),
				      None, self.getFlavor(),
                                      None, self.getSigs(),
				      absolute = absolute,
                                      type = self.type(),
                                      troveInfoDiff = self.troveInfo.freeze())

        chgSet.setTroveInfo(self.troveInfo)

	# dependency and flavor information is always included in total;
	# this lets us do dependency checking w/o having to load troves
	# on the client
        chgSet.setRequires(self.requires())
        chgSet.setProvides(self.provides())
        chgSet.setRedirects(self.redirects)

	removedIds = []
	addedIds = []
	sameIds = {}
	filesNeeded = []

        if not self.type():
            # we just ignore file information for nonnormal troves
            allIds = self.idMap.keys() + themMap.keys()
            for pathId in allIds:
                inSelf = self.idMap.has_key(pathId)
                inThem = themMap.has_key(pathId)
                if inSelf and inThem:
                    sameIds[pathId] = None
                elif inSelf:
                    addedIds.append(pathId)
                else:
                    removedIds.append(pathId)

            for pathId in removedIds:
                chgSet.oldFile(pathId)

            for pathId in addedIds:
                (selfPath, selfFileId, selfVersion) = self.idMap[pathId]
                filesNeeded.append((pathId, None, None, selfFileId, 
                                    selfVersion))
                chgSet.newFile(pathId, selfPath, selfFileId, selfVersion)

            for pathId in sameIds.keys():
                (selfPath, selfFileId, selfVersion) = self.idMap[pathId]
                (themPath, themFileId, themVersion) = themMap[pathId]

                newPath = None
                newVersion = None

                if selfPath != themPath:
                    newPath = selfPath

                if selfVersion != themVersion or themFileId != selfFileId:
                    newVersion = selfVersion
                    filesNeeded.append((pathId, themFileId, themVersion, 
                                        selfFileId, selfVersion))

                if newPath or newVersion:
                    chgSet.changedFile(pathId, newPath, selfFileId, newVersion)

	# now handle the troves we include
        if them:
            troveSetDiff(self.strongTroves, them.strongTroves, False)
            troveSetDiff(self.weakTroves, them.weakTroves, True)
        else:
            troveSetDiff(self.strongTroves, None, False)
            troveSetDiff(self.weakTroves, None, True)

	added = {}
	removed = {}
        oldTroves = []

        for name, chgList in \
                chgSet.iterChangedTroves(strongRefs = True):
            for (how, version, flavor, byDefault) in chgList:
                if how == '+':
                    whichD = added
                elif how == '-':
                    whichD = removed
                    oldTroves.append((name, version, flavor))
                else:
                    continue

                d = whichD.setdefault(name, set())
                d.add((version, flavor))


        trvList = []
        if added or removed:
            if absolute:
                for name in added.keys():
                    for version, flavor in added[name]:
                        trvList.append((name, (None, None), (version, flavor),
                                        True))

            else:
                trvList = self._diffPackages(added, removed, getPathHashes)
        return (chgSet, filesNeeded, trvList)

    def _diffPackages(self, addedDict, removedDict, getPathHashes):
        """
            Matches up the list of troves that have been added to those
            that were removed.  Matches are done by name first,
            then by heuristics based on labels, flavors, and path hashes.
        """
        # NOTE: the matches are actually created by _makeMatch.
        # Most functions deal with lists that are (version, flavor)
        # lists, and have the name passed in as a separate argument.

        def _makeMatch(name, oldInfo, newInfo, trvList,
                       addedList, removedList):
            """ 
                NOTE: this function has side effects!
                Removes items from global addedDict and removedDict as
                necessary to avoid the info from being used in another
                match, also removes them from the local addedList and
                removedList for the same reason.

                Finally appends the match to trvList, the result that will
                be returned from _diffPackages
            """
            trvList.append((name, oldInfo, newInfo, False))
            if newInfo and newInfo[0]:
                if not addedList is addedDict[name]:
                    addedList.remove(newInfo)
                addedDict[name].remove(newInfo)
            if oldInfo and oldInfo[0]:
                if not removedList is removedDict[name]:
                    removedList.remove(oldInfo)
                removedDict[name].remove(oldInfo)

        def _getCompsByPackage(addedList, removedList):
            """
                Sorts components into addedByPackage, removedByPackage
                packageTup -> [packageTup, compTup, ...] lists.
            """
            # Collates the lists into dicts by package.
            # Returns dict of addedByPackage, removedByPackage.
            addedByPackage = {}
            removedByPackage = {}
            for troveD, packageD in ((addedList, addedByPackage),
                                     (removedList, removedByPackage)):
                for name in troveD:
                    if troveIsCollection(name):
                        packageName = name
                    else:
                        packageName = name.split(':')[0]

                    for version, flavor in troveD[name]:
                        l = packageD.setdefault((packageName, version, flavor),
                                                [])
                        l.append((name, version, flavor))
            return addedByPackage, removedByPackage

        def _getPathHashOverlaps(name, allAdded, allRemoved,
                                 addedByPackage, removedByPackage,
                                 getPathHashesFn):
            """
                Gets overlaps for path hashes for a particular name.
                allAdded, allRemoved are lists of (version, flavor) tuples
                for this name.
                If the name is for a collection, then the path hashes
                for that collection are based on all the components
                for that collection (that are in this update).
            """ 
            if troveIsCollection(name):
                newTroves = (addedByPackage[name, x[0], x[1]] for x in allAdded)
                newTroves = list(itertools.chain(*newTroves))
                oldTroves = (removedByPackage[name, x[0], x[1]]
                             for x in allRemoved)
                oldTroves = list(itertools.chain(*oldTroves))
            else:
                newTroves = [ (name, x[0], x[1]) for x in allAdded ]
                oldTroves = [ (name, x[0], x[1]) for x in allRemoved ]

            oldHashes = getPathHashesFn(oldTroves, old = True)
            oldHashes = dict(itertools.izip(oldTroves, oldHashes))
            newHashes = getPathHashesFn(newTroves)
            newHashes = dict(itertools.izip(newTroves, newHashes))

            overlaps = {}
            if troveIsCollection(name):
                for version, flavor in allAdded:
                    for component in addedByPackage[name, version, flavor]:
                        newPathHash = newHashes[component]
                        if newPathHash:
                            newHashes[name, version, flavor] |= newPathHash

                for version, flavor in allRemoved:
                    for component in removedByPackage[name, version, flavor]:
                        oldPathHash = oldHashes[component]
                        if oldPathHash:
                            oldHashes[name, version, flavor] |= oldPathHash

            for newInfo in newTroves:
                if newInfo[0] != name:
                    continue
                newHash = newHashes[newInfo]

                # we store overlaps by version, flavor not by  name, version, 
                # flavor
                newInfo = (newInfo[1], newInfo[2])
                for oldInfo in oldTroves:
                    if oldInfo[0] != name:
                        continue
                    oldHash = oldHashes[oldInfo]
                    oldInfo = (oldInfo[1], oldInfo[2])
                    if newHash & oldHash:
                        found = True
                        # just mark by version, flavor
                        overlaps.setdefault(newInfo, [])
                        overlaps[newInfo].append(oldInfo)
                        overlaps.setdefault(oldInfo, [])
                        overlaps[oldInfo].append(newInfo)
            return overlaps

        def _checkPathHashMatch(name, addedList, removedList, trvList,
                                pathHashMatches, flavorCache,
                                requireCompatible=False):
            """
                NOTE: This function may update addedList, removedList, and
                the global addedDict and removedDict.

                Finds matches for troves based on path hashes.  Also finds
                troves that match paths with other packages _outside_ of the
                given lists, and returns those lists as "delayed" troves - 
                troves that if possible should not be matched up within the
                given list.
            """
            delayedAdds = []
            delayedRemoves = []

            for added in list(addedList):
                removedPathMatches = pathHashMatches.get(added, None)
                if not removedPathMatches:
                    continue

                # filter by the list we were passed in - other matches
                # are not allowed at this time.
                inMatches = [ x for x in removedPathMatches if x in removedList]

                if requireCompatible:
                    # filter by flavor - only allow matches when the flavor
                    # is compatible
                    inMatches = [ x for x in inMatches
                                 if flavorCache.matches(x[1], added[1])]


                # matches that are _outside_ of this compatibility
                # check are a good reason to not pick a package if 
                # otherwise the selection would be arbitrary
                outMatches = [ x for x in removedPathMatches
                               if x not in inMatches ]
                assert(len(inMatches) + len(outMatches) \
                        == len(removedPathMatches))

                # find matches from the removed trove to other added troves.
                # Any such matches means we can't use the pathhash info 
                # reliably.
                reverseMatches = []
                for inMatch in inMatches:
                    addedPathMatches = pathHashMatches[inMatch]
                    reverseMatches = [ x for x in addedPathMatches
                                        if x in addedList ]
                    if requireCompatible:
                        reverseMatches = [ x for x in reverseMatches
                                     if flavorCache.matches(x[1], added[1]) ]

                if len(reverseMatches) > 1 or len(inMatches) > 1:
                    # we've got conflicting information about how
                    # to match up these troves.  Therefore, just don't
                    # use path hashes to match up.
                    continue
                elif len(inMatches) == 1:
                    removed = inMatches[0]
                    _makeMatch(name, removed, added, trvList,
                               addedList, removedList)
                    continue
                else:
                    # No in matches, but there is a match with a different
                    # flavor.  Delay this trove's match as long as possible.
                    delayedAdds.append(added)
            for removed in removedList:
                addedPathMatches = pathHashMatches.get(removed, None)
                if not addedPathMatches:
                    continue

                # filter by the list we were passed in - other matches
                # are not allowed at this time.
                inMatches = [ x for x in addedPathMatches if x in addedList]

                if requireCompatible:
                    # filter by flavor - only allow matches when the flavor
                    # is compatible
                    inMatches = [ x for x in inMatches
                                 if flavorCache.matches(x[1], removed[1])]
                if inMatches:
                    continue
                else:
                    delayedRemoves.append(removed)

            return delayedAdds, delayedRemoves

        def _matchByFlavorAndVersion(name, addedList, removedList, trvList,
                                     flavorCache, requireCompatible=False):
            """
                NOTE: This function has no side effects.
                Matches up addedList and removedList, first by flavor scoring,
                then by version scoring within that branch.

                If requireCompatible is True, then we don't perform any
                matches where the flavors have a NEG_INF value.

                returns matches in order of "goodness" - the first match
                is best, second match is second best, etc.
            """
            if not addedList or not removedList:
                return []
            addedByFlavor = {}
            removedByFlavor = {}
            for (version, flavor) in addedList:
                addedByFlavor.setdefault(flavor, []).append(version)
            for (version, flavor) in removedList:
                removedByFlavor.setdefault(flavor, []).append(version)

            changePair = []

            # score every new flavor against every old flavor 
            # to find the best match.  Doing anything less
            # may result in incorrect flavor lineups
            scoredValues = []
            for newFlavor in addedByFlavor:
                for oldFlavor in removedByFlavor:
                    score = scoreCache[oldFlavor, newFlavor]
                    if not requireCompatible or score > scoreCache.NEG_INF:
                        scoredValues.append((score, oldFlavor, newFlavor))
            scoredValues.sort(key = lambda x: x[0], reverse=True)

            # go through scored values in order, from highest to lowest,
            # picking off 
            for (score, oldFlavor, newFlavor) in scoredValues:
                if (newFlavor not in addedByFlavor 
                    or oldFlavor not in removedByFlavor):
                    continue
                newVersions = addedByFlavor.pop(newFlavor)
                oldVersions = removedByFlavor.pop(oldFlavor)
                changePair.append((newVersions,
                                   newFlavor, oldVersions, oldFlavor))

            matches = []
            # go through changePair and try and match things up by versions
            for (newVersionList, newFlavor, oldVersionList, oldFlavor) \
                                                            in changePair:
                oldInfoList = []
                for version in oldVersionList:
                    info = (version, oldFlavor)
                    if info in removedList:
                        oldInfoList.append(info)

                newInfoList = []
                for version in newVersionList:
                    info = (version, newFlavor)
                    if info in addedList:
                        newInfoList.append(info)

                versionMatches = _versionMatch(oldInfoList, newInfoList)

                for oldInfo, newInfo in versionMatches:
                    if not oldInfo[0] or not newInfo[0]:
                        # doesn't match anything in this flavor grouping
                        continue
                    matches.append((oldInfo, newInfo))

            return matches

        def _versionMatch(oldInfoSet, newInfoSet):
            # Match by version; use the closeness measure for items on
            # different labels and the timestamps for the same label. If the
            # same version exists twice here, it means the flavors are
            # incompatible or tied; in either case the flavor won't help us
            # much.
            matches = []
            byLabel = {}
            # we need copies we can update
            oldInfoSet = set(oldInfoSet)
            newInfoSet = set(newInfoSet)

            for newInfo in newInfoSet:
                for oldInfo in oldInfoSet:
                    if newInfo[0].trailingLabel() == oldInfo[0].trailingLabel():
                        l = byLabel.setdefault(newInfo, [])
                        l.append(((oldInfo[0].trailingRevision(), oldInfo)))

            # pass 1, find things on the same branch
            for newInfo, oldInfoList in sorted(byLabel.items(), reverse=True):
                # take the newest (by timestamp) item from oldInfoList which
                # hasn't been matched to anything else 
                oldInfoList.sort(reverse=True)

                for revision, oldInfo in oldInfoList:
                    if oldInfo not in oldInfoSet: continue
                    matches.append((oldInfo, newInfo))
                    oldInfoSet.remove(oldInfo)
                    newInfoSet.remove(newInfo)
                    break

            del byLabel

            # pass 2, match across labels -- we know there is nothing left
            # on the same label anymore
            scored = []
            for newInfo in newInfoSet:
                for oldInfo in oldInfoSet:
                    score = newInfo[0].closeness(oldInfo[0])
                    # score 0 are have nothing in common
                    if not score: continue
                    scored.append((score, oldInfo, newInfo))

            # high scores are better
            scored.sort()
            scored.reverse()
            for score, oldInfo, newInfo in scored:
                if oldInfo not in oldInfoSet: continue
                if newInfo not in newInfoSet: continue

                matches.append((oldInfo, newInfo))
                oldInfoSet.remove(oldInfo)
                newInfoSet.remove(newInfo)

            # the dregs are left. we do straight matching by timestamp here;
            # newest goes with newest, etc
            newList = []
            oldList = []
            for newInfo in newInfoSet:
                newList.append((newInfo[0].trailingRevision(), newInfo))
            newList.sort(reverse=True)

            for oldInfo in oldInfoSet:
                oldList.append((oldInfo[0].trailingRevision(), oldInfo))
            oldList.sort(reverse=True)

            for ((oldTs, oldInfo), (newTs, newInfo)) in \
                                            itertools.izip(oldList, newList):
                matches.append((oldInfo, newInfo))

            return matches

        def _matchList(name, addedList, removedList, trvList, pathHashOverlap,
                       scoreCache, requireCompatible=False):
            """
                NOTE: this function may remove items from addedList or
                removedList, and addedDict and removedDict, as matches are
                made.

                Called repeatedly with different pairs of addedLists
                and removedLists.  Checks for a good path hash match, or
                and then matches by flavor and version, prefering paths without
                other potential overlaps with other troves outside of this
                addedList and removedList.
            """
            if not addedList or not removedList:
                return []
            addDelays, removeDelays = _checkPathHashMatch(name, addedList, 
                                          removedList, 
                                          trvList,
                                          pathHashOverlap,
                                          scoreCache,
                                          requireCompatible=requireCompatible)
            # Now we go through a whole bunch of work to deal with this 
            # case:  two foo:runtimes, 1 and 2,  exist on branch a, but only
            # one new foo:runtime is being updated on branch a.  However,
            # a second foo:runtime on branch b that shares paths with a/1 
            # is also being added.
            # We match by branch first, so what we need to do is _delay_ 
            # matching a/1 if possible, that is prefer to match a/2 to match
            # with the new update on a.
            # In this case, a/1 will be in the removeDelays lists.
            # The algorithm could get even more complicated in this case:
            # We have 2 potential overlaps between a and b, but only
            # one slot for delays.  In that case, we just drop the delays
            # - better than trying to make the algorithm more complicated
            # by matching between all the troves, and then remove the worst 
            # matches that are also delayed troves and delay them, allowing 
            # them to match up with the trove we want (commented out code
            # to do that is below, just in case).

            newAddedList = addedList
            newRemovedList = removedList

            possibleDelays = abs(len(addedList) - len(removedList))
            if len(addedList) > len(removedList):
                # we have more new troves than old troves - we'll
                # be able to delay matching a new trove, but there's
                # no way to delay matching a remove trove - they all have
                # matches.
                removeDelays = []
                rematchesNeeded = max(len(addDelays) - possibleDelays, 0)
                if not rematchesNeeded:
                    newAddedList = [ x for x in addedList if x not in addDelays]
                # else bail - we don't have enough slots to delay
                # all the troves we want to delay.
            elif len(addedList) < len(removedList):
                addDelays = []
                rematchesNeeded = max(len(removeDelays) - possibleDelays, 0)
                if not rematchesNeeded:
                    newRemovedList = [ x for x in removedList 
                                       if x not in removeDelays]
                # else bail - we don't have enough slots to delay
                # all the troves we want to delay.

            # NOTE: turn off the algorithm below, which tries to handle 
            # dealing with only have one slot available for delays and
            # two troves to delay.  It's unlikely to occur and not worth
            # dealing with afaict.
            addDelays = removeDelays = []
            rematchesNeeded = 0

            matches = _matchByFlavorAndVersion(name, newAddedList,
                                           newRemovedList, trvList,
                                           scoreCache,
                                           requireCompatible=requireCompatible)
            assert(not rematchesNeeded)
            for oldInfo, newInfo in matches:
                _makeMatch(name, oldInfo, newInfo, trvList,
                           addedList, removedList)
            return
            # we've got a worst-case scenario here - too many troves match
            # troves on other labels.

            # sort from worst to best
            #badAdds = []
            #badRemoves = []
            #notFound = addDelays + removeDelays
            #for oldInfo, newInfo in reversed(matches):
            #    if oldInfo in removeDelays:
            #        notFound.remove(oldInfo)
            #        if rematchesNeeded > 0:
            #            badRemoves.append(oldInfo)
            #            rematchesNeeded -= 1
            #    elif newInfo in addDelays:
            #        notFound.remove(newInfo)
            #        if rematchesNeeded > 0:
            #            badAdds.append(newInfo)
            #            rematchesNeeded -= 1

            #if badAdds or badRemoves or notFound:
            #    changed = False
            #    if notFound:
            #        if addDelays:
            #            newAddedList = [ x for x in newAddedList
            #                             if x not in notFound ]
            #            badAdds = badAdds[:-(len(notFound))]
            #        else:
            #            newRemovedList = [ x for x in newRemovedList
            #                               if x not in notFound ]
            #            badRemoves = badRemoves[:-(len(notFound))]

            #    if badAdds:
            #        newAddedList = [ x for x in newAddedList
            #                         if x not in badAdds]
            #        changed = True
            #    else:
            #        newRemovedList = [ x for x in newRemovedList
            #                           if x not in badRemoves ]
            #        changed = True
            #    if changed:
            #        matches = _matchByFlavorAndVersion(name, newAddedList,
            #                             newRemovedList, trvList,
            #                             scoreCache,
            #                             requireCompatible=requireCompatible)
            #for oldInfo, newInfo in matches:
            #    _makeMatch(name, oldInfo, newInfo, trvList,
            #               addedList, removedList)

        ### def _diffPackages starts here.

        # use added and removed to assemble a list of trove diffs which need
        # to go along with this change set

        trvList = []

        for name in addedDict.keys():
            if not name in removedDict:
                # there isn't anything which disappeared that has the same
                # name; this must be a new addition
                for version, newFlavor in addedDict[name]:
                    trvList.append((name, (None, None), (version, newFlavor),
                                    False))
                del addedDict[name]
        for name in removedDict.keys():
            if not name in addedDict:
                # there isn't anything which disappeared that has the same
                # name; this must be a new addition
                for version, oldFlavor in removedDict[name]:
                    trvList.append((name, (version, oldFlavor), (None, None),
                                    False))
                del removedDict[name]
        if not addedDict and not removedDict:
            return trvList

        (addedByPackage,
         removedByPackage) = _getCompsByPackage(addedDict, removedDict)

        scoreCache = FlavorScoreCache()

        # match packages/groups first, then components that are not
        # matched as part of that.
        for name in addedDict:
            if name not in addedDict or name not in removedDict:
                continue

            if not addedDict[name] or not removedDict[name]:
                continue

            if getPathHashes:
                overlaps = _getPathHashOverlaps(name, 
                                                addedDict[name],
                                                removedDict[name],
                                                addedByPackage,
                                                removedByPackage,
                                                getPathHashes)
            else:
                overlaps = {}


            addedByLabel = {}
            removedByLabel = {}
            for version, flavor in addedDict[name]:
                addedByLabel.setdefault(version.trailingLabel(), []).append(
                                                            (version, flavor))
            for version, flavor in removedDict[name]:
                removedByLabel.setdefault(version.trailingLabel(), []).append(
                                                            (version, flavor))
            for label, labelAdded in addedByLabel.iteritems():
                labelRemoved = removedByLabel.get(label, [])
                if not labelRemoved:
                    continue
                # 1. match troves on the same label with compatible flavors.
                _matchList(name, labelAdded, labelRemoved, trvList,
                           overlaps, scoreCache, requireCompatible=True)

            # 2. match troves with compatible flavors on different
            #    labels
            _matchList(name, addedDict[name], removedDict[name], trvList,
                       overlaps, scoreCache, requireCompatible=True)

            addedByLabel = {}
            removedByLabel = {}
            for version, flavor in addedDict[name]:
                addedByLabel.setdefault(version.trailingLabel(), []).append(
                                                            (version, flavor))
            for version, flavor in removedDict[name]:
                removedByLabel.setdefault(version.trailingLabel(), []).append(
                                               (version, flavor))

            for label, labelAdded in addedByLabel.iteritems():
                labelRemoved = removedByLabel.get(label, [])
                if not labelRemoved:
                    continue
                # 3. match troves on the same label without compatible flavors.
                _matchList(name, labelAdded, labelRemoved, trvList,
                           overlaps, scoreCache, requireCompatible=False)

            # 4. match remaining troves.
            _matchList(name, addedDict[name], removedDict[name], trvList,
                       overlaps, scoreCache, requireCompatible=False)

        for name in removedDict:
            # these don't have additions to go with them
            for oldInfo in removedDict[name]:
                trvList.append((name, oldInfo, (None, None), False))

        for name in addedDict:
            # these don't have removals to go with them
            for newInfo in addedDict[name]:
                trvList.append((name, (None, None), newInfo, False))

        return trvList

    def setProvides(self, provides):
        self.provides.set(provides)

    def setRequires(self, requires):
        self.requires.set(requires)

    def getProvides(self):
        return self.provides()

    def getRequires(self):
        return self.requires()

    def getFlavor(self):
        return self.flavor()

    def getChangeLog(self):
        return self.changeLog

    def getTroveInfo(self):
        return self.troveInfo

    def getSize(self):
        return self.troveInfo.size()

    def setSize(self, sz):
        return self.troveInfo.size.set(sz)

    def setCompatibilityClass(self, theClass):
        self.troveInfo.compatibilityClass.set(theClass)

    def getCompatibilityClass(self):
        c = self.troveInfo.compatibilityClass()
        if c is None:
            return 0

        return c

    def setBuildFlavor(self, flavor):
        return self.troveInfo.buildFlavor.set(flavor)

    def getBuildFlavor(self):
        return self.troveInfo.buildFlavor()

    def getSourceName(self):
        return self.troveInfo.sourceName()

    def setSourceName(self, nm):
        return self.troveInfo.sourceName.set(nm)

    def getBuildTime(self):
        return self.troveInfo.buildTime()

    def setBuildTime(self, nm):
        return self.troveInfo.buildTime.set(int(nm))

    def getConaryVersion(self):
        return self.troveInfo.conaryVersion()

    def setConaryVersion(self, ver):
        return self.troveInfo.conaryVersion.set(ver)

    def setIsCollection(self, b):
        if b:
            return self.troveInfo.flags.isCollection(set = True)
        else:
            return self.troveInfo.flags.isCollection(set = False)

    def setIsDerived(self, b):
        if b:
            return self.troveInfo.flags.isDerived(set = True)
        else:
            return self.troveInfo.flags.isDerived(set = False)

    def setIsMissing(self, b):
        if b:
            return self.troveInfo.flags.isMissing(set = True)
        else:
            return self.troveInfo.flags.isMissing(set = False)

    def isCollection(self):
        return self.troveInfo.flags.isCollection()

    def isDerived(self):
        return self.troveInfo.flags.isDerived()

    def isMissing(self):
        return self.troveInfo.flags.isMissing()

    def setLabelPath(self, labelPath):
        self.troveInfo.labelPath = LabelPath()
        for label in labelPath:
            self.troveInfo.labelPath.set(str(label))

    def getLabelPath(self):
        return [ versions.Label(x) for x in self.troveInfo.labelPath ]

    def setBuildRequirements(self, itemList):
        for (name, ver, flavor) in itemList:
            self.troveInfo.buildReqs.add(name, ver, flavor)

    def getBuildRequirements(self):
        return [ (x[1].name(), x[1].version(), x[1].flavor()) 
                         for x in self.troveInfo.buildReqs.iterAll() ]

    def setPolicyProviders(self, itemList):
        for (name, ver, release) in itemList:
            self.troveInfo.policyProviders.add(name, ver, release)

    def getPolicyProviders(self):
        return [ (x[1].name(), x[1].version(), x[1].flavor()) 
                         for x in self.troveInfo.policyProviders.iterAll() ]

    def setLoadedTroves(self, itemList):
        for (name, ver, release) in itemList:
            self.troveInfo.loadedTroves.add(name, ver, release)

    def getLoadedTroves(self):
        return [ (x[1].name(), x[1].version(), x[1].flavor()) 
                 for x in self.troveInfo.loadedTroves.iterAll() ]

    def getPathHashes(self):
        return self.troveInfo.pathHashes

    def setTroveCopiedFrom(self, itemList):
        for (name, ver, flavor) in itemList:
            self.troveInfo.troveCopiedFrom.add(name, ver, flavor)

    def getTroveCopiedFrom(self):
        """For groups, return the list of troves that were used when
        a statement like addAll or addCopy was used.

        @rtype: list
        @return: list of (name, version, flavor) tuples.
        """
        return [ (x[1].name(), x[1].version(), x[1].flavor())
                 for x in self.troveInfo.troveCopiedFrom.iterAll() ]

    def __init__(self, name, version = None, flavor = None, changeLog = None, 
                 type = TROVE_TYPE_NORMAL, skipIntegrityChecks = False,
                 setVersion = True):
        streams.StreamSet.__init__(self)

        if isinstance(name, AbstractTroveChangeSet):
            trvCs = name
            assert(not trvCs.getOldVersion())
            self.name.set(trvCs.getName())
            self.applyChangeSet(trvCs, skipIntegrityChecks = 
                                            skipIntegrityChecks)
        else:
            if name.count(':') > 1:
                raise TroveError, \
                            'More than one ":" is not allowed in a trove name'

            if not re.match('^[_A-Za-z0-9+\.\-:@]+$', name):
                raise TroveError, \
                            "Illegal characters in trove name '%s'" % name

            assert(flavor is not None)
            self.name.set(name)
            self.version.set(version)
            self.flavor.set(flavor)
            if setVersion:
                if type == TROVE_TYPE_REMOVED:
                    self.troveInfo.troveVersion.set(TROVE_VERSION_1_1)
                elif type == TROVE_TYPE_REDIRECT and name.startswith('group-'):
                    self.troveInfo.troveVersion.set(TROVE_VERSION_1_1)
                else:
                    self.troveInfo.troveVersion.set(TROVE_VERSION)
            self.troveInfo.incomplete.set(0)
            if changeLog:
                self.changeLog.thaw(changeLog.freeze())

            self.type.set(type)

class ReferencedTroveSet(dict, streams.InfoStream):

    def freeze(self, skipSet = {}):
	l = []
	for name, troveList in sorted(self.iteritems()):
	    subL = []
	    for (change, version, flavor, byDefault) in sorted(troveList):
		version = version.freeze()
		if flavor is None or flavor == deps.Flavor():
		    flavor = "-"
		else:
		    flavor = flavor.freeze()

		subL.append(change)
		subL.append(version)
		subL.append(flavor)
                if not byDefault:
                    subL.append('0')
                else:
                    subL.append('1')

	    l.append(name)
	    l += subL
	    l.append("")

	return "\0".join(l)

    def thaw(self, data):
	if not data: return
	self.clear()

	l = data.split("\0")
	i = 0

	while i < len(l):
	    name = l[i]
	    self[name] = []

	    i += 1
	    while l[i]:
		change = l[i]
		version = versions.ThawVersion(l[i + 1])
		flavor = l[i + 2]

		if flavor == "-":
		    flavor = deps.Flavor()
		else:
		    flavor = deps.ThawFlavor(flavor)

                if change == '-':
                    byDefault = None
                elif l[i + 3] == '0':
                    byDefault = False
                else:
                    byDefault = True

		self[name].append((change, version, flavor, byDefault))
		i += 4

	    i += 1

    def __init__(self, data = None):
	dict.__init__(self)
	if data is not None:
	    self.thaw(data)

class OldFileStream(list, streams.InfoStream):

    def freeze(self, skipSet = {}):
	return "".join(self)

    def thaw(self, data):
	i = 0
	del self[:]
	while i < len(data):
	    self.append(data[i:i+16])
	    i += 16
	assert(i == len(data))

    def __init__(self, data = None):
	list.__init__(self)
	if data is not None:
	    self.thaw(data)

class ReferencedFileList(list, streams.InfoStream):

    def freeze(self, skipSet = {}):
	l = []

	for (pathId, path, fileId, version) in self:
	    l.append(pathId)
	    if not path:
		path = ""

	    l.append(struct.pack("!H", len(path)))
	    l.append(path)

	    if not fileId:
		fileId = ""

	    l.append(struct.pack("!H", len(fileId)))
	    l.append(fileId)

	    if version:
		version = version.asString()
	    else:
		version = ""

	    l.append(struct.pack("!H", len(version)))
	    l.append(version)

	return "".join(l)

    def thaw(self, data):
	del self[:]

        # this lastVerStr check bypasses the normal version cache whenever
        # there are two sequential versions which are the same; this is a
        # massive speedup for troves with many files (90% or better)
        lastVerStr = None;

        i = 0
        while i < len(data):
            i, (pathId, path, fileId, verStr) = misc.unpack("!S16SHSHSH", i, 
                                                            data)
            if not path: path = None
            if not fileId: fileId = None

            if verStr == lastVerStr:
                version = lastVer
            elif verStr:
                version = versions.VersionFromString(verStr)
                lastVer = version
                lastVerStr = verStr
            else:
                version = None

	    self.append((pathId, path, fileId, version))

    def __init__(self, data = None):
	list.__init__(self)
	if data is not None:
	    self.thaw(data)

_STREAM_TCS_NAME	            =  0
_STREAM_TCS_OLD_VERSION	            =  1
_STREAM_TCS_NEW_VERSION	            =  2
_STREAM_TCS_REQUIRES	            =  3
_STREAM_TCS_PROVIDES	            =  4
_STREAM_TCS_CHANGE_LOG	            =  5
_STREAM_TCS_OLD_FILES	            =  6
_STREAM_TCS_TYPE	            =  7
_STREAM_TCS_STRONG_TROVE_CHANGES    =  8
_STREAM_TCS_NEW_FILES               =  9
_STREAM_TCS_CHG_FILES               = 10
_STREAM_TCS_OLD_FLAVOR              = 11
_STREAM_TCS_NEW_FLAVOR              = 12
_STREAM_TCS_TROVE_TYPE              = 13
_STREAM_TCS_TROVEINFO               = 14
_STREAM_TCS_OLD_SIGS                = 15
_STREAM_TCS_NEW_SIGS                = 16
_STREAM_TCS_WEAK_TROVE_CHANGES      = 17
_STREAM_TCS_REDIRECTS               = 18
_STREAM_TCS_ABSOLUTE_TROVEINFO      = 19

_TCS_TYPE_ABSOLUTE = 1
_TCS_TYPE_RELATIVE = 2

class AbstractTroveChangeSet(streams.StreamSet):

    streamDict = { 
	_STREAM_TCS_NAME	: (SMALL, streams.StringStream, "name"       ),
        _STREAM_TCS_OLD_VERSION : (SMALL, FrozenVersionStream,  "oldVersion" ),
        _STREAM_TCS_NEW_VERSION : (SMALL, FrozenVersionStream,  "newVersion" ),
        _STREAM_TCS_REQUIRES    : (LARGE, DependenciesStream,   "requires"   ),
        _STREAM_TCS_PROVIDES    : (LARGE, DependenciesStream,   "provides"   ),
        _STREAM_TCS_CHANGE_LOG  : (LARGE, changelog.ChangeLog,  "changeLog"  ),
        _STREAM_TCS_OLD_FILES   : (LARGE, OldFileStream,        "oldFiles"   ),
        _STREAM_TCS_TYPE        : (SMALL, streams.IntStream,    "tcsType"    ),
        _STREAM_TCS_STRONG_TROVE_CHANGES:
                                  (LARGE, ReferencedTroveSet,   "strongTroves"),
        _STREAM_TCS_WEAK_TROVE_CHANGES:
                                  (LARGE, ReferencedTroveSet,   "weakTroves" ),
        _STREAM_TCS_NEW_FILES   : (LARGE, ReferencedFileList,   "newFiles"   ),
        _STREAM_TCS_CHG_FILES   : (LARGE, ReferencedFileList,   "changedFiles"),
        _STREAM_TCS_OLD_FLAVOR  : (SMALL, FlavorsStream,        "oldFlavor"  ),
        _STREAM_TCS_NEW_FLAVOR  : (SMALL, FlavorsStream,        "newFlavor"  ),
        _STREAM_TCS_TROVE_TYPE  : (SMALL, ByteStream,           "troveType" ),
        _STREAM_TCS_TROVEINFO   : (LARGE, streams.StringStream, "troveInfoDiff"),
        _STREAM_TCS_OLD_SIGS    : (LARGE, TroveSignatures,      "oldSigs"    ),
        _STREAM_TCS_NEW_SIGS    : (LARGE, TroveSignatures,      "newSigs"    ),
        _STREAM_TCS_REDIRECTS   : (LARGE, TroveRedirectList,    "redirects"  ),
        _STREAM_TCS_ABSOLUTE_TROVEINFO
                                : (LARGE, streams.StringStream,
                                                        "absoluteTroveInfo"  ),
    }

    ignoreUnknown = True

    """
    Represents the changes between two troves and forms part of a
    ChangeSet. 
    """

    def isAbsolute(self):
	return self.tcsType() == _TCS_TYPE_ABSOLUTE

    def newFile(self, pathId, path, fileId, version):
	self.newFiles.append((pathId, path, fileId, version))

    def getNewFileList(self):
	return self.newFiles

    def oldFile(self, pathId):
	self.oldFiles.append(pathId)

    def getOldFileList(self):
	return self.oldFiles

    def getName(self):
        """
        Get the name of the trove.
        @return: name of the trove.
        @rtype: string
        """
	return self.name()

    def getTroveInfoDiff(self):
        return self.troveInfoDiff()

    def getFrozenTroveInfo(self):
        return self.absoluteTroveInfo()

    def _getScriptObj(self, kind):
        troveInfo = self.absoluteTroveInfo()
        scriptStream = TroveInfo.find(_TROVEINFO_TAG_SCRIPTS,
                                      troveInfo)

        if not troveInfo and scriptStream is None:
            # fall back to the trove info diff - _only_ if there is no
            # absolute trove info.  this is deprecated
            scriptStream = TroveInfo.find(_TROVEINFO_TAG_SCRIPTS,
                                          self.troveInfoDiff())
            if scriptStream:
                import warnings
                warnings.warn("Obtaining unsigned script information from "
                              "an old changeset.  In the future, unsigned "
                              "script information will not be retreived. "
                              "Use a new version of Conary to generate "
                              "compatible changesets.", FutureWarning)

        if scriptStream is None:
            return None

        # this is horrid, but it's just looking up the script stream we're
        # looking for
        script = scriptStream.__getattribute__(scriptStream.streamDict[kind][2])
        return script

    def _getScript(self, kind):
        scriptObj = self._getScriptObj(kind)
        if scriptObj:
            return scriptObj.script()
        return None

    def getPostInstallScript(self):
        return self._getScript(_TROVESCRIPTS_POSTINSTALL)

    def getPostUpdateScript(self):
        return self._getScript(_TROVESCRIPTS_POSTUPDATE)

    def getPreUpdateScript(self):
        return self._getScript(_TROVESCRIPTS_PREUPDATE)

    def getPostRollbackScript(self):
        return self._getScript(_TROVESCRIPTS_POSTROLLBACK)

    # Not intended for general use
    def _getPreInstallScript(self):
        return self._getScript(_TROVESCRIPTS_PREINSTALL)

    def _getPreEraseScript(self):
        return self._getScript(_TROVESCRIPTS_PREERASE)

    def _getPostEraseScript(self):
        return self._getScript(_TROVESCRIPTS_POSTERASE)

    def getNewCompatibilityClass(self):
        troveInfo = self.absoluteTroveInfo()
        c = TroveInfo.find(_TROVEINFO_TAG_COMPAT_CLASS, troveInfo)
        if not troveInfo and c is None:
            # fall back to the trove info diff - this is deprecated
            c = TroveInfo.find(_TROVEINFO_TAG_COMPAT_CLASS,
                               self.troveInfoDiff())
            if c:
                import warnings
                warnings.warn("Obtaining unsigned script information from "
                              "an old changeset.  In the future, unsigned "
                              "script information will not be retreived. "
                              "Use a new version of Conary to generate "
                              "compatible changesets.", FutureWarning)


        if c is None or c() is None:
            # no compatibility class has been set for this trove; treat that
            # as compatibility class 0
            c = 0
        else:
            c = c()

        return c

    def isRollbackFence(self, oldCompatibilityClass = None, update = False):
        """
        Determine whether an update from the given oldCompatibilityClass to the
        version represented by this changeset would cross a rollback fence.  If
        an update crosses a rollback fence, then it is not allowed to be rolled
        back.
        @param oldCompatibilityClass: the old compatibility class.  If this is
        None, then compatibility class checks isn't used to restrict rollbacks,
        so this will return False.
        @type oldCompatibilityClass: integer or None
        @param update: unused
        @type update: any
        @return: whether applying this changeset would cross a rollback fence.
        @rtype: boolean
        @raises AssertionError: if the input oldCompatibilityClass is neither
        an integer nor None.
        """
        # FIXME: why is the update parameter unused?  Is this for
        # backwards-compatibility?
        if oldCompatibilityClass is None:
            return False
        assert(type(oldCompatibilityClass) == int)

        thisCompatClass = self.getNewCompatibilityClass()

        # if both old a new have the same compatibility class, there is no
        # fence
        if oldCompatibilityClass == thisCompatClass:
            return False

        # FIXME: the rollbackScript variable below is never used.
        rollbackScript = self.getPostRollbackScript()
        postRollback = self._getScriptObj(_TROVESCRIPTS_POSTROLLBACK)

        if postRollback is None or not postRollback.script():
            # there is no rollback script; use a strict compatibility class
            # check
            return oldCompatibilityClass != thisCompatClass

        # otherwise see if the rollback script is valid for this case
        for cvt in list(postRollback.conversions.iter()):
            # this may look backwards, but it's a rollback script
            if (cvt.new() == oldCompatibilityClass and
                                cvt.old() == thisCompatClass):
                return False

        return True

    def setTroveInfo(self, ti):
        self.absoluteTroveInfo.set((ti.freeze()))

    def getChangeLog(self):
	return self.changeLog

    def changeOldVersion(self, version):
	self.oldVersion.set(version)

    def changeChangeLog(self, cl):
        assert(0)
	self.changeLog.thaw(cl.freeze())

    def getOldVersion(self):
        """
        Get the old version of the trove this changeset applies to.  For an
        absolute changeset, this is None
        @return: old version
        @rtype: conary.versions.Version object or None
        """
	return self.oldVersion()

    def getOldNameVersionFlavor(self):
        return self.name(), self.oldVersion(), self.oldFlavor()

    def getNewVersion(self):
        """
        Get the new version of the trove that'd be installed after applying
        this changeset.
        @return: new version
        @rtype: conary.versions.Version object
        """
	return self.newVersion()

    def getNewNameVersionFlavor(self):
        return self.name(), self.newVersion(), self.newFlavor()

    def getJob(self):
        return (self.name(), (self.oldVersion(), self.oldFlavor()),
                             (self.newVersion(), self.newFlavor()),
                self.isAbsolute())

    def __cmp__(self, other):
        first = self.name()
        second = other.name()

        if first == second:
            first = self.freeze()
            second = other.freeze()

        return cmp(first, second)

    def getOldSigs(self):
        return self.oldSigs

    def getNewSigs(self):
        return self.newSigs

    # path and/or version can be None
    def changedFile(self, pathId, path, fileId, version):
	self.changedFiles.append((pathId, path, fileId, version))

    def getChangedFileList(self):
	return self.changedFiles

    def hasChangedFiles(self):
        return (len(self.newFiles) + len(self.changedFiles) + 
                len(self.oldFiles)) != 0

    def iterChangedTroves(self, strongRefs = True, weakRefs = False):
        if strongRefs:
	    for x in self.strongTroves.iteritems():
                yield x

        if weakRefs:
	    for x in self.weakTroves.iteritems():
                yield x

    def newTroveVersion(self, name, version, flavor, byDefault, 
                        weakRef = False):
	"""
	Adds a version of a troves which appeared in newVersion.

	@param name: name of the trove
	@type name: str
	@param version: new version
	@type version: versions.Version
	@param flavor: new flavor
	@type flavor: deps.deps.Flavor
        @param byDefault: value of byDefault
        @param weakRef: is this a weak references?
        @type weakRef: boolean
        @type byDefault: boolean
	"""

        if weakRef:
            l = self.weakTroves.setdefault(name, [])
        else:
            l = self.strongTroves.setdefault(name, [])

	l.append(('+', version, flavor, byDefault))

    def oldTroveVersion(self, name, version, flavor, weakRef = False):
	"""
	Adds a version of a trove which appeared in oldVersion.

	@param name: name of the trove
	@type name: str
	@param version: old version
	@type version: versions.Version
	@param flavor: old flavor
	@type flavor: deps.deps.Flavor
        @param weakRef: is this a weak reference?
        @type weakRef: boolean
	"""

        if weakRef:
            l = self.weakTroves.setdefault(name, [])
        else:
            l = self.strongTroves.setdefault(name, [])

        l.append(('-', version, flavor, None))

    def changedTrove(self, name, version, flavor, byDefault, weakRef = False):
	"""
	Records the change in the byDefault setting of a referenced trove.

	@param name: name of the trove
	@type name: str
	@param version: version
	@type version: versions.Version
	@param flavor: flavor
	@type flavor: deps.deps.Flavor
        @param byDefault: New value of byDefault
        @type byDefault: boolean
        @param weakRef: is this a weak reference?
        @type weakRef: boolean
	"""
        if weakRef:
            l = self.weakTroves.setdefault(name, [])
        else:
            l = self.strongTroves.setdefault(name, [])

        l.append(('~', version, flavor, byDefault))

    def formatToFile(self, changeSet, f):
	f.write("%s " % self.getName())

        if self.troveType() == TROVE_TYPE_REDIRECT:
            if not [ x for x in self.redirects.iter() ]:
                f.write("remove redirect ")
            else:
                f.write("redirect ")

	if self.isAbsolute():
	    f.write("absolute ")
	elif self.getOldVersion():
	    f.write("from %s to " % self.getOldVersion().asString())
	else:
	    f.write("new ")

	f.write("%s\n" % self.getNewVersion().asString())

        def depformat(name, dep, f):
            f.write('\t%s: %s\n' %(name,
                                   str(dep).replace('\n', '\n\t%s'
                                                    %(' '* (len(name)+2)))))
        if not self.getRequires().isEmpty():
            depformat('Requires', self.getRequires(), f)
        if not self.getProvides().isEmpty():
            depformat('Provides', self.getProvides(), f)
        if not self.getOldFlavor().isEmpty():
            depformat('Old Flavor', self.getOldFlavor(), f)
        if not self.getNewFlavor().isEmpty():
            depformat('New Flavor', self.getNewFlavor(), f)

        for redirect in self.redirects.iter():
            print '\t-> %s=%s' % (redirect.name(), redirect.branch())

	for (pathId, path, fileId, version) in self.newFiles:
	    #f.write("\tadded (%s(.*)%s)\n" % (pathId[:6], pathId[-6:]))
            change = changeSet.getFileChange(None, fileId)
            fileobj = files.ThawFile(change, pathId)
            
	    if isinstance(fileobj, files.SymbolicLink):
		name = "%s -> %s" % (path, fileobj.target())
	    else:
		name = path
	    
            f.write("\t%s    1 %-8s %-8s %s %s %s\n" % 
                    (fileobj.modeString(), fileobj.inode.owner(),
                     fileobj.inode.group(), fileobj.sizeString(),
                     fileobj.timeString(), name))

	for (pathId, path, fileId, version) in self.changedFiles:
	    pathIdStr = sha1helper.md5ToString(pathId)
	    if path:
		f.write("\tchanged %s (%s(.*)%s)\n" % 
			(path, pathIdStr[:6], pathIdStr[-6:]))
	    else:
		f.write("\tchanged %s\n" % pathIdStr)
	    oldFileId, change = changeSet._findFileChange(fileId)
	    f.write("\t\t%s\n" % " ".join(files.fieldsChanged(change)))

	for pathId in self.oldFiles:
	    pathIdStr = sha1helper.md5ToString(pathId)
	    f.write("\tremoved %s(.*)%s\n" % (pathIdStr[:6], pathIdStr[-6:]))

	for name in self.strongTroves.keys():
            l = []
            for x in self.strongTroves[name]:
                l.append(x[0] + x[1].asString())
                if x[3] is None:
                    l[-1] += ' (None)'
                elif x[3]:
                    l[-1] += ' (True)'
                else:
                    l[-1] += ' (False)'
	    f.write("\t" + name + " " + " ".join(l) + "\n")

    def setProvides(self, provides):
	self.provides.set(provides)

    def getType(self):
        return self.troveType()

    def setRedirects(self, redirs):
        self.redirects = redirs.copy()

    def getRedirects(self):
        return self.redirects

    def getProvides(self):
        return self.provides()

    def setRequires(self, requires):
	self.requires.set(requires)

    def getRequires(self):
        return self.requires()

    def getOldFlavor(self):
        return self.oldFlavor()

    def getNewFlavor(self):
        return self.newFlavor()

    def getNewPathHashes(self):
        assert(self.oldVersion() is None)
        return TroveInfo.find(_TROVEINFO_TAG_PATH_HASHES, self.troveInfoDiff())

class TroveChangeSet(AbstractTroveChangeSet):

    def __init__(self, name, changeLog, oldVersion, newVersion, 
		 oldFlavor, newFlavor, oldSigs, newSigs,
                 absolute = 0, type = TROVE_TYPE_NORMAL,
                 troveInfoDiff = None):
	AbstractTroveChangeSet.__init__(self)
	assert(isinstance(newVersion, versions.AbstractVersion))
	assert(isinstance(newFlavor, deps.Flavor))
	assert(oldFlavor is None or isinstance(oldFlavor, deps.Flavor))
	self.name.set(name)
	self.oldVersion.set(oldVersion)
	self.newVersion.set(newVersion)
	if changeLog:
	    self.changeLog = changeLog
	if absolute:
	    self.tcsType.set(_TCS_TYPE_ABSOLUTE)
	else:
	    self.tcsType.set(_TCS_TYPE_RELATIVE)
        if oldVersion is not None:
            self.oldFlavor.set(oldFlavor)
	self.newFlavor.set(newFlavor)
        self.troveType.set(type)
        assert(troveInfoDiff is not None)
        self.troveInfoDiff.set(troveInfoDiff)
        if oldSigs:
            self.oldSigs.thaw(oldSigs.freeze())
        self.newSigs.thaw(newSigs.freeze())

    def __repr__(self):
        return "conary.trove.TroveChangeSet('%s')" % self.name()

class ThawTroveChangeSet(AbstractTroveChangeSet):

    def __init__(self, buf):
	AbstractTroveChangeSet.__init__(self, buf)


class FlavorScoreCache(object):
    def __init__(self):
        self.cache = {}
        self.NEG_INF = -9999
        self.POS_INF = 9999

    def matches(self, oldFlavor, newFlavor):
        return (self[oldFlavor, newFlavor] > self.NEG_INF)

    def __getitem__(self, (oldFlavor, newFlavor)):
        # check for superset matching and subset
        # matching.  Currently we don't consider 
        # a superset flavor match "better" than 
        # a subset - if we want to change that, 
        # a initial parameter for maxScore that 
        # ordered scores by type would work.
        # If we do that, we should consider adding
        # heuristic to prefer strongly satisfied
        # flavors most of all. 
        if not (oldFlavor, newFlavor) in self.cache:
            if oldFlavor.isEmpty() and newFlavor.isEmpty():
                myMax = self.POS_INF
            else:
                scores = (self.NEG_INF, newFlavor.score(oldFlavor),
                          oldFlavor.score(newFlavor))
                myMax = max(x for x in scores if x is not False)
            self.cache[oldFlavor, newFlavor] = myMax
            self.cache[newFlavor, oldFlavor] = myMax
            return myMax
        else:
            return self.cache[oldFlavor, newFlavor]

class TroveError(errors.ConaryError):

    """
    Ancestor for all exceptions raised by the trove module.
    """

    pass

class ParseError(TroveError):

    """
    Indicates that an error occurred parsing a group file.
    """

    pass

class PatchError(TroveError):

    """
    Indicates that an error occurred parsing a group file.
    """

    pass

class DigitalSignatureVerificationError(TroveError):
    """
    Indicates that a digital signature did not verify.
    """
    # Mark the error as uncatchable, we want the callback wrapper to re-raise
    # it instead of burying it
    errorIsUncatchable = True
    def __str__(self):
        return self.digest

    def __init__(self, digest):
        self.digest = digest

class TroveIntegrityError(TroveError):
    """
    Indicates that a checksum did not match
    """
    _error = "Trove Integrity Error: %s=%s[%s] checksum does not match precalculated value"

    def marshall(self, marshaller):
        return (str(self), marshaller.fromTroveTup(self.nvf)), {}

    @staticmethod
    def demarshall(marshaller, tup):
        return marshaller.toTroveTup(tup[1]), {}

    def __init__(self, name=None, version=None, flavor=None, error=None):
        if name:
            self.nvf = (name, version, flavor)
            if error is None:
                error = self._error % self.nvf
        else:
            self.nvf = None


        TroveError.__init__(self, error)<|MERGE_RESOLUTION|>--- conflicted
+++ resolved
@@ -185,9 +185,6 @@
     pass
 
 class TroveCopiedFrom(TroveTupleList):
-    pass
-
-class ImageGroup(streams.ByteStream):
     pass
 
 class PathHashes(set, streams.InfoStream):
@@ -723,12 +720,9 @@
 # handling
 _TROVEINFO_TAG_BUILD_FLAVOR   = 20
 _TROVEINFO_TAG_COPIED_FROM    = 21
-<<<<<<< HEAD
-_TROVEINFO_TAG_SOURCE_TYPE    = 22
-=======
-_TROVEINFO_TAG_IMAGE_GROUP   = 22
->>>>>>> 02764d20
-_TROVEINFO_TAG_LAST           = 22
+_TROVEINFO_TAG_IMAGE_GROUP    = 22
+_TROVEINFO_TAG_SOURCE_TYPE    = 23
+_TROVEINFO_TAG_LAST           = 23
 
 def _getTroveInfoSigExclusions(streamDict):
     return [ streamDef[2] for tag, streamDef in streamDict.items()
@@ -818,11 +812,8 @@
         _TROVEINFO_TAG_COMPAT_CLASS  : (SMALL, streams.ShortStream,  'compatibilityClass'    ),
         _TROVEINFO_TAG_BUILD_FLAVOR  : (LARGE, OptionalFlavorStream, 'buildFlavor'    ),
         _TROVEINFO_TAG_COPIED_FROM   : (DYNAMIC, TroveCopiedFrom,    'troveCopiedFrom' ),
-<<<<<<< HEAD
-        _TROVEINFO_TAG_SOURCE_TYPE   : (DYNAMIC, streams.StringStream, 'sourceType' )
-=======
-        _TROVEINFO_TAG_IMAGE_GROUP   : (DYNAMIC, ImageGroup,         'imageGroup' )
->>>>>>> 02764d20
+        _TROVEINFO_TAG_IMAGE_GROUP   : (DYNAMIC, streams.ByteStream, 'imageGroup' ),
+        _TROVEINFO_TAG_SOURCE_TYPE   : (DYNAMIC, streams.StringStream, 'sourceType' ),
     }
 
     v0SignatureExclusions = _getTroveInfoSigExclusions(streamDict)
