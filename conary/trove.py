#
# Copyright (c) 2004-2006 rPath, Inc.
#
# This program is distributed under the terms of the Common Public License,
# version 1.0. A copy of this license should have been distributed with this
# source file in a file called LICENSE. If it is not present, the license
# is always available at http://www.opensource.org/licenses/cpl.php.
#
# This program is distributed in the hope that it will be useful, but
# without any warranty; without even the implied warranty of merchantability
# or fitness for a particular purpose. See the Common Public License for
# full details.
#
"""
Implements troves (packages, components, etc.) for the repository
"""

import itertools
import struct

from conary import changelog
from conary import errors
from conary import files
from conary import streams
from conary import versions
from conary.deps import deps
from conary.lib import misc, sha1helper
from conary.lib.openpgpfile import KeyNotFound, TRUST_UNTRUSTED
from conary.lib import openpgpkey
from conary.streams import ByteStream
from conary.streams import DependenciesStream, FlavorsStream
from conary.streams import FrozenVersionStream
from conary.streams import SMALL, LARGE
from conary.streams import StringVersionStream

TROVE_VERSION=10
# the difference between 10 and 11 is that the REMOVED type appeared, 
# and we allow group redirects; 11 is used *only* for those situations
TROVE_VERSION_1_1=11

def troveIsCollection(str):
    return not(":" in str or str.startswith("fileset-"))

class TroveTuple(streams.StreamSet):
    _SINGLE_TROVE_TUP_NAME    = 0
    _SINGLE_TROVE_TUP_VERSION = 1
    _SINGLE_TROVE_TUP_FLAVOR  = 2

    ignoreUnknown = True
    streamDict = {
        _SINGLE_TROVE_TUP_NAME    : (SMALL, streams.StringStream,        'name'    ),
        _SINGLE_TROVE_TUP_VERSION : (SMALL, streams.StringVersionStream, 'version' ),
        _SINGLE_TROVE_TUP_FLAVOR  : (SMALL, streams.FlavorsStream,       'flavor'  )
    }

    def __cmp__(self, other):
        first = self.name()
        second = other.name()

        if first == second:
            first = self.freeze()
            second = other.freeze()

        return cmp(first, second)

    def __hash__(self):
        return hash((self.name(), self.version(), self.flavor()))

class TroveTupleList(streams.StreamCollection):
    streamDict = { 1 : TroveTuple }

    def add(self, name, version, flavor):
        dep = TroveTuple()
        dep.name.set(name)
        dep.version.set(version)
        dep.flavor.set(flavor)
        self.addStream(1, dep)

    def remove(self, tup):
        self.delStream(1, tup)

    def iter(self):
        return ( x[1] for x in self.iterAll() )

class OptionalFlavorStream(streams.FlavorsStream):

    def freeze(self, skipSet = None):
        if self.deps is None:
            return '\0'

        return streams.FlavorsStream.freeze(self)

    def thaw(self, s):
        if s == '\0':
            self.deps = None
        else:
            streams.FlavorsStream.thaw(self, s)

    def diff(self, other, skipSet = None):
        if self.deps is None and other.deps is None:
            return ''
        elif self.deps is None:
            return '\0';

        return streams.FlavorsStream.diff(self, other)

    def set(self, val):
        # None is okay
        self.deps = val

class SingleTroveRedirect(streams.StreamSet):
    _SINGLE_REDIRECT_NAME   = 1
    _SINGLE_REDIRECT_BRANCH = 2
    _SINGLE_REDIRECT_FLAVOR = 3

    ignoreUnknown = True
    streamDict = {
        _SINGLE_REDIRECT_NAME   : 
                (SMALL, streams.StringStream,        'name'    ),
        _SINGLE_REDIRECT_BRANCH : 
                (SMALL, streams.StringVersionStream, 'branch' ),
        _SINGLE_REDIRECT_FLAVOR : 
                (SMALL, OptionalFlavorStream,        'flavor'  )
    }

    def __cmp__(self, other):
        first = self.name()
        second = other.name()

        if first == second:
            first = self.freeze()
            second = other.freeze()

        return cmp(first, second)

    def __hash__(self):
        return hash((self.name(), self.branch(), self.flavor()))

class TroveRedirectList(streams.StreamCollection):
    streamDict = { 1 : SingleTroveRedirect }

    def add(self, name, branch, flavor):
        dep = SingleTroveRedirect()
        dep.name.set(name)
        dep.branch.set(branch)
        dep.flavor.set(flavor)
        self.addStream(1, dep)

    def addRedirectObject(self, o):
        self.addStream(1, o)

    def remove(self, tup):
        self.delStream(1, tup)

    def reset(self):
        self.thaw("")

    def iter(self):
        return ( x[1] for x in self.iterAll() )

class LabelPath(streams.OrderedStringsStream):
    pass

class BuildDependencies(TroveTupleList):
    pass

class PolicyProviders(TroveTupleList):
    pass

class LoadedTroves(TroveTupleList):
    pass

class PathHashes(set, streams.InfoStream):

    """
    A set of 8 bytes hashes from the first 8 bytes of the md5 of each path.
    """

    def __eq__(self, other, skipSet = None):
        return set.__eq__(self, other)

    def __ne__(self, other, skipSet = None):
        return set.__ne__(self, other)

    def freeze(self, skipSet = None):
        return struct.pack("8s" * len(self), *sorted(self))

    def thaw(self, s):
        self.clear()
        items = struct.unpack("8s" * (len(s) / 8), s)
        for item in items:
            self.add(item)

    def diff(self, them):
        additions = self - them
        removals = them - self
        s = struct.pack("!I" + "8s" * (len(additions) + len(removals)),
                        *itertools.chain((len(additions),), additions, 
                                         removals))
        return s

    def twm(self, diff, base):
        assert(self == base)
        items = struct.unpack("!I" + "8s" * ((len(diff) - 4) / 8), diff)
        additions = items[1:items[0] + 1]
        removals = items[items[0] + 1:]

        self.difference_update(removals)
        self.update(additions)

    def add(self, item):
        assert(len(item) == 8)
        set.add(self, item)

    def addPath(self, path):
        self.add(sha1helper.md5String(path)[0:8])

    def compatibleWith(self, other):
        return not(self & other)

    def __init__(self, val = None):
        set.__init__(self)
        if val is not None:
            self.thaw(val)

_DIGSIG_FINGERPRINT   = 0
_DIGSIG_SIGNATURE     = 1
_DIGSIG_TIMESTAMP     = 2

class DigitalSignature(streams.StreamSet):
    streamDict = {
        _DIGSIG_FINGERPRINT  : (SMALL, streams.StringStream,   'fingerprint' ),
        _DIGSIG_SIGNATURE    : (SMALL, streams.StringStream,   'signature'   ),
        _DIGSIG_TIMESTAMP    : (SMALL, streams.IntStream,      'timestamp'   ),
    }

    def _mpiToLong(self, data):
        length = ((ord(data[0]) << 8) + ord(data[1]) + 7) / 8
        r = 0L
        for i in range(length):
            r <<= 8
            r += ord(data[i + 2])
        return r

    def _longToMpi(self, data):
        bits = data
        l = 0
        while bits:
            bits /= 2
            l += 1
        r = chr((l >> 8) & 0xFF) + chr(l & 0xFF)
        buf = ''
        while data:
            buf = chr(data & 0xFF) + buf
            data = data >> 8
        return r + buf

    def set(self, val):
        self.fingerprint.set(val[0])
        self.timestamp.set(val[1])
        numMPIs = len(val[2])
        buf = ''
        for i in range(0,len(val[2])):
            buf += self._longToMpi(val[2][i])
        self.signature.set(chr(numMPIs) + buf)

    def get(self):
        data = self.signature()
        numMPIs = ord(data[0])
        index = 1
        mpiList = []
        for i in range(0,numMPIs):
            lengthMPI = ((ord(data[index]) * 256) +
                         (ord(data[index + 1]) + 7)) / 8 + 2
            mpiList.append(self._mpiToLong(data[index:index + lengthMPI]))
            index += lengthMPI
        return (self.fingerprint(), self.timestamp(), tuple(mpiList))

_DIGSIGS_DIGSIGNATURE     = 1
# since digital signatures can be added to the server over time, we
# should always send the whole stream collection as a
# AbsoluteStreamCollection
class DigitalSignatures(streams.AbsoluteStreamCollection):
    streamDict = { _DIGSIGS_DIGSIGNATURE: DigitalSignature }

    def add(self, val):
        signature = DigitalSignature()
        signature.set(val)
        self.addStream(_DIGSIGS_DIGSIGNATURE, signature)

    def iter(self):
        for signature in self.getStreams(_DIGSIGS_DIGSIGNATURE):
            yield signature.get()

    # this function is for convenience. It reduces code duplication in
    # netclient and netauth (since I need to pass the frozen form thru
    # xmlrpc)
    def getSignature(self, keyId):
        for sig in self.iter():
            if keyId in sig[0]:
                return sig
        raise KeyNotFound('Signature by key: %s does not exist' %keyId)

_TROVESIG_SHA1   = 0
_TROVESIG_DIGSIG = 1

class TroveSignatures(streams.StreamSet):
    ignoreUnknown = True
    streamDict = {
        _TROVESIG_SHA1      : ( SMALL, streams.AbsoluteSha1Stream, 'sha1'   ),
        _TROVESIG_DIGSIG    : ( LARGE, DigitalSignatures,     'digitalSigs' ),
    }

    # this code needs to be called any time we're making a derived
    # trove esp. shadows. since some info in the trove gets changed
    # we cannot allow the signatures to persist.
    def reset(self):
        self.digitalSigs = DigitalSignatures()
        self.sha1 = streams.AbsoluteSha1Stream()

    def freeze(self, skipSet = {}):
        return streams.StreamSet.freeze(self, skipSet = skipSet)

_TROVE_FLAG_ISCOLLECTION = 1 << 0

class TroveFlagsStream(streams.NumericStream):

    __slots__ = "val"
    format = "B"

    def isCollection(self, set = None):
	return self._isFlag(_TROVE_FLAG_ISCOLLECTION, set)

    def _isFlag(self, flag, set):
	if set != None:
            if self.val is None:
                self.val = 0x0
	    if set:
		self.val |= flag
	    else:
		self.val &= ~(flag)

	return (self.val and self.val & flag)

_TROVEINFO_TAG_SIZE           =  0
_TROVEINFO_TAG_SOURCENAME     =  1
_TROVEINFO_TAG_BUILDTIME      =  2
_TROVEINFO_TAG_CONARYVER      =  3
_TROVEINFO_TAG_BUILDDEPS      =  4
_TROVEINFO_TAG_LOADEDTROVES   =  5
_TROVEINFO_TAG_INSTALLBUCKET  =  6          # unused as of 0.62.16
_TROVEINFO_TAG_FLAGS          =  7
_TROVEINFO_TAG_CLONEDFROM     =  8
_TROVEINFO_TAG_SIGS           =  9
_TROVEINFO_TAG_PATH_HASHES    = 10 
_TROVEINFO_TAG_LABEL_PATH     = 11 
_TROVEINFO_TAG_POLICY_PROV    = 12
_TROVEINFO_TAG_TROVEVERSION   = 13
_TROVEINFO_TAG_INCOMPLETE     = 14

class TroveInfo(streams.StreamSet):
    ignoreUnknown = True
    streamDict = {
        _TROVEINFO_TAG_SIZE          : (SMALL, streams.LongLongStream,'size'        ),
        _TROVEINFO_TAG_SOURCENAME    : (SMALL, streams.StringStream,  'sourceName'  ),
        _TROVEINFO_TAG_BUILDTIME     : (SMALL, streams.LongLongStream,'buildTime'   ),
        _TROVEINFO_TAG_CONARYVER     : (SMALL, streams.StringStream, 'conaryVersion'),
        _TROVEINFO_TAG_BUILDDEPS     : (LARGE, BuildDependencies,    'buildReqs'    ),
        _TROVEINFO_TAG_LOADEDTROVES  : (LARGE, LoadedTroves,         'loadedTroves' ),
        #_TROVEINFO_TAG_INSTALLBUCKET : ( InstallBucket,       'installBucket'),
        _TROVEINFO_TAG_FLAGS         : (SMALL, TroveFlagsStream,     'flags'        ),
        _TROVEINFO_TAG_CLONEDFROM    : (SMALL, StringVersionStream,  'clonedFrom'   ),
        _TROVEINFO_TAG_SIGS          : (LARGE, TroveSignatures,      'sigs'         ),
        _TROVEINFO_TAG_PATH_HASHES   : (LARGE, PathHashes,           'pathHashes'   ),
        _TROVEINFO_TAG_LABEL_PATH    : (SMALL, LabelPath,            'labelPath'   ),
        _TROVEINFO_TAG_POLICY_PROV   : (LARGE, PolicyProviders,      'policyProviders'),
        _TROVEINFO_TAG_TROVEVERSION  : (SMALL, streams.IntStream,    'troveVersion'   ),
        _TROVEINFO_TAG_INCOMPLETE    : (SMALL, streams.ByteStream,   'incomplete'   )
    }


class TroveRefsTrovesStream(dict, streams.InfoStream):

    """
    Defines a dict which represents the troves referenced by a trove. Each
    entry maps a (troveName, version, flavor) tuple to a byDefault (boolean) 
    value.

    It can be frozen (to allow signatures to be calculated), but the other
    stream methods are not provided. The frozen form is intended to be
    easily extended if that becomes necessary at some later point.
    """

    def freeze(self, skipSet = {}):
        """
        Frozen form is a sequence of:
            total entry size, excluding these two bytes (2 bytes)
            troveName length (2 bytes)
            troveName
            version string length (2 bytes)
            version string
            flavor string length (2 bytes)
            flavor string
            byDefault value (1 byte, 0 or 1)

        This whole thing is sorted by the string value of each entry. Sorting
        this way is a bit odd, but it's simple and well-defined.
        """
        l = []
        for ((name, version, flavor), byDefault) in self.iteritems():
            v = version.asString()
            f = flavor.freeze()
            s = (struct.pack("!H", len(name)) + name +
                 struct.pack("!H", len(v)) + v +
                 struct.pack("!H", len(f)) + f +
                 struct.pack("B", byDefault))
            l.append(struct.pack("!H", len(s)) + s)

        l.sort()

        return "".join(l)

    def copy(self):
        new = TroveRefsTrovesStream()
        for key, val in self.iteritems():
            new[key] = val

        return new

class TroveRefsFilesStream(dict, streams.InfoStream):

    """
    Defines a dict which represents the files referenced by a trove. Each
    entry maps a pathId to a (path, fileId, version) tuple.

    It can be frozen (to allow signatures to be calculated), but the other
    stream methods are not provided. The frozen form is slightly more 
    complicated then probably seems necessary, but it's designed to allow more
    information to be added to each entry if it becomes necessary without
    affecting old troves (so the signatures of old troves will still be
    easily computable).
    """

    def freeze(self, skipSet = {}):
        """
        Frozen form is a sequence of:
            total entry size, excluding these two bytes (2 bytes)
            pathId (16 bytes)
            fileId (20 bytes)
            pathLen (2 bytes)
            path
            versionLen (2 bytes)
            version string

        This whole thing is sorted by the string value of each entry. Sorting
        this way is a bit odd, but it's simple and well-defined.
        """
        l = []
        for (pathId, (path, fileId, version)) in self.iteritems():
            v = version.asString()
            s = (pathId + fileId +
                     struct.pack("!H", len(path)) + path +
                     struct.pack("!H", len(v)) + v)
            l.append(struct.pack("!H", len(s)) + s)

        l.sort()

        return ''.join(l)

    def copy(self):
        new = TroveRefsFilesStream()
        for key, val in self.iteritems():
            new[key] = val

        return new

_STREAM_TRV_NAME            = 0
_STREAM_TRV_VERSION         = 1
_STREAM_TRV_FLAVOR          = 2
_STREAM_TRV_CHANGELOG       = 3
_STREAM_TRV_TROVEINFO       = 4
_STREAM_TRV_PROVIDES        = 5
_STREAM_TRV_REQUIRES        = 6
_STREAM_TRV_STRONG_TROVES   = 7
_STREAM_TRV_FILES           = 8
_STREAM_TRV_TYPE            = 9
_STREAM_TRV_SIGS            = 10
_STREAM_TRV_WEAK_TROVES     = 11
_STREAM_TRV_REDIRECTS       = 12

TROVE_TYPE_NORMAL          = 0
TROVE_TYPE_REDIRECT        = 1
TROVE_TYPE_REMOVED         = 2

class Trove(streams.StreamSet):
    """
    Troves are groups of files and other troves, which are included by
    reference. By convention, "component" often refers to a trove with
    files but no other trove, while a "packages" means a trove with other
    troves but no files. While this object allows any mix of file and
    package inclusion, in practice conary doesn't allow it.

    Trove is a stream primarily to allow it to be frozen and have a signature 
    computed. It does provide a nice level of consistency as well. If it were 
    a true stream, diff() would return a string instead of an object (a 
    TroveChangeSet), but that string would be difficult to handle (and
    Conary often directly manipulates TroveChangeSet objects))
    """
    streamDict = { 
        _STREAM_TRV_NAME          : 
                    (SMALL, streams.StringStream,        "name"         ),
        _STREAM_TRV_VERSION       : 
                    (SMALL, streams.FrozenVersionStream, "version"      ), 
        _STREAM_TRV_FLAVOR        : 
                    (LARGE, streams.FlavorsStream,       "flavor"       ), 
        _STREAM_TRV_PROVIDES      : 
                    (LARGE, streams.DependenciesStream,  "provides"     ), 
        _STREAM_TRV_REQUIRES      : 
                    (LARGE, streams.DependenciesStream,  "requires"     ), 
        _STREAM_TRV_CHANGELOG     : 
                    (LARGE, changelog.ChangeLog,         "changeLog"    ), 
        _STREAM_TRV_TROVEINFO     : 
                    (LARGE, TroveInfo,                   "troveInfo"    ), 
        _STREAM_TRV_STRONG_TROVES : 
                    (LARGE, TroveRefsTrovesStream,       "strongTroves" ), 
        _STREAM_TRV_WEAK_TROVES   : 
                    (LARGE, TroveRefsTrovesStream,       "weakTroves"   ), 
        _STREAM_TRV_FILES         : 
                    (LARGE, TroveRefsFilesStream,        "idMap"        ), 
        _STREAM_TRV_TYPE          :
                    (SMALL, ByteStream,                  "type"         ),
        _STREAM_TRV_REDIRECTS     :
                    (SMALL, TroveRedirectList,           "redirects"    ),
    }
    ignoreUnknown = False

    # the memory savings from slots isn't all that interesting here, but it
    # makes sure we don't add data to troves and forget to make it part
    # of the stream
    __slots__ = [ "name", "version", "flavor", "provides", "requires",
                  "changeLog", "troveInfo", "strongTroves", "weakTroves",
                  "idMap", "type", "redirects" ]

    def __repr__(self):
        return "trove.Trove('%s', %s)" % (self.name(), repr(self.version()))

    def _sigString(self):
        return streams.StreamSet.freeze(self,
                                        skipSet = { 'sigs' : True,
                                                    'versionStrings' : True,
                                                    'incomplete' : True,
                                                    'pathHashes' : True })
    def addDigitalSignature(self, keyId, skipIntegrityChecks = False):
        """
        Computes a new signature for this trove and stores it.

        @param keyId: ID of the key use for signing
        @type keyId: str
        """
        sha1_orig = self.troveInfo.sigs.sha1()
        self.computeSignatures()
        assert(skipIntegrityChecks or not sha1_orig or 
               sha1_orig == self.troveInfo.sigs.sha1())

        keyCache = openpgpkey.getKeyCache()
        key = keyCache.getPrivateKey(keyId)
        sig = key.signString(self.troveInfo.sigs.sha1())
        self.troveInfo.sigs.digitalSigs.add(sig)

    def addPrecomputedDigitalSignature(self, sig):
        """
        Adds a previously computed signature. This allows signatures to be
        added to troves.

        @param sig: Signature to add
        @type sig: DigitalSignature
        """
        sha1_orig = self.troveInfo.sigs.sha1()
        sha1_new = self.computeSignatures()
        if sha1_orig:
            assert(sha1_orig == sha1_new)

        signature = DigitalSignature()
        signature.set(sig)
        self.troveInfo.sigs.digitalSigs.addStream(_DIGSIGS_DIGSIGNATURE, 
                                                  signature)

    def getDigitalSignature(self, keyId):
        """
        Returns the signature created by the key whose keyId is passed.

        @param keyId: Id for the key whose signature is returns
        @type keyId: str
        @rtype: DigitalSignature
        """
        return self.troveInfo.sigs.digitalSigs.getSignature(keyId)

    def verifyDigitalSignatures(self, threshold = 0, keyCache = None):
        """
        Verifies the digial signature(s) for the trove against the keys
        contained in keyCache.

        The highest trust level verified is return along with the list of
        keys which were unavailable. A trust level of zero means no trusted
        keys were available. Invalid signatures raise 
        DigitalSignatureVerificationError.

        @param threshold: trust level required; trust levels below this result
        in DigitalSignatureVerificationError
        @type threshold: int
        @param keyCache: cache of keys to verify against
        @type keyCache: openpgpkey.OpenPGPKeyFileCache
        @rtype: (int, list)
        """
        version = self.getVersion()
        serverName = None
        if isinstance(version, (versions.VersionSequence, versions.Label)):
            serverName = version.getHost()
        missingKeys = []
        badFingerprints = []
        maxTrust = TRUST_UNTRUSTED
        sha1_orig = self.troveInfo.sigs.sha1()
        sha1_new = self.computeSignatures(store=False)
        if sha1_orig:
            assert(sha1_orig == sha1_new)

        if keyCache is None:
            keyCache = openpgpkey.getKeyCache()

        for signature in self.troveInfo.sigs.digitalSigs.iter():
            try:
                key = keyCache.getPublicKey(signature[0],
                                            serverName = serverName)
            except KeyNotFound:
                missingKeys.append(signature[0])
                continue
            lev = key.verifyString(self.troveInfo.sigs.sha1(), signature)
            if lev == -1:
                badFingerprints.append(key.getFingerprint())
            maxTrust = max(lev,maxTrust)

        if len(badFingerprints):
            raise DigitalSignatureVerificationError(
                    "Trove signatures made by the following keys are bad: %s" 
                            % (' '.join(badFingerprints)))
        if maxTrust < threshold:
            raise DigitalSignatureVerificationError(
                    "Trove does not meet minimum trust level: %s" 
                            % self.getName())
        return maxTrust, missingKeys

    def invalidateSignatures(self):
        self.troveInfo.sigs.reset()

    def computeSignatures(self, store = True):
        """
        Recomputes the sha1 signature of this trove.

        @param store: The newly computed sha1 is stored as the sha1 for this 
        trove.
        @type store: boolean
        @rtype: string
        """
        s = self._sigString()
        sha1 = sha1helper.sha1String(s)

        if store:
            self.troveInfo.sigs.sha1.set(sha1)

        return sha1

    def verifySignatures(self):
        """
        Verifies the sha1 signature of this trove.

        @rtype: boolean
        """

        s = self._sigString()
        sha1 = sha1helper.sha1String(s)

        return sha1 == self.troveInfo.sigs.sha1()

    def copy(self, classOverride = None):
        if not classOverride:
            classOverride = self.__class__

        new = classOverride(self.name(),
                            self.version().copy(),
                            self.flavor().copy(),
                            None,
                            type = self.type(),
                            setVersion = False)
        new.idMap = self.idMap.copy()
        new.strongTroves = self.strongTroves.copy()
        new.weakTroves = self.weakTroves.copy()
        new.provides.thaw(self.provides.freeze())
        new.requires.thaw(self.requires.freeze())
        new.changeLog = changelog.ChangeLog(self.changeLog.freeze())
        new.troveInfo.thaw(self.troveInfo.freeze())
        return new

    def getName(self):
        return self.name()
    
    def getVersion(self):
        return self.version()

    def getNameVersionFlavor(self):
        return self.name(), self.version(), self.flavor()
    
    def changeVersion(self, version):
        self.version.set(version)

    def changeChangeLog(self, cl):
	self.changeLog.thaw(cl.freeze())

    def changeFlavor(self, flavor):
        self.flavor.set(flavor)

    def getSigs(self):
        return self.troveInfo.sigs

    def isRedirect(self):
        return self.type() == TROVE_TYPE_REDIRECT

    def isRemoved(self):
        return self.type() == TROVE_TYPE_REMOVED

    def getType(self):
        return self.type()

    def addFile(self, pathId, path, version, fileId):
	assert(len(pathId) == 16)
	assert(fileId is None or len(fileId) == 20)
        assert(not self.type())
	self.idMap[pathId] = (path, fileId, version)

    def computePathHashes(self):
        for path, fileId, version in self.idMap.itervalues():
            self.troveInfo.pathHashes.addPath(path)

    # pathId is the only thing that must be here; the other fields could
    # be None
    def updateFile(self, pathId, path, version, fileId):
	(origPath, origFileId, origVersion) = self.idMap[pathId]

	if not path:
	    path = origPath

	if not version:
	    version = origVersion
	    
	if not fileId:
	    fileId = origFileId
	    
	self.idMap[pathId] = (path, fileId, version)

    def removeFile(self, pathId):   
	del self.idMap[pathId]

	return self.idMap.iteritems()

    def iterFileList(self):
	# don't use idMap.iteritems() here; we don't want to exposure
	# our internal format
	for (theId, (path, fileId, version)) in self.idMap.iteritems():
	    yield (theId, path, fileId, version)

    def emptyFileList(self):
        return len(self.idMap) == 0

    def getFile(self, pathId):
        x = self.idMap[pathId]
	return (x[0], x[1], x[2])

    def hasFile(self, pathId):
	return self.idMap.has_key(pathId)

    def hasFiles(self):
        return len(self.idMap) != 0

    def addTrove(self, name, version, flavor, presentOkay = False,
                 byDefault = True, weakRef = False):
	"""
	Adds a single version of a trove.

	@param name: name of the trove
	@type name: str
	@param version: version of the trove
	@type version: versions.Version
	@param flavor: flavor of the trove to include
	@type flavor: deps.deps.Flavor
	@param presentOkay: replace if this is a duplicate, don't complain
	@type presentOkay: boolean
	"""
<<<<<<< HEAD
=======
        assert(self.type() == TROVE_TYPE_NORMAL)
>>>>>>> a5b49f50
        if weakRef:
            troveGroup = self.weakTroves
        else:
            troveGroup = self.strongTroves

	if not presentOkay and troveGroup.has_key((name, version, flavor)):
	    raise TroveError, "duplicate trove included in %s" % self.name()

        troveGroup[(name, version, flavor)] = byDefault

    def delTrove(self, name, version, flavor, missingOkay, weakRef = False):
	"""
	Removes a single version of a trove.

	@param name: name of the trove
	@type name: str
	@param version: version of the trove
	@type version: versions.Version
	@param flavor: flavor of the trove to include
	@type flavor: deps.deps.Flavor
	@param missingOkay: should we raise an error if the version isn't
	part of this trove?
	@type missingOkay: boolean
	"""
        key = (name, version, flavor)
        if weakRef and key in self.weakTroves:
	    del self.weakTroves[key]
	elif not weakRef and key in self.strongTroves:
	    del self.strongTroves[key]
	elif missingOkay:
	    pass
	else:
	    # FIXME, we should have better text here
	    raise TroveError

    def iterTroveList(self, strongRefs = False, weakRefs = False):
	"""
	Returns a generator for (name, version, flavor) ordered pairs, 
	listing all of the trove in the group, along with their versions. 

	@rtype: list
	"""
        assert(strongRefs or weakRefs)
        if strongRefs:
            for key in self.strongTroves.iterkeys():
                yield key

        if weakRefs:
            for key in self.weakTroves.iterkeys():
                yield key

    def iterTroveListInfo(self):
	"""
	Returns a generator for (name, version, flavor), byDefault, isStrong

	@rtype: list
	"""

        for item, byDefault in self.strongTroves.iteritems():
            yield item, byDefault, True

        for item, byDefault in self.weakTroves.iteritems():
            yield item, byDefault, False

    def isStrongReference(self, name, version, flavor):
        key = (name, version, flavor)
        rc = self.strongTroves.get(key, None)
        if rc is None:
            return False
        return True

    def includeTroveByDefault(self, name, version, flavor):
        key = (name, version, flavor)
        rc = self.strongTroves.get(key, None)
        if rc is None:
            rc = self.weakTroves[key]

        return rc

    def addRedirect(self, toName, toBranch, toFlavor):
        assert(self.type() == TROVE_TYPE_REDIRECT)
        assert(isinstance(toBranch, versions.Branch))
        self.redirects.add(toName, toBranch, toFlavor)

    def iterRedirects(self):
        for o in self.redirects.iter():
            yield o.name(), o.branch(), o.flavor()

    def compatibleWith(self, other):
        return self.troveInfo.pathHashes.compatibleWith(
                                            other.troveInfo.pathHashes)

    def hasTrove(self, name, version, flavor):
        key = (name, version, flavor)
	return (key in self.strongTroves) or (key in self.weakTroves)

    # returns a dictionary mapping a pathId to a (path, version, trvName) tuple
    def applyChangeSet(self, trvCs, skipIntegrityChecks = False, 
                       allowIncomplete = False, skipFiles = False):
	"""
	Updates the trove from the changes specified in a change set.
	Returns a dictionary, indexed by pathId, which gives the
	(path, version, troveName) for that file. This method assumes
        there are no conflicts.

	@param trvCs: change set
	@type trvCs: TroveChangeSet
        @param skipIntegrityChecks: Normally sha1 signatures are confirmed
        after a merge. In some cases (notably where version numbers are
        being changed), this check needs to be skipped.
        @type skipIntegrityChecks: boolean
	@rtype: dict
	"""

        # If we skipFiles, we have to also skipIntegrityChecks
        assert(not skipFiles or skipIntegrityChecks)

	self.type.set(trvCs.getType())
        if self.type():
            # we don't explicitly remove files for non-normal troves
            self.idMap = TroveRefsFilesStream()

	fileMap = {}

        if not skipFiles:
            for (pathId, path, fileId, fileVersion) in trvCs.getNewFileList():
                self.addFile(pathId, path, fileVersion, fileId)
                fileMap[pathId] = self.idMap[pathId] + \
                                    (self.name(), None, None, None)

            for (pathId, path, fileId, fileVersion) in \
                                                    trvCs.getChangedFileList():
                (oldPath, oldFileId, oldVersion) = self.idMap[pathId]
                self.updateFile(pathId, path, fileVersion, fileId)
                # look up the path/version in self.idMap as the ones here
                # could be None
                fileMap[pathId] = self.idMap[pathId] + \
                                (self.name(), oldPath, oldFileId, oldVersion)

            for pathId in trvCs.getOldFileList():
                self.removeFile(pathId)

	self.mergeTroveListChanges(
              trvCs.iterChangedTroves(strongRefs = True,  weakRefs = False),
              trvCs.iterChangedTroves(strongRefs = False, weakRefs = True))
	self.flavor.set(trvCs.getNewFlavor())
	self.changeLog = trvCs.getChangeLog()
	self.setProvides(trvCs.getProvides())
	self.setRequires(trvCs.getRequires())
	self.changeVersion(trvCs.getNewVersion())
	self.changeFlavor(trvCs.getNewFlavor())

        self.redirects.reset()
        for info in trvCs.getRedirects().iter():
            self.redirects.addRedirectObject(info)

        if not trvCs.getOldVersion():
            self.troveInfo = TroveInfo(trvCs.getTroveInfoDiff())
        else:
            self.troveInfo.twm(trvCs.getTroveInfoDiff(), self.troveInfo)

        # We can't be incomplete after a merge. If we were, it means
        # we merged something incomplete against something complete
        # (which is bad) or something incomplete against something
        # incomplete (which, again, is bad)
        if not allowIncomplete and not self.getVersion().isOnLocalHost():
            assert(not self.troveInfo.incomplete())

        if TROVE_VERSION < self.troveInfo.troveVersion() and \
           TROVE_VERSION_1_1 < self.troveInfo.troveVersion():
            self.troveInfo.incomplete.set(1)
        elif self.troveInfo.incomplete() is None:
            # old troves don't have an incomplete flag - we want it to 
            # be set to either 1 or 0 for all troves.
            self.troveInfo.incomplete.set(0)

        # NOTE: Checking for incomplete here is very wrong. It works because
        # incomplete troves can't appear on the server (thanks to an assertion
        # keeping them off).
        if self.troveInfo.incomplete():
            pass
            # we don't warn here because the warning would show up 
            # everywhere we call getTrove as opposed to only when installing
            # from conary.util import log
            #log.warning('Not checking integrity of trove %s with new schema version %s' % (self.getName(), self.troveInfo.troveVersion()))
        elif not skipIntegrityChecks:
            # if we have a sha1 in our troveinfo, verify it
            if self.troveInfo.sigs.sha1():
                if not self.verifySignatures():
                    raise TroveIntegrityError(self.getName(), self.getVersion(),
                                              self.getFlavor())
            else:
                # from conary.util import log
                #log.warning('changeset does not contain a sha1 checksum')
                pass

        assert((not self.idMap) or 
               (not(self.strongTroves and not self.weakTroves)))

	return fileMap

    def mergeTroveListChanges(self, strongChangeList, weakChangeList, 
                              redundantOkay = False):
        """
        Merges a set of changes to the included trove list into this
        trove.

        @param changeList: A list or generator specifying a set of
        trove changes; this is the same as returned by
        TroveChangeSet.iterChangedTroves()
        @type changeList: (name, list) tuple
        @param redundantOkay: Redundant changes are normally considered 
        errors
        @type redundantOkay: boolean
        """

        for (changeList, weakRef, troveDict) in \
                    ( (strongChangeList, False, self.strongTroves),
                      (weakChangeList,   True,  self.weakTroves) ):
            for (name, l) in changeList:
                for (oper, version, flavor, byDefault) in l:
                    if oper == '+':
                        self.addTrove(name, version, flavor,
                                      presentOkay = redundantOkay,
                                      byDefault = byDefault,
                                      weakRef = weakRef)

                    elif oper == "-":
                        self.delTrove(name, version, flavor,
                                               missingOkay = redundantOkay,
                                               weakRef = weakRef)
                    elif oper == "~":
                        troveDict[(name, version, flavor)] = byDefault
                    else:
                        assert(0)
    
    def __eq__(self, them):
	"""
	Compare two troves for equality. This is an expensive operation,
	and shouldn't really be done. It's handy for testing the database
	though.
	"""
        if them is None:
            return False
	if self.getName() != them.getName():
	    return False
	if self.getVersion() != them.getVersion():
	    return False
	if self.getFlavor() != them.getFlavor():
	    return False
	if self.type() != them.type():
	    return False

	(csg, pcl, fcl) = self.diff(them)
	return (not pcl) and (not fcl) and (not csg.getOldFileList()) \
            and self.getRequires() == them.getRequires() \
            and self.getProvides() == them.getProvides() \
            and self.getTroveInfo() == them.getTroveInfo() \
            and set(self.iterRedirects()) == set(them.iterRedirects()) \
            and not([x for x in csg.iterChangedTroves()])


    def __ne__(self, them):
	return not self == them

    def diff(self, them, absolute = 0):
	"""
	Generates a change set between them (considered the old
	version) and this instance. We return the change set, a list
	of other trove diffs which should be included for this change
	set to be complete, and a list of file change sets which need
	to be included.  The list of trove changes is of the form
	(trvName, oldVersion, newVersion, oldFlavor, newFlavor).  If
	absolute is True, oldVersion is always None and absolute diffs
	can be used.  Otherwise, absolute versions are not necessary,
	and oldVersion of None means the trove is new. The list of
	file changes is a list of (pathId, oldVersion, newVersion,
	oldPath, newPath) tuples, where newPath is the path to the
	file in this trove.

	@param them: object to generate a change set from (may be None)
	@type them: Group
	@param absolute: tells if this is a new group or an absolute change
	when them is None
	@type absolute: boolean
	@rtype: (TroveChangeSet, fileChangeList, troveChangeList)
	"""

        def _iterInfo(d, name):
            for flavor, verList in d[name].iteritems():
                for ver in verList:
                    yield (name, ver, flavor)
        
        def _infoByBranch(infoSet):
            byBr = {}
            for info in infoSet:
                d = byBr.setdefault(info[1].branch(), {})
                d.setdefault(info[2], []).append(info[1])

            return byBr

        def _versionMatch(oldInfoSet, newInfoSet):
            # Match by version; use the closeness measure for items on
            # different branches and the timestamps for the same branch. If the
            # same version exists twice here, it means the flavors are
            # incompatible or tied; in either case the flavor won't help us
            # much.
            matches = []
            byBranch = {}
            # we need copies we can update
            oldInfoSet = set(oldInfoSet)
            newInfoSet = set(newInfoSet)

            for newInfo in newInfoSet:
                for oldInfo in oldInfoSet:
                    if newInfo[1].branch() == oldInfo[1].branch():
                        l = byBranch.setdefault(newInfo, [])
                        l.append(((oldInfo[1].trailingRevision(), oldInfo)))

            # pass 1, find things on the same branch
            for newInfo, oldInfoList in sorted(byBranch.items()):
                # take the newest (by timestamp) item from oldInfoList which
                # hasn't been matched to anything else 
                oldInfoList.sort()
                oldInfoList.reverse()
                name = newInfo[0]

                for revision, oldInfo in oldInfoList:
                    if oldInfo not in oldInfoSet: continue
                    matches.append((oldInfo, newInfo))
                    oldInfoSet.remove(oldInfo)
                    newInfoSet.remove(newInfo)
                    break

            del byBranch

            # pass 2, match across branches -- we know there is nothing left
            # on the same branch anymore
            scored = []
            for newInfo in newInfoSet:
                for oldInfo in oldInfoSet:
                    score = newInfo[1].closeness(oldInfo[1])
                    # score 0 are have nothing in common
                    if not score: continue
                    scored.append((score, oldInfo, newInfo))

            # high scores are better
            scored.sort()
            scored.reverse()
            for score, oldInfo, newInfo in scored:
                if oldInfo not in oldInfoSet: continue
                if newInfo not in newInfoSet: continue

                matches.append((oldInfo, newInfo))
                oldInfoSet.remove(oldInfo)
                newInfoSet.remove(newInfo)

            # the dregs are left. we do straight matching by timestamp here;
            # newest goes with newest, etc
            newList = []
            oldList = []
            for newInfo in newInfoSet:
                newList.append((newInfo[1].trailingRevision(), newInfo))
            newList.sort()
            newList.reverse()
                                
            for oldInfo in oldInfoSet:
                oldList.append((oldInfo[1].trailingRevision(), oldInfo))
            oldList.sort()
            oldList.reverse()

            for ((oldTs, oldInfo), (newTs, newInfo)) in \
                                            itertools.izip(oldList, newList):
                matches.append((oldInfo, newInfo))

            for oldTs, oldInfo in oldList[len(newList):]:
                matches.append((oldInfo, (None, None, None)))
                
            for newTs, newInfo in newList[len(oldList):]:
                matches.append(((None, None, None), newInfo))

            return matches

        def troveSetDiff(ourDict, theirDict, weakRefs):
            ourSet = set(ourDict)

            if theirDict:
                theirSet = set(theirDict)
                sameSet = ourSet & theirSet
                addedSet = ourSet - sameSet
                removedSet = theirSet - sameSet
            else:
                sameSet = set()
                addedSet = ourSet
                removedSet = set()

            for key in sameSet:
                if ourDict[key] != theirDict[key]:
                    chgSet.changedTrove(key[0], key[1], key[2], ourDict[key], 
                                        weakRef = weakRefs)

            for key in addedSet:
                chgSet.newTroveVersion(key[0], key[1], key[2], ourDict[key],
                                       weakRef = weakRefs)

            for key in removedSet:
                chgSet.oldTroveVersion(key[0], key[1], key[2],
                                       weakRef = weakRefs)

        # def diff() begins here

	assert(not them or self.name() == them.name())
        assert((not self.idMap) or (not self.strongTroves) or 
               (not self.weakTroves))
        assert((not them) or (not them.idMap) or (not them.strongTroves or
               (not them.weakTroves)))

	# find all of the file ids which have been added, removed, and
	# stayed the same
	if them:
            troveInfoDiff = self.troveInfo.diff(them.troveInfo)
            if troveInfoDiff is None:
                troveInfoDiff = ""

	    themMap = them.idMap
	    chgSet = TroveChangeSet(self.name(), self.changeLog,
                                    them.getVersion(),
                                    self.getVersion(),
                                    them.getFlavor(), self.getFlavor(),
                                    them.getSigs(), self.getSigs(),
                                    absolute = False,
                                    type = self.type(),
                                    troveInfoDiff = troveInfoDiff)
	else:
	    themMap = {}
	    chgSet = TroveChangeSet(self.name(), self.changeLog,
				      None, self.getVersion(),
				      None, self.getFlavor(),
                                      None, self.getSigs(),
				      absolute = absolute,
                                      type = self.type(),
                                      troveInfoDiff = self.troveInfo.freeze())

	# dependency and flavor information is always included in total;
	# this lets us do dependency checking w/o having to load troves
	# on the client
        chgSet.setRequires(self.requires())
        chgSet.setProvides(self.provides())
        chgSet.setRedirects(self.redirects)

	removedIds = []
	addedIds = []
	sameIds = {}
	filesNeeded = []

        if not self.type():
            # we just ignore file information for nonnormal troves
            allIds = self.idMap.keys() + themMap.keys()
            for pathId in allIds:
                inSelf = self.idMap.has_key(pathId)
                inThem = themMap.has_key(pathId)
                if inSelf and inThem:
                    sameIds[pathId] = None
                elif inSelf:
                    addedIds.append(pathId)
                else:
                    removedIds.append(pathId)

            for pathId in removedIds:
                chgSet.oldFile(pathId)

            for pathId in addedIds:
                (selfPath, selfFileId, selfVersion) = self.idMap[pathId]
                filesNeeded.append((pathId, None, None, selfFileId, 
                                    selfVersion))
                chgSet.newFile(pathId, selfPath, selfFileId, selfVersion)

            for pathId in sameIds.keys():
                (selfPath, selfFileId, selfVersion) = self.idMap[pathId]
                (themPath, themFileId, themVersion) = themMap[pathId]

                newPath = None
                newVersion = None

                if selfPath != themPath:
                    newPath = selfPath

                if selfVersion != themVersion or themFileId != selfFileId:
                    newVersion = selfVersion
                    filesNeeded.append((pathId, themFileId, themVersion, 
                                        selfFileId, selfVersion))

                if newPath or newVersion:
                    chgSet.changedFile(pathId, newPath, selfFileId, newVersion)

	# now handle the troves we include
        if them:
            troveSetDiff(self.strongTroves, them.strongTroves, False)
            troveSetDiff(self.weakTroves, them.weakTroves, True)
        else:
            troveSetDiff(self.strongTroves, None, False)
            troveSetDiff(self.weakTroves, None, True)

	added = {}
	removed = {}

        for name, chgList in \
                chgSet.iterChangedTroves(strongRefs = True):
            for (how, version, flavor, byDefault) in chgList:
                if how == '+':
                    whichD = added
                elif how == '-':
                    whichD = removed
                else:
                    continue

                d = whichD.setdefault(name, {})
                l = d.setdefault(flavor, [])
                l.append(version)

	trvList = []

	if absolute:
	    for name in added.keys():
		for flavor in added[name]:
		    for version in added[name][flavor]:
			trvList.append((name, None, version, None, flavor))

            trvList = [ (x[0], (x[1], x[3]), (x[2], x[4]), absolute)
                                for x in trvList ]

	    return (chgSet, filesNeeded, trvList)

	# use added and removed to assemble a list of trove diffs which need
	# to go along with this change set

	for name in added.keys(): 
	    if not removed.has_key(name):
		# there isn't anything which disappeared that has the same
		# name; this must be a new addition
		for newFlavor in added[name]:
		    for version in added[name][newFlavor]:
			trvList.append((name, None, version, None, newFlavor))
		del added[name]

	# for things that are left, see if we can match flavors 
	for name in added.keys():
            changePair = []
            newInfoSet = set(_iterInfo(added, name))

            if name not in removed:
                # this don't have removals to go with them
                for oldInfo in newInfoSet:
                    trvList.append((name, None, newInfo[1], 
                                          None, newInfo[2]))
                continue

            oldInfoSet = set(_iterInfo(removed, name))

            # try to match flavors by branch first - take bad matches
            # that are on the same branch over perfect matches that are
            # not.

            # To that end, sort flavors by branch.  Search over
            # the flavors on a particular branch first.  If those flavors
            # match, remove from the main added/removed list
            addedByBranch = _infoByBranch(newInfoSet)
            removedByBranch = _infoByBranch(oldInfoSet)

            # Search matching branches (order is irrelevant), then all
            # of the troves regardless of branch
            searchOrder = []
            for branch, addedFlavors in addedByBranch.iteritems():
                removedFlavors = removedByBranch.get(branch, False)
                if removedFlavors:
                    searchOrder.append((addedFlavors, removedFlavors))

            searchOrder.append((added[name], removed[name]))

            scoreCache = {}
            usedFlavors = set()
            NEG_INF = -99999

            for addedFlavors, removedFlavors in searchOrder:
                found = True

                while found:
                    found = False
                    maxScore = None
                    # score every new flavor against every old flavor 
                    # to find the best match.  Doing anything less
                    # may result in incorrect flavor lineups
                    for newFlavor in addedFlavors:
                        if newFlavor in usedFlavors:
                            continue

                        # empty flavors don't score properly; handle them
                        # here
                        if newFlavor.isEmpty():
                            if newFlavor in removedFlavors:
                                maxScore = (9999, newFlavor, newFlavor)
                                break
                            else:
                                continue

                        for oldFlavor in removedFlavors:
                            if oldFlavor.isEmpty() or oldFlavor in usedFlavors:
                                # again, empty flavors don't score properly
                                continue

                            myMax = scoreCache.get((newFlavor, oldFlavor), None)
                            if myMax is None:
                                # check for superset matching and subset
                                # matching.  Currently we don't consider 
                                # a superset flavor match "better" than 
                                # a subset - if we want to change that, 
                                # a initial parameter for maxScore that 
                                # ordered scores by type would work.
                                # If we do that, we should consider adding
                                # heuristic to prefer strongly satisfied
                                # flavors most of all. 
                                scores = (NEG_INF, newFlavor.score(oldFlavor),
                                          oldFlavor.score(newFlavor))
                                myMax = max(x for x in scores if x is not False)

                                # scoring (thanks to the transformations above)
                                # is symmetric
                                scoreCache[newFlavor, oldFlavor] = myMax
                                scoreCache[oldFlavor, newFlavor] = myMax

                            if not maxScore or myMax > maxScore[0]:
                                maxScore = (myMax, newFlavor, oldFlavor)

                    if maxScore and maxScore[0] > NEG_INF:
                        found = True
                        newFlavor, oldFlavor = maxScore[1:]
                        usedFlavors.update((newFlavor, oldFlavor))

                    if found:
                        changePair.append((addedFlavors[newFlavor][:], 
                                           newFlavor, 
                                           removedFlavors[oldFlavor][:],
                                           oldFlavor))
            
            # go through changePair and try and match things up by versions
            for (newVersionList, newFlavor, oldVersionList, oldFlavor) \
                        in changePair:
                oldInfoList = []
                for version in oldVersionList:
                    info = (name, version, oldFlavor)
                    if info in oldInfoSet:
                        oldInfoList.append(info)

                newInfoList = []
                for version in newVersionList:
                    info = (name, version, newFlavor)
                    if info in newInfoSet:
                        newInfoList.append(info)

                versionMatches = _versionMatch(oldInfoList, newInfoList)

                for oldInfo, newInfo in versionMatches:
                    if not oldInfo[1] or not newInfo[1]:
                        # doesn't match anything in this flavor grouping
                        continue

                    trvList.append((name, oldInfo[1], newInfo[1],
                                          oldInfo[2], newInfo[2]))
                    newInfoSet.remove(newInfo)
                    oldInfoSet.remove(oldInfo)

            # so much for flavor influenced matching. now try to match up 
            # everything that's left based on versions
            versionMatches = _versionMatch(oldInfoSet, newInfoSet)
            for oldInfo, newInfo in versionMatches:
                trvList.append((name, oldInfo[1], newInfo[1],
                                      oldInfo[2], newInfo[2]))

            del removed[name]

        for name in removed:
            # this don't have additions to go with them
            for oldInfo in set(_iterInfo(removed, name)):
                trvList.append((name, oldInfo[1], None, oldInfo[2], None))

        trvList = [ (x[0], (x[1], x[3]), (x[2], x[4]), absolute)
                            for x in trvList ]

	return (chgSet, filesNeeded, trvList)

    def setProvides(self, provides):
        self.provides.set(provides)

    def setRequires(self, requires):
        self.requires.set(requires)

    def getProvides(self):
        return self.provides()

    def getRequires(self):
        return self.requires()

    def getFlavor(self):
        return self.flavor()

    def getChangeLog(self):
        return self.changeLog

    def getTroveInfo(self):
        return self.troveInfo

    def getSize(self):
        return self.troveInfo.size()

    def setSize(self, sz):
        return self.troveInfo.size.set(sz)

    def getSourceName(self):
        return self.troveInfo.sourceName()

    def setSourceName(self, nm):
        return self.troveInfo.sourceName.set(nm)

    def getBuildTime(self):
        return self.troveInfo.buildTime()

    def setBuildTime(self, nm):
        return self.troveInfo.buildTime.set(nm)

    def getConaryVersion(self):
        return self.troveInfo.conaryVersion()

    def setConaryVersion(self, ver):
        return self.troveInfo.conaryVersion.set(ver)

    def setIsCollection(self, b):
        if b:
            return self.troveInfo.flags.isCollection(set = True)
        else:
            return self.troveInfo.flags.isCollection(set = False)

    def isCollection(self):
        return self.troveInfo.flags.isCollection()

    def setLabelPath(self, labelPath):
        self.troveInfo.labelPath = LabelPath()
        for label in labelPath:
            self.troveInfo.labelPath.set(str(label))

    def getLabelPath(self):
        return [ versions.Label(x) for x in self.troveInfo.labelPath ]

    def setBuildRequirements(self, itemList):
        for (name, ver, release) in itemList:
            self.troveInfo.buildReqs.add(name, ver, release)

    def getBuildRequirements(self):
        return [ (x[1].name(), x[1].version(), x[1].flavor()) 
                         for x in self.troveInfo.buildReqs.iterAll() ]

    def setPolicyProviders(self, itemList):
        for (name, ver, release) in itemList:
            self.troveInfo.policyProviders.add(name, ver, release)

    def getPolicyProviders(self):
        return [ (x[1].name(), x[1].version(), x[1].flavor()) 
                         for x in self.troveInfo.policyProviders.iterAll() ]

    def setLoadedTroves(self, itemList):
        for (name, ver, release) in itemList:
            self.troveInfo.loadedTroves.add(name, ver, release)

    def getLoadedTroves(self):
        return [ (x[1].name(), x[1].version(), x[1].flavor()) 
                 for x in self.troveInfo.loadedTroves.iterAll() ]

    def getPathHashes(self):
        return self.troveInfo.pathHashes

    def __init__(self, name, version = None, flavor = None, changeLog = None, 
                 type = TROVE_TYPE_NORMAL, skipIntegrityChecks = False,
                 setVersion = True):
        streams.StreamSet.__init__(self)

        if isinstance(name, AbstractTroveChangeSet):
            trvCs = name
            assert(not trvCs.getOldVersion())
            self.name.set(trvCs.getName())
            self.applyChangeSet(trvCs, skipIntegrityChecks = 
                                            skipIntegrityChecks)
        else:
            if name.count(':') > 1:
                raise TroveError, \
                            'More than one ":" is not allowed in a trove name'
            assert(flavor is not None)
            self.name.set(name)
            self.version.set(version)
            self.flavor.set(flavor)
            if setVersion:
                if type == TROVE_TYPE_REMOVED:
                    self.troveInfo.troveVersion.set(TROVE_VERSION_1_1)
                elif type == TROVE_TYPE_REDIRECT and name.startswith('group-'):
                    self.troveInfo.troveVersion.set(TROVE_VERSION_1_1)
                else:
                    self.troveInfo.troveVersion.set(TROVE_VERSION)
            self.troveInfo.incomplete.set(0)
            if changeLog:
                self.changeLog.thaw(changeLog.freeze())

            self.type.set(type)

class ReferencedTroveSet(dict, streams.InfoStream):

    def freeze(self, skipSet = {}):
	l = []
	for name, troveList in sorted(self.iteritems()):
	    subL = []
	    for (change, version, flavor, byDefault) in sorted(troveList):
		version = version.freeze()
		if flavor is None or flavor == deps.Flavor():
		    flavor = "-"
		else:
		    flavor = flavor.freeze()

		subL.append(change)
		subL.append(version)
		subL.append(flavor)
                if not byDefault:
                    subL.append('0')
                else:
                    subL.append('1')

	    l.append(name)
	    l += subL
	    l.append("")

	return "\0".join(l)

    def thaw(self, data):
	if not data: return
	self.clear()

	l = data.split("\0")
	i = 0

	while i < len(l):
	    name = l[i]
	    self[name] = []

	    i += 1
	    while l[i]:
		change = l[i]
		version = versions.ThawVersion(l[i + 1])
		flavor = l[i + 2]

		if flavor == "-":
		    flavor = deps.Flavor()
		else:
		    flavor = deps.ThawFlavor(flavor)

                if change == '-':
                    byDefault = None
                elif l[i + 3] == '0':
                    byDefault = False
                else:
                    byDefault = True

		self[name].append((change, version, flavor, byDefault))
		i += 4

	    i += 1

    def __init__(self, data = None):
	dict.__init__(self)
	if data is not None:
	    self.thaw(data)

class OldFileStream(list, streams.InfoStream):

    def freeze(self, skipSet = {}):
	return "".join(self)

    def thaw(self, data):
	i = 0
	del self[:]
	while i < len(data):
	    self.append(data[i:i+16])
	    i += 16
	assert(i == len(data))

    def __init__(self, data = None):
	list.__init__(self)
	if data is not None:
	    self.thaw(data)

class ReferencedFileList(list, streams.InfoStream):

    def freeze(self, skipSet = {}):
	l = []

	for (pathId, path, fileId, version) in self:
	    l.append(pathId)
	    if not path:
		path = ""

	    l.append(struct.pack("!H", len(path)))
	    l.append(path)

	    if not fileId:
		fileId = ""

	    l.append(struct.pack("!H", len(fileId)))
	    l.append(fileId)

	    if version:
		version = version.asString()
	    else:
		version = ""

	    l.append(struct.pack("!H", len(version)))
	    l.append(version)

	return "".join(l)

    def thaw(self, data):
	del self[:]

        # this lastVerStr check bypasses the normal version cache whenever
        # there are two sequential versions which are the same; this is a
        # massive speedup for troves with many files (90% or better)
        lastVerStr = None;

        i = 0
        while i < len(data):
            i, (pathId, path, fileId, verStr) = misc.unpack("!S16SHSHSH", i, 
                                                            data)
            if not path: path = None
            if not fileId: fileId = None

            if verStr == lastVerStr:
                version = lastVer
            elif verStr:
                version = versions.VersionFromString(verStr)
                lastVer = version
                lastVerStr = verStr
            else:
                version = None

	    self.append((pathId, path, fileId, version))

    def __init__(self, data = None):
	list.__init__(self)
	if data is not None:
	    self.thaw(data)

_STREAM_TCS_NAME	            =  0
_STREAM_TCS_OLD_VERSION	            =  1
_STREAM_TCS_NEW_VERSION	            =  2
_STREAM_TCS_REQUIRES	            =  3
_STREAM_TCS_PROVIDES	            =  4
_STREAM_TCS_CHANGE_LOG	            =  5
_STREAM_TCS_OLD_FILES	            =  6
_STREAM_TCS_TYPE	            =  7
_STREAM_TCS_STRONG_TROVE_CHANGES    =  8
_STREAM_TCS_NEW_FILES               =  9
_STREAM_TCS_CHG_FILES               = 10
_STREAM_TCS_OLD_FLAVOR              = 11
_STREAM_TCS_NEW_FLAVOR              = 12
_STREAM_TCS_TROVE_TYPE              = 13
_STREAM_TCS_TROVEINFO               = 14
_STREAM_TCS_OLD_SIGS                = 15
_STREAM_TCS_NEW_SIGS                = 16
_STREAM_TCS_WEAK_TROVE_CHANGES      = 17
_STREAM_TCS_REDIRECTS               = 18

_TCS_TYPE_ABSOLUTE = 1
_TCS_TYPE_RELATIVE = 2

class AbstractTroveChangeSet(streams.StreamSet):

    streamDict = { 
	_STREAM_TCS_NAME	: (SMALL, streams.StringStream, "name"       ),
        _STREAM_TCS_OLD_VERSION : (SMALL, FrozenVersionStream,  "oldVersion" ),
        _STREAM_TCS_NEW_VERSION : (SMALL, FrozenVersionStream,  "newVersion" ),
        _STREAM_TCS_REQUIRES    : (LARGE, DependenciesStream,   "requires"   ),
        _STREAM_TCS_PROVIDES    : (LARGE, DependenciesStream,   "provides"   ),
        _STREAM_TCS_CHANGE_LOG  : (LARGE, changelog.ChangeLog,  "changeLog"  ),
        _STREAM_TCS_OLD_FILES   : (LARGE, OldFileStream,        "oldFiles"   ),
        _STREAM_TCS_TYPE        : (SMALL, streams.IntStream,    "tcsType"    ),
        _STREAM_TCS_STRONG_TROVE_CHANGES:
                                  (LARGE, ReferencedTroveSet,   "strongTroves"),
        _STREAM_TCS_WEAK_TROVE_CHANGES:
                                  (LARGE, ReferencedTroveSet,   "weakTroves" ),
        _STREAM_TCS_NEW_FILES   : (LARGE, ReferencedFileList,   "newFiles"   ),
        _STREAM_TCS_CHG_FILES   : (LARGE, ReferencedFileList,   "changedFiles"),
        _STREAM_TCS_OLD_FLAVOR  : (SMALL, FlavorsStream,        "oldFlavor"  ),
        _STREAM_TCS_NEW_FLAVOR  : (SMALL, FlavorsStream,        "newFlavor"  ),
        _STREAM_TCS_TROVE_TYPE  : (SMALL, ByteStream,           "troveType" ),
        _STREAM_TCS_TROVEINFO   : (LARGE, streams.StringStream, "troveInfoDiff"),
        _STREAM_TCS_OLD_SIGS    : (LARGE, TroveSignatures,      "oldSigs"    ),
        _STREAM_TCS_NEW_SIGS    : (LARGE, TroveSignatures,      "newSigs"    ),
        _STREAM_TCS_REDIRECTS   : (LARGE, TroveRedirectList,    "redirects"  ),
    }

    ignoreUnknown = True

    """
    Represents the changes between two troves and forms part of a
    ChangeSet. 
    """

    def isAbsolute(self):
	return self.tcsType() == _TCS_TYPE_ABSOLUTE

    def newFile(self, pathId, path, fileId, version):
	self.newFiles.append((pathId, path, fileId, version))

    def getNewFileList(self):
	return self.newFiles

    def oldFile(self, pathId):
	self.oldFiles.append(pathId)

    def getOldFileList(self):
	return self.oldFiles

    def getName(self):
	return self.name()

    def getTroveInfoDiff(self):
        return self.troveInfoDiff()

    def getChangeLog(self):
	return self.changeLog

    def changeOldVersion(self, version):
	self.oldVersion.set(version)

    def changeChangeLog(self, cl):
        assert(0)
	self.changeLog.thaw(cl.freeze())

    def getOldVersion(self):
	return self.oldVersion()

    def getOldNameVersionFlavor(self):
        return self.name(), self.oldVersion(), self.oldFlavor()

    def getNewVersion(self):
	return self.newVersion()

    def getNewNameVersionFlavor(self):
        return self.name(), self.newVersion(), self.newFlavor()

    def __cmp__(self, other):
        first = self.name()
        second = other.name()

        if first == second:
            first = self.freeze()
            second = other.freeze()

        return cmp(first, second)

    def getOldSigs(self):
        return self.oldSigs

    def getNewSigs(self):
        return self.newSigs

    # path and/or version can be None
    def changedFile(self, pathId, path, fileId, version):
	self.changedFiles.append((pathId, path, fileId, version))

    def getChangedFileList(self):
	return self.changedFiles

    def hasChangedFiles(self):
        return (len(self.newFiles) + len(self.changedFiles) + 
                len(self.oldFiles)) != 0

    def iterChangedTroves(self, strongRefs = True, weakRefs = False):
        if strongRefs:
	    for x in self.strongTroves.iteritems():
                yield x

        if weakRefs:
	    for x in self.weakTroves.iteritems():
                yield x

    def newTroveVersion(self, name, version, flavor, byDefault, 
                        weakRef = False):
	"""
	Adds a version of a troves which appeared in newVersion.

	@param name: name of the trove
	@type name: str
	@param version: new version
	@type version: versions.Version
	@param flavor: new flavor
	@type flavor: deps.deps.Flavor
        @param byDefault: value of byDefault
        @param weakRef: is this a weak references?
        @type weakRef: boolean
        @type byDefault: boolean
	"""

        if weakRef:
            l = self.weakTroves.setdefault(name, [])
        else:
            l = self.strongTroves.setdefault(name, [])

	l.append(('+', version, flavor, byDefault))

    def oldTroveVersion(self, name, version, flavor, weakRef = False):
	"""
	Adds a version of a trove which appeared in oldVersion.

	@param name: name of the trove
	@type name: str
	@param version: old version
	@type version: versions.Version
	@param flavor: old flavor
	@type flavor: deps.deps.Flavor
        @param weakRef: is this a weak reference?
        @type weakRef: boolean
	"""

        if weakRef:
            l = self.weakTroves.setdefault(name, [])
        else:
            l = self.strongTroves.setdefault(name, [])

        l.append(('-', version, flavor, None))

    def changedTrove(self, name, version, flavor, byDefault, weakRef = False):
	"""
	Records the change in the byDefault setting of a referenced trove.

	@param name: name of the trove
	@type name: str
	@param version: version
	@type version: versions.Version
	@param flavor: flavor
	@type flavor: deps.deps.Flavor
        @param byDefault: New value of byDefault
        @type byDefault: boolean
        @param weakRef: is this a weak reference?
        @type weakRef: boolean
	"""
        if weakRef:
            l = self.weakTroves.setdefault(name, [])
        else:
            l = self.strongTroves.setdefault(name, [])

        l.append(('~', version, flavor, byDefault))

    def formatToFile(self, changeSet, f):
	f.write("%s " % self.getName())

	if self.isAbsolute():
	    f.write("absolute ")
	elif self.getOldVersion():
	    f.write("from %s to " % self.getOldVersion().asString())
	else:
	    f.write("new ")

	f.write("%s\n" % self.getNewVersion().asString())

        def depformat(name, dep, f):
            f.write('\t%s: %s\n' %(name,
                                   str(dep).replace('\n', '\n\t%s'
                                                    %(' '* (len(name)+2)))))
        if self.getRequires():
            depformat('Requires', self.getRequires(), f)
        if self.getProvides():
            depformat('Provides', self.getProvides(), f)
        if self.getOldFlavor():
            depformat('Old Flavor', self.getOldFlavor(), f)
        if self.getNewFlavor():
            depformat('New Flavor', self.getNewFlavor(), f)

	for (pathId, path, fileId, version) in self.newFiles:
	    #f.write("\tadded (%s(.*)%s)\n" % (pathId[:6], pathId[-6:]))
            change = changeSet.getFileChange(None, fileId)
            fileobj = files.ThawFile(change, pathId)
            
	    if isinstance(fileobj, files.SymbolicLink):
		name = "%s -> %s" % (path, fileobj.target())
	    else:
		name = path
	    
            f.write("\t%s    1 %-8s %-8s %s %s %s\n" % 
                    (fileobj.modeString(), fileobj.inode.owner(),
                     fileobj.inode.group(), fileobj.sizeString(),
                     fileobj.timeString(), name))

	for (pathId, path, fileId, version) in self.changedFiles:
	    pathIdStr = sha1helper.md5ToString(pathId)
	    if path:
		f.write("\tchanged %s (%s(.*)%s)\n" % 
			(path, pathIdStr[:6], pathIdStr[-6:]))
	    else:
		f.write("\tchanged %s\n" % pathIdStr)
	    oldFileId, change = changeSet._findFileChange(fileId)
	    f.write("\t\t%s\n" % " ".join(files.fieldsChanged(change)))

	for pathId in self.oldFiles:
	    pathIdStr = sha1helper.md5ToString(pathId)
	    f.write("\tremoved %s(.*)%s\n" % (pathIdStr[:6], pathIdStr[-6:]))

	for name in self.strongTroves.keys():
            l = []
            for x in self.strongTroves[name]:
                l.append(x[0] + x[1].asString())
                if x[3] is None:
                    l[-1] += ' (None)'
                elif x[3]:
                    l[-1] += ' (True)'
                else:
                    l[-1] += ' (False)'
	    f.write("\t" + name + " " + " ".join(l) + "\n")

    def setProvides(self, provides):
	self.provides.set(provides)

    def getType(self):
        return self.troveType()

    def setRedirects(self, redirs):
        self.redirects = redirs.copy()

    def getRedirects(self):
        return self.redirects

    def getProvides(self):
        return self.provides()

    def setRequires(self, requires):
	self.requires.set(requires)

    def getRequires(self):
        return self.requires()

    def getOldFlavor(self):
        return self.oldFlavor()

    def getNewFlavor(self):
        return self.newFlavor()

class TroveChangeSet(AbstractTroveChangeSet):

    def __init__(self, name, changeLog, oldVersion, newVersion, 
		 oldFlavor, newFlavor, oldSigs, newSigs,
                 absolute = 0, type = TROVE_TYPE_NORMAL,
                 troveInfoDiff = None):
	AbstractTroveChangeSet.__init__(self)
	assert(isinstance(newVersion, versions.AbstractVersion))
	assert(isinstance(newFlavor, deps.Flavor))
	assert(oldFlavor is None or isinstance(oldFlavor, deps.Flavor))
	self.name.set(name)
	self.oldVersion.set(oldVersion)
	self.newVersion.set(newVersion)
	if changeLog:
	    self.changeLog = changeLog
	if absolute:
	    self.tcsType.set(_TCS_TYPE_ABSOLUTE)
	else:
	    self.tcsType.set(_TCS_TYPE_RELATIVE)
        if oldVersion is not None:
            self.oldFlavor.set(oldFlavor)
	self.newFlavor.set(newFlavor)
        self.troveType.set(type)
        assert(troveInfoDiff is not None)
        self.troveInfoDiff.set(troveInfoDiff)
        if oldSigs:
            self.oldSigs.thaw(oldSigs.freeze())
        self.newSigs.thaw(newSigs.freeze())

class ThawTroveChangeSet(AbstractTroveChangeSet):

    def __init__(self, buf):
	AbstractTroveChangeSet.__init__(self, buf)

class TroveError(errors.ConaryError):

    """
    Ancestor for all exceptions raised by the trove module.
    """

    pass

class ParseError(TroveError):

    """
    Indicates that an error occurred parsing a group file.
    """

    pass

class PatchError(TroveError):

    """
    Indicates that an error occurred parsing a group file.
    """

    pass

class DigitalSignatureVerificationError(TroveError):
    """
    Indicates that a digital signature did not verify.
    """
    def __str__(self):
        return self.message

    def __init__(self, message):
        self.message = message

class TroveIntegrityError(TroveError):
    """
    Indicates that a checksum did not match
    """
    _error = "Trove Integrity Error: %s=%s[%s] checksum does not match precalculated value"
    def __init__(self, name=None, version=None, flavor=None, error=None):
        if name:
            self.nvf = (name, version, flavor)
            if error is None:
                error = self._error % self.nvf
        else:
            self.nvf = None


        TroveError.__init__(self, error)<|MERGE_RESOLUTION|>--- conflicted
+++ resolved
@@ -794,10 +794,6 @@
 	@param presentOkay: replace if this is a duplicate, don't complain
 	@type presentOkay: boolean
 	"""
-<<<<<<< HEAD
-=======
-        assert(self.type() == TROVE_TYPE_NORMAL)
->>>>>>> a5b49f50
         if weakRef:
             troveGroup = self.weakTroves
         else:
