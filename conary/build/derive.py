--- conflicted
+++ resolved
@@ -23,11 +23,7 @@
 from conary.cmds import branch
 from conary import checkin
 from conary import state
-<<<<<<< HEAD
-from conary.cmds import updatecmd
-=======
 from conary.conaryclient import cmdline
->>>>>>> 227035fc
 from conary.lib import log, util
 from conary.versions import Label
 from conary.repository.changeset import ChangesetExploder
