#
# Copyright (c) 2004-2005 rPath, Inc.
#
# This program is distributed under the terms of the Common Public License,
# version 1.0. A copy of this license should have been distributed with this
# source file in a file called LICENSE. If it is not present, the license
# is always available at http://www.opensource.org/licenses/cpl.php.
#
# This program is distributed in the hope that it will be useful, but
# without any warranty; without even the implied warranty of merchantability
# or fitness for a particular purpose. See the Common Public License for
# full details.
#

from conary.errors import ParseError

"""
Contains the base Recipe class
"""
RECIPE_TYPE_UNKNOWN   = 0
RECIPE_TYPE_PACKAGE   = 1
RECIPE_TYPE_FILESET   = 2
RECIPE_TYPE_GROUP     = 3
RECIPE_TYPE_INFO      = 4
RECIPE_TYPE_REDIRECT  = 5

def isPackageRecipe(recipeClass):
    return recipeClass.getType() == RECIPE_TYPE_PACKAGE

def isFileSetRecipe(recipeClass):
    return recipeClass.getType() == RECIPE_TYPE_FILESET

def isGroupRecipe(recipeClass):
    return recipeClass.getType() == RECIPE_TYPE_GROUP

def isInfoRecipe(recipeClass):
    return recipeClass.getType() == RECIPE_TYPE_INFO

def isRedirectRecipe(recipeClass):
    return recipeClass.getType() == RECIPE_TYPE_REDIRECT

class _sourceHelper:
    def __init__(self, theclass, recipe):
        self.theclass = theclass
	self.recipe = recipe
    def __call__(self, *args, **keywords):
        self.recipe._sources.append(self.theclass(self.recipe, *args, **keywords))

class Recipe:
    """Virtual base class for all Recipes"""
    _trove = None
    _trackedFlags = None
    _loadedTroves = []
    _loadedSpecs = {}
    _recipeType = RECIPE_TYPE_UNKNOWN
    _isDerived = False

    def __init__(self, lightInstance = False):
        assert(self.__class__ is not Recipe)
        self.validate()
        self.externalMethods = {}
        # lightInstance for only instantiating, not running (such as checkin)
        self._lightInstance = lightInstance
        self._sources = []

    @classmethod
    def getType(class_):
        return class_._recipeType

    @classmethod
    def getLoadedTroves(class_):
        # return a copy to avoid editing-in-place which
        # could result in modifying the Recipe _loadedTroves
        # list.
        return list(class_._loadedTroves)

    @classmethod
    def getLoadedSpecs(class_):
        return dict(class_._loadedSpecs)

    @classmethod
    def addLoadedTroves(class_, newTroves):
        # NOTE: we have these method to ensure that the
        # class variable we're using is assigned to _this_
        # class and not some superclass.
        class_._loadedTroves = class_._loadedTroves + newTroves

    @classmethod
    def addLoadedSpecs(class_, newSpecs):
        class_._loadedSpecs = dict(class_._loadedSpecs)
        class_._loadedSpecs.update(newSpecs)

    def __repr__(self):
        return "<%s Object>" % self.__class__

    @classmethod
    def validateClass(class_):
        if class_.version == '':
            raise ParseError("empty release string")

    def validate(self):
        pass

<<<<<<< HEAD
    def __getattr__(self, name):
        """
        Allows us to dynamically suck in namespace of other modules
        with modifications.
         - The public namespace of the build module is accessible,
           and build objects are created and put on the build list
           automatically when they are referenced.
         - The public namespaces of the policy modules are accessible;
           policy objects already on their respective lists are returned,
           policy objects not on their respective lists are added to
           the end of their respective lists like build objects are
           added to the build list.
        """
        if not name.startswith('_'):
            externalMethod = self.externalMethods.get(name, None)
            if externalMethod is not None:
                return externalMethod

            if self._lightInstance:
                return _ignoreCall

        # we don't get here if name is in __dict__, so it must not be defined
        raise AttributeError, name

    def _addSourceAction(self, name, item):
        self.externalMethods[name] = _sourceHelper(item, self)
=======
    def isCrossCompileTool(self):
        return False
>>>>>>> ef82ea9f
<|MERGE_RESOLUTION|>--- conflicted
+++ resolved
@@ -101,7 +101,6 @@
     def validate(self):
         pass
 
-<<<<<<< HEAD
     def __getattr__(self, name):
         """
         Allows us to dynamically suck in namespace of other modules
@@ -128,7 +127,6 @@
 
     def _addSourceAction(self, name, item):
         self.externalMethods[name] = _sourceHelper(item, self)
-=======
+
     def isCrossCompileTool(self):
-        return False
->>>>>>> ef82ea9f
+        return False