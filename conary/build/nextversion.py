#
# Copyright (c) 2005-2007 rPath, Inc.
#
# This program is distributed under the terms of the Common Public License,
# version 1.0. A copy of this license should have been distributed with this
# source file in a file called LICENSE. If it is not present, the license
# is always available at http://www.rpath.com/permanent/licenses/CPL-1.0.
#
# This program is distributed in the hope that it will be useful, but
# without any warranty; without even the implied warranty of merchantability
# or fitness for a particular purpose. See the Common Public License for
# full details.
#

def nextVersion(repos, db, troveNames, sourceVersion, troveFlavor, 
                targetLabel=None, alwaysBumpCount=False):
    """
    Calculates the version to use for a newly built trove which is about
    to be added to the repository.

    @param repos: repository proxy
    @type repos: NetworkRepositoryClient
    @param troveNames: name(s) of the trove(s) being built
    @type troveNames: str
    @param sourceVersion: the source version that we are incrementing
    @type sourceVersion: Version
    @param troveFlavor: flavor of the trove being built
    @type troveFlavor: deps.Flavor
    @param alwaysBumpCount: if True, then do not return a version that 
    matches an existing trove, even if their flavors would differentiate 
    them, instead, increase the appropriate count.  
    @type alwaysBumpCount: bool
    """
    if not isinstance(troveNames, (list, tuple, set)):
        troveNames = [troveNames]

    if isinstance(troveFlavor, list):
        troveFlavorSet = set(troveFlavor)
    elif isinstance(troveFlavor, set):
        troveFlavorSet = troveFlavor
    else:
        troveFlavorSet = set([troveFlavor])

    # strip off any components and remove duplicates
    pkgNames = set([x.split(':')[0] for x in troveNames])

    if targetLabel:
        # we want to make sure this version is unique...but it must
        # be unique on the target label!  Instead of asserting that
        # this is a direct shadow of a binary that is non-existant
        # we look at binary numbers on the target label.
        sourceVersion = sourceVersion.createShadow(targetLabel)

    # search for all the packages that are being created by this cook - 
    # we take the max of all of these versions as our latest.
    query = dict.fromkeys(pkgNames,
                  {sourceVersion.getBinaryVersion().trailingLabel() : None })

    if repos and not sourceVersion.isOnLocalHost():
        d = repos.getTroveVersionsByLabel(query,
                                          troveTypes = repos.TROVE_QUERY_ALL)
    else:
        d = {}
    return _nextVersionFromQuery(d, db, pkgNames, sourceVersion,
                                 troveFlavorSet,
                                 alwaysBumpCount=alwaysBumpCount)


def nextVersions(repos, db, sourceBinaryList, alwaysBumpCount=False):
    # search for all the packages that are being created by this cook -
    # we take the max of all of these versions as our latest.
    query = {}
    d = {}
    if repos:
        for sourceVersion, troveNames, troveFlavors in sourceBinaryList:
            if sourceVersion.isOnLocalHost():
                continue
            pkgNames = set([x.split(':')[-1] for x in troveNames])
            for pkgName in pkgNames:
                if pkgName not in query:
                    query[pkgName] = {}
                label = sourceVersion.getBinaryVersion().trailingLabel()
                query[pkgName][label] = None

<<<<<<< HEAD
        d = repos.getTroveVersionsByBranch(query,
=======
    if repos and not sourceVersion.isOnLocalHost():
        d = repos.getTroveVersionsByLabel(query,
>>>>>>> ffd9cf4c
                                           troveTypes = repos.TROVE_QUERY_ALL)
    nextVersions = []
    for sourceVersion, troveNames, troveFlavors in sourceBinaryList:
        if not isinstance(troveFlavors, (list, tuple, set)):
            troveFlavors = set([troveFlavors])
        else:
            troveFlavors = set(troveFlavors)
        newVersion = _nextVersionFromQuery(d, db, troveNames, sourceVersion,
                                           troveFlavors,
                                           alwaysBumpCount=alwaysBumpCount)
        nextVersions.append(newVersion)
    return nextVersions

def _nextVersionFromQuery(query, db, troveNames, sourceVersion,
                          troveFlavorSet, alwaysBumpCount=False):
    pkgNames = set([x.split(':')[-1] for x in troveNames])
    latest = None
    relVersions = []
    for pkgName in pkgNames:
        if pkgName in query:
            for version in query[pkgName]:
                if (not version.isBranchedBinary()
                    and version.trailingLabel() ==
                            sourceVersion.trailingLabel()):
                    relVersions.append((version, query[pkgName][version]))
    del pkgName

    if relVersions:
        # all these versions only differ by build count.
        # but we can't rely on the timestamp sort, because the build counts
        # are on different packages that might have come from different commits
        # XXX does this deal with shadowed versions correctly?
        relVersions.sort(lambda a, b: cmp(a[0].trailingRevision().buildCount,
                                          b[0].trailingRevision().buildCount))
        latest, flavors = relVersions[-1]
        incCount = False

        if alwaysBumpCount:
            # case 1.  There is a binary trove with this source
            # version, and we always want to bump the build count
            incCount = True
        else:
            if troveFlavorSet & set(flavors):
                # case 2.  There is a binary trove with this source
                # version, and our flavor matches one already existing
                # with this build count, so bump the build count
                incCount = True
            elif latest.getSourceVersion() == sourceVersion:
                # case 3.  There is a binary trove with this source
                # version, and our flavor does not exist at this build
                # count, so reuse the latest binary version
                pass
            else:
                # case 4. There is a binary trove on a different branch
                # (but the same label)
                incCount = True

        if incCount:
            revision = latest.trailingRevision()
            latest = sourceVersion.branch().createVersion(revision)
            latest.incrementBuildCount()

    if not latest:
        # case 4.  There is no binary trove derived from this source 
        # version.  
        latest = sourceVersion.copy()

        latest = latest.getBinaryVersion()
        latest.incrementBuildCount()
    if latest.isOnLocalHost():
        return nextLocalVersion(db, troveNames, latest, troveFlavorSet)
    else:
        return latest

def nextLocalVersion(db, troveNames, latest, troveFlavorSet):
    # if we've branched on to a local label, we check
    # the database for installed versions to see if we need to
    # bump the build count on this label

    # search for both pkgs and their components
    pkgNames = set([x.split(':')[0] for x in troveNames])
    pkgNames.update(troveNames)

    query = dict.fromkeys(troveNames, {latest.branch() : None })
    results = db.getTroveLeavesByBranch(query)

    relVersions = []
    for troveName in troveNames:
        if troveName in results:
            for version in results[troveName]:
                if version.getSourceVersion() == latest.getSourceVersion():
                    relVersions.append((version, 
                                        results[troveName][version]))
    if not relVersions:
        return latest

    relVersions.sort(lambda a, b: cmp(a[0].trailingRevision().buildCount,
                                      b[0].trailingRevision().buildCount))
    latest, flavors = relVersions[-1]
    if troveFlavorSet & set(flavors):
        latest.incrementBuildCount()
    return latest
<|MERGE_RESOLUTION|>--- conflicted
+++ resolved
@@ -82,12 +82,8 @@
                 label = sourceVersion.getBinaryVersion().trailingLabel()
                 query[pkgName][label] = None
 
-<<<<<<< HEAD
-        d = repos.getTroveVersionsByBranch(query,
-=======
     if repos and not sourceVersion.isOnLocalHost():
         d = repos.getTroveVersionsByLabel(query,
->>>>>>> ffd9cf4c
                                            troveTypes = repos.TROVE_QUERY_ALL)
     nextVersions = []
     for sourceVersion, troveNames, troveFlavors in sourceBinaryList:
