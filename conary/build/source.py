# Copyright (c) 2004-2009 rPath, Inc.
#
# This program is distributed under the terms of the Common Public License,
# version 1.0. A copy of this license should have been distributed with this
# source file in a file called LICENSE. If it is not present, the license
# is always available at http://www.rpath.com/permanent/licenses/CPL-1.0.
#
# This program is distributed in the hope that it will be useful, but
# without any warranty; without even the implied warranty of merchantability
# or fitness for a particular purpose. See the Common Public License for
# full details.
#

"""
Modules used by recipes to find source code, check GPG signatures on
it, unpack it, and patch it in the correct directory.  Each of the
public classes in this module is accessed from a recipe as addI{Name}.
"""

import itertools
import gzip
import os
import re
import shutil, subprocess
import shlex
import sys
import tempfile
import stat

from conary.lib import debugger, digestlib, log, magic, sha1helper
from conary.build import lookaside
from conary import rpmhelper
from conary.lib import openpgpfile, util
from conary.build import action, errors, filter
from conary.build.errors import RecipeFileError
from conary.build.manifest import Manifest, ExplicitManifest
from conary.repository import transport

class _AnySource(action.RecipeAction):
    def checkSignature(self, f):
        pass
    # marks classes which have source files which need committing

# This provides the set (and order) in which the suffix is guessed
# Logically, .tar.xz ought to go first because it is smallest, but we
# should wait until it is more prevalent before moving it to the front
# of the list; we should also look for instances of .txz
DEFAULT_SUFFIXES =  ('tar.bz2', 'tar.gz', 'tbz2', 'tgz', 'tar.xz', 'zip')

class _Source(_AnySource):
    keywords = {'rpm': '',
                'dir': '',
                'keyid': None,
                'httpHeaders': {},
                'package': None,
                'sourceDir': None}

    def __init__(self, recipe, *args, **keywords):
        self.archivePath = None
        sourcename = args[0]
        action.RecipeAction.__init__(self, recipe, *args, **keywords)
        if isinstance(sourcename, (list, tuple)):
            # This adds support for multiple URLs in a source.
            # We stash them in recipe.multiurlMap, keyed on a digest computed
            # over them. We replace the source with a multiurl:// one that
            # includes the digest, and we pass that to the lookaside cache.
            sourcename = [ x % recipe.macros for x in sourcename ]
            # Create a hash of the URLs in the source
            archiveName = ''
            nsources = []
            for x in sourcename:
                # Do some of the work _guessName does - if an archive is
                # provided, use its name
                if x.endswith('/'):
                    baseUrl = x[:-1]
                else:
                    idx = x.rindex('/')
                    baseUrl = x[:idx]
                    fName = x[idx+1:]
                    if not archiveName:
                        archiveName = fName
                    elif archiveName != fName:
                        raise SourceError("Inconsistent archive names: '%s' "
                                          "and '%s'" % (archiveName, fName))

                nsources.append(baseUrl)
            s = digestlib.sha1()
            for src in nsources:
                s.update(src)
            multiurlMapName = s.hexdigest()

            multiurlMap = recipe.multiurlMap
            multiurlMap[multiurlMapName] = nsources
            # If archiveName is not set, it's an empty string, so the
            # source line is well-formed
            self.sourcename = "multiurl://%s/%s" % (multiurlMapName,
                                                    archiveName)
        else:
            self.sourcename = sourcename % recipe.macros
        self._guessName()
        recipe.sourceMap(self.sourcename)
        self.rpm = self.rpm % recipe.macros

        self.manifest = None

    def _initManifest(self):
        assert self.package
        assert not self.manifest

        self.package = self.package % self.recipe.macros
        self.manifest = Manifest(package=self.package, recipe=self.recipe)
        self.manifest.walk()

    def doPrep(self):
        if self.debug:
            debugger.set_trace()
        if self.use:
            if self.linenum is None:
                self._doPrep()
            else:
                oldexcepthook = sys.excepthook
                sys.excepthook = action.genExcepthook(self)
                if self.recipe.buildinfo:
                    self.recipe.buildinfo.lastline = self.linenum
                self._doPrep()
                sys.excepthook = oldexcepthook

    def _doPrep(self):
        if self.rpm:
            self._extractFromRPM()

    def doAction(self):
        self.builddir = self.recipe.macros.builddir
        action.RecipeAction.doAction(self)

    def _addSignature(self, filename):
        sourcename=self.sourcename
        if not self.guessname:
            sourcename=sourcename[:-len(filename)]

        suffixes = ( 'sig', 'sign', 'asc' )

        inRepos, f = self.recipe.fileFinder.fetch(sourcename + filename,
                                                   suffixes=suffixes,
                                                   allowNone=True)
        if f:
            self.localgpgfile = f
        else:
            log.warning('No GPG signature file found for %s', self.sourcename)

    def _getPublicKey(self):
        keyringPath = os.path.join(self.recipe.cfg.buildPath, 'pubring.pgp')
        tsdbPath = os.path.join(self.recipe.cfg.buildPath, 'pubring.tsdb')

        keyring = openpgpfile.PublicKeyring(keyringPath, tsdbPath)

        try:
            return keyring.getKey(self.keyid)
        except openpgpfile.KeyNotFound:
            pass

        # OK, we don't have the key.
        keyData = self._downloadPublicKey()
        keyring.addKeysAsStrings([keyData])

        return keyring.getKey(self.keyid)

    def _doDownloadPublicKey(self, keyServer):
        # Uhm. Proxies are not likely to forward traffic to port 11371, so
        # avoid using the system-wide proxy setting for now.
        # proxies = self.recipe.cfg.proxy
        proxies = {}

        opener = transport.URLOpener(proxies=proxies)
        url = 'http://%s:11371/pks/lookup?op=get&search=0x%s' % (
                keyServer, self.keyid)
        handle = opener.open(url)
        keyData = openpgpfile.parseAsciiArmorKey(handle)
        return keyData

    def _downloadPublicKey(self):
        # Compose URL for downloading the PGP key
        keyServers = [ 'subkeys.pgp.net', 'pgp.mit.edu', 'wwwkeys.pgp.net' ]
        keyData = None
        # Walk the list several times before giving up
        for ks in itertools.chain(*([ keyServers ] * 3)):
            try:
                keyData = self._doDownloadPublicKey(ks)
                if keyData:
                    break
            except transport.TransportError, e:
                log.info('Error retrieving PGP key %s from key server %s: %s' %
                    (self.keyid, ks, e))
                continue
            except Exception, e:
                log.info('Unknown error encountered while retrieving PGP key %s from key server %s: %s' % (self.keyid, ks, e))

        if keyData is None:
            raise SourceError, "Failed to retrieve PGP key %s" % self.keyid

        return keyData

    def checkSignature(self, filepath):
        if self.keyid:
            filename = os.path.basename(filepath)
            self._addSignature(filename)
        if 'localgpgfile' not in self.__dict__:
            return

        key = self._getPublicKey()

        doc = open(filepath)

        try:
            sig = openpgpfile.readSignature(file(self.localgpgfile))
        except openpgpfile.PGPError:
            raise SourceError, "Failed to read signature from %s" % self.localgpgfile

        # Does the signature belong to this key?
        if sig.getSignerKeyId() != key.getKeyId():
            raise SourceError("Signature file generated with key %s does "
                "not match supplied key %s" %
                    (sig.getSignerKeyId(), self.keyid))

        try:
            sig.verifyDocument(key.getCryptoKey(), doc)
        except openpgpfile.SignatureError:
            raise SourceError, "GPG signature %s failed" %(self.localgpgfile)
        log.info('GPG signature %s is OK', os.path.basename(self.localgpgfile))

    def _extractFromRPM(self):
        """
        Extracts filename from rpm file and creates an entry in the
        source lookaside cache for the extracted file.
        """
        # Always pull from RPM
        inRepos, r = self.recipe.fileFinder.fetch(self.rpm)
        self.archiveInRepos = inRepos

        # by using the rpm's name in the full path, we ensure that different
        # rpms can contain files of the same name.
        prefix = os.path.sep.join((self.recipe.name, self.rpm))
        prefix = os.path.normpath(prefix)
        # CNY-2627 introduced a separate lookaside stack for rpm contents
        # this dir tree is parallel to NEGATIVE and trovenames.
        # the name =RPM_CONTENTS= was chosen because = is an illegal character
        # in a trovename and thus will never conflict with real troves.
        loc = os.path.sep.join(('=RPM_CONTENTS=', prefix))
        loc = os.path.normpath(loc)
        c = self.recipe.laReposCache.getCachePath(loc, self.sourcename)
        util.mkdirChain(os.path.dirname(c))
        _extractFilesFromRPM(r, targetfile=c, action=self)
        sourcename = os.path.sep.join((prefix, self.sourcename))
        self.archivePath = 'rpm://%s' % os.path.dirname(sourcename)

    def _guessName(self):
        self.guessname = None
        self.suffixes = None
        if self.sourcename.endswith('/'):
            self.guessname = "%(archive_name)s-%(archive_version)s" % self.recipe.macros
            self.suffixes = DEFAULT_SUFFIXES

    def _findSource(self, httpHeaders={}, braceGlob = False):
        if self.sourceDir is not None:
            defaultDir = os.sep.join((self.builddir, self.recipe.theMainDir))
            # blank string should map to maindir, not destdir
            sourceDir = self.sourceDir or '.'
            return action._expandOnePath(util.joinPaths(sourceDir, self.sourcename), self.recipe.macros, defaultDir = defaultDir, braceGlob = braceGlob)

        sourcename = self.sourcename
        if self.guessname:
            sourcename += self.guessname

        searchMethodMap = {
            self.recipe.COOK_TYPE_REPOSITORY :
                self.recipe.fileFinder.SEARCH_REPOSITORY_ONLY,
        }
        searchMethod = searchMethodMap.get(self.recipe.cookType,
            self.recipe.fileFinder.SEARCH_ALL)

        inRepos, source = self.recipe.fileFinder.fetch(sourcename,
                                            headers=httpHeaders,
                                           suffixes=self.suffixes,
                                           archivePath=self.archivePath,
                                           searchMethod=searchMethod)
        if self.archivePath:
            inRepos = self.archiveInRepos
        if source and not inRepos:
            self.checkSignature(source)
        return source

    def fetch(self, refreshFilter=None):
        if 'sourcename' not in self.__dict__:
            return None

        toFetch, guessname, suffixes = self.getPathAndSuffix()

        if guessname:
            toFetch += guessname
        inRepos, f = self.recipe.fileFinder.fetch(toFetch,
                                          suffixes=suffixes,
                                          refreshFilter=refreshFilter,
                                          archivePath = self.archivePath)

        if self.archivePath:
            inRepos = self.archiveInRepos
        if f and not inRepos:
            self.checkSignature(f)
        return f

    def fetchLocal(self):
        # Used by rMake to find files that are not autosourced.
        if self.rpm:
            toFetch = self.rpm
        else:
            toFetch = self.sourcename
        return self.recipe._fetchFile(toFetch, localOnly = True)

    def getPath(self):
        return self.getPathAndSuffix()[0]

    def getPathAndSuffix(self):
        if self.rpm:
            return self.rpm, None, None
        else:
            return self.sourcename, self.guessname, self.suffixes

    def do(self):
        raise NotImplementedError



class addArchive(_Source):
    """
    NAME
    ====

    B{C{r.addArchive()}} - Add a source code archive

    SYNOPSIS
    ========

    C{r.addArchive(I{archivename}, [I{dir}=,] [I{keyid}=,] [I{rpm}=,] [I{httpHeaders}=,] [I{package})=,] [I{use}=,] [I{preserveOwnership=,}] [I{sourceDir}=,] [I{debArchive}=])}

    DESCRIPTION
    ===========

    The C{r.addArchive()} class adds a source code archive consisting
    of an optionally compressed tar, cpio, xpi or zip archive,
    binary/source RPM, or binary dpkg .deb, and unpacks it to the
    proper directory.

    If the specified I{archivename} is only a URL in the form of
    C{http://www.site.org/}, C{r.addArchive} will automatically attempt
    several combinations of C{%(name)s-%(version)s} combined with common
    archive file extensions, such as (.tar.bz2, .tar.gz, .tbz2, and .tgz) to
    complete I{archivename}.

    If the specified I{archivename} is a URL that begins with C{mirror://},
    C{r.addArchive} will search a set of mirrors contained in files
    specified by the C{mirrorDirs} Conary configuration file entry or a set
    of default mirror files located in the C{/etc/conary/mirrors} directory.
    The mirror files are comprised of mirror URLs, listed  one entry per line.

    If the specified I{archivename} is a list of URLs, C{r.addArchive} will
    attempt to download the files, using the rules described above, from
    each URL, until one of them succeeds. Note that the archive base name (as
    would be printed by the "basename" shell command), if non-empty, has to be
    identical for all URLs.

    KEYWORDS
    ========

    The following keywords are recognized by C{r.addArchive}:

    B{dir} : Instructs C{r.addArchive} to change to the directory
    specified by C{dir} prior to unpacking the source archive.
    An absolute C{dir} value will be considered relative to
    C{%(destdir)s}, whereas a relative C{dir} value will be
    considered relative to C{%(builddir)s}.

    B{keyid} : Using the C{keyid} keyword indicates the eight-digit
    GNU Privacy Guard (GPG) key ID, without leading C{0x} for the
    source code archive signature should be sought, and checked.
    If you provide the C{keyid} keyword, C{r.addArchive} will
    search for a file named I{archivename}C{.{sig,sign,asc}}, and
    ensure it is signed with the appropriate GPG key. A missing signature
    results in a warning; a failed signature check is fatal.

    B{preserveOwnership} : If C{preserveOwnership} is True and the files
    are unpacked into the build directory, the packaged files are owned
    by the same user and group which owned them in the archive. Only cpio,
    rpm, and tar achives are allowed when C{preserveOwnership} is used.

    B{rpm} : If the C{rpm} keyword is used, C{r.addArchive}
    looks in the file or URL specified by C{rpm} for a binary or
    source RPM containing I{archivename}.

    B{use} : A Use flag, or boolean, or a tuple of Use flags, and/or
    boolean values which determine whether the source code archive is
    actually unpacked, or merely stored in the archive.

    B{httpHeaders} : A dictionary containing a list of headers to send with
    the http request to download the source archive.  For example, you could
    set Authorization credentials, fudge a Cookie, or, if direct links are
    not allowed for some reason (e.g. a click through EULA), a Referer can
    be provided.

    B{package} : (None) If set, must be a string that specifies the package
    (C{package='packagename'}), component (C{package=':componentname'}), or
    package and component (C{package='packagename:componentname'}) in which
    to place the files added while executing this command.
    Previously-specified C{PackageSpec} or C{ComponentSpec} lines will
    override the package specification, since all package and component
    specifications are considered in strict order as provided by the recipe

    B{sourceDir} : Instructs C{r.addArchive} to look in the directory
    specified by C{sourceDir} for the source archive to unpack.
    An absolute C{sourceDir} value will be considered relative to
    C{%(destdir)s}, whereas a relative C{sourceDir} value will be
    considered relative to C{%(builddir)s}. Using C{sourceDir} prompts
    Conary to ignore the lookaside cache in favor of this directory.

    B{debArchive} : When unpacking a dpkg .deb archive, provides the
    prefix used to select the internal archive to unpack.  Defaults to
    C{"data.tar"} (will choose C{"data.tar.gz"} or C{"data.tar.bz2"}
    but can reasonably be set to C{"control.tar"} to instead choose the
    archive containing the scripts.

    EXAMPLES
    ========

    The following examples demonstrate invocations of C{r.addArchive}
    from within a recipe:

    C{r.addArchive('initscripts-%(upmajver)s.tar.bz2', rpm=srpm)}

    Demonstrates use with a local source code archive file, and the C{rpm}
    keyword.

    C{r.addArchive('ftp://ftp.visi.com/users/hawkeyd/X/Xaw3d-%(version)s.tar.gz')}

    Demonstrates use with a source code archive accessed via an FTP URL.

    C{r.addArchive('ftp://ftp.pbone.net/mirror/ftp.sourceforge.net/pub/sourceforge/g/gc/gcompris/gcompris-7.4-1.i586.rpm')}

    Demonstrates use with a binary RPM file accessed via an FTP URL.

    C{r.addArchive('http://ipw2200.sourceforge.net/firmware.php?i_agree_to_the_license=yes&f=%(name)s-%(version)s.tgz', httpHeaders={'Referer': 'http://ipw2200.sourceforge.net/firmware.php?fid=7'})}

    Demonstrates use with a source code archive accessed via an HTTP URL, and
    sending a Referer header through the httpHeader keyword.

    C{r.addArchive('http://example.com/downloads/blah.iso', dir='/')}

    Demonstrates unpacking the contents of an iso image directly into
    the destdir.  Note that only Rock Ridge or Joliet images are handled,
    and that permissions and special files are not preserved.

    C{r.addArchive('mirror://sourceforge/%(name)s/%(name)s-%(version)s.tar.gz', keyid='9BB19A22')}

    Demonstrates use with mirror URL and C{sourceforge} mirrors list for
    retrieving package source from SourceForge.
    """
    keywords = dict(_Source.keywords)
    keywords['preserveOwnership'] = None
    keywords['debArchive'] = None

    def __init__(self, recipe, *args, **keywords):
        """
        @param recipe: The recipe object currently being built is provided
        automatically by the C{PackageRecipe} object. Passing in  C{recipe}
        from within a recipe is unnecessary.
        @keyword dir: Instructs C{r.addArchive} to change to the directory
        specified by C{dir} prior to unpacking the source archive.
        An absolute C{dir} value will be considered relative to
        C{%(destdir)s}, whereas a relative C{dir} value will be
        considered relative to C{%(builddir)s}.
        @keyword keyid: Using the C{keyid} keyword indicates the eight-digit
        GNU Privacy Guard (GPG) key ID, without leading C{0x} for the
        source code archive signature should be sought, and checked.
        If you provide the C{keyid} keyword, C{r.addArchive} will
        search for a file named I{archivename}C{.{sig,sign,asc}} and
        ensure it is signed with the appropriate GPG key. A missing signature
        results in a warning; a failed signature check is fatal.
        @keyword rpm: If the C{rpm} keyword is used, C{r.addArchive} looks in the
        file, or URL specified by C{rpm} for an RPM containing I{archivename}.
        @keyword use: A Use flag, or boolean, or a tuple of Use flags, and/or
        boolean values which determine whether the source code archive is
        actually unpacked, or merely stored in the archive.
        @keyword httpHeaders: A dictionary containing headers to add to an http request
        when downloading the source code archive.
        @keyword package: A string that specifies the package, component, or package and
        component in which to place the files added while executing this command
        @keyword debArchive: When unpacking a dpkg .deb archive, provides the
        prefix used to select the internal archive to unpack.  Defaults to
        C{"data.tar"} (will choose C{"data.tar.gz"} or C{"data.tar.bz2"}
        but can reasonably be set to C{"control.tar"} to instead choose the
        archive containing the scripts.
        """
        _Source.__init__(self, recipe, *args, **keywords)

    def doDownload(self):
        return self._findSource(self.httpHeaders)

    @staticmethod
    def _cpioOwners(fullOutput):
        lines = fullOutput.split('\n')
        for line in lines:
            if not line: continue
            fields = line.split()
            yield (fields[8], fields[2], fields[3])

    @staticmethod
    def _tarOwners(fullOutput):
        lines = fullOutput.split('\n')
        for line in lines:
            if not line: continue
            if line.startswith('d') and ' Creating directory: ' in line:
                # CNY-3060 -- intermediate directory not included in archive
                continue
            fields = line.split()
            owner, group = fields[1].split('/')
            yield (fields[5], owner, group)

    def do(self):
        f = self.doDownload()
        Ownership  = {}
        destDir = action._expandOnePath(self.dir, self.recipe.macros,
                                        defaultDir=self.builddir)

        if self.package:
            self._initManifest()

        if self.preserveOwnership and \
           not(destDir.startswith(self.recipe.macros.destdir)):
            raise SourceError, "preserveOwnership not allowed when " \
                               "unpacking into build directory"

        guessMainDir = (not self.recipe.explicitMainDir and
                        not self.dir.startswith('/'))

        if guessMainDir:
            bd = self.builddir
            join = os.path.join

            before = set(x for x in os.listdir(bd) if os.path.isdir(join(bd, x)))
            if self.recipe.mainDir() in before:
                mainDirPath = '/'.join((bd, self.recipe.mainDir()))
                mainDirBefore = set(os.listdir(mainDirPath))

        util.mkdirChain(destDir)

        log.info('unpacking archive %s' %os.path.basename(f))
        if f.endswith(".zip") or f.endswith(".xpi") or f.endswith(".jar") or f.endswith(".war"):
            if self.preserveOwnership:
                raise SourceError('cannot preserveOwnership for xpi or zip archives')

            util.execute("unzip -q -o -d '%s' '%s'" % (destDir, f))
            self._addActionPathBuildRequires(['unzip'])

        elif f.endswith(".rpm"):
            self._addActionPathBuildRequires(['/bin/cpio'])
            log.info("extracting %s into %s" % (f, destDir))
            ownerList = _extractFilesFromRPM(f, directory=destDir, action=self)
            if self.preserveOwnership:
                for (path, user, group, _, _, _, _, _, _, _, _) in ownerList:
                    if user != 'root' or group != 'root':
                        # trim off the leading / (or else path.joining it with
                        # self.dir will result in /dir//foo -> /foo.
                        path = path.lstrip('/')
                        path = util.normpath(os.path.join(self.dir, path))
                        d = Ownership.setdefault((user, group),[])
                        d.append(path)
        elif f.endswith(".iso"):
            if self.preserveOwnership:
                raise SourceError('cannot preserveOwnership for iso images')

            self._addActionPathBuildRequires(['isoinfo'])
            _extractFilesFromISO(f, directory=destDir)

        else:
            m = magic.magic(f)
            _uncompress = "cat"
            # command to run to get ownership info; if this isn't set, use
            # stdout from the command
            ownerListCmd = None
            # function which parses the ownership string to get file ownership
            # details
            ownerParser = None

            actionPathBuildRequires = []
            # Question: can magic() ever get these wrong?!
            if f.endswith('deb'):
                # We want to use the normal tar processing so we can
                # preserve ownership
                if self.debArchive is None:
                    self.debArchive = 'data.tar'

                # binutils is needed for ar
                actionPathBuildRequires.append('ar')

                # Need to determine how data is compressed
                cfile = util.popen('ar t %s' %f)
                debData = [ x.strip() for x in cfile.readlines()
                            if x.startswith(self.debArchive) ]
                cfile.close()
                if not debData:
                    raise SourceError('no %s found in %s' %(self.debArchive, f))
                debData = debData[0]

                if debData.endswith('.gz'):
                    _uncompress = "gzip -d -c"
                    actionPathBuildRequires.append('gzip')
                elif debData.endswith('.bz2'):
                    _uncompress = "bzip2 -d -c"
                    actionPathBuildRequires.append('bzip2')
                elif debData.endswith('.xz'):
                    _uncompress = "xz -d -c"
                    actionPathBuildRequires.append('xz')
                elif debData.endswith('.lzma'):
                    _uncompress = "xz -d -c"
                    actionPathBuildRequires.append('xz')
                else:
                    # data.tar?  Alternatively, yet another
                    # compressed format that we need to add
                    # support for
                    _uncompress = 'cat'
                    actionPathBuildRequires.append('cat')

            if isinstance(m, magic.bzip) or f.endswith("bz2"):
                _uncompress = "bzip2 -d -c"
                actionPathBuildRequires.append('bzip2')
            if isinstance(m, magic.xz) or f.endswith('xz'):
                _uncompress = 'xz -d -c'
                actionPathBuildRequires.append('xz')
            elif isinstance(m, magic.gzip) or f.endswith("gz") \
                   or f.endswith(".Z"):
                _uncompress = "gzip -d -c"
                actionPathBuildRequires.append('gzip')

            # There are things we know we know...
            _tarSuffix  = ['tar', 'tgz', 'tbz2', 'txz', 'taZ',
                           'tar.gz', 'tar.bz2', '.tar.xz', 'tar.Z']
            _cpioSuffix = ["cpio", "cpio.gz", "cpio.bz2"]

            if True in [f.endswith(x) for x in _tarSuffix]:
                preserve = ''
                if self.dir.startswith('/'):
                    preserve = 'p'
                _unpack = "tar -C '%s' -xvvS%sf -" % (destDir, preserve)
                ownerParser = self._tarOwners
                actionPathBuildRequires.append('tar')
            elif True in [f.endswith(x) for x in _cpioSuffix]:
                _unpack = "( cd '%s' && cpio -iumd --quiet )" % (destDir,)
                ownerListCmd = "cpio -tv --quiet"
                ownerParser = self._cpioOwners
                actionPathBuildRequires.append('cpio')
            elif _uncompress != 'cat':
                # if we know we've got an archive, we'll default to
                # assuming it's an archive of a tar for now
                # TODO: do something smarter about the contents of the
                # archive
                # Note: .deb handling currently depends on this default
                _unpack = "tar -C '%s' -xvvSpf -" % (destDir,)
                ownerParser = self._tarOwners
                actionPathBuildRequires.append('tar')
            else:
                raise SourceError, "unknown archive format: " + f

            self._addActionPathBuildRequires(actionPathBuildRequires)
            if f.endswith('.deb'):
                # special handling for .deb files - need to put
                # the .deb file on the command line
                cmd = "ar p '%s' %s | %s | %s" %(
                             f, debData, _uncompress, _unpack)
            else:
                cmd = "%s < '%s' | %s" % (_uncompress, f, _unpack)
            fObj = os.popen(cmd)
            s = fObj.read()
            output = ""
            while s:
                output += s
                s = fObj.read()

            fObj.close()

            if ownerListCmd:
                cmd = "%s < '%s' | %s" % (_uncompress, f, ownerListCmd)
                fObj = os.popen(cmd)
                s = fObj.read()
                output = ""
                while s:
                    output += s
                    s = fObj.read()

                fObj.close()

            if ownerParser and self.preserveOwnership:
                for (path, user, group) in ownerParser(output):
                    if user != 'root' or group != 'root':
                        path = util.normpath(os.path.join(self.dir, path))
                        d = Ownership.setdefault((user, group),[])
                        d.append(path)

        if guessMainDir:
            bd = self.builddir
            after = set(x for x in os.listdir(bd) if os.path.isdir(join(bd, x)))

            if self.recipe.mainDir() in before:
                mainDirAfter = set(os.listdir(mainDirPath))
                mainDirDifference = mainDirAfter - mainDirBefore
            else:
                mainDirDifference = set()
            difference = after - before
            oldMainDir = self.recipe.mainDir()
            if len(difference) == 1 and not len(mainDirDifference):
                # Archive produced something outside of mainDir
                # and did not put any contents into mainDir
                candidate = difference.pop()
                if os.path.isdir('%s/%s' %(self.builddir, candidate)):
                    self.recipe.mainDir(candidate)
                    try:
                        os.rmdir('/'.join((self.builddir, oldMainDir)))
                    except OSError:
                        raise SourceError(
                            'Sources do not agree on main directory:'
                            ' files exist in %s but first archive wants %s;'
                            ' try calling addArchive() before other'
                            ' source actions such as addSource()',
                            '/'.join((self.builddir, oldMainDir)),
                            '/'.join((self.builddir, candidate))
                        )
                else:
                    self.recipe.mainDir(oldMainDir)
            else:
                self.recipe.mainDir(oldMainDir)
        if self.package:
            self.manifest.create()

        for key, pathList in Ownership.items():
            user, group = key
            self.recipe.Ownership(user, group, filter.PathSet(pathList))

        return f
Archive = addArchive

class addPatch(_Source):
    """
    NAME
    ====

    B{C{r.addPatch()}} - Add a patch to source code

    SYNOPSIS
    ========

    C{r.addPatch(I{patchfilename}, [I{backup}=,] [I{dir}=,] [I{extraArgs}=,] [I{keyid}=,] [I{httpHeaders}=,] [I{package})=,] [I{level}=,] [I{macros}=,] [I{rpm}=,] [I{use}=,] [I{sourceDir}=,] [I{patchName}=])}

    DESCRIPTION
    ===========

    The C{r.addPatch()} class adds a patch to be applied to the source code
    during the build phase.

    KEYWORDS
    ========

    The following keywords are recognized by C{r.addPatch}:

    B{backup} : The suffix to use when storing file versions before applying
    the patch.

    B{dir} : Instructs C{r.addPatch} to change to the directory specified by
    C{dir} prior to applying the patch. An absolute C{dir} value will be
    considered relative to C{%(destdir)s}, whereas a relative C{dir} value
    will be considered relative to C{%(builddir)s}.


    B{extraArgs} : As a last resort, arbitrary arguments may be passed to the
    patch program  with the C{extraArgs} keyword. This should not normally be
    required, and is indicative of a possible bug which should be reported
    with the suggestion of direct support for the patch arguments in question.

    B{keyid} : Using the C{keyid} keyword indicates the eight-digit GNU
    Privacy Guard (GPG) key ID, without leading C{0x} for the source code
    archive signature should be sought, and checked. If you provide the
    C{keyid} keyword, {r.addPatch} will search for a file named
    I{patchfilename}C{.{sig,sign,asc}}, and ensure it is signed with the
    appropriate GPG key. A missing signature results in a warning; a failed
    signature check is fatal.

    B{level} : By default, conary attempts to patch the source using
    levels 1, 0, 2, and 3, in that order. The C{level} keyword can
    be given an integer value to resolve ambiguity, or if an even
    higher level is required.  (This is the C{-p} option to the
    patch program.)

    B{macros} : The C{macros} keyword accepts a boolean value, and defaults
    to false. However, if the value of C{macros} is true, recipe macros in the
    body  of the patch will be interpolated before applying the patch. For
    example, a patch which modifies the value C{CFLAGS = -02} using
    C{CFLAGS = %(cflags)s} will update the C{CFLAGS} parameter based upon the
    current setting of C{recipe.macros.cflags}.

    B{filter} : The C{filter} keyword provides a shell command that
    takes the patch with macros applied (if applicable) on standard
    input and provides on standard output a modified patch.  Put
    spaces around any C{|} characters in the filter pipeline that
    implement shell pipes.

    B{rpm} : If the C{rpm} keyword is used, C{Archive}
    looks in the file, or URL specified by C{rpm} for an RPM
    containing I{patchfilename}.

    B{use} : A Use flag, or boolean, or a tuple of Use flags, and/or
    boolean values which determine whether the source code archive is
    actually unpacked or merely stored in the archive.

    B{httpHeaders} : A dictionary containing a list of headers to send with
    the http request to download the source archive.  For example, you could
    set Authorization credentials, fudge a Cookie, or, if direct links are
    not allowed for some reason (e.g. a click through EULA), a Referer can
    be provided.

    B{package} : (None) If set, must be a string that specifies the package
    (C{package='packagename'}), component (C{package=':componentname'}), or
    package and component (C{package='packagename:componentname'}) in which
    to place the files added while executing this command.
    Previously-specified C{PackageSpec} or C{ComponentSpec} lines will
    override the package specification, since all package and component
    specifications are considered in strict order as provided by the recipe

    B{sourceDir} : Instructs C{r.addPatch} to look in the directory
    specified by C{sourceDir} for the patch to apply.
    An absolute C{sourceDir} value will be considered relative to
    C{%(destdir)s}, whereas a relative C{sourceDir} value will be
    considered relative to C{%(builddir)s}. Using C{sourceDir} directs
    Conary to ignore the lookaside cache in favor of this directory.

    B{patchName} : Name of patch program to run (Default: C{patch})

    EXAMPLES
    ========

    The following examples demonstrate invocations of C{r.addPatch}
    from within a recipe:

    C{r.addPatch('iptables-1.3.0-no_root.patch')}

    Simple usage of C{r.addPatch} specifying the application of the patch
    C{iptables-1.3.0-no_root.patch}.

    C{r.addPatch('Xaw3d-1.5E-xorg-imake.patch', level=0, dir='lib/Xaw3d')}

    Uses the C{level} keyword specifying that no initial subdirectory names be
    stripped, and a C{dir} keyword, instructing C{r.addPatch} to change to the
    C{lib/Xaw3d} directory prior to applying the patch.
    """
    keywords = {'level': None,
                'backup': '',
                'macros': False,
                'filter': None,
                'extraArgs': '',
                'patchName': 'patch'}


    def __init__(self, recipe, *args, **keywords):
        """
        @param recipe: The recipe object currently being built is provided
        automatically by the PackageRecipe object. Passing in  C{recipe} from
        within a recipe is unnecessary.
        @keyword backup: The suffix to use when storing file versions before
        applying the patch.
        @keyword extraArgs: As a last resort, arbitrary arguments may be passed
        to the patch program  with the C{extraArgs} keyword. This should not
        normally be required, and is indicative of a possible bug which
        should be reported with the suggestion of direct support for the
        patch arguments in question.
        @keyword dir: Instructs C{r.addPatch} to change to the directory
        specified by C{dir} prior to applying the patch. An absolute C{dir}
        value will be considered relative to C{%(destdir)s}, whereas a
        relative C{dir} value will be considered
        relative to C{%(builddir)s}.
        @keyword keyid: Using the C{keyid} keyword indicates the eight-digit GNU
        Privacy Guard (GPG) key ID, without leading C{0x} for the source code
        archive signature should be sought, and checked. If you provide the
        C{keyid} keyword, {r.addPatch} will search for a file named
        I{patchname}C{.{sig,sign,asc}}, and ensure it is signed with the
        appropriate GPG key. A missing signature results in a warning; a
        failed signature check is fatal.
        @keyword level: By default, conary attempts to patch the source using
        levels 1, 0, 2, and 3, in that order. The C{level} keyword can
        be given an integer value to resolve ambiguity, or if an even
        higher level is required.  (This is the C{-p} option to the
        patch program.)
        @keyword macros: The C{macros} keyword accepts a boolean value, and
        defaults to false. However, if the value of C{macros} is true, recipe
        macros in the body  of the patch will be interpolated before applying
        the patch. For example, a patch which modifies the value
        C{CFLAGS = -02} using C{CFLAGS = %(cflags)s} will update the C{CFLAGS}
        parameter based upon the current setting of C{recipe.macros.cflags}.
        @keyword filter: The C{filter} keyword provides a shell command that
        takes the patch with macros applied (if applicable) on standard
        input and provides on standard output a modified patch.  Put
        spaces around any C{|} characters in the filter pipeline that
        implement shell pipes.
        @keyword rpm: If the C{rpm} keyword is used, C{addArchive} looks in the file,
        or URL specified by C{rpm} for an RPM containing I{patchname}.
        @keyword use: A Use flag, or boolean, or a tuple of Use flags, and/or
        boolean values which determine whether the source code archive is
        actually unpacked, or merely stored in the archive.
        @keyword httpHeaders: A dictionary containing headers to add to an http request
        when downloading the source code archive.
        @keyword package: A string that specifies the package, component, or package
        and component in which to place the files added while executing this command
        """
        _Source.__init__(self, recipe, *args, **keywords)
        self.applymacros = self.macros

    def _applyPatch(self, patchlevel, patch, destDir, dryRun=True):
        patchProgram = self.patchName %self.recipe.macros
        self._addActionPathBuildRequires([patchProgram])
        patchArgs = [ patchProgram, '-d', destDir, '-p%s'%patchlevel, ]
        if self.backup:
            patchArgs.extend(['-b', '-z', self.backup])
        if self.extraArgs:
            if isinstance(self.extraArgs, str):
                patchArgs.append(self.extraArgs)
            else:
                patchArgs.extend(self.extraArgs)

        fd, path = tempfile.mkstemp()
        os.unlink(path)
        logFile = os.fdopen(fd, 'w+')
        if dryRun:
            patchArgs.append('--dry-run')

        try:
            p2 = subprocess.Popen(patchArgs,
                                  stdin=subprocess.PIPE,
                                  stderr=logFile, shell=False, stdout=logFile,
                                  close_fds=True)
        except OSError, e:
            raise SourceError('Could not run %s: %s' % (patchProgram, e))

        p2.stdin.write(patch)
        p2.stdin.close() # since stdin is closed, we can't
                         # answer y/n questions.

        failed = p2.wait()

        logFile.flush()
        logFile.seek(0,0)
        return failed, logFile


    def _patchAtLevels(self, patchPath, patch, destDir, patchlevels):
        logFiles = []
        log.info('attempting to apply %s to %s with patch level(s) %s'
                 %(patchPath, destDir, ', '.join(str(x) for x in patchlevels)))
        partiallyApplied = []
        for patchlevel in patchlevels:
            failed, logFile = self._applyPatch(patchlevel, patch, destDir,
                                              dryRun=True)

            if failed:
                # patch failed - keep patchlevel and logfile for display
                # later
                logFiles.append((patchlevel, logFile))
                continue

            failed, logFile = self._applyPatch(patchlevel, patch, destDir,
                                              dryRun=False)

            log.info(logFile.read().strip())
            logFile.close()
            # close any saved log files before we return
            for _, f in logFiles:
                f.close()
            if failed:
                # this shouldn't happen.
                raise SourceError('could not apply patch %s - applied with --dry-run but not normally' % patchPath)
            # patch was successful - re-run this time actually applying
            log.info('applied successfully with patch level %s' %patchlevel)
            return

        # all attemps were unsuccessful.  display relevant logs
        rightLevels = []
        # do two passes over all the log files.  Once to find
        # which log files are probably interesting ones
        # and one to actually print them.
        for idx, (patchlevel, logFile) in enumerate(logFiles):
            s = logFile.read().strip()
            if "can't find file to patch" not in s:
                rightLevels.append(idx)
            logFiles[idx] = (patchlevel, s)
            logFile.close()

        # attempt one more time for the cases where --dry-run causes
        # patches to fail to apply because they modify the same file
        # more than once.
        if len(rightLevels) == 1:
            fallbackLevel = logFiles[rightLevels[0]][0]
        elif len(patchlevels) == 1:
            fallbackLevel = patchlevels[0]
        else:
            fallbackLevel = 1
        log.info('patch did not apply with --dry-run, trying level %s directly' % fallbackLevel)
        failed, logFile = self._applyPatch(fallbackLevel, patch, destDir,
                                           dryRun=False)
        if not failed:
            logFile.close()
            log.info('applied successfully with patch level %s' % fallbackLevel)
            return
        # update the logFile value to match what we had here
        idx = [idx for (idx, (patchlevel, _)) in enumerate(logFiles)
               if patchlevel == fallbackLevel ][0]
        logFiles[idx] = (fallbackLevel, logFile.read().strip())


        for idx, (patchlevel, s) in enumerate(logFiles):
            if rightLevels and idx not in rightLevels:
                log.info('patch level %s failed - probably wrong level'
                         %(patchlevel))
                continue
            log.info('patch level %s FAILED' % patchlevel)
            log.info(s)
        log.error('could not apply patch %s in directory %s', patchPath,
                  destDir)
        raise SourceError, 'could not apply patch %s' % patchPath

    def doDownload(self):
        f = self._findSource(braceGlob = self.sourceDir is not None)
        return f

    def do(self):
        pathRes = self.doDownload()
        if not isinstance(pathRes, (list, tuple)):
            pathRes = (pathRes,)
        for patchPath in sorted(pathRes):
            self.doFile(patchPath)

    def doFile(self, patchPath):
        provides = "cat"
        if self.sourcename.endswith(".gz"):
            provides = "zcat"
        elif self.sourcename.endswith(".bz2"):
            provides = "bzcat"
        elif self.sourcename.endswith(".xz"):
            provides = "xzcat"
        self._addActionPathBuildRequires([provides])
        defaultDir = os.sep.join((self.builddir, self.recipe.theMainDir))
        destDir = action._expandOnePath(self.dir, self.recipe.macros,
                                                  defaultDir=defaultDir)
        if self.level != None:
            leveltuple = (self.level,)
        else:
            leveltuple = (1, 0, 2, 3,)
        util.mkdirChain(destDir)

        filterString = ''
        if self.filter:
            filterString = '| %s' %self.filter
            # enforce appropriate buildRequires
            commandReported = False
            for shellToken in shlex.split(self.filter):
                if shellToken.startswith('|'):
                    shellToken = shellToken[1:]
                    commandReported = False
                if not commandReported:
                    if shellToken:
                        self._addActionPathBuildRequires([shellToken])
                        commandReported = True

        pin = util.popen("%s '%s' %s" %(provides, patchPath, filterString))
        if self.applymacros:
            patch = pin.read() % self.recipe.macros
        else:
            patch = pin.read()
        pin.close()
        self._patchAtLevels(patchPath, patch, destDir, leveltuple)
Patch = addPatch

class addSource(_Source):
    """
    NAME
    ====

    B{C{r.addSource()}} - Copy a file into build or destination directory

    SYNOPSIS
    ========
    C{r.addSource(I{sourcename}, [I{apply}=,] [I{dest}=,] [I{dir}=,] [I{httpHeaders}=,] [I{keyid}=,] [I{macros}=,] [I{mode}=,] [I{package}=,] [I{rpm}=,] [I{use}=,] [I{sourceDir}=])}

    DESCRIPTION
    ===========

    The C{r.addSource()} class copies a file into the build directory or
    destination directory.

    KEYWORDS
    ========

    The following keywords are recognized by C{r.addSource}:

    B{apply} : A command line to run after storing the file. Macros will be
    interpolated into this command.

    B{dest} : If set, provides the target name of the file in the build
    directory. A full pathname can be used. Use either B{dir}, or B{dest} to
    specify directory information, but not both. Useful mainly  when fetching
    the file from an source outside your direct control, such as a URL to a
    third-party web site, or copying a file out of an RPM package.
    An absolute C{dest} value will be considered relative to C{%(destdir)s},
    whereas a relative C{dest} value will be considered relative to
    C{%(builddir)s}.

    B{dir} : The directory in which to store the file, relative to the build
    directory. An absolute C{dir} value will be considered relative to
    C{%(destdir)s}, whereas a relative C{dir} value will be considered
    relative to C{%(builddir)s}. Defaults to storing file directly in the
    build directory.

    B{keyid} : Using the C{keyid} keyword indicates the eight-digit
    GNU Privacy Guard (GPG) key ID, without leading C{0x} for the
    source code archive signature should be sought, and checked.
    If you provide the C{keyid} keyword, C{r.addSource} will
    search for a file named I{sourcename}C{.{sig,sign,asc}}, and
    ensure it is signed with the appropriate GPG key. A missing signature
    results in a warning; a failed signature check is fatal.

    B{macros} : If True, interpolate recipe macros in the body of a patch
    before applying it.  For example, you might have a patch that changes
    C{CFLAGS = -O2} to C{CFLAGS = %(cflags)s}, which will cause C{%(cflags)s}
    to be replaced with the current setting of C{recipe.macros.cflags}.
    Defaults to False.

    B{mode}: If set, provides the mode to set on the file.

    B{rpm} : If the C{rpm} keyword is used, C{addSource} looks in the file, or
    URL specified by C{rpm} for an RPM containing I{sourcename}.

    B{use} : A Use flag or boolean, or a tuple of Use flags and/or booleans,
    that determine whether the archive is actually unpacked or merely stored
    in the archive.

    B{httpHeaders} : A dictionary containing a list of headers to send with
    the http request to download the source archive.  For example, you could
    set Authorization credentials, fudge a Cookie, or, if direct links are
    not allowed for some reason (e.g. a click through EULA), a Referer can
    be provided.

    B{package} : (None) If set, must be a string that specifies the package
    (C{package='packagename'}), component (C{package=':componentname'}), or
    package and component (C{package='packagename:componentname'}) in which
    to place the files added while executing this command.
    Previously-specified C{PackageSpec} or C{ComponentSpec} lines will
    override the package specification, since all package and component
    specifications are considered in strict order as provided by the recipe

    B{sourceDir} : Instructs C{r.addSource} to look in the directory
    specified by C{sourceDir} for the file to install.
    An absolute C{sourceDir} value will be considered relative to
    C{%(destdir)s}, whereas a relative C{sourceDir} value will be
    considered relative to C{%(builddir)s}. Using C{sourceDir} prompts
    Conary to ignore the lookaside cache in favor of this directory.

    EXAMPLES
    ========

    The following examples demonstrate invocations of C{r.addSource}
    from within a recipe:

    C{r.addSource('usbcam.console')}

    The example above is a typical, simple invocation of C{r.addSource()}
    which adds the file C{usbcam.console} directly to the build directory.

    C{r.addSource('pstoraster' , rpm=srpm, dest='pstoraster.new')}

    The above example of C{r.addSource} specifies the file C{pstoraster} is
    to be sought in a source RPM file, and is to be added to the build
    directory as C{pstoraster.new}.
    """

    keywords = {'apply': '',
                'contents': None,
                'macros': False,
                'dest': None,
                'mode': None}


    def __init__(self, recipe, *args, **keywords):
        """
        @param recipe: The recipe object currently being built is provided
        automatically by the PackageRecipe object. Passing in C{recipe} from
        within a recipe is unnecessary.
        @keyword dest: If set, provides the target name of the file in the build
        directory. A full pathname can be used. Use either B{dir}, or
        B{dest} to specify directory information, but not both. Useful mainly
        when fetching the file from an source outside your direct control, such
        as a URL to a third-party web site, or copying a file out of an
        RPM package. An absolute C{dest} value will be considered relative to
        C{%(destdir)s}, whereas a relative C{dest} value will be considered
        relative to C{%(builddir)s}.
        @keyword dir: The directory in which to store the file, relative to
        the build directory. An absolute C{dir} value will be considered
        relative to C{%(destdir)s}, whereas a relative C{dir} value will be
        considered relative to C{%(builddir)s}. Defaults to storing file
        directly in the build directory.
        @keyword keyid: Using the C{keyid} keyword indicates the eight-digit GNU
        Privacy Guard (GPG) key ID, without leading C{0x} for the source code
        archive signature should be sought, and checked. If you provide the
        C{keyid} keyword, C{r.addArchive} will search for a file named
        I{sourcename}C{.{sig,sign,asc}}, and ensure it is signed with the
        appropriate GPG key. A missing signature results in a warning; a
        failed signature check is fatal.
        @keyword macros: If True, interpolate recipe macros in the body of a
        patch before applying it.  For example, you might have a patch that
        changes C{CFLAGS = -O2} to C{CFLAGS = %(cflags)s}, which will cause
        C{%(cflags)s} to be replaced with the current setting of
        C{recipe.macros.cflags}. Defaults to False.
        @keyword mode: If set, provides the mode to set on the file.
        @keyword use : A Use flag, or boolean, or a tuple of Use flags, and/or boolean
        values which determine whether the source code archive is actually
        unpacked, or merely stored in the archive.
        @keyword rpm: If the C{rpm} keyword is used, C{addArchive} looks in the file,
        or URL specified by C{rpm} for an RPM containing I{sourcename}.
        @keyword use: A Use flag or boolean, or a tuple of Use flags and/or
        booleans, that determine whether the archive is actually unpacked or
        merely stored in the archive.
        @keyword httpHeaders: A dictionary containing headers to add to an http request
        when downloading the source code archive.
        @keyword package: A string that specifies the package, component, or package
        and component in which to place the files added while executing this command
        """
        _Source.__init__(self, recipe, *args, **keywords)
        if self.dest:
            # make sure that user did not pass subdirectory in
            fileName = os.path.basename(self.dest %recipe.macros)
            if fileName != self.dest:
                if self.dir:
                    self.init_error(RuntimeError,
                                    'do not specify a directory in both dir and'
                                    ' dest keywords')
                elif (self.dest % recipe.macros)[-1] == '/':
                    self.dir = self.dest
                    self.dest = os.path.basename(self.sourcename)
                else:
                    self.dir = os.path.dirname(self.dest % recipe.macros)
                    self.dest = fileName
                    # unfortunately, dir is going to be macro expanded again
                    # later, make sure any %s in the path name survive
                    self.dir.replace('%', '%%')
        else:
            self.dest = os.path.basename(self.sourcename)

        if self.contents is not None:
            # Do not look for a file that does not exist...
            self.sourcename = ''
        if self.macros:
            self.applymacros = True
        else:
            self.applymacros = False

    def doDownload(self):
        if self.contents is not None:
            return
        f = self._findSource()
        return f

    def do(self):
        if self.package:
            self._initManifest()
        # make sure the user gave a valid source, and not a directory
        baseFileName = os.path.basename(self.sourcename)
        if not baseFileName and not self.contents:
            raise SourceError('cannot specify a directory as input to '
                'addSource')
        log.info('adding source file %s' %baseFileName)

        defaultDir = os.sep.join((self.builddir, self.recipe.theMainDir))
        destDir = action._expandOnePath(self.dir, self.recipe.macros,
                                                  defaultDir=defaultDir)
        util.mkdirChain(destDir)
        destFile = os.sep.join((destDir, self.dest))
        util.removeIfExists(destFile)
        if self.contents is not None:
            pout = file(destFile, "w")
            if self.applymacros:
                pout.write(self.contents %self.recipe.macros)
            else:
                pout.write(self.contents)
            pout.close()
        else:
            f = self.doDownload()
            if self.applymacros:
                log.info('applying macros to source %s' %f)
                pin = file(f)
                pout = file(destFile, "w")
                log.info('copying %s to %s' %(f, destFile))
                pout.write(pin.read()%self.recipe.macros)
                pin.close()
                pout.close()
            else:
                util.copyfile(f, destFile)
        if self.mode:
            os.chmod(destFile, self.mode)
        if self.apply:
            util.execute(self.apply %self.recipe.macros, destDir)
        if self.package:
            self.manifest.create()

Source = addSource


class addCapsule(_Source):

    """
    NAME
    ====

    **************** UPDATE ME FOR MSI SUPPORT AT SOME POINT ************

    B{C{r.addCapsule()}} - Add an encapsulated file

    SYNOPSIS
    ========
    C{r.addCapsule(I{capsulename}, [I{dir}=,] [I{httpHeaders}=,] [I{keyid}=,] [I{mode}=,] [I{package}=,] [I{sourceDir}=,] I{ignoreConflictingPaths}=,] I{ignoreAllConflictingTimes}=])}

    DESCRIPTION
    ===========

    The C{r.addCapsule()} class adds an encapsulated file to the package.

    KEYWORDS
    ========

    The following keywords are recognized by C{r.addCapsule}:

    B{dir} : The directory in which to store the file, relative to the build
    directory. An absolute C{dir} value will be considered relative to
    C{%(destdir)s}, whereas a relative C{dir} value will be considered
    relative to C{%(builddir)s}. Defaults to storing file directly in the
    build directory.

    B{keyid} : Using the C{keyid} keyword indicates the eight-digit
    GNU Privacy Guard (GPG) key ID, without leading C{0x} for the
    source code archive signature should be sought, and checked.
    If you provide the C{keyid} keyword, C{r.addCapsule} will
    search for a file named I{sourcename}C{.{sig,sign,asc}}, and
    ensure it is signed with the appropriate GPG key. A missing signature
    results in a warning; a failed signature check is fatal.

    B{mode}: If set, provides the mode to set on the file.

    B{httpHeaders} : A dictionary containing a list of headers to send with
    the http request to download the source archive.  For example, you could
    set Authorization credentials, fudge a Cookie, or, if direct links are
    not allowed for some reason (e.g. a click through EULA), a Referer can
    be provided.

    B{package} : (None) If set, must be a string that specifies the package
    (C{package='packagename'}), component (C{package=':componentname'}), or
    package and component (C{package='packagename:componentname'}) in which
    to place the files added while executing this command. If not specified,
    the default componentname is C{:rpm}. Previously-specified C{PackageSpec}
    or C{ComponentSpec} lines will override the package specification, since
    all package and component specifications are considered in strict order as
    provided by the recipe

    B{sourceDir} : Instructs C{r.addCapsule} to look in the directory
    specified by C{sourceDir} for the file to install.
    An absolute C{sourceDir} value will be considered relative to
    C{%(destdir)s}, whereas a relative C{sourceDir} value will be
    considered relative to C{%(builddir)s}. Using C{sourceDir} prompts
    Conary to ignore the lookaside cache in favor of this directory.

    B{ignoreConflictingPaths} : A list of paths in which C{r.addCapsule} will
    not check files for conflicting contents.

    B{ignoreAllConflictingTimes} : When checking for conflicts between
    files contained in multiple capsules, ignore the mtime on the files.

    EXAMPLES
    ========

    The following examples demonstrate invocations of C{r.addCapsule}
    from within a recipe:

    C{r.addCapsule('foo.rpm')}

    The example above is a typical, simple invocation of C{r.addCapsule()}
    which adds the file C{foo.rpm} as a capsule file and creates the C{:rpm}
    component
    """

    keywords = {'ignoreConflictingPaths': set(),
                'ignoreAllConflictingTimes': False,
               }

    def __init__(self, recipe, *args, **keywords):
        """
        @param recipe: The recipe object currently being built is provided
        automatically by the PackageRecipe object. Passing in C{recipe} from
        within a recipe is unnecessary.
        @keyword dir: The directory in which to store the file, relative to
        the build directory. An absolute C{dir} value will be considered
        relative to C{%(destdir)s}, whereas a relative C{dir} value will be
        considered relative to C{%(builddir)s}. Defaults to storing file
        directly in the build directory.
        @keyword keyid: Using the C{keyid} keyword indicates the eight-digit GNU
        Privacy Guard (GPG) key ID, without leading C{0x} for the source code
        archive signature should be sought, and checked. If you provide the
        C{keyid} keyword, C{r.addCapsule} will search for a file named
        I{sourcename}C{.{sig,sign,asc}}, and ensure it is signed with the
        appropriate GPG key. A missing signature results in a warning; a
        failed signature check is fatal.
        @keyword mode: If set, provides the mode to set on the file.
        @keyword httpHeaders: A dictionary containing headers to add to an http
        request when downloading the source code archive.
        @keyword package: A string that specifies the package, component, or
        package and component in which to place the files added while executing
        this command
        @keyword sourceDir: A directory in which C{r.addCapsule} will search
        for files.
        @keyword ignoreConflictingPaths: A list of paths that will not be
        checked for conflicting file contents
        @keyword ignoreAllConflictingTimes: When checking for conflicts between
        files contained in multiple capsules, ignore the mtime on the files.
        """
        _Source.__init__(self, recipe, *args, **keywords)
        self.magicObj = None

    def _initManifest(self):
        assert self.package
        assert not self.manifest

        self.package = self.package % self.recipe.macros
        self.manifest = ExplicitManifest(package=self.package,
                                         recipe=self.recipe)

    def _getMagic(self,path):
        if not self.magicObj:
            self.magicObj = magic.magic(path)
            if self.magicObj is None:
                raise SourceError('unknown capsule type for file %s', path)
            self.capsuleType = self.magicObj.name.lower()
        assert(path==self.magicObj.path)
        return self.magicObj

    def doDownload(self):
        f = self._findSource()

        # identify the capsule type
        m = self._getMagic(f)

        # here we guarantee that package contains a package:component
        # designation.  This is required for _addComponent().
        if self.capsuleType == 'rpm':
            pname = m.contents['name']
        else:
            pname = self.recipe.name
        if self.package is None:
            self.package = pname + ':' + self.capsuleType
        else:
            p,c = self.package.split(':')
            if not p:
                p = pname
            if not c:
                c = self.capsuleType
            self.package = '%s:%s' % (p,c)
        return f

    def do(self):
        # make sure the user gave a valid source, and not a directory
        baseFileName = os.path.basename(self.sourcename)
        if not baseFileName and not self.contents:
            raise SourceError('cannot specify a directory as input to '
                '%s' % self.__class__)
        log.info('adding capsule %s' %baseFileName)

        # normally destDir defaults to builddir (really) but in this
        # case it is actually macros.destdir
        destDir = self.recipe.macros.destdir

        f = self.doDownload()
        if f in self.recipe.capsuleFileSha1s:
            raise SourceError('cannot add the same capsule multiple times: '
                              '%s' % f)

        # If we just now figured out the package:component, we need to
        # initialize the manifest
        self._initManifest()

        if self.capsuleType == 'rpm':
            self.doRPM(f, destDir)
        elif self.capsuleType == 'msi':
            self.doMSI(f, destDir)

    def doRPM(self,f,destDir):
        # read ownership, permissions, file type, etc.
        ownerList = _extractFilesFromRPM(f, directory=destDir, action=self)

        sha1Map = {}
        totalPathList=[]
        totalPathData=[]
        ExcludeDirectories = []
        InitialContents = []
        Config = []
        MissingOkay = []

        for (path, user, group, mode, size,
             rdev, flags, vflags, digest, filelinktos, mtime) in ownerList:
<<<<<<< HEAD
            fullpath = util.joinPaths(destDir,path)
=======
>>>>>>> 789bfee1

            totalPathList.append(path)
            # CNY-3304: some RPM versions allow impossible modes on symlinks
            if stat.S_ISLNK(mode):
                mode = stat.S_IFLNK | 0777
            if self.ignoreAllConflictingTimes:
                checkTime = 0 # CNY-3415
            else:
                checkTime = mtime
            totalPathData.append((path, user, group, mode, digest, checkTime))

            devtype = None
            if stat.S_ISBLK(mode):
                devtype = 'b'
            elif stat.S_ISCHR(mode):
                devtype = 'c'
            if devtype:
                minor = rdev & 0xff | (rdev >> 12) & 0xffffff00
                major = (rdev >> 8) & 0xfff
                self.recipe.MakeDevices(path, devtype, major, minor,
<<<<<<< HEAD
                                        user, group, mode=stat.S_IMODE(mode),
=======
                                        user, group,
                                        mode=stat.S_IMODE(mode),
>>>>>>> 789bfee1
                                        package=self.package)

            if stat.S_ISDIR(mode):
                fullpath = os.sep.join((destDir, path))
                util.mkdirChain(fullpath)
                ExcludeDirectories.append( path )
            else:
                if flags & rpmhelper.RPMFILE_GHOST:
                    InitialContents.append(path)
                    # RPM does not actually create Ghost files but
                    # we need them for policy
                    fullpath = os.sep.join((destDir, path))
                    util.mkdirChain(os.path.dirname(fullpath))
                    if stat.S_ISREG(mode):
                        file(fullpath, 'w')
                    elif stat.S_ISLNK(mode):
                        if not filelinktos:
                            raise SourceError, \
                                'Ghost Symlink in RPM has no target'
                        if util.exists(fullpath):
                            contents = os.readlink(fullpath)
                            if contents != filelinktos:
                                raise SourceError(
                                    "Inconsistent symlink contents for %s:"
                                    "'%s' != '%s'" % (
                                        path, contents, filelinktos))
                        else:
                            os.symlink(filelinktos, fullpath)
                    elif stat.S_ISFIFO(mode):
                        os.mkfifo(fullpath)
                    else:
                        raise SourceError, \
                            'Unknown Ghost Filetype defined in RPM'
                elif flags & (rpmhelper.RPMFILE_CONFIG |
                              rpmhelper.RPMFILE_MISSINGOK |
                              rpmhelper.RPMFILE_NOREPLACE):
                    if size:
                        Config.append(path)
                    else:
                        InitialContents.append(path)
                elif vflags:
                    # CNY-3254: improve verification mapping; %doc are regular
                    if (stat.S_ISREG(mode) and \
                        not (vflags & rpmhelper.RPMVERIFY_FILEDIGEST)) \
                        or (stat.S_ISLNK(mode) and \
                        not (vflags & rpmhelper.RPMVERIFY_LINKTO)): \

                        InitialContents.append( path )

            if flags & rpmhelper.RPMFILE_MISSINGOK:
                MissingOkay.append(path)

<<<<<<< HEAD
            if stat.S_ISREG(mode) and util.exists(fullpath):
                sha1Map[path] = sha1helper.sha1FileBin(fullpath)


        if len(ExcludeDirectories):
            self.recipe.ExcludeDirectories(exceptions=filter.PathSet(
                ExcludeDirectories))
=======
            if len(ExcludeDirectories):
                self.recipe.ExcludeDirectories(exceptions=filter.PathSet(
                        ExcludeDirectories))
>>>>>>> 789bfee1

        if len(InitialContents):
            self.recipe.InitialContents(filter.PathSet(InitialContents))

        if len(Config):
            self.recipe.Config(filter.PathSet(Config))

        if len(MissingOkay):
            self.recipe.MissingOkay(filter.PathSet(MissingOkay))


        assert f not in self.recipe.capsuleFileSha1s
        self.recipe.capsuleFileSha1s[f] = sha1Map
        self.manifest.recordRelativePaths(totalPathList)
        self.manifest.create()
        self.recipe._validatePathInfoForCapsule(totalPathData,
            self.ignoreConflictingPaths)

        self.recipe._setPathInfoForCapsule(f, totalPathData, self.package)
        self.recipe._addCapsule(f, self.capsuleType, self.package, )

        # Now store script info:
        scriptDir = '/'.join((
            os.path.dirname(self.recipe.macros.destdir),
            '_CAPSULE_SCRIPTS_'))
        _extractScriptsFromRPM(f, scriptDir)

    def doMSI(self, f, destDir):
        totalPathList = []
        self.manifest.recordRelativePaths(totalPathList)
        self.manifest.create()
        self.recipe._addCapsule(f, self.capsuleType, self.package)

    def checkSignature(self, filepath):
        # generate the magic object in order to populate the capsuleType
        self._getMagic(filepath)

        if self.keyid:
            key = self._getPublicKey()
            validKeys = [ key ]
        else:
            validKeys = None

        capsuleFileObj = util.ExtendedFile(filepath, buffering = False)
        if self.capsuleType == 'rpm':
            try:
                rpmhelper.verifySignatures(capsuleFileObj, validKeys)
            except rpmhelper.SignatureVerificationError, e:
                raise SourceError, str(e)
        elif self.capsuleType == 'msi':
            ### WRITE ME ###
            pass
        log.info('GPG signature for %s is OK', os.path.basename(filepath))


class addAction(action.RecipeAction):
    """
    NAME
    ====

    B{C{r.addAction()}} - Executes a shell command

    SYNOPSIS
    ========

    C{r.addAction([I{action},] [I{dir}=,] [I{package})=,] [I{use}=,])}

    DESCRIPTION
    ===========

    The C{r.addAction()} class executes a shell command during the source
    preparation stage, in a manner similar to C{r.Run}, except that
    C{r.Run} executes shell commands later, during the build stage.

    KEYWORDS
    ========

    The following keywords are recognized by C{r.addAction}:

    B{dir} : Specify a directory to change into prior to executing the
    command. An absolute directory specified as the C{dir} value
    is considered relative to C{%(destdir)s}.

    B{use} : A Use flag, or boolean, or a tuple of Use flags, and/or
    boolean values which determine whether the source code archive is
    actually unpacked or merely stored in the archive.

    B{package} : (None) If set, must be a string that specifies the package
    (C{package='packagename'}), component (C{package=':componentname'}), or
    package and component (C{package='packagename:componentname'}) in which
    to place the files added while executing this command.
    Previously-specified C{PackageSpec} or C{ComponentSpec} lines will
    override the package specification, since all package and component
    specifications are considered in strict order as provided by the recipe

    EXAMPLES
    ========

    The following examples demonstrate invocations of C{r.addAction}
    from within a recipe:

    C{r.addAction('sed -i "s/^SUBLEVEL.*/SUBLEVEL = %(sublevel)s/" Makefile')}

    Demonstrates use of a command line with macro interpolation upon the file
    C{Makefile}.

    C{r.addAction('mv lib/util/shhopt.h lib/util/pbmshhopt.h')}

    Demonstrates renaming a file via the C{mv} command.

    C{r.addAction('sh ./prep.sh', dir='/tmp')}

    Demonstrates changing into the directory C{%(destdir)s/var/log} and
    executing the script C{prep.sh}.
    """

    keywords = {'dir': '', 'package': None }

    def __init__(self, recipe, *args, **keywords):
        """
        @param recipe: The recipe object currently being built is provided
        automatically by the PackageRecipe object. Passing in  C{recipe} from
        within a recipe is unnecessary.
        @keyword dir: Specify a directory to change into prior to executing the
        command. An absolute directory specified as the C{dir} value
        is considered relative to C{%(destdir)s}.
        @keyword use: A Use flag, or boolean, or a tuple of Use flags, and/or
        boolean values which determine whether the source code archive is
        actually unpacked or merely stored in the archive.
        @keyword package: A string that specifies the package, component, or package
        and component in which to place the files added while executing this command
        """
        action.RecipeAction.__init__(self, recipe, *args, **keywords)
        self.action = args[0]

    def doDownload(self):
        return None

    def do(self):
        builddir = self.recipe.macros.builddir
        defaultDir = os.sep.join((builddir, self.recipe.theMainDir))
        destDir = action._expandOnePath(self.dir, self.recipe.macros,
                                                  defaultDir)
        util.mkdirChain(destDir)

        if self.package:
            self._initManifest()
        util.execute(self.action %self.recipe.macros, destDir)
        if self.package:
            self.manifest.create()

    def fetch(self, refreshFilter=None):
        return None
Action = addAction

class _RevisionControl(addArchive):

    keywords = {'dir': '',
                'package': None}

    def fetch(self, refreshFilter=None):
        fullPath = self.getFilename()
        url = 'lookaside:/' + fullPath
        reposPath = '/'.join(fullPath.split('/')[:-1] + [ self.name ])

        # don't look in the lookaside for a snapshot if we need to refresh
        # the lookaside
        if not refreshFilter or not refreshFilter(os.path.basename(fullPath)):
            ff = self.recipe.fileFinder
            inRepos, path = ff.fetch(url, allowNone=True,
                            searchMethod=ff.SEARCH_REPOSITORY_ONLY,
                            refreshFilter=refreshFilter)
            if not inRepos:
                self.checkSignature(path)
            if path:
                return path

        # the source doesn't exist; we need to create the snapshot
        repositoryDir = self.recipe.laReposCache.getCachePath(self.recipe.name,
                                                  reposPath)
        del reposPath

        if not os.path.exists(repositoryDir):
            # get a new archive
            util.mkdirChain(os.path.dirname(repositoryDir))
            self.createArchive(repositoryDir)
        else:
            self.updateArchive(repositoryDir)

        self.showInfo(repositoryDir)

        path = self.recipe.laReposCache.getCachePath(self.recipe.name, fullPath)
        self.createSnapshot(repositoryDir, path)

        return path

    def showInfo(self, lookasideDir):
        # To be implemented in sub-classes
        pass

    def doDownload(self):
        return self.fetch()

class addGitSnapshot(_RevisionControl):

    """
    NAME
    ====

    B{C{r.addGitSnapshot()}} - Adds a snapshot from a git
    repository.

    SYNOPSIS
    ========

    C{r.addGitSnapshot([I{url},] [I{tag}=,])}

    DESCRIPTION
    ===========

    The C{r.addGitSnapshot()} class extracts sources from a
    git repository, places a tarred, bzipped archive into
    the source component, and extracts that into the build directory
    in a manner similar to r.addArchive.

    KEYWORDS
    ========

    The following keywords are recognized by C{r.addAction}:

    B{dir} : Specify a directory to change into prior to executing the
    command. An absolute directory specified as the C{dir} value
    is considered relative to C{%(destdir)s}.

    B{package} : (None) If set, must be a string that specifies the package
    (C{package='packagename'}), component (C{package=':componentname'}), or
    package and component (C{package='packagename:componentname'}) in which
    to place the files added while executing this command.
    Previously-specified C{PackageSpec} or C{ComponentSpec} lines will
    override the package specification, since all package and component
    specifications are considered in strict order as provided by the recipe

    B{tag} : Git tag to use for the snapshot.
    """

    name = 'git'

    def getFilename(self):
        urlBits = self.url.split('//', 1)
        if len(urlBits) == 1:
            dirPath = self.url
        else:
            dirPath = urlBits[1]
        dirPath = dirPath.replace('/', '_')

        return '/%s/%s--%s--%s.tar.bz2' % (dirPath, self.url.split('/')[-1],
                self.branch, self.tag)

    def createArchive(self, lookasideDir):
        os.makedirs(lookasideDir)
        util.execute("cd '%s' && git init --bare -q" % (lookasideDir,))
        self.updateArchive(lookasideDir)

    def updateArchive(self, lookasideDir):
        log.info('Updating repository %s', self.url)
        util.execute("cd '%s' && git fetch -q '%s' +%s:%s" % (lookasideDir,
            self.url, self.branch, self.branch))

    def showInfo(self, lookasideDir):
        log.info('Most recent repository commit message:')
        util.execute("cd '%s' && git --no-pager log -1 '%s'" % (lookasideDir,
            self.branch))

    def createSnapshot(self, lookasideDir, target):
        if self.tag != 'HEAD':
            tag = self.tag
        else:
            tag = self.branch
        log.info('Creating repository snapshot for %s tag %s', self.url, tag)
        util.execute("cd '%s' && git archive --prefix=%s-%s/ %s | "
                        "bzip2 > '%s'" %
                        (lookasideDir, self.recipe.name, tag, tag, target))

    def __init__(self, recipe, url, tag='HEAD', branch='master', **kwargs):
        self.url = url % recipe.macros
        self.tag = tag % recipe.macros
        self.branch = branch % recipe.macros
        sourceName = 'lookaside:/' + self.getFilename()
        _RevisionControl.__init__(self, recipe, sourceName, **kwargs)


class addMercurialSnapshot(_RevisionControl):

    """
    NAME
    ====

    B{C{r.addMercurialSnapshot()}} - Adds a snapshot from a mercurial
    repository.

    SYNOPSIS
    ========

    C{r.addMercurialSnapshot([I{url},] [I{tag}=,])}

    DESCRIPTION
    ===========

    The C{r.addMercurialSnapshot()} class extracts sources from a
    mercurial repository, places a tarred, bzipped archive into
    the source component, and extracts that into the build directory
    in a manner similar to r.addArchive.

    KEYWORDS
    ========

    The following keywords are recognized by C{r.addAction}:

    B{dir} : Specify a directory to change into prior to executing the
    command. An absolute directory specified as the C{dir} value
    is considered relative to C{%(destdir)s}.

    B{package} : (None) If set, must be a string that specifies the package
    (C{package='packagename'}), component (C{package=':componentname'}), or
    package and component (C{package='packagename:componentname'}) in which
    to place the files added while executing this command.
    Previously-specified C{PackageSpec} or C{ComponentSpec} lines will
    override the package specification, since all package and component
    specifications are considered in strict order as provided by the recipe

    B{tag} : Mercurial tag to use for the snapshot.
    """

    name = 'hg'

    def getFilename(self):
        urlBits = self.url.split('//', 1)
        if len(urlBits) == 1:
            dirPath = self.url
        else:
            dirPath = urlBits[1]
        dirPath = dirPath.replace('/', '_')

        return '/%s/%s--%s.tar.bz2' % (dirPath, self.url.split('/')[-1],
                                       self.tag)

    def createArchive(self, lookasideDir):
        log.info('Cloning repository from %s', self.url)
        util.execute('hg -q clone -U %s \'%s\'' % (self.url, lookasideDir))

    def updateArchive(self, lookasideDir):
        log.info('Updating repository %s', self.url)
        util.execute("cd '%s' && hg -q pull '%s'" % (lookasideDir, self.url))

    def showInfo(self, lookasideDir):
        log.info('Most recent repository commit message:')
        util.execute("cd '%s' && hg log --limit 1" % lookasideDir)

    def createSnapshot(self, lookasideDir, target):
        log.info('Creating repository snapshot for %s tag %s', self.url,
                 self.tag)
        util.execute("cd '%s' && hg archive -r '%s' -t tbz2 '%s'" %
                        (lookasideDir, self.tag, target))

    def __init__(self, recipe, url, tag = 'tip', **kwargs):
        self.url = url % recipe.macros
        self.tag = tag % recipe.macros
        sourceName = 'lookaside:/' + self.getFilename()
        _RevisionControl.__init__(self, recipe, sourceName, **kwargs)

class addCvsSnapshot(_RevisionControl):

    """
    NAME
    ====

    B{C{r.addCvsSnapshot()}} - Adds a snapshot from a CVS
    repository.

    SYNOPSIS
    ========

    C{r.addCvsSnapshot([I{root},] [I{project},] [I{tag}=,])}

    DESCRIPTION
    ===========

    The C{r.addCvsSnapshot()} class extracts sources from a
    CVS repository, places a tarred, bzipped archive into
    the source component, and extracts that into the build directory
    in a manner similar to r.addArchive.

    KEYWORDS
    ========

    The following keywords are recognized by C{r.addAction}:

    B{dir} : Specify a directory to change into prior to executing the
    command. An absolute directory specified as the C{dir} value
    is considered relative to C{%(destdir)s}.

    B{package} : (None) If set, must be a string that specifies the package
    (C{package='packagename'}), component (C{package=':componentname'}), or
    package and component (C{package='packagename:componentname'}) in which
    to place the files added while executing this command.
    Previously-specified C{PackageSpec} or C{ComponentSpec} lines will
    override the package specification, since all package and component
    specifications are considered in strict order as provided by the recipe

    B{tag} : CVS tag to use for the snapshot.
    """

    name = 'cvs'

    def getFilename(self):
        s = '%s/%s--%s.tar.bz2' % (self.root, self.project, self.tag)
        if s[0] == '/':
            s = s[1:]

        return s

    def createArchive(self, lookasideDir):
        # cvs export always downloads from the repository, no need to cache
        return

    def updateArchive(self, lookasideDir):
        # cvs export always downloads from the repository, no need to cache
        return

    def createSnapshot(self, lookasideDir, target):
        log.info('Creating repository snapshot for %s tag %s', self.project,
                 self.tag)
        tmpPath = tempfile.mkdtemp()
        dirName = self.project + '--' + self.tag
        stagePath = tmpPath + os.path.sep + dirName
        # don't use cvs export -d <dir> as it is fragile
        util.mkdirChain(stagePath)
        util.execute("cd %s && cvs -Q -d '%s' export -r '%s' '%s' && cd '%s/%s' && "
                  "tar cjf '%s' '%s'" %
                        (stagePath, self.root, self.tag, self.project,
                         tmpPath, dirName, target, self.project))
        shutil.rmtree(tmpPath)

    def __init__(self, recipe, root, project, tag = 'HEAD', **kwargs):
        self.root = root % recipe.macros
        self.project = project % recipe.macros
        self.tag = tag % recipe.macros
        sourceName = 'lookaside:/' + self.getFilename()
        _RevisionControl.__init__(self, recipe, sourceName, **kwargs)

class addSvnSnapshot(_RevisionControl):

    """
    NAME
    ====

    B{C{r.addSvnSnapshot()}} - Adds a snapshot from a subversion
    repository.

    SYNOPSIS
    ========

    C{r.addSvnSnapshot([I{url},] [I{project}=,])}

    DESCRIPTION
    ===========

    The C{r.addSvnSnapshot()} class extracts sources from a
    subversion repository, places a tarred, bzipped archive into
    the source component, and extracts that into the build directory
    in a manner similar to r.addArchive.

    KEYWORDS
    ========

    The following keywords are recognized by C{r.addAction}:

    B{dir} : Specify a directory to change into prior to executing the
    command. An absolute directory specified as the C{dir} value
    is considered relative to C{%(destdir)s}.

    B{package} : (None) If set, must be a string that specifies the package
    (C{package='packagename'}), component (C{package=':componentname'}), or
    package and component (C{package='packagename:componentname'}) in which
    to place the files added while executing this command.
    Previously-specified C{PackageSpec} or C{ComponentSpec} lines will
    override the package specification, since all package and component
    specifications are considered in strict order as provided by the recipe
    """

    name = 'svn'

    def getFilename(self):
        urlBits = self.url.split('//', 1)
        dirPath = urlBits[1].replace('/', '_')

        # we need to preserve backwards compatibility with conarys (conaries?)
        # prior to 1.2.3, which do not have a revision tag. Without this bit,
        # conary 1.2.3+ will see sources committed with <=1.2.2 as not having
        # the svn tarball stored correctly
        if self.revision == 'HEAD':
            denoteRevision = ''
        else:
            denoteRevision = '-revision-%s' % self.revision

        return '/%s/%s--%s%s.tar.bz2' % (dirPath, self.project,
                        self.url.split('/')[-1], denoteRevision)

    def createArchive(self, lookasideDir):
        os.mkdir(lookasideDir)
        log.info('Checking out %s, revision %s' % (self.url, self.revision))
        util.execute('svn --quiet checkout --revision \'%s\' \'%s\' \'%s\''
                     % (self.revision, self.url, lookasideDir))

    def updateArchive(self, lookasideDir):
        log.info('Updating repository %s to revision %s'
                  % (self.project,self.revision))
        util.execute('cd \'%s\' && svn --quiet update --revision \'%s\''
                      % ( lookasideDir, self.revision ))

    def showInfo(self, lookasideDir):
        log.info('Most recent repository commit message:')
        util.execute("svn log --limit 1 '%s'" % lookasideDir)

    def createSnapshot(self, lookasideDir, target):
        log.info('Creating repository snapshot for %s, revision %s'
                  % (self.url, self.revision))
        tmpPath = tempfile.mkdtemp()
        stagePath = tmpPath + '/' + self.project + '--' + \
                            self.url.split('/')[-1]
        util.execute("svn --quiet export --revision '%s' '%s' '%s' && cd '%s' && "
                  "tar cjf '%s' '%s'" %
                        (self.revision, lookasideDir, stagePath,
                         tmpPath, target, os.path.basename(stagePath)))
        shutil.rmtree(tmpPath)

    def __init__(self, recipe, url, project = None, revision = 'HEAD', **kwargs):
        self.url = url % recipe.macros
        self.revision = revision % recipe.macros
        if project is None:
            self.project = recipe.name
        else:
            self.project = project % recipe.macros
        sourceName = 'lookaside:/' + self.getFilename()

        _RevisionControl.__init__(self, recipe, sourceName, **kwargs)

class addBzrSnapshot(_RevisionControl):

    """
    NAME
    ====

    B{C{r.addBzrSnapshot()}} - Adds a snapshot from a bzr repository.

    SYNOPSIS
    ========

    C{r.addBzrSnapshot([I{url},] [I{tag}=,])}

    DESCRIPTION
    ===========

    The C{r.addBzrSnapshot()} class extracts sources from a
    bzr repository, places a tarred, bzipped archive into
    the source component, and extracts that into the build directory
    in a manner similar to r.addArchive.

    KEYWORDS
    ========

    The following keywords are recognized by C{r.addBzrSnapshot}:

    B{tag} : Specify a specific tagged revision to checkout.
    """

    name = 'bzr'

    def getFilename(self):
        urlBits = self.url.split('//', 1)
        if len(urlBits) == 1:
            dirPath = self.url
        else:
            dirPath = urlBits[1]
        dirPath = dirPath.replace('/', '_')

        return '/%s/%s--%s.tar.bz2' % (dirPath, self.url.split('/')[-1],
                                       self.tag or '')

    def createArchive(self, lookasideDir):
        log.info('Cloning repository from %s', self.url)
        util.execute('bzr branch \'%s\' \'%s\'' % (self.url, lookasideDir))

    def updateArchive(self, lookasideDir):
        log.info('Updating repository %s', self.url)
        util.execute("cd '%s' && bzr pull %s --overwrite %s && bzr update" % \
                (lookasideDir, self.url, self.tagArg))

    def showInfo(self, lookasideDir):
        log.info('Most recent repository commit message:')
        util.execute("bzr log -r -1 --long '%s'" % lookasideDir)

    def createSnapshot(self, lookasideDir, target):
        log.info('Creating repository snapshot for %s %s', self.url,
                 self.tag and 'tag %s' % self.tag or '')
        util.execute("cd '%s' && bzr export %s '%s'" %
                        (lookasideDir, self.tagArg, target))

    def __init__(self, recipe, url, tag = None, **kwargs):
        self.url = url % recipe.macros
        if tag:
            self.tag = tag % recipe.macros
            self.tagArg = '-r tag:%s' % self.tag
        else:
            self.tag = tag
            self.tagArg = ''
        sourceName = 'lookaside:/' + self.getFilename()

        _RevisionControl.__init__(self, recipe, sourceName, **kwargs)

class TroveScript(_AnySource):

    keywords = { 'contents' : None,
                 'groupName' : None }
    _packageAction = False
    _groupAction = True
    _scriptName = None
    _compatibilityMap = None

    def __init__(self, recipe, *args, **keywords):
        _AnySource.__init__(self, recipe, *args, **keywords)
        if args:
            self.sourcename = args[0]
        else:
            self.sourcename = ''

        if not self.sourcename and not self.contents:
            raise RecipeFileError('no contents given for group script')
        elif self.sourcename and self.contents:
            raise RecipeFileError('both contents and filename given for '
                                  'group script')

    def fetch(self, refreshFilter=None):
        if self.contents is None:
            f = self.recipe._fetchFile(self.sourcename,
                refreshFilter=refreshFilter)
            if f is None:
                raise RecipeFileError('file "%s" not found for group script' %
                                      self.sourcename)
            self.contents = open(f).read()
            return f

    def fetchLocal(self):
        # Used by rMake to find files that are not autosourced.
        if self.contents is None:
            return self.recipe._fetchFile(self.sourcename, localOnly = True)

    def getPath(self):
        return self.sourcename

    def getPathAndSuffix(self):
        return self.sourcename, None, None

    def doDownload(self):
        return self.fetch()

    def do(self):
        self.doDownload()
        self.recipe._addScript(self.contents, self.groupName, self._scriptName,
                               fromClass = self._compatibilityMap)

class addPostInstallScript(TroveScript):

    """
    NAME
    ====

    B{C{r.addPostInstallScript()}} - Specify the post install script for a trove.

    SYNOPSIS
    ========

    C{r.addPostInstallScript(I{sourcename}, [I{contents},] [I{groupName}]}

    DESCRIPTION
    ===========

    The C{r.addPostInstallScript} command specifies the post install script
    for a group. This script is run after the group has been installed
    for the first time (not when the group is being upgraded from a
    previously installed version to version defining the script).

    PARAMETERS
    ==========

    The C{r.addPostInstallScript()} command accepts the following parameters,
    with default values shown in parentheses:

    B{contents} : (None) The contents of the script
    B{groupName} : (None) The name of the group to add the script to
    """

    _scriptName = 'postInstallScripts'

class addPreRollbackScript(TroveScript):

    """
    NAME
    ====

    B{C{r.addPreRollbackScript()}} - Specify the pre rollback script for a trove.

    SYNOPSIS
    ========

    C{r.addPreRollbackScript(I{sourcename}, [I{contents},] [I{groupName}]}

    DESCRIPTION
    ===========

    The C{r.addPreRollbackScript} command specifies the pre rollback script
    for a group. This script is run before the group defining the script
    has been rolled back to a previously-installed version of the group.

    PARAMETERS
    ==========

    The C{r.addPreRollbackScript()} command accepts the following parameters,
    with default values shown in parentheses:

    B{contents} : (None) The contents of the script
    B{groupName} : (None) The name of the group to add the script to
    """

    _scriptName = 'preRollbackScripts'


class addPostRollbackScript(TroveScript):

    """
    NAME
    ====

    B{C{r.addPostRollbackScript()}} - Specify the post rollback script for a trove.

    SYNOPSIS
    ========

    C{r.addPostRollbackScript(I{sourcename}, I[{contents},] [I{groupName}]}

    DESCRIPTION
    ===========

    The C{r.addPostRollbackScript} command specifies the post rollback
    script for a group. This script is run after the group defining the
    script has been rolled back to a previous version of the group.

    PARAMETERS
    ==========

    The C{r.addPostRollbackScript()} command accepts the following parameters,
    with default values shown in parentheses:

    B{contents} : (None) The contents of the script
    B{groupName} : (None) The name of the group to add the script to
    B{toClass} : (None) The trove compatibility classes this script
    is able to support rollbacks to. This may be a single integer
    or a list of integers.
    """

    _scriptName = 'postRollbackScripts'
    keywords = dict(TroveScript.keywords)
    keywords['toClass'] = None

    def __init__(self, *args, **kwargs):
        TroveScript.__init__(self, *args, **kwargs)
        if self.toClass:
            self._compatibilityMap = self.toClass

class addPostUpdateScript(TroveScript):

    """
    NAME
    ====

    B{C{r.addPostUpdateScript()}} - Specify the post update script for a trove.

    SYNOPSIS
    ========

    C{r.addPostUpdateScript(I{sourcename}, [I{contents},] [I{groupName}]}

    DESCRIPTION
    ===========

    The C{r.addPostUpdateScript} command specifies the post update script
    for a group. This script is run after the group has been updated from
    a previously-installed version to the version defining the script.

    PARAMETERS
    ==========

    The C{r.addPostUpdateScript()} command accepts the following parameters,
    with default values shown in parentheses:

    B{contents} : (None) The contents of the script
    B{groupName} : (None) The name of the group to add the script to
    """

    _scriptName = 'postUpdateScripts'

class addPreUpdateScript(TroveScript):

    """
    NAME
    ====

    B{C{r.addPreUpdateScript()}} - Specify the pre update script for a trove.

    SYNOPSIS
    ========

    C{r.addPreUpdateScript(I{sourcename}, [I{contents},] [I{groupName}]}

    DESCRIPTION
    ===========

    The C{r.addPreUpdateScript} command specifies the pre update script
    for a group. This script is run before the group is updated from
    a previously-installed version to the version defining the script.

    PARAMETERS
    ==========

    The C{r.addPreUpdateScript()} command accepts the following parameters,
    with default values shown in parentheses:

    B{contents} : (None) The contents of the script
    B{groupName} : (None) The name of the group to add the script to
    """

    _scriptName = 'preUpdateScripts'

def _extractScriptsFromRPM(rpm, directory):
    r = file(rpm, 'r')
    h = rpmhelper.readHeader(r)

    baseDir = '/'.join((directory, os.path.basename(rpm), ''))
    util.mkdirChain(baseDir[:-1])

    scripts = (
        ('prein', rpmhelper.PREIN, rpmhelper.PREINPROG),
        ('postin', rpmhelper.POSTIN, rpmhelper.POSTINPROG),
        ('preun', rpmhelper.PREUN, rpmhelper.PREUNPROG),
        ('postun', rpmhelper.POSTUN, rpmhelper.POSTUNPROG),
        ('verify', rpmhelper.VERIFYSCRIPT, rpmhelper.VERIFYSCRIPTPROG),
    )
    for scriptName, tag, progTag in scripts:
        if h.has_key(tag) or h.has_key(progTag):
            scriptFile = file('/'.join((baseDir, scriptName)), 'w')
            if h.has_key(progTag):
                scriptFile.write('#!%s\n' %str(h[progTag]))
            if h.has_key(tag):
                scriptFile.write(str(h[tag]))
                scriptFile.write('\n')
            scriptFile.close()

    if not h.has_key(rpmhelper.TRIGGERSCRIPTS):
        return


    triggerTypes = {
        rpmhelper.RPMSENSE_TRIGGERIN:     'triggerin',
        rpmhelper.RPMSENSE_TRIGGERUN:     'triggerun',
        rpmhelper.RPMSENSE_TRIGGERPOSTUN: 'triggerpostun',
        rpmhelper.RPMSENSE_TRIGGERPREIN:  'triggerprein',
    }
    triggerMask = (rpmhelper.RPMSENSE_TRIGGERIN|
                   rpmhelper.RPMSENSE_TRIGGERUN|
                   rpmhelper.RPMSENSE_TRIGGERPOSTUN|
                   rpmhelper.RPMSENSE_TRIGGERPREIN)
    verCmpTypes = {
        rpmhelper.RPMSENSE_LESS:    '< ',
        rpmhelper.RPMSENSE_GREATER: '> ',
        rpmhelper.RPMSENSE_EQUAL:   '= ',
    }
    verCmpMask = (rpmhelper.RPMSENSE_LESS|
                  rpmhelper.RPMSENSE_GREATER|
                  rpmhelper.RPMSENSE_EQUAL)

    triggers = itertools.izip(h[rpmhelper.TRIGGERSCRIPTS],
                              h[rpmhelper.TRIGGERNAME],
                              h[rpmhelper.TRIGGERVERSION],
                              h[rpmhelper.TRIGGERFLAGS],
                              h[rpmhelper.TRIGGERINDEX],
                              h[rpmhelper.TRIGGERSCRIPTPROG],
                              )
    for script, tname, tver, tflag, ti, tprog in triggers:
        triggerType = tflag & triggerMask
        triggerType = triggerTypes.get(triggerType, 'unknown')
        scriptName = 'trigger_%s_%s_%d' %(triggerType, str(tname), ti)
        scriptFile = file('/'.join((baseDir, scriptName)), 'w')
        scriptFile.write('#!%s\n' %tprog)
        scriptFile.write('TYPE="%s"\n' %triggerType)
        scriptFile.write('ID="%d"\n' %ti)
        scriptFile.write('NAME="%s"\n' %str(tname))
        cmpSense = tflag & verCmpMask
        cmpSense = verCmpTypes.get(cmpSense, '')
        scriptFile.write('VERSIONCMP="%s%s"\n' %(cmpSense, str(tver)))
        scriptFile.write(str(script))
        scriptFile.write('\n')
        scriptFile.close()


_forbiddenRPMTags = (
    # RPM tags that we do not currently handle and want to raise an
    # error rather than packaging (possibly incorrectly)
    ('BLINKPKGID', rpmhelper.BLINKPKGID),
    ('BLINKHDRID', rpmhelper.BLINKHDRID),
    ('BLINKNEVRA', rpmhelper.BLINKNEVRA),
    ('FLINKPKGID', rpmhelper.BLINKPKGID),
    ('FLINKHDRID', rpmhelper.BLINKHDRID),
    ('FLINKNEVRA', rpmhelper.BLINKNEVRA),
)

def _extractFilesFromRPM(rpm, targetfile=None, directory=None, action=None):
    assert targetfile or directory
    if not directory:
        directory = os.path.dirname(targetfile)
    r = file(rpm, 'r')
    h = rpmhelper.readHeader(r)

    # CNY-3404
    forbiddenTags = [(tagName, tag) for (tagName, tag) in _forbiddenRPMTags
                     if tag in h]
    if forbiddenTags:
        raise SourceError('Unhandled RPM tags: %s ' %
            ', '.join(('%s(%d)'%x for x in forbiddenTags)))

    # The rest of this function gets information on the files stored
    # in an RPM.  Some RPMs intentionally contain no files, and
    # therefore have no files and no file-related data, but are
    # still meaningful.
    if not h.has_key(rpmhelper.FILEUSERNAME):
        return []

    cpioArgs = ['/bin/cpio', 'cpio', '-iumd', '--quiet']

    # tell cpio to skip directories; we let cpio create those automatically
    # rather than based on the cpio to make sure they aren't made with funny
    # permissions. worst bit is that we have to use DIR, ./DIR, and /DIR
    # because RPM is inconsistent with how it names things in the cpio ball

    cpioSkipArgs = ['-f']
    for (path, mode) in itertools.izip(h[rpmhelper.OLDFILENAMES],
                                       h[rpmhelper.FILEMODES]):
        if (stat.S_ISDIR(mode) or stat.S_ISBLK(mode) or
                stat.S_ISCHR(mode)):
            if stat.S_ISDIR(mode):
                util.mkdirChain(directory + path)
            cpioSkipArgs.append(path)
            cpioSkipArgs.append('.' + path)
            cpioSkipArgs.append(path[1:])
    if len(cpioSkipArgs) > 1:
        cpioArgs.extend(cpioSkipArgs)

    if targetfile:
        if os.path.exists(targetfile):
            os.remove(targetfile)
        filename = os.path.basename(targetfile)
        cpioArgs.append(filename)
        errorMessage = 'extracting %s from RPM %s' %(
            filename, os.path.basename(rpm))
    else:
        errorMessage = 'extracting RPM %s' %os.path.basename(rpm)

    # assemble the path/owner/group/etc list
    ownerList = list(itertools.izip(h[rpmhelper.OLDFILENAMES],
                                    h[rpmhelper.FILEUSERNAME],
                                    h[rpmhelper.FILEGROUPNAME],
                                    h[rpmhelper.FILEMODES],
                                    h[rpmhelper.FILESIZES],
                                    h[rpmhelper.FILERDEVS],
                                    h[rpmhelper.FILEFLAGS],
                                    h[rpmhelper.FILEVERIFYFLAGS],
                                    h[rpmhelper.FILEDIGESTS],
                                    h[rpmhelper.FILELINKTOS],
                                    h[rpmhelper.FILEMTIMES],
                                    ))

    uncompressed = rpmhelper.UncompressedRpmPayload(r)
    if isinstance(uncompressed, util.LZMAFile):
        if action is not None:
            action._addActionPathBuildRequires([uncompressed.executable])
    (rpipe, wpipe) = os.pipe()
    pid = os.fork()
    if not pid:
        try:
            try:
                os.close(wpipe)
                os.dup2(rpipe, 0)
                os.chdir(directory)
                util.massCloseFileDescriptors(3, 252)
                os.execl(*cpioArgs)
            except Exception, e:
                print 'Could not execute %s: %s' % (cpioArgs[0], e)
                os.close(rpipe)
        finally:
            os._exit(1)
    os.close(rpipe)
    while 1:
        buf = uncompressed.read(16384)
        if not buf:
            break
        try:
            os.write(wpipe, buf)
        except OSError, msg:
            break
    os.close(wpipe)
    (pid, status) = os.waitpid(pid, 0)
    if not os.WIFEXITED(status):
        raise IOError, 'cpio died %s' %errorMessage
    if os.WEXITSTATUS(status):
        raise IOError, \
            'cpio returned failure %d %s' %(
                os.WEXITSTATUS(status), errorMessage)
    if targetfile and not os.path.exists(targetfile):
        raise IOError, 'failed to extract source %s from RPM %s' \
                       %(filename, os.path.basename(rpm))

    return ownerList

def _extractFilesFromISO(iso, directory):
    isoInfo = util.popen("isoinfo -d -i '%s'" %iso).read()
    JolietRE = re.compile('Joliet.*found')
    RockRidgeRE = re.compile('Rock Ridge.*found')
    if JolietRE.search(isoInfo):
        isoType = '-J'
    elif RockRidgeRE.search(isoInfo):
        isoType = '-R'
    else:
        raise IOError('ISO %s contains neither Joliet nor Rock Ridge info'
                      %iso)

    errorMessage = 'extracting ISO %s' %os.path.basename(iso)
    filenames = util.popen("isoinfo -i '%s' '%s' -f" %(iso, isoType)).readlines()
    filenames = [ x.strip() for x in filenames ]

    for filename in filenames:
        r = util.popen("isoinfo '%s' -i '%s' -x '%s'" %(isoType, iso, filename))
        fullpath = '/'.join((directory, filename))
        dirName = os.path.dirname(fullpath)
        if not util.exists(dirName):
            os.makedirs(dirName)
        else:
            if not os.path.isdir(dirName):
                os.remove(dirName)
                os.makedirs(dirName)
        w = file(fullpath, "w")
        while 1:
            buf = r.read(16384)
            if not buf:
                break
            w.write(buf)
        w.close()



class SourceError(errors.CookError):
    """
    Base class from which source error classes inherit
    """
    def __init__(self, msg, *args):
        self.msg = msg %args

    def __repr__(self):
        return self.msg

    def __str__(self):
        return repr(self)<|MERGE_RESOLUTION|>--- conflicted
+++ resolved
@@ -18,7 +18,6 @@
 """
 
 import itertools
-import gzip
 import os
 import re
 import shutil, subprocess
@@ -28,7 +27,6 @@
 import stat
 
 from conary.lib import debugger, digestlib, log, magic, sha1helper
-from conary.build import lookaside
 from conary import rpmhelper
 from conary.lib import openpgpfile, util
 from conary.build import action, errors, filter
@@ -959,7 +957,7 @@
         logFiles = []
         log.info('attempting to apply %s to %s with patch level(s) %s'
                  %(patchPath, destDir, ', '.join(str(x) for x in patchlevels)))
-        partiallyApplied = []
+
         for patchlevel in patchlevels:
             failed, logFile = self._applyPatch(patchlevel, patch, destDir,
                                               dryRun=True)
@@ -1513,10 +1511,8 @@
 
         for (path, user, group, mode, size,
              rdev, flags, vflags, digest, filelinktos, mtime) in ownerList:
-<<<<<<< HEAD
+
             fullpath = util.joinPaths(destDir,path)
-=======
->>>>>>> 789bfee1
 
             totalPathList.append(path)
             # CNY-3304: some RPM versions allow impossible modes on symlinks
@@ -1537,12 +1533,7 @@
                 minor = rdev & 0xff | (rdev >> 12) & 0xffffff00
                 major = (rdev >> 8) & 0xfff
                 self.recipe.MakeDevices(path, devtype, major, minor,
-<<<<<<< HEAD
                                         user, group, mode=stat.S_IMODE(mode),
-=======
-                                        user, group,
-                                        mode=stat.S_IMODE(mode),
->>>>>>> 789bfee1
                                         package=self.package)
 
             if stat.S_ISDIR(mode):
@@ -1595,7 +1586,6 @@
             if flags & rpmhelper.RPMFILE_MISSINGOK:
                 MissingOkay.append(path)
 
-<<<<<<< HEAD
             if stat.S_ISREG(mode) and util.exists(fullpath):
                 sha1Map[path] = sha1helper.sha1FileBin(fullpath)
 
@@ -1603,11 +1593,6 @@
         if len(ExcludeDirectories):
             self.recipe.ExcludeDirectories(exceptions=filter.PathSet(
                 ExcludeDirectories))
-=======
-            if len(ExcludeDirectories):
-                self.recipe.ExcludeDirectories(exceptions=filter.PathSet(
-                        ExcludeDirectories))
->>>>>>> 789bfee1
 
         if len(InitialContents):
             self.recipe.InitialContents(filter.PathSet(InitialContents))
@@ -2624,7 +2609,7 @@
             break
         try:
             os.write(wpipe, buf)
-        except OSError, msg:
+        except OSError:
             break
     os.close(wpipe)
     (pid, status) = os.waitpid(pid, 0)
@@ -2652,7 +2637,6 @@
         raise IOError('ISO %s contains neither Joliet nor Rock Ridge info'
                       %iso)
 
-    errorMessage = 'extracting ISO %s' %os.path.basename(iso)
     filenames = util.popen("isoinfo -i '%s' '%s' -f" %(iso, isoType)).readlines()
     filenames = [ x.strip() for x in filenames ]
 
