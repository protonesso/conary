--- conflicted
+++ resolved
@@ -144,7 +144,6 @@
 
         if parentRevision:
             parentVersion = parentBranch.createVersion(parentRevision)
-<<<<<<< HEAD
 
             d = repos.getTroveVersionFlavors({ self.name :
                                 { parentVersion : [ None ] } } )
@@ -181,8 +180,6 @@
                         % (self.name, sourceRevision, parentBranch.label()))
 
             parentVersion = version
-=======
->>>>>>> 6e250ed8
         else:
             parentVersion = parentBranch
         try:
