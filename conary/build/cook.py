#
# Copyright (c) 2004-2006 rPath, Inc.
#
# This program is distributed under the terms of the Common Public License,
# version 1.0. A copy of this license should have been distributed with this
# source file in a file called LICENSE. If it is not present, the license
# is always available at http://www.opensource.org/licenses/cpl.php.
#
# This program is distributed in the hope that it will be useful, but
# without any warranty; without even the implied warranty of merchantability
# or fitness for a particular purpose. See the Common Public License for
# full details.
#

"""
Contains the functions which builds a recipe and commits the
resulting packages to the repository.
"""

import fcntl
import itertools
import os
import resource
import shutil
import signal
import sys
import tempfile
import textwrap
import time
import traceback

from conary import (callbacks, conaryclient, constants, files, trove, versions,
                    updatecmd)
from conary import errors as conaryerrors
from conary.build import buildinfo, buildpackage, lookaside, policy, use
from conary.build import recipe, grouprecipe, loadrecipe
from conary.build import errors as builderrors
from conary.build.nextversion import nextVersion
from conary.conarycfg import selectSignatureKey
from conary.deps import deps
from conary.lib import debugger, log, logger, sha1helper, util
from conary.local import database
from conary.repository import changeset, errors
from conary.conaryclient.cmdline import parseTroveSpec
from conary.state import ConaryStateFromFile

CookError = builderrors.CookError
RecipeFileError = builderrors.RecipeFileError

# -------------------- private below this line -------------------------
def _createComponent(repos, bldPkg, newVersion, ident):
    # returns a (trove, fileMap) tuple
    fileMap = {}
    p = trove.Trove(bldPkg.getName(), newVersion, bldPkg.flavor, None)
    # troves don't require things that are provided by themeselves - it 
    # just creates more work for no benefit.
    p.setRequires(bldPkg.requires - bldPkg.provides)
    p.setProvides(bldPkg.provides)

    linkGroups = {}
    for pathList in bldPkg.linkGroups.itervalues():
        linkGroupId = sha1helper.sha1String("\n".join(pathList))
        linkGroups.update({}.fromkeys(pathList, linkGroupId))

    size = 0

    for (path, (realPath, f)) in bldPkg.iteritems():
        if isinstance(f, files.RegularFile):
            flavor = f.flavor.deps
        else:
            flavor = None
        (pathId, fileVersion, oldFileId) = ident(path, newVersion, flavor)
	f.pathId(pathId)

        linkGroupId = linkGroups.get(path, None)
        if linkGroupId:
            f.linkGroup.set(linkGroupId)

        fileId = f.fileId()
        if not fileVersion:
            # no existing versions for this path
	    p.addFile(f.pathId(), path, newVersion, fileId)
	else:
            # check to see if the file we have now is the same as the
            # file in the previous version of the file (modes, contents, etc)
	    if oldFileId == fileId:
                # if it's the same, use old version
		p.addFile(f.pathId(), path, fileVersion, fileId)
	    else:
                # otherwise use the new version
		p.addFile(f.pathId(), path, newVersion, fileId)

        fileMap[f.pathId()] = (f, realPath, path)

        if f.hasContents:
            size += f.contents.size()

    p.setSize(size)
    p.computePathHashes()

    return (p, fileMap)

class _IdGen:
    def __call__(self, path, version, flavor):
	if self.map.has_key(path):
	    return self.map[path]

	pathid = sha1helper.md5String("%s %s" % (path, version.asString()))
	self.map[path] = (pathid, None, None)
	return (pathid, None, None)

    def __init__(self, map=None):
        if map is None:
            self.map = {}
        else:
            self.map = map

    def _processTrove(self, t, cs):
        for pathId, path, fileId, version in t.iterFileList():
            fileStream = files.ThawFile(cs.getFileChange(None, fileId),
                                        pathId)
            if self.map.has_key(path):
                assert(self.map[path][0] == pathId)
            self.map[path] = (pathId, version, fileStream.fileId())

    def merge(self, idDict):
        # merges the ids contained in idDict into this object; existing
        # id's are preferred
        idDict.update(self.map)
        self.map = idDict

# -------------------- public below this line -------------------------

class CookCallback(lookaside.ChangesetCallback, callbacks.CookCallback):

    def buildingChangeset(self):
        self._message('Building changeset...')

    def findingTroves(self, num):
        self._message('Finding %s troves...' % num)

    def gettingTroveDefinitions(self, num):
        self._message('Getting %s trove definitions...' % num)

    def buildingGroup(self, groupName, idx, total):
        self.setPrefix('%s (%s/%s): ' % (groupName, idx, total))

    def groupBuilt(self):
        self.clearPrefix()
        self.done()

    def groupResolvingDependencies(self):
        self._message('Resolving dependencies...')

    def groupCheckingDependencies(self):
        self._message('Checking dependency closure...')

    def groupCheckingPaths(self, current):
        self._message('Checking for path conflicts: %d' % (current))

    def groupDeterminingPathConflicts(self, total):
        self._message('Determining the %s paths involved in the path conflicts' % total)

    def __init__(self, *args, **kw):
        callbacks.CookCallback.__init__(self, *args, **kw)
        lookaside.ChangesetCallback.__init__(self, *args, **kw)


def _signTrove(trv, fingerprint):
    if fingerprint is not None:
        trv.addDigitalSignature(fingerprint)
    else:
        # if no fingerprint, just add sha1s
        trv.computeSignatures()

def signAbsoluteChangeset(cs, fingerprint=None):
    # adds signatures or at least sha1s (if fingerprint is None)
    # to an absolute changeset

    # go through all the trove change sets we have in this changeset.
    # use a list comprehension here as we will be modifying the newTroves
    # dictionary inside the changeset
    for troveCs in [ x for x in cs.iterNewTroveList() ]:
        # instantiate each trove from the troveCs so we can generate
        # the signature
        t = trove.Trove(troveCs)
        _signTrove(t, fingerprint)
        # create a new troveCs that has the new signature included in it
        newTroveCs = t.diff(None, absolute = 1)[0]
        # replace the old troveCs with the new one in the changeset
        cs.newTrove(newTroveCs)
    return cs

def getRecursiveRequirements(db, troveList, flavorPath):
    # gets the recursive requirements for the listed packages
    seen = set()
    while troveList:
        depSetList = []
        for trv in db.getTroves(list(troveList), withFiles=False):
            required = deps.DependencySet()
            oldRequired = trv.getRequires()
            [ required.addDep(*x) for x in oldRequired.iterDeps() 
              if x[0] != deps.AbiDependency ]
            depSetList.append(required)
        seen.update(troveList)
        sols = db.getTrovesWithProvides(depSetList, splitByDep=True)
        troveList = set()
        for depSetSols in sols.itervalues():
            for depSols in depSetSols:
                bestChoices = []
                # if any solution for a dep is satisfied by the installFlavor
                # path, then choose the solutions that are satisfied as 
                # early as possible on the flavor path.  Otherwise return
                # all solutions.
                for flavor in flavorPath:
                    bestChoices = [ x for x in depSols if flavor.satisfies(x[2])]
                    if bestChoices:
                        break
                if bestChoices:
                    depSols = set(bestChoices)
                else:
                    depSols = set(depSols)
                depSols.difference_update(seen)
                troveList.update(depSols)
    return seen

def cookObject(repos, cfg, recipeClass, sourceVersion,
               changeSetFile = None, prep=True, macros={},
               targetLabel = None, resume = None, alwaysBumpCount = False,
               allowUnknownFlags = False, allowMissingSource = False,
               ignoreDeps = False, logBuild = False,
               crossCompile = None, callback = None,
               requireCleanSources = False, downloadOnly = False):
    """
    Turns a recipe object into a change set, and sometimes commits the
    result.

    @param repos: Repository to both look for source files and file id's in.
    @type repos: repository.Repository
    @param cfg: conary configuration
    @type cfg: conarycfg.ConaryConfiguration
    @param recipeClass: class which will be instantiated into a recipe
    @type recipeClass: class descended from recipe.Recipe
    @type sourceVersion: the full conary verison of the recipeClass we are 
    cooking.  This source trove version should exist.  If you know what you
    are doing, you can create troves with non-existant source versions 
    by setting allowMissingSource 
    @param changeSetFile: if set, the changeset is stored in this file
    instead of committed to a repository
    @type changeSetFile: str
    @param prep: If true, the build stops after the package is unpacked
    and None is returned instead of a changeset.
    @type prep: boolean
    @param downloadOnly: If true, the lookaside is populated, and the None is
    returned instead of a changeset.
    @type downloadOnly: boolean
    @param macros: set of macros for the build
    @type macros: dict
    @param targetLabel: label to use for the cooked troves; it is used
    as a new shadow from whatever version was previously built
    default), the sourceVersion label is used
    @type targetLabel: versions.Label
    @param resume: indicates whether to resume the previous build.  If True,
    resume at the line of last breakage.  If an integer, resume at that line.
    If 'policy', rerun the policy only.  Note that resume is only valid when
    cooking a recipe from a file, not from the repository.  
    @type resume: bool or str
    @param alwaysBumpCount: if True, the cooked troves will not share a 
    full version with any other existing troves with the same name, 
    even if their flavors would differentiate them.  
    @type alwaysBumpCount: bool
    @param allowMissingSource: if True, do not complain if the sourceVersion
    specified does not point to an existing source trove.  Warning -- this
    can lead to strange trove setups in the repository
    @type logBuild: bool
    @param logBuild: if True, log the build to a file that will be included
    in the changeset
    @param allowChangeSet: allow build of this trove when the source version
    specified does not point to an existing source trove.  Warning -- this
    can lead to strange trove setups
    @type allowMissingSource: bool
    @param requireCleanSources: require that this build be clean - that its 
    sources all be from the repository.
    @rtype: list of strings
    """
    if not isinstance(recipeClass, (list, tuple)):
        recipeClasses = [recipeClass]
    else:
        recipeClasses = recipeClass
        recipeClass = recipeClass[0]
        # every recipe passed into build at once must have the same
        # name and version.
        assert(len(set((x.name, x.version) for x in recipeClasses)) == 1)

    if not callback:
        callback = callbacks.CookCallback()

    if not (hasattr(recipeClass, 'name') and hasattr(recipeClass, 'version')):
        raise CookError('recipe class must have name and version defined')
    if '-' in recipeClass.version:
        raise builderrors.RecipeFileError(
            "Version string %s has illegal '-' character" %recipeClass.version)

    if not use.Arch.keys():
        log.error('No architectures have been defined in %s -- '
                  'cooking is not possible' % ' '.join(cfg.archDirs)) 
        sys.exit(1)

    # check to make sure that policy exists
    policyFound = False
    for policyDir in cfg.policyDirs:
        if os.path.isdir(policyDir):
            policyFound = True
            break
    if not policyFound:
        log.error('No conary policy directories were found.  '
                  'You probably need to install\n'
                  'conary-policy.  Try "conary update conary-policy".')
	sys.exit(1)

    use.allowUnknownFlags(allowUnknownFlags)
    fullName = recipeClass.name

    srcName = fullName + ':source'

    if repos:
        try: 
            trove = repos.getTrove(srcName, sourceVersion, deps.Flavor(),
                                   withFiles = False)
            sourceVersion = trove.getVersion()
        except errors.TroveMissing:
            if not allowMissingSource and targetLabel != versions.CookLabel():
                raise RuntimeError, ('Cooking with non-existant source'
                                     ' version %s' % sourceVersion.asString())
        except errors.OpenError:
            if targetLabel != versions.CookLabel():
                raise
            if not sourceVersion.isOnLocalHost():
                log.warning('Could not open repository -- not attempting to'
                            ' share pathId information with the'
                            ' repository. This cook will create new versions'
                            ' for all files on update.')
                time.sleep(3)
                repos = None


    buildBranch = sourceVersion.branch()
    assert(not buildBranch.timeStamps() or max(buildBranch.timeStamps()) != 0)

    macros['buildbranch'] = buildBranch.asString()
    macros['buildlabel'] = buildBranch.label().asString()

    if targetLabel:
        signatureLabel = targetLabel
        signatureKey = selectSignatureKey(cfg, targetLabel)
    else:
        signatureKey = selectSignatureKey(cfg, sourceVersion.trailingLabel())

    db = database.Database(cfg.root, cfg.dbPath)
    type = recipeClass.getType()
    if recipeClass.getType() == recipe.RECIPE_TYPE_GROUP:
        ret = cookGroupObjects(repos, db, cfg, recipeClasses, sourceVersion,
                               macros = macros, targetLabel = targetLabel,
                               alwaysBumpCount = alwaysBumpCount,
                               callback = callback)
        needsSigning = True
    else:
        assert(len(recipeClasses) == 1) 
        buildFlavor = getattr(recipeClass, '_buildFlavor', cfg.buildFlavor)
        try:
            use.setBuildFlagsFromFlavor(recipeClass.name, buildFlavor,
                                        error=False, warn=True)
        except AttributeError, msg:
            log.error('Error setting build flags from flavor %s: %s' % (
                                            buildFlavor, msg))
            sys.exit(1)

        if type in (recipe.RECIPE_TYPE_INFO,
                      recipe.RECIPE_TYPE_PACKAGE):
            ret = cookPackageObject(repos, db, cfg, recipeClass, 
                                sourceVersion, 
                                prep = prep, macros = macros,
                                targetLabel = targetLabel,
                                resume = resume, 
                                alwaysBumpCount = alwaysBumpCount, 
                                ignoreDeps = ignoreDeps, 
                                logBuild = logBuild,
                                crossCompile = crossCompile,
                                requireCleanSources = requireCleanSources,
                                downloadOnly = downloadOnly,
                                signatureKey = signatureKey)
            needsSigning = False
        elif type == recipe.RECIPE_TYPE_REDIRECT:
            ret = cookRedirectObject(repos, db, cfg, recipeClass,
                                  sourceVersion,
                                  macros = macros, 
                                  targetLabel = targetLabel,
                                  alwaysBumpCount = alwaysBumpCount)
            needsSigning = True
        elif type == recipe.RECIPE_TYPE_FILESET:
            ret = cookFilesetObject(repos, db, cfg, recipeClass, 
                                    sourceVersion, 
                                    macros = macros, 
                                    targetLabel = targetLabel,
                                    alwaysBumpCount = alwaysBumpCount)
            needsSigning = True
        elif type == recipe.RECIPE_TYPE_DERIVEDPKG:
            ret = cookDerivedPackageObject(repos, db, cfg, recipeClass,
                                           sourceVersion,
                                           macros = macros, 
                                           targetLabel = targetLabel,
                                           alwaysBumpCount = alwaysBumpCount)
            needsSigning = True
        else:
            raise AssertionError

    # cook*Object returns None if using prep or downloadOnly
    if ret is None:
        return []

    (cs, built, cleanup) = ret

    if needsSigning:
        # sign the changeset
        signAbsoluteChangeset(cs, signatureKey)

    if changeSetFile:
        cs.writeToFile(changeSetFile)
    else:
        repos.commitChangeSet(cs, callback = callback)

    if cleanup:
        (fn, args) = cleanup
        fn(*args)

    return built

def cookRedirectObject(repos, db, cfg, recipeClass, sourceVersion, macros={},
		    targetLabel = None, alwaysBumpCount=False):
    """
    Turns a redirect recipe object into a change set. Returns the absolute
    changeset created, a list of the names of the packages built, and
    and None (for compatibility with cookPackageObject).

    @param repos: Repository to both look for source files and file id's in.
    @type repos: repository.Repository
    @param cfg: conary configuration
    @type cfg: conarycfg.ConaryConfiguration
    @param recipeClass: class which will be instantiated into a recipe
    @type recipeClass: class descended from recipe.Recipe
    @param macros: set of macros for the build
    @type macros: dict
    @rtype: tuple
    @param targetLabel: label to use for the cooked troves; it is used
    as a new branch from whatever version was previously built
    default), the label from sourceVersion is used
    @type targetLabel: versions.Label
    @param alwaysBumpCount: if True, the cooked troves will not share a 
    full version with any other existing troves with the same name, 
    even if their flavors would differentiate them.  
    @type alwaysBumpCount: bool
    @param redirect: if True, a redirect trove is built instead of a
    normal trove.
    """

    fullName = recipeClass.name

    # needed to take care of branched troves
    binaryBranch = sourceVersion.getBinaryVersion().branch()
    recipeObj = recipeClass(repos, cfg, binaryBranch, cfg.flavor, macros)

    use.track(True)
    _callSetup(cfg, recipeObj)
    recipeObj.findTroves()
    use.track(False)

    log.info('Building %s=%s[%s]' % ( recipeClass.name,
                                      sourceVersion.branch().label(),
                                      use.usedFlagsToFlavor(recipeClass.name)))

    redirects = recipeObj.getRedirections()

    changeSet = changeset.ChangeSet()
    built = []

    flavors = set()
    for (fromName, fromFlavor), (toName, toBranch, toFlavor,
                                 subTroveList) in redirects.iteritems():
        flavors.add(fromFlavor)

    targetVersion = nextVersion(repos, db, fullName, sourceVersion, 
                                flavors, targetLabel, 
                                alwaysBumpCount=alwaysBumpCount)

    redirList = []
    childList = []
    for (fromName, fromFlavor), (toName, toBranch, toFlavor,
                                 subTroveList) in redirects.iteritems():
        redir = trove.Trove(fromName, targetVersion, fromFlavor, 
                            None, isRedirect = True)

        redirList.append(redir.getNameVersionFlavor())

        for subName in subTroveList:
            redir.addTrove(subName, targetVersion, fromFlavor)
            childList.append((subName, targetVersion, fromFlavor))

        if toName is not None:
            redir.addRedirect(toName, toBranch, toFlavor)

        redir.setBuildTime(time.time())
        redir.setSourceName(fullName + ':source')
        redir.setConaryVersion(constants.version)
        redir.setIsCollection(False)

        trvDiff = redir.diff(None, absolute = 1)[0]
        changeSet.newTrove(trvDiff)
        built.append((redir.getName(), redir.getVersion().asString(), 
                      redir.getFlavor()) )

    changeSet.setPrimaryTroveList(set(redirList) - set(childList))

    return (changeSet, built, None)

def cookGroupObjects(repos, db, cfg, recipeClasses, sourceVersion, macros={},
                     targetLabel = None, alwaysBumpCount=False, 
                     callback = callbacks.CookCallback()):
    """
    Turns a group recipe object into a change set. Returns the absolute
    changeset created, a list of the names of the packages built, and
    and None (for compatibility with cookPackageObject).

    @param repos: Repository to both look for source files and file id's in.
    @type repos: repository.Repository
    @param cfg: conary configuration
    @type cfg: conarycfg.ConaryConfiguration
    @param recipeClass: class which will be instantiated into a recipe
    @type recipeClass: class descended from recipe.Recipe
    @param macros: set of macros for the build
    @type macros: dict
    @rtype: tuple
    @param targetLabel: label to use for the cooked troves; it is used
    as a new branch from whatever version was previously built
    default), the label from sourceVersion is used
    @type targetLabel: versions.Label
    @param alwaysBumpCount: if True, the cooked troves will not share a 
    full version with any other existing troves with the same name, 
    even if their flavors would differentiate them.  
    @type alwaysBumpCount: bool
    @param redirect: if True, a redirect trove is built instead of a
    normal trove.
    """
    troveCache = grouprecipe.TroveCache(repos, callback)

    changeSet = changeset.ChangeSet()

    builtGroups = []
    groupNames = []
    groupFlavors = []
    for recipeClass in recipeClasses:
        fullName = recipeClass.name
        buildFlavor = getattr(recipeClass, '_buildFlavor', cfg.buildFlavor)
        use.setBuildFlagsFromFlavor(recipeClass.name, buildFlavor)
        recipeObj = recipeClass(repos, cfg, sourceVersion.branch().label(),
                                buildFlavor, macros)
        use.track(True)
        _callSetup(cfg, recipeObj)
        use.track(False)
        log.info('Building %s=%s[%s]' % ( recipeClass.name,
                                      sourceVersion.branch().label(),
                                      use.usedFlagsToFlavor(recipeClass.name)))

        flavors = [buildpackage._getUseFlavor(recipeObj)]

        grouprecipe.buildGroups(recipeObj, cfg, repos, callback, 
                                troveCache=troveCache)

        callback.buildingChangeset()

        for group in recipeObj.iterGroupList():
            flavors.extend(x[2] for x in group.iterTroveList())
        grpFlavor = deps.mergeFlavorList(flavors,
                                         deps.DEP_MERGE_TYPE_DROP_CONFLICTS)
        builtGroups.append((recipeObj, grpFlavor))
        groupNames.extend(recipeObj.getGroupNames())
        groupFlavors.append(grpFlavor)

    targetVersion = nextVersion(repos, db, groupNames, sourceVersion, 
                                groupFlavors, targetLabel,
                                alwaysBumpCount=alwaysBumpCount)
    buildTime = time.time()

    built = []
    for recipeObj, grpFlavor in builtGroups:
        for group in recipeObj.iterGroupList():
            groupName = group.name
            grpTrv = trove.Trove(groupName, targetVersion, grpFlavor, None,
                                 isRedirect = False)
            grpTrv.setRequires(group.getRequires())

            provides = deps.DependencySet()
            provides.addDep(deps.TroveDependencies, deps.Dependency(groupName))
            grpTrv.setProvides(provides)


            grpTrv.setBuildTime(buildTime)
            grpTrv.setSourceName(fullName + ':source')
            grpTrv.setSize(group.getSize())
            grpTrv.setConaryVersion(constants.version)
            grpTrv.setIsCollection(True)
            grpTrv.setLabelPath(recipeObj.getLabelPath())

            for (troveTup, explicit, byDefault, comps) in group.iterTroveListInfo():
                grpTrv.addTrove(byDefault = byDefault,
                                weakRef=not explicit, *troveTup)

            # add groups which were newly created by this group. 
            for name, byDefault, explicit in group.iterNewGroupList():
                grpTrv.addTrove(name, targetVersion, grpFlavor, 
                                byDefault = byDefault, 
                                weakRef = not explicit)

            grpDiff = grpTrv.diff(None, absolute = 1)[0]
            changeSet.newTrove(grpDiff)

            built.append((grpTrv.getName(), str(grpTrv.getVersion()),
                                            grpTrv.getFlavor()))

        for primaryName in recipeObj.getPrimaryGroupNames():
            changeSet.addPrimaryTrove(primaryName, targetVersion, grpFlavor)

    return (changeSet, built, None)

def cookDerivedPackageObject(repos, db, cfg, recipeClass, sourceVersion,
                             macros={}, targetLabel = None,
                             alwaysBumpCount=False):
    """
    Turns a derived package recipe object into a change set. Returns the
    absolute changeset created, a list of the names of the packages built, and
    and None (for compatibility with cookPackageObject).

    @param repos: Repository to both look for source files and file id's in.
    @type repos: repository.Repository
    @param cfg: conary configuration
    @type cfg: conarycfg.ConaryConfiguration
    @param recipeClass: class which will be instantiated into a recipe
    @type recipeClass: class descended from recipe.Recipe
    @param macros: set of macros for the build
    @type macros: dict
    @param targetLabel: label to use for the cooked troves; it is used
    as a new branch from whatever version was previously built
    default), the sourceVersion's branch is used
    @type targetLabel: versions.Label
    @param alwaysBumpCount: if True, the cooked troves will not share a 
    full version with any other existing troves with the same name, 
    even if their flavors would differentiate them.  
    @type alwaysBumpCount: bool
    @rtype: tuple
    """

    fullName = recipeClass.name

    recipeObj = recipeClass(repos, cfg, sourceVersion.branch().label(), 
                            cfg.flavor, macros)

    if recipeObj.parentVersion:
        try:
            parentRevision = versions.Revision(recipeObj.parentVersion)
        except conaryerrors.ParseError, e:
            raise builderrors.RecipeFileError(
                        'Cannot parse parentVersion %s: %s',
                                recipeObj.parentRevision, str(e))
    else:
        parentRevision = None

    if not sourceVersion.hasParentVersion():
        raise builderrors.RecipeFileError(
                "only shadowed sources can be derived packages")

    if parentRevision and sourceVersion.trailingRevision().getVersion() != \
                                                parentRevision.getVersion():
        raise builderrors.RecipeFileError(
                "parentRevision must have the same upstream version as the "
                "derived package recipe")

    _callSetup(cfg, recipeObj)

    log.info('Building %s=%s[%s]' % ( recipeClass.name,
                                      sourceVersion.branch().label(),
                                      use.usedFlagsToFlavor(recipeClass.name)))

    # find all the flavors of the parent
    parentBranch = sourceVersion.branch().parentBranch()

    if parentRevision:
        parentVersion = parentBranch.createVersion(parentRevision)

        d = repos.getTroveVersionFlavors({ recipeClass.name :
                            { parentVersion : [ None ] } } )
        if recipeClass.name not in d:
            raise builderrors.RecipeFileError(
                    'Version %s of %s not found'
                                % (parentVersion, recipeClass.name) )
    else:
        d = repos.getTroveLeavesByBranch(
                { recipeClass.name : { parentBranch : [ None ] } } )

        if not d[recipeClass.name]:
            raise builderrors.RecipeFileError(
                'No versions of %s found on branch %s' % 
                        (recipeClass.name, parentBranch))

        parentVersion = sorted(d[recipeClass.name].keys())[-1]

    log.info('deriving from %s=%s', recipeClass.name, parentVersion)

    parentFlavors = d[recipeClass.name][parentVersion]

    cs = repos.createChangeSet(
            [ (recipeClass.name, (None, None), (parentVersion, flavor), True)
                for flavor in parentFlavors ], withFileContents = False,
            recurse = True )

    trovesByFlavor = {}
    for trvCs in cs.iterNewTroveList():
        trv = trove.Trove(trvCs)
        l = trovesByFlavor.setdefault(trv.getFlavor(), [])
        l.append(trv)

<<<<<<< HEAD
=======
    #import epdb
    #epdb.st()

>>>>>>> d806e8d8
    targetVersion = nextVersion(repos, db, fullName, sourceVersion, 
                                trovesByFlavor.keys(),
                                targetLabel, alwaysBumpCount=alwaysBumpCount)
    changeSet = changeset.ChangeSet()

    buildTime = time.time()

    for trvList in trovesByFlavor.itervalues():
        for trv in trvList:
            trv.changeVersion(targetVersion)
            if trv.isCollection():
                # it has to be a package to get here
                includes = [ x for x in trv.iterTroveListInfo() ]
                for (troveInfo), byDefault, isStrong in includes:
                    trv.delTrove(missingOkay = False, *troveInfo)
                    trv.addTrove(troveInfo[0], targetVersion, troveInfo[2],
                                 byDefault = byDefault, weakRef = not isStrong)
            else:
                packageName = trv.getName().split(':')[0]

            # clear out all of trove info; we don't want to inherit things
            # accidently
            trv.troveInfo = trove.TroveInfo()
            trv.setSourceName(fullName + ':source')
            trv.setBuildTime(buildTime)
            trv.setConaryVersion(constants.version)
            trv.setIsDerived(True)

            if ':' not in trv.getName():
                trv.setIsCollection(True)
                trv.setBuildRequirements( [ (trv.getName(), parentVersion,
                                             trv.getFlavor()) ] )

        recipeObj.updateTroves(trvList)

        for trv in trvList:
            #trv.setSize(size)

            trvCs = trv.diff(None, absolute = 1)[0]
            changeSet.newTrove(trvCs)

            # must be a package
            trv.computePathHashes()
            trv.invalidateSignatures()

        for trv in trvList:
            if not trv.isCollection(): continue

    changeSet.addPrimaryTrove(fullName, targetVersion, flavor)

    #if targetVersion.isOnLocalHost():
        # We need the file contents. Go get 'em

        # pass (fileId, fileVersion)
        #contentList = repos.getFileContents([ (x[3], x[2]) for x in l ])
        #for (pathId, path, version, fileId, isConfig), contents in \
                                                #itertools.izip(l, contentList):
            #changeSet.addFileContents(pathId, changeset.ChangedFileTypes.file, 
                                      #contents, isConfig)

    built = [ (fullName, targetVersion.asString(), x) for x in
                    trovesByFlavor.keys() ]

    return (changeSet, built, None)

def cookFilesetObject(repos, db, cfg, recipeClass, sourceVersion, macros={},
		      targetLabel = None, alwaysBumpCount=False):
    """
    Turns a fileset recipe object into a change set. Returns the absolute
    changeset created, a list of the names of the packages built, and
    and None (for compatibility with cookPackageObject).

    @param repos: Repository to both look for source files and file id's in.
    @type repos: repository.Repository
    @param cfg: conary configuration
    @type cfg: conarycfg.ConaryConfiguration
    @param recipeClass: class which will be instantiated into a recipe
    @type recipeClass: class descended from recipe.Recipe
    @param macros: set of macros for the build
    @type macros: dict
    @param targetLabel: label to use for the cooked troves; it is used
    as a new branch from whatever version was previously built
    default), the sourceVersion's branch is used
    @type targetLabel: versions.Label
    @param alwaysBumpCount: if True, the cooked troves will not share a 
    full version with any other existing troves with the same name, 
    even if their flavors would differentiate them.  
    @type alwaysBumpCount: bool
    @rtype: tuple
    """

    fullName = recipeClass.name

    recipeObj = recipeClass(repos, cfg, sourceVersion.branch().label(), 
                            cfg.flavor, macros)
    _callSetup(cfg, recipeObj)

    log.info('Building %s=%s[%s]' % ( recipeClass.name,
                                      sourceVersion.branch().label(),
                                      use.usedFlagsToFlavor(recipeClass.name)))

    recipeObj.findAllFiles()

    changeSet = changeset.ChangeSet()

    l = []
    flavor = deps.Flavor()
    size = 0
    fileObjList = repos.getFileVersions([ (x[0], x[2], x[3]) for x in 
                                                recipeObj.iterFileList() ])
    for (pathId, path, fileId, version), fileObj in \
                        itertools.izip(recipeObj.iterFileList(), fileObjList):
	l.append((pathId, path, version, fileId, fileObj.flags.isConfig()))
        if fileObj.hasContents:
            size += fileObj.contents.size()

	if fileObj.hasContents:
	    flavor.union(fileObj.flavor())
	changeSet.addFile(None, fileId, fileObj.freeze())

	# Since the file is already in the repository (we just got it from
	# there, so it must be there!) leave the contents out. this
	# means that the change set we generate can't be used as the 
	# source of an update, but it saves sending files across the
	# network for no reason. For local builds we go back through this
        # list and grab the contents after we've determined the target
        # version

    targetVersion = nextVersion(repos, db, fullName, sourceVersion, flavor, 
                                targetLabel, alwaysBumpCount=alwaysBumpCount)

    fileset = trove.Trove(fullName, targetVersion, flavor, None)
    provides = deps.DependencySet()
    provides.addDep(deps.TroveDependencies, deps.Dependency(fullName))
    fileset.setProvides(provides)

    for (pathId, path, version, fileId, isConfig) in l:
	fileset.addFile(pathId, path, version, fileId)

    fileset.setBuildTime(time.time())
    fileset.setSourceName(fullName + ':source')
    fileset.setSize(size)
    fileset.setConaryVersion(constants.version)
    fileset.setIsCollection(False)
    fileset.computePathHashes()
    
    filesetDiff = fileset.diff(None, absolute = 1)[0]
    changeSet.newTrove(filesetDiff)
    changeSet.addPrimaryTrove(fullName, targetVersion, flavor)

    if targetVersion.isOnLocalHost():
        # We need the file contents. Go get 'em

        # pass (fileId, fileVersion)
        contentList = repos.getFileContents([ (x[3], x[2]) for x in l ])
        for (pathId, path, version, fileId, isConfig), contents in \
                                                itertools.izip(l, contentList):
            changeSet.addFileContents(pathId, changeset.ChangedFileTypes.file, 
                                      contents, isConfig)

    built = [ (fileset.getName(), fileset.getVersion().asString(), 
                                                fileset.getFlavor()) ]
    return (changeSet, built, None)

def cookPackageObject(repos, db, cfg, recipeClass, sourceVersion, prep=True, 
                      macros={}, targetLabel = None, 
                      resume = None, alwaysBumpCount=False, 
                      ignoreDeps=False, logBuild=False, crossCompile = None,
                      requireCleanSources = False, downloadOnly = False,
                      signatureKey = None):
    """
    Turns a package recipe object into a change set. Returns the absolute
    changeset created, a list of the names of the packages built, and
    and a tuple with a function to call and its arguments, which should
    be called when the build root for the package can be safely removed
    (the changeset returned refers to files in that build root, so those
    files can't be removed until the changeset has been comitted or saved)

    @param repos: Repository to both look for source files and file id's in.
    @type repos: repository.Repository
    @param cfg: conary configuration
    @type cfg: conarycfg.ConaryConfiguration
    @param recipeClass: class which will be instantiated into a recipe
    @type recipeClass: class descended from recipe.Recipe
    @param prep: If true, the build stops after the package is unpacked
    and None is returned instead of a changeset.
    @type prep: boolean
    @param downloadOnly: If true, the lookaside is populated, and the None is
    returned instead of a changeset.
    @type downloadOnly: boolean
    @param macros: set of macros for the build
    @type macros: dict
    @param targetLabel: label to use for the cooked troves; if None (the
    default), the version used is the derived from sourceVersion
    @param alwaysBumpCount: if True, the cooked troves will not share a 
    full version with any other existing troves with the same name, 
    even if their flavors would differentiate them.  
    @type alwaysBumpCount: bool
    @param signatureKey: GPG fingerprint for trove signing. If None, only
    sha1 signatures are generated.
    @type signatureKey: string
    @rtype: tuple
    """
    # 1. create the desired files in destdir and package info
    enforceManagedPolicy = (cfg.enforceManagedPolicy
                            and targetLabel != versions.CookLabel()
                            and not prep and not downloadOnly)

    result  = _cookPackageObject(repos, cfg, recipeClass, 
                                 sourceVersion, prep=prep,
                                 macros=macros, resume=resume,
                                 ignoreDeps=ignoreDeps, 
                                 logBuild=logBuild, 
                                 crossCompile=crossCompile,
                                 enforceManagedPolicy=enforceManagedPolicy,
                                 requireCleanSources = requireCleanSources,
                                 downloadOnly = downloadOnly)
    if type(result) is not tuple:
        return

    (bldList, recipeObj, builddir, destdir, policyTroves) = result
    
    # 2. convert the package into a changeset ready for committal
    changeSet, built = _createPackageChangeSet(repos, db, cfg, bldList,
                           recipeObj, sourceVersion,
                           targetLabel=targetLabel,
                           alwaysBumpCount=alwaysBumpCount,
                           policyTroves=policyTroves,
                           signatureKey = signatureKey)

    return (changeSet, built, (recipeObj.cleanup, (builddir, destdir)))

def _cookPackageObject(repos, cfg, recipeClass, sourceVersion, prep=True, 
		       macros={}, resume = None, ignoreDeps=False, 
                       logBuild=False, crossCompile=None, 
                       enforceManagedPolicy=False,  requireCleanSources = False,
                       downloadOnly = False):
    """Builds the package for cookPackageObject.  Parameter meanings are 
       described there.
    """
    fullName = recipeClass.name

    lcache = lookaside.RepositoryCache(repos)

    if requireCleanSources:
        srcdirs = []
    else:
        srcdirs = [ os.path.dirname(recipeClass.filename),
                    cfg.sourceSearchDir % {'pkgname': recipeClass.name} ]
    recipeObj = recipeClass(cfg, lcache, srcdirs, macros, crossCompile)

    for k, v in cfg.environment.items():
        os.environ[k] = v % recipeObj.macros

    recipeObj.populateLcache()
    recipeObj.isatty(sys.stdout.isatty() and sys.stdin.isatty())
    recipeObj.sourceVersion = sourceVersion
    
    builddir = util.normpath(cfg.buildPath) + "/" + recipeObj.name
    use.track(True)
    if recipeObj._trackedFlags is not None:
        use.setUsed(recipeObj._trackedFlags)

    policyFiles = recipeObj.loadPolicy()
    db = database.Database(cfg.root, cfg.dbPath)
    policyTroves = set()
    unmanagedPolicyFiles = []
    for policyPath in policyFiles:
        troveList = list(db.iterTrovesByPath(policyPath))
        if troveList:
            for trove in troveList:
                policyTroves.add((trove.getName(), trove.getVersion(),
                                  trove.getFlavor()))
        else:
            unmanagedPolicyFiles.append(policyPath)
            ver = versions.VersionFromString('/local@local:LOCAL/0-0').copy()
            ver.resetTimeStamps()
            policyTroves.add((policyPath, ver, deps.Flavor()))
    del db
    if unmanagedPolicyFiles and enforceManagedPolicy:
        raise CookError, ('Cannot cook into repository with'
            ' unmanaged policy files: %s' %', '.join(unmanagedPolicyFiles))

    _callSetup(cfg, recipeObj)

    log.info('Building %s=%s[%s]' % ( recipeClass.name,
                                      sourceVersion.branch().label(),
                                      use.usedFlagsToFlavor(recipeClass.name)))

    if not downloadOnly:
        # no point in checking/recording buildreqs when we're not building.
        recipeObj.checkBuildRequirements(cfg, sourceVersion,
                                         raiseError=not (ignoreDeps or prep))

    bldInfo = buildinfo.BuildInfo(builddir)
    recipeObj.buildinfo = bldInfo

    destdir = ''
    maindir = ''
    if not resume:
        destdir = ''
	if os.path.exists(builddir):
	    shutil.rmtree(builddir)
    else:
        try:
            bldInfo.read()
            if 'destdir' in bldInfo:
                destdir = bldInfo.destdir
            if 'maindir' in bldInfo:
                maindir = bldInfo.maindir
        except:
            pass

    bldDir = os.path.join(builddir, recipeObj.mainDir())
    try:
        util.mkdirChain(bldDir)
    except OSError, e:
        raise errors.ConaryError("Error creating %s: %s" % 
                                 (e.filename, e.strerror))
    if not destdir:
        destdir = builddir + '/_ROOT_'
    util.mkdirChain(destdir)

    if logBuild:
        # turn on logging of this trove.  Log is packaged as part
        # of :debug component
        logPath = destdir + recipeObj.macros.buildlogpath
        # during the build, keep the log file in the same dir as buildinfo.
        # that will make it more accessible for debugging.  At the end of 
        # the build, copy to the correct location
        tmpLogPath = builddir + '/' + os.path.basename(logPath)
        # this file alone is not enough to make us build a package
        recipeObj._autoCreatedFileCount += 1
        util.mkdirChain(os.path.dirname(logPath))
        # touch the logPath file so that the build process expects
        # a file there for packaging
        open(logPath, 'w')
        try:
            logFile = logger.startLog(tmpLogPath)
        except OSError, err:
            if err.args[0] == 'out of pty devices':
                log.warning('*** No ptys found -- not logging build ***')
                logBuild = False
                # don't worry about cleaning up the touched log file --
                # it's in the build dir and will be erased when the build 
                # is finished
            else:
                raise
        if logBuild:
            logBuildEnvironment(logFile, sourceVersion, policyTroves,
                                recipeObj.macros, cfg)
    try:
        bldInfo.begin()
        bldInfo.destdir = destdir
        if maindir:
            recipeObj.mainDir(maindir)
        if resume is True:
            resume = bldInfo.lastline

        recipeObj.unpackSources(builddir, destdir, resume, downloadOnly=downloadOnly)

        # if we're only extracting or downloading, continue to the next recipe class.
        if prep or downloadOnly:
            return recipeObj

        cwd = os.getcwd()
        try:
            os.chdir(builddir + '/' + recipeObj.mainDir())
            recipeObj.doBuild(builddir, resume=resume)
            if resume and resume != "policy" and \
                          recipeObj.resumeList[-1][1] != False:
                log.info('Finished Building %s Lines %s, Not Running Policy', 
                                                       recipeClass.name, resume)
                return
            log.info('Processing %s', recipeClass.name)
            if not resume:
                # test suite policy does not work well with restart, and
                # is generally useful mainly when cooking into repo, where
                # restart is not allowed
                recipeObj.doProcess(policy.TESTSUITE)
            recipeObj.doProcess(policy.DESTDIR_PREPARATION)
            recipeObj.doProcess(policy.DESTDIR_MODIFICATION)
            # cannot restart after the beginning of policy.PACKAGE_CREATION
            bldInfo.stop()
            use.track(False)
            recipeObj.doProcess(policy.PACKAGE_CREATION)
            recipeObj.doProcess(policy.PACKAGE_MODIFICATION)
            recipeObj.doProcess(policy.ENFORCEMENT)
            recipeObj.doProcess(policy.ERROR_REPORTING)
        finally:
            os.chdir(cwd)
    
        grpName = recipeClass.name

        bldList = recipeObj.getPackages()
        if (not bldList or
            sum(len(x) for x in bldList) <= recipeObj._autoCreatedFileCount):
            # no components in packages, or no explicit files in components
            log.error('No files were found to add to package %s'
                      %recipeClass.name)
            return

    except Exception, msg:
        if logBuild:
            logFile.write('%s\n' % msg)
            logFile.write(''.join(traceback.format_exception(*sys.exc_info())))
            logFile.write('\n')
            logFile.close()
        if cfg.debugRecipeExceptions:
            traceback.print_exception(*sys.exc_info())
            debugger.post_mortem(sys.exc_info()[2])
        raise

    if logBuild and recipeObj._autoCreatedFileCount:
        logFile.close()
        if os.path.exists(logPath):
            os.unlink(logPath)
        if not cfg.cleanAfterCook:
            # leave the easily accessible copy in place in 
            # builddir
            shutil.copy2(tmpLogPath, logPath)
        else:
            os.rename(tmpLogPath, logPath)
        # update contents on the buildlog, since they changed
        buildlogpath = recipeObj.macros.buildlogpath
        recipeObj.autopkg.updateFileContents(
            recipeObj.macros.buildlogpath, logPath)
        recipeObj.autopkg.pathMap[buildlogpath].tags.set("buildlog")
    return bldList, recipeObj, builddir, destdir, policyTroves

def _createPackageChangeSet(repos, db, cfg, bldList, recipeObj, sourceVersion,
                            targetLabel=None, alwaysBumpCount=False,
                            policyTroves=None, signatureKey = None):
    """ Helper function for cookPackage object.  See there for most
        parameter definitions. BldList is the list of
        components created by cooking a package recipe.  RecipeObj is
        the instantiation of the package recipe.
    """
    # determine final version and flavor  - flavor is shared among
    # all components, so just grab the first one.
    flavor = bldList[0].flavor.copy()
    componentNames = [ x.name for x in bldList ]
    targetVersion = nextVersion(repos, db, componentNames, sourceVersion, 
                                flavor, targetLabel, 
                                alwaysBumpCount=alwaysBumpCount)

    buildTime = time.time()
    sourceName = recipeObj.__class__.name + ':source'

    buildReqs = set((x.getName(), x.getVersion(), x.getFlavor())
                    for x in recipeObj.buildReqMap.itervalues())
    buildReqs = getRecursiveRequirements(db, buildReqs, cfg.flavor)

    # create all of the package troves we need, and let each package provide
    # itself
    grpMap = {}
    for buildPkg in bldList:
        compName = buildPkg.getName()
        main, comp = compName.split(':')
        if main not in grpMap:
            grpMap[main] = trove.Trove(main, targetVersion, flavor, None)
            grpMap[main].setSize(0)
            grpMap[main].setSourceName(sourceName)
            grpMap[main].setBuildTime(buildTime)
            grpMap[main].setConaryVersion(constants.version)
            if policyTroves:
                grpMap[main].setPolicyProviders(policyTroves)
            grpMap[main].setLoadedTroves(recipeObj.getLoadedTroves())
            grpMap[main].setBuildRequirements(buildReqs)
	    provides = deps.DependencySet()
	    provides.addDep(deps.TroveDependencies, deps.Dependency(main))
	    grpMap[main].setProvides(provides)
            grpMap[main].setIsCollection(True)

    # look up the pathids used by our immediate predecessor troves.
    ident = _IdGen()

    searchBranch = targetVersion.branch()
    if targetLabel:
        # this keeps cook and emerge branchs from showing up
        searchBranch = searchBranch.parentBranch()

    if repos and not searchBranch.getHost() == 'local':
        versionDict = dict( [ (x, { searchBranch : None } ) for x in grpMap ] )
        versionDict = repos.getTroveLeavesByBranch(versionDict)
        if not versionDict and searchBranch.hasParentBranch():
            # there was no match on this branch; look uphill
            searchBranch = searchBranch.parentBranch()
            versionDict = dict((x, { searchBranch : None } ) for x in grpMap )
            versionDict = repos.getTroveLeavesByBranch(versionDict)

        log.info('looking up pathids from repository history')
        # look up the pathids for every file that has been built by
        # this source component, following our brach ancestry
        while True:
            d = repos.getPackageBranchPathIds(sourceName, searchBranch)
            ident.merge(d)

            if not searchBranch.hasParentBranch():
                break
            searchBranch = searchBranch.parentBranch()

    log.info('pathId lookup complete')

    built = []
    packageList = []
    perviousQuery = {}
    for buildPkg in bldList:
        # bldList only contains components
        compName = buildPkg.getName()
        main, comp = compName.split(':')
        assert(comp)
        grp = grpMap[main]

	(p, fileMap) = _createComponent(repos, buildPkg, targetVersion, ident)

	built.append((compName, p.getVersion().asString(), p.getFlavor()))

	packageList.append((None, p, fileMap))
        p.setSourceName(sourceName)
        p.setBuildTime(buildTime)
        p.setConaryVersion(constants.version)
        p.setIsCollection(False)

        _signTrove(p, signatureKey)

	byDefault = recipeObj.byDefault(compName)
        grp.addTrove(compName, p.getVersion(), p.getFlavor(),
                     byDefault = byDefault)
        if byDefault:
            grp.setSize(grp.getSize() + p.getSize())

    if not targetVersion.isOnLocalHost():
        # this keeps cook and emerge branchs from showing up
        searchBranch = targetVersion.branch()
        previousVersions = repos.getTroveLeavesByBranch(
                dict(
                    ( x[1].getName(), { targetVersion.branch() : [ flavor ] } )
                        for x in packageList ) )

        needTroves = []
        for name in previousVersions:
            prevVersion = previousVersions[name].keys()[0]
            prevFlavor = previousVersions[name][prevVersion][0]
            needTroves.append((name, prevVersion, prevFlavor))

        previousTroves = repos.getTroves(needTroves)
        previousTroveDict = dict( (x[0][0], x[1]) for x in
                                    itertools.izip(needTroves, previousTroves))

        relativePackageList = []
        needTroves = {}
        for empty, p, fileMap in packageList:
            if cfg.commitRelativeChangeset:
                oldTrove = previousTroveDict.get(p.getName(), None)
            else:
                oldTrove = None
            relativePackageList.append((oldTrove, p, fileMap))

        packageList = relativePackageList

    changeSet = changeset.CreateFromFilesystem(packageList)
    for packageName in grpMap:
        changeSet.addPrimaryTrove(packageName, targetVersion, flavor)

    for grp in grpMap.values():
        _signTrove(grp, signatureKey)
        grpDiff = grp.diff(None, absolute = 1)[0]
        changeSet.newTrove(grpDiff)

    return changeSet, built

def logBuildEnvironment(out, sourceVersion, policyTroves, macros, cfg):
    write = out.write

    write('Building %s=%s\n' % (macros.name, sourceVersion))
    write('using conary=%s\n' %constants.version)
    if policyTroves:
        write('and policy from:\n')
        wrap = textwrap.TextWrapper(
            initial_indent='    ',
            subsequent_indent='        ',
        )
        for troveTup in sorted(policyTroves):
            write(wrap.fill("'%s=%s[%s]'" %troveTup) + '\n')

    write('*' * 60 + '\n')
    write("Environment:\n")
    for key, value in sorted(os.environ.items()):
        write("%s=%s\n" % (key, value))

    write('*' * 60 + '\n')

    write("Use flags:\n")
    for flag in sorted(use.Use.keys()):
        write("%s\n" % (use.Use[flag]))

    write("*"*60 + '\n')

    write("Local flags:" + '\n')
    for flag in use.LocalFlags.keys():
        write("%s\n" % (use.LocalFlags[flag]))

    write("*"*60 +'\n')
    
    write("Arch flags:\n")
    for majarch in sorted(use.Arch.keys()):
        write("%s\n" % (use.Arch[majarch]))
        for subarch in sorted(use.Arch[majarch].keys()):
            write("%s\n" % (use.Arch[majarch][subarch]))

    write("*"*60 + '\n')

    write("Macros:" + '\n')
    for macro in sorted(macros.keys()):
        # important for this to be unexpanded, because at this point,
        # not some macros may not have an expansion
        write("%s: %s\n" % (macro, macros._get(macro)))

    write("*"*60 + '\n')

    write("Config:\n")
    cfg.setDisplayOptions(hidePasswords=True)
    for key in ('buildFlavor', 'buildLabel', 'contact', 'name', 'repositoryMap'):
        cfg.displayKey(key, out)
    write("*"*60 + '\n')

    write('START OF BUILD:\n\n')


def guessUpstreamSourceTrove(repos, srcName, state):
    # Grab the latest upstream source, if one exists, and keep only the files
    # that did not change in it

    # We do all the hard work here so that in packagepolicy.py :
    # populateLcache we know which files to grab from the lookaside cache and
    # which ones to get from the repository.
    # Note that, as of CNY-31, we never fetch the sources from upstream
    # directly, cvc refresh is supposed to do that if they've changed.
    if not repos:
        return None

    # Compute hash of autosourced files
    autosourced = {}
    for srcFile in state.iterFileList():
        pathId = srcFile[0]
        if not state.fileIsAutoSource(pathId):
            continue
        # File is autosourced. Does it need to be refreshed?
        if state.fileNeedsRefresh(pathId):
            # CNY-31
            # if an autosource file is marked as needing to be refreshed
            # in the Conary state file, the lookaside cache has to win
            continue
        autosourced[pathId] = srcFile

    # Fetch the latest trove from upstream
    try:
        headVersion = repos.getTroveLatestVersion(srcName,
                                                  state.getVersion().branch())
    except errors.TroveMissing:
        # XXX we shouldn't get here unless the user messed up the CONARY file
        return None

    # Sources don't have flavors
    flavor = deps.Flavor()

    trove = repos.getTrove(srcName, headVersion, flavor, withFiles=True)

    # Iterate over the files in the upstream trove, and keep only the ones
    # that are in the autosourced hash (non-refreshed, autosourced files)

    filesToRemove = []
    for srcFile in trove.iterFileList():
        pathId = srcFile[0]
        if pathId not in autosourced:
            filesToRemove.append(pathId)

    # Remove the files we don't care about from the upstream trove
    for pathId in filesToRemove:
        trove.removeFile(pathId)

    return trove

def guessSourceVersion(repos, name, versionStr, buildLabel, 
                                                searchBuiltTroves=False):
    """ Make a reasonable guess at what a sourceVersion should be when 
        you don't have an actual source component from a repository to get 
        the version from.  Searches the repository for troves that are 
        relatively close to the desired trove, and grabbing their timestamp
        information.
        @param repos: repository client
        @type repos: NetworkRepositoryClient
        @param name: name of the trove being built
        @type name: str
        @param versionStr: the version stored in the recipe being built
        @type versionStr: str
        @param buildLabel: the label to search for troves matching the 
        @type buildLabel: versions.Label
        @param searchBuiltTroves: if True, search for binary troves  
        that match the desired trove's name, versionStr and label. 
        @type searchBuiltTroves: bool
        @return (version, upstreamTrove): upstreamTrove is an instance of the
        trove if it was previously built on the same branch.
    """
    srcName = name + ':source'
    sourceVerison = None
    if os.path.exists('CONARY'):
        conaryState = ConaryStateFromFile('CONARY', repos)
        if conaryState.hasSourceState():
            state = conaryState.getSourceState()
            if state.getName() == srcName and \
                            state.getVersion() != versions.NewVersion():
                stateVer = state.getVersion().trailingRevision().version
                trv = guessUpstreamSourceTrove(repos, srcName, state)
                if versionStr and stateVer != versionStr:
                    return state.getVersion().branch().createVersion(
                                versions.Revision('%s-1' % (versionStr))), trv
                return state.getVersion(), trv
    # make an attempt at a reasonable version # for this trove
    # although the recipe we are cooking from may not be in any
    # repository
    if repos and buildLabel:
        versionDict = repos.getTroveLeavesByLabel(
                                    { srcName : { buildLabel : None } })
    else:
        versionDict = {}

    versionList = versionDict.get(srcName, {}).keys()
    if versionList:
        relVersionList  = [ x for x in versionList \
                if x.trailingRevision().version == versionStr ] 
        if relVersionList:
            relVersionList.sort()
            return relVersionList[-1], None
        else:
            # we've got a reasonable branch to build on, but not
            # a sourceCount.  Reset the sourceCount to 1.
            versionList.sort()
            return versionList[-1].branch().createVersion(
                        versions.Revision('%s-1' % (versionStr))), None
    if searchBuiltTroves:
        # XXX this is generally a bad idea -- search for a matching
        # built trove on the branch that our source version is to be
        # built on and reuse that branch.  But it's useful for cases
        # when you really know what you're doing and don't want to depend
        # on a source trove being in the repository.
        versionDict = repos.getTroveLeavesByLabel(
                                { name : { buildLabel : None } })
        versionList = versionDict.get(name, {}).keys()
        if versionList:
            relVersionList  = [ x for x in versionList \
                    if x.trailingRevision().version == versionStr ] 
            if relVersionList:
                relVersionList.sort()
                sourceVersion = relVersionList[-1].copy()
                sourceVersion.trailingRevision().buildCount = None
                return sourceVersion, None
            else:
                # we've got a reasonable branch to build on, but not
                # a sourceCount.  Reset the sourceCount to 1.
                versionList.sort()
                return versionList[-1].branch().createVersion(
                            versions.Revision('%s-1' % (versionStr))), None
    return None, None

def getRecipeInfoFromPath(repos, cfg, recipeFile, buildFlavor=None):
    if buildFlavor is None:
        buildFlavor = cfg.buildFlavor

    if recipeFile[0] != '/':
        recipeFile = "%s/%s" % (os.getcwd(), recipeFile)

    pkgname = recipeFile.split('/')[-1].split('.')[0]


    try:
        use.setBuildFlagsFromFlavor(pkgname, buildFlavor, error=False)
    except AttributeError, msg:
        log.error('Error setting build flag values: %s' % msg)
        sys.exit(1)
    try:
        # make a guess on the branch to use since it can be important
        # for loading superclasses.
        sourceVersion, upstrTrove = guessSourceVersion(repos, pkgname,
                                                       None, cfg.buildLabel)
        if sourceVersion:
            branch = sourceVersion.branch()
        else:
            branch = None

        loader = loadrecipe.RecipeLoader(recipeFile, cfg=cfg, repos=repos,
                                         branch=branch, buildFlavor=buildFlavor)
        version = None
    except builderrors.RecipeFileError, msg:
        raise CookError(str(msg))

    recipeClass = loader.getRecipe()

    try:
        sourceVersion, upstrTrove = guessSourceVersion(repos, recipeClass.name,
                                                       recipeClass.version,
                                                       cfg.buildLabel)
    except errors.OpenError:
        # pass this error here, we'll warn about the unopenable repository
        # later.
        sourceVersion = None

    if not sourceVersion:
        # just make up a sourceCount -- there's no version in 
        # the repository to compare against
        if not cfg.buildLabel:
            cfg.buildLabel = versions.LocalLabel()
        sourceVersion = versions.VersionFromString('/%s/%s-1' % (
                                               cfg.buildLabel.asString(),
                                               recipeClass.version))
        # the source version must have a time stamp
        sourceVersion.trailingRevision().resetTimeStamp()
    recipeClass._trove = upstrTrove
    return loader, recipeClass, sourceVersion


def cookItem(repos, cfg, item, prep=0, macros={}, 
	     emerge = False, resume = None, allowUnknownFlags = False,
             showBuildReqs = False, ignoreDeps = False, logBuild = False,
             crossCompile = None, callback = None, requireCleanSources = None,
             downloadOnly = False):
    """
    Cooks an item specified on the command line. If the item is a file
    which can be loaded as a recipe, it's cooked and a change set with
    the result is saved. If that's not the case, the item is taken to
    be the name of a package, and the recipe is pulled from the :source
    component, built, and committed to the repository.

    @param repos: Repository to use for building
    @type repos: repository.Repository
    @param cfg: conary configuration
    @type cfg: conarycfg.ConaryConfiguration
    @param item: the item to cook
    @type item: str
    @param prep: If true, the build stops after the package is unpacked
    and None is returned instead of a changeset.
    @type prep: boolean
    @param downloadOnly: If true, the lookaside is populated, and the None is
    returned instead of a changeset.
    @type downloadOnly: boolean
    @param macros: set of macros for the build
    @type macros: dict
    """
    buildList = []
    changeSetFile = None
    targetLabel = None

    use.track(True)

    if isinstance(item, tuple):
        (name, versionStr, flavorList) = item
    else:
        (name, versionStr, flavor) = parseTroveSpec(item)
        flavorList = [flavor]

    use.allowUnknownFlags(allowUnknownFlags)
    recipeClassDict = {}
    loaders = []
    for flavor in flavorList:
        if flavor is not None:
            buildFlavor = deps.overrideFlavor(cfg.buildFlavor, flavor)
        else:
            buildFlavor = cfg.buildFlavor

        if name.endswith('.recipe') and os.path.isfile(name):
            if versionStr:
                raise CookError, \
                    ("Must not specify version string when cooking recipe file")

            loader, recipeClass, sourceVersion = \
                              getRecipeInfoFromPath(repos, cfg, name,
                                                    buildFlavor=buildFlavor)

            targetLabel = versions.CookLabel()
            if requireCleanSources is None:
                requireCleanSources = False

            changeSetFile = "%s-%s.ccs" % (recipeClass.name,
                                           recipeClass.version)
        else:
            if resume:
                raise CookError('Cannot use --resume argument when cooking in repository')
            if requireCleanSources is None:
                requireCleanSources = True

            if emerge:
                labelPath = cfg.installLabelPath
            else:
                labelPath = None

            try:
                use.setBuildFlagsFromFlavor(name, buildFlavor, error=False)
            except AttributeError, msg:
                log.error('Error setting build flag values: %s' % msg)
                sys.exit(1)

            try:
                (loader, sourceVersion) = \
                                loadrecipe.recipeLoaderFromSourceComponent(
                                            name, cfg, repos,
                                            versionStr=versionStr,
                                            labelPath = labelPath,
                                            buildFlavor=buildFlavor)[0:2]
            except builderrors.RecipeFileError, msg:
                raise CookError(str(msg))

            recipeClass = loader.getRecipe()
        loaders.append(loader)
        recipeClassDict.setdefault(sourceVersion, []).append(recipeClass)

        if showBuildReqs:
            if not recipeClass.getType() == recipe.RECIPE_TYPE_PACKAGE:
                raise CookError("--show-buildreqs is available only for PackageRecipe subclasses")
            recipeObj = recipeClass(cfg, None, [], lightInstance=True)
            sys.stdout.write('\n'.join(sorted(recipeObj.buildRequires)))
            sys.stdout.flush()
    if showBuildReqs:
        return None

    if emerge:
        (fd, changeSetFile) = tempfile.mkstemp('.ccs', "emerge-%s-" % name)
        os.close(fd)
        targetLabel = versions.EmergeLabel()

    built = None

    built = []
    if len(recipeClassDict) > 1 and changeSetFile:
        # this would involve reading the changeset from disk and merging 
        # or writing an interface for this very, very, unlikely case where the
        # version is based off of a use flavor.
        raise CookError("Cannot cook multiple versions of %s to change set" % name)
    for sourceVersion, recipeClasses in recipeClassDict.items():
        try:
            troves = cookObject(repos, cfg, recipeClasses, 
                                changeSetFile = changeSetFile,
                                prep = prep, macros = macros,
                                targetLabel = targetLabel,
                                sourceVersion = sourceVersion,
                                resume = resume,
                                allowUnknownFlags = allowUnknownFlags,
                                allowMissingSource=False, ignoreDeps=ignoreDeps,
                                logBuild=logBuild,
                                crossCompile=crossCompile,
                                callback=callback,
                                requireCleanSources=requireCleanSources,
                                downloadOnly = downloadOnly)
            if troves:
                built.extend(tuple(troves))
        except errors.RepositoryError, e:
            if emerge:
                os.unlink(changeSetFile)
            raise CookError(str(e))
    return tuple(built), changeSetFile

def cookCommand(cfg, args, prep, macros, emerge = False, 
                resume = None, allowUnknownFlags = False,
                showBuildReqs = False, ignoreDeps = False,
                profile = False, logBuild = True,
                crossCompile = None, cookIds=None, downloadOnly=False):
    # this ensures the repository exists
    client = conaryclient.ConaryClient(cfg)
    repos = client.getRepos()

    if cookIds:
        cookUid, cookGid = cookIds
    else:
        cookUid = cookGid = None

    if not os.getuid():
        if not cookUid or not cookGid:
            raise CookError('Do not cook as root')

    items = {}
    for idx, item in enumerate(args):
        (name, version, flavor) = parseTroveSpec(item)
        l = items.setdefault((name, version), (idx, set()))
        l[1].add(flavor)
    finalItems = []
    items = sorted(items.iteritems(), key=lambda x: x[1][0])

    for (name, version), (idx, flavorList) in items:
        # NOTE: most of the cook code is set up to allow
        # cooks to be shared when building multiple flavors
        # of the same trove.  However, troves with files in
        # them cannot handle creating one changeset w/ 
        # shared pathIds in them.  If this limitation of the 
        # changeset format ever gets fixed, we can remove this
        # check.
        if name.startswith('group-'):
            finalItems.append((name, version, flavorList))
        else:
            for flavor in flavorList:
                finalItems.append((name, version, [flavor]))

    for item in finalItems:
        # we want to fork here to isolate changes the recipe might make
        # in the environment (such as environment variables)
        # first, we need to ignore the tty output in the child process
        signal.signal(signal.SIGTTOU, signal.SIG_IGN)
        # we need a pipe to enable communication with our child (mainly
        # for emerge)
        inpipe, outpipe = os.pipe()
        pid = os.fork()
        if not pid:
            # we have no need for the read side of the pipe
            os.close(inpipe)
            # make sure that the write side of the pipe is closed
            # when we fork/exec
            fcntl.fcntl(outpipe, fcntl.FD_CLOEXEC)

            if profile:
                import hotshot
                prof = hotshot.Profile('conary-cook.prof')
                prof.start()
            # child, set ourself to be the foreground process
            os.setpgrp()

            if cookGid:
                os.setgid(cookGid)
            if cookUid:
                os.setuid(cookUid)

            try:
                # the child should control stdin -- if stdin is a tty
                # that can be controlled, and we're not piping output
                # to some other process that should be controlling it
                # (like less).
                if sys.stdin.isatty() and sys.stdout.isatty():
                    os.tcsetpgrp(0, os.getpgrp())
            except AttributeError:
                # stdin might not even have an isatty method
                pass

	    # make sure we do not accidentally make files group-writeable
	    os.umask(0022)
	    # and if we do not create core files we will not package them
	    resource.setrlimit(resource.RLIMIT_CORE, (0,0))
            built = cookItem(repos, cfg, item, prep=prep, macros=macros,
                             emerge = emerge, resume = resume, 
                             allowUnknownFlags = allowUnknownFlags, 
                             showBuildReqs = showBuildReqs,
                             ignoreDeps = ignoreDeps, logBuild = logBuild,
                             crossCompile = crossCompile,
                             callback = CookCallback(),
                             downloadOnly = downloadOnly)
            components, csFile = built
            if not components:
                # --prep or --download or perhaps an error was logged
                if log.errorOccurred():
                    sys.exit(1)
                sys.exit(0)
            for component, version, flavor in sorted(components):
                print "Created component:", component, version,
                if flavor is not None:
                    print str(flavor).replace("\n", " "),
                print
            if csFile is None:
                print 'Changeset committed to the repository.'
            else:
                print 'Changeset written to:', csFile
                # send the changeset file over the pipe
                os.write(outpipe, csFile)
            if profile:
                prof.stop()
            sys.exit(0)
        else:
            # parent process, no need for the write side of the pipe
            os.close(outpipe)
            while 1:
                try:
                    (id, status) = os.waitpid(pid, os.WUNTRACED)
                    if os.WIFSTOPPED(status):
                        # if our child has been stopped (Ctrl+Z or similar)
                        # stop ourself
                        os.killpg(os.getpgrp(), os.WSTOPSIG(status))
                        # when we continue, place our child back
                        # in the foreground process group
                        os.tcsetpgrp(0, pid)
                        # tell the child to continue
                        os.kill(-pid, signal.SIGCONT)
                    else:
                        # if our child exited with a non-0 status, exit
                        # with that status
                        if os.WEXITSTATUS(status):
                            sys.exit(os.WEXITSTATUS(status))
                        break
                except KeyboardInterrupt:
                    # kill the entire process group
                    os.kill(-pid, signal.SIGINT)
        # see if the child process sent us a changeset filename over
        # the pipe
        csFile = os.read(inpipe, 1000)
        if emerge:
            # apply the changeset file written by the child
            if not csFile:
                log.error('The cook process did not return a changeset file')
                break
            print 'Applying changeset file %s' %csFile
            client = conaryclient.ConaryClient(cfg)
            try:
                cs = changeset.ChangeSetFromFile(csFile)
                job = [ (x[0], (None, None), (x[1], x[2]), True) for
                        x in cs.getPrimaryTroveList() ]
                callback = updatecmd.UpdateCallback()
                rc = client.updateChangeSet(job, recurse = True,
                                            resolveDeps = False,
                                            callback = callback,
                                            fromChangesets = [ cs ])
                client.applyUpdate(rc[0])
            except (conaryclient.UpdateError, errors.CommitError), e:
                log.error(e)
                log.error("Not committing changeset: please apply %s by "
                          "hand" % csFile)
            else:
                os.unlink(csFile)

        # make sure that we are the foreground process again
        try:
            # the child should control stdin -- if stdin is a tty
            # that can be controlled
            if sys.stdin.isatty():
                os.tcsetpgrp(0, os.getpgrp())
        except AttributeError:
            # stdin might not even have an isatty method
            pass

def _callSetup(cfg, recipeObj):
    try:
        return recipeObj.setup()
    except Exception, err:
        if cfg.debugRecipeExceptions:
            traceback.print_exception(*sys.exc_info())
            debugger.post_mortem(sys.exc_info()[2])
            raise CookError(str(err))

        filename = '<No File>'

        tb = sys.exc_info()[2]
        lastRecipeFrame = None
        while tb.tb_next:
            tb = tb.tb_next
            tbFileName = tb.tb_frame.f_code.co_filename
            if tbFileName.endswith('.recipe'):
                lastRecipeFrame = tb

        if not lastRecipeFrame:
            # too bad, we didn't find a file ending in .recipe in our 
            # stack.  Let's just assume the lowest frame is the right one.
            lastRecipeFrame = tb

        filename = lastRecipeFrame.tb_frame.f_code.co_filename
	linenum = lastRecipeFrame.tb_frame.f_lineno
        del tb, lastRecipeFrame
        raise CookError('%s:%s:\n %s: %s' % (filename, linenum, err.__class__.__name__, err))<|MERGE_RESOLUTION|>--- conflicted
+++ resolved
@@ -727,12 +727,6 @@
         l = trovesByFlavor.setdefault(trv.getFlavor(), [])
         l.append(trv)
 
-<<<<<<< HEAD
-=======
-    #import epdb
-    #epdb.st()
-
->>>>>>> d806e8d8
     targetVersion = nextVersion(repos, db, fullName, sourceVersion, 
                                 trovesByFlavor.keys(),
                                 targetLabel, alwaysBumpCount=alwaysBumpCount)
