#
# Copyright (c) 2004-2009 rPath, Inc.
#
# This program is distributed under the terms of the Common Public License,
# version 1.0. A copy of this license should have been distributed with this
# source file in a file called LICENSE. If it is not present, the license
# is always available at http://www.rpath.com/permanent/licenses/CPL-1.0.
#
# This program is distributed in the hope that it will be useful, but
# without any warranty; without even the implied warranty of merchantability
# or fitness for a particular purpose. See the Common Public License for
# full details.
#

"""
Contains the functions which builds a recipe and commits the
resulting packages to the repository.
"""

import fcntl
import itertools
import os
import resource
import shutil
import signal
import sys
import tempfile
import textwrap
import time
import traceback

<<<<<<< HEAD
from conary import (callbacks, conaryclient, constants, files, trove, versions,
                    updatecmd)
from conary.build import buildinfo, buildpackage, lookaside, use
from conary.build import recipe, grouprecipe, loadrecipe, factory
=======
from conary import callbacks, conaryclient, constants, files, trove, versions
from conary.cmds import updatecmd
from conary.build import buildinfo, buildpackage, lookaside, policy, use
from conary.build import recipe, grouprecipe, loadrecipe, packagerecipe, factory, capsulerecipe
>>>>>>> acd64b79
from conary.build import errors as builderrors
from conary.build.nextversion import nextVersion
from conary.conarycfg import selectSignatureKey
from conary.deps import deps
from conary.lib import debugger, log, logger, sha1helper, util, magic
from conary.local import database
from conary.repository import changeset, errors
from conary.conaryclient import callbacks as client_callbacks
from conary.conaryclient.cmdline import parseTroveSpec
from conary.state import ConaryState, ConaryStateFromFile

CookError = builderrors.CookError
RecipeFileError = builderrors.RecipeFileError

# -------------------- private below this line -------------------------
def _createComponent(repos, bldPkg, newVersion, ident, capsuleInfo):
    # returns a (trove, fileMap) tuple
    fileMap = {}
    p = trove.Trove(bldPkg.getName(), newVersion, bldPkg.flavor, None)
    # troves don't require things that are provided by themeselves - it
    # just creates more work for no benefit.
    # NOTE: This is already done in packagepolicy.RemoveSelfProvidedRequires
    # but is left here just to be safe.
    p.setRequires(bldPkg.requires - bldPkg.provides)
    p.setProvides(bldPkg.provides)

    size = 0

    # add the capsule
    if capsuleInfo:
        capsulePath = capsuleInfo[1]
        m = magic.magic(capsulePath)
        fileObj = files.FileFromFilesystem(capsulePath,
                                           trove.CAPSULE_PATHID)
        p.addRpmCapsule(os.path.basename(capsulePath),
                          newVersion, fileObj.fileId(), m.hdr)
        fileMap[fileObj.pathId()] = (fileObj, capsulePath,
                                     os.path.basename(capsulePath))

    linkGroups = {}
    for pathList in bldPkg.linkGroups.itervalues():
        linkGroupId = sha1helper.sha1String("\n".join(pathList))
        linkGroups.update({}.fromkeys(pathList, linkGroupId))

    troveMtimes = {}
    for (path, (realPath, f)) in bldPkg.iteritems():
        if isinstance(f, files.RegularFile):
            flavor = f.flavor.deps
        else:
            flavor = None
        (pathId, fileVersion, oldFileId) = ident(path, newVersion, flavor)
        if p.hasFile(pathId):
            # This pathId is already being used. Force a new pathId to be
            # generated
            (pathId, fileVersion, oldFileId) = ident(path, newVersion, flavor,
                                                     forceNew = True)

        f.pathId(pathId)

        linkGroupId = linkGroups.get(path, None)
        if linkGroupId:
            f.linkGroup.set(linkGroupId)

        fileId = f.fileId()
        if not fileVersion:
            # no existing versions for this path
            p.addFile(f.pathId(), path, newVersion, fileId)
        else:
            # check to see if the file we have now is the same as the
            # file in the previous version of the file (modes, contents, etc)
            if oldFileId == fileId:
                # if it's the same, use old version
                p.addFile(f.pathId(), path, fileVersion, fileId)
            else:
                # otherwise use the new version
                p.addFile(f.pathId(), path, newVersion, fileId)

        troveMtimes[f.pathId()] = f.inode.mtime()

        fileMap[f.pathId()] = (f, realPath, path)

        if f.hasContents:
            size += f.contents.size()

    if capsuleInfo:
        p.troveInfo.mtimes.extend([ x[1] for x in
                                        sorted(troveMtimes.items()) ])

    p.setSize(size)
    p.computePathHashes()

    return (p, fileMap)

class _IdGen:
    def __call__(self, path, version, flavor, forceNew = False):
        if self.map.has_key(path) and not(forceNew):
            return self.map[path]

        pathid = sha1helper.md5String("%s %s" % (path, version.asString()))
        self.map[path] = (pathid, None, None)
        return (pathid, None, None)

    def __init__(self, map=None):
        if map is None:
            self.map = {}
        else:
            self.map = map

    def _processTrove(self, t, cs):
        for pathId, path, fileId, version in t.iterFileList():
            fileStream = files.ThawFile(cs.getFileChange(None, fileId),
                                        pathId)
            if self.map.has_key(path):
                assert(self.map[path][0] == pathId)
            self.map[path] = (pathId, version, fileStream.fileId())

    def merge(self, idDict):
        # merges the ids contained in idDict into this object; existing
        # id's are preferred
        idDict.update(self.map)
        self.map = idDict

# -------------------- public below this line -------------------------

class CookCallback(client_callbacks.ChangesetCallback, callbacks.CookCallback):

    def buildingChangeset(self):
        self._message('Building changeset...')

    def findingTroves(self, num):
        self._message('Finding %s troves...' % num)

    def gettingTroveDefinitions(self, num):
        self._message('Getting %s trove definitions...' % num)

    def buildingGroup(self, groupName, idx, total):
        self.setPrefix('%s (%s/%s): ' % (groupName, idx, total))

    def groupBuilt(self):
        self.clearPrefix()
        self.done()

    def groupResolvingDependencies(self):
        self._message('Resolving dependencies...')

    def groupCheckingDependencies(self):
        self._message('Checking dependency closure...')

    def groupCheckingPaths(self, current):
        self._message('Checking for path conflicts: %d' % (current))

    def groupDeterminingPathConflicts(self, total):
        self._message('Determining the %s paths involved in the path conflicts' % total)

    def __init__(self, *args, **kw):
        callbacks.CookCallback.__init__(self, *args, **kw)
        lookaside.ChangesetCallback.__init__(self, *args, **kw)


def _signTrove(trv, fingerprint):
    if fingerprint is not None:
        trv.addDigitalSignature(fingerprint)
    else:
        # if no fingerprint, just add sha1s
        trv.computeDigests()

def signAbsoluteChangeset(cs, fingerprint=None):
    # adds signatures or at least sha1s (if fingerprint is None)
    # to an absolute changeset

    # go through all the trove change sets we have in this changeset.
    # use a list comprehension here as we will be modifying the newTroves
    # dictionary inside the changeset
    for troveCs in [ x for x in cs.iterNewTroveList() ]:
        # instantiate each trove from the troveCs so we can generate
        # the signature
        t = trove.Trove(troveCs)
        _signTrove(t, fingerprint)
        # create a new troveCs that has the new signature included in it
        newTroveCs = t.diff(None, absolute = 1)[0]
        # replace the old troveCs with the new one in the changeset
        cs.newTrove(newTroveCs)
    return cs

def signAbsoluteChangesetByConfig(cs, cfg):
    for troveCs in [ x for x in cs.iterNewTroveList() ]:
        # instantiate each trove from the troveCs so we can generate
        # the signature
        t = trove.Trove(troveCs)
        fingerprint = selectSignatureKey(cfg,
                                         str(t.getVersion().trailingLabel()))
        _signTrove(t, fingerprint)
        # create a new troveCs that has the new signature included in it
        newTroveCs = t.diff(None, absolute = 1)[0]
        # replace the old troveCs with the new one in the changeset
        cs.newTrove(newTroveCs)
    return cs


class GroupCookOptions(object):

    def __init__(self, alwaysBumpCount=False, errorOnFlavorChange=False,
                 shortenFlavors=False):
        self._alwaysBumpCount = alwaysBumpCount
        self._errorOnFlavorChange = errorOnFlavorChange
        self._shortenFlavors = shortenFlavors

    def __eq__(self, other):
        return self.__dict__ == other.__dict__

    def checkCook(self, repos, recipeObj, groupNames, targetVersion,
                   groupFlavors):
        if self._errorOnFlavorChange and not targetVersion.isOnLocalHost():
            self._checkFlavors(repos, groupNames, targetVersion, groupFlavors)

    def _checkFlavors(self, repos, groupNames, targetVersion, groupFlavors):
        def _outputFlavor(flavor, fDict):
            if flavor.isEmpty():
                flavor = '(Empty)'
            return '\n     %s\n' % flavor

        targetBranch = targetVersion.branch()
        allGroupNames = set(itertools.chain(*groupNames))
        latest = repos.findTroves(None, [(x, targetBranch, None)
                                          for x in allGroupNames],
                                          allowMissing=True)
        latest = list(itertools.chain(*latest.itervalues()))
        if latest:
            maxVersion = max([x[1] for x in latest])
            latest = [ x for x in latest if x[1] == maxVersion ]
        else:
            # nothing cooked on this label yet!
            return
        newNamesByFlavor = dict(zip(groupFlavors, groupNames))
        oldNamesByFlavor = {}
        addedNames = {}
        removedNames = {}
        removedFlavors = []
        for troveTup in latest:
            oldNamesByFlavor.setdefault(troveTup[2], []).append(troveTup[0])
        for flavor, oldNames in oldNamesByFlavor.items():
            if flavor not in newNamesByFlavor:
                removedFlavors.append(flavor)
                continue
            else:
                newNames = newNamesByFlavor[flavor]
                added = set(newNames) - set(oldNames)
                removed = set(oldNames) - set(newNames)
                if added:
                    addedNames[flavor] = sorted(added)
                if removed:
                    removedNames[flavor] = sorted(removed)
        addedFlavors = set(newNamesByFlavor) - set(oldNamesByFlavor)
        if addedFlavors or removedFlavors:
            fDict = deps.flavorDifferences(addedFlavors | set(removedFlavors))
            errMsg = "The group flavors that were cooked changed from the previous cook."
            if addedFlavors:
                errMsg += '\nThe following flavors were newly cooked:\n    '
                for flavor in sorted(addedFlavors):
                    errMsg += _outputFlavor(flavor, fDict)

            if removedFlavors:
                errMsg += '\nThe following flavors were not cooked this time:\n    '
                for flavor in sorted(removedFlavors):
                    errMsg += _outputFlavor(flavor, fDict)

            errMsg += '''
With the latest conary, you must now cook all versions of a group at the same time.  This prevents potential race conditions when clients are selecting the version of a group to install.'''
            raise builderrors.GroupFlavorChangedError(errMsg)

    def shortenFlavors(self, keyFlavor, builtGroups):
        """
        Shortens the flavors associated with a set of groups to a minimally
        sufficient set which will differentiate the groups. Returns a list
        parallel to builtGroups, but with shorter flavors.

        @param keyFlavor: Flavor which differentiates some of the built groups.
        Any flavor which appears here will appear in the final shortened flavors.
        @type keyFlavor: Flavor
        @param builtGroups: List of ( [GroupRecipe], Flavor) tuples of the flavors
        which need to be condensed.
        @type builtGroups: [ ( [ GroupRecipe ], Flavor) ]
        @rtype: [ ([ GroupRecipe ], Flavor) ]
        """
        if not self._shortenFlavors:
            return builtGroups
        groupName = builtGroups[0][0].name
        if isinstance(keyFlavor, list):
            keyFlavors = keyFlavor
        else:
            if keyFlavor is None and len(builtGroups) == 1:
                keyFlavor = deps.Flavor()
            if keyFlavor is not None:
                keyFlavors = [ keyFlavor, use.platformFlagsToFlavor(groupName)]
            else:
                keyFlavors = [ use.platformFlagsToFlavor(groupName) ]

        while True:
            newBuiltGroups = []
            for recipeObj, flavor in builtGroups:
                archFlags = list(flavor.iterDepsByClass(
                                            deps.InstructionSetDependency))
                shortenedFlavor = deps.filterFlavor(flavor, keyFlavors)
                if archFlags:
                    shortenedFlavor.addDeps(deps.InstructionSetDependency,
                                            archFlags)
                newBuiltGroups.append((recipeObj, shortenedFlavor))

            groupFlavors = [x[1] for x in newBuiltGroups]
            if len(set(groupFlavors)) == len(groupFlavors):
                break

            duplicates = {}
            for idx, (recipeObj, groupFlavor) in enumerate(newBuiltGroups):
                duplicates.setdefault(groupFlavor, []).append(idx)
            duplicates = [ x[1] for x in duplicates.items() if len(x[1]) > 1 ]
            for duplicateIdxs in duplicates:
                fullFlavors = [ builtGroups[x][1] for x in duplicateIdxs ]
                fDict = deps.flavorDifferences(fullFlavors)
                if (deps.Flavor()) in fDict.values():
                    raise builderrors.RecipeFileError(
                        'Duplicate group flavors for group %s[%s] found. This '
                        'indicates a bug in conary.'
                            % (groupName, str(fullFlavors[0])))
                # add to keyFlavors everything that's needed to distinguish these
                # groups.
                keyFlavors.extend(fDict.values())

        return newBuiltGroups

def cookObject(repos, cfg, loaderList, sourceVersion,
               changeSetFile = None, prep=True, macros={},
               targetLabel = None, resume = None, alwaysBumpCount = False,
               allowUnknownFlags = False, allowMissingSource = False,
               ignoreDeps = False, logBuild = False,
               crossCompile = None, callback = None,
               requireCleanSources = False, downloadOnly = False,
               groupOptions = None):
    """
    Turns a recipe object into a change set, and sometimes commits the
    result.

    @param repos: Repository to both look for source files and file id's in.
    @type repos: repository.Repository
    @param cfg: conary configuration
    @type cfg: conarycfg.ConaryConfiguration
    @param loaderList: list of classes descended from C{recipe.Recipe}
    containing recipes to build
    @type loaderList: [L{RecipeLoader<conary.build.loadrecipe.RecipeLoader>}]
    @type sourceVersion: the full conary verison of the recipeClass we are
    cooking.  This source trove version should exist.  If you know what you
    are doing, you can create troves with non-existant source versions
    by setting allowMissingSource
    @param changeSetFile: if set, the changeset is stored in this file
    instead of committed to a repository
    @type changeSetFile: str
    @param prep: If true, the build stops after the package is unpacked
    and None is returned instead of a changeset.
    @type prep: boolean
    @param downloadOnly: If true, the lookaside is populated, and the None is
    returned instead of a changeset.
    @type downloadOnly: boolean
    @param macros: set of macros for the build
    @type macros: dict
    @param targetLabel: label to use for the cooked troves; it is used
    as a new shadow from whatever version was previously built
    default), the sourceVersion label is used
    @type targetLabel: versions.Label
    @param resume: indicates whether to resume the previous build.  If True,
    resume at the line of last breakage.  If an integer, resume at that line.
    If 'policy', rerun the policy only.  Note that resume is only valid when
    cooking a recipe from a file, not from the repository.
    @type resume: bool or str
    @param alwaysBumpCount: if True, the cooked troves will not share a
    full version with any other existing troves with the same name,
    even if their flavors would differentiate them.
    @type alwaysBumpCount: bool
    @param allowMissingSource: if True, do not complain if the sourceVersion
    specified does not point to an existing source trove.  Warning -- this
    can lead to strange trove setups in the repository
    @type logBuild: bool
    @param logBuild: if True, log the build to a file that will be included
    in the changeset
    @param allowMissingSource: allow build of this trove when the source version
    specified does not point to an existing source trove.  Warning -- this
    can lead to strange trove setups
    @type allowMissingSource: bool
    @param requireCleanSources: require that this build be clean - that its
    sources all be from the repository.
    @rtype: list of strings
    """

    if not groupOptions:
        groupCookOptions = GroupCookOptions(alwaysBumpCount=alwaysBumpCount)

    assert(len(set((x.getRecipe().name, x.getRecipe().version)
                for x in loaderList)) == 1)

    if not callback:
        callback = callbacks.CookCallback()

    if '-' in loaderList[0].getRecipe().version:
        raise builderrors.RecipeFileError(
            "Version string %s has illegal '-' character" %
                loaderList[0].getRecipe().version)

    if not use.Arch.keys():
        log.error('No architectures have been defined in %s -- '
                  'cooking is not possible' % ' '.join(cfg.archDirs))
        sys.exit(1)

    # check to make sure that policy exists
    policyFound = False
    for policyDir in cfg.policyDirs:
        if os.path.isdir(policyDir):
            policyFound = True
            break
    if not policyFound:
        log.error('No conary policy directories were found.  '
                  'You probably need to install\n'
                  'conary-policy.  Try "conary update conary-policy".')
        sys.exit(1)

    use.allowUnknownFlags(allowUnknownFlags)
    fullName = loaderList[0].getRecipe().name

    srcName = fullName + ':source'

    if repos:
        try:
            trove = repos.getTrove(srcName, sourceVersion, deps.Flavor(),
                                   withFiles = False)
            sourceVersion = trove.getVersion()
        except errors.TroveMissing:
            if not allowMissingSource and targetLabel != versions.CookLabel():
                raise RuntimeError, ('Cooking with non-existant source'
                                     ' version %s' % sourceVersion.asString())
        except errors.OpenError:
            if targetLabel != versions.CookLabel():
                raise
            if not sourceVersion.isOnLocalHost():
                log.warning('Could not open repository -- not attempting to'
                            ' share pathId information with the'
                            ' repository. This cook will create new versions'
                            ' for all files on update.')
                time.sleep(3)
                repos = None


    buildBranch = sourceVersion.branch()
    assert(not buildBranch.timeStamps() or max(buildBranch.timeStamps()) != 0)

    macros['buildbranch'] = buildBranch.asString()
    macros['buildlabel'] = buildBranch.label().asString()

    if targetLabel:
        signatureLabel = targetLabel
        signatureKey = selectSignatureKey(cfg, targetLabel)
    else:
        signatureKey = selectSignatureKey(cfg, sourceVersion.trailingLabel())

    db = database.Database(cfg.root, cfg.dbPath)
    type = loaderList[0].getRecipe().getType()
    if type == recipe.RECIPE_TYPE_GROUP:
        ret = cookGroupObjects(repos, db, cfg,
                               [ x.getRecipe() for x in loaderList ],
                               sourceVersion,
                               macros = macros, targetLabel = targetLabel,
                               alwaysBumpCount = alwaysBumpCount,
                               requireCleanSources = requireCleanSources,
                               callback = callback,
                               ignoreDeps = ignoreDeps,
                               groupOptions=groupOptions)
        needsSigning = True
    else:
        assert(len(loaderList) == 1)
        recipeClass = loaderList[0].getRecipe()
        loader = loaderList[0]
        buildFlavor = getattr(recipeClass, '_buildFlavor', cfg.buildFlavor)
        try:
            use.setBuildFlagsFromFlavor(recipeClass.name, buildFlavor,
                                        error=False, warn=True)
        except AttributeError, msg:
            log.error('Error setting build flags from flavor %s: %s' % (
                                            buildFlavor, msg))
            sys.exit(1)

        if type == recipe.RECIPE_TYPE_FACTORY:
            assert False, 'Factory recipe types should not get this far'

        if type in (recipe.RECIPE_TYPE_INFO,
                    recipe.RECIPE_TYPE_PACKAGE,
                    recipe.RECIPE_TYPE_CAPSULE):
            ret = cookPackageObject(repos, db, cfg, loader,
                                sourceVersion,
                                prep = prep, macros = macros,
                                targetLabel = targetLabel,
                                resume = resume,
                                alwaysBumpCount = alwaysBumpCount,
                                ignoreDeps = ignoreDeps,
                                logBuild = logBuild,
                                crossCompile = crossCompile,
                                requireCleanSources = requireCleanSources,
                                downloadOnly = downloadOnly,
                                signatureKey = signatureKey)
            needsSigning = False
        elif type == recipe.RECIPE_TYPE_REDIRECT:
            ret = cookRedirectObject(repos, db, cfg, recipeClass,
                                  sourceVersion,
                                  macros = macros,
                                  targetLabel = targetLabel,
                                  alwaysBumpCount = alwaysBumpCount,
                                  ignoreDeps = ignoreDeps)
            needsSigning = True
        elif type == recipe.RECIPE_TYPE_FILESET:
            ret = cookFilesetObject(repos, db, cfg, recipeClass,
                                    sourceVersion, buildFlavor,
                                    macros = macros,
                                    targetLabel = targetLabel,
                                    alwaysBumpCount = alwaysBumpCount,
                                    ignoreDeps = ignoreDeps)
            needsSigning = True
        else:
            raise AssertionError

    # cook*Object returns None if using prep or downloadOnly
    if ret is None:
        return []

    (cs, built, cleanup) = ret

    if needsSigning:
        # sign the changeset
        signAbsoluteChangeset(cs, signatureKey)

    if changeSetFile:
        cs.writeToFile(changeSetFile)
    else:
        repos.commitChangeSet(cs, callback = callback)

    if cleanup:
        (fn, args) = cleanup
        fn(*args)

    return built

def cookRedirectObject(repos, db, cfg, recipeClass, sourceVersion, macros={},
                    targetLabel = None, alwaysBumpCount=False,
                    ignoreDeps = False):
    """
    Turns a redirect recipe object into a change set. Returns the absolute
    changeset created, a list of the names of the packages built, and
    and None (for compatibility with cookPackageObject).

    @param repos: Repository to both look for source files and file id's in.
    @type repos: repository.Repository
    @param cfg: conary configuration
    @type cfg: conarycfg.ConaryConfiguration
    @param recipeClass: class which will be instantiated into a recipe
    @type recipeClass: class descended from recipe.Recipe
    @param macros: set of macros for the build
    @type macros: dict
    @rtype: tuple
    @param targetLabel: label to use for the cooked troves; it is used
    as a new branch from whatever version was previously built
    default), the label from sourceVersion is used
    @type targetLabel: versions.Label
    @param alwaysBumpCount: if True, the cooked troves will not share a
    full version with any other existing troves with the same name,
    even if their flavors would differentiate them.
    @type alwaysBumpCount: bool
    """

    fullName = recipeClass.name

    # needed to take care of branched troves
    binaryBranch = sourceVersion.getBinaryVersion().branch()
    recipeObj = recipeClass(repos, cfg, binaryBranch, cfg.flavor, macros)
    recipeObj.checkBuildRequirements(cfg, sourceVersion,
                                     raiseError=not ignoreDeps)
    use.track(True)
    _callSetup(cfg, recipeObj)
    recipeObj.findTroves()
    use.track(False)

    log.info('Building %s=%s[%s]' % ( recipeClass.name,
                                      sourceVersion.branch().label(),
                                      use.usedFlagsToFlavor(recipeClass.name)))

    redirects = recipeObj.getRedirections()

    changeSet = changeset.ChangeSet()
    built = []

    flavors = set()
    for (fromName, fromFlavor) in redirects.iterkeys():
        flavors.add(fromFlavor)

    targetVersion = nextVersion(repos, db, fullName, sourceVersion,
                                flavors, targetLabel,
                                alwaysBumpCount=alwaysBumpCount)

    buildReqs = recipeObj.getRecursiveBuildRequirements(db, cfg)

    redirList = []
    childList = []
    troveList = []
    for (fromName, fromFlavor), redirSpecList in redirects.iteritems():
        redir = trove.Trove(fromName, targetVersion, fromFlavor,
                            None, type = trove.TROVE_TYPE_REDIRECT)

        redirList.append(redir.getNameVersionFlavor())
        if trove.troveIsCollection(redir.getName()):
            # only packages and groups have build requirements
            redir.setBuildRequirements(buildReqs)

        for redirSpec in redirSpecList:
            for subName in redirSpec.components:
                if not redir.hasTrove(subName, targetVersion, fromFlavor):
                    redir.addTrove(subName, targetVersion, fromFlavor)
                    childList.append((subName, targetVersion, fromFlavor))

            if not redirSpec.isRemove:
                redir.addRedirect(redirSpec.targetName, redirSpec.targetBranch,
                                  redirSpec.targetFlavor)

        redir.setBuildTime(time.time())
        redir.setSourceName(fullName + ':source')
        redir.setConaryVersion(constants.version)
        redir.setIsCollection(False)
        built.append((redir.getName(), redir.getVersion().asString(),
                      redir.getFlavor()) )
        troveList.append(redir)
    _copyForwardTroveMetadata(repos, troveList, recipeObj)
    for redir in troveList:
        trvDiff = redir.diff(None, absolute = 1)[0]
        changeSet.newTrove(trvDiff)

    changeSet.setPrimaryTroveList(set(redirList) - set(childList))

    return (changeSet, built, None)

def cookGroupObjects(repos, db, cfg, recipeClasses, sourceVersion, macros={},
                     targetLabel = None, alwaysBumpCount=False,
                     callback = callbacks.CookCallback(),
                     requireCleanSources = False, groupOptions=None,
                     ignoreDeps = False):
    """
    Turns a group recipe object into a change set. Returns the absolute
    changeset created, a list of the names of the packages built, and
    and None (for compatibility with cookPackageObject).

    @param repos: Repository to both look for source files and file id's in.
    @type repos: repository.Repository
    @param cfg: conary configuration
    @type cfg: conarycfg.ConaryConfiguration
    @param recipeClasses: classes which will be instantiated into recipes
    @type recipeClasses: recipe.Recipe
    @param macros: set of macros for the build
    @type macros: dict
    @rtype: tuple
    @param targetLabel: label to use for the cooked troves; it is used
    as a new branch from whatever version was previously built
    default), the label from sourceVersion is used
    @type targetLabel: versions.Label
    @param alwaysBumpCount: if True, the cooked troves will not share a
    full version with any other existing troves with the same name,
    even if their flavors would differentiate them.
    @type alwaysBumpCount: bool
    """
    enforceManagedPolicy = (cfg.enforceManagedPolicy
                            and targetLabel != versions.CookLabel())
    if groupOptions is None:
        groupOptions = GroupCookOptions(alwaysBumpCount=alwaysBumpCount)

    troveCache = grouprecipe.TroveCache(repos, callback)
    lcache = lookaside.RepositoryCache(repos, cfg=cfg)

    changeSet = changeset.ChangeSet()

    builtGroups = []
    groupNames = []
    groupFlavors = []
    for recipeClass in recipeClasses:
        fullName = recipeClass.name
        buildFlavor = getattr(recipeClass, '_buildFlavor', cfg.buildFlavor)
        use.resetUsed()
        use.clearLocalFlags()
        repos.setFlavorPreferencesByFlavor(buildFlavor)
        use.setBuildFlagsFromFlavor(recipeClass.name, buildFlavor, error=False)
        if hasattr(recipeClass, '_localFlavor'):
            # this will only be set if loadRecipe is used.  Allow for some
            # other way (like our testsuite) to be used to load the recipe
            use.setBuildFlagsFromFlavor(recipeClass.name,
                                        recipeClass._localFlavor)

        if requireCleanSources:
            srcdirs = []
        else:
            srcdirs = [ os.path.dirname(recipeClass.filename),
                        cfg.sourceSearchDir % {'pkgname': recipeClass.name} ]

        recipeObj = recipeClass(repos, cfg, sourceVersion.branch().label(),
                                buildFlavor, lcache, srcdirs, macros)
        recipeObj.checkBuildRequirements(cfg, sourceVersion,
                                         raiseError=not ignoreDeps)

        if recipeObj._trackedFlags is not None:
            use.setUsed(recipeObj._trackedFlags)
        use.track(True)
        policyTroves = _loadPolicy(recipeObj, cfg, enforceManagedPolicy)

        _callSetup(cfg, recipeObj)

        use.track(False)
        log.info('Building %s=%s[%s]' % ( recipeClass.name,
                                      sourceVersion.branch().label(),
                                      use.usedFlagsToFlavor(recipeClass.name)))

        flavors = [buildpackage._getUseFlavor(recipeObj)]

        recipeObj.unpackSources()
        grouprecipe.buildGroups(recipeObj, cfg, repos, callback,
                                troveCache=troveCache)

        callback.buildingChangeset()

        for group in recipeObj.iterGroupList():
            flavors.extend(x[2] for x in group.iterTroveList())
        grpFlavor = deps.mergeFlavorList(flavors,
                                         deps.DEP_MERGE_TYPE_DROP_CONFLICTS)
        builtGroups.append((recipeObj, grpFlavor))
        groupNames.append(recipeObj.getGroupNames())

    keyFlavor = getattr(recipeObj, 'keyFlavor', None)
    if isinstance(keyFlavor, str):
        keyFlavor = deps.parseFlavor(keyFlavor, raiseError=True)
    groupFlavors = []
    # dedup the groups based on flavor
    newBuiltGroups = []
    flavors = set( x[1] for x in builtGroups)
    for (recipeObj, flavor) in builtGroups:
        if flavor in flavors:
            newBuiltGroups.append((recipeObj, flavor))
            flavors.remove(flavor)
        else:
            log.info("Removed duplicate flavor of group %s[%s]"
                % (recipeObj.name, str(flavor)))
    builtGroups = newBuiltGroups
    del newBuiltGroups

    builtGroups = groupOptions.shortenFlavors(keyFlavor, builtGroups)

    groupFlavors = [ x[1] for x in builtGroups ]

    allGroupNames = list(itertools.chain(*groupNames))
    targetVersion = nextVersion(repos, db, allGroupNames, sourceVersion,
                                groupFlavors, targetLabel,
                                alwaysBumpCount=groupOptions._alwaysBumpCount)
    groupOptions.checkCook(repos, recipeObj, groupNames, targetVersion,
                            groupFlavors)
    buildTime = time.time()


    built = []
    for recipeObj, grpFlavor in builtGroups:
        buildReqs = recipeObj.getRecursiveBuildRequirements(db, cfg)

        troveList = []
        for group in recipeObj.iterGroupList():
            groupName = group.name
            grpTrv = trove.Trove(groupName, targetVersion, grpFlavor, None)
            grpTrv.setRequires(group.getRequires())
            grpTrv.setBuildRequirements(buildReqs)
            provides = deps.DependencySet()
            provides.addDep(deps.TroveDependencies, deps.Dependency(groupName))
            grpTrv.setProvides(provides)

            grpTrv.setTroveCopiedFrom(group.iterCopiedFrom())

            grpTrv.setBuildTime(buildTime)
            grpTrv.setSourceName(fullName + ':source')
            grpTrv.setSize(group.getSize())
            grpTrv.setConaryVersion(constants.version)
            grpTrv.setIsCollection(True)
            grpTrv.setLabelPath(recipeObj.getLabelPath())
            grpTrv.setSearchPath(recipeObj.getSearchPath())
            grpTrv.troveInfo.imageGroup.set(group.imageGroup)
            compatClass = group.compatibilityClass
            if compatClass is not None:
                grpTrv.setCompatibilityClass(compatClass)
            # Add build flavor
            grpTrv.setBuildFlavor(use.allFlagsToFlavor(recipeObj.name))

            for (recipeScripts, isRollback, troveScripts) in \
                    [ (group.postInstallScripts, False,
                            grpTrv.troveInfo.scripts.postInstall),
                      (group.preRollbackScripts, True,
                            grpTrv.troveInfo.scripts.preRollback),
                      (group.postRollbackScripts, True,
                            grpTrv.troveInfo.scripts.postRollback),
                      (group.postUpdateScripts, False,
                            grpTrv.troveInfo.scripts.postUpdate),
                      (group.preUpdateScripts, False,
                            grpTrv.troveInfo.scripts.preUpdate) ]:
                if recipeScripts is None:
                    continue

                scriptClassList = recipeScripts[1]
                # rollback scripts move from this class to another
                # while normal scripts move from another class to this
                if scriptClassList is not None and compatClass is None:
                    raise CookError, ('Group compatibility class must '
                                      'be set for group "%s" to '
                                      'define a conversion class path.'
                                      % groupName)
                elif scriptClassList is not None and isRollback:
                    troveScripts.conversions.addList(
                        [ (compatClass, x) for x in scriptClassList ])
                elif scriptClassList is not None:
                    troveScripts.conversions.addList(
                        [ (x, compatClass) for x in scriptClassList ])

                troveScripts.script.set(recipeScripts[0])

            for (troveTup, explicit, byDefault, comps, requireLatest) \
                    in group.iterTroveListInfo():
                grpTrv.addTrove(byDefault = byDefault,
                                weakRef=not explicit, *troveTup)

            # add groups which were newly created by this group.
            for name, byDefault, explicit in group.iterNewGroupList():
                grpTrv.addTrove(name, targetVersion, grpFlavor,
                                byDefault = byDefault,
                                weakRef = not explicit)
            troveList.append(grpTrv)
        recipeObj.troveMap = dict((x.getNameVersionFlavor(), x) \
                for x in troveList)
        recipeObj.doProcess('GROUP_ENFORCEMENT')
        recipeObj.doProcess('ERROR_REPORTING')

        for primaryName in recipeObj.getPrimaryGroupNames():
            changeSet.addPrimaryTrove(primaryName, targetVersion, grpFlavor)

        _copyForwardTroveMetadata(repos, troveList, recipeObj)
        for grpTrv in troveList:
            grpDiff = grpTrv.diff(None, absolute = 1)[0]
            changeSet.newTrove(grpDiff)

            built.append((grpTrv.getName(), str(grpTrv.getVersion()),
                                            grpTrv.getFlavor()))


    return (changeSet, built, None)

def cookFilesetObject(repos, db, cfg, recipeClass, sourceVersion, buildFlavor,
                      macros = {}, targetLabel = None, alwaysBumpCount = False,
                      ignoreDeps = False):
    """
    Turns a fileset recipe object into a change set. Returns the absolute
    changeset created, a list of the names of the packages built, and
    and None (for compatibility with cookPackageObject).

    @param repos: Repository to both look for source files and file id's in.
    @type repos: repository.Repository
    @param cfg: conary configuration
    @type cfg: conarycfg.ConaryConfiguration
    @param recipeClass: class which will be instantiated into a recipe
    @type recipeClass: class descended from recipe.Recipe
    @param macros: set of macros for the build
    @type macros: dict
    @param targetLabel: label to use for the cooked troves; it is used
    as a new branch from whatever version was previously built
    default), the sourceVersion's branch is used
    @type targetLabel: versions.Label
    @param alwaysBumpCount: if True, the cooked troves will not share a
    full version with any other existing troves with the same name,
    even if their flavors would differentiate them.
    @type alwaysBumpCount: bool
    @rtype: tuple
    """

    fullName = recipeClass.name

    recipeObj = recipeClass(repos, cfg, sourceVersion.branch().label(),
                            buildFlavor, macros)
    recipeObj.checkBuildRequirements(cfg, sourceVersion,
                                     raiseError=not ignoreDeps)
    _callSetup(cfg, recipeObj)

    log.info('Building %s=%s[%s]' % ( recipeClass.name,
                                      sourceVersion.branch().label(),
                                      use.usedFlagsToFlavor(recipeClass.name)))

    recipeObj.findAllFiles()

    changeSet = changeset.ChangeSet()

    l = []
    flavor = deps.Flavor()
    size = 0
    fileObjList = repos.getFileVersions([ (x[0], x[2], x[3]) for x in
                                                recipeObj.iterFileList() ])
    for (pathId, path, fileId, version), fileObj in \
                        itertools.izip(recipeObj.iterFileList(), fileObjList):
        l.append((pathId, path, version, fileId, fileObj.flags.isConfig()))
        if fileObj.hasContents:
            size += fileObj.contents.size()

        if fileObj.hasContents:
            flavor.union(fileObj.flavor())
        changeSet.addFile(None, fileId, fileObj.freeze())

        # Since the file is already in the repository (we just got it from
        # there, so it must be there!) leave the contents out. this
        # means that the change set we generate can't be used as the
        # source of an update, but it saves sending files across the
        # network for no reason. For local builds we go back through this
        # list and grab the contents after we've determined the target
        # version

    targetVersion = nextVersion(repos, db, fullName, sourceVersion, flavor,
                                targetLabel, alwaysBumpCount=alwaysBumpCount)

    buildReqs = recipeObj.getRecursiveBuildRequirements(db, cfg)
    fileset = trove.Trove(fullName, targetVersion, flavor, None)
    provides = deps.DependencySet()
    provides.addDep(deps.TroveDependencies, deps.Dependency(fullName))
    fileset.setProvides(provides)
    fileset.setBuildRequirements(buildReqs)

    for (pathId, path, version, fileId, isConfig) in l:
        fileset.addFile(pathId, path, version, fileId)

    fileset.setBuildTime(time.time())
    fileset.setSourceName(fullName + ':source')
    fileset.setSize(size)
    fileset.setConaryVersion(constants.version)
    fileset.setIsCollection(False)
    fileset.setBuildFlavor(use.allFlagsToFlavor(fullName))
    fileset.computePathHashes()

    _copyForwardTroveMetadata(repos, [fileset], recipeObj)
    filesetDiff = fileset.diff(None, absolute = 1)[0]
    changeSet.newTrove(filesetDiff)
    changeSet.addPrimaryTrove(fullName, targetVersion, flavor)

    if targetVersion.isOnLocalHost():
        # We need the file contents. Go get 'em

        # pass (fileId, fileVersion)
        contentList = repos.getFileContents([ (x[3], x[2]) for x in l ])
        for (pathId, path, version, fileId, isConfig), contents in \
                                                itertools.izip(l, contentList):
            changeSet.addFileContents(pathId, fileId,
                                      changeset.ChangedFileTypes.file,
                                      contents, isConfig)

    built = [ (fileset.getName(), fileset.getVersion().asString(),
                                                fileset.getFlavor()) ]
    return (changeSet, built, None)

def cookPackageObject(repos, db, cfg, loader, sourceVersion, prep=True,
                      macros={}, targetLabel = None,
                      resume = None, alwaysBumpCount=False,
                      ignoreDeps=False, logBuild=False, crossCompile = None,
                      requireCleanSources = False, downloadOnly = False,
                      signatureKey = None):
    """
    Turns a package recipe object into a change set. Returns the absolute
    changeset created, a list of the names of the packages built, and
    and a tuple with a function to call and its arguments, which should
    be called when the build root for the package can be safely removed
    (the changeset returned refers to files in that build root, so those
    files can't be removed until the changeset has been comitted or saved)

    @param repos: Repository to both look for source files and file id's in.
    @type repos: repository.Repository
    @param cfg: conary configuration
    @type cfg: conarycfg.ConaryConfiguration
    @param recipeClass: class which will be instantiated into a recipe
    @type recipeClass: class descended from recipe.Recipe
    @param prep: If true, the build stops after the package is unpacked
    and None is returned instead of a changeset.
    @type prep: boolean
    @param downloadOnly: If true, the lookaside is populated, and the None is
    returned instead of a changeset.
    @type downloadOnly: boolean
    @param macros: set of macros for the build
    @type macros: dict
    @param targetLabel: label to use for the cooked troves; if None (the
    default), the version used is the derived from sourceVersion
    @param alwaysBumpCount: if True, the cooked troves will not share a
    full version with any other existing troves with the same name,
    even if their flavors would differentiate them.
    @type alwaysBumpCount: bool
    @param signatureKey: GPG fingerprint for trove signing. If None, only
    sha1 signatures are generated.
    @type signatureKey: string
    @rtype: tuple
    """
    # 1. create the desired files in destdir and package info
    enforceManagedPolicy = (cfg.enforceManagedPolicy
                            and targetLabel != versions.CookLabel()
                            and not prep and not downloadOnly)

    result  = _cookPackageObjWrap(repos, cfg, loader,
                                 sourceVersion, prep=prep,
                                 macros=macros, resume=resume,
                                 ignoreDeps=ignoreDeps,
                                 logBuild=logBuild,
                                 crossCompile=crossCompile,
                                 enforceManagedPolicy=enforceManagedPolicy,
                                 requireCleanSources = requireCleanSources,
                                 downloadOnly = downloadOnly,
                                 targetLabel = targetLabel)
    if type(result) is not tuple:
        return

    (bldList, recipeObj, builddir, destdir, policyTroves) = result

    # 2. convert the package into a changeset ready for committal
    changeSet, built = _createPackageChangeSet(repos, db, cfg, bldList,
                           loader, recipeObj, sourceVersion,
                           targetLabel=targetLabel,
                           alwaysBumpCount=alwaysBumpCount,
                           policyTroves=policyTroves,
                           signatureKey = signatureKey)

    return (changeSet, built, (recipeObj.cleanup, (builddir, destdir)))

def _cookPackageObjWrap(*args, **kwargs):
    logBuild = kwargs.get('logBuild', True)
    targetLabel = kwargs.pop('targetLabel', None)
    isOnLocalHost = isinstance(targetLabel,
                            (versions.CookLabel, versions.EmergeLabel,
                            versions.RollbackLabel, versions.LocalLabel))

    if logBuild and (not isOnLocalHost or not (hasattr(sys.stdin, "isatty") and
                     sys.stdin.isatty())):
        # For repository cooks, or for recipe cooks that had stdin not a tty,
        # redirect stdin from /dev/null
        redirectStdin = True
        oldStdin = os.dup(sys.stdin.fileno())
        devnull = os.open(os.devnull, os.O_RDONLY)
        os.dup2(devnull, 0)
        os.close(devnull)
    else:
        redirectStdin = False
        oldStdin = sys.stdin.fileno()

    kwargs['redirectStdin'] = redirectStdin
    try:
        ret = _cookPackageObject(*args, **kwargs)
    finally:
        if redirectStdin:
            os.dup2(oldStdin, 0)
            os.close(oldStdin)
    return ret

def _cookPackageObject(repos, cfg, loader, sourceVersion, prep=True,
                       macros={}, resume = None, ignoreDeps=False,
                       logBuild=False, crossCompile=None,
                       enforceManagedPolicy=False,  requireCleanSources = False,
                       downloadOnly = False, redirectStdin = False):
    """Builds the package for cookPackageObject.  Parameter meanings are
       described there.
    """
    recipeClass = loader.getRecipe()
    fullName = recipeClass.name

    lcache = lookaside.RepositoryCache(repos, cfg=cfg)

    srcdirs = []
    if not requireCleanSources:
        if recipeClass._sourcePath is not None:
            srcdirs.append(recipeClass._sourcePath)
        srcdirs.append(cfg.sourceSearchDir % {'pkgname': recipeClass.name})

    recipeObj = recipeClass(cfg, lcache, srcdirs, macros, crossCompile)
    recipeObj.cookType = loader.cookType

    for k, v in cfg.environment.items():
        os.environ[k] = v % recipeObj.macros

    recipeObj.setRepos(repos)
    recipeObj.isatty(sys.stdout.isatty() and sys.stdin.isatty())
    recipeObj.sourceVersion = sourceVersion

    builddir = util.normpath(cfg.buildPath) + "/" + recipeObj.name
    use.track(True)
    if recipeObj._trackedFlags is not None:
        use.setUsed(recipeObj._trackedFlags)
    policyTroves = _loadPolicy(recipeObj, cfg, enforceManagedPolicy)

    _callSetup(cfg, recipeObj)

    log.info('Building %s=%s[%s]' % ( recipeClass.name,
                                      sourceVersion.branch().label(),
                                      use.usedFlagsToFlavor(recipeClass.name)))

    if not downloadOnly:
        # no point in checking/recording buildreqs when we're not building.
        recipeObj.checkBuildRequirements(cfg, sourceVersion,
                                         raiseError=not (ignoreDeps or prep))

    bldInfo = buildinfo.BuildInfo(builddir)
    recipeObj.buildinfo = bldInfo

    destdir = ''
    maindir = ''
    if not resume:
        destdir = ''
        if os.path.exists(builddir):
            log.info('Cleaning your old build tree')
            util.rmtree(builddir)
    else:
        try:
            bldInfo.read()
            if 'destdir' in bldInfo:
                destdir = bldInfo.destdir
            if 'maindir' in bldInfo:
                maindir = bldInfo.maindir
        except:
            pass

    bldDir = os.path.join(builddir, recipeObj.mainDir())
    try:
        util.mkdirChain(bldDir)
    except OSError, e:
        raise errors.ConaryError("Error creating %s: %s" %
                                 (e.filename, e.strerror))
    if not destdir:
        destdir = builddir + '/_ROOT_'
    util.mkdirChain(destdir)

    if recipeObj._recipeType == recipe.RECIPE_TYPE_INFO:
        logBuild = False

    if logBuild:
        # turn on logging of this trove.  Logs are packaged as part
        # of :debuginfo component
        logPath = destdir + recipeObj.macros.buildlogpath
        xmlLogPath = destdir + recipeObj.macros.buildxmlpath
        # during the build, keep the log file in the same dir as buildinfo.
        # that will make it more accessible for debugging.  At the end of
        # the build, copy to the correct location
        tmpLogPath = builddir + '/' + os.path.basename(logPath)
        tmpXmlLogPath = builddir + '/' + os.path.basename(xmlLogPath)
        # these files alone are not enough to make us build a package
        recipeObj._autoCreatedFileCount += 2

        # subscribeLogPath is never packaged, and is not compressed
        subscribeLogPath = builddir + '/subscribedLog'
        recipeObj._setSubscribeLogPath(subscribeLogPath)

        util.mkdirChain(os.path.dirname(logPath))
        # touch the logPath files so that the build process expects
        # files to be there for packaging
        file(logPath, 'w')
        file(xmlLogPath, 'w')
        file(subscribeLogPath, 'w')
        try:
            logFile = logger.startLog(tmpLogPath, tmpXmlLogPath,
                                      subscribeLogPath,
                                      withStdin = not redirectStdin)
            recipeObj._setLogFile(logFile)
        except OSError, err:
            if err.args[0] == 'out of pty devices':
                log.warning('*** No ptys found -- not logging build ***')
                logBuild = False
                # don't worry about cleaning up the touched log file --
                # it's in the build dir and will be erased when the build
                # is finished
            else:
                raise
        try:
            logFile.pushDescriptor('cook')
            logBuildEnvironment(logFile, sourceVersion, policyTroves,
                                    recipeObj.macros, cfg)
        except:
            logFile.close()
            raise
    try:
        logBuild and logFile.pushDescriptor('build')
        bldInfo.begin()
        bldInfo.destdir = destdir
        if maindir:
            recipeObj.mainDir(maindir)
        if resume is True:
            resume = bldInfo.lastline

        recipeObj.macros.builddir = builddir
        recipeObj.macros.destdir = destdir

        logBuild and logFile.pushDescriptor('unpackSources')
        recipeObj.unpackSources(resume, downloadOnly=downloadOnly)
        logBuild and logFile.popDescriptor('unpackSources')

        # if we're only extracting or downloading, continue to the next recipe class.
        if prep or downloadOnly:
            logBuild and logFile.close()
            return recipeObj

        cwd = os.getcwd()
        try:
            os.chdir(builddir + '/' + recipeObj.mainDir())
            logBuild and logFile.pushDescriptor('doBuild')
            recipeObj.doBuild(builddir, resume=resume)
            logBuild and logFile.popDescriptor('doBuild')
            if resume and resume != "policy" and \
                          recipeObj.resumeList[-1][1] != False:
                log.info('Finished Building %s Lines %s, Not Running Policy',
                                                       recipeClass.name, resume)
                logBuild and logFile.close()
                return
            log.info('Processing %s', recipeClass.name)
            logBuild and logFile.pushDescriptor('policy')
            output = logBuild and logFile or sys.stdout
            if not resume and recipeObj.getType() is not recipe.RECIPE_TYPE_CAPSULE:
                # test suite policy does not work well with restart, and
                # is generally useful mainly when cooking into repo, where
                # restart is not allowed
                recipeObj.doProcess('TESTSUITE', logFile = output)

            recipeObj.doProcess('DESTDIR_PREPARATION', logFile = output)
            recipeObj.doProcess('DESTDIR_MODIFICATION', logFile = output)

            # cannot restart after the beginning of policy.PACKAGE_CREATION
            bldInfo.stop()
            use.track(False)

            recipeObj.doProcess('PACKAGE_CREATION', logFile = output)
            _initializeOldMetadata(repos, recipeObj, logFile = output)

            recipeObj.doProcess('PACKAGE_MODIFICATION', logFile = output)
            recipeObj.doProcess('ENFORCEMENT', logFile = output)

            recipeObj.doProcess('ERROR_REPORTING', logFile = output)
            logBuild and logFile.popDescriptor('policy')
        finally:
            os.chdir(cwd)

        grpName = recipeClass.name

        bldList = recipeObj.getPackages()
        if (recipeObj.getType() is not recipe.RECIPE_TYPE_CAPSULE and
            (not bldList or
             sum(len(x) for x in bldList) <= recipeObj._autoCreatedFileCount)):
            # no components in packages, or no explicit files in components
            log.error('No files were found to add to package %s'
                      %recipeClass.name)
            logBuild and logFile.close()
            return

    except Exception, msg:
        if logBuild:
            logFile.pushDescriptor('EXCEPTION')
            logFile.write('%s\n' % msg)
            logFile.write(''.join(traceback.format_exception(*sys.exc_info())))
            logFile.write('\n')
            logFile.popDescriptor('EXCEPTION')
            logFile.close()
        if cfg.debugRecipeExceptions:
            traceback.print_exception(*sys.exc_info())
            debugger.post_mortem(sys.exc_info()[2])
        raise

    if logBuild:
        logFile.popDescriptor('build')
        logFile.popDescriptor('cook')
        logFile.close()

    if logBuild and recipeObj._autoCreatedFileCount > 0:
        if os.path.exists(logPath):
            os.unlink(logPath)
        if os.path.exists(xmlLogPath):
            os.unlink(xmlLogPath)
        if not cfg.cleanAfterCook:
            # leave the easily accessible copy in place in
            # builddir
            shutil.copy2(tmpLogPath, logPath)
            shutil.copy2(tmpXmlLogPath, xmlLogPath)
        else:
            os.rename(tmpLogPath, logPath)
            os.rename(tmpXmlLogPath, xmlLogPath)
        # update contents on the buildlog, since they changed
        buildlogpath = recipeObj.macros.buildlogpath
        buildxmlpath = recipeObj.macros.buildxmlpath
        recipeObj.autopkg.updateFileContents(
            recipeObj.macros.buildlogpath, logPath)
        recipeObj.autopkg.updateFileContents(
            recipeObj.macros.buildxmlpath, xmlLogPath)
        recipeObj.autopkg.pathMap[buildlogpath].tags.set("buildlog")
        recipeObj.autopkg.pathMap[buildxmlpath].tags.set("xmlbuildlog")
    return bldList, recipeObj, builddir, destdir, policyTroves

class _SimpleTrove(object):
    __slots__ = [ 'name', 'version', 'flavor', '_childTrovesNVF' ]

    def __init__(self, name, version, flavor, childTroves = None):
        self.name = name
        self.version = version
        self.flavor = flavor
        self._childTrovesNVF = childTroves

    def getNameVersionFlavor(self):
        return self.name, self.version, self.flavor

    def getName(self):
        return self.name

    def getVersion(self):
        return self.version

    def getFlavor(self):
        return self.flavor

    def iterTroveList(self, strongRefs = True):
        return sorted(self._childTrovesNVF or [])

    def _addChildTrove(self, childTrove):
        if self._childTrovesNVF is None:
            self._childTrovesNVF = set()
        self._childTrovesNVF.add(childTrove)

def _initializeOldMetadata(repos, recipeObj, logFile):
    # Build the list of (fake) collection troves
    pkgs = recipeObj.getPackages()
    if not pkgs:
        # Nothing to do
        return
    flavor = pkgs[0].flavor.copy()

    pkgTroves = dict((x, _SimpleTrove(x, None, flavor))
                      for x in recipeObj.packages)
    # Now add references to components
    for trv in recipeObj.getPackages():
        trvName = trv.name
        if ':' in trvName:
            parentTrvName, comp = trvName.split(':', 1)
        else:
            parentTrvName, comp = trvName, None
        ptrv = pkgTroves.setdefault(parentTrvName,
                                    _SimpleTrove(parentTrvName, None, flavor))
        if comp:
            ptrv._addChildTrove((trvName, None, flavor))

    troveList = []
    for pkgTroveNVF in sorted(pkgTroves):
        pkgTrove = pkgTroves[pkgTroveNVF]
        troveList.append(pkgTrove)
        for n_, v_, f_ in sorted(pkgTrove.iterTroveList()):
            troveList.append(_SimpleTrove(n_, v_, f_))
    _getTroveMetadataFromRepo(repos, troveList, recipeObj)

def _copyScripts(trv, scriptsMap):
    trvName = trv.getName()
    trvScripts = scriptsMap.get(trvName, None)
    if not trvScripts:
        return
    # Copy scripts
    for scriptType, (scriptContents, compatClass) in trvScripts.items():
        if not scriptContents:
            continue
        getattr(trv.troveInfo.scripts, scriptType).script.set(scriptContents)

def _createPackageChangeSet(repos, db, cfg, bldList, loader, recipeObj,
                            sourceVersion,
                            targetLabel=None, alwaysBumpCount=False,
                            policyTroves=None, signatureKey = None):
    """ Helper function for cookPackage object.  See there for most
        parameter definitions. BldList is the list of
        components created by cooking a package recipe.  RecipeObj is
        the instantiation of the package recipe, and loader is the
        loader which loaded the class for that recipe.
    """
    # determine final version and flavor  - flavor is shared among
    # all components, so just grab the first one.
    flavor = bldList[0].flavor.copy()
    componentNames = [ x.name for x in bldList ]
    targetVersion = nextVersion(repos, db, componentNames, sourceVersion,
                                flavor, targetLabel,
                                alwaysBumpCount=alwaysBumpCount)

    buildTime = time.time()
    sourceName = recipeObj.__class__.name + ':source'

    buildReqs = recipeObj.getRecursiveBuildRequirements(db, cfg)

    # create all of the package troves we need, and let each package provide
    # itself
    grpMap = {}
    fileIdsPathMap = {}

    for buildPkg in bldList:
        compName = buildPkg.getName()
        main, comp = compName.split(':')

        # Extract file prefixes and file ids
        for (path, (realPath, f)) in buildPkg.iteritems():
            fileIdsPathMap[path] = f.fileId()

        if main not in grpMap:
            trv = grpMap[main] = trove.Trove(main, targetVersion, flavor, None)
            trv.setSize(0)
            trv.setSourceName(sourceName)
            trv.setBuildTime(buildTime)
            trv.setConaryVersion(constants.version)
            if policyTroves:
               trv.setPolicyProviders(policyTroves)
            trv.setLoadedTroves(loader.getLoadedTroves())
            trv.setDerivedFrom(recipeObj.getDerivedFrom())
            trv.setBuildRequirements(buildReqs)
            trv.setBuildFlavor(use.allFlagsToFlavor(recipeObj.name))
            provides = deps.DependencySet()
            provides.addDep(deps.TroveDependencies, deps.Dependency(main))
            trv.setProvides(provides)
            trv.setIsCollection(True)
            trv.setIsDerived(recipeObj._isDerived)
            _copyScripts(trv, recipeObj._scriptsMap)
            _setCookTroveMetadata(trv, recipeObj._metadataItemsMap.get(
                                                            trv.name(), {}))

    # look up the pathids used by our immediate predecessor troves.
    log.info('looking up pathids from repository history')
    idgen = _getPathIdGen(repos, sourceName, targetVersion, targetLabel,
                          grpMap.keys(), fileIdsPathMap, recipeObj)
    log.info('pathId lookup complete')

    built = []
    packageList = []
    perviousQuery = {}

    for buildPkg in bldList:
        # bldList only contains components
        compName = buildPkg.getName()
        main, comp = compName.split(':')
        assert(comp)
        grp = grpMap[main]

        (p, fileMap) = _createComponent(repos, buildPkg, targetVersion, idgen,
                                recipeObj._getCapsule(buildPkg.getName()))

        built.append((compName, p.getVersion().asString(), p.getFlavor()))

        packageList.append((None, p, fileMap))
        p.setSourceName(sourceName)
        p.setBuildTime(buildTime)
        p.setConaryVersion(constants.version)
        p.setIsCollection(False)
        p.setIsDerived(recipeObj._isDerived)

        # Add build flavor
        p.setBuildFlavor(use.allFlagsToFlavor(recipeObj.name))
        _copyScripts(p, recipeObj._scriptsMap)
        _setCookTroveMetadata(p, recipeObj._metadataItemsMap.get(p.name(), {}))

        _signTrove(p, signatureKey)

        byDefault = recipeObj.byDefault(compName)
        grp.addTrove(compName, p.getVersion(), p.getFlavor(),
                     byDefault = byDefault)
        if byDefault:
            grp.setSize(grp.getSize() + p.getSize())

    if not targetVersion.isOnLocalHost():
        # this keeps cook and emerge branchs from showing up
        searchBranch = targetVersion.branch()
        previousVersions = repos.getTroveLeavesByBranch(
                dict(
                    ( x[1].getName(), { targetVersion.branch() : [ flavor ] } )
                        for x in packageList ) )

        needTroves = []
        for name in previousVersions:
            prevVersion = previousVersions[name].keys()[0]
            prevFlavor = previousVersions[name][prevVersion][0]
            needTroves.append((name, prevVersion, prevFlavor))

        previousTroves = repos.getTroves(needTroves)
        previousTroveDict = dict( (x[0][0], x[1]) for x in
                                    itertools.izip(needTroves, previousTroves))

        relativePackageList = []
        needTroves = {}
        for empty, p, fileMap in packageList:
            if cfg.commitRelativeChangeset:
                oldTrove = previousTroveDict.get(p.getName(), None)
            else:
                oldTrove = None
            relativePackageList.append((oldTrove, p, fileMap))

        packageList = relativePackageList

    troveList = [x[1] for x in packageList] + grpMap.values()
    _doCopyForwardMetadata(troveList, recipeObj)

    changeSet = changeset.CreateFromFilesystem(packageList)

    for packageName in grpMap:
        changeSet.addPrimaryTrove(packageName, targetVersion, flavor)

    for grp in grpMap.values():
        _signTrove(grp, signatureKey)
        grpDiff = grp.diff(None, absolute = 1)[0]
        changeSet.newTrove(grpDiff)

    return changeSet, built

def _loadPolicy(recipeObj, cfg, enforceManagedPolicy):
    policyFiles = recipeObj.loadPolicy()
    db = database.Database(cfg.root, cfg.dbPath)
    policyTroves = set()
    unmanagedPolicyFiles = []
    for policyPath in policyFiles:
        troveList = list(db.iterTrovesByPath(policyPath))
        if troveList:
            for trove in troveList:
                policyTroves.add((trove.getName(), trove.getVersion(),
                                  trove.getFlavor()))
        else:
            unmanagedPolicyFiles.append(policyPath)
            ver = versions.VersionFromString('/local@local:LOCAL/0-0').copy()
            ver.resetTimeStamps()
            policyTroves.add((policyPath, ver, deps.Flavor()))
    del db
    if unmanagedPolicyFiles and enforceManagedPolicy:
        raise CookError, ('Cannot cook into repository with'
            ' unmanaged policy files: %s' %', '.join(unmanagedPolicyFiles))
    return policyTroves

def _getPathIdGen(repos, sourceName, targetVersion, targetLabel, pkgNames,
                  fileIdsPathMap, recipeObj=None):
    ident = _IdGen()

    # add the target branch as the first entry in the list to search
    searchBranches = [targetVersion.branch()]
    if targetLabel:
        # this keeps cook and emerge branchs from showing up
        searchBranches = [searchBranches[0].parentBranch()]

    if not repos or searchBranches[0].getHost() == 'local':
        # we're building locally, no need to look up pathids
        return ident

    # if the target branch has a parent we'll search that too
    if searchBranches[0].hasParentBranch():
        searchBranches.append(searchBranches[0].parentBranch())

    # add any branches specified in the recipe
    if recipeObj and hasattr(recipeObj, 'pathIdSearchBranches'):
        s = set(repos.getLabelsForHost(searchBranches[0].getHost()))
        for b in recipeObj.pathIdSearchBranches:
            if isinstance(b,str):
                b = versions.VersionFromString(b)
            if b.label() in s and b not in searchBranches:
                searchBranches.append(b)

    versionDict = {}
    for p in pkgNames:
        for s in searchBranches:
            versionDict.setdefault(p,{})
            versionDict[p][s] = None
    versionDict = repos.getTroveLeavesByBranch(versionDict)

    # We've got all of the latest packages for each flavor.
    # Now we'll search their components for matching pathIds.
    # We do this manually for these latest packages to avoid having
    # to make the getPackageBranchPathIds repository call unnecessarily
    # because it is very heavy weight.
    trovesToGet = []
    for n, versionFlavorDict in versionDict.iteritems():
        # use n,v,f to avoid overlapping with name,version,flavor used by
        # surrounding code
        for v, flavorList in versionFlavorDict.iteritems():
            for f in flavorList:
                trovesToGet.append((n, v, f))
    # get packages
    latestTroves = repos.getTroves(trovesToGet, withFiles=False)
    trovesToGet = list(itertools.chain(*[ x.iterTroveList(strongRefs=True)
                                       for x in latestTroves ]))
    # get components
    try:
        latestTroves = repos.getTroves(trovesToGet, withFiles=True)
        d = {}
        for trv in sorted(latestTroves):
            for pathId, path, fileId, fileVersion in trv.iterFileList():
                if path in fileIdsPathMap:
                    newFileId = fileIdsPathMap[path]
                    if path in d and newFileId != fileId:
                        # if the fileId already exists and we're not
                        # a perfect match, don't override what already exists
                        # there.
                        continue
                    d[path] = pathId, fileVersion, fileId
        for path in d:
            fileIdsPathMap.pop(path)
        ident.merge(d)
    except errors.TroveMissing:
        # a component is missing from the repository.  The repos can
        # likely do a better job by falling back to getPackageBranchPathIds
        # (CNY-2250)
        pass

    # Any path in fileIdsPathMap beyond this point is a file that did not
    # exist in the latest version(s) of this package, so fall back to
    # getPackageBranchPathIds

    # look up the pathids for every file that has been built by
    # this source component, following our branch ancestry
    for searchBranch in searchBranches:
        while True:
            # Generate the file prefixes
            dirnames = set(os.path.dirname(x) for x in
                           fileIdsPathMap.iterkeys())
            fileIds = sorted(set(fileIdsPathMap.values()))
            if not fileIds:
                break
            try:
                d = repos.getPackageBranchPathIds(sourceName, searchBranch,
                                                  dirnames, fileIds)
                # Remove the paths we've found already from fileIdsPathMap,
                # so we don't ask the next branch the same questions

                for k in d.iterkeys():
                    fileIdsPathMap.pop(k, None)

                ident.merge(d)
            except errors.InsufficientPermission:
                # No permissions to search on this branch. Keep going
                pass

            if not searchBranch.hasParentBranch():
                break
            searchBranch = searchBranch.parentBranch()

        if not fileIdsPathMap:
            break

    return ident

def logBuildEnvironment(out, sourceVersion, policyTroves, macros, cfg):
    write = out.write
    out.pushDescriptor('environment')
    write('Building %s=%s\n' % (macros.name, sourceVersion))
    write('using conary=%s\n' %constants.version)
    if policyTroves:
        write('and policy from:\n')
        wrap = textwrap.TextWrapper(
            initial_indent='    ',
            subsequent_indent='        ',
        )
        for troveTup in sorted(policyTroves):
            write(wrap.fill("'%s=%s[%s]'" %troveTup) + '\n')

    write('*' * 60 + '\n')
    write("Environment:\n")
    for key, value in sorted(os.environ.items()):
        write("%s=%s\n" % (key, value))

    write('*' * 60 + '\n')

    write("Use flags:\n")
    for flag in sorted(use.Use.keys()):
        write("%s\n" % (use.Use[flag]))

    write("*"*60 + '\n')

    write("Local flags:" + '\n')
    for flag in use.LocalFlags.keys():
        write("%s\n" % (use.LocalFlags[flag]))

    write("*"*60 +'\n')

    write("Package Local flags:\n")
    for package in sorted(use.PackageFlags.keys()):
        for flag in use.PackageFlags[package].keys():
            write("%s\n" % (use.PackageFlags[package][flag]))

    write("*"*60 +'\n')

    write("Arch flags:\n")
    for majarch in sorted(use.Arch.keys()):
        write("%s\n" % (use.Arch[majarch]))
        for subarch in sorted(use.Arch[majarch].keys()):
            write("%s\n" % (use.Arch[majarch][subarch]))

    write("*"*60 + '\n')

    write("Macros:" + '\n')
    for macro in sorted(macros.keys()):
        # important for this to be unexpanded, because at this point,
        # not some macros may not have an expansion
        write("%s: %s\n" % (macro, macros._get(macro)))

    write("*"*60 + '\n')

    write("Config:\n")
    cfg.setDisplayOptions(hidePasswords=True)
    for key in ('buildFlavor', 'buildLabel', 'contact', 'name', 'repositoryMap'):
        cfg.displayKey(key, out)
    write("*"*60 + '\n')

    write('START OF BUILD:\n\n')
    out.popDescriptor('environment')


def guessUpstreamSourceTrove(repos, srcName, state):
    # Grab the latest upstream source, if one exists, and keep only the files
    # that did not change in it

    # We do all the hard work here so that in packagepolicy.py :
    # populateLcache we know which files to grab from the lookaside cache and
    # which ones to get from the repository.
    # Note that, as of CNY-31, we never fetch the sources from upstream
    # directly, cvc refresh is supposed to do that if they've changed.
    if not repos:
        return None

    # Compute hash of autosourced files
    autosourced = {}
    for srcFile in state.iterFileList():
        pathId = srcFile[0]
        if not state.fileIsAutoSource(pathId):
            continue
        # File is autosourced. Does it need to be refreshed?
        if state.fileNeedsRefresh(pathId):
            # CNY-31
            # if an autosource file is marked as needing to be refreshed
            # in the Conary state file, the lookaside cache has to win
            continue
        autosourced[pathId] = srcFile

    # Fetch the latest trove from upstream
    try:
        headVersion = repos.getTroveLatestVersion(srcName,
                                                  state.getVersion().branch())
    except errors.TroveMissing:
        # XXX we shouldn't get here unless the user messed up the CONARY file
        return None

    # Sources don't have flavors
    flavor = deps.Flavor()

    trove = repos.getTrove(srcName, headVersion, flavor, withFiles=True)

    # Iterate over the files in the upstream trove, and keep only the ones
    # that are in the autosourced hash (non-refreshed, autosourced files)

    filesToRemove = []
    for srcFile in trove.iterFileList():
        pathId = srcFile[0]
        if pathId not in autosourced:
            filesToRemove.append(pathId)

    # Remove the files we don't care about from the upstream trove
    for pathId in filesToRemove:
        trove.removeFile(pathId)

    return trove

def guessSourceVersion(repos, name, versionStr, buildLabel, conaryState = None,
                       searchBuiltTroves=False):
    """ Make a reasonable guess at what a sourceVersion should be when
        you don't have an actual source component from a repository to get
        the version from.  Searches the repository for troves that are
        relatively close to the desired trove, and grabbing their timestamp
        information.
        @param repos: repository client
        @type repos: NetworkRepositoryClient
        @param name: name of the trove being built
        @type name: str
        @param versionStr: the version stored in the recipe being built
        @type versionStr: str
        @param buildLabel: the label to search for troves matching the
        @type buildLabel: versions.Label
        @param conaryState: ConaryState object to us instead of looking for a
        CONARY file in the current directory
        @type conaryState: ConaryState
        @param searchBuiltTroves: if True, search for binary troves
        that match the desired trove's name, versionStr and label.
        @type searchBuiltTroves: bool
        @rtype: tuple
        @return: (version, upstreamTrove). upstreamTrove is an instance of the
        trove if it was previously built on the same branch.
    """
    srcName = name + ':source'
    sourceVerison = None

    if not conaryState and os.path.exists('CONARY'):
        conaryState = ConaryStateFromFile('CONARY', repos)

    if conaryState and conaryState.hasSourceState():
        state = conaryState.getSourceState()
        if state.getName() == srcName and \
                        state.getVersion() != versions.NewVersion():
            stateVer = state.getVersion().trailingRevision().version
            trv = guessUpstreamSourceTrove(repos, srcName, state)
            if versionStr and stateVer != versionStr:
                return (state.getVersion().branch().createVersion(
                            versions.Revision('%s-1' % (versionStr))), trv,
                            conaryState.getSourceState())
            return state.getVersion(), trv, conaryState.getSourceState()

    # make an attempt at a reasonable version # for this trove
    # although the recipe we are cooking from may not be in any
    # repository
    if repos and buildLabel:
        try:
            versionDict = repos.getTroveLeavesByLabel(
                                        { srcName : { buildLabel : None } })
        except errors.OpenError:
            repos = None
            versionDict = {}
    else:
        versionDict = {}

    versionList = versionDict.get(srcName, {}).keys()
    if versionList:
        relVersionList  = [ x for x in versionList \
                if x.trailingRevision().version == versionStr ]
        if relVersionList:
            relVersionList.sort()
            return relVersionList[-1], None, None
        else:
            # we've got a reasonable branch to build on, but not
            # a sourceCount.  Reset the sourceCount to 1.
            versionList.sort()
            return versionList[-1].branch().createVersion(
                        versions.Revision('%s-1' % (versionStr))), None, None
    if searchBuiltTroves:
        # XXX this is generally a bad idea -- search for a matching
        # built trove on the branch that our source version is to be
        # built on and reuse that branch.  But it's useful for cases
        # when you really know what you're doing and don't want to depend
        # on a source trove being in the repository.
        versionDict = repos.getTroveLeavesByLabel(
                                { name : { buildLabel : None } })
        versionList = versionDict.get(name, {}).keys()
        if versionList:
            relVersionList  = [ x for x in versionList \
                    if x.trailingRevision().version == versionStr ]
            if relVersionList:
                relVersionList.sort()
                sourceVersion = relVersionList[-1].copy()
                sourceVersion.trailingRevision().buildCount = None
                return sourceVersion, None, None
            else:
                # we've got a reasonable branch to build on, but not
                # a sourceCount.  Reset the sourceCount to 1.
                versionList.sort()
                return versionList[-1].branch().createVersion(
                        versions.Revision('%s-1' % (versionStr))), None, None
    return None, None, None

def getRecipeInfoFromPath(repos, cfg, recipeFile, buildFlavor=None):
    if buildFlavor is None:
        buildFlavor = cfg.buildFlavor

    if recipeFile[0] != '/':
        recipeFile = "%s/%s" % (os.getcwd(), recipeFile)

    pkgname = recipeFile.split('/')[-1].split('.')[0]


    try:
        use.setBuildFlagsFromFlavor(pkgname, buildFlavor, error=False)
    except AttributeError, msg:
        log.error('Error setting build flag values: %s' % msg)
        sys.exit(1)
    try:
        # make a guess on the branch to use since it can be important
        # for loading superclasses.
        sourceVersion, upstrTrove, srcTrv = guessSourceVersion(repos, pkgname,
                                                       None, cfg.buildLabel)
        if sourceVersion:
            branch = sourceVersion.branch()
        else:
            branch = None

        if srcTrv is not None:
            loader = loadrecipe.RecipeLoaderFromSourceDirectory(
                                    srcTrv, repos = repos, cfg = cfg,
                                    branch = branch, buildFlavor = buildFlavor)
        else:
            loader = loadrecipe.RecipeLoader(recipeFile, cfg=cfg, repos=repos,
                                             branch=branch,
                                             buildFlavor=buildFlavor)
        version = None
    except builderrors.RecipeFileError, msg:
        raise CookError(str(msg))

    recipeClass = loader.getRecipe()

    try:
        sourceVersion, upstrTrove, srcTrv = guessSourceVersion(repos,
                                                       recipeClass.name,
                                                       recipeClass.version,
                                                       cfg.buildLabel)
    except errors.OpenError:
        # pass this error here, we'll warn about the unopenable repository
        # later.
        sourceVersion = None

    if not sourceVersion:
        sourceVersion = newPackageSourceCount(cfg, recipeClass)

    recipeClass._trove = upstrTrove
    return loader, recipeClass, sourceVersion

def newPackageSourceCount(cfg, recipeClass):
    # just make up a sourceCount -- there's no version in
    # the repository to compare against
    if not cfg.buildLabel:
        cfg.buildLabel = versions.LocalLabel()
    sourceVersion = versions.VersionFromString('/%s/%s-1' % (
                                           cfg.buildLabel.asString(),
                                           recipeClass.version))
    # the source version must have a time stamp
    sourceVersion.trailingRevision().resetTimeStamp()

    return sourceVersion

def loadFactoryRecipe(factoryClass, cfg, repos, buildFlavor):
    '''
    Loads a FactoryRecipe using the Factory as basis for the template.  This
    method works in a way that is compatible with having superclasses in the
    repository since it is loaded fresh every time this method is called.

    @param repos: Repository to use for building
    @type repos: repository.Repository
    @param cfg: conary configuration
    @type cfg: conarycfg.ConaryConfiguration
    @param buildFlavor: Flavor to use while loading
    @type buildFlavor: conary flavor object
    '''
    recipedir = tempfile.mkdtemp(prefix='factoryrecipe-%s-' % factoryClass.name, dir = cfg.tmpDir)
    try:
        recipefile = util.joinPaths(recipedir, factoryClass.name) + '.recipe'
        open(recipefile, 'w').close()

        factRec = factory.generateFactoryRecipe(factoryClass)
        loader = loadrecipe.RecipeLoaderFromString(
                    factRec, recipefile, cfg=cfg,
                    repos=repos, buildFlavor = buildFlavor)
        loaded = loader.getRecipe()
        # The lookaside cache requires that these items be set in the
        # class object before the recipe is instantiated, so we have to
        # set them here rather than in __init__
        loaded.originalFactoryClass = factoryClass
        loaded._sourcePath = factoryClass._sourcePath
        loaded._trove = factoryClass._trove
        return loader
    finally:
        util.rmtree(recipedir)

def cookItem(repos, cfg, item, prep=0, macros={},
             emerge = False, resume = None, allowUnknownFlags = False,
             showBuildReqs = False, ignoreDeps = False, logBuild = False,
             crossCompile = None, callback = None, requireCleanSources = None,
             downloadOnly = False, groupOptions = None, changeSetFile=None):
    """
    Cooks an item specified on the command line. If the item is a file
    which can be loaded as a recipe, it's cooked and a change set with
    the result is saved. If that's not the case, the item is taken to
    be the name of a package, and the recipe is pulled from the :source
    component, built, and committed to the repository.

    @param repos: Repository to use for building
    @type repos: repository.Repository
    @param cfg: conary configuration
    @type cfg: conarycfg.ConaryConfiguration
    @param item: the item to cook
    @type item: str
    @param prep: If true, the build stops after the package is unpacked
    and None is returned instead of a changeset.
    @type prep: boolean
    @param downloadOnly: If true, the lookaside is populated, and the None is
    returned instead of a changeset.
    @type downloadOnly: boolean
    @param macros: set of macros for the build
    @type macros: dict
    @param changeSetFile: file to write changeset out to.
    @type changeSetFile: str
    """
    targetLabel = None

    use.track(True)

    if isinstance(item, ConaryState):
        name = item.getSourceState().getName()
        versionStr = None
        flavor = None
        flavorList = [flavor]
    elif isinstance(item, tuple):
        (name, versionStr, flavorList) = item
    else:
        (name, versionStr, flavor) = parseTroveSpec(item)
        flavorList = [flavor]

    use.allowUnknownFlags(allowUnknownFlags)
    loaderDict = {}

    for flavor in flavorList:
        use.clearLocalFlags()
        if flavor is not None:
            buildFlavor = deps.overrideFlavor(cfg.buildFlavor, flavor)
        else:
            buildFlavor = cfg.buildFlavor

        if ((name.endswith('.recipe') and os.path.isfile(name))
                    or isinstance(item, ConaryState)):
            if versionStr:
                raise CookError, \
                    ("Must not specify version string when cooking recipe file")

            if isinstance(item, ConaryState):
                loader = loadrecipe.RecipeLoaderFromSourceDirectory(
                                        item.getSourceState(), repos = repos,
                                        cfg = cfg, buildFlavor = buildFlavor)
                recipeClass = loader.getRecipe()
                sourceVersion = guessSourceVersion(repos, recipeClass.name,
                                                   recipeClass.version,
                                                   cfg.buildLabel,
                                                   conaryState = item)[0]
                if not sourceVersion:
                    sourceVersion = newPackageSourceCount(cfg, recipeClass)
            else:
                loader, recipeClass, sourceVersion = \
                                  getRecipeInfoFromPath(repos, cfg, name,
                                                        buildFlavor=buildFlavor)

            targetLabel = versions.CookLabel()
            if requireCleanSources is None:
                requireCleanSources = False

            changeSetFile = "%s-%s.ccs" % (recipeClass.name,
                                           recipeClass.version)
        else:
            if resume:
                raise CookError('Cannot use --resume argument when cooking in repository')
            if requireCleanSources is None:
                requireCleanSources = True

            if emerge:
                labelPath = cfg.installLabelPath
            else:
                labelPath = None

            try:
                repos.setFlavorPreferencesByFlavor(buildFlavor)
                use.setBuildFlagsFromFlavor(name, buildFlavor, error=False)
            except AttributeError, msg:
                log.error('Error setting build flag values: %s' % msg)
                sys.exit(1)

            try:
                (loader, sourceVersion) = \
                                loadrecipe.recipeLoaderFromSourceComponent(
                                            name, cfg, repos,
                                            versionStr=versionStr,
                                            labelPath = labelPath,
                                            buildFlavor=buildFlavor)[0:2]
            except builderrors.RecipeFileError, msg:
                raise CookError, str(msg), sys.exc_info()[2]

            recipeClass = loader.getRecipe()

        # This is the fake recipe used instead of cooking the Factory (which is
        # not a recipe)
        if recipeClass.getType() == recipe.RECIPE_TYPE_FACTORY:
            loader = loadFactoryRecipe(recipeClass, cfg, repos, buildFlavor)
        loaderDict.setdefault(sourceVersion, []).append(loader)

        if showBuildReqs:
            recipeObj = recipeClass(cfg, None, [], lightInstance=True)
            buildRequires = getattr(recipeObj, 'buildRequires', [])
            sys.stdout.write('\n'.join(sorted(buildRequires)))
            sys.stdout.write('\n')
            sys.stdout.flush()
    if showBuildReqs:
        return None

    if emerge:
        (fd, changeSetFile) = tempfile.mkstemp('.ccs', "emerge-%s-" % name)
        os.close(fd)
        targetLabel = versions.EmergeLabel()

    built = []
    if len(loaderDict) > 1 and changeSetFile:
        # this would involve reading the changeset from disk and merging
        # or writing an interface for this very, very, unlikely case where the
        # version is based off of a use flavor.
        raise CookError("Cannot cook multiple versions of %s to change set" % name)
    for sourceVersion, loaders in loaderDict.items():
        try:
            troves = cookObject(repos, cfg, loaders,
                                changeSetFile = changeSetFile,
                                prep = prep, macros = macros,
                                targetLabel = targetLabel,
                                sourceVersion = sourceVersion,
                                resume = resume,
                                allowUnknownFlags = allowUnknownFlags,
                                allowMissingSource=False, ignoreDeps=ignoreDeps,
                                logBuild=logBuild,
                                crossCompile=crossCompile,
                                callback=callback,
                                requireCleanSources=requireCleanSources,
                                downloadOnly = downloadOnly,
                                groupOptions=groupOptions)
            if troves:
                built.extend(tuple(troves))
        except errors.RepositoryError, e:
            if emerge:
                os.unlink(changeSetFile)
            raise CookError(str(e))
    return tuple(built), changeSetFile

def cookCommand(cfg, args, prep, macros, emerge = False,
                resume = None, allowUnknownFlags = False,
                showBuildReqs = False, ignoreDeps = False,
                profile = False, logBuild = True,
                crossCompile = None, cookIds=None, downloadOnly=False,
                groupOptions=None):
    # this ensures the repository exists
    client = conaryclient.ConaryClient(cfg)
    if emerge:
        client.checkWriteableRoot()
    repos = client.getRepos()

    if cookIds:
        cookUid, cookGid = cookIds
    else:
        cookUid = cookGid = None

    if not os.getuid():
        if not cookUid or not cookGid:
            raise CookError('Do not cook as root')

    items = {}
    finalItems = []
    for idx, item in enumerate(args):
        if isinstance(item, ConaryState):
            finalItems.append(item)
        else:
            (name, version, flavor) = parseTroveSpec(item)
            l = items.setdefault((name, version), (idx, []))
            if flavor not in l[1]:
                l[1].append(flavor)
    items = sorted(items.iteritems(), key=lambda x: x[1][0])

    for (name, version), (idx, flavorList) in items:
        # NOTE: most of the cook code is set up to allow
        # cooks to be shared when building multiple flavors
        # of the same trove.  However, troves with files in
        # them cannot handle creating one changeset w/
        # shared pathIds in them.  If this limitation of the
        # changeset format ever gets fixed, we can remove this
        # check.
        if trove.troveIsGroup(name):
            finalItems.append((name, version, flavorList))
        else:
            for flavor in flavorList:
                finalItems.append((name, version, [flavor]))

    for item in finalItems:
        # we want to fork here to isolate changes the recipe might make
        # in the environment (such as environment variables)
        # first, we need to ignore the tty output in the child process
        signal.signal(signal.SIGTTOU, signal.SIG_IGN)
        # we need a pipe to enable communication with our child (mainly
        # for emerge)
        inpipe, outpipe = os.pipe()
        pid = os.fork()
        if not pid:
            # we have no need for the read side of the pipe
            os.close(inpipe)
            # make sure that the write side of the pipe is closed
            # when we fork/exec
            fcntl.fcntl(outpipe, fcntl.FD_CLOEXEC)

            if profile == 'lsprof':
                import cProfile
                prof = cProfile.Profile()
                prof.enable()
                lsprof = True
            # child, set ourself to be the foreground process
            os.setpgrp()

            if cookGid:
                os.setgid(cookGid)
            if cookUid:
                os.setuid(cookUid)

            try:
                # the child should control stdin -- if stdin is a tty
                # that can be controlled, and we're not piping output
                # to some other process that should be controlling it
                # (like less).
                if sys.stdin.isatty() and sys.stdout.isatty():
                    os.tcsetpgrp(0, os.getpgrp())
            except AttributeError:
                # stdin might not even have an isatty method
                pass

            # make sure we do not accidentally make files group-writeable
            os.umask(0022)
            # and if we do not create core files we will not package them
            resource.setrlimit(resource.RLIMIT_CORE, (0,0))
            built = cookItem(repos, cfg, item, prep=prep, macros=macros,
                             emerge = emerge, resume = resume,
                             allowUnknownFlags = allowUnknownFlags,
                             showBuildReqs = showBuildReqs,
                             ignoreDeps = ignoreDeps, logBuild = logBuild,
                             crossCompile = crossCompile,
                             callback = CookCallback(),
                             downloadOnly = downloadOnly,
                             groupOptions=groupOptions)
            if built is None:
                # showBuildReqs true, most likely
                # Make sure we call os._exit in the child, sys.exit raises a
                # SystemExit that confuses a try/except around cookCommand
                os._exit(0)
            components, csFile = built
            if not components:
                # --prep or --download or perhaps an error was logged
                if log.errorOccurred():
                    # Leave a sys.exit here, we may need it for debugging
                    sys.exit(1)
                os._exit(0)
            for component, version, flavor in sorted(components):
                print "Created component:", component, version,
                if flavor is not None:
                    print str(flavor).replace("\n", " "),
                print
            if csFile is None:
                print 'Changeset committed to the repository.'
            else:
                print 'Changeset written to:', csFile
                # send the changeset file over the pipe
                os.write(outpipe, csFile)
            if profile == 'lsprof':
                prof.disable()
                prof.dump_stats('conary-cook.lsprof')
                prof.print_stats()
            os._exit(0)
        else:
            # parent process, no need for the write side of the pipe
            os.close(outpipe)
            while 1:
                try:
                    (id, status) = os.waitpid(pid, os.WUNTRACED)
                    if os.WIFSTOPPED(status):
                        # if our child has been stopped (Ctrl+Z or similar)
                        # stop ourself
                        os.killpg(os.getpgrp(), os.WSTOPSIG(status))
                        # when we continue, place our child back
                        # in the foreground process group
                        os.tcsetpgrp(0, pid)
                        # tell the child to continue
                        os.kill(-pid, signal.SIGCONT)
                    else:
                        # if our child exited with a non-0 status, exit
                        # with that status
                        if os.WEXITSTATUS(status):
                            sys.exit(os.WEXITSTATUS(status))
                        break
                except KeyboardInterrupt:
                    # kill the entire process group
                    os.kill(-pid, signal.SIGINT)
        # see if the child process sent us a changeset filename over
        # the pipe
        csFile = os.read(inpipe, 1000)
        if emerge:
            # apply the changeset file written by the child
            if not csFile:
                log.error('The cook process did not return a changeset file')
                break
            print 'Applying changeset file %s' %csFile
            client = conaryclient.ConaryClient(cfg)
            try:
                cs = changeset.ChangeSetFromFile(csFile)
                applyList = [ (x[0], (None, None), (x[1], x[2]), True) for
                        x in cs.getPrimaryTroveList() ]
                callback = updatecmd.UpdateCallback()
                client.setUpdateCallback(callback)
                updJob = client.newUpdateJob()

                try:
                    suggMap = client.prepareUpdateJob(updJob, applyList,
                                                        recurse = True, resolveDeps = False,
                                                        fromChangesets = [ cs ]
                    )
                except:
                    callback.done()
                    client.close()
                    raise

                if suggMap:
                    callback.done()

                try:
                    restartDir = client.applyUpdateJob(updJob)
                finally:
                    updJob.close()
                    client.close()

            except (conaryclient.UpdateError, errors.CommitError), e:
                log.error(e)
                log.error("Not committing changeset: please apply %s by "
                          "hand" % csFile)
            else:
                os.unlink(csFile)

        # make sure that we are the foreground process again
        try:
            # the child should control stdin -- if stdin is a tty
            # that can be controlled
            if sys.stdin.isatty():
                os.tcsetpgrp(0, os.getpgrp())
        except AttributeError:
            # stdin might not even have an isatty method
            pass

def _callSetup(cfg, recipeObj, recordCalls=True):
    try:
        if 'abstractBaseClass' in recipeObj.__class__.__dict__ and \
                recipeObj.abstractBaseClass:
            setupMethod = recipeObj.setupAbstractBaseClass
        else:
            setupMethod = recipeObj.setup
        rv = recipeObj.recordCalls(setupMethod)
        functionNames = []
        if recordCalls:
            for (depth, className, fnName) in recipeObj.methodsCalled:
                methodName = className + '.' + fnName
                line = '  ' * depth + methodName
                functionNames.append(line)
            log.info('Methods called:\n%s' % '\n'.join(functionNames))
            unusedMethods = []
            for (className, fnName) in recipeObj.unusedMethods:
                methodName = className + '.' + fnName
                line = '  ' + methodName
                # blacklist abstract setup. there's never a good reason to
                # override it
                if methodName != 'PackageRecipe.setupAbstractBaseClass':
                    unusedMethods.append(line)
            if unusedMethods:
                log.info('Unused methods:\n%s' % '\n'.join(unusedMethods))
    except Exception, err:
        if cfg.debugRecipeExceptions:
            os.close(0)
            os.open('/dev/tty', os.O_RDONLY)
            os.close(1)
            os.open('/dev/tty', os.O_RDWR)
            os.close(2)
            os.open('/dev/tty', os.O_RDWR)
            traceback.print_exception(*sys.exc_info())
            debugger.post_mortem(sys.exc_info()[2])
            raise CookError(str(err))

        filename = '<No File>'

        tb = sys.exc_info()[2]
        lastRecipeFrame = None
        while tb.tb_next:
            tb = tb.tb_next
            tbFileName = tb.tb_frame.f_code.co_filename
            if tbFileName.endswith('.recipe'):
                lastRecipeFrame = tb

        if not lastRecipeFrame:
            # too bad, we didn't find a file ending in .recipe in our
            # stack.  Let's just assume the lowest frame is the right one.
            lastRecipeFrame = tb

        filename = lastRecipeFrame.tb_frame.f_code.co_filename
        linenum = lastRecipeFrame.tb_frame.f_lineno
        del tb, lastRecipeFrame
        raise CookError('%s:%s:\n %s: %s' % (filename, linenum, err.__class__.__name__, err))

    return rv

def _copyForwardTroveMetadata(repos, troveList, recipeObj):
    """
        Copies forward metadata from a previous build of this package
        if possible.  Searches on the current label then one level up
        (to make sure shadowed sources get metadata from their parent).

        Tries to match the flavor if possible but if it can't, it will use
        the most recent cook with a different flavor.  If necessary,
        it will search for metadata for components separately from the package.
    """

    _getTroveMetadataFromRepo(repos, troveList, recipeObj)
    _doCopyForwardMetadata(troveList, recipeObj)

def _getTroveMetadataFromRepo(repos, troveList, recipeObj):
    if not repos:
        log.info('No repository available, not copying forward metadata.')
        return
    log.info('Copying forward metadata to newly built items...')
    buildBranch = versions.VersionFromString(recipeObj.macros.buildbranch)
    childrenByTrove = {}
    allMatches = []
    troveDict = {}
    toMatch = []
    for trv in troveList:
        troveDict[trv.getNameVersionFlavor()] = trv
        if ':' in trv.getName():
            packageName = trv.getName().split(':')[0]
            packageTup = (packageName, trv.getVersion(), trv.getFlavor())
            childrenByTrove.setdefault(packageTup, []).append(trv)
        else:
            toMatch.append(trv.getNameVersionFlavor())
    if not toMatch:
        toMatch = [ x.getNameVersionFlavor() for x in troveList ]

    # step one: find metadata for all collections
    metadataMatches = _getMetadataMatches(repos, toMatch, buildBranch)

    oldTroveTups = metadataMatches.values()
    oldTroves = repos.getTroves(oldTroveTups, withFiles=False)
    troveDict.update(dict(zip(oldTroveTups, oldTroves)))

    unmatchedComponents = []
    for newTup in toMatch:
        newTrove = troveDict[newTup]
        if newTup not in metadataMatches:
            # couldn't find a match for this package anywhere.
            continue
        oldTup = metadataMatches[newTup]
        oldTrove = troveDict[oldTup]
        allMatches.append((newTrove, oldTrove, True))

        # next, see if the new collection and the old collection share
        # components.
        newTroveComponents = [ x[0] for x in
                              newTrove.iterTroveList(strongRefs=True)
                              if ((x[0].split(':')[0], x[1], x[2]) == newTup) ]
        oldTroveComponents = [ x[0] for x in
                              oldTrove.iterTroveList(strongRefs=True)
                              if ((x[0].split(':')[0], x[1], x[2]) == oldTup) ]
        # unmatched are those components that did not exist in the old
        # version that we're getting metadata from.
        unmatched = set(newTroveComponents) - set(oldTroveComponents)
        unmatchedComponents.extend((x, newTup[1], newTup[2]) for x in unmatched)

        # match up those components that existed both in the old collection
        # and the new one.
        componentMatches = set(newTroveComponents) & set(oldTroveComponents)
        componentMatches = [ (x, oldTup[1], oldTup[2])
                                for x in componentMatches ]
        hasTroves = repos.hasTroves(componentMatches)
        componentMatches = [x for x in componentMatches if hasTroves[x]]
        componentMatches = repos.getTroves(componentMatches, withFiles=False)
        componentMatches = dict((x.getName(), x) for x in componentMatches)
        for childTrv in childrenByTrove.get(
                                    newTrove.getNameVersionFlavor(), []):
            match = componentMatches.get(childTrv.getName(), None)
            if match:
                allMatches.append((childTrv, match, False))

    if unmatchedComponents:
        # some components must have been added in this build from the
        # previous build.
        metadataMatches = _getMetadataMatches(repos, unmatchedComponents,
                                              buildBranch)
        oldTroveTups = metadataMatches.values()
        oldTroves = repos.getTroves(oldTroveTups, withFiles=False)
        troveDict.update(dict(zip(oldTroveTups, oldTroves)))
        for troveTup, matchTup in metadataMatches.items():
            allMatches.append((troveDict[troveTup], troveDict[matchTup], True))

    recipeObj._setOldMetadata(dict(
        (x[0].getName(), (x[1].getNameVersionFlavor(),
                          x[1].troveInfo.metadata, x[2]))
        for x in allMatches))


def _doCopyForwardMetadata(troveList, recipeObj):
    newTroveMap = dict((x.getName(), x) for x in troveList)
    oldMetadata = recipeObj._getOldMetadata()
    for otn, ((otn, otv, otf), oldMetadata, logCopy) in oldMetadata.items():
        # any metadata that's already been added to this trove
        # will override any copied metadata
        newTrove = newTroveMap.get(otn, None)
        if newTrove is None:
            # Hmm. This shouldn't really happen if we used the same list for
            # generating the old metadata - but just in case
            continue
        items = newTrove.getAllMetadataItems()
        newTrove.copyMetadataFromMetadata(oldMetadata,
                              skipSet=recipeObj.metadataSkipSet,
                              filteredKeyValues=recipeObj._filteredKeyValueMetadata)
        if logCopy and newTrove.getAllMetadataItems():
            # if getAllMetadataItems is empty, we didn't copy anything
            # forward, so don't log. This is because copyMetadataFromMetadata
            # overwrites the old metadata
            log.info('Copied metadata forward for %s[%s] from version %s[%s]',
                     newTrove.getName(), newTrove.getFlavor(),
                     otv, otf)

        # add back any metadata added during the cook, that takes precedence.
        metadata = newTrove.troveInfo.metadata
        metadata.addItems(items)

        # Flatten (a side-effect of copying the metadata)
        newTrove.copyMetadataFromMetadata(metadata)


def _getMetadataMatches(repos, troveList, buildBranch):
    toFind = {}
    metadataMatches = {}

    # first search on the trailing label, and search up the labelPath.
    # This should cause metadata to be copied in the case of
    # source shadow + rebuild.
    labelPath = list(reversed(list(buildBranch.iterLabels())))

    for n,v,f in troveList:
        toFind.setdefault((n, None, None), []).append((n,v,f))

    results = repos.findTroves(labelPath, toFind, None, allowMissing=True)
    for troveSpec, troveTupList in results.iteritems():
        flavorsByVersion = {}
        for troveTup in troveTupList:
            flavorsByVersion.setdefault(troveTup[1], []).append(troveTup[2])
        # look at the latest troves first
        matchingVersions = sorted(flavorsByVersion, reverse=True)

        for (name,myVersion,myFlavor) in toFind[troveSpec]:
            # algorithm to determine which trove to copy metadata from:
            # If we're rebuilding something that was just built,
            # then copy the metadata from that package.  Otherwise,
            # if there's a (very) recent package with a compatible flavor,
            # then copy from that.  Otherwise, just pick a random (but
            # well-sorted) random recent package to copy metadata from.

            flavorToUse = None
            versionToUse = None
            if matchingVersions[0] == myVersion:
                # this is a build of a new flavor for this version.
                # check for exact matches at the previous version as well
                exactMatchChecks = matchingVersions[1:2]
                relatedChecks = matchingVersions[0:2]
            else:
                exactMatchChecks = matchingVersions[0:1]
                relatedChecks = matchingVersions[0:1]

            for version in exactMatchChecks:
                matchingFlavors = flavorsByVersion[version]
                exactMatch = [ x for x in matchingFlavors if x == myFlavor]
                if exactMatch:
                    flavorToUse = exactMatch[0]
                    versionToUse = version
                    break
            if versionToUse:
                metadataMatches[(name, myVersion, myFlavor)] = (name,
                                                                versionToUse,
                                                                flavorToUse)
                continue
            for version in relatedChecks:
                matchingFlavors = flavorsByVersion[version]
                scoredFlavors = [ (x.score(myFlavor), myFlavor.score(x), x)
                                        for x in matchingFlavors ]
                scoredFlavors = [ (max(x[0], x[1]), x[2]) for x in scoredFlavors
                                    if x[0] is not False or x[1] is not False ]
                if scoredFlavors:
                    flavorToUse = scoredFlavors[-1][1]
                    versionToUse = version
                    break

            if not versionToUse:
                # couldn't find recent, flavor related version.  Fall back to
                # recent version w/ no related flavor.
                versionToUse = matchingVersions[0]
                # make sure we're consistent even if we don't
                # have a good way to pick by sorting the flavors
                flavorToUse = sorted(flavorsByVersion[version])[0]

            metadataMatches[name, myVersion, myFlavor] = (name,
                                                          versionToUse,
                                                          flavorToUse)
    return metadataMatches

def _setCookTroveMetadata(trv, itemDictList):
    # Copy the metadata back in the trove
    # We don't bother with flattening it at this point, we'll take care of
    # that later
    langMap = []
    metadata = trv.troveInfo.metadata
    for itemDict in itemDictList:
        item = trove.MetadataItem()
        for tagId, tagType, tag in item.streamDict.values():
            tagValue = itemDict.get(tag, None)
            stream = getattr(item, tag)
            if tagValue is None:
                continue
            if isinstance(stream, list):
                assert isinstance(tagValue, (list, tuple))
                for v in tagValue:
                    stream.set(v)
            else:
                stream.set(tagValue)
        metadata.addItem(item)<|MERGE_RESOLUTION|>--- conflicted
+++ resolved
@@ -29,17 +29,10 @@
 import time
 import traceback
 
-<<<<<<< HEAD
 from conary import (callbacks, conaryclient, constants, files, trove, versions,
                     updatecmd)
 from conary.build import buildinfo, buildpackage, lookaside, use
 from conary.build import recipe, grouprecipe, loadrecipe, factory
-=======
-from conary import callbacks, conaryclient, constants, files, trove, versions
-from conary.cmds import updatecmd
-from conary.build import buildinfo, buildpackage, lookaside, policy, use
-from conary.build import recipe, grouprecipe, loadrecipe, packagerecipe, factory, capsulerecipe
->>>>>>> acd64b79
 from conary.build import errors as builderrors
 from conary.build.nextversion import nextVersion
 from conary.conarycfg import selectSignatureKey
@@ -433,7 +426,7 @@
     """
 
     if not groupOptions:
-        groupCookOptions = GroupCookOptions(alwaysBumpCount=alwaysBumpCount)
+        groupOptions = GroupCookOptions(alwaysBumpCount=alwaysBumpCount)
 
     assert(len(set((x.getRecipe().name, x.getRecipe().version)
                 for x in loaderList)) == 1)
@@ -496,7 +489,6 @@
     macros['buildlabel'] = buildBranch.label().asString()
 
     if targetLabel:
-        signatureLabel = targetLabel
         signatureKey = selectSignatureKey(cfg, targetLabel)
     else:
         signatureKey = selectSignatureKey(cfg, sourceVersion.trailingLabel())
@@ -750,7 +742,7 @@
         if recipeObj._trackedFlags is not None:
             use.setUsed(recipeObj._trackedFlags)
         use.track(True)
-        policyTroves = _loadPolicy(recipeObj, cfg, enforceManagedPolicy)
+        _loadPolicy(recipeObj, cfg, enforceManagedPolicy)
 
         _callSetup(cfg, recipeObj)
 
@@ -1109,7 +1101,6 @@
        described there.
     """
     recipeClass = loader.getRecipe()
-    fullName = recipeClass.name
 
     lcache = lookaside.RepositoryCache(repos, cfg=cfg)
 
@@ -1283,8 +1274,6 @@
         finally:
             os.chdir(cwd)
 
-        grpName = recipeClass.name
-
         bldList = recipeObj.getPackages()
         if (recipeObj.getType() is not recipe.RECIPE_TYPE_CAPSULE and
             (not bldList or
@@ -1472,7 +1461,6 @@
 
     built = []
     packageList = []
-    perviousQuery = {}
 
     for buildPkg in bldList:
         # bldList only contains components
@@ -1508,7 +1496,6 @@
 
     if not targetVersion.isOnLocalHost():
         # this keeps cook and emerge branchs from showing up
-        searchBranch = targetVersion.branch()
         previousVersions = repos.getTroveLeavesByBranch(
                 dict(
                     ( x[1].getName(), { targetVersion.branch() : [ flavor ] } )
@@ -1828,7 +1815,6 @@
         trove if it was previously built on the same branch.
     """
     srcName = name + ':source'
-    sourceVerison = None
 
     if not conaryState and os.path.exists('CONARY'):
         conaryState = ConaryStateFromFile('CONARY', repos)
@@ -1929,7 +1915,6 @@
             loader = loadrecipe.RecipeLoader(recipeFile, cfg=cfg, repos=repos,
                                              branch=branch,
                                              buildFlavor=buildFlavor)
-        version = None
     except builderrors.RecipeFileError, msg:
         raise CookError(str(msg))
 
@@ -2226,7 +2211,6 @@
                 import cProfile
                 prof = cProfile.Profile()
                 prof.enable()
-                lsprof = True
             # child, set ourself to be the foreground process
             os.setpgrp()
 
@@ -2343,7 +2327,7 @@
                     callback.done()
 
                 try:
-                    restartDir = client.applyUpdateJob(updJob)
+                    client.applyUpdateJob(updJob)
                 finally:
                     updJob.close()
                     client.close()
@@ -2631,7 +2615,6 @@
     # Copy the metadata back in the trove
     # We don't bother with flattening it at this point, we'll take care of
     # that later
-    langMap = []
     metadata = trv.troveInfo.metadata
     for itemDict in itemDictList:
         item = trove.MetadataItem()
