--- conflicted
+++ resolved
@@ -1076,13 +1076,9 @@
     """
     def __init__(self, repos, callback=None):
         self.repos = repos
-<<<<<<< HEAD
-        self.troveInfo = {}
-=======
         if not callback:
             callback = callbacks.CookCallback()
         self.callback = callback
->>>>>>> 43a66e0e
 
     def cacheTroves(self, troveTupList):
         troveTupList = [x for x in troveTupList if x not in self]
@@ -1159,13 +1155,8 @@
         return self[troveTup].includeTroveByDefault(*childTrove)
 
 
-<<<<<<< HEAD
-def buildGroups(recipeObj, cfg, repos):
-    """
-=======
 def buildGroups(recipeObj, cfg, repos, callback):
     """ 
->>>>>>> 43a66e0e
         Main function for finding, adding, and checking the troves requested
         for the the groupRecipe.
     """
@@ -1206,11 +1197,8 @@
     # find all the groups needed for all groups in a few massive findTroves
     # calls.
     replaceSpecs = list(recipeObj.iterReplaceSpecs())
-<<<<<<< HEAD
-=======
     log.info('Getting initial set of troves for'
              ' building all %s groups' % (len(recipeObj.iterGroupList())))
->>>>>>> 43a66e0e
     troveMap = findTrovesForGroups(repos, recipeObj.iterGroupList(),
                                    replaceSpecs,
                                    labelPath, flavor, callback)
@@ -1257,15 +1245,10 @@
 
 
         if group.autoResolve:
-<<<<<<< HEAD
-            resolveGroupDependencies(group, cache, cfg,
-                                     repos, labelPath, flavor)
-=======
             callback.done()
             log.info('Resolving dependencies...')
             resolveGroupDependencies(group, cache, cfg, 
                                      repos, labelPath, flavor, callback)
->>>>>>> 43a66e0e
 
         if group.depCheck:
             callback.done()
@@ -1295,13 +1278,8 @@
 
 
 
-<<<<<<< HEAD
-def findTrovesForGroups(repos, groupList, replaceSpecs, labelPath,
-                        searchFlavor):
-=======
 def findTrovesForGroups(repos, groupList, replaceSpecs, labelPath, 
                         searchFlavor, callback):
->>>>>>> 43a66e0e
     toFind = {}
     troveMap = {}
 
@@ -1538,13 +1516,8 @@
                                                   childGroups):
             group.delTrove(*troveTup)
 
-<<<<<<< HEAD
-def findAllWeakTrovesToRemove(group, primaryErases, cache):
-    # we only remove weak troves if either a) they are primary
-=======
 def findAllWeakTrovesToRemove(group, primaryErases, cache, childGroups):
     # we only remove weak troves if either a) they are primary 
->>>>>>> 43a66e0e
     # removes or b) they are referenced only by troves being removed
     primaryErases = list(primaryErases)
     toErase = set(primaryErases)
@@ -1685,14 +1658,9 @@
 
 
 
-<<<<<<< HEAD
-def resolveGroupDependencies(group, cache, cfg, repos, labelPath, flavor):
-    """
-=======
 def resolveGroupDependencies(group, cache, cfg, repos, labelPath, flavor, 
                              callback):
     """ 
->>>>>>> 43a66e0e
         Add in any missing dependencies to group
     """
     callback.groupResolvingDependencies()
@@ -1711,13 +1679,8 @@
     if group.checkOnlyByDefaultDeps:
         troveList = group.iterDefaultTroveList()
     else:
-<<<<<<< HEAD
-        troveList = list(group.iterTroveList())
-
-=======
         troveList = group.iterTroveList()
     
->>>>>>> 43a66e0e
     # build a list of the troves that we're checking so far
     troves = [ (n, (None, None), (v, f), True) for (n,v,f) in troveList
                 if not ((n,v,f) in cache and cache.isRedirect((n,v,f)))]
@@ -1763,14 +1726,8 @@
     cache.cacheTroves(neededTups)
     callback.done()
 
-<<<<<<< HEAD
-
-
-def checkGroupDependencies(group, cfg):
-=======
 def checkGroupDependencies(group, cfg, cache, callback):
     callback.groupCheckingDependencies()
->>>>>>> 43a66e0e
     if group.checkOnlyByDefaultDeps:
         troveList = group.iterDefaultTroveList()
     else:
@@ -1789,12 +1746,8 @@
                                     callback = callback)
     else:
         cs = client.repos.createChangeSet(jobSet, recurse = False,
-<<<<<<< HEAD
-                                          withFiles = False)
-=======
                                           withFiles = False,
                                           callback = callback)
->>>>>>> 43a66e0e
 
     jobSet = cs.getJobSet()
     trvSrc = trovesource.ChangesetFilesTroveSource(client.db)
