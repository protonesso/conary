#
# Copyright (c) 2004-2009 rPath, Inc.
#
# This program is distributed under the terms of the Common Public License,
# version 1.0. A copy of this license should have been distributed with this
# source file in a file called LICENSE. If it is not present, the license
# is always available at http://www.rpath.com/permanent/licenses/CPL-1.0.
#
# This program is distributed in the hope that it will be useful, but
# without any warranty; without even the implied warranty of merchantability
# or fitness for a particular purpose. See the Common Public License for
# full details.
#
import copy
from itertools import chain, izip

from conary.build import defaultrecipes
from conary.build import lookaside
from conary.build import policy
from conary.build.recipe import Recipe, RECIPE_TYPE_GROUP, loadMacros
from conary.build.errors import RecipeFileError, CookError, GroupPathConflicts
from conary.build.errors import GroupDependencyFailure, GroupCyclesError
from conary.build.errors import GroupAddAllError, GroupImplicitReplaceError
from conary.build.errors import GroupUnmatchedReplaces, GroupUnmatchedRemoves
from conary.build.errors import GroupUnmatchedGlobalReplaces
from conary.build import macros
from conary.build.packagerecipe import BaseRequiresRecipe
from conary.build import trovefilter
from conary.build import use
from conary import conaryclient
from conary import callbacks
from conary.deps import deps
from conary import errors
from conary.lib import graph, log, util
from conary.repository import changeset, netclient, trovesource, searchsource
from conary import trove
from conary import versions
from conary import files

# reasons for adding troves to a group.
ADD_REASON_ADDED = 0    # added trove explicitly
ADD_REASON_DEP = 1      # added to satisfy dep
ADD_REASON_INCLUDED = 2 # added because it's in something else that was added
ADD_REASON_ADDALL = 3   # added as part of an "addAll"
ADD_REASON_REPLACE = 4  # added as part of a "replace" command.
ADD_REASON_INCLUDED_GROUP = 5 # added because its in an included group
ADD_REASON_COPIED = 6    # added because it was copied from another group

ADDALL_NORECURSE = 0
ADDALL_RECURSE   = 1
ADDALL_FLATTEN   = 2

class AddAllFlags(object):

    __slots__ = [ 'ref', 'recurse', 'copyCompatibilityClass', 'copyScripts',
            'requireLatest']

class _BaseGroupRecipe(Recipe):
    """ Defines a group recipe as collection of groups and provides
        operations on those groups.
    """
    internalAbstractBaseClass = 1
    internalPolicyModules = ('grouppolicy',)
    basePolicyClass = policy.GroupPolicy
    _recipeType = RECIPE_TYPE_GROUP
    checkPathConflicts = True

    def __init__(self, laReposCache = None, srcdirs = None,
                 lightInstance = None, cfg = None):
        Recipe.__init__(self, laReposCache = laReposCache, srcdirs = srcdirs,
                        lightInstance = lightInstance)
        self.groups = {}
        self.cfg = cfg
        self.defaultGroup = None

    def _addGroup(self, groupName, group):
        if groupName in self.groups:
            raise RecipeFileError, 'Group %s defined twice' % groupName
        self.groups[groupName] = group

    def _hasGroup(self, groupName):
        return groupName in self.groups

    def _getGroup(self, groupName):
        group = self.groups.get(groupName, None)
        if not group:
            raise RecipeFileError, "No such group '%s'" % groupName
        return group

    def _getGroups(self, groupName):
        if groupName is None:
            return [self.defaultGroup]
        elif isinstance(groupName, (list, tuple)):
            return [self._getGroup(x) for x in groupName]
        else:
            return [self._getGroup(groupName)]

    def _setDefaultGroup(self, group):
        self.defaultGroup = group

    def _getDefaultGroup(self):
        if not self.defaultGroup:
            return self.groups.get(self.name, None)
        return self.defaultGroup

    def troveFilter(self, *args, **kwargs):
        return trovefilter.TroveFilter(self, *args, **kwargs)

    def getGroupDict(self):
        return self.groups.copy()

    def getGroupMap(self):
        return self.groups

    def iterGroupList(self):
        return self.groups.itervalues()

    def getGroupNames(self):
        return self.groups.keys()

    def getPrimaryGroupNames(self):
        """
        Return the list of groups in this GroupRecipe that are not included in
        any other groups.
        """
        unseen = set(self.getGroupNames())

        for group in self.iterGroupList():
            unseen.difference_update([x[0] for x in group.iterNewGroupList()])
        return unseen

    def loadSourceActions(self):
        self._loadSourceActions(lambda item: item._groupAction is True)



class _GroupRecipe(_BaseGroupRecipe):
    Flags = use.LocalFlags
    internalAbstractBaseClass = 1

    depCheck = False
    autoResolve = None
    imageGroup = True
    checkOnlyByDefaultDeps = True
    requireLatest = True

    def __init__(self, repos, cfg, label, flavor, laReposCache, srcdirs=None,
                 extraMacros={}, lightInstance = False):
        klass = self._getParentClass('_BaseGroupRecipe')
        klass.__init__(self, laReposCache = laReposCache,
                                  srcdirs = srcdirs,
                                  lightInstance = lightInstance,
                                  cfg = cfg)
        self.fileFinder = lookaside.FileFinder(self.name, self.laReposCache,
                                               localDirs=self.srcdirs,
                                               multiurlMap=self.multiurlMap,
                                               mirrorDirs=cfg.mirrorDirs,
                                               cfg=cfg)
        self.troveSource = repos
        self.labelPath = [ label ]
        self.flavor = flavor
        self.keyFlavor = None
        self.macros = macros.Macros(ignoreUnknown=lightInstance)
        self.defaultSource = None
        if not lightInstance:
            self.searchSource = self._getSearchSource()
            self.defaultSource = self.searchSource
        self.resolveSource = None

        self.replaceSpecs = []
        self.resolveTroveSpecs = []

        self.postEraseScripts = {}
        self.postInstallScripts = {}
        self.preRollbackScripts = {}
        self.postRollbackScripts = {}
        self.postUpdateScripts = {}
        self.preEraseScripts = {}
        self.preInstallScripts = {}
        self.preUpdateScripts = {}

        baseMacros = loadMacros(cfg.defaultMacros)
        self.macros.update(baseMacros)
        for key in cfg.macros:
            self.macros._override(key, cfg['macros'][key])
        self.macros.name = self.name
        self.macros.version = self.version
        if '.' in self.version:
            self.macros.major_version = '.'.join(self.version.split('.')[0:2])
        else:
            self.macros.major_version = self.version
        if extraMacros:
            self.macros.update(extraMacros)

        if self.autoResolve is None:
            self.autoResolve = self.imageGroup

        group = self.createGroup(self.name, depCheck = self.depCheck,
                         autoResolve = self.autoResolve,
                         checkOnlyByDefaultDeps = self.checkOnlyByDefaultDeps,
                         checkPathConflicts = self.checkPathConflicts,
                         byDefault = True, imageGroup = self.imageGroup)
        self._setDefaultGroup(group)

    def _findSources(self, repos, callback=None):
        """
            Method used to find all of the source components that would
            need to be built to build this group, including their flavor.
        """
        return findSourcesForGroup(repos, self, callback)

    def _getSearchSource(self, ref=None, troveSource=None):
        if troveSource is None:
            troveSource = self.troveSource
        if ref is None:
            if isinstance(self.defaultSource, (list, tuple)):
                return searchsource.createSearchSourceStack(self.searchSource,
                                                        self.defaultSource,
                                                        self.getSearchFlavor())
            else:
                return searchsource.createSearchSourceStack(None,
                                                [self.getLabelPath()],
                                                self.getSearchFlavor(),
                                                troveSource=troveSource)
        elif isinstance(ref, (tuple, list)):
            source = searchsource.createSearchSourceStack(searchSource,
                                                      item, searchFlavor)
        else:
            source = ref
            assert(isinstance(source, GroupReference))
            source.findSources(defaultSource, searchFlavor)
        return source



    def _parseFlavor(self, flavor):
        assert(flavor is None or isinstance(flavor, str))
        if flavor is None:
            return None
        flavorObj = deps.parseFlavor(flavor)
        if flavorObj is None:
            raise ValueError, 'invalid flavor: %s' % flavor
        return flavorObj

    def Requires(self, requirement, groupName = None):
        """
        B{C{r.Requires()}} - Defines a runtime requirement for group

        SYNOPSIS
        ========

        C{r.Requires(I{requirement}, [I{groupName}])}

        DESCRIPTION
        ===========

        The C{r.Requires} command causes a group to have a runtime requirement
        of the trove requirement.

        PARAMETERS
        ==========

        The C{r.Requires()} command accepts the following parameters,
        with default values shown in parentheses:

        B{requirement} : (None) Specifies the group runtime requirement

        B{groupName} : (None) The name of the group to affect

        EXAMPLES
        ========

        C{r.Requires('tmpwatch')}

        Uses C{r.Requires} to specify that the trove C{tmpwatch} must be
        installed in order for the group to be installed.
        """
        for group in self._getGroups(groupName):
            group.addRequires(requirement)

    def add(self, name, versionStr = None, flavor = None, source = None,
            byDefault = None, ref = None, components = None, groupName = None,
            use = True, labelPath=None, searchPath=None, requireLatest=None):
        """
        B{C{r.add()}} - Adds a trove to a group

        SYNOPSIS
        ========

        C{r.add(I{name}, [I{versionStr},] [I{flavor},] [I{source},] [I{byDefault},] [I{ref},] [I{requireLatest},] [I{components},] [I{groupName},] [I{searchPath}])}

        DESCRIPTION
        ===========

        The C{r.add()} command is used to add a trove to a group.

        PARAMETERS
        ==========

        The C{r.add()} command accepts the following parameters, with
        default values shown in parentheses:

        B{byDefault} : (None, or value of B{createGroup}) Specifies whether
        to include a trove  by default. Defaults to the B{byDefault} setting
        as  defined with B{createGroup}.

        B{components} : (None) Specify a set of trove components to include.
        Only relevant when adding packages.  Specified as a list,
        such as C{r.add('foo', components=['runtime', 'lib'])}.

        B{flavor} : (None) A flavor limiter such as that passed to
        B{repquery} which determines the trove returned.

        B{groupName} : (None) The group to add trove to.

        B{name} : (None) Specifies the name of trove to add- This parameter is
        required.

        B{source} : (None) Specifies the source from which this trove
        originates for programs which read group recipes.
        This parameter's explicit use is generally unnecessary.

        B{versionStr} : (None) A version specifier like that passed to

        B{repquery} which determines the trove returned.

        B{requireLatest} : Raise an error if add resolves to an older
        trove than the latest on branch. This can occur when a flavor of
        a trove exists that is not the latest version.

        B{use}: (True) A Use flag, or boolean, or a tuple of Use flags, and/or
        boolean values which determine whether the trove(s) are added to the
        group

        B{searchPath} : (None) Set a specific searchPath to search for this
        particular trove.  This overrides the B{ref} flag.  See setSearchPath
        for a description of how the searchPath works.

        EXAMPLES
        ========

        C{r.add('gzip:runtime')}

        Adds the C{gzip:runtime} trove to the current group.
        """
        if not use:
            return
        flavor = self._parseFlavor(flavor)
        if labelPath:
            searchPath = labelPath

        if searchPath:
            ref = searchsource.createSearchPathFromStrings(searchPath)

        if requireLatest is None:
            requireLatest = self.requireLatest

        for group in self._getGroups(groupName):
            group.addSpec(name, versionStr = versionStr, flavor = flavor,
                          source = source, byDefault = byDefault, ref = ref,
                          components = components,
                          requireLatest = requireLatest)

    # maintain addTrove for backwards compatibility
    addTrove = add

    def remove(self, name, versionStr = None, flavor = None, groupName = None,
               allowNoMatch=False, use=True):
        """
        B{C{r.remove()}} - Removes a trove

        SYNOPSIS
        ========

        C{r.remove(I{name}, [I{flavor},] [I{groupName},] [I{versionStr}], [I{allowNoMatch}])}

        DESCRIPTION
        ===========

        The C{r.remove} command removes a trove from the group which was
        previously added with C{r.addAll} or C{add} commands.

        Note: If the trove is not included explicitly, such as by C{r.add()},
        but rather implicitly, as a component in a package which has been
        added, then removing the trove only changes its B{byDefault} setting,
        so that installing this group will not install the trove.

        Troves present due to an included subgroup can be removed from a
        supergroup. For example, the group I{group-os} is a top level group,
        and includes I{group-dist}, which in turn, includes package I{foo}.

        Using C{r.remove('foo', groupName='group-os')} prevents installation
        of package I{foo} during the installation of the group I{group-os}.

        PARAMETERS
        ==========

        The C{r.remove()} command accepts the following parameters, with
        default values shown in parentheses:

        B{flavor} : (None) A flavor limiter such as that passed to
        B{repquery} which determines the trove returned.

        B{groupName} : (None) The name of the group to remove trove from

        B{name} : (None) The name of the trove to be removed. This parameter
        is required.

        B{versionStr} : (None) A version specifier like that passed to
        B{repquery} which determines the trove returned.

        B{allowNoMatch} : (False) Silences the warning output if this remove
        did not match anything.

        EXAMPLES
        ========

        C{r.remove('kernel:configs', flavor='kernel.smp')}

        Removes the trove C{kernel:configs} from the current group for the
        flavor C{kernel.smp}.
        """
        if not use:
            return
        flavor = self._parseFlavor(flavor)
        for group in self._getGroups(groupName):
            group.removeSpec(name, versionStr = versionStr, flavor = flavor,
                             allowNoMatch = allowNoMatch)

    def removeComponents(self, componentList, groupName = None):
        """
        B{C{r.removeComponents()}} - Define components which should not be
        installed by default

        SYNOPSIS
        ========

        C{r.removeComponents(I{componentList}, [I{groupName}])}

        DESCRIPTION
        ===========

        The C{r.removeComponents} command specifies components which should
        not be installed by default when installing the group.

        PARAMETERS
        ==========

        The C{r.removeComponents()} command accepts the following parameters,
        with default values shown in parentheses:

        B{componentList} : (None) A list of components which should not be
        installed by default when the group is installed

        B{groupName} : (None) The name of the group to affect

        EXAMPLES
        ========

        C{r.removeComponents(['devel', 'devellib'])}

        Uses C{r.removeComponents} to specify that the C{:devel} and
        C{:devellib} components should not be installed by default.
        """
        if not isinstance(componentList, (list, tuple)):
            componentList = [ componentList ]
        for group in self._getGroups(groupName):
            group.removeComponents(componentList)

    def moveComponents(self, componentList, fromGroup, toGroup, byDefault=None):
        """
        B{C{r.moveComponents()}} - Add components to one group, removing them
        from the other in the process.

        SYNOPSIS
        ========

        C{r.moveComponents(I{componentList}, I{fromGroup}, I{toGroup}, [I{byDefault}])}

        DESCRIPTION
        ===========

        The C{r.moveComponents} removes components from the fromGroup, and adds
        those components to the toGroup.

        PARAMETERS
        ==========

        The C{r.moveComponents()} command accepts the following parameters,
        with default values shown in parentheses where there is one:

        B{componentList} : A list of components which should be moved
        from fromGroup to toGroup.  Example: ['devel', 'devellib']

        B{fromGroup} : The name of the group to move the components from

        B{toGroup} : The name of the group to move the components to

        B{byDefault} : (None) When specified, this ensures that all the
        components that are added have the byDefault value specified (either
        True or False).  If not specified, the components get the byDefault
        value they had in the fromGroup.

        EXAMPLES
        ========

        C{r.moveComponents(['devel', 'devellib'], 'group-core', 'group-devel')}

        Uses C{r.moveComponents} to specify that those C{:devel} and
        C{:devellib} components that exist in group-core should be
        removed from group-core and added to group-devel.
        """
        for group in self._getGroups(fromGroup):
            group.moveComponents(self._getGroups(toGroup), componentList,
                                 copy=False, byDefault=byDefault)

    def copyComponents(self, componentList, fromGroupName, toGroupName,
                       byDefault=None):
        """
        B{C{r.copyComponents()}} - Add components to one group by copying them
        from the components in another group.

        SYNOPSIS
        ========

        C{r.copyComponents(I{componentList}, I{fromGroup}, I{toGroup}, [I{byDefault}])}

        DESCRIPTION
        ===========

        The C{r.copyComponents} copies the listed component types from
        the fromGroup to the toGroup.

        PARAMETERS
        ==========

        The C{r.copyComponents()} command accepts the following parameters,
        with default values shown in parentheses where there is one:

        B{componentList} : A list of components which should be copied
        from fromGroup to toGroup.  Example: ['devel', 'devellib']

        B{fromGroup} : The name of the group to copy the components from

        B{toGroup} : The name of the group to copy the components to

        B{byDefault} : (None) When specified, this ensures that all the
        components that are added have the byDefault value specified
        (either True or False).  If not specified, the components get
        the byDefault value they had in the fromGroup.

        EXAMPLES
        ========

        C{r.copyComponents(['devel', 'devellib'], 'group-core', 'group-devel')}

        Uses C{r.copyComponents} to specify that those C{:devel} and
        C{:devellib} components that exist in group-core should be added
        to group-devel.
        """
        for group in self._getGroups(fromGroupName):
            group.moveComponents(self._getGroups(toGroupName), componentList,
                                 copy=True, byDefault=byDefault)

    def setSearchPath(self, *path):
        """
        B{C{r.setSearchPath()}} - Specify the searchPath to search for troves

        SYNOPSIS
        ========

        C{r.setSearchPath(I{pathspec})}

        DESCRIPTION
        ===========

        The C{r.setSearchPath} command specifies the searchPath used to search
        for troves.

        SearchPaths can currently consist of two types of items: labels and
        troves.  Labels must be of the form <host>@<namespace>:<tag>,
        while troves are of the form <name>[=version][[flavor]].

        For example, a label might be myproject.rpath.org@rpl:1, while a trove
        may be specified as::

            group-dist, or group-dist=1.0, or group-dist=:1[!xen], or
            group-dist=/myproject.rpath.org@rpl:1/1.0-1-1.

        More formats for troves are allowed as well, see troveSpec
        documentation for the full list of allowable specifications for
        troves.

        setSearchPath will also determine how dependency resolution is done
        when using autoResolve.  Dependency resolution will use the same
        search path specified here.

        AddResolutionSource (deprecated) overrides setSearchPath's control of
        dependency resolution.  If you use addResolutionSource, setSearchPath
        will only control the search path for adding troves.

        PARAMETERS
        ==========

        The C{r.setSearchPath()} command accepts the following parameters,
        with default values shown in parentheses:

        B{pathspec} : (None) The path to set as searchPath

        EXAMPLES
        ========

        C{r.setSearchPath('myproject.rpath.org@rpl:1', 'group-dist=conary.rpath.com@rpl:1')}

        Uses C{r.setSearchPath} to specify troves are to be sought in the
        label myproject.rpath.org@rpl:1 first, and then fallback to
        searching the group group-dist=conary.rpath.com@rpl:1.
        """

        self.defaultSource = searchsource.createSearchPathFromStrings(path)

    def setByDefault(self, byDefault = True, groupName = None):
        """
        B{C{r.setByDefault()}} - Set troves to be added to group by default

        SYNOPSIS
        ========

        C{r.setByDefault(I{byDefault}, [I{groupName}])}

        DESCRIPTION
        ===========

        The C{r.setByDefault} command specifies whether troves are added to
        the group by default.

        PARAMETERS
        ==========

        The C{r.setByDefault()} command accepts the following parameters,
        with default values shown in parentheses:

        B{byDefault} : (Current group setting) Whether to add troves to this
        group byDefault C{True}, or byDefault C{False} by default.

        B{groupName} : (None) The name of the group to affect

        EXAMPLES
        ========

        C{r.setByDefault(False, groupName='group-ftools')}

        Specifies troves are not added to the group C{group-ftools} by default.
        """
        for group in self._getGroups(groupName):
            group.setByDefault(byDefault)

    def addAll(self, name, versionStr = None, flavor = None, ref = None,
                           recurse=None, groupName = None, use = True,
                           searchPath = None, flatten=False,
                           copyScripts = False, copyCompatibilityClass = False,
                           requireLatest = None):
        """
        B{C{r.addAll()}} - Add all troves directly contained in a given
        reference to groupName

        SYNOPSIS
        ========

        C{r.addAll(I{name}, [I{versionStr}], [I{flavor},] [I{ref},]
        [I{requireLatest},] [I{recurse},] [I{groupName},] [I{use},]
        [I{searchPath},] [I{flatten},] [I{copyScripts},]
        [I{copyCompatibilityClass}])}

        DESCRIPTION
        ===========

        The C{r.addAll()} command is used to add all troves directly contained
        in a given reference to B{name} to the recipe.

        For example, if the cooked I{group-foo} contains references to the
        troves  C{foo1=<version>[flavor]}, and C{foo2=<version>[flavor]}, the
        entries followed by C{r.addAll(name, versionStr, flavor)} would be
        equivalent to adding the C{r.add} lines:

        C{r.add('foo1', <version>)}
        C{r.add('foo2', <version>)}.

        PARAMETERS
        ==========

        The C{r.addAll()} command accepts the following parameters, with
        default values shown in parentheses:

        B{groupName} : (None) The group to add trove to

        B{recurse} : (True) If True, and the trove you specify with B{addAll}
        contains groups, new groups will be created in the recipe that match
        those contained groups, and the C{r.addAll()} command is recursed on
        those groups.

        Note: If the subgroups already exist in the group, those preexisting
        groups will be used.  Otherwise, the default settings will be used
        when creating any new groups.

        B{searchPath}: (None) searchPath to search in for this
        trove. See C{r.setSearchPath()} for more information.

        B{flatten}: (False) If True, acts like recurse=True but removes any
        intermediate groups.  So if group-os includes group-dist, which includes
        group-core, which includes openssh, you can use
        C{addAll('group-os', flatten=True)} to add openssh to your group.

        B{use}: (True) A Use flag, or boolean, or a tuple of Use flags, and/or
        boolean values which determine whether the trove(s) are added to the
        group

        B{copyScripts}: (False) When True the scripts attached to the group
        being copied are attached to this group.

        B{copyCompatibilityClass}: (False) When True the compatibility
        class for this group is set based on the class of the group being
        copied.

        B{ref}: (None) (deprecated) Trove reference to search in for this
        trove. See C{r.addReference()} for more information.

        B{requireLatest} : Raise an error if addAll resolves to an older
        trove than the latest on branch. This can occur when a flavor of
        a trove exists that is not the latest version.

        EXAMPLES
        ========

        C{r.addAll('group-core', 'conary.rpath.com@rpl:1')}

        Uses C{r.addAll} to add the troves referenced by C{group-core} to
        the recipe for version string 'conary.rpath.com@rpl:1'.
        """
        if not use:
            return
        flavor = self._parseFlavor(flavor)

        if searchPath:
            ref = searchsource.createSearchPathFromStrings(searchPath)

        if requireLatest is None:
            requireLatest = self.requireLatest

        for group in self._getGroups(groupName):
            group.addAll(name, versionStr, flavor, ref = ref, recurse = recurse,
                         flatten = flatten, copyScripts = copyScripts,
                         copyCompatibilityClass = copyCompatibilityClass,
                         requireLatest = requireLatest)

    def removeItemsAlsoInNewGroup(self, name, groupName = None, use = True):
        """
        B{C{r.removeItemsAlsoInNewGroup()}} - removes troves in the group
        specified that are also in the current group.

        SYNOPSIS
        ========

        C{r.removeItemsAlsoInNewGroup(I{name}, [I{groupName},])}

        DESCRIPTION
        ===========

        The C{r.removeItemsAlsoInNewGroup()} command is used to remove a set of         troves from the current group.  The first group name specified is the
        set of troves to remove, the second group name specified
        is the group to remove troves from (the current default group is used
        if the second group name is not specified).

        All troves in the first group are removed from the second group.  This
        can be compared to the "difference" operation in when using sets.

        For example, if the cooked I{group-foo} contains references to the
        troves  C{foo1=<version>[flavor]}, and C{foo2=<version>[flavor]}, and
        the current group contains references to the troves
        C{foo1=<version>[flavor]}, and C{foo3=<version>[flavor]},
        r.removeItesAlsoInNewGroup would remove foo1 from the current group.

        PARAMETERS
        ==========

        The C{r.removeItemsAlsoInNewGroup()} command accepts the following
        parameters, with default values shown in parentheses:

        B{name}      : (Required) The group that contains the trove to remove

        B{groupName} : (None) The group to remove troves from (default current)

        B{use}: (True) A Use flag, or boolean, or a tuple of Use flags, and/or
        boolean values which determine whether the trove(s) are removed from
        the group

        EXAMPLES
        ========

        C{r.removeItemsAlsoInNewGroup('group-core', groupName='group-extras')}

        Removes troves from group-extras if they are contained in group-core.
        (group-core must be another group defined in this recipe.)
        """
        if not use:
            return

        for group in self._getGroups(groupName):
            group.differenceUpdateNewGroup(name)

    def removeItemsAlsoInGroup(self, name, versionStr = None, flavor = None,
                               groupName = None, searchPath = None,
                               use = True):
        """
        B{C{r.removeItemsAlsoInGroup()}} - removes troves in the group
        specified that are also in the current group.

        SYNOPSIS
        ========

        C{r.removeItemsAlsoInGroup(I{name}, [I{versionStr}], [I{flavor},] [I{groupName},] [I{searchPath},])}

        DESCRIPTION
        ===========

        The C{r.removeItemsAlsoInGroup()} command is used to remove a set of
        troves from the current group.  The first group name specified is the
        set of troves to remove, the second group name specified
        is the group to remove troves from (the current default group is used
        if the second group name is not specified).

        All troves in the first group are removed from the second group.  This
        can be compared to the "difference" operation in when using sets.

        For example, if the cooked I{group-foo} contains references to the
        troves  C{foo1=<version>[flavor]}, and C{foo2=<version>[flavor]}, and
        the current group contains references to the troves
        C{foo1=<version>[flavor]}, and C{foo3=<version>[flavor]},
        r.removeItesAlsoInNewGroup would remove foo1 from the current group.

        PARAMETERS
        ==========

        The C{r.removeItemsAlsoInNewGroup()} command accepts the following
        parameters, with default values shown in parentheses:

        B{name}      : (Required) The group that contains the troves to remove

        B{groupName} : (None) The group to remove troves from (default current)

        B{use}: (True) A Use flag, or boolean, or a tuple of Use flags, and/or
        boolean values which determine whether the trove(s) are removed from
        the group

        B{searchPath}: (None) searchPath to search in for the group that
        contains the troves to remove. See C{r.setSearchPath()} for more
        information.

        EXAMPLES
        ========

        C{r.removeItemsAlsoInGroup('group-core', 'conary.rpath.com@rpl:1', groupName='group-extras')}

        Removes troves from group-extras if they are contained in group-core.
        (group-core must already be cooked and exist at conaryr.rpath.com@rpl:1)
        """
        if not use:
            return

        if searchPath:
            searchPath = searchsource.createSearchPathFromStrings(searchPath)
        for group in self._getGroups(groupName):
            group.differenceUpdate(name, versionStr = versionStr,
                                   flavor=flavor, ref=searchPath)

    def addCopy(self, name, versionStr = None, flavor = None, ref = None,
                recurse=True, groupName = None, use = True,
                searchPath = None, flatten = False, copyScripts = True,
                copyCompatibilityClass = True, requireLatest = None):
        """
        B{C{r.addCopy()}} - Create a copy of I{name} and add that copy
        to groupName.

        SYNOPSIS
        ========

        C{r.addCopy(I{name}, [I{flavor},] [I{groupName},] [I{recurse},]
        [I{ref},] [I{requireLatest},] [I{versionStr},] [I{copyScripts},]
        [I{copyCompatibilityClass}])}

        DESCRIPTION
        ===========

        The C{r.addCopy()} command is used to create a copy of the group
        with name I{name} and add that group to groupName.

        For example, if the cooked I{group-foo} contains references to the
        troves  C{foo1=<version>[flavor]}, and C{foo2=<version>[flavor]}, the
        entries followed by C{r.addCopy('group-foo')} would be
        equivalent to adding the C{r.add} lines:

        C{r.createGroup('group-foo')}
        C{r.add('foo1', <version>, groupName='group-foo')}
        C{r.add('foo2', <version>, groupName='group-foo')}
        C{r.addNewGroup('group-foo')}.

        PARAMETERS
        ==========

        The C{r.addCopy()} command accepts the following parameters, with
        default values shown in parentheses:

        B{groupName} : (None) The group to add the copy to.

        B{recurse} : (True) If True, and the trove you specify with B{addCopy}
        contains groups, new groups will be created in the recipe that match
        those contained groups, and the C{r.addCopy()} command is recursed on
        those groups.

        Note: If the subgroups already exist in the group, those preexisting
        groups will be used.  Otherwise, the default settings will be used
        when creating any new groups.

        B{copyScripts}: (True) When True the scripts attached to the groups
        being copied are attached to the newly created groups.

        B{copyCompatibilityClass}: (True) When True the compatibility
        class for the newly created groups are set to the compatibility
        classes from the groups being copied.

        B{ref}: (None) (Deprecated) Trove reference to search in for this
        trove. See C{r.addReference()} for more information.

        B{requireLatest} : Raise an error if addCopy resolves to an older
        trove than the latest on branch. This can occur when a flavor of
        a trove exists that is not the latest version.

        B{searchPath}: (None) searchPath to search in for this
        trove. See C{r.setSearchPath()} for more information.

        B{use}: (True) A Use flag, or boolean, or a tuple of Use flags, and/or
        boolean values which determine whether the trove(s) are added to the
        group

        EXAMPLES
        ========

        C{r.addCopy('group-core', 'conary.rpath.com@rpl:1')}

        Uses C{r.addCopy} to create a new group called C{group-core}, copy
        all the troves from the old C{group-core} to the new group, and
        then add the new C{group-core} to the current group.
        """

        if not use:
            return
        if name not in self.groups:
            self.createGroup(name)
        if searchPath:
            ref = searchsource.createSearchPathFromStrings(searchPath)

        if requireLatest is None:
            requireLatest = self.requireLatest

        self.addAll(name, versionStr = versionStr, flavor = flavor, ref = ref,
                    recurse=recurse, groupName = name, flatten = flatten,
                    copyScripts = copyScripts,
                    copyCompatibilityClass = copyCompatibilityClass,
                    requireLatest = requireLatest)
        self.addNewGroup(name, groupName=groupName)

    def addNewGroup(self, name, groupName = None, byDefault = True, use = True):
        """
        B{C{r.addNewGroup()}} - Adds one newly created group to another newly
        created group

        SYNOPSIS
        ========

        C{r.addNewGroup(I{name,} [I{byDefault},] [I{groupName}])}

        DESCRIPTION
        ===========

        The C{r.addNewGroup()} command is used to add one newly created group
        to another newly created group.

        PARAMETERS
        ==========

        The C{r.addNewGroup()} command accepts the following parameters, with
        default values shown in parentheses:

        B{name} : (None) The name of group to add

        B{byDefault}: (True) Whether to add this group by default.

        B{groupName} : (Current group name) The name(s) of group(s) to add
        this trove to.

        B{use}: (True) A Use flag, or boolean, or a tuple of Use flags, and/or
        boolean values which determine whether the trove(s) are added to the
        group


        EXAMPLES
        ========

        C{r.addNewGroup('group-3d', groupName='group-graphics')}

        Adds the group C{group-3d} to the group C{group-graphics}.
        """
        if not use:
            return
        #FIXME: this should default to whatever the current byDefault default
        # is!
        if not self._hasGroup(name):
            raise RecipeFileError, 'group %s has not been created' % name

        for group in self._getGroups(groupName):
            if group.name == name:
                raise RecipeFileError, 'group %s cannot contain itself' % name
            group.addNewGroup(name, byDefault, explicit = True)

    def setDefaultGroup(self, groupName):
        """
        B{C{r.setDefaultGroup()}} - Defines default group

        SYNOPSIS
        ========

        C{r.setDefaultGroup(I{groupName})}

        DESCRIPTION
        ===========

        The C{r.setDefaultGroup} command specifies the current group which all
        commands will apply to if no B{groupName} is specified as a parameter
        to a given command.

        PARAMETERS
        ==========

        The C{r.setDefaultGroup()} command accepts the following parameters,
        with default values shown in parentheses:

        B{groupName} : (None) The name of the group to specify as the default.

        EXAMPLES
        ========

        C{r.setDefaultGroup('group-consmod')}

        Defines the default group as C{group-consmod}.
        """
        self._setDefaultGroup(self._getGroup(groupName))

    def addResolveSource(self, name, versionStr = None, flavor = None,
                         ref = None, use = True):
        """
        B{C{r.addResolveSource()}} - Specify alternate source for dependency
        resolution

        SYNOPSIS
        ========

        C{r.addResolveSource(I{name}, [I{versionStr}], [I{flavor}], [I{ref}])}

        DESCRIPTION
        ===========

        The C{r.addResolveSource} command adds a resolution source for
        resolving dependencies.  When you specify a resolve source, that
        source will be searched for dependencies, and your labelPath will
        not be searched.  If you do not specify C{r.addResolveSource} lines,
        then your labelPath will be searched dependency resolution.

        NOTE: Using C{r.addResolveSource} does not imply C{autoResolve}, since
        C{autoResolve} is a per-group option and C{addResolveSource} is
        globally defined

        PARAMETERS
        ==========

        The C{r.addResolveSource()} command accepts the following parameters,
        with default values shown in parentheses:

        B{name} : (None) The name of the reference to add

        B{versionStr} : (None) A version specifier like that passed to

        B{flavor} : (None) A flavor limiter such as that passed to
        B{repquery} which determines the trove returned.

        B{ref} : (None) Trove reference to search for this trove in. See
        C{r.addReference} for more information.


        EXAMPLES
        ========

        C{r.addResolveSource('foo.example.com@foo:devel')}

        Uses C{r.addResolveSource} to specify dependency resolution should
        be performed against the labelPath I{foo.example.com@foo:devel}

        """
        if use:
            flavor = self._parseFlavor(flavor)
            self.resolveTroveSpecs.append(((name, versionStr, flavor), ref))

    def addReference(self, name, versionStr = None, flavor = None, ref = None):
        """
        B{C{r.addReference}} - Adds a reference to a trove

        SYNOPSIS
        ========

        C{r.addReference(I{name}, [I{flavor},] [I{ref},] [I{versionStr}])}

        DESCRIPTION
        ===========

        The C{r.addReference} command adds a reference to a trove,
        (usually a group trove) which may then be passed to future invocations
        of C{r.add} or C{r.addAll} commands as the reference parameter.

        Passing in a reference will cause affected commands to search for the
        trove to be added in the reference.

        PARAMETERS
        ==========

        The C{r.addReference()} command accepts the following parameters, with
        default values shown in parentheses:

        B{flavor} : (None) A flavor limiter such as that passed to
        B{repquery} which determines the trove returned.

        B{name} : (None) The name of the reference to add

        B{ref} : (None) Trove reference to search for this trove in. See
        C{r.addReference} for more information.

        B{versionStr} : (None) A version specifier like that passed to
        B{repquery} which determines the trove returned.

        EXAMPLES
        ========

        C{coreRef = r.addReference('group-core', 'conary.rpath.com@rpl:1')}
        C{r.add('tmpwatch', ref=coreRef)}

        Uses C{r.addReference} to Define C{coreRef} as a reference to the
        group-trove C{group-core} for version string 'conary.rpath.com@rpl:1',
        and then uses an C{r.add} invocation to add C{tmpwatch} using the
        C{coreRef} reference.
        """
        flavor = self._parseFlavor(flavor)
        return GroupReference(((name, versionStr, flavor),), ref)

    def replace(self, name, newVersionStr = None, newFlavor = None, ref = None,
                groupName = None, allowNoMatch = False, searchPath = None,
                requireLatest = None):
        """
        B{C{r.replace()}} - Replace troves

        SYNOPSIS
        ========

        C{r.replace(I{name}, [I{groupName},]  [I{newVersionStr}], [I{newFlavor},], [I{allowNoMatch}], [I{searchPath}])}

        DESCRIPTION
        ===========

        The C{r.replace} command replaces all troves with a particular name
        with a new version of the trove.

        Note: By default, C{r.replace()} affects B{all} groups; this behavior
        is different from other group commands.

        PARAMETERS
        ==========

        The C{r.replace()} command accepts the following parameters,
        with default values shown in parentheses:

        B{name} : (None) Specify name of the trove to replace

        B{groupName} : (None) The name of the group to affect

        B{newFlavor} : (None) The new flavor to add

        B{newVersionStr} : (None) The new version to add

        B{ref} : (None) The trove reference to search for the trove in

        B{allowNoMatch} : (False) Silences the warning output if this replace
        did not match anything.

        B{searchPath} : (None) Set a specific searchPath to search for this
        particular trove.  This overrides the B{ref} flag.  See setSearchPath
        for a description of how the searchPath works.

        EXAMPLES
        ========

        r.replace('distro-release')

        Uses C{r.replace} to remove all instances of the C{distro-release}
        trove, and replaces them with a new version of C{distro-release}.
        """
        if searchPath:
            ref = searchsource.createSearchPathFromStrings(searchPath)
        newFlavor = self._parseFlavor(newFlavor)
        if requireLatest is None:
            requireLatest = self.requireLatest
        if groupName is None:
            self.replaceSpecs.append((((name, newVersionStr, newFlavor), ref,
                requireLatest), allowNoMatch))
        else:
            for group in self._getGroups(groupName):
                group.replaceSpec(name, newVersionStr, newFlavor, ref,
                                  allowNoMatch=allowNoMatch,
                                  requireLatest = requireLatest)

    def iterReplaceSpecs(self):
        return iter(self.replaceSpecs)

    def setLabelPath(self, *path):
        """
        B{C{r.setLabelPath()}} - Specify the labelPath to search for troves

        SYNOPSIS
        ========

        C{r.setLabelPath(I{pathspec})}

        DESCRIPTION
        ===========

        The C{r.setLabelPath} command specifies the labelPath used to search
        for troves.

        PARAMETERS
        ==========

        The C{r.setLabelPath()} command accepts the following parameters,
        with default values shown in parentheses:

        B{pathspec} : (None) The path to set as labelPath

        EXAMPLES
        ========

        C{r.setLabelPath('myproject.rpath.org@rpl:1', 'conary.rpath.com@rpl:1')}

        Uses C{r.setLabelPath} to specify troves are to be sought in the
        LabelPaths 'myproject.rpath.org@rpl:1' and 'conary.rpath.com@rpl:1'.
        """
        self.labelPath = [ versions.Label(x) for x in path ]

    def _addScript(self, contents, groupName, scriptName, fromClass = None):
        if groupName is None:
            group = self.defaultGroup
        else:
            group = self._getGroup(groupName)

        if fromClass is not None:
            if type(fromClass) != list and type(fromClass) != tuple:
                fromClass = [ fromClass ]

            for f in fromClass:
                if type(f) is not int:
                    raise RecipeFileError('group compatibility classes must be '
                                          'integers')

        group.addScript(scriptName, contents, fromClass)

    def setCompatibilityClass(self, theClass, groupName = None):
        """
        B{C{r.setCompatibilityClass()}} - Specify the compatibility class
        for this trove.

        SYNOPSIS
        ========

        C{r.setCompatibilityClass(I{class})}

        DESCRIPTION
        ===========

        The C{r.setCompatibilityClass} command specifies the compatibility
        class for this trove. When a trove is updated from one compatibility
        class to another, the rollback stack is invalidated unless the
        newly-installed trove provides a postRollback script which supports
        the old trove's compatibility class.

        PARAMETERS
        ==========

        The C{r.setCompatibilityClass()} command accepts the following
        parameters.

        B{theClass} : The compatibility class for this trove.
        """
        if groupName is None:
            group = self.defaultGroup
        else:
            group = self._getGroup(groupName)

        group.setCompatibilityClass(theClass)

    def getLabelPath(self):
        return self.labelPath

    def getSearchPath(self):
        return self._getSearchSource().getSearchPath()

    def getResolveTroveSpecs(self):
        return self.resolveTroveSpecs

    def getSearchFlavor(self):
        return self.flavor

    def getChildGroups(self, groupName):
        return [ (self._getGroup(x[0]), x[1], x[2]) for x in self._getGroup(groupName).iterNewGroupList() ]

    def startGroup(self, name, depCheck = False, autoResolve = None,
                    byDefault = None, checkOnlyByDefaultDeps = None,
                    checkPathConflicts = None, imageGroup = False,
                    groupName = None):
        """
        B{C{r.startGroup()}} - Creates a new group, and sets it as the
        default group.

        SYNOPSIS
        ========

        C{r.startGroup(I{name}, [I{autoResolve},] [I{byDefault},] [I{checkOnlyByDefaultDeps},] [I{checkPathConflicts},] [I{depCheck},] [I{groupName},] [I{imageGroup}])}

        DESCRIPTION
        ===========

        The C{r.startGroup} command starts a new group. This command
        aggregates createNewGroup, addNewGroup and setDefaultGroup.

        PARAMETERS
        ==========

        The C{r.startGroup()} command accepts the following parameters, with
        default values shown in parentheses:

        B{name} : (None) The name of the group to be created. Must start
        with 'group-'.

        B{autoResolve} : (False) Whether to resolve
        dependencies for this group.

        B{byDefault} : whether or not to add the newly created group
        byDefault C{True}, or byDefault C{False}. This setting does not
        affect the default byDefault setting of the newly created group.

        B{checkOnlyByDefaultDeps} :  (Current group setting) Whether to
        include byDefault C{False} troves in this group.

        B{checkPathConflicts} :  (Current group setting) Whether to check path
        conflicts for this group.

        B{depCheck} : (False) Whether to check for dependency
        closure for this group.

        B{groupName} : (None) The name of the parent group to add the newly
        created group to.

        B{imageGroup} : (False) Designate that this group is a image group.
        Image Group policies will be executed separately on this group.

        EXAMPLES
        ========

        C{r.startGroup('group-ftools')}

        Creates the group C{group-ftools}.

        C{r.startGroup('group-multiplay', autoResolve=False)}

        Creates the group C{group-multiplay} and specifies no dependencies are
        resolved automatically for this group.
        """

        if groupName is None:
            groupName = self._getDefaultGroup().name

        self.setDefaultGroup(groupName)

        origGroup = self._getGroup(groupName)
        if byDefault is None:
            byDefault = origGroup.byDefault

        self.createGroup(name, depCheck = depCheck, autoResolve = autoResolve,
                byDefault = True,
                checkOnlyByDefaultDeps = checkOnlyByDefaultDeps,
                checkPathConflicts = checkPathConflicts,
                imageGroup = imageGroup)
        self.addNewGroup(name, byDefault = byDefault, groupName = groupName)
        self.setDefaultGroup(name)

    def createGroup(self, groupName, depCheck = False, autoResolve = None,
                    byDefault = None, checkOnlyByDefaultDeps = None,
                    checkPathConflicts = None, imageGroup = False):
        """
        B{C{r.createGroup()}} - Creates a new group

        SYNOPSIS
        ========

        C{r.createGroup(I{groupName}, [I{autoResolve},] [I{byDefault},] [I{checkOnlyByDefaultDeps},] [I{checkPathConflicts},] [I{depCheck},] [I{imageGroup}])}

        DESCRIPTION
        ===========

        The C{r.createGroup} command creates a new group.

        PARAMETERS
        ==========

        The C{r.createGroup()} command accepts the following parameters, with
        default values shown in parentheses:

        B{autoResolve} : (False) Whether to resolve
        dependencies for this group.

        B{byDefault} : (Current group setting) Whether to add troves to this
        group byDefault C{True}, or byDefault C{False} by default.

        B{checkOnlyByDefaultDeps} :  (Current group setting) Whether to
        include byDefault C{False} troves in this group.

        B{checkPathConflicts} :  (Current group setting) Whether to check path
        conflicts for this group.

        B{depCheck} : (False) Whether to check for dependency
        closure for this group.

        B{groupName} : (None) The name of the group to be created. Must start
        with 'group-'.

        B{imageGroup} : (False) Designate that this group is a image group.
        Image Group policies will be executed separately on this group.

        EXAMPLES
        ========

        C{r.createGroup('group-ftools')}

        Creates the group C{group-ftools}.

        C{r.createGroup('group-multiplay', autoResolve=False)}

        Creates the group C{group-multiplay} and specifies no dependencies are
        resolved automatically for this group.
        """
        if self._hasGroup(groupName):
            raise RecipeFileError, 'group %s was already created' % groupName
        elif not trove.troveIsGroup(groupName):
            raise RecipeFileError, 'group names must start with "group-"'

        origGroup = self._getDefaultGroup()
        if byDefault is None:
            byDefault = origGroup.byDefault

        if checkOnlyByDefaultDeps is None:
            checkOnlyByDefaultDeps = origGroup.checkOnlyByDefaultDeps

        if checkPathConflicts is None:
            checkPathConflicts = origGroup.checkPathConflicts

        if autoResolve is None:
            autoResolve = imageGroup

        newGroup = SingleGroup(groupName, depCheck, autoResolve,
                                checkOnlyByDefaultDeps,
                                checkPathConflicts, byDefault, imageGroup)
        self._addGroup(groupName, newGroup)
        return newGroup

class _SingleGroup(object):

    def __init__(self, groupName, checkPathConflicts = False):
        if not groupName.startswith('group-'):
            raise RecipeFileError, 'group names must start with "group-"'

        self.name = groupName

        self.preInstallScripts = None
        self.postInstallScripts = None
        self.preUpdateScripts = None
        self.postUpdateScripts = None
        self.preEraseScripts = None
        self.postEraseScripts = None
        self.preRollbackScripts = None
        self.postRollbackScripts = None
        self.size = None
        self.compatibilityClass = None
        self.checkPathConflicts = checkPathConflicts
        self.troves = {}
        self.reasons = {}
        self.newGroupList = {}

    def setSize(self, size):
        self.size = size

    def getSize(self):
        return self.size

    def addScript(self, scriptName, contents, fromClass):
        if getattr(self, scriptName, None) is not None:
            raise RecipeFileError('script already set for group %s'
                                        % self.name)

        setattr(self, scriptName, (contents, fromClass))

    def setCompatibilityClass(self, theClass):
        if not isinstance(theClass, (int, long)):
            raise RecipeFileError('group compatibility classes must be '
                                  'integers')

        self.compatibilityClass = theClass

    def iterTroveListInfo(self):
        for troveTup, (explicit, byDefault, comps, childByDefaults,
                requireLatest) in self.troves.iteritems():
            yield troveTup, explicit, byDefault, comps, requireLatest

    # below here are function used to get/set the troves found
    #

    def addTrove(self, troveTup, explicit, byDefault, components,
                 childDefaults=None, reason=None, requireLatest=None):
        assert(isinstance(byDefault, bool))
        if not childDefaults:
            childDefaults = []
        elif not isinstance(childDefaults, list):
            childDefaults = [childDefaults]


        if troveTup in self.troves:
            # if you add a trove twice, once as explicit and once
            # as implict, make sure it stays explicit, same w/
            # byDefault and requireLatest.
            (oldExplicit, oldByDefault, oldComponents, oldChildDefaults,
                    oldRequireLatest) = self.troves[troveTup]
            explicit = explicit or oldExplicit
            byDefault = byDefault or oldByDefault
            requireLatest = requireLatest or oldRequireLatest
            if oldComponents:
                components = components + oldComponents
            childDefaults = oldChildDefaults + childDefaults

        self.troves[troveTup] = (explicit, byDefault, components,
                childDefaults, requireLatest)
        if troveTup not in self.reasons or explicit:
            self.reasons[troveTup] = reason

    def delTrove(self, name, version, flavor):
        (explicit, byDefault, comps, childByDefaults, requireLatest) \
                                        = self.troves[name, version, flavor]
        if explicit:
            del self.troves[name, version, flavor]
        else:
            self.troves[name, version, flavor] = (False, False, comps,
                                                  childByDefaults,
                                                  requireLatest)
    def setTroveByDefault(self, name, version, flavor, byDefault):
        (explicit, oldByDefault, comps, childByDefaults, requireLatest) \
                                        = self.troves[name, version, flavor]
        self.troves[name, version, flavor] = (explicit, byDefault, comps,
                                              childByDefaults, requireLatest)

    def iterTroveList(self, strongRefs=False, weakRefs=False):
        if not (strongRefs or weakRefs):
            strongRefs = weakRefs = True

        for troveTup, (explicit, byDefault, comps, childByDefaults,
                requireLatest) in self.troves.iteritems():
            if explicit and strongRefs:
                yield troveTup
            elif not explicit and weakRefs:
                yield troveTup

    def isExplicit(self, name, version, flavor):
        return self.troves[name, version, flavor][0]

    def includeTroveByDefault(self, name, version, flavor):
        return self.troves[name, version, flavor][1]

    def getComponents(self, name, version, flavor):
        return self.troves[name, version, flavor][2]

    def getReason(self, name, version, flavor):
        return self.reasons[name, version, flavor]

    def getReasonString(self, name, version, flavor):
        reason = self.reasons[name, version, flavor]
        if reason is None:
            return "Added for an unknown reason"

        reasonType = reason[0]
        if reasonType == ADD_REASON_ADDED:
            return "Added directly"
        elif reasonType == ADD_REASON_DEP:
            if not self.cache:
                return "Added to satisfy dep of %s=%s[%s]" % reason[1][0]
            troveTup = reason[1][0]
            provTroveTup = reason[1][1]
            trv = self.cache.getTrove(withFiles = False, *troveTup)
            provTrv = self.cache.getTrove(withFiles = False, *provTroveTup)
            deps = trv.requires().intersection(provTrv.provides())
            deps = str(deps).splitlines()
            if log.getVerbosity() == log.DEBUG:
                missing = "('" + "', '".join(x for x in deps) + "')"
            else:
                missing = "('" + "', '".join(x for x in deps[:5])
                more = max(0, len(deps) - 5)
                if more:
                    missing += "', ... %d more)" % more
                else:
                    missing += "')"
            return "Added to satisfy dep(s): %s required by %s=%s[%s]" % \
                    (missing, troveTup[0], troveTup[1], troveTup[2])
        elif reasonType == ADD_REASON_INCLUDED:
            return "Included by adding %s=%s[%s]" % reason[1]
        elif reasonType == ADD_REASON_INCLUDED_GROUP:
            return "Included by adding new group %s" % reason[1]
        elif reasonType == ADD_REASON_ADDALL:
            return "Included by adding all from %s=%s[%s]" % reason[1]
        elif reasonType == ADD_REASON_REPLACE:
            return "Included by replace of %s=%s[%s]" % reason[1]
        elif reasonType == ADD_REASON_COPIED:
            return "Included due to copy/move of components from %s" % reason[1]
        else:
            raise errors.InternalConaryError("Unknown inclusion reason")

    def iterDefaultTroveList(self):
        for troveTup, (explicit, byDefault, comps, childByDefaults,
                requireLatest) in self.troves.iteritems():
            if byDefault:
                yield troveTup

    def hasTrove(self, name, version, flavor):
        return (name, version, flavor) in self.troves

    def isEmpty(self):
        return bool(not self.troves and not self.newGroupList)

    def addNewGroup(self, name, byDefault = None, explicit = True,
                    childDefaults=None):
        if name == self.name:
            raise CookError('Tried to add %s to itself.  This would create a cycle.')
        if not childDefaults:
            childDefaults = []
        elif not isinstance(childDefaults, list):
            childDefaults = [ childDefaults ]

        if name in self.newGroupList:
            (oldByDefault, oldExplicit,
             oldChildDefaults) = self.newGroupList[name]
            byDefault = oldByDefault or byDefault
            explicit = oldExplicit or explicit
            childDefaults = childDefaults + oldChildDefaults

        self.newGroupList[name] = (byDefault, explicit, childDefaults)

    def iterNewGroupList(self):
        for (name, (byDefault, explicit, childDefaults)) \
                                            in self.newGroupList.iteritems():
            yield name, byDefault, explicit

    def hasNewGroup(self, name):
        return name in self.newGroupList

class SingleGroup(_SingleGroup):
    def __init__(self, name, depCheck, autoResolve, checkOnlyByDefaultDeps,
                 checkPathConflicts, byDefault = True, imageGroup = False,
                 cache = None):
        _SingleGroup.__init__(self, name,
                              checkPathConflicts = checkPathConflicts)
        assert(isinstance(byDefault, bool))
        self.depCheck = depCheck
        self.autoResolve = autoResolve
        self.checkOnlyByDefaultDeps = checkOnlyByDefaultDeps
        self.byDefault = byDefault
        self.cache = cache
        self.imageGroup = imageGroup

        self.addTroveList = []
        self.removeTroveList = []
        self.removeComponentList = set()
        self.addReferenceList = []
        self.replaceTroveList = []
        self.addAllTroveList = []
        self.newGroupDifferenceList = []
        self.differenceSpecs = []
        self.componentsToMove = []
        self.requires = deps.DependencySet()
        self.copiedFrom = set()

        self.childTroves = {}

    def __repr__(self):
        return "<%s '%s'>" % (self.__class__.__name__, self.name)

    def addRequires(self, requirement):
        self.requires.addDep(deps.TroveDependencies,
                             deps.Dependency(requirement))

    def getRequires(self):
        return self.requires

    def _makeLabelPathRef(self, labelPath):
        if isinstance(labelPath, str):
            labelPath = [ labelPath ]
        path = []
        for label in labelPath:
            try:
                label = versions.Label(label)
                path.append(label)
            except:
                raise RecipeFileError("Invalid label '%s'" % label)
        return tuple(path)

    def differenceUpdate(self, newGroupName, versionStr = None, flavor = None,
                         ref = None):
        self.differenceSpecs.append(((newGroupName, versionStr, flavor), ref))

    def differenceUpdateNewGroup(self, newGroupName):
        self.newGroupDifferenceList.append(newGroupName)

    def moveComponents(self, toGroups, componentList, copy=False, 
                       byDefault = None):
        if not isinstance(componentList, (list, tuple)):
            componentList = [componentList]
        finalComponentList = []
        for component in componentList:
            if component[0] == ':':
                component = component[1:]
            finalComponentList.append(component)
        return self.componentsToMove.append((toGroups, finalComponentList,
                                             copy, byDefault))

    def addSpec(self, name, versionStr = None, flavor = None, source = None,
                byDefault = None, ref = None, components=None,
                requireLatest = None):
        self.addTroveList.append(((name, versionStr, flavor), source,
                                 byDefault, ref, components, requireLatest))

    def removeSpec(self, name, versionStr = None, flavor = None,
                    allowNoMatch = False):
        self.removeTroveList.append(((name, versionStr, flavor), allowNoMatch))

    def removeComponents(self, componentList):
        self.removeComponentList.update(componentList)

    def replaceSpec(self, name, newVersionStr = None, newFlavor = None,
                    ref = None, allowNoMatch = False, isGlobal = False,
                    requireLatest = None):
        self.replaceTroveList.append((((name, newVersionStr, newFlavor), ref,
            requireLatest), (allowNoMatch, isGlobal)))

    def addAll(self, name, versionStr, flavor, ref, recurse, flatten,
               copyScripts = False, copyCompatibilityClass = False,
               requireLatest = None):
        if flatten:
            if recurse:
                raise RecipeFileError('Can only specify one of '
                                      'flatten + recurse')
            recurse = ADDALL_FLATTEN
        elif recurse is None or recurse:
            recurse = ADDALL_RECURSE
        else:
            recurse = ADDALL_NORECURSE

        flags = AddAllFlags()
        flags.ref = ref
        flags.recurse = recurse
        flags.copyCompatibilityClass = copyCompatibilityClass
        flags.copyScripts = copyScripts
        flags.requireLatest = requireLatest
        self.addReferenceList.append(((name, versionStr, flavor), flags))

    def getComponentsToRemove(self):
        return self.removeComponentList

    def getComponentsToMove(self):
        return self.componentsToMove

    def getMoveComponentMap(self):
        lst = [x for x in self.componentsToMove if not x[2]]
        return self._getMoveComponentMap(lst)

    def getCopyComponentMap(self):
        lst = [x for x in self.componentsToMove if x[2]]
        return self._getMoveComponentMap(lst)

    def _getMoveComponentMap(self, movingComponents):
        componentMap = {}
        for (toGroupList, componentList, copy, byDefault) in movingComponents:
            for component in componentList:
                for toGroup in toGroupList:
                    componentMap.setdefault(component, []).append((toGroup,
                                                                   byDefault))
        return componentMap

    def iterNewGroupDifferenceList(self):
        return iter(self.newGroupDifferenceList)

    def iterDifferenceSpecs(self):
        return iter(self.differenceSpecs)

    def iterAddSpecs(self):
        return iter(self.addTroveList)

    def iterRemoveSpecs(self):
        return iter(self.removeTroveList)

    def iterReplaceSpecs(self):
        return iter(self.replaceTroveList)

    def iterAddAllSpecs(self):
        return iter(self.addReferenceList)

    def setByDefault(self, byDefault):
        self.byDefault = byDefault

    def getByDefault(self):
        return self.byDefault

    def checkAddAllForByDefault(self, parent, troveTup):
        """
            @param parent: name of parent new group or troveTup of the
            parent trove that may have been added using addAll()
            @param troveTup: child (n,v,f) tuple to be checked for a byDefault
            settings.
            @return True, None, or False, depending on whether an addAll
            function has a byDefault True or False setting for troveTup.
        """
        # parent is a troveTup or a new group that may have been
        # added/created with r.addAll().  When r.addAll() is used,
        # the original version of the trove may have settings related
        # to child weak references.  We want to duplicate those in the
        # new group.  This function returns

        includeByDefault = None
        if isinstance(parent, str) and trove.troveIsGroup(parent):
            byDefaultTroves = self.newGroupList[parent][2]
        else:
            byDefaultTroves = self.troves[parent][3]

        for trv in byDefaultTroves:
            if trv.hasTrove(*troveTup):
                includeByDefault = trv.includeTroveByDefault(*troveTup)
                if includeByDefault:
                    return True
        return includeByDefault

    def addCopiedFrom(self, name, version, flavor):
        self.copiedFrom.add((name, version, flavor))

    def iterCopiedFrom(self):
        for (name, version, flavor) in sorted(self.copiedFrom):
            yield (name, version, flavor)

class GroupReference:
    """ A reference to a set of troves, created by a trove spec, that
        can be searched like a repository using findTrove.  Hashable
        by the trove spec(s) given.  Note the references can be
        recursive -- This reference could be relative to another
        reference, passed in as the upstreamSource.
    """
    def __init__(self, troveSpecs, upstreamSource=None):
        self.troveSpecs = troveSpecs
        self.upstreamSource = upstreamSource

    def __hash__(self):
        return hash((self.troveSpecs, self.upstreamSource))

    def findSources(self, searchSource, flavor):
        """ Find the troves that make up this trove reference """
        if self.upstreamSource is None:
            source = searchSource
        else:
            source = self.upstreamSource

        results = source.findTroves(self.troveSpecs)
        troveTups = [ x for x in chain(*results.itervalues())]
        self.sourceTups = troveTups
        self.source = searchsource.TroveSearchSource(source, troveTups, flavor)

    def findTroves(self, *args, **kw):
        return self.source.findTroves(*args, **kw)

    def getTroves(self, *args, **kw):
        return self.source.getTroves(*args, **kw)

    def getTrove(self, *args, **kw):
        return self.source.getTrove(*args, **kw)

    def getSourceTroves(self):
        """ Returns the list of troves that form this reference
            (without their children).
        """
        return self.getTroves(self.sourceTups, withFiles=False)

from conary.repository import trovecache
class TroveCache(trovecache.TroveCache):
    def __init__(self, repos, callback = None):
        trovecache.TroveCache.__init__(self, repos)
        if not callback:
            callback = callbacks.CookCallback()
        self.callback = callback
        self.depCache = {}
        self.troveInfoCache = {}

    def __getattr__(self, key):
<<<<<<< HEAD
        return getattr(self.troveSource, key)

    def _caching(self, troveTupList):
=======
        return getattr(self.repos, key)

    def getDepsForTroveList(self, troveTupList):
        # look in the dep cache and trove cache
        result = [ None ] * len(troveTupList)
        for i, tup in enumerate(troveTupList):
            result[i] = self.depCache.get(tup)
            if result[i] is None and self.troveIsCached(tup):
                trv = self.getTrove(tup)
                result[i] = (trv.getProvides(), trv.getRequires())
            elif result[i] is None and trove.troveIsPackage(tup[0]):
                # packages provide only themselves; querying the repository
                # to figure that out seems unnecessarily complicated
                result[i] = deps.parseDep('trove: %s' % tup[0])

        needed = [ (i, troveTup) for i, (troveTup, depSet) in
                            enumerate(izip(troveTupList, result))
                            if depSet is None ]
        if not needed:
            return result

        # use the getDepsForTroveList call; it raises an error if it needs
        # to access some repositories which don't support it
        try:
            depList = self.repos.getDepsForTroveList([ x[1] for x in needed ])
        except netclient.PartialResultsError, e:
            # we can't use this call everywhere; handle what we can and we'll
            # deal with the None's later
            depList = e.partialResults

        for (i, troveTup), depInfo in izip(needed, depList):
            self.depCache[troveTup] = depInfo
            result[i] = depInfo

        # see if anything else is None; if so, we need to cache the complete
        needed = [ (i, troveTup) for i, troveTup in
                            enumerate(troveTupList) if result[i] is None ]

        trvs = self.getTroves([ x[1] for x in needed])
        for (i, troveTup), trv in izip(needed, trvs):
            result[i] = (trv.getProvides(), trv.getRequires())

        return result

    def getSizes(self, troveTupList):
        return [ x() for x in
                 self.getTroveInfo(trove._TROVEINFO_TAG_SIZE, troveTupList) ]

    def getTroveInfo(self, infoType, troveTupList):
        troveTupList = list(troveTupList)
        infoCache = self.troveInfoCache.setdefault(infoType, {})

        result = [ None ] * len(troveTupList)
        for i, tup in enumerate(troveTupList):
            result[i] = infoCache.get(tup)
            if result[i] is None and self.troveIsCached(tup):
                trv = self.getTrove(tup)
                result[i] = getattr(trv.troveInfo,
                                    trv.troveInfo.streamDict[infoType][2])

        needed = [ (i, troveTup) for i, (troveTup, depSet) in
                            enumerate(izip(troveTupList, result))
                            if depSet is None ]
        if not needed:
            return result

        troveInfoList = self.repos.getTroveInfo(infoType,
                                                [ x[1] for x in needed ])
        for (i, troveTup), troveInfo in izip(needed, troveInfoList):
            infoCache[troveTup] = troveInfo
            result[i] = troveInfo

        return result

    def getPathHashesForTroveList(self, troveList):
        return self.getTroveInfo(trove._TROVEINFO_TAG_PATH_HASHES, troveList)

    def getTroves(self, troveList, *args, **kw):
        self.cacheTroves(troveList)
        return [self[x] for x in troveList]

    def getTrove(self, troveTup, *args, **kw):
        self.cacheTroves([troveTup])
        return self[troveTup]

    def troveIsCached(self, troveTup):
        return troveTup in self

    def cacheTroves(self, troveTupList):
        troveTupList = [x for x in troveTupList if x not in self]
        if not troveTupList:
            return
>>>>>>> fc9eb085
        self.callback.gettingTroveDefinitions(len(troveTupList))

    def _cached(self, troveTupList, troveList):
        for trv in troveList:
            self.getChildren(trv)

    def hasTroves(self, troveList):
        d = {}
        needed = []
        for troveTup in troveList:
            if troveTup in self.cache:
                d[troveTup] = True
            else:
                needed.append(troveTup)
        if needed:
            d.update(self.troveSource.hasTroves(needed))
        return d

    def createChangeSet(self, jobList, withFiles = True, withFileContents=True,
                        excludeAutoSource = False, recurse = True,
                        primaryTroveList = None, callback = None):
        if withFiles or withFileContents:
            raise RuntimeError("Cannot use TroveCache wrapper for files or "
                               " file contents")
        if excludeAutoSource:
            raise RuntimeError("Cannot use TroveCache wapper"
                               " for excludeAutoSource")
        needed = []
        troves = []
        for job in jobList:
            if job[1][0]:
                raise RuntimeError("Cannot use TroveWrapper cache for relative"
                                   " jobs")
            if job[3] and recurse:
                raise RuntimeError("Cannot use TroveWrapper cache for recursive"
                                   " jobs")
            troveTup = job[0], job[2][0], job[2][1]
            if troveTup in self.cache:
                troves.append(self.cache[troveTup])
            else:
                needed.append(troveTup)
        if needed:
            troves.extend(self.getTroves(needed))
        cs = changeset.ChangeSet()
        for trove in troves:
            troveCs = trove.diff(None, absolute = True)[0]
            cs.newTrove(troveCs)
        if primaryTroveList:
            cs.setPrimaryTroveList(primaryTroveList)
        return cs

    def getChildren(self, trv):
        """ Retrieve children,  and, if necessary, children's children)
            from repos.  Children's children should only be necessary
            if the group doesn't have weak references (i.e. is old).
        """
        childTroves = []
        hasWeak = False

        childColls = []
        for childTup, byDefault, isStrong in trv.iterTroveListInfo():
            if not isStrong:
                hasWeak = True
            if trove.troveIsCollection(childTup[0]):
                childColls.append((childTup, byDefault, isStrong))

        # recursively cache these child troves.
        self.cacheTroves([x[0] for x in childColls])

        # FIXME: unforunately, there are a very few troves out there that
        # do not recursively descend when creating weak reference lists.
        # Since that's the case, we can't trust weak reference lists :/
        #if hasWeak:
        #    return

        newColls = []
        for childTup, byDefault, isStrong in childColls:

            childTrv = self.cache[childTup]
            for childChildTup, childByDefault, _ in childTrv.iterTroveListInfo():
                # by this point, we can be sure that any collections
                # are recursively complete.
                # They should be trustable for the rest of the recipe.
                if not byDefault:
                    childByDefault = False
                if isStrong and not trv.hasTrove(*childChildTup):
                    trv.addTrove(byDefault=childByDefault,
                                 weakRef=True, *childChildTup)


    def isRedirect(self, troveTup):
        return self.cache[troveTup].isRedirect()

    def iterTroveList(self, troveTup, strongRefs=False, weakRefs=False):
        for troveTup, byDefault, isStrong in \
                        self.cache[troveTup].iterTroveListInfo():
            if isStrong:
                if strongRefs:
                    yield troveTup
            elif weakRefs:
                yield troveTup

<<<<<<< HEAD
=======
    def iterTroveListInfo(self, troveTup):
        return(self[troveTup].iterTroveListInfo())

>>>>>>> fc9eb085
    def includeByDefault(self, troveTup, childTrove):
        return self.cache[troveTup].includeTroveByDefault(*childTrove)


def buildGroups(recipeObj, cfg, repos, callback, troveCache=None):
    """
        Main function for finding, adding, and checking the troves requested
        for the the groupRecipe.

        @param recipeObj: Instantiated recipe
        @type recipeObj: _BaseGroupRecipe
        @param repos: Repository object (why do we need this and a troveCache)
        @type repos: netclient.NetworkRepositoryClient
        @param troveCache: Caching repository object
        @type repos: troveSource
        @param callback: Callback for progress information
        @type callback: callbacks.CookCallback
    """
    def _sortGroups(groupList):
        """
            Sorts groupList so that if group a includes group b, group b
            is before a in the returned list.  Also checks for cyclic group
            inclusion.
        """
        g = graph.DirectedGraph()

        groupsByName = {}

        for group in groupList:
            groupsByName[group.name] = group
            g.addNode(group.name)

            for childName, byDefault, explicit in group.iterNewGroupList():
                # this should ensure that the child is listed before
                # this group.
                g.addEdge(childName, group.name)
            for childName in group.iterNewGroupDifferenceList():
                g.addEdge(childName, group.name)
            for (toGroupList, components, copy, byDefault) \
                                                in group.getComponentsToMove():
                for toGroup in toGroupList:
                    # make sure this group is done before everything we're
                    # copying to.
                    g.addEdge(group.name, toGroup.name)

        cycles = [ x for x in g.getStronglyConnectedComponents() if len(x) > 1 ]
        if cycles:
            raise GroupCyclesError(cycles)

        return [ groupsByName[x] for x in g.getTotalOrdering() ]


    if callback is None:
        callback = callbacks.CookCallback()

    if troveCache is None:
        cache = TroveCache(repos, callback)
    else:
        cache = troveCache

    if hasattr(recipeObj, "_realizeGraph"):
        recipeObj._realizeGraph(cache, callback)

    labelPath = recipeObj.getLabelPath()
    flavor = recipeObj.getSearchFlavor()

    # find all the groups needed for all groups in a few massive findTroves
    # calls.
    replaceSpecs = dict(recipeObj.iterReplaceSpecs())
    resolveSpecs = recipeObj.getResolveTroveSpecs()
    log.info('Getting initial set of troves for'
            ' building all %s groups' % (len(list(recipeObj.iterGroupList()))))
    defaultSource = recipeObj._getSearchSource()

    troveMap = findTrovesForGroups(recipeObj.searchSource,
                                   recipeObj._getSearchSource(),
                                   recipeObj.iterGroupList(),
                                   replaceSpecs, resolveSpecs,
                                   labelPath, flavor, callback)
    troveTupList = list(chain(*chain(*(x.values() for x in troveMap.itervalues()))))
    cache.cacheTroves(troveTupList)
    log.info('Troves cached.')

    # get resolve source to be used for dependency resolution.
    if resolveSpecs:
        flavor = recipeObj.getSearchFlavor()
        resolveSource = getResolveSource(recipeObj.searchSource,
                                         resolveSpecs, troveMap, cache, flavor)
    else:
        resolveSource = recipeObj._getSearchSource()
    groupsWithConflicts = {}

    newGroups = processAddAllDirectives(recipeObj, troveMap, cache, repos)

    groupList = _sortGroups(recipeObj.iterGroupList())

    unmatchedGlobalReplaceSpecs = set()
    for group in groupList:
        group.cache = cache
        for ((troveSpec, ref, requireLatest), allowNoMatch) \
                in replaceSpecs.iteritems():
            group.replaceSpec(isGlobal=True, allowNoMatch=allowNoMatch,
                              ref=ref, requireLatest = requireLatest,
                              *troveSpec)
            unmatchedGlobalReplaceSpecs.add(troveSpec)

    for groupIdx, group in enumerate(groupList):
        log.info('Building %s (%s of %s)...' % (group.name, groupIdx + 1,
                                                len(groupList)))
        callback.buildingGroup(group.name, groupIdx + 1, len(groupList))

        childGroups = recipeObj.getChildGroups(group.name)
        groupMap = recipeObj.getGroupMap()

        # check to see if any of our children groups have conflicts,
        # if so, we won't bother building up this group since it's
        # bound to have a conflict as well.
        badGroup = False
        for childGroup, byDefault, isExplicit in childGroups:
            if byDefault and childGroup.name in groupsWithConflicts:
                badGroup = True
                # mark this group as having a conflict
                groupsWithConflicts[group.name] = []
                break
        if badGroup:
            continue

        # add troves to this group.
        if isinstance(group, SingleGroup):
            unmatchedGlobalReplaceSpecs &= addTrovesToGroup(group, troveMap,
                                                        cache, childGroups,
                                                        repos, groupMap,
                                                        recipeObj)

        log.debug('Troves in %s:' % group.name)
        for troveTup, isStrong, byDefault, _, _ in \
                sorted(group.iterTroveListInfo()):
            extra = ''
            if not byDefault:
                extra += '[NotByDefault]'
            if not isStrong:
                extra += '[Weak]'
            log.debug(' %s=%s[%s] %s' % (troveTup + (extra,)))

        if group.isEmpty():
            raise CookError('%s has no troves in it' % group.name)

        if group.autoResolve:
            callback.done()
            log.info('Resolving dependencies...')
            resolveGroupDependencies(group, cache, cfg,
                                     repos, labelPath, flavor, callback,
                                     resolveSource)
        elif group.depCheck:
            callback.done()
            log.info('Checking for dependency closure...')
            failedDeps = checkGroupDependencies(group, cfg, cache, callback)
            if failedDeps:
                raise GroupDependencyFailure(group.name, failedDeps)

        addPackagesForComponents(group, repos, cache)
        if isinstance(group, SingleGroup):
            checkForRedirects(group, repos, cache, cfg.buildFlavor)

        callback.done()
        log.info('Calculating size and checking hashes...')
        conflicts = calcSizeAndCheckHashes(group, cache, callback)

        if conflicts:
            groupsWithConflicts[group.name] = conflicts

        callback.groupBuilt()
        log.info('%s built.\n' % group.name)

    if unmatchedGlobalReplaceSpecs:
        log.warning(GroupUnmatchedGlobalReplaces(unmatchedGlobalReplaceSpecs))
    if groupsWithConflicts:
        raise GroupPathConflicts(groupsWithConflicts, recipeObj.getGroupDict())


def findTrovesForGroups(searchSource, defaultSource, groupList, replaceSpecs,
                        resolveSpecs, labelPath, searchFlavor, callback):
    toFind = {}
    troveMap = {}

    for troveSpec, refSource, requireLatest in replaceSpecs:
        toFind.setdefault((refSource, requireLatest), set()).add(troveSpec)

    for troveSpec, refSource in resolveSpecs:
        toFind.setdefault((refSource, True), set()).add(troveSpec)

    for group in groupList:
        for (troveSpec, source, byDefault,
             refSource, components, requireLatest) in group.iterAddSpecs():
            toFind.setdefault((refSource, requireLatest), set()).add(troveSpec)

        for (troveSpec, flags) in group.iterAddAllSpecs():
            toFind.setdefault((flags.ref, flags.requireLatest),
                    set()).add(troveSpec)

        for (troveSpec, ref, requireLatest), _ in group.iterReplaceSpecs():
            toFind.setdefault((ref, requireLatest), set()).add(troveSpec)

        for (troveSpec, ref) in group.iterDifferenceSpecs():
            toFind.setdefault((ref, False), set()).add(troveSpec)

    results = {}

    callback.findingTroves(len(list(chain(*toFind.itervalues()))))
    for (item, requireLatest), troveSpecs in toFind.iteritems():
        if item is None:
            source = defaultSource
        elif isinstance(item, (tuple, list)):
            source = searchsource.createSearchSourceStack(searchSource,
                                                      item, searchFlavor)
        else:
            source = item
            if isinstance(item, GroupReference):
                item.findSources(defaultSource, searchFlavor)
        try:
            results[item, requireLatest] = source.findTroves(troveSpecs,
                                    requireLatest=requireLatest)
        except errors.TroveNotFound, e:
            raise CookError, str(e)

    return results

def followRedirect(recipeObj, trove, ref, reason):
    log.info('Following redirects for trove %s=%s[%s]' % (
                                    trove.getNameVersionFlavor()))
    searchSource = recipeObj._getSearchSource(ref)
    troveSpecs = [(x[0], str(x[1].label()), x[2]) for x in trove.iterRedirects()]
    for troveSpec in troveSpecs:
        if (troveSpec[0] == trove.getName()
            and troveSpec[1] == str(trove.getVersion().trailingLabel())
            and troveSpec[2] is None):
            # this is a redirect to the same label w/ no flavor information.
            # use the entire branch information to ensure we find the redirect
            # target (otherwise we might get in an infinite loop)
            troveSpecs = list(trove.iterRedirects())
            break
    try:
        results = searchSource.findTroves(troveSpecs)
    except errors.TroveNotFound, err:
        raise CookError('Could not find redirect target for %s=%s[%s].  Check your search path or remove redirect from recipe: %s' % (trove.getNameVersionFlavor() + (err,)))
    troveTups = list(chain(*results.itervalues()))
    for troveTup in troveTups:
        log.info('Found %s=%s[%s] following redirect' % troveTup)
    if not troveTups:
        log.info('Redirect is to nothing')
    if trove.getNameVersionFlavor() in troveTups:
        raise CookError('Redirect redirects to itself: %s=%s[%s].  Check your search path or remove redirect from recipe: %s' % trove.getNameVersionFlavor())
    return troveTups

def processAddAllDirectives(recipeObj, troveMap, cache, repos):
    for group in list(recipeObj.iterGroupList()):
        groupsByName = dict((x.name, x) for x in recipeObj.iterGroupList())
        for troveSpec, flags in group.iterAddAllSpecs():
            for troveTup in \
                    troveMap[(flags.ref, flags.requireLatest)][troveSpec]:
                log.info("Adding all from %s=%s[%s]" % troveTup)
                processOneAddAllDirective(group, troveTup, flags,
                                          recipeObj, cache, repos)


def processOneAddAllDirective(parentGroup, troveTup, flags, recipeObj, cache,
                              repos):
    topTrove = repos.getTrove(withFiles=False, *troveTup)
    if topTrove.isRedirect():
        troveTups = followRedirect(recipeObj, topTrove, flags.ref, 'addAll')
        cache.cacheTroves(troveTups)
        for troveTup in troveTups:
            processOneAddAllDirective(parentGroup, troveTup, flags,
                                      recipeObj, cache, repos)
        return

    topGroup = parentGroup

    if flags.recurse:
        groupTups = [ x for x in topTrove.iterTroveList(strongRefs=True,
                                                     weakRefs=True) \
                                        if trove.troveIsGroup(x[0]) ]

        trvs = repos.getTroves(groupTups, withFiles=False)

        groupTrvDict = dict(izip(groupTups, trvs))

        if len(set(x[0] for x in groupTups)) != len(groupTups):
            # multiple groups with the same name were added.
            # addAll can't handle that.
            raise GroupAddAllError(parentGroup, troveTup, groupTups)


    createdGroups = set()
    groupsByName = dict((x.name, x) for x in recipeObj.iterGroupList())

    stack = [(topTrove, topTrove, parentGroup)]
    troveTups = []

    parentGroup.addCopiedFrom(topTrove.getName(), topTrove.getVersion(),
            topTrove.getFlavor())

    while stack:
        trv, byDefaultTrv, parentGroup = stack.pop()

        if flags.copyCompatibilityClass:
            parentGroup.setCompatibilityClass(trv.getCompatibilityClass())

        if flags.copyScripts:
            scriptTypes = sorted(x[2] for x in
                                    trove.TroveScripts.streamDict.values())
            for script in scriptTypes:
                contents = getattr(trv.troveInfo.scripts, script).script()
                if not contents: continue

                cvtList = []
                for cvt in getattr(trv.troveInfo.scripts, script).conversions.iter():
                    if script == 'postRollback':
                        assert(cvt.old() == parentGroup.compatibilityClass)
                        cvtList.append(cvt.new())
                    else:
                        assert(cvt.new() == parentGroup.compatibilityClass)
                        cvtList.append(cvt.old())

                if not cvtList:
                    cvtList = None

                parentGroup.addScript(script + 'Scripts',
                                      contents, cvtList)

        for troveTup in trv.iterTroveList(strongRefs=True):
            byDefault = byDefaultTrv.includeTroveByDefault(*troveTup)
            if flags.recurse and trove.troveIsGroup(troveTup[0]):
                if flags.recurse == ADDALL_FLATTEN:
                    stack.append((groupTrvDict[troveTup], trv, parentGroup))
                    continue

                name = troveTup[0]
                childGroup = groupsByName.get(name, None)
                if not childGroup:

                    childGroup = recipeObj.createGroup(
        name,
        depCheck               = parentGroup.depCheck,
        autoResolve            = parentGroup.autoResolve,
        checkOnlyByDefaultDeps = parentGroup.checkOnlyByDefaultDeps,
        checkPathConflicts     = parentGroup.checkPathConflicts)

                    groupsByName[name] = childGroup


                if parentGroup.name == name:
                    raise CookError('Tried to addAll "%s=%s" into %s - which resulted in trying to add %s to itself.  This is not allowed.  You may wish to pass recurse=False to addAll.' % (topTrove.getName(), topTrove.getVersion(), topGroup.name, name))
                parentGroup.addNewGroup(name, byDefault=byDefault,
                                        explicit = True,
                                        childDefaults = byDefaultTrv)

                if troveTup not in createdGroups:
                    childGroup.addCopiedFrom(*troveTup)
                    childTrove = groupTrvDict[troveTup]
                    stack.append((childTrove, childTrove, childGroup))
                    createdGroups.add(troveTup)

            else:
                parentGroup.addTrove(troveTup, True, byDefault, [],
                                     childDefaults=byDefaultTrv,
                                     reason = (ADD_REASON_ADDALL, topTrove.getNameVersionFlavor()))
                troveTups.append(troveTup)

    cache.cacheTroves(troveTups)


def removeDifferences(group, differenceGroupList, differenceSpecs, troveMap,
                      cache):
    """
        If the user has specified removeTrovesAlsoInNewGroup()
        or removeTrovesAlsoInGroup(), this will go through and remove
        troves listed in those groups.
    """
    for groupToRemove in differenceGroupList:
        for troveTup in groupToRemove.iterTroveList(strongRefs=True,
                                                    weakRefs=True):
            if group.hasTrove(*troveTup):
                group.delTrove(*troveTup)

    for troveSpec, ref in differenceSpecs:
        # trove removal is agnostic towards requireLatest
        troveTups = chain(*[x[1][troveSpec] for x in \
                troveMap.iteritems() if x[0][0] == ref])
        for troveTup in troveTups:
            trv = cache.getTrove(withFiles = False, *troveTup)
            for childTrove in trv.iterTroveList(strongRefs=True,
                                              weakRefs=True):
                if group.hasTrove(*childTrove):
                    group.delTrove(*childTrove)
            if group.hasTrove(*troveTup):
                group.delTrove(*troveTup)


def addTrovesToGroup(group, troveMap, cache, childGroups, repos, groupMap,
                      recipeObj):
    def _componentMatches(troveName, compList):
        if ':' not in troveName:
            return False
        comp = troveName.split(':', 1)[1]
        if comp in compList:
            return comp
        return False

    # add explicit troves
    for (troveSpec, source, byDefault,
         refSource, components, requireLatest) in group.iterAddSpecs():
        troveTupList = troveMap[(refSource, requireLatest)][troveSpec]

        if byDefault is None:
            byDefault = group.getByDefault()

        cache.getTroves(troveTupList, withFiles=False)
        for troveTup in troveTupList:
            if cache.isRedirect(troveTup):
                troveTups = followRedirect(recipeObj,
                                           cache.getTrove(withFiles = False,
                                                          *troveTup),
                                           refSource, 'add')
                cache.cacheTroves(troveTups)
            else:
                troveTups = [troveTup]
            for troveTup in troveTups:
                group.addTrove(troveTup, True, byDefault, components,
                               reason=(ADD_REASON_ADDED,),
                               requireLatest = requireLatest)

    # remove/replace explicit troves
    removeSpecs = dict(group.iterRemoveSpecs())
    replaceSpecs = dict(group.iterReplaceSpecs())
    differenceGroupList = [ groupMap[x] for x in
                            group.iterNewGroupDifferenceList()]
    differenceSpecs = list(group.iterDifferenceSpecs())
    unmatchedRemoveSpecs = set()
    unmatchedReplaceSpecs = set()
    unmatchedGlobalReplaceSpecs = set()
    if removeSpecs or replaceSpecs:
        groupAsSource = trovesource.GroupRecipeSource(repos, group)

        unmatchedRemoveSpecs = set(x[0] for x in removeSpecs.items()
                                   if not x[1])
        # remove troves
        results = groupAsSource.findTroves(None, removeSpecs, allowMissing=True)
        unmatchedRemoveSpecs.difference_update(
                                (x[0] for x in results.iteritems() if x[1]))

        troveTups = chain(*results.itervalues())
        for troveTup in troveTups:
            log.info('Removing %s=%s[%s]' % troveTup)
            group.delTrove(*troveTup)
            groupAsSource.delTrove(*troveTup)

        # replace troves
        unmatchedGlobalReplaceSpecs = set(x[0][0] for x in replaceSpecs.items()
                                          if x[1] == (False, True))
        unmatchedReplaceSpecs = set(x[0][0] for x in replaceSpecs.items()
                                    if x[1] == (False, False))
        toReplaceSpecs = dict(((x[0][0], None, None), x) for x in replaceSpecs)

        toReplace = groupAsSource.findTroves(None, toReplaceSpecs,
                                             allowMissing=True)
        replaceSpecsByName = {}
        for troveSpec, ref, requireLatest in replaceSpecs:
            replaceSpecsByName.setdefault(troveSpec[0], []).append( \
                    (troveSpec, ref, requireLatest))

        for troveName, replaceSpecs in replaceSpecsByName.iteritems():
            troveTups = toReplace.get((troveName, None, None), [])

            if not troveTups:
                continue

            allComponents = set()
            byDefault = False
            for troveTup in troveTups:
                log.info('Removing %s=%s[%s] due to replaceSpec' % troveTup)
                if allComponents is not None:
                    components = group.getComponents(*troveTup)
                    if not components:
                        allComponents = None
                    else:
                        allComponents.update(components)

                byDefault = byDefault or group.includeTroveByDefault(*troveTup)
                group.delTrove(*troveTup)
                groupAsSource.delTrove(*troveTup)

            for troveSpec, ref, requireLatest in replaceSpecs:
                if troveMap[(ref, requireLatest)][troveSpec]:
                    unmatchedReplaceSpecs.discard(troveSpec)
                    unmatchedGlobalReplaceSpecs.discard(troveSpec)
                for newTup in troveMap[(ref, requireLatest)][troveSpec]:
                    log.info('Adding %s=%s[%s] due to replaceSpec' % newTup)
                    group.addTrove(newTup, True, byDefault, allComponents,
                                   reason=(ADD_REASON_REPLACE, newTup))
                    groupAsSource.addTrove(*newTup)

    removeDifferences(group, differenceGroupList, differenceSpecs, troveMap,
                      cache)

    # add implicit troves
    # first from children of explicit troves.
    componentsToRemove = group.getComponentsToRemove()
    copyComponentMap = group.getCopyComponentMap()
    moveComponentMap = group.getMoveComponentMap()
    componentsToCopy = dict((x, []) for x in copyComponentMap)
    componentsToMove = dict((x, []) for x in moveComponentMap)

    for (troveTup, explicit, byDefault, components, requireLatest) \
            in list(group.iterTroveListInfo()):
        assert(explicit)

        if cache.isRedirect(troveTup):

            # children of redirect troves are special, and not included.
            continue

        for (childTup, childByDefault, _) in cache.iterTroveListInfo(troveTup):
            childName = childTup[0]

            childByDefault = childByDefault and byDefault
            addAllDefault = group.checkAddAllForByDefault(troveTup,
                                                          childTup)
            if addAllDefault is not None:
                # only use addAll default settings if that's the reason
                # why this trove was added, otherwise those settings
                # are overridden by some other reason to add this package.
                if group.getReason(*troveTup)[0] == ADD_REASON_ADDALL:
                    childByDefault = addAllDefault
                else:
                    childByDefault = childByDefault or addAllDefault

            if componentsToRemove and _componentMatches(childName,
                                                        componentsToRemove):
                childByDefault = False

            if components:
                if _componentMatches(childName, components):
                    childByDefault = byDefault
                else:
                    childByDefault = False

            comp = _componentMatches(childName, componentsToCopy)
            if comp:
                componentsToCopy[comp].append((childTup, childByDefault))

            # lastly, we add the component as something to move,
            # this will also remove this component at the same time.
            comp = _componentMatches(childName, componentsToMove)
            if comp:
                componentsToMove[comp].append((childTup, childByDefault))
                childByDefault = False

            reason = group.getReason(*troveTup)
            if reason[0] == ADD_REASON_ADDED:
                reason = ADD_REASON_INCLUDED, troveTup

            group.addTrove(childTup, False, childByDefault, [],
                           reason=reason)

    if replaceSpecs:
        # find implicit troves that match the replace specs.
        # we can't actually replace them, but we can give an error message
        # to let folks know that their replace will fail.
        groupAsSource = trovesource.GroupRecipeSource(repos, group)
        groupAsSource.searchAsDatabase()
        toReplace = groupAsSource.findTroves(None, toReplaceSpecs,
                                             allowMissing=True)

        replaceSpecsByName = {}
        for troveSpec, ref, requireLatest in replaceSpecs:
            replaceSpecsByName.setdefault(troveSpec[0], []).append( \
                    (troveSpec, ref, requireLatest))

        implicitRemoved = []
        for troveName, replaceSpecs in replaceSpecsByName.iteritems():
            troveTups = toReplace.get((troveName, None, None), [])

            if not troveTups:
                continue
            replaceSpecs = [x[0] for x in replaceSpecs]
            for troveTup in troveTups:
                if group.isExplicit(*troveTup):
                    continue
                implicitRemoved.append(troveTup)
                unmatchedReplaceSpecs.difference_update(replaceSpecs)
                unmatchedGlobalReplaceSpecs.difference_update(replaceSpecs)
        if implicitRemoved:
            log.warning(GroupImplicitReplaceError(group, implicitRemoved))

    # add implicit troves from new groups (added with r.addNewGroup())
    for childGroup, childByDefault, grpIsExplicit in childGroups:
        if grpIsExplicit:
            for (troveTup, explicit, childChildByDefault, comps,
                    requireLatest) in childGroup.iterTroveListInfo():
                addAllByDefault = group.checkAddAllForByDefault(childGroup.name,
                                                                troveTup)
                if addAllByDefault is not None:
                    childChildByDefault = addAllByDefault
                else:
                    childChildByDefault = childByDefault and childChildByDefault

                if childChildByDefault and componentsToRemove:
                    if _componentMatches(troveTup[0], componentsToRemove):
                        childChildByDefault = False

                group.addTrove(troveTup, False, childChildByDefault, [],
                               reason=(ADD_REASON_INCLUDED_GROUP,
                                       childGroup.name))

        for (childChildName, childChildByDefault, _) \
                                        in childGroup.iterNewGroupList():
            # we need to also keep track of what groups the groups we've
            # created include, so the weak references can be added
            # to the trove.
            childChildByDefault = childByDefault and childChildByDefault
            group.addNewGroup(childChildName, childChildByDefault,
                              explicit = False)


    # remove implicit troves
    if removeSpecs:
        groupAsSource = trovesource.GroupRecipeSource(repos, group)
        groupAsSource.searchAsDatabase()

        results = groupAsSource.findTroves(None, removeSpecs,
                                           allowMissing=True)

        troveTups = chain(*results.itervalues())
        unmatchedRemoveSpecs.difference_update(
                                (x[0] for x in results.iteritems() if x[1]))
        for troveTup in findAllWeakTrovesToRemove(group, troveTups, cache,
                                                  childGroups, groupMap):
            group.delTrove(*troveTup)

    removeDifferences(group, differenceGroupList, differenceSpecs, troveMap,
                      cache)
    # change packages to be by default False if all their components
    # are by default False - this avoids having a package being installed
    # w/o any components.
    pkgs = {}
    for troveTup, explicit, byDefault, comps, requireLatest \
            in group.iterTroveListInfo():
        if ':' in troveTup[0]:
            pkgTup = troveTup[0].split(':', 1)[0], troveTup[1], troveTup[2]
            if byDefault:
                pkgs[pkgTup] = True
            elif pkgTup not in pkgs:
                pkgs[pkgTup] = False
    toTurnOff = [ x[0] for x in pkgs.iteritems() if not x[1] ]
    for pkgTup in toTurnOff:
        if not group.hasTrove(*pkgTup):
            continue
        log.debug("Setting byDefault False for %s=%s[%s] because it doesn't"
                  " contain any byDefault True components" % (pkgTup))
        group.setTroveByDefault(byDefault=False, *pkgTup)

    newExplicit = addCopiedComponents(group, componentsToMove, moveComponentMap)
    newExplicit += addCopiedComponents(group, componentsToCopy,
                                       copyComponentMap)
    cache.cacheTroves(newExplicit)
    if unmatchedRemoveSpecs:
        log.warning(GroupUnmatchedRemoves(unmatchedRemoveSpecs, group))

    if unmatchedReplaceSpecs:
        log.warning(GroupUnmatchedReplaces(unmatchedReplaceSpecs, group))
    return unmatchedGlobalReplaceSpecs

def addCopiedComponents(fromGroup, componentsToCopy, componentMap):
    newExplicitTups = []
    for component, groupList in componentMap.items():
        for group, byDefaultSetting in groupList:
            for troveTup, byDefault in componentsToCopy.get(component, []):
                newExplicitTups.append(troveTup)
                if byDefaultSetting is not None:
                    byDefault = byDefaultSetting
                group.addTrove(troveTup, explicit=True, byDefault=byDefault,
                               components=[],
                               reason=(ADD_REASON_COPIED, fromGroup.name))
    return newExplicitTups

def findAllWeakTrovesToRemove(group, primaryErases, cache, childGroups,
                              groupMap):
    # we only remove weak troves if either a) they are primary
    # removes or b) they are referenced only by troves being removed
    primaryErases = list(primaryErases)
    toErase = set(primaryErases)
    seen = set()
    parents = {}

    troveQueue = util.IterableQueue()
    groupQueue = util.IterableQueue()
    groupQueue.add(group)

    # create temporary parents info for all troves.  Unfortunately
    # we don't have this anywhere helpful like we do in the erase
    # on the system in conaryclient.update
    for thisGroup in groupQueue:
        for troveTup in chain(thisGroup.iterTroveList(strongRefs=True),
                              troveQueue):
            for childTup in cache.iterTroveList(troveTup, strongRefs=True):
                parents.setdefault(childTup, []).append(troveTup)
                if trove.troveIsCollection(childTup[0]):
                    troveQueue.add(childTup)
        for groupInfo in thisGroup.iterNewGroupList():
            groupQueue.add(groupMap[groupInfo[0]])

    for troveTup in chain(primaryErases, troveQueue):
        # BFS through erase troves.  If any of the parents is not
        # also being erased, keep the trove.
        if not trove.troveIsCollection(troveTup[0]):
            continue

        for childTup in cache.iterTroveList(troveTup, strongRefs=True):
            if childTup in toErase:
                continue

            keepTrove = False
            for parentTup in parents[childTup]:
                # check to make sure there are no other references to this
                # trove that we're not erasing.  If there are, we want to
                # keep this trove.
                if parentTup == troveTup:
                    continue
                if parentTup not in toErase:
                    keepTrove = True
                    break

            if not keepTrove:
                toErase.add(childTup)
                if trove.troveIsCollection(childTup[0]):
                    troveQueue.add(childTup)
    return toErase


def checkForRedirects(group, repos, troveCache, buildFlavor):
    redirectTups = []
    for troveTup in group.iterTroveList(strongRefs=True, weakRefs=False):
        if troveCache.isRedirect(troveTup):
           redirectTups.append(troveTup)

    if not redirectTups:
        return

    redirectTroves = repos.getTroves(redirectTups)
    missingTargets = {}
    for trv in redirectTroves:
        targets = []

        allTargets = [ (x[0], str(x[1]), x[2])
                                for x in trv.iterRedirects() ]
        matches = repos.findTroves([], allTargets, buildFlavor)
        for troveList in matches.values():
            targets += troveList
        missing = [ x for x in targets if not group.hasTrove(*x) ]
        if missing:
            l = missingTargets.setdefault(trv, [])
            l += missing

    errmsg = []
    if not missingTargets:
        for troveTup in redirectTups:
            group.delTrove(*troveTup)
        return

    for trv in sorted(missingTargets):
        (n,v,f) = (trv.getName(),trv.getVersion(),trv.getFlavor())
        errmsg.append('\n%s=%s[%s]:' % (n, v.asString(),
                                        deps.formatFlavor(f)))
        errmsg.extend([(' -> %s=%s[%s]' % (n, v.asString(),
                                           deps.formatFlavor(f)))
                            for (n,v,f) in sorted(missingTargets[trv])])
    raise CookError, ("""\
If you include a redirect in this group, you must also include the
target of the redirect.

The following troves are missing targets:
%s
""" % '\n'.join(errmsg))


def addPackagesForComponents(group, repos, troveCache):
    """
    Add the containing packages for any components added to group.
    Then switch the components to being implicit, but byDefault=True, while
    other non-specified components are byDefault=False.
    """
    packages = {}

    for (n,v,f), explicit, byDefault, comps, requireLatest \
            in group.iterTroveListInfo():
        if not explicit:
            continue
        if ':' in n:
            pkg = n.split(':', 1)[0]
            packages.setdefault((pkg, v, f), {})[n] = byDefault

    # if the user mentions both foo and foo:runtime, don't remove
    # direct link to foo:runtime
    troveTups = [ x for x in packages
                    if not (group.hasTrove(*x) and group.isExplicit(*x)) ]
    troveTups = packages.keys()
    hasTroves = repos.hasTroves(troveTups)
    if isinstance(hasTroves, list):
        hasTroves = dict(izip(troveTups, hasTroves))
    troveTups = [ x for x in troveTups if hasTroves[x] ]

    if not troveTups:
        return

    troveCache.cacheTroves(troveTups)

    for troveTup in troveTups:
        addedComps = packages[troveTup]

        byDefault = bool([x for x in addedComps.iteritems() if x[1]])
        group.addTrove(troveTup, True, byDefault, [],
                       reason=(ADD_REASON_ADDED,))

        for comp, byDefault, isStrong in troveCache.iterTroveListInfo(troveTup):
            if comp[0] in addedComps:
                byDefault = addedComps[comp[0]]
                # delete the strong reference to this trove, so that
                # the trove can be added as a weak reference
                group.delTrove(*comp)
            else:
                byDefault = False


            group.addTrove(comp, False, byDefault, [],
                           reason=(ADD_REASON_ADDED,))

def getResolveSource(searchSource, troveSpecList, troveMap, cache, flavor):
    """
        Returns the resolveSource object to be used for dep resolution.
        If no resolveTroves have been added, then will return None.
    """
    resolveTups = []
    for troveSpec, ref in troveSpecList:
        # this is a workaround to the fact that resolveTups is requireLatest
        # agnostic. we're simply looking up the troveSpec regardless of
        # requireLatest setting
        resolveTups.extend(chain(*[x[1][troveSpec] for x in \
                troveMap.iteritems() if x[0][0] == ref]))
    resolveTroves = [ cache.getTrove(withFiles = False, *x)
                            for x in resolveTups ]
    return searchsource.createSearchSourceStack(searchSource, [resolveTroves],
                                                flavor)

def resolveGroupDependencies(group, cache, cfg, repos, labelPath, flavor,
                             callback, resolveSource):
    """
        Add in any missing dependencies to group
    """
    callback.groupResolvingDependencies()

    # set up configuration
    cfg = copy.deepcopy(cfg)
    cfg.dbPath  = ':memory:'
    cfg.root = ':memory:'
    cfg.installLabelPath = labelPath
    cfg.autoResolve = True
    cfg.flavor = [ flavor ]

    # set up a conaryclient to do the dep solving
    client = conaryclient.ConaryClient(cfg)

    def findDeps(troveList, byDefault=True, resolved=None):
        # Handle no byDefault=True troves
        if len(troveList) == 0:
            return []

        if resolved is None:
            resolved = []

        # build a list of the troves that we're checking so far
        troves = [ (n, (None, None), (v, f), True) for (n,v,f) in troveList
                    if not (cache.troveIsCached((n,v,f)) and cache.isRedirect((n,v,f)))]

        # there's nothing worse than seeing a bunch of nice group debugging
        # information and then having your screen filled up with all
        # of the update code's debug mess.
        resetVerbosity = (log.getVerbosity() == log.LOWLEVEL)
        if resetVerbosity:
            log.setVerbosity(log.DEBUG)
        oldRepos = client.getRepos()
        client.setRepos(cache)
        try:
            updJob = client.newUpdateJob()
            suggMap = client.prepareUpdateJob(updJob, troves, recurse = False,
                                              resolveDeps = True,
                                              test = True,
                                              checkPathConflicts=False,
                                              split = False,
                                     resolveSource=resolveSource.getResolveMethod())
        finally:
            client.setRepos(oldRepos)

        if resetVerbosity:
            log.setVerbosity(log.LOWLEVEL)

        neededTups = []
        for troveTup, needs in suggMap.iteritems():
            if cfg.fullVersions:
                verStr = troveTup[1]
            else:
                verStr = troveTup[1].trailingRevision()

            if cfg.fullFlavors:
                flavorStr = '[%s]' % troveTup[2]
            else:
                flavorStr = ''

            log.info("%s=%s%s resolves deps by including:" % (troveTup[0], verStr,
                                                              flavorStr))

            for provTroveTup in needs:
                # Don't include a trove as both byDefault=True and
                # byDefault=False.
                if provTroveTup in resolved:
                    continue

                if cfg.fullVersions:
                    verStr = provTroveTup[1]
                else:
                    verStr = provTroveTup[1].trailingRevision()

                if cfg.fullFlavors:
                    flavorStr = '[%s]' % provTroveTup[2]
                else:
                    flavorStr = ''

                log.info("\t%s=%s%s [%s]" % (provTroveTup[0], verStr, flavorStr,
                         byDefault and 'byDefault' or 'not byDefault'))
                explicit = True # always include this trove immediately
                                # in the package, even if it used to be included
                                # implicitly through a sub-package.

                group.addTrove(provTroveTup, explicit, byDefault, [],
                               reason=(ADD_REASON_DEP, (troveTup, provTroveTup)))
                neededTups.append(provTroveTup)

        cache.cacheTroves(neededTups)
        return neededTups

    # Resolve all byDefault=True troves and add there deps
    # as byDefault=True.
    defaultTroves = set(group.iterDefaultTroveList())
    newTroves = findDeps(defaultTroves, byDefault=True)

    if group.checkOnlyByDefaultDeps == False:
        # Get full list of troves to dep resolve and current list of
        # byDefault=True troves.
        allTroves = set(group.iterTroveList())
        resolvedTroves = set(group.iterDefaultTroveList())

        # Resolve deps of all troves adding any new troves as
        # byDefault=False.
        newNewTroves = findDeps(allTroves, byDefault=False,
                                resolved=resolvedTroves)

    callback.done()

def checkGroupDependencies(group, cfg, cache, callback):
    callback.groupCheckingDependencies()
    if group.checkOnlyByDefaultDeps:
        troveList = list(group.iterDefaultTroveList())
    else:
        troveList = list(group.iterTroveList())
    cache.cacheTroves(troveList)

    jobSet = [ (n, (None, None), (v, f), False) for (n,v,f) in troveList
                if not (cache.troveIsCached((n,v,f))
                   and cache.isRedirect((n,v,f))) ]

    cfg = copy.deepcopy(cfg)
    cfg.dbPath = ':memory:'
    cfg.root   = ':memory:'

    client = conaryclient.ConaryClient(cfg)

    checker = client.db.getDepStateClass(cache,
                    findOrdering = False,
                    ignoreDepClasses = [ deps.AbiDependency,
                                         deps.RpmLibDependencies ])
    depResult = checker.depCheck(jobSet)
    failedDeps = depResult.unsatisfiedList
    callback.done()
    return failedDeps

def calcSizeAndCheckHashes(group, troveCache, callback):
    def _getHashConflicts(group, troveCache, callback):
        # Get troveTup and pathHashes for all components that are
        # byDefault True.
        isColl = trove.troveIsCollection
        neededInfo = [ x[0] for x in group.iterTroveListInfo()
                            if x[2] and not isColl(x[0][0]) ]
        neededInfo = zip(neededInfo,
                         troveCache.getPathHashesForTroveList(neededInfo))

        # Get set of conflicting pathHashes
        allPaths = set()
        conflictPaths = set()
        for troveTup, pathHashes in neededInfo:
            if pathHashes is None:
                continue
            conflictPaths.update(pathHashes & allPaths)
            allPaths.update(pathHashes)
            callback.groupCheckingPaths(len(allPaths))

        # Find all troves that have conflicting pathHashes
        conflictLists = {}
        for troveTup, pathHashes in neededInfo:
            if pathHashes is None:
                continue
            for pathHash in conflictPaths & pathHashes:
                conflictLists.setdefault(pathHash, set()).add(troveTup)

        callback.groupDeterminingPathConflicts(len(conflictLists))

        # We've got the sets of conflicting troves, now
        # determine the set of conflicting files.
        trovesWithFiles = {}
        conflictsWithFiles = []
        for conflictSet in set(tuple(x) for x in conflictLists.itervalues()):
            # Find troves to cache
            needed = [ x for x in conflictSet if x not in trovesWithFiles ]
            troves = troveCache.troveSource.getTroves(needed, withFiles=True)
            trovesWithFiles.update(dict(izip(needed, troves)))

            # Build set of paths which conflicts across these troves
            conflictingPaths = None
            for tup in conflictSet:
                newPaths = set( x[1] for x
                          in trovesWithFiles[tup].iterFileList())
                if conflictingPaths is None:
                    conflictingPaths = newPaths
                else:
                    conflictingPaths &= newPaths

            # If all of the troves share the same fileId for a path,
            # it's not actually conflicting. This is expensive because
            # we can't look up a path in a trove, just pathIds.
            paths = []
            for path in conflictingPaths:
                fileInfo = set()
                for tup in conflictSet:
                    fileInfo |= set( x
                                for x in trovesWithFiles[tup].iterFileList()
                                        if x[1] == path)

                if len(set(x[2] for x in fileInfo)) > 1:
                    paths.append((path, fileInfo))

            if paths:
                conflictsWithFiles.append((conflictSet, paths))

        streamsNeeded = []
        for conflictSet, pathList in conflictsWithFiles:
            # The files have conflicting fileIds. We need to get the
            # streams to investigate further.
            for paths, fileInfo in pathList:
                    streamsNeeded.extend( (x[0], x[2], x[3]) for x in fileInfo )

        fileObjs = troveCache.troveSource.getFileVersions(streamsNeeded)
        filesByFileId = dict( (x[1], y) for (x, y) in
                                izip(streamsNeeded, fileObjs) )

        finalConflicts = []
        for conflictSet, pathList in conflictsWithFiles:
            # If the troves involved are RPM capsules, we have extra
            # tests to do.
            capsules = [ trovesWithFiles[x].troveInfo.capsule.type()
                            for x in conflictSet ]
            if (len([ x for x in capsules
                        if x == trove._TROVECAPSULE_TYPE_RPM]) !=
                len(capsules)):
                allRpms = False
            else:
                allRpms = True

            paths = []
            for path, fileInfo in pathList:
                if path.startswith('/usr/share/doc/'):
                    # gross hack from rhel4/rhel5 patched rpm
                    continue

                fileIdAndObj = list(set([ (x[2], filesByFileId[x[2]])
                                            for x in fileInfo ]))
                # these pathIds might be compatible with each other despite
                # having different fileIds
                if (len(
                      [ 1 for x in fileIdAndObj if
                            fileIdAndObj[0][1].compatibleWith(x[1]) ]) ==
                    len(fileIdAndObj)):
                    continue

                # we now have a unique set of fileIds to look at; if one is
                # a consistent "winner" in terms of priority, we don't have
                # an actual conflict
                if allRpms:
                    for i, (fileId, fileObj) in enumerate(fileIdAndObj):
                        winner = True
                        for j, (otherFileId, otherFileObj) in \
                                                    enumerate(fileIdAndObj):
                            if i == j: continue
                            if files.rpmFileColorCmp(fileObj, otherFileObj) < 1:
                                winner = False
                                break

                        if winner:
                            break

                    if winner:
                        continue

                paths.append(path)

            if paths:
                finalConflicts.append((conflictSet, paths))

        callback.done()

        return finalConflicts

    size = 0
    validSize = True

    implicit = []
    allPathHashes = []
    checkPathConflicts = group.checkPathConflicts

    # FIXME: perhaps this should be a config options?
    checkNotByDefaultPaths = False

    isColl = trove.troveIsCollection
    neededInfo = [ x for x in group.iterTroveListInfo() \
                            if (x[1] or x[2]) and not isColl(x[0][0]) ]

    trvSizes = troveCache.getSizes(x[0] for x in neededInfo)
    for (troveTup, explicit, byDefault, comps, requireLatest), trvSize \
                in izip(neededInfo, trvSizes):
        if trvSize is None:
            raise CookError, ('Cannot include redirect %s=%s[%s] in a group'
                                % troveTup)
            validSize = False
            size = None
        elif validSize and byDefault:
            size += trvSize

    group.setSize(size)

    if checkPathConflicts:
        conflicts = _getHashConflicts(group, troveCache, callback)
        if conflicts:
            return conflicts

def findSourcesForGroup(repos, recipeObj, callback=None):
    """
    Method to find all the sources contained in the group.
    """
    def _sourceSpec(troveSpec, source=None, troveTup=None):
        if source:
            source = source.split(':')[0] + ':source'
        else:
            source = troveSpec[0].split(':')[0] + ':source'
        versionSpec = troveSpec[1]
        revisionSpec = ''
        if versionSpec:
            if '/' in versionSpec:
                revisionSpec = versionSpec.split('/')[-1]
            elif '@' in versionSpec or ':' in versionSpec:
                revisionSpec = ''
            else:
                revisionSpec = versionSpec
            if revisionSpec.count('-') > 1:
                versionSpec = versionSpec.rsplit('-', 1)[0]
                revisionSpec = revisionSpec.rsplit('-', 1)[0]

        if troveTup:
            label = troveTup[1].trailingLabel()
            if revisionSpec:
                versionSpec = '%s/%s' % (label, revisionSpec)
            else:
                versionSpec = str(label)
        troveSpec = (source, versionSpec, None)
        return troveSpec

    def _addFlavors(refSource, sourceSpec, flavor, flavorMap):
        flavorMap.setdefault(refSource, {})
        flavorMap[refSource].setdefault(sourceSpec, set()).add(flavor)

    if callback is None:
        callback = callbacks.CookCallback()

    labelPath = recipeObj.getLabelPath()
    searchFlavor = recipeObj.getSearchFlavor()

    toFind = {}
    flavorMap = {}
    groupList = list(recipeObj.iterGroupList())

    for item in recipeObj.iterReplaceSpecs():
        (troveSpec, refSource, requireLatest), allowNoMatch = item
        sourceSpec = _sourceSpec(troveSpec)
        toFind.setdefault(refSource, set()).add(sourceSpec)
        toFind.setdefault(refSource, set()).add(troveSpec)
        _addFlavors(refSource, sourceSpec, troveSpec[2], flavorMap)

    for group in groupList:
        for (troveSpec, source, byDefault,
             refSource, components, requireLatest) in group.iterAddSpecs():
            sourceSpec = _sourceSpec(troveSpec, source)
            toFind.setdefault(refSource, set()).add(sourceSpec)
            toFind.setdefault(refSource, set()).add(troveSpec)
            _addFlavors(refSource, sourceSpec, troveSpec[2], flavorMap)
            _addFlavors(refSource, troveSpec, troveSpec[2], flavorMap)

    for (troveSpec, flags) in group.iterAddAllSpecs():
        sourceSpec = _sourceSpec(troveSpec)
        toFind.setdefault(flags.ref, set()).add(sourceSpec)
        toFind.setdefault(flags.ref, set()).add(troveSpec)
        _addFlavors(flags.ref, sourceSpec, troveSpec[2], flavorMap)
        _addFlavors(flags.ref, troveSpec, troveSpec[2], flavorMap)

    for (troveSpec, ref, requireLatest), _ in group.iterReplaceSpecs():
        sourceSpec = _sourceSpec(troveSpec)
        toFind.setdefault(ref, set()).add(sourceSpec)
        toFind.setdefault(ref, set()).add(troveSpec)
        _addFlavors(ref, sourceSpec, troveSpec[2], flavorMap)
        _addFlavors(ref, troveSpec, troveSpec[2], flavorMap)


    callback.findingTroves(len(list(chain(*toFind.itervalues()))))
    results = _findTroves(repos, toFind, labelPath, searchFlavor,
                          defaultSource=recipeObj._getSearchSource())
    toFind = {}
    newFlavorMap = {}
    finalResults = []
    for troveSource, specMap in results.iteritems():
        for troveSpec, tupList in specMap.iteritems():
            if troveSpec[0].endswith(':source'):
                flavors = flavorMap[troveSource][troveSpec]
                for troveTup in tupList:
                    finalResults.extend((troveTup[0], troveTup[1], x)
                                         for x in flavors)
            else:
                sourceSpec = _sourceSpec(troveSpec)
                if sourceSpec in specMap:
                    continue

                for troveTup in tupList:
                    sourceSpec = _sourceSpec(troveSpec, troveTup=troveTup)
                    toFind.setdefault(None, set()).add(sourceSpec)
                    _addFlavors(None, sourceSpec, troveSpec[2], newFlavorMap)
    if toFind:
        flavorMap = newFlavorMap
        results = _findTroves(repos, toFind, labelPath, searchFlavor,
                              defaultSource=repos)
        for troveSource, specMap in results.iteritems():
            for troveSpec, tupList in specMap.iteritems():
                flavors = flavorMap[troveSource][troveSpec]
                for troveTup in tupList:
                    finalResults.extend((troveTup[0], troveTup[1], x)
                                         for x in flavors)
    return finalResults

def _findTroves(repos, toFind, labelPath, searchFlavor, defaultSource):
    results = {}
    reposSource = searchsource.NetworkSearchSource(repos, labelPath,
                                                          searchFlavor)
    for troveSource, troveSpecs in toFind.iteritems():
        if troveSource is None:
            if defaultSource is repos:
                source = reposSource
            else:
                source = defaultSource
        elif isinstance(troveSource, tuple):
            source = searchsource.createSearchSourceStack(reposSource,
                                                          troveSource,
                                                          searchFlavor)
        else:
            source = troveSource
            troveSource.findSources(repos,  labelPath, searchFlavor),
            myLabelPath = None
            mySearchFlavor = None
        try:
            # just drop missing troves.  They are probably packages
            # created from another source, and if they didn't include a
            # "source" line to point us to the right place, then they
            # should be including the original package anyway.
            results[troveSource] = source.findTroves(toFind[troveSource],
                                                     allowMissing=True)
        except errors.TroveNotFound, e:
            raise CookError, str(e)
    return results

exec defaultrecipes.GroupRecipe<|MERGE_RESOLUTION|>--- conflicted
+++ resolved
@@ -1923,12 +1923,7 @@
         self.troveInfoCache = {}
 
     def __getattr__(self, key):
-<<<<<<< HEAD
         return getattr(self.troveSource, key)
-
-    def _caching(self, troveTupList):
-=======
-        return getattr(self.repos, key)
 
     def getDepsForTroveList(self, troveTupList):
         # look in the dep cache and trove cache
@@ -2020,7 +2015,8 @@
         troveTupList = [x for x in troveTupList if x not in self]
         if not troveTupList:
             return
->>>>>>> fc9eb085
+
+    def _caching(self, troveTupList):
         self.callback.gettingTroveDefinitions(len(troveTupList))
 
     def _cached(self, troveTupList, troveList):
@@ -2123,12 +2119,9 @@
             elif weakRefs:
                 yield troveTup
 
-<<<<<<< HEAD
-=======
     def iterTroveListInfo(self, troveTup):
         return(self[troveTup].iterTroveListInfo())
 
->>>>>>> fc9eb085
     def includeByDefault(self, troveTup, childTrove):
         return self.cache[troveTup].includeTroveByDefault(*childTrove)
 
