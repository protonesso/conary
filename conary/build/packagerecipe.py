--- conflicted
+++ resolved
@@ -864,15 +864,13 @@
         Recipe.__init__(self, lightInstance = lightInstance)
 	self._build = []
         self.buildinfo = False
-<<<<<<< HEAD
-=======
+
         # lightInstance for only instantiating, not running (such as checkin)
         self._lightInstance = lightInstance
         if not hasattr(self,'_buildFlavor'):
             self._buildFlavor = cfg.buildFlavor
 
         self.externalMethods = {}
->>>>>>> ef82ea9f
 
         self._policyPathMap = {}
         self._policies = {}
