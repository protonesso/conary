#
# Copyright (c) 2004-2008 rPath, Inc.
#
# This program is distributed under the terms of the Common Public License,
# version 1.0. A copy of this license should have been distributed with this
# source file in a file called LICENSE. If it is not present, the license
# is always available at http://www.rpath.com/permanent/licenses/CPL-1.0.
#
# This program is distributed in the hope that it will be useful, but
# without any warranty; without even the implied warranty of merchantability
# or fitness for a particular purpose. See the Common Public License for
# full details.
#

import os
import inspect
import itertools

from conary.build.recipe import Recipe, RECIPE_TYPE_PACKAGE, loadMacros
from conary.build.loadrecipe import _addRecipeToCopy
from conary.build.errors import RecipeFileError
from conary import trove

from conary.build import action
from conary.build import build
from conary.build import errors
from conary.build import macros
from conary.build import policy
from conary.build import use
from conary.conaryclient import cmdline
from conary.deps import deps
from conary.lib import log, magic, util
from conary.local import database

from conary.repository import errors as repoerrors



crossMacros = {
    'crossdir'          : 'cross-target-%(target)s',
    'crossprefix'	: '/opt/%(crossdir)s',
    'sysroot'		: '%(crossprefix)s/sys-root',
    'headerpath'	: '%(sysroot)s%(includedir)s'
}


class _recipeHelper:
    def __init__(self, list, recipe, theclass):
        self.list = list
        self.theclass = theclass
	self.recipe = recipe
    def __call__(self, *args, **keywords):
        self.list.append(self.theclass(self.recipe, *args, **keywords))

def clearBuildRequires(*buildReqs):
    """ Clears inherited build requirement lists of a given set of packages,
        or all packages if none listed.
    """
    _clearReqs('buildRequires', buildReqs)

def clearBuildReqs(*buildReqs):
    #log.warning('clearBuildReqs() is deprecated.  Use clearBuildRequires()')
    clearBuildRequires(*buildReqs)

def clearCrossRequires(*crossReqs):
    """ Clears inherited build requirement lists of a given set of packages,
        or all packages if none listed.
    """
    _clearReqs('crossRequires', crossReqs)

def clearCrossReqs(*crossReqs):
    #log.warning('clearCrossReqs() is deprecated.  Use clearCrossRequires()')
    clearCrossRequires(*crossReqs)

def _clearReqs(attrName, reqs):
    # walk the stack backwards until we find the frame
    # that looks like a recipe frame.  loadrecipe sets up
    # a __localImportModules dictionary in the global space
    # of the module that is created for the recipe.  PackageRecipe
    # should also be a global in the frame.
    # First get the stack
    stack = inspect.stack()
    # now get the innermost frame, which is the first element of
    # the stack list.
    frame = stack.pop(0)[0]
    while stack:
        callerGlobals = frame.f_globals
        if ('PackageRecipe' in callerGlobals
            and '__localImportModules' in callerGlobals):
            # if we have PackageRecipe and __localImportModules, we
            # found the most likely candidate for the recipe frame
            break
        # try the next frame up
        frame = stack.pop(0)[0]
    if not stack:
        raise RuntimeError('unable to determine the frame that is '
                           'creating the recipe class')
    # get a list of all classes that are derived from AbstractPackageRecipe
    classes = []
    for value in callerGlobals.itervalues():
        if inspect.isclass(value) and issubclass(value, AbstractPackageRecipe):
            classes.append(value)

    # define a convenience function for removing buildReqs from a list
    # or clearing them.
    def _removePackages(class_, pkgs):
        # if no specific buildReqs were mentioned to remove, remove them all
        if not pkgs:
            setattr(class_, attrName, [])
            return
        # get the set of packages to remove
        buildReqs = set(getattr(class_, attrName))
        remove = set(pkgs)
        buildReqs = buildReqs - remove
        setattr(class_, attrName, list(buildReqs))

    for class_ in classes:
        _removePackages(class_, reqs)

        for base in inspect.getmro(class_):
            if issubclass(base, AbstractPackageRecipe) and base not in classes:
                _removePackages(base, reqs)

crossFlavor = deps.parseFlavor('cross')
def getCrossCompileSettings(flavor):
    flavorTargetSet = flavor.getDepClasses().get(deps.DEP_CLASS_TARGET_IS, None)
    if flavorTargetSet is None:
        return None

    targetFlavor = deps.Flavor()
    for insSet in flavorTargetSet.getDeps():
        targetFlavor.addDep(deps.InstructionSetDependency, insSet)
    isCrossTool = flavor.stronglySatisfies(crossFlavor)
    return None, targetFlavor, isCrossTool

class AbstractPackageRecipe(Recipe):
    buildRequires = [
        'filesystem:runtime',
        'setup:runtime',
        'python:runtime',
        'python:lib',
        'conary:runtime',
        'conary:python',
        'conary-build:runtime',
        'conary-build:lib',
        'conary-build:python',
        'sqlite:lib',
    ]
    crossRequires = []
    buildRequirementsOverride = None
    crossRequirementsOverride = None

    Flags = use.LocalFlags
    explicitMainDir = False

    _recipeType = RECIPE_TYPE_PACKAGE
    internalPolicyModules = ( 'destdirpolicy', 'packagepolicy')
    basePolicyClass = policy.Policy

    def validate(self):
        # wait to check build requires until the object is instantiated
        # so that we can include all of the parent classes' buildreqs
        # in the check

        for buildRequires in self.buildRequires:
            (n, vS, f) = cmdline.parseTroveSpec(buildRequires)
            if n.count(':') > 1:
                raise RecipeFileError("Build requirement '%s' cannot have two colons in its name" % (buildRequires))

            # we don't allow full version strings or just releases
            if vS and vS[0] not in ':@':
                raise RecipeFileError("Unsupported buildReq format %s" % buildRequires)

    def mainDir(self, new=None, explicit=True):
	if new:
	    self.theMainDir = new % self.macros
	    self.macros.maindir = self.theMainDir
            self.explicitMainDir |= explicit
            if explicit:
                if self.buildinfo:
                    self.buildinfo.maindir = self.theMainDir
	return self.theMainDir

    def nameVer(self):
	return '-'.join((self.name, self.version))

    def cleanup(self, builddir, destdir):
	if self.cfg.cleanAfterCook:
	    util.rmtree(builddir)

    def checkBuildRequirements(self, cfg, sourceVersion, raiseError=True):
        """ Checks to see if the build requirements for the recipe
            are installed
        """
        def _filterBuildReqsByVersionStr(versionStr, troves):
            if not versionStr:
                return troves

            versionMatches = []
            if versionStr.find('@') == -1:
                if versionStr.find(':') == -1:
                    log.warning('Deprecated buildreq format.  Use '
                                ' foo=:tag, not foo=tag')
                    versionStr = ':' + versionStr




            for trove in troves:
                labels = trove.getVersion().iterLabels()
                if versionStr[0] == ':':
                    branchTag = versionStr[1:]
                    branchTags = [ x.getLabel() for x in labels ]
                    if branchTag in branchTags:
                        versionMatches.append(trove)
                else:
                    # versionStr must begin with an @
                    branchNames = []
                    for label in labels:
                        branchNames.append('@%s:%s' % (label.getNamespace(),
                                                       label.getLabel()))
                    if versionStr in branchNames:
                        versionMatches.append(trove)
            return versionMatches

        def _filterBuildReqsByFlavor(flavor, troves):
            troves.sort(key = lambda x: x.getVersion())
            if flavor is None:
                # get latest
                return troves[-1]
            for trove in troves:
                troveFlavor = trove.getFlavor()
                if troveFlavor.stronglySatisfies(flavor):
                    return trove

        def _matchReqs(reqList, db):
            reqMap = {}
            missingReqs = []
            for buildReq in reqList:
                (name, versionStr, flavor) = cmdline.parseTroveSpec(buildReq)
                # XXX move this to use more of db.findTrove's features, instead
                # of hand parsing
                troves = db.trovesByName(name)
                troves = db.getTroves(troves)

                versionMatches =  _filterBuildReqsByVersionStr(versionStr, troves)

                if not versionMatches:
                    missingReqs.append(buildReq)
                    continue
                match = _filterBuildReqsByFlavor(flavor, versionMatches)
                if match:
                    reqMap[buildReq] = match
                else:
                    missingReqs.append(buildReq)
            return reqMap, missingReqs


	db = database.Database(cfg.root, cfg.dbPath)


        if self.needsCrossFlags() and self.crossRequires:
            if not self.macros.sysroot:
                err = ("cross requirements needed but %(sysroot)s undefined")
                if raiseError:
                    log.error(err)
                    raise errors.RecipeDependencyError(err)
                else:
                    log.warning(err)
                    self.buildReqMap = {}
                    self.ignoreDeps = True
                    return

            if self.cfg.root != '/':
                sysroot = self.cfg.root + self.macros.sysroot
            else:
                sysroot = self.macros.sysroot
            if not os.path.exists(sysroot):
                err = ("cross requirements needed but sysroot (%s) does not exist" % (sysroot))
                if raiseError:
                    raise errors.RecipeDependencyError(err)
                else:
                    log.warning(err)
                    self.buildReqMap = {}
                    self.ignoreDeps = True
                    return

            else:
                crossDb = database.Database(sysroot, cfg.dbPath)
        time = sourceVersion.timeStamps()[-1]

        reqMap, missingReqs = _matchReqs(self.buildRequires, db)
        if self.needsCrossFlags() and self.crossRequires:
            crossReqMap, missingCrossReqs = _matchReqs(self.crossRequires,
                                                       crossDb)
        else:
            missingCrossReqs = []
            crossReqMap = {}

        if missingReqs or missingCrossReqs:
            if missingReqs:
                err = ("Could not find the following troves "
                       "needed to cook this recipe:\n"
                       "%s" % '\n'.join(sorted(missingReqs)))
                if missingCrossReqs:
                    err += '\n'
            else:
                err = ''
            if missingCrossReqs:
                err += ("Could not find the following cross requirements"
                        " (that must be installed in %s) needed to cook this"
                        " recipe:\n"
                        "%s" % (sysroot, '\n'.join(sorted(missingCrossReqs))))
            if raiseError:
                log.error(err)
                raise errors.RecipeDependencyError(
                                            'unresolved build dependencies')
            else:
                log.warning(err)
        self.buildReqMap = reqMap
        self.crossReqMap = crossReqMap
        self.ignoreDeps = not raiseError

    def _getTransitiveBuildRequiresNames(self):
        if self.transitiveBuildRequiresNames is not None:
            return self.transitiveBuildRequiresNames

	db = database.Database(self.cfg.root, self.cfg.dbPath)
        self.transitiveBuildRequiresNames = set(
            req.getName() for req in self.getBuildRequirementTroves(db))
        depSetList = [ req.getRequires()
                       for req in self.getBuildRequirementTroves(db) ]
        d = db.getTransitiveProvidesClosure(depSetList)
        for depSet in d:
            self.transitiveBuildRequiresNames.update(
                set(troveTup[0] for troveTup in d[depSet]))

        return self.transitiveBuildRequiresNames

    def getBuildRequirementTroves(self, db):
        if self.buildRequirementsOverride is not None:
            return db.getTroves(self.buildRequirementsOverride,
                                withFiles=False)
        return self.buildReqMap.values()

    def getCrossRequirementTroves(self):
        if self.crossRequirementsOverride:
            db = database.Database(self.cfg.root, self.cfg.dbPath)
            return db.getTroves(self.crossRequirementsOverride,
                                     withFiles=False)
        return self.crossRequires.values()

    def getRecursiveBuildRequirements(self, db, cfg):
        if self.buildRequirementsOverride is not None:
            return self.buildRequirementsOverride
        buildReqs = self.getBuildRequirementTroves(db)
        buildReqs = set((x.getName(), x.getVersion(), x.getFlavor())
                        for x in buildReqs)
        packageReqs = [ x for x in self.buildReqMap.itervalues() 
                        if trove.troveIsCollection(x.getName()) ]
        for package in packageReqs:
            childPackages = [ x for x in package.iterTroveList(strongRefs=True,
                                                               weakRefs=True) ]
            hasTroves = db.hasTroves(childPackages)
            buildReqs.update(x[0] for x in itertools.izip(childPackages,
                                                          hasTroves) if x[1])
        buildReqs = self._getRecursiveRequirements(db, buildReqs, cfg.flavor)
        return buildReqs

    def _getRecursiveRequirements(self, db, troveList, flavorPath):
        # gets the recursive requirements for the listed packages
        seen = set()
        while troveList:
            depSetList = []
            for trv in db.getTroves(list(troveList), withFiles=False):
                required = deps.DependencySet()
                oldRequired = trv.getRequires()
                [ required.addDep(*x) for x in oldRequired.iterDeps() 
                  if x[0] != deps.AbiDependency ]
                depSetList.append(required)
            seen.update(troveList)
            sols = db.getTrovesWithProvides(depSetList, splitByDep=True)
            troveList = set()
            for depSetSols in sols.itervalues():
                for depSols in depSetSols:
                    bestChoices = []
                    # if any solution for a dep is satisfied by the installFlavor
                    # path, then choose the solutions that are satisfied as 
                    # early as possible on the flavor path.  Otherwise return
                    # all solutions.
                    for flavor in flavorPath:
                        bestChoices = [ x for x in depSols if flavor.satisfies(x[2])]
                        if bestChoices:
                            break
                    if bestChoices:
                        depSols = set(bestChoices)
                    else:
                        depSols = set(depSols)
                    depSols.difference_update(seen)
                    troveList.update(depSols)
        return seen

    def processResumeList(self, resume):
	resumelist = []
	if resume:
	    lines = resume.split(',')
	    for line in lines:
		if ':' in line:
		    begin, end = line.split(':')
		    if begin:
			begin = int(begin)
		    if end:
			end = int(end)
		    resumelist.append([begin, end])
		else:
                    if len(lines) == 1:
                        resumelist.append([int(line), False])
                    else:
                        resumelist.append([int(line), int(line)])
	self.resumeList = resumelist

    def iterResumeList(self, actions):
	resume = self.resumeList
	resumeBegin = resume[0][0]
	resumeEnd = resume[0][1]
	for action in actions:
	    if not resumeBegin or action.linenum >= resumeBegin:
		if not resumeEnd or action.linenum <= resumeEnd:
		    yield action
		elif resumeEnd:
		    resume = resume[1:]
		    if not resume:
			return
		    resumeBegin = resume[0][0]
		    resumeEnd = resume[0][1]
		    if action.linenum == resumeBegin:
			yield action

    def extraBuild(self, action):
	"""
	extraBuild allows you to append a build list item that is
	not a part of build.py.  Be aware when writing these build
	list items that you are writing conary internals!
	"""
        self._build.append(action)

    def doBuild(self, buildPath, resume=None):
        builddir = os.sep.join((buildPath, self.mainDir()))
        self.macros.builddir = builddir
        self.magic = magic.magicCache(self.macros.destdir)
        if resume == 'policy':
            return
        if resume:
            for bld in self.iterResumeList(self._build):
                bld.doAction()
        else:
            for bld in self._build:
                bld.doAction()

    def loadSourceActions(self):
        self._loadSourceActions(lambda item: item._packageAction is True)

    def _addBuildAction(self, name, item):
        self.externalMethods[name] = _recipeHelper(self._build, self, item)

    def getPackages(self):
        return self.autopkg.getComponents()

    def setByDefaultOn(self, includeSet):
        self.byDefaultIncludeSet = includeSet

    def setByDefaultOff(self, excludeSet):
        self.byDefaultExcludeSet = excludeSet

    def byDefault(self, compName):
        c = compName[compName.index(':'):]
        if compName in self.byDefaultIncludeSet:
            # intended for foo:bar overrides :bar in excludelist
            return True
        if compName in self.byDefaultExcludeSet:
            # explicitly excluded
            return False
        if c in self.byDefaultIncludeSet:
            return True
        if c in self.byDefaultExcludeSet:
            return False
        return True

    def disableParallelMake(self):
        self.macros._override('parallelmflags', '')

    def isatty(self, value=None):
        if value is not None:
            self._tty = value
        return self._tty

    def _setSubscribeLogPath(self, path):
        self._subscribeLogPath = path

    def getSubscribeLogPath(self):
        return self._subscribeLogPath

    def _setLogFile(self, logFile):
        self._logFile = logFile

    def subscribeLogs(self, pattern):
        if self._logFile:
            self._logFile.subscribe(pattern)

    def synchronizeLogs(self):
        if self._logFile:
            self._logFile.synchronize()

    def __delattr__(self, name):
	"""
	Allows us to delete policy items from their respective lists
	by deleting a name in the recipe self namespace.  For example,
	to remove the AutoDoc package policy from the package policy
	list, one could do::
         del r.AutoDoc
	This would prevent the AutoDoc package policy from being
	executed.

	In general, delete policy only as a last resort; you can
	usually disable policy entirely with the keyword argument::
	 exceptions='.*'
	"""
        if name in self._policyMap:
            policyObj = self._policyMap[name]
            bucket = policyObj.bucket
            if bucket in (policy.TESTSUITE,
                          policy.DESTDIR_PREPARATION,
                          policy.PACKAGE_CREATION,
                          policy.ERROR_REPORTING):
                # cannot delete conary internal policy
                return
            self._policies[bucket] = [x for x in self._policies[bucket]
                                      if x is not policyObj]
            del self._policyMap[policyObj.__class__.__name__]
            del self.externalMethods[name]
            return
	del self.__dict__[name]

    def _includeSuperClassBuildReqs(self):
        self._includeSuperClassItemsForAttr('buildRequires')

    def _includeSuperClassCrossReqs(self):
        self._includeSuperClassItemsForAttr('crossRequires')

    def _includeSuperClassItemsForAttr(self, attr):
        """ Include build requirements from super classes by searching
            up the class hierarchy for buildRequires.  You can only
            override this currenly by calling
            <superclass>.buildRequires.remove()
        """
        buildReqs = set()
        for base in inspect.getmro(self.__class__):
            buildReqs.update(getattr(base, attr, []))
        setattr(self, attr, list(buildReqs))

    def setCrossCompile(self, (crossHost, crossTarget, isCrossTool)):
        """ Tell conary it should cross-compile, or build a part of a
            cross-compiler toolchain.

            Example: setCrossCompile(('x86-foo-linux', 'x86_64', False))

            @param crossHost: the architecture of the machine the built binary
                 should run on.  Can be either <arch> or <arch>-<vendor>-<os>.
                 If None, determine crossHost based on isCrossTool value.
            @param crossTarget: the architecture of the machine the built
                 binary should be targeted for.
                 Can be either <arch> or <arch>-<vendor>-<os>.
            @param isCrossTool: If true, we are building a cross-compiler for
                 use on this system.  We set values so that the resulting
                 binaries from this build should be runnable on the build
                 architecture.
        """
        def _parseArch(archSpec, target=False):
            if isinstance(archSpec, deps.Flavor):
                return archSpec, None, None

            if '-' in archSpec:
                arch, vendor, hostOs = archSpec.split('-')
            else:
                arch  = archSpec
                vendor = hostOs = None

            try:
                if target:
                    flavor = deps.parseFlavor('target: ' + arch)
                else:
                    flavor = deps.parseFlavor('is: ' + arch)
            except deps.ParseError, msg:
                raise errors.CookError('Invalid architecture specification %s'
                                       %archSpec)

            if flavor is None:
                raise errors.CookError('Invalid architecture specification %s'
                                       %archSpec)
            return flavor, vendor, hostOs

        def _setArchFlags(flavor):
            # given an flavor, make use.Arch match that flavor.
            for flag in use.Arch._iterAll():
                flag._set(False)
            use.setBuildFlagsFromFlavor(self.name, flavor, error=False)

        def _setTargetMacros(crossTarget, macros):
            targetFlavor, vendor, targetOs = _parseArch(crossTarget)
            if vendor:
                macros['targetvendor'] = vendor
            if targetOs:
                macros['targetos'] = targetOs
            _setArchFlags(targetFlavor)
            self.targetFlavor = deps.Flavor()
            targetDeps = targetFlavor.iterDepsByClass(
                                            deps.InstructionSetDependency)
            self.targetFlavor.addDeps(deps.TargetInstructionSetDependency,
                                      targetDeps)
            macros['targetarch'] = use.Arch._getMacro('targetarch')
            archMacros = use.Arch._getMacros()
            # don't override values we've set for crosscompiling
            archMacros.pop('targetarch', False)
            macros.update(archMacros)

        def _setHostMacros(crossHost, macros):
            hostFlavor, vendor, hostOs = _parseArch(crossHost)
            if vendor:
                macros['hostvendor'] = vendor
            if hostOs:
                macros['hostos'] = hostOs

            _setArchFlags(hostFlavor)
            macros['hostarch'] = use.Arch._getMacro('targetarch')
            macros['hostmajorarch'] = use.Arch.getCurrentArch()._name
            self.hostmacros = _createMacros('%(host)s', hostOs)

        def _setBuildMacros(macros):
            # get the necessary information about the build system
            # the only information we can grab is the arch.
            macros['buildarch'] = use.Arch._getMacro('targetarch')
            self.buildmacros = _createMacros('%(build)s')


        def _createMacros(compileTarget, osName=None):
            theMacros = self.macros.copy(False)

            archMacros = use.Arch._getMacros()
            theMacros.majorarch = use.Arch.getCurrentArch()._name
            theMacros.update(archMacros)
            # locate the correct config.site files
            theMacros.env_path = os.environ['PATH']
            _setSiteConfig(theMacros, theMacros.majorarch, osName)
            theMacros['cc'] = '%s-gcc' % compileTarget
            theMacros['cxx'] = '%s-g++' % compileTarget
            theMacros['strip'] = '%s-strip' % compileTarget
            theMacros['strip_archive'] = '%s-strip -g' % compileTarget
            return theMacros

        def _setSiteConfig(macros, arch, osName, setEnviron=False):
            if osName is None:
                osName = self.macros.os
            archConfig = None
            osConfig = None
            for siteDir in self.cfg.siteConfigPath:
                ac = '/'.join((siteDir, arch))
                if util.exists(ac):
                    archConfig = ac
                if osName:
                    oc = '/'.join((siteDir, osName))
                    if util.exists(oc):
                        osConfig = oc
            if not archConfig and not osConfig:
                macros.env_siteconfig = ''
                return

            siteConfig = None
            if setEnviron and 'CONFIG_SITE' in os.environ:
                siteConfig = os.environ['CONFIG_SITE']
            siteConfig = ' '.join((x for x in [siteConfig, archConfig, osConfig]
                                   if x is not None))
            macros.env_siteconfig = siteConfig
            if setEnviron:
                os.environ['CONFIG_SITE'] = siteConfig

        self.macros.update(dict(x for x in crossMacros.iteritems() 
                                 if x[0] not in self.macros))

        tmpArch = use.Arch.copy()

        _setBuildMacros(self.macros)

        if isCrossTool:
            targetFlavor, vendor, targetOs = _parseArch(crossTarget, True)
            self._isCrossCompileTool = True
        else:
            self._isCrossCompiling = True

        if crossHost is None:
            if isCrossTool:
                _setHostMacros(self._buildFlavor, self.macros)
                _setTargetMacros(crossTarget, self.macros)
                # leave things set up for the target
            else:
                # we want the resulting binaries to run
                # on the target machine.
                _setTargetMacros(crossTarget, self.macros)
                _setHostMacros(crossTarget, self.macros)
        else:
            _setTargetMacros(crossTarget, self.macros)
            _setHostMacros(crossHost, self.macros)

        # make sure that host != build, so that we are always
        # doing a real cross compile.  To make this work, we add
        # _build to the buildvendor. However, this little munging of
        # of the build system should not affect where the expected
        # gcc and g++ for local builds are located, so set those local
        # values first.

        origBuild = self.macros['build'] % self.macros
        self.macros['buildcc'] = '%s-gcc' % (origBuild)
        self.macros['buildcxx'] = '%s-g++' % (origBuild)

        if (self.macros['host'] % self.macros) == (self.macros['build'] % self.macros):
            self.macros['buildvendor'] += '_build'

        if isCrossTool:
            # we want the resulting binaries to run on our machine
            # but be targeted for %(target)s
            compileTarget = origBuild
        else:
            # we're expecting the resulting binaries to run on
            # target
            compileTarget = '%(target)s'

        self.macros['cc'] = '%s-gcc' % compileTarget
        self.macros['cxx'] = '%s-g++' % compileTarget
        self.macros['strip'] = '%s-strip' % compileTarget
        self.macros['strip_archive'] = '%s-strip -g' % compileTarget


        newPath = '%(crossprefix)s/bin:' % self.macros
        os.environ['PATH'] = newPath + os.environ['PATH']

        if not isCrossTool and self.macros.cc == self.macros.buildcc:
            # if necessary, specify the path for the system
            # compiler.  Otherwise, if target == build,  attempts to compile
            # for the build system may use the target compiler.
            self.macros.buildcc = '%(bindir)s/' + self.macros.buildcc
            self.macros.buildcxx = '%(bindir)s/' + self.macros.buildcxx
        
        # locate the correct config.site files
        _setSiteConfig(self.macros, self.macros.hostmajorarch,
                       self.macros.hostos, setEnviron=True)

    def needsCrossFlags(self):
        return self._isCrossCompileTool or self._isCrossCompiling

    def isCrossCompiling(self):
        return self._isCrossCompiling

    def isCrossCompileTool(self):
        return self._isCrossCompileTool

    def glob(self, expression):
        return action.Glob(self, expression)

    def regexp(self, expression):
        return action.Regexp(expression)

    def _addTroveScript(self, troveNames, scriptContents, scriptType,
                        fromClass = None):
        scriptTypeMap = dict((y[2], x) for (x, y) in
                             trove.TroveScripts.streamDict.items())
        assert(scriptType in scriptTypeMap)
        for troveName in troveNames:
            self._scriptsMap.setdefault(troveName, {})[scriptType] = \
                (scriptContents, fromClass)

    def __init__(self, cfg, laReposCache, srcdirs, extraMacros={},
                 crossCompile=None, lightInstance=False):
        Recipe.__init__(self, lightInstance = lightInstance,
                        laReposCache = laReposCache, srcdirs = srcdirs)
	self._build = []

        # lightInstance for only instantiating, not running (such as checkin)
        self._lightInstance = lightInstance
        if not hasattr(self,'_buildFlavor'):
            self._buildFlavor = cfg.buildFlavor

        self._policyPathMap = {}
        self._policies = {}
        self._policyMap = {}
        self._componentReqs = {}
        self._componentProvs = {}
        self._derivedFiles = {} # used only for derived packages
        self._includeSuperClassBuildReqs()
        self._includeSuperClassCrossReqs()
        self.byDefaultIncludeSet = frozenset()
        self.byDefaultExcludeSet = frozenset()
        self.cfg = cfg
	self.macros = macros.Macros(ignoreUnknown=lightInstance)
        baseMacros = loadMacros(cfg.defaultMacros)
	self.macros.update(baseMacros)
        self.hostmacros = self.macros.copy()
        self.targetmacros = self.macros.copy()
        self.transitiveBuildRequiresNames = None
<<<<<<< HEAD
        # Mapping from trove name to scripts
        self._scriptsMap = {}
=======
        self._subscribeLogPath = None
        self._logFile = None
>>>>>>> e5af0b95

        # allow for architecture not to be set -- this could happen
        # when storing the recipe e.g.
 	for key in cfg.macros:
 	    self.macros._override(key, cfg['macros'][key])

	self.macros.name = self.name
	self.macros.version = self.version
        if '.' in self.version:
            self.macros.major_version = '.'.join(self.version.split('.')[0:2])
        else:
            self.macros.major_version = self.version
        self.packages = { self.name : True }
        self.manifests = set()
	if extraMacros:
	    self.macros.update(extraMacros)

        self._isCrossCompileTool = False
        self._isCrossCompiling = False
        if crossCompile is None:
            crossCompile = getCrossCompileSettings(self._buildFlavor)

        if crossCompile:
            self.setCrossCompile(crossCompile)
        else:
            self.macros.update(use.Arch._getMacros())
            self.macros.setdefault('hostarch', self.macros['targetarch'])
            self.macros.setdefault('buildarch', self.macros['targetarch'])
        if not hasattr(self, 'keepBuildReqs'):
            self.keepBuildReqs = []

        if self.needsCrossFlags() and self.keepBuildReqs is not True:
            crossSuffixes = ['devel', 'devellib']
            crossTools = ['gcc', 'libgcc', 'binutils']
            if (not hasattr(self, 'keepBuildReqs') 
                or not hasattr(self.keepBuildReqs, '__iter__')):
                # if we're in the "lightReference" mode, this might 
                # return some bogus object...
                self.keepBuildReqs = set()
            newCrossRequires = \
                [ x for x in self.buildRequires 
                   if (':' in x and x.split(':')[-1] in crossSuffixes
                       and x.split(':')[0] not in crossTools
                       and x not in self.keepBuildReqs) ]
            self.buildRequires = [ x for x in self.buildRequires
                                   if x not in newCrossRequires ]
            self.crossRequires.extend(newCrossRequires)

        self.mainDir(self.nameVer(), explicit=False)
        self._autoCreatedFileCount = 0

# For compatibility with older modules. epydoc doesn't document classes
# starting with _, see CNY-1848
_AbstractPackageRecipe = AbstractPackageRecipe

class PackageRecipe(AbstractPackageRecipe):
    """
    NAME
    ====
    B{C{PackageRecipe}} - Base class which provides Conary functionality

    SYNOPSIS
    ========

    C{PackageRecipe} is inherited by the other *PackageRecipe super classes

    DESCRIPTION
    ===========

    The C{PackageRecipe} class provides Conary recipes with references to
    the essential troves which offer Conary's packaging requirements. 
    (python, sqlite, gzip, bzip2, tar, cpio, and patch)

    Other PackageRecipe classes such as C{AutoPackageRecipe} inherit the
    functionality offered by C{PackageRecipe}.

    EXAMPLE
    =======
    A sample class that uses PackageRecipe to download source code from
    a web site, unpack it, run "make", then run "make install"::

        class ExamplePackage(PackageRecipe):
            name = 'example'
            version = '1.0'

            def setup(r):
                r.addArchive('http://code.example.com/example/')
                r.Make()
                r.MakeInstall()
    """
    internalAbstractBaseClass = 1
    # these initial buildRequires need to be cleared where they would
    # otherwise create a requirement loop.  Also, note that each instance
    # of :lib in here is only for runtime, not to link against.
    # Any package that needs to link should still specify the :devel
    # component
    buildRequires = AbstractPackageRecipe.buildRequires + [
        'bzip2:runtime',
        'gzip:runtime',
        'tar:runtime',
        'cpio:runtime',
        'patch:runtime',
    ]

    def __init__(self, *args, **kwargs):
        AbstractPackageRecipe.__init__(self, *args, **kwargs)
        for name, item in build.__dict__.items():
            if inspect.isclass(item) and issubclass(item, action.Action):
                self._addBuildAction(name, item)

    def setupAbstractBaseClass(r):
        r.addSource(r.name + '.recipe', dest = str(r.cfg.baseClassDir) + '/')

# need this because we have non-empty buildRequires in PackageRecipe
_addRecipeToCopy(PackageRecipe)



# FIXME the next three classes will probably migrate to the repository
# somehow, but not until we have figured out how to do this without
# requiring that every recipe have a loadSuperClass line in it.

class BuildPackageRecipe(PackageRecipe):
    """
    NAME
    ====

    B{C{BuildPackageRecipe}} - Build packages requiring Make and shell
    utilities

    SYNOPSIS
    ========

    C{class I{className(BuildPackageRecipe):}}

    DESCRIPTION
    ===========

    The C{BuildPackageRecipe} class provides recipes with capabilities for
    building packages which require the C{make} utility, and additional,
    standard shell tools, (coreutils) and the programs needed to run
    C{configure}. (findutils, C{gawk}, C{grep}, C{sed}, and diffutils)
    
    C{BuildPackageRecipe} inherits from C{PackageRecipe}, and therefore
    includes all the build requirements of  C{PackageRecipe}. 

    EXAMPLE
    =======

    C{class DocbookDtds(BuildPackageRecipe):}

    Uses C{BuildPackageRecipe} to define the class for a Docbook Document Type
    Definition collection recipe.
    """
    # Again, no :devellib here
    buildRequires = [
        'coreutils:runtime',
        'make:runtime',
        'mktemp:runtime',
        # all the rest of these are for configure
        'file:runtime',
        'findutils:runtime',
        'gawk:runtime',
        'grep:runtime',
        'sed:runtime',
        'diffutils:runtime',
    ]
    Flags = use.LocalFlags
    internalAbstractBaseClass = 1
_addRecipeToCopy(BuildPackageRecipe)


class CPackageRecipe(BuildPackageRecipe):
    """
    NAME
    ====

    B{C{CPackageRecipe}} - Build packages consisting of binaries built from C
    source code

    SYNOPSIS
    ========

    C{class I{className(CPackageRecipe):}}

    DESCRIPTION
    ===========
    The C{CPackageRecipe} class provides the essential build requirements
    needed for packages consisting of binaries built from C source code, such
    as the linker and C library. C{CPacakgeRecipe} inherits from
    C{BuildPackageRecipe}, and therefore includes all the build requirements of
    C{BuildPackageRecipe}.

    Most package recipes which are too complex for C{AutoPackageRecipe}, and
    consist of applications derived from C source code which do not require
    additional shell utilities as build requirements use the
    C{CPackageRecipe} class.

    EXAMPLE
    =======

    C{class Bzip2(CPackageRecipe):}

    Defines the class for a C{bzip2} recipe using C{AutoPackageRecipe}.
    """
    buildRequires = [
        'binutils:runtime',
        'binutils:lib',
        'binutils:devellib',
        'gcc:runtime',
        'gcc:lib',
        'gcc:devel',
        'gcc:devellib',
        'glibc:runtime',
        'glibc:lib',
        'glibc:devellib',
        'glibc:devel',
        'libgcc:lib',
        'libgcc:devellib',
        'debugedit:runtime',
        'elfutils:runtime',
    ]
    Flags = use.LocalFlags
    internalAbstractBaseClass = 1
_addRecipeToCopy(CPackageRecipe)

class AutoPackageRecipe(CPackageRecipe):
    """
    NAME
    ====

    B{C{AutoPackageRecipe}} - Build simple packages with auto* tools

    SYNOPSIS
    ========

    C{class I{className(AutoPackageRecipe):}}

    DESCRIPTION
    ===========

    The  C{AutoPackageRecipe} class provides a simple means for the
    creation of packages from minimal recipes, which are built from source
    code using the auto* tools, such as C{automake}, and C{autoconf}.

    Processing in the C{AutoPackageRecipe} class is a simple workflow modeled
    after building software from source code, and is essentially comprised of
    these steps:

        1. Unpack source archive
        2. C{configure}
        3. C{make}
        4. C{make install}
        5. Applying Conary policy (optional)

    With C{AutoPackageRecipe} the recipe writer does not necessarily need to
    define the C{Configure}, C{Make}, or C{MakeInstall} methods, which allows
    for very compact, and simple recipes.

    The recipe's child classes should define the C{unpack()} method in order
    to populate the source list.

    Invoke the C{policy} method, with necessary policy parameters, and
    keywords in your recipe to enforce Conary policy in the package.

    If the standard C{Configure()}, C{Make()}, and C{MakeInstall()} methods
    are insufficient for your package requirements, you should define your own
    methods to override them.

    Of the three methods, C{Configure}, and C{Make} are least likely to be
    insufficient, and require overriding for the majority of recipes using
    C{AutoPackageRecipe}.

    EXAMPLE
    =======

    C{class Gimp(AutoPackageRecipe):}

    Defines the class for a GNU Image Manipulation Program (Gimp) recipe using
    C{AutoPackageRecipe}.
    """
    Flags = use.LocalFlags
    internalAbstractBaseClass = 1

    def setup(r):
        r.unpack()
        r.configure()
        r.make()
        r.makeinstall()
        r.policy()

    def unpack(r):
        pass
    def configure(r):
        r.Configure()
    def make(r):
        r.Make()
    def makeinstall(r):
        r.MakeInstall()
    def policy(r):
        pass
_addRecipeToCopy(AutoPackageRecipe)<|MERGE_RESOLUTION|>--- conflicted
+++ resolved
@@ -805,13 +805,10 @@
         self.hostmacros = self.macros.copy()
         self.targetmacros = self.macros.copy()
         self.transitiveBuildRequiresNames = None
-<<<<<<< HEAD
         # Mapping from trove name to scripts
         self._scriptsMap = {}
-=======
         self._subscribeLogPath = None
         self._logFile = None
->>>>>>> e5af0b95
 
         # allow for architecture not to be set -- this could happen
         # when storing the recipe e.g.
