#
# Copyright (c) rPath, Inc.
#
# This program is free software: you can redistribute it and/or modify
# it under the terms of the GNU General Public License as published by
# the Free Software Foundation, either version 3 of the License, or
# (at your option) any later version.
#
# This program is distributed in the hope that it will be useful,
# but WITHOUT ANY WARRANTY; without even the implied warranty of
# MERCHANTABILITY or FITNESS FOR A PARTICULAR PURPOSE.  See the
# GNU General Public License for more details.
#
# You should have received a copy of the GNU General Public License
# along with this program.  If not, see <http://www.gnu.org/licenses/>.
#


"""
Module used after C{%(destdir)s} has been finalized to create the
initial packaging.  Also contains error reporting.
"""
import codecs
import imp
import itertools
import os
import re
import site
import sre_constants
import stat
import subprocess
import sys

from conary import files, trove
from conary.build import buildpackage, filter, policy, recipe, tags, use
from conary.build import smartform
from conary.deps import deps
from conary.lib import elf, magic, util, pydeps, fixedglob, graph

from conary.build.action import TARGET_LINUX
from conary.build.action import TARGET_WINDOWS

try:
    from xml.etree import ElementTree
except ImportError:
    try:
        from elementtree import ElementTree
    except ImportError:
        ElementTree = None


# Helper class
class _DatabaseDepCache(object):
    __slots__ = ['db', 'cache']
    def __init__(self, db):
        self.db = db
        self.cache = {}

    def getProvides(self, depSetList):
        ret = {}
        missing = []
        for depSet in depSetList:
            if depSet in self.cache:
                ret[depSet] = self.cache[depSet]
            else:
                missing.append(depSet)
        newresults = self.db.getTrovesWithProvides(missing)
        ret.update(newresults)
        self.cache.update(newresults)
        return ret


class _filterSpec(policy.Policy):
    """
    Pure virtual base class from which C{ComponentSpec} and C{PackageSpec}
    are derived.
    """
    bucket = policy.PACKAGE_CREATION
    processUnmodified = False
    supported_targets = (TARGET_LINUX, TARGET_WINDOWS)
    def __init__(self, *args, **keywords):
        self.extraFilters = []
        policy.Policy.__init__(self, *args, **keywords)

    def updateArgs(self, *args, **keywords):
        """
        Call derived classes (C{ComponentSpec} or C{PackageSpec}) as::
            ThisClass('<name>', 'filterexp1', 'filterexp2')
        where C{filterexp} is either a regular expression or a
        tuple of C{(regexp[, setmodes[, unsetmodes]])}
        """
        if args:
            theName = args[0]
            for filterexp in args[1:]:
                self.extraFilters.append((theName, filterexp))
        policy.Policy.updateArgs(self, **keywords)


class _addInfo(policy.Policy):
    """
    Pure virtual class for policies that add information such as tags,
    requirements, and provision, to files.
    """
    bucket = policy.PACKAGE_CREATION
    processUnmodified = False
    requires = (
        ('PackageSpec', policy.REQUIRED_PRIOR),
    )
    keywords = {
        'included': {},
        'excluded': {}
    }
    supported_targets = (TARGET_LINUX, TARGET_WINDOWS)

    def updateArgs(self, *args, **keywords):
        """
        Call as::
            C{I{ClassName}(I{info}, I{filterexp})}
        or::
            C{I{ClassName}(I{info}, exceptions=I{filterexp})}
        where C{I{filterexp}} is either a regular expression or a
        tuple of C{(regexp[, setmodes[, unsetmodes]])}
        """
        if args:
            args = list(args)
            info = args.pop(0)
            if args:
                if not self.included:
                    self.included = {}
                if info not in self.included:
                    self.included[info] = []
                self.included[info].extend(args)
            elif 'exceptions' in keywords:
                # not the usual exception handling, this is an exception
                if not self.excluded:
                    self.excluded = {}
                if info not in self.excluded:
                    self.excluded[info] = []
                self.excluded[info].append(keywords.pop('exceptions'))
            else:
                raise TypeError, 'no paths provided'
        policy.Policy.updateArgs(self, **keywords)

    def doProcess(self, recipe):
        # for filters
        self.rootdir = self.rootdir % recipe.macros

        # instantiate filters
        d = {}
        for info in self.included:
            newinfo = info % recipe.macros
            l = []
            for item in self.included[info]:
                l.append(filter.Filter(item, recipe.macros))
            d[newinfo] = l
        self.included = d

        d = {}
        for info in self.excluded:
            newinfo = info % recipe.macros
            l = []
            for item in self.excluded[info]:
                l.append(filter.Filter(item, recipe.macros))
            d[newinfo] = l
        self.excluded = d

        policy.Policy.doProcess(self, recipe)

    def doFile(self, path):
        fullpath = self.recipe.macros.destdir+path
        if not util.isregular(fullpath) and not os.path.islink(fullpath):
            return
        self.runInfo(path)

    def runInfo(self, path):
        'pure virtual'
        pass


class Config(policy.Policy):
    """
    NAME
    ====
    B{C{r.Config()}} - Mark files as configuration files

    SYNOPSIS
    ========
    C{r.Config([I{filterexp}] || [I{exceptions=filterexp}])}

    DESCRIPTION
    ===========
    The C{r.Config} policy marks all files below C{%(sysconfdir)s}
    (that is, C{/etc}) and C{%(taghandlerdir)s} (that is,
    C{/usr/libexec/conary/tags/}), and any other files explicitly
    mentioned, as configuration files.

        - To mark files as exceptions, use
          C{r.Config(exceptions='I{filterexp}')}.
        - To mark explicit inclusions as configuration files, use:
          C{r.Config('I{filterexp}')}

    A file marked as a Config file cannot also be marked as a
    Transient file or an InitialContents file.  Conary enforces this
    requirement.

    EXAMPLES
    ========
    C{r.Config(exceptions='%(sysconfdir)s/X11/xkb/xkbcomp')}

    The file C{/etc/X11/xkb/xkbcomp} is marked as an exception, since it is
    not actually a configuration file even though it is within the C{/etc}
    (C{%(sysconfdir)s}) directory hierarchy and would be marked as a
    configuration file by default.

    C{r.Config('%(mmdir)s/Mailman/mm_cfg.py')}

    Marks the file C{%(mmdir)s/Mailman/mm_cfg.py} as a configuration file;
    it would not be automatically marked as a configuration file otherwise.
    """
    bucket = policy.PACKAGE_CREATION
    processUnmodified = True
    requires = (
        # for :config component, ComponentSpec must run after Config
        # Otherwise, this policy would follow PackageSpec and just set isConfig
        # on each config file
        ('ComponentSpec', policy.REQUIRED_SUBSEQUENT),
    )
    invariantinclusions = [ '%(sysconfdir)s/', '%(taghandlerdir)s/']
    invariantexceptions = [ '%(userinfodir)s/', '%(groupinfodir)s' ]

    def doFile(self, filename):
        m = self.recipe.magic[filename]
        if m and m.name == "ELF":
            # an ELF file cannot be a config file, some programs put
            # ELF files under /etc (X, for example), and tag handlers
            # can be ELF or shell scripts; we just want tag handlers
            # to be config files if they are shell scripts.
            # Just in case it was not intentional, warn...
            if self.macros.sysconfdir in filename:
                self.info('ELF file %s found in config directory', filename)
            return
        fullpath = self.macros.destdir + filename
        if os.path.isfile(fullpath) and util.isregular(fullpath):
            if self._fileIsBinary(filename, fullpath):
                self.error("binary file '%s' is marked as config" % \
                        filename)
            self._markConfig(filename, fullpath)

    def _fileIsBinary(self, path, fn, maxsize=None, decodeFailIsError=True):
        limit = os.stat(fn)[stat.ST_SIZE]
        if maxsize is not None and limit > maxsize:
            self.warn('%s: file size %d longer than max %d',
                path, limit, maxsize)
            return True

        # we'll consider file to be binary file if we don't find any
        # good reason to mark it as text, or if we find a good reason
        # to mark it as binary
        foundFF = False
        foundNL = False
        f = open(fn, 'r')
        try:
            while f.tell() < limit:
                buf = f.read(65536)
                if chr(0) in buf:
                    self.warn('%s: file contains NULL byte', path)
                    return True
                if '\xff\xff' in buf:
                    self.warn('%s: file contains 0xFFFF sequence', path)
                    return True
                if '\xff' in buf:
                    foundFF = True
                if '\n' in buf:
                    foundNL = True
        finally:
            f.close()

        if foundFF and not foundNL:
            self.error('%s: found 0xFF without newline', path)

        utf8 = codecs.open(fn, 'r', 'utf-8')
        win1252 = codecs.open(fn, 'r', 'windows-1252')
        try:
            try:
                while utf8.tell() < limit:
                    utf8.read(65536)
            except UnicodeDecodeError, e:
                # Still want to print a warning if it is not unicode;
                # Note that Code Page 1252 is considered a legacy
                # encoding on Windows
                self.warn('%s: %s', path, str(e))
                try:
                    while win1252.tell() < limit:
                        win1252.read(65536)
                except UnicodeDecodeError, e:
                    self.warn('%s: %s', path, str(e))
                    return decodeFailIsError
        finally:
            utf8.close()
            win1252.close()

        return False

    def _addTrailingNewline(self, filename, fullpath):
        # FIXME: This exists only for stability; there is no longer
        # any need to add trailing newlines to config files.  This
        # also violates the rule that no files are modified after
        # destdir modification has been completed.
        self.warn("adding trailing newline to config file '%s'" % \
                filename)
        mode = os.lstat(fullpath)[stat.ST_MODE]
        oldmode = None
        if mode & 0600 != 0600:
            # need to be able to read and write the file to fix it
            oldmode = mode
            os.chmod(fullpath, mode|0600)

        f = open(fullpath, 'a')
        f.seek(0, 2)
        f.write('\n')
        f.close()
        if oldmode is not None:
            os.chmod(fullpath, oldmode)

    def _markConfig(self, filename, fullpath):
        self.info(filename)
        f = file(fullpath)
        f.seek(0, 2)
        if f.tell():
            # file has contents
            f.seek(-1, 2)
            lastchar = f.read(1)
            f.close()
            if lastchar != '\n':
                self._addTrailingNewline(filename, fullpath)

        f.close()
        self.recipe.ComponentSpec(_config=filename)


class ComponentSpec(_filterSpec):
    """
    NAME
    ====
    B{C{r.ComponentSpec()}} - Determines which component each file is in

    SYNOPSIS
    ========
    C{r.ComponentSpec([I{componentname}, I{filterexp}] || [I{packagename}:I{componentname}, I{filterexp}])}

    DESCRIPTION
    ===========
    The C{r.ComponentSpec} policy includes the filter expressions that specify
    the default assignment of files to components.  The expressions are
    considered in the order in which they are evaluated in the recipe, and the
    first match wins.  After all the recipe-provided expressions are
    evaluated, the default expressions are evaluated.  If no expression
    matches, then the file is assigned to the C{catchall} component.
    Note that in the C{I{packagename}:I{componentname}} form, the C{:}
    must be literal, it cannot be part of a macro.

    KEYWORDS
    ========
    B{catchall} : Specify the  component name which gets all otherwise
    unassigned files. Default: C{runtime}

    EXAMPLES
    ========
    C{r.ComponentSpec('manual', '%(contentdir)s/manual/')}

    Uses C{r.ComponentSpec} to specify that all files below the
    C{%(contentdir)s/manual/} directory are part of the C{:manual} component.

    C{r.ComponentSpec('foo:bar', '%(sharedir)s/foo/')}

    Uses C{r.ComponentSpec} to specify that all files below the
    C{%(sharedir)s/foo/} directory are part of the C{:bar} component
    of the C{foo} package, avoiding the need to invoke both the
    C{ComponentSpec} and C{PackageSpec} policies.

    C{r.ComponentSpec(catchall='data')}

    Uses C{r.ComponentSpec} to specify that all files not otherwise specified
    go into the C{:data} component instead of the default {:runtime}
    component.
    """
    requires = (
        ('Config', policy.REQUIRED_PRIOR),
        ('PackageSpec', policy.REQUIRED_SUBSEQUENT),
    )
    keywords = { 'catchall': 'runtime' }

    def __init__(self, *args, **keywords):
        """
        @keyword catchall: The component name which gets all otherwise
        unassigned files.  Default: C{runtime}
        """
        _filterSpec.__init__(self, *args, **keywords)
        self.configFilters = []
        self.derivedFilters = []

    def updateArgs(self, *args, **keywords):
        if '_config' in keywords:
            configPath=keywords.pop('_config')
            self.recipe.PackageSpec(_config=configPath)

        if args:
            name = args[0]
            if ':' in name:
                package, name = name.split(':')
                args = list(itertools.chain([name], args[1:]))
                if package:
                    # we've got a package as well as a component, pass it on
                    pkgargs = list(itertools.chain((package,), args[1:]))
                    self.recipe.PackageSpec(*pkgargs)

        _filterSpec.updateArgs(self, *args, **keywords)

    def doProcess(self, recipe):
        compFilters = []
        self.macros = recipe.macros
        self.rootdir = self.rootdir % recipe.macros

        self.loadFilterDirs()

        # The extras need to come before base in order to override decisions
        # in the base subfilters; invariants come first for those very few
        # specs that absolutely should not be overridden in recipes.
        for filteritem in itertools.chain(self.invariantFilters,
                                          self.extraFilters,
                                          self.derivedFilters,
                                          self.configFilters,
                                          self.baseFilters):
            if not isinstance(filteritem, (filter.Filter, filter.PathSet)):
                name = filteritem[0] % self.macros
                assert(name != 'source')
                args, kwargs = self.filterExpArgs(filteritem[1:], name=name)
                filteritem = filter.Filter(*args, **kwargs)

            compFilters.append(filteritem)

        # by default, everything that hasn't matched a filter pattern yet
        # goes in the catchall component ('runtime' by default)
        compFilters.append(filter.Filter('.*', self.macros, name=self.catchall))

        # pass these down to PackageSpec for building the package
        recipe.PackageSpec(compFilters=compFilters)


    def loadFilterDirs(self):
        invariantFilterMap = {}
        baseFilterMap = {}
        self.invariantFilters = []
        self.baseFilters = []

        # Load all component python files
        for componentDir in self.recipe.cfg.componentDirs:
            for filterType, map in (('invariant', invariantFilterMap),
                                    ('base', baseFilterMap)):
                oneDir = os.sep.join((componentDir, filterType))
                if not os.path.isdir(oneDir):
                    continue
                for filename in os.listdir(oneDir):
                    fullpath = os.sep.join((oneDir, filename))
                    if (not filename.endswith('.py') or
                        not util.isregular(fullpath)):
                        continue
                    self.loadFilter(filterType, map, filename, fullpath)

        # populate the lists with dependency-sorted information
        for filterType, map, filterList in (
            ('invariant', invariantFilterMap, self.invariantFilters),
            ('base', baseFilterMap, self.baseFilters)):
            dg = graph.DirectedGraph()
            for filterName in map.keys():
                dg.addNode(filterName)
                filter, follows, precedes  = map[filterName]

                def warnMissing(missing):
                    self.error('%s depends on missing %s', filterName, missing)

                for prior in follows:
                    if not prior in map:
                        warnMissing(prior)
                    dg.addEdge(prior, filterName)
                for subsequent in precedes:
                    if not subsequent in map:
                        warnMissing(subsequent)
                    dg.addEdge(filterName, subsequent)

            # test for dependency loops
            depLoops = [x for x in dg.getStronglyConnectedComponents()
                        if len(x) > 1]
            if depLoops:
                self.error('dependency loop(s) in component filters: %s',
                           ' '.join(sorted(':'.join(x)
                                           for x in sorted(list(depLoops)))))
                return

            # Create a stably-sorted list of config filters where
            # the filter is not empty.  (An empty filter with both
            # follows and precedes specified can be used to induce
            # ordering between otherwise unrelated components.)
            #for name in dg.getTotalOrdering(nodeSort=lambda a, b: cmp(a,b)):
            for name in dg.getTotalOrdering():
                filters = map[name][0]
                if not filters:
                    continue

                componentName = filters[0]
                for filterExp in filters[1]:
                    filterList.append((componentName, filterExp))


    def loadFilter(self, filterType, map, filename, fullpath):
        # do not load shared libraries
        desc = [x for x in imp.get_suffixes() if x[0] == '.py'][0]
        f = file(fullpath)
        modname = filename[:-3]
        m = imp.load_module(modname, f, fullpath, desc)
        f.close()

        if not 'filters' in m.__dict__:
            self.warn('%s missing "filters"; not a valid component'
                      ' specification file', fullpath)
            return
        filters = m.__dict__['filters']

        if filters and len(filters) > 1 and type(filters[1]) not in (list,
                                                                     tuple):
            self.error('invalid expression in %s: filters specification'
                       " must be ('name', ('expression', ...))", fullpath)

        follows = ()
        if 'follows' in m.__dict__:
            follows = m.__dict__['follows']

        precedes = ()
        if 'precedes' in m.__dict__:
            precedes = m.__dict__['precedes']

        map[modname] = (filters, follows, precedes)



class PackageSpec(_filterSpec):
    """
    NAME
    ====
    B{C{r.PackageSpec()}} - Determines which package each file is in

    SYNOPSIS
    ========
    C{r.PackageSpec(I{packagename}, I{filterexp})}

    DESCRIPTION
    ===========
    The C{r.PackageSpec()} policy determines which package each file
    is in. (Use C{r.ComponentSpec()} to specify the component without
    specifying the package, or to specify C{I{package}:I{component}}
    in one invocation.)

    EXAMPLES
    ========
    C{r.PackageSpec('openssh-server', '%(sysconfdir)s/pam.d/sshd')}

    Specifies that the file C{%(sysconfdir)s/pam.d/sshd} is in the package
    C{openssh-server} rather than the default (which in this case would have
    been C{openssh} because this example was provided by C{openssh.recipe}).
    """
    requires = (
        ('ComponentSpec', policy.REQUIRED_PRIOR),
    )
    keywords = { 'compFilters': None }

    def __init__(self, *args, **keywords):
        """
        @keyword compFilters: reserved for C{ComponentSpec} to pass information
        needed by C{PackageSpec}.
        """
        _filterSpec.__init__(self, *args, **keywords)
        self.configFiles = []
        self.derivedFilters = []

    def updateArgs(self, *args, **keywords):
        if '_config' in keywords:
            self.configFiles.append(keywords.pop('_config'))
        # keep a list of packages filtered for in PackageSpec in the recipe
        if args:
            newTrove = args[0] % self.recipe.macros

            self.recipe.packages[newTrove] = True
        _filterSpec.updateArgs(self, *args, **keywords)

    def preProcess(self):
        self.pkgFilters = []
        recipe = self.recipe
        self.destdir = recipe.macros.destdir
        if self.exceptions:
            self.warn('PackageSpec does not honor exceptions')
            self.exceptions = None
        if self.inclusions:
            # would have an effect only with exceptions listed, so no warning...
            self.inclusions = None

        # userinfo and groupinfo are invariant filters, so they must come first
        for infoType in ('user', 'group'):
            infoDir = '%%(%sinfodir)s' % infoType % self.macros
            realDir = util.joinPaths(self.destdir, infoDir)
            if not os.path.isdir(realDir):
                continue
            for infoPkgName in os.listdir(realDir):
                pkgPath = util.joinPaths(infoDir, infoPkgName)
                self.pkgFilters.append( \
                        filter.Filter(pkgPath, self.macros,
                                      name = 'info-%s' % infoPkgName))
        # extras need to come before derived so that derived packages
        # can change the package to which a file is assigned
        for filteritem in itertools.chain(self.extraFilters,
                                          self.derivedFilters):
            if not isinstance(filteritem, (filter.Filter, filter.PathSet)):
                name = filteritem[0] % self.macros
                if not trove.troveNameIsValid(name):
                    self.error('%s is not a valid package name', name)

                args, kwargs = self.filterExpArgs(filteritem[1:], name=name)
                self.pkgFilters.append(filter.Filter(*args, **kwargs))
            else:
                self.pkgFilters.append(filteritem)

        # by default, everything that hasn't matched a pattern in the
        # main package filter goes in the package named recipe.name
        self.pkgFilters.append(filter.Filter('.*', self.macros, name=recipe.name))

        # OK, all the filters exist, build an autopackage object that
        # knows about them
        recipe.autopkg = buildpackage.AutoBuildPackage(
            self.pkgFilters, self.compFilters, recipe)
        self.autopkg = recipe.autopkg

    def do(self):
        # Walk capsule contents ignored by doFile
        for filePath, _, componentName in self.recipe._iterCapsulePaths():
            realPath = self.destdir + filePath
            if util.exists(realPath):
                # Files that do not exist on the filesystem (devices)
                # are handled separately
                self.autopkg.addFile(filePath, realPath, componentName)
        # Walk normal files
        _filterSpec.do(self)

    def doFile(self, path):
        # all policy classes after this require that the initial tree is built
        if not self.recipe._getCapsulePathsForFile(path):
            realPath = self.destdir + path
            self.autopkg.addFile(path, realPath)

    def postProcess(self):
        # flag all config files
        for confname in self.configFiles:
            self.recipe.autopkg.pathMap[confname].flags.isConfig(True)




class InitialContents(policy.Policy):
    """
    NAME
    ====
    B{C{r.InitialContents()}} - Mark only explicit inclusions as initial
    contents files

    SYNOPSIS
    ========
    C{InitialContents([I{filterexp}])}

    DESCRIPTION
    ===========
    By default, C{r.InitialContents()} does not apply to any files.
    It is used to specify all files that Conary needs to mark as
    providing only initial contents.  When Conary installs or
    updates one of these files, it will never replace existing
    contents; it uses the provided contents only if the file does
    not yet exist at the time Conary is creating it.

    A file marked as an InitialContents file cannot also be marked
    as a Transient file or a Config file.  Conary enforces this
    requirement.

    EXAMPLES
    ========
    C{r.InitialContents('%(sysconfdir)s/conary/.*gpg')}

    The files C{%(sysconfdir)s/conary/.*gpg} are being marked as initial
    contents files.  Conary will use those contents when creating the files
    the first time, but will never overwrite existing contents in those files.
    """
    requires = (
        ('PackageSpec', policy.REQUIRED_PRIOR),
        ('Config', policy.REQUIRED_PRIOR),
    )
    bucket = policy.PACKAGE_CREATION
    processUnmodified = True

    invariantexceptions = [ '%(userinfodir)s/', '%(groupinfodir)s' ]
    invariantinclusions = ['%(localstatedir)s/run/',
                           '%(localstatedir)s/log/',
                           '%(cachedir)s/']

    def postInit(self, *args, **kwargs):
        self.recipe.Config(exceptions = self.invariantinclusions,
                allowUnusedFilters = True)

    def updateArgs(self, *args, **keywords):
        policy.Policy.updateArgs(self, *args, **keywords)
        self.recipe.Config(exceptions=args, allowUnusedFilters = True)

    def doFile(self, filename):
        fullpath = self.macros.destdir + filename
        recipe = self.recipe
        if os.path.isfile(fullpath) and util.isregular(fullpath):
            self.info(filename)
            f = recipe.autopkg.pathMap[filename]
            f.flags.isInitialContents(True)
            if f.flags.isConfig():
                self.error(
                    '%s is marked as both a configuration file and'
                    ' an initial contents file', filename)


class Transient(policy.Policy):
    """
    NAME
    ====
    B{C{r.Transient()}} - Mark files that have transient contents

    SYNOPSIS
    ========
    C{r.Transient([I{filterexp}])}

    DESCRIPTION
    ===========
    The C{r.Transient()} policy marks files as containing transient
    contents. It automatically marks the two most common uses of transient
    contents: python and emacs byte-compiled files
    (C{.pyc}, C{.pyo}, and C{.elc} files).

    Files containing transient contents are almost the opposite of
    configuration files: their contents should be overwritten by
    the new contents without question at update time, even if the
    contents in the filesystem have changed.  (Conary raises an
    error if file contents have changed in the filesystem for normal
    files.)

    A file marked as a Transient file cannot also be marked as an
    InitialContents file or a Config file.  Conary enforces this
    requirement.

    EXAMPLES
    ========
    C{r.Transient('%(libdir)s/firefox/extensions/')}

    Marks all the files in the directory C{%(libdir)s/firefox/extensions/} as
    having transient contents.
    """
    bucket = policy.PACKAGE_CREATION
    filetree = policy.PACKAGE
    processUnmodified = True
    requires = (
        ('PackageSpec', policy.REQUIRED_PRIOR),
        ('Config', policy.REQUIRED_PRIOR),
        ('InitialContents', policy.REQUIRED_PRIOR),
    )

    invariantinclusions = [
        r'..*\.py(c|o)$',
        r'..*\.elc$',
        r'%(userinfodir)s/',
        r'%(groupinfodir)s'
    ]

    def doFile(self, filename):
        fullpath = self.macros.destdir + filename
        if os.path.isfile(fullpath) and util.isregular(fullpath):
            recipe = self.recipe
            f = recipe.autopkg.pathMap[filename]
            f.flags.isTransient(True)
            if f.flags.isConfig() or f.flags.isInitialContents():
                self.error(
                    '%s is marked as both a transient file and'
                    ' a configuration or initial contents file', filename)


class TagDescription(policy.Policy):
    """
    NAME
    ====
    B{C{r.TagDescription()}} - Marks tag description files

    SYNOPSIS
    ========
    C{r.TagDescription([I{filterexp}])}

    DESCRIPTION
    ===========
    The C{r.TagDescription} class marks tag description files as
    such so that conary handles them correctly. Every file in
    C{%(tagdescriptiondir)s/} is marked as a tag description file by default.

    No file outside of C{%(tagdescriptiondir)s/} will be considered by this
    policy.

    EXAMPLES
    ========
    This policy is not called explicitly.
    """
    bucket = policy.PACKAGE_CREATION
    processUnmodified = False
    requires = (
        ('PackageSpec', policy.REQUIRED_PRIOR),
    )

    invariantsubtrees = [ '%(tagdescriptiondir)s/' ]

    def doFile(self, path):
        if self.recipe._getCapsulePathsForFile(path):
            return
        fullpath = self.macros.destdir + path
        if os.path.isfile(fullpath) and util.isregular(fullpath):
            self.info('conary tag file: %s', path)
            self.recipe.autopkg.pathMap[path].tags.set("tagdescription")


class TagHandler(policy.Policy):
    """
    NAME
    ====
    B{C{r.TagHandler()}} - Mark tag handler files

    SYNOPSIS
    ========
    C{r.TagHandler([I{filterexp}])}

    DESCRIPTION
    ===========
    All files in C{%(taghandlerdir)s/} are marked as a tag
    handler files.

    EXAMPLES
    ========
    This policy is not called explicitly.
    """
    bucket = policy.PACKAGE_CREATION
    processUnmodified = False
    requires = (
        ('PackageSpec', policy.REQUIRED_PRIOR),
    )
    invariantsubtrees = [ '%(taghandlerdir)s/' ]

    def doFile(self, path):
        if self.recipe._getCapsulePathsForFile(path):
            return
        fullpath = self.macros.destdir + path
        if os.path.isfile(fullpath) and util.isregular(fullpath):
            self.info('conary tag handler: %s', path)
            self.recipe.autopkg.pathMap[path].tags.set("taghandler")


class TagSpec(_addInfo):
    """
    NAME
    ====
    B{C{r.TagSpec()}} - Apply tags defined by tag descriptions

    SYNOPSIS
    ========
    C{r.TagSpec([I{tagname}, I{filterexp}] || [I{tagname}, I{exceptions=filterexp}])}

    DESCRIPTION
    ===========
    The C{r.TagSpec()} policy automatically applies tags defined by tag
    descriptions in both the current system and C{%(destdir)s} to all
    files in C{%(destdir)s}.

    To apply tags manually (removing a dependency on the tag description
    file existing when the packages is cooked), use the syntax:
    C{r.TagSpec(I{tagname}, I{filterexp})}.
    To set an exception to this policy, use:
    C{r.TagSpec(I{tagname}, I{exceptions=filterexp})}.

    EXAMPLES
    ========
    C{r.TagSpec('initscript', '%(initdir)s/')}

    Applies the C{initscript} tag to all files in the directory
    C{%(initdir)s/}.
    """
    requires = (
        ('PackageSpec', policy.REQUIRED_PRIOR),
    )
    def doProcess(self, recipe):
        self.tagList = []
        self.buildReqsComputedForTags = set()
        self.suggestBuildRequires = set()
        # read the system and %(destdir)s tag databases
        for directory in (recipe.macros.destdir+'/etc/conary/tags/',
                          '/etc/conary/tags/'):
            if os.path.isdir(directory):
                for filename in os.listdir(directory):
                    path = util.joinPaths(directory, filename)
                    self.tagList.append(tags.TagFile(path, recipe.macros, True))
        self.fullReqs = self.recipe._getTransitiveBuildRequiresNames()
        _addInfo.doProcess(self, recipe)

    def markTag(self, name, tag, path, tagFile=None):
        # commonly, a tagdescription will nominate a file to be
        # tagged, but it will also be set explicitly in the recipe,
        # and therefore markTag will be called twice.
        if (len(tag.split()) > 1 or
            not tag.replace('-', '').replace('_', '').isalnum()):
            # handlers for multiple tags require strict tag names:
            # no whitespace, only alphanumeric plus - and _ characters
            self.error('illegal tag name %s for file %s' %(tag, path))
            return
        tags = self.recipe.autopkg.pathMap[path].tags
        if tag not in tags:
            self.info('%s: %s', name, path)
            tags.set(tag)
            if tagFile and tag not in self.buildReqsComputedForTags:
                self.buildReqsComputedForTags.add(tag)
                db = self._getDb()
                for trove in db.iterTrovesByPath(tagFile.tagFile):
                    troveName = trove.getName()
                    if troveName not in self.fullReqs:
                        # XXX should be error, change after bootstrap
                        self.warn("%s assigned by %s to file %s, so add '%s'"
                                   ' to buildRequires or call r.TagSpec()'
                                   %(tag, tagFile.tagFile, path, troveName))
                        self.suggestBuildRequires.add(troveName)

    def runInfo(self, path):
        if self.recipe._getCapsulePathsForFile(path):
            # capsules do not participate in the tag protocol
            return
        excludedTags = {}
        for tag in self.included:
            for filt in self.included[tag]:
                if filt.match(path):
                    isExcluded = False
                    if tag in self.excluded:
                        for filt in self.excluded[tag]:
                            if filt.match(path):
                                s = excludedTags.setdefault(tag, set())
                                s.add(path)
                                isExcluded = True
                                break
                    if not isExcluded:
                        self.markTag(tag, tag, path)

        for tag in self.tagList:
            if tag.match(path):
                if tag.name:
                    name = tag.name
                else:
                    name = tag.tag
                isExcluded = False
                if tag.tag in self.excluded:
                    for filt in self.excluded[tag.tag]:
                        # exception handling is per-tag, so handled specially
                        if filt.match(path):
                            s = excludedTags.setdefault(name, set())
                            s.add(path)
                            isExcluded = True
                            break
                if not isExcluded:
                    self.markTag(name, tag.tag, path, tag)
        if excludedTags:
            for tag in excludedTags:
                self.info('ignoring tag match for %s: %s',
                          tag, ', '.join(sorted(excludedTags[tag])))

    def postProcess(self):
        if self.suggestBuildRequires:
            self.info('possibly add to buildRequires: %s',
                      str(sorted(list(self.suggestBuildRequires))))
            self.recipe.reportMissingBuildRequires(self.suggestBuildRequires)


class Properties(policy.Policy):
    """
    NAME
    ====
    B{C{r.Properties()}} - Read property definition files

    SYNOPSIS
    ========
    C{r.Properties(I{exceptions=filterexp} || [I{contents=xml},
                   I{package=pkg:component}] ||
                   [I{/path/to/file}, I{filterexp}], I{contents=ipropcontents})}

    DESCRIPTION
    ===========
    The C{r.Properties()} policy automatically parses iconfig property
    definition files, making the properties available for configuration
    management with iconfig.

    To add configuration properties manually, use the syntax:
    C{r.Properties(I{contents=ipropcontents}, I{package=pkg:component}}
    Where contents is the xml string that would normally be stored in the iprop
    file and package is the component where to attach the config metadata.
    (NOTE: This component must exist)

    or

    C{r.Properties([I{/path/to/file}, I{filterexp}], I{contents=ipropcontents})
    Where contents is the xml string that would normally be stored in the iprop
    file and the path or filterexp matches the files that represent the
    conponent that the property should be attached to.
    """
    supported_targets = (TARGET_LINUX, TARGET_WINDOWS)
    bucket = policy.PACKAGE_CREATION
    processUnmodified = True
    requires = (
        # We need to know what component files have been assigned to
        ('PackageSpec', policy.REQUIRED_PRIOR),
    )

    def __init__(self, *args, **kwargs):
        policy.Policy.__init__(self, *args, **kwargs)

        self.ipropFilters = []
        self.ipropPaths = [ r'%(prefix)s/lib/iconfig/properties/.*\.iprop' ]
        self.contents = []
        self.paths = []
        self.fileFilters = []
        self.propMap = {}

    def updateArgs(self, *args, **kwargs):
        if 'contents' in kwargs:
            contents = kwargs.pop('contents')
            pkg = kwargs.pop('package', None)

            if pkg is None and args:
                for arg in args:
                    self.paths.append((arg, contents))
            else:
                self.contents.append((pkg, contents))

        policy.Policy.updateArgs(self, *args, **kwargs)

    def doProcess(self, recipe):
        for filterSpec, iprop in self.paths:
            self.fileFilters.append((
                filter.Filter(filterSpec, recipe.macros),
                iprop,
            ))
        for ipropPath in self.ipropPaths:
            self.ipropFilters.append(
                filter.Filter(ipropPath, recipe.macros))
        policy.Policy.doProcess(self, recipe)

    def _getComponent(self, path):
        componentMap = self.recipe.autopkg.componentMap
        if path not in componentMap:
            return
        main, comp = componentMap[path].getName().split(':')
        return main, comp

    def doFile(self, path):
        if path not in self.recipe.autopkg.pathMap:
            return

        for fltr, iprop in self.fileFilters:
            if fltr.match(path):
                main, comp = self._getComponent(path)
                self._parsePropertyData(iprop, main, comp)

        # Make sure any remaining files are actually in the root.
        fullpath = self.recipe.macros.destdir + path
        if not os.path.isfile(fullpath) or not util.isregular(fullpath):
            return

        # Check to see if this is an iprop file locaiton that we know about.
        for fltr in self.ipropFilters:
            if fltr.match(path):
                break
        else:
            return

        main, comp = self._getComponent(path)
        xml = open(fullpath).read()
        self._parsePropertyData(xml, main, comp)

    def postProcess(self):
        for pkg, content in self.contents:
            pkg = pkg % self.macros
            pkgName, compName = pkg.split(':')
            self._parsePropertyData(content, pkgName, compName)

    def _parsePropertyData(self, xml, pkgName, compName):
<<<<<<< HEAD
        pkgSet = self.propMap.setdefault(xml, set())
        if (pkgName, compName) in pkgSet:
            return

        pkgSet.add((pkgName, compName))

        xmldata = smartform.SmartFormFieldParser(xml)

        self.recipe._addProperty(trove._PROPERTY_TYPE_SMARTFORM,
            pkgName, compName, xmldata.name, xml, xmldata.default)
=======
        self.recipe._addProperty(trove._PROPERTY_TYPE_SMARTFORM, pkgName,
            compName, xml)
>>>>>>> cf680791


class MakeDevices(policy.Policy):
    """
    NAME
    ====
    B{C{r.MakeDevices()}} - Make device nodes

    SYNOPSIS
    ========
    C{MakeDevices([I{path},] [I{type},] [I{major},] [I{minor},] [I{owner},] [I{groups},] [I{mode}])}

    DESCRIPTION
    ===========
    The C{r.MakeDevices()} policy creates device nodes.  Conary's
    policy of non-root builds requires that these nodes exist only in the
    package, and not in the filesystem, as only root may actually create
    device nodes.


    EXAMPLES
    ========
    C{r.MakeDevices(I{'/dev/tty', 'c', 5, 0, 'root', 'root', mode=0666, package=':dev'})}

    Creates the device node C{/dev/tty}, as type 'c' (character, as opposed to
    type 'b', or block) with a major number of '5', minor number of '0',
    owner, and group are both the root user, and permissions are 0666.
    """
    bucket = policy.PACKAGE_CREATION
    processUnmodified = True
    requires = (
        ('PackageSpec', policy.REQUIRED_PRIOR),
        ('Ownership', policy.REQUIRED_SUBSEQUENT),
    )

    def __init__(self, *args, **keywords):
        self.devices = []
        policy.Policy.__init__(self, *args, **keywords)

    def updateArgs(self, *args, **keywords):
        """
        MakeDevices(path, devtype, major, minor, owner, group, mode=0400)
        """
        if args:
            args = list(args)
            l = len(args)
            if not ((l > 5) and (l < 9)):
                self.recipe.error('MakeDevices: incorrect arguments: %r %r'
                    %(args, keywords))
            mode = keywords.pop('mode', None)
            package = keywords.pop('package', None)
            if l > 6 and mode is None:
                mode = args[6]
            if mode is None:
                mode = 0400
            if l > 7 and package is None:
                package = args[7]
            self.devices.append(
                (args[0:6], {'perms': mode, 'package': package}))
        policy.Policy.updateArgs(self, **keywords)

    def do(self):
        for device, kwargs in self.devices:
            r = self.recipe
            filename = device[0]
            owner = device[4]
            group = device[5]
            r.Ownership(owner, group, filename)
            device[0] = device[0] % r.macros
            r.autopkg.addDevice(*device, **kwargs)


class setModes(policy.Policy):
    """
    Do not call from recipes; this is used internally by C{r.SetModes},
    C{r.ParseManifest}, and unpacking derived packages.  This policy
    modified modes relative to the mode on the file in the filesystem.
    It adds setuid/setgid bits not otherwise set/honored on files on the
    filesystem, and sets user r/w/x bits if they were altered for the
    purposes of accessing the files during packaging.  Otherwise,
    it honors the bits found on the filesystem.  It does not modify
    bits in capsules.
    """
    bucket = policy.PACKAGE_CREATION
    processUnmodified = True
    requires = (
        ('PackageSpec', policy.REQUIRED_PRIOR),
        ('WarnWriteable', policy.REQUIRED_SUBSEQUENT),
        ('ExcludeDirectories', policy.CONDITIONAL_SUBSEQUENT),
    )
    def __init__(self, *args, **keywords):
        self.sidbits = {}
        self.userbits = {}
        policy.Policy.__init__(self, *args, **keywords)

    def updateArgs(self, *args, **keywords):
        """
        setModes(path(s), [sidbits=int], [userbits=int])
        """
        sidbits = keywords.pop('sidbits', None)
        userbits = keywords.pop('userbits', None)
        for path in args:
            if sidbits is not None:
                self.sidbits[path] = sidbits
            if userbits is not None:
                self.userbits[path] = userbits
                self.recipe.WarnWriteable(
                    exceptions=re.escape(path).replace('%', '%%'),
                    allowUnusedFilters = True)
        policy.Policy.updateArgs(self, **keywords)

    def doFile(self, path):
        # Don't set modes on capsule files
        if self.recipe._getCapsulePathsForFile(path):
            return
        # Skip files that aren't part of the package
        if path not in self.recipe.autopkg.pathMap:
            return
        newmode = oldmode = self.recipe.autopkg.pathMap[path].inode.perms()
        if path in self.userbits:
            newmode = (newmode & 077077) | self.userbits[path]
        if path in self.sidbits and self.sidbits[path]:
            newmode |= self.sidbits[path]
            self.info('suid/sgid: %s mode 0%o', path, newmode & 07777)
        if newmode != oldmode:
            self.recipe.autopkg.pathMap[path].inode.perms.set(newmode)


class LinkType(policy.Policy):
    """
    NAME
    ====
    B{C{r.LinkType()}} - Ensures only regular, non-configuration files are hardlinked

    SYNOPSIS
    ========
    C{r.LinkType([I{filterexp}])}

    DESCRIPTION
    ===========
    The C{r.LinkType()} policy ensures that only regular, non-configuration
    files are hardlinked.


    EXAMPLES
    ========
    This policy is not called explicitly.
    """
    bucket = policy.PACKAGE_CREATION
    processUnmodified = True
    requires = (
        ('Config', policy.REQUIRED_PRIOR),
        ('PackageSpec', policy.REQUIRED_PRIOR),
    )
    def do(self):
        for component in self.recipe.autopkg.getComponents():
            for path in sorted(component.hardlinkMap.keys()):
                if self.recipe.autopkg.pathMap[path].flags.isConfig():
                    self.error("Config file %s has illegal hard links", path)
            for path in component.badhardlinks:
                self.error("Special file %s has illegal hard links", path)


class LinkCount(policy.Policy):
    """
    NAME
    ====
    B{C{r.LinkCount()}} - Restricts hardlinks across directories.

    SYNOPSIS
    ========
    C{LinkCount([I{filterexp}] | [I{exceptions=filterexp}])}

    DESCRIPTION
    ===========
    The C{r.LinkCount()} policy restricts hardlinks across directories.

    It is generally an error to have hardlinks across directories, except when
    the packager knows that there is no reasonable chance that they will be on
    separate filesystems.

    In cases where the packager is certain hardlinks will not cross
    filesystems, a list of regular expressions specifying files
    which are excepted from this rule may be passed to C{r.LinkCount}.

    EXAMPLES
    ========
    C{r.LinkCount(exceptions='/usr/share/zoneinfo/')}

    Uses C{r.LinkCount} to except zoneinfo files, located in
    C{/usr/share/zoneinfo/}, from the policy against cross-directory
    hardlinks.
    """
    bucket = policy.PACKAGE_CREATION
    processUnmodified = False
    requires = (
        ('PackageSpec', policy.REQUIRED_PRIOR),
    )
    def __init__(self, *args, **keywords):
        policy.Policy.__init__(self, *args, **keywords)
        self.excepts = set()

    def updateArgs(self, *args, **keywords):
        allowUnusedFilters = keywords.pop('allowUnusedFilters', False) or \
                self.allowUnusedFilters
        exceptions = keywords.pop('exceptions', None)
        if exceptions:
            if type(exceptions) is str:
                self.excepts.add(exceptions)
                if not allowUnusedFilters:
                    self.unusedFilters['exceptions'].add(exceptions)
            elif type(exceptions) in (tuple, list):
                self.excepts.update(exceptions)
                if not allowUnusedFilters:
                    self.unusedFilters['exceptions'].update(exceptions)
        # FIXME: we may want to have another keyword argument
        # that passes information down to the buildpackage
        # that causes link groups to be broken for some
        # directories but not others.  We need to research
        # first whether this is useful; it may not be.

    def do(self):
        if self.recipe.getType() == recipe.RECIPE_TYPE_CAPSULE:
            return
        filters = [(x, filter.Filter(x, self.macros)) for x in self.excepts]
        for component in self.recipe.autopkg.getComponents():
            for inode in component.linkGroups:
                # ensure all in same directory, except for directories
                # matching regexps that have been passed in

                allPaths = [x for x in component.linkGroups[inode]]
                for path in allPaths[:]:
                    for regexp, f in filters:
                        if f.match(path):
                            self.unusedFilters['exceptions'].discard(regexp)
                            allPaths.remove(path)
                dirSet = set(os.path.dirname(x) + '/' for x in allPaths)

                if len(dirSet) > 1:
                    self.error('files %s are hard links across directories %s',
                               ', '.join(sorted(component.linkGroups[inode])),
                               ', '.join(sorted(list(dirSet))))
                    self.error('If these directories cannot reasonably be'
                               ' on different filesystems, disable this'
                               ' warning by calling'
                               " r.LinkCount(exceptions=('%s')) or"
                               " equivalent"
                               % "', '".join(sorted(list(dirSet))))


class ExcludeDirectories(policy.Policy):
    """
    NAME
    ====
    B{C{r.ExcludeDirectories()}} - Exclude directories from package

    SYNOPSIS
    ========
    C{r.ExcludeDirectories([I{filterexp}] | [I{exceptions=filterexp}])}

    DESCRIPTION
    ===========
    The C{r.ExcludeDirectories} policy causes directories to be
    excluded from the package by default.  Use
    C{r.ExcludeDirectories(exceptions=I{filterexp})} to set exceptions to this
    policy, which will cause directories matching the regular expression
    C{filterexp} to be included in the package.  Remember that Conary
    packages cannot share files, including directories, so only one
    package installed on a system at any one time can own the same
    directory.

    There are only three reasons to explicitly package a directory: the
    directory needs permissions other than 0755, it needs non-root owner
    or group, or it must exist even if it is empty.

    Therefore, it should generally not be necessary to invoke this policy
    directly.  If your directory requires permissions other than 0755, simply
    use C{r.SetMode} to specify the permissions, and the directory will be
    automatically included.  Similarly, if you wish to include an empty
    directory with owner or group information, call C{r.Ownership} on that
    empty directory,

    Because C{r.Ownership} can reasonably be called on an entire
    subdirectory tree and indiscriminately applied to files and
    directories alike, non-empty directories with owner or group
    set will be excluded from packaging unless an exception is
    explicitly provided.

    If you call C{r.Ownership} with a filter that applies to an
    empty directory, but you do not want to package that directory,
    you will have to remove the directory with C{r.Remove}.

    Packages do not need to explicitly include directories to ensure
    existence of a target to place a file in. Conary will appropriately
    create the directory, and delete it later if the directory becomes empty.

    EXAMPLES
    ========
    C{r.ExcludeDirectories(exceptions='/tftpboot')}

    Sets the directory C{/tftboot} as an exception to the
    C{r.ExcludeDirectories} policy, so that the C{/tftpboot}
    directory will be included in the package.
    """
    bucket = policy.PACKAGE_CREATION
    processUnmodified = True
    requires = (
        ('PackageSpec', policy.REQUIRED_PRIOR),
        ('Ownership', policy.REQUIRED_PRIOR),
        ('MakeDevices', policy.CONDITIONAL_PRIOR),
    )
    invariantinclusions = [ ('.*', stat.S_IFDIR) ]
    supported_targets = (TARGET_LINUX, TARGET_WINDOWS)

    def doFile(self, path):
        # temporarily do nothing for capsules, we might do something later
        if self.recipe._getCapsulePathsForFile(path):
            return
        fullpath = self.recipe.macros.destdir + os.sep + path
        s = os.lstat(fullpath)
        mode = s[stat.ST_MODE]

        if mode & 0777 != 0755:
            self.info('excluding directory %s with mode %o', path, mode&0777)
        elif not os.listdir(fullpath):
            d = self.recipe.autopkg.pathMap[path]
            if d.inode.owner.freeze() != 'root':
                self.info('not excluding empty directory %s'
                          ' because of non-root owner', path)
                return
            elif d.inode.group.freeze() != 'root':
                self.info('not excluding empty directory %s'
                          ' because of non-root group', path)
                return
            self.info('excluding empty directory %s', path)
            # if its empty and we're not packaging it, there's no need for it
            # to continue to exist on the filesystem to potentially confuse
            # other policy actions... see CNP-18
            os.rmdir(fullpath)
        self.recipe.autopkg.delFile(path)


class ByDefault(policy.Policy):
    """
    NAME
    ====
    B{C{r.ByDefault()}} - Determines components to be installed by default

    SYNOPSIS
    ========
    C{r.ByDefault([I{inclusions} || C{exceptions}=I{exceptions}])}

    DESCRIPTION
    ===========
    The C{r.ByDefault()} policy determines which components should
    be installed by default at the time the package is installed on the
    system.  The default setting for the C{ByDefault} policy is that the
    C{:debug}, and C{:test} packages are not installed with the package.

    The inclusions and exceptions do B{not} specify filenames.  They are
    either C{I{package}:I{component}} or C{:I{component}}.  Inclusions
    are considered before exceptions, and inclusions and exceptions are
    considered in the order provided in the recipe, and first match wins.

    EXAMPLES
    ========
    C{r.ByDefault(exceptions=[':manual'])}

    Uses C{r.ByDefault} to ignore C{:manual} components when enforcing the
    policy.

    C{r.ByDefault(exceptions=[':manual'])}
    C{r.ByDefault('foo:manual')}

    If these lines are in the C{bar} package, and there is both a
    C{foo:manual} and a C{bar:manual} component, then the C{foo:manual}
    component will be installed by default when the C{foo} package is
    installed, but the C{bar:manual} component will not be installed by
    default when the C{bar} package is installed.
    """
    bucket = policy.PACKAGE_CREATION
    requires = (
        ('PackageSpec', policy.REQUIRED_PRIOR),
    )
    filetree = policy.NO_FILES
    supported_targets = (TARGET_LINUX, TARGET_WINDOWS)

    invariantexceptions = [':test', ':debuginfo']

    allowUnusedFilters = True

    def doProcess(self, recipe):
        if not self.inclusions:
            self.inclusions = []
        if not self.exceptions:
            self.exceptions = []
        recipe.setByDefaultOn(frozenset(self.inclusions))
        recipe.setByDefaultOff(frozenset(self.exceptions +
                                         self.invariantexceptions))


class _UserGroup(policy.Policy):
    """
    Abstract base class that implements marking owner/group dependencies.
    """
    bucket = policy.PACKAGE_CREATION
    # All classes that descend from _UserGroup must run before the
    # Requires policy, as they implicitly depend on it to set the
    # file requirements and union the requirements up to the package.
    requires = (
        ('PackageSpec', policy.REQUIRED_PRIOR),
        ('Requires', policy.REQUIRED_SUBSEQUENT),
    )
    filetree = policy.PACKAGE
    processUnmodified = True

    def setUserGroupDep(self, path, info, depClass):
        componentMap = self.recipe.autopkg.componentMap
        if path not in componentMap:
            return
        pkg = componentMap[path]
        f = pkg.getFile(path)
        if path not in pkg.requiresMap:
            pkg.requiresMap[path] = deps.DependencySet()
        pkg.requiresMap[path].addDep(depClass, deps.Dependency(info, []))


class Ownership(_UserGroup):
    """
    NAME
    ====
    B{C{r.Ownership()}} - Set file ownership

    SYNOPSIS
    ========
    C{r.Ownership([I{username},] [I{groupname},] [I{filterexp}])}

    DESCRIPTION
    ===========
    The C{r.Ownership()} policy sets user and group ownership of files when
    the default of C{root:root} is not appropriate.

    List the ownerships in order, most specific first, ending with least
    specific. The filespecs will be matched in the order that you provide them.

    KEYWORDS
    ========
    None.

    EXAMPLES
    ========
    C{r.Ownership('apache', 'apache', '%(localstatedir)s/lib/php/session')}

    Sets ownership of C{%(localstatedir)s/lib/php/session} to owner
    C{apache}, and group C{apache}.
    """

    def __init__(self, *args, **keywords):
        self.filespecs = []
        self.systemusers = ('root',)
        self.systemgroups = ('root',)
        policy.Policy.__init__(self, *args, **keywords)

    def updateArgs(self, *args, **keywords):
        if args:
            for filespec in args[2:]:
                self.filespecs.append((filespec, args[0], args[1]))
        policy.Policy.updateArgs(self, **keywords)

    def doProcess(self, recipe):
        # we must NEVER take ownership from the filesystem
        assert(not self.exceptions)
        self.rootdir = self.rootdir % recipe.macros
        self.fileFilters = []
        for (filespec, user, group) in self.filespecs:
            self.fileFilters.append(
                (filter.Filter(filespec, recipe.macros),
                 user %recipe.macros,
                 group %recipe.macros))
        del self.filespecs
        policy.Policy.doProcess(self, recipe)

    def doFile(self, path):
        if self.recipe._getCapsulePathsForFile(path):
            return

        pkgfile = self.recipe.autopkg.pathMap[path]
        pkgOwner = pkgfile.inode.owner()
        pkgGroup = pkgfile.inode.group()
        bestOwner = pkgOwner
        bestGroup = pkgGroup
        for (f, owner, group) in self.fileFilters:
            if f.match(path):
                bestOwner, bestGroup = owner, group
                break

        if bestOwner != pkgOwner:
            pkgfile.inode.owner.set(bestOwner)
        if bestGroup != pkgGroup:
            pkgfile.inode.group.set(bestGroup)

        if bestOwner and bestOwner not in self.systemusers:
            self.setUserGroupDep(path, bestOwner, deps.UserInfoDependencies)
        if bestGroup and bestGroup not in self.systemgroups:
            self.setUserGroupDep(path, bestGroup, deps.GroupInfoDependencies)

class _Utilize(_UserGroup):
    """
    Pure virtual base class for C{UtilizeUser} and C{UtilizeGroup}
    """
    def __init__(self, *args, **keywords):
        self.filespecs = []
        policy.Policy.__init__(self, *args, **keywords)

    def updateArgs(self, *args, **keywords):
        """
        call as::
          UtilizeFoo(item, filespec(s)...)
        List them in order, most specific first, ending with most
        general; the filespecs will be matched in the order that
        you provide them.
        """
        item = args[0] % self.recipe.macros
        if args:
            for filespec in args[1:]:
                self.filespecs.append((filespec, item))
        policy.Policy.updateArgs(self, **keywords)

    def doProcess(self, recipe):
        self.rootdir = self.rootdir % recipe.macros
        self.fileFilters = []
        for (filespec, item) in self.filespecs:
            self.fileFilters.append(
                (filter.Filter(filespec, recipe.macros), item))
        del self.filespecs
        policy.Policy.doProcess(self, recipe)

    def doFile(self, path):
        for (f, item) in self.fileFilters:
            if f.match(path):
                self._markItem(path, item)
        return

    def _markItem(self, path, item):
        # pure virtual
        assert(False)


class UtilizeUser(_Utilize):
    """
    NAME
    ====
    B{C{r.UtilizeUser()}} - Marks files as requiring a user definition to exist

    SYNOPSIS
    ========
    C{r.UtilizeUser([I{username}, I{filterexp}])}

    DESCRIPTION
    ===========
    The C{r.UtilizeUser} policy marks files as requiring a user definition
    to exist even though the file is not owned by that user.

    This is particularly useful for daemons that are setuid root
    ant change their user id to a user id with no filesystem permissions
    after they start.

    EXAMPLES
    ========
    C{r.UtilizeUser('sshd', '%(sbindir)s/sshd')}

    Marks the file C{%(sbindir)s/sshd} as requiring the user definition
    'sshd' although the file is not owned by the 'sshd' user.
    """
    def _markItem(self, path, user):
        if not self.recipe._getCapsulePathsForFile(path):
            self.info('user %s: %s' % (user, path))
            self.setUserGroupDep(path, user, deps.UserInfoDependencies)


class UtilizeGroup(_Utilize):
    """
    NAME
    ====
    B{C{r.UtilizeGroup()}} - Marks files as requiring a user definition to
    exist

    SYNOPSIS
    ========
    C{r.UtilizeGroup([groupname, filterexp])}

    DESCRIPTION
    ===========
    The C{r.UtilizeGroup} policy marks files as requiring a group definition
    to exist even though the file is not owned by that group.

    This is particularly useful for daemons that are setuid root
    ant change their user id to a group id with no filesystem permissions
    after they start.

    EXAMPLES
    ========
    C{r.UtilizeGroup('users', '%(sysconfdir)s/default/useradd')}

    Marks the file C{%(sysconfdir)s/default/useradd} as requiring the group
    definition 'users' although the file is not owned by the 'users' group.
    """
    def _markItem(self, path, group):
        if not self.recipe._getCapsulePathsForFile(path):
            self.info('group %s: %s' % (group, path))
            self.setUserGroupDep(path, group, deps.GroupInfoDependencies)


class ComponentRequires(policy.Policy):
    """
    NAME
    ====
    B{C{r.ComponentRequires()}} - Create automatic intra-package,
    inter-component dependencies

    SYNOPSIS
    ========
    C{r.ComponentRequires([{'I{componentname}': I{requiringComponentSet}}] |
    [{'I{packagename}': {'I{componentname}': I{requiringComponentSet}}}])}

    DESCRIPTION
    ===========
    The C{r.ComponentRequires()} policy creates automatic,
    intra-package, inter-component dependencies, such as a corresponding
    dependency between C{:lib} and C{:data} components.

    Changes are passed in using dictionaries, both for additions that
    are specific to a specific package, and additions that apply
    generally to all binary packages being cooked from one recipe.
    For general changes that are not specific to a package, use this syntax:
    C{r.ComponentRequires({'I{componentname}': I{requiringComponentSet}})}.
    For package-specific changes, you need to specify packages as well
    as components:
    C{r.ComponentRequires({'I{packagename}': 'I{componentname}': I{requiringComponentSet}})}.

    By default, both C{:lib} and C{:runtime} components (if they exist)
    require the C{:data} component (if it exists).  If you call
    C{r.ComponentRequires({'data': set(('lib',))})}, you limit it
    so that C{:runtime} components will not require C{:data} components
    for this recipe.

    In recipes that create more than one binary package, you may need
    to limit your changes to a single binary package.  To do so, use
    the package-specific syntax.  For example, to remove the C{:runtime}
    requirement on C{:data} only for the C{foo} package, call:
    C{r.ComponentRequires({'foo': 'data': set(('lib',))})}.

    Note that C{r.ComponentRequires} cannot require capability flags; use
    C{r.Requires} if you need to specify requirements, including capability
    flags.


    EXAMPLES
    ========
    C{r.ComponentRequires({'openssl': {'config': set(('runtime', 'lib'))}})}

    Uses C{r.ComponentRequires} to create dependencies in a top-level manner
    for the C{:runtime} and C{:lib} component sets to require the
    C{:config} component for the C{openssl} package.
    """
    bucket = policy.PACKAGE_CREATION
    requires = (
        ('PackageSpec', policy.REQUIRED_PRIOR),
        ('ExcludeDirectories', policy.CONDITIONAL_PRIOR),
    )
    supported_targets = (TARGET_LINUX, TARGET_WINDOWS)

    def __init__(self, *args, **keywords):
        self.depMap = {
            # component: components that require it if they both exist
            'data': frozenset(('lib', 'runtime', 'devellib', 'cil', 'java',
                'perl', 'python', 'ruby')),
            'devellib': frozenset(('devel',)),
            'lib': frozenset(('devel', 'devellib', 'runtime')),
            'config': frozenset(('runtime', 'lib', 'devellib', 'devel')),
        }
        self.overridesMap = {}
        policy.Policy.__init__(self, *args, **keywords)

    def updateArgs(self, *args, **keywords):
        d = args[0]
        if isinstance(d[d.keys()[0]], dict): # dict of dicts
            for packageName in d:
                if packageName not in self.overridesMap:
                    # start with defaults, then override them individually
                    o = {}
                    o.update(self.depMap)
                    self.overridesMap[packageName] = o
                self.overridesMap[packageName].update(d[packageName])
        else: # dict of sets
            self.depMap.update(d)

    def do(self):
        flags = []
        if self.recipe.isCrossCompileTool():
            flags.append((_getTargetDepFlag(self.macros), deps.FLAG_SENSE_REQUIRED))
        components = self.recipe.autopkg.components
        for packageName in [x.name for x in self.recipe.autopkg.packageMap]:
            if packageName in self.overridesMap:
                d = self.overridesMap[packageName]
            else:
                d = self.depMap
            for requiredComponent in d:
                for requiringComponent in d[requiredComponent]:
                    reqName = ':'.join((packageName, requiredComponent))
                    wantName = ':'.join((packageName, requiringComponent))
                    if (reqName in components and wantName in components and
                        components[reqName] and components[wantName]):
                        if (d == self.depMap and
                            reqName in self.recipe._componentReqs and
                            wantName in self.recipe._componentReqs):
                            # this is an automatically generated dependency
                            # which was not in the parent of a derived
                            # pacakge. don't add it here either
                            continue

                        # Note: this does not add dependencies to files;
                        # these dependencies are insufficiently specific
                        # to attach to files.
                        ds = deps.DependencySet()
                        depClass = deps.TroveDependencies

                        ds.addDep(depClass, deps.Dependency(reqName, flags))
                        p = components[wantName]
                        p.requires.union(ds)


class ComponentProvides(policy.Policy):
    """
    NAME
    ====
    B{C{r.ComponentProvides()}} - Causes each trove to explicitly provide
    itself.

    SYNOPSIS
    ========
    C{r.ComponentProvides(I{flags})}

    DESCRIPTION
    ===========
    The C{r.ComponentProvides()} policy causes each trove to explicitly
    provide its name.  Call it to provide optional capability flags
    consisting of a single string, or a list, tuple, or set of strings,
    It is impossible to provide a capability flag for one component but
    not another within a single package.

    EXAMPLES
    ========
    C{r.ComponentProvides("addcolumn")}

    Uses C{r.ComponentProvides} in the context of the sqlite recipe, and
    causes sqlite to provide itself explicitly with the capability flag
    C{addcolumn}.
    """
    bucket = policy.PACKAGE_CREATION
    requires = (
        ('PackageSpec', policy.REQUIRED_PRIOR),
        ('ExcludeDirectories', policy.CONDITIONAL_PRIOR),
    )
    supported_targets = (TARGET_LINUX, TARGET_WINDOWS)

    def __init__(self, *args, **keywords):
        self.flags = set()
        self.excepts = set()
        policy.Policy.__init__(self, *args, **keywords)

    def updateArgs(self, *args, **keywords):
        if 'exceptions' in keywords:
            exceptions = keywords.pop('exceptions')
            if type(exceptions) is str:
                self.excepts.add(exceptions)
            elif type(exceptions) in (tuple, list):
                self.excepts.update(set(exceptions))

        if not args:
            return
        if len(args) >= 2:
            # update the documentation if we ever support the
            # pkgname, flags calling convention
            #pkgname = args[0]
            flags = args[1]
        else:
            flags = args[0]
        if not isinstance(flags, (list, tuple, set)):
            flags=(flags,)
        self.flags |= set(flags)

    def do(self):
        self.excepts = set(re.compile(x) for x in self.excepts)
        self.flags = set(x for x in self.flags
                         if not [y.match(x) for y in self.excepts])

        if self.flags:
            flags = [ (x % self.macros, deps.FLAG_SENSE_REQUIRED)
                      for x in self.flags ]
        else:
            flags = []
        if self.recipe.isCrossCompileTool():
            flags.append(('target-%s' % self.macros.target,
                          deps.FLAG_SENSE_REQUIRED))

        for component in self.recipe.autopkg.components.values():
            component.provides.addDep(deps.TroveDependencies,
                deps.Dependency(component.name, flags))


def _getTargetDepFlag(macros):
    return 'target-%s' % macros.target

class _dependency(policy.Policy):
    """
    Internal class for shared code between Provides and Requires
    """

    def __init__(self, *args, **kwargs):
        # bootstrap keeping only one copy of these around
        self.bootstrapPythonFlags = None
        self.bootstrapSysPath = []
        self.bootstrapPerlIncPath = []
        self.pythonFlagNamespace = None
        self.removeFlagsByDependencyClass = None # pre-transform
        self.removeFlagsByDependencyClassMap = {}

    def updateArgs(self, *args, **keywords):
        removeFlagsByDependencyClass = keywords.pop(
            'removeFlagsByDependencyClass', None)
        if removeFlagsByDependencyClass is not None:
            clsName, ignoreFlags = removeFlagsByDependencyClass
            cls = deps.dependencyClassesByName[clsName]
            l = self.removeFlagsByDependencyClassMap.setdefault(cls, [])
            if isinstance(ignoreFlags, (list, set, tuple)):
                l.append(set(ignoreFlags))
            else:
                l.append(re.compile(ignoreFlags))
        policy.Policy.updateArgs(self, **keywords)

    def preProcess(self):
        self.CILPolicyRE = re.compile(r'.*mono/.*/policy.*/policy.*\.config$')
        self.legalCharsRE = re.compile('[.0-9A-Za-z_+-/]')
        # interpolate macros, using canonical path form with no trailing /
        self.sonameSubtrees = set(os.path.normpath(x % self.macros)
                                  for x in self.sonameSubtrees)
        self.pythonFlagCache = {}
        self.pythonTroveFlagCache = {}
        self.pythonVersionCache = {}

    def _hasContents(self, m, contents):
        """
        Return False if contents is set and m does not have that contents
        """
        if contents and (contents not in m.contents or not m.contents[contents]):
            return False
        return True

    def _isELF(self, m, contents=None):
        "Test whether is ELF file and optionally has certain contents"
        # Note: for provides, check for 'abi' not 'provides' because we
        # can provide the filename even if there is no provides list
        # as long as a DT_NEEDED entry has been present to set the abi
        return m and m.name == 'ELF' and self._hasContents(m, contents)

    def _isPython(self, path):
        return path.endswith('.py') or path.endswith('.pyc')

    def _isPythonModuleCandidate(self, path):
        return path.endswith('.so') or self._isPython(path)

    def _runPythonScript(self, binPath, destdir, libdir, scriptLines):
        script = '\n'.join(scriptLines)
        environ = {}
        if binPath.startswith(destdir):
            environ['LD_LIBRARY_PATH'] = destdir + libdir
        proc = subprocess.Popen([binPath, '-Ec', script],
                executable=binPath,
                stdout=subprocess.PIPE,
                shell=False,
                env=environ,
                )
        stdout, _ = proc.communicate()
        if proc.returncode:
            raise RuntimeError("Process exited with status %s" %
                    (proc.returncode,))
        return stdout

    def _getPythonVersion(self, pythonPath, destdir, libdir):
        if pythonPath not in self.pythonVersionCache:
            try:
                stdout = self._runPythonScript(pythonPath, destdir, libdir,
                        ["import sys", "print('%d.%d' % sys.version_info[:2])"])
                self.pythonVersionCache[pythonPath] = stdout.strip()
            except (OSError, RuntimeError):
                self.warn("Unable to determine Python version directly; "
                        "guessing based on path.")
                self.pythonVersionCache[pythonPath] = self._getPythonVersionFromPath(pythonPath, destdir)
        return self.pythonVersionCache[pythonPath]

    def _getPythonSysPath(self, pythonPath, destdir, libdir, useDestDir=False):
        """Return the system path for the python interpreter at C{pythonPath}

        @param pythonPath: Path to the target python interpreter
        @param destdir: Destination root, in case of a python bootstrap
        @param libdir: Destination libdir, in case of a python bootstrap
        @param useDestDir: If True, look in the destdir instead.
        """
        script = ["import sys, site"]
        if useDestDir:
            # Repoint site.py at the destdir so it picks up .pth files there.
            script.extend([
                    "sys.path = []",
                    "sys.prefix = %r + sys.prefix" % (destdir,),
                    "sys.exec_prefix = %r + sys.exec_prefix" % (destdir,),
                    "site.PREFIXES = [sys.prefix, sys.exec_prefix]",
                    "site.addsitepackages(None)",
                    ])
        script.append(r"print('\0'.join(sys.path))")

        try:
            stdout = self._runPythonScript(pythonPath, destdir, libdir, script)
        except (OSError, RuntimeError):
            # something went wrong, don't trust any output
            self.info('Could not run system python "%s", guessing sys.path...',
                      pythonPath)
            sysPath = []
        else:
            sysPath = [x.strip() for x in stdout.split('\0') if x.strip()]

        if not sysPath and not useDestDir:
            # probably a cross-build -- let's try a decent assumption
            # for the syspath.
            self.info("Failed to detect system python path, using fallback")
            pyVer = self._getPythonVersionFromPath(pythonPath, destdir)
            if not pyVer and self.bootstrapPythonFlags is not None:
                pyVer = self._getPythonVersionFromFlags(
                    self.bootstrapPythonFlags)
            if pyVer and self.bootstrapSysPath is not None:
                lib = self.recipe.macros.lib
                # this list needs to include all sys.path elements that
                # might be needed for python per se -- note that
                # bootstrapPythonFlags and bootstrapSysPath go
                # together
                sysPath = self.bootstrapSysPath + [
                    '/usr/%s/%s' %(lib, pyVer),
                    '/usr/%s/%s/plat-linux2' %(lib, pyVer),
                    '/usr/%s/%s/lib-tk' %(lib, pyVer),
                    '/usr/%s/%s/lib-dynload' %(lib, pyVer),
                    '/usr/%s/%s/site-packages' %(lib, pyVer),
                    # for purelib python on x86_64
                    '/usr/lib/%s/site-packages' %pyVer,
                ]
        return sysPath

    def _warnPythonPathNotInDB(self, pathName):
        self.warn('%s found on system but not provided by'
                  ' system database; python requirements'
                  ' may be generated incorrectly as a result', pathName)
        return set([])

    def _getPythonTroveFlags(self, pathName):
        if pathName in self.pythonTroveFlagCache:
            return self.pythonTroveFlagCache[pathName]
        db = self._getDb()
        foundPath = False
        pythonFlags = set()
        pythonTroveList = db.iterTrovesByPath(pathName)
        if pythonTroveList:
            depContainer = pythonTroveList[0]
            assert(depContainer.getName())
            foundPath = True
            for dep in depContainer.getRequires().iterDepsByClass(
                    deps.PythonDependencies):
                flagNames = [x[0] for x in dep.getFlags()[0]]
                pythonFlags.update(flagNames)
            self.pythonTroveFlagCache[pathName] = pythonFlags

        if not foundPath:
            self.pythonTroveFlagCache[pathName] = self._warnPythonPathNotInDB(
                pathName)

        return self.pythonTroveFlagCache[pathName]

    def _getPythonFlags(self, pathName, bootstrapPythonFlags=None):
        if pathName in self.pythonFlagCache:
            return self.pythonFlagCache[pathName]

        if bootstrapPythonFlags:
            self.pythonFlagCache[pathName] = bootstrapPythonFlags
            return self.pythonFlagCache[pathName]

        db = self._getDb()
        foundPath = False

        # FIXME: This should be iterFilesByPath when implemented (CNY-1833)
        # For now, cache all the python deps in all the files in the
        # trove(s) so that we iterate over each trove only once
        containingTroveList = db.iterTrovesByPath(pathName)
        for containerTrove in containingTroveList:
            for pathid, p, fileid, v in containerTrove.iterFileList():
                if pathName == p:
                    foundPath = True
                pythonFlags = set()
                f = files.ThawFile(db.getFileStream(fileid), pathid)
                for dep in f.provides().iterDepsByClass(
                        deps.PythonDependencies):
                    flagNames = [x[0] for x in dep.getFlags()[0]]
                    pythonFlags.update(flagNames)
                self.pythonFlagCache[p] = pythonFlags

        if not foundPath:
            self.pythonFlagCache[pathName] = self._warnPythonPathNotInDB(
                pathName)

        return self.pythonFlagCache[pathName]

    def _getPythonFlagsFromPath(self, pathName):
        pathList = pathName.split('/')
        foundLib = False
        foundVer = False
        flags = set()
        for dirName in pathList:
            if not foundVer and not foundLib and dirName.startswith('lib'):
                # lib will always come before ver
                foundLib = True
                flags.add(dirName)
            elif not foundVer and dirName.startswith('python'):
                foundVer = True
                flags.add(dirName[6:])
            if foundLib and foundVer:
                break
        if self.pythonFlagNamespace:
            flags = set('%s:%s' %(self.pythonFlagNamespace, x) for x in flags)

        return flags

    def _stringIsPythonVersion(self, s):
        return not set(s).difference(set('.0123456789'))

    def _getPythonVersionFromFlags(self, flags):
        nameSpace = self.pythonFlagNamespace
        for flag in flags:
            if nameSpace and flag.startswith(nameSpace):
                flag = flag[len(nameSpace):]
            if self._stringIsPythonVersion(flag):
                return 'python'+flag

    def _getPythonVersionFromPath(self, pathName, destdir):
        if destdir and pathName.startswith(destdir):
            pathName = pathName[len(destdir):]

        pathList = pathName.split('/')
        for dirName in pathList:
            if dirName.startswith('python') and self._stringIsPythonVersion(
                    dirName[6:]):
                # python2.4 or python2.5 or python3.9 but not python.so
                return dirName
        return ''

    def _isCIL(self, m):
        return m and m.name == 'CIL'

    def _isJava(self, m, contents=None):
        return m and isinstance(m, (magic.jar, magic.java)) and self._hasContents(m, contents)

    def _isPerlModule(self, path):
        return (path.endswith('.pm') or
                path.endswith('.pl') or
                path.endswith('.ph'))

    def _isPerl(self, path, m, f):
        return self._isPerlModule(path) or (
            f.inode.perms() & 0111 and m and m.name == 'script'
            and 'interpreter' in m.contents
            and '/bin/perl' in m.contents['interpreter'])


    def _createELFDepSet(self, m, elfinfo, recipe=None, basedir=None,
                         soname=None, soflags=None,
                         libPathMap={}, getRPATH=None, path=None,
                         isProvides=None):
        """
        Add dependencies from ELF information.

        @param m: magic.ELF object
        @param elfinfo: requires or provides from magic.ELF.contents
        @param recipe: recipe object for calling Requires if basedir is not None
        @param basedir: directory to add into dependency
        @param soname: alternative soname to use
        @param libPathMap: mapping from base dependency name to new dependency name
        @param isProvides: whether the dependency being created is a provides
        """
        abi = m.contents['abi']
        elfClass = abi[0]
        nameMap = {}
        usesLinuxAbi = False

        depSet = deps.DependencySet()
        for depClass, main, flags in elfinfo:
            if soflags:
                flags = itertools.chain(*(flags, soflags))
            flags = [ (x, deps.FLAG_SENSE_REQUIRED) for x in flags ]
            if depClass == 'soname':
                if '/' in main:
                    main = os.path.basename(main)

                if getRPATH:
                    rpath = getRPATH(main)
                    if rpath:
                        # change the name to follow the rpath
                        main = '/'.join((rpath, main))
                elif soname:
                    main = soname

                if basedir:
                    oldname = os.path.normpath('/'.join((elfClass, main)))
                    main = '/'.join((basedir, main))

                main = os.path.normpath('/'.join((elfClass, main)))

                if basedir:
                    nameMap[main] = oldname

                if libPathMap and main in libPathMap:
                    # if we have a mapping to a provided library that would be
                    # satisfied, then we modify the requirement to match the
                    # provision
                    provided = libPathMap[main]
                    requiredSet = set(x[0] for x in flags)
                    providedSet = set(provided.flags.keys())
                    if requiredSet.issubset(providedSet):
                        main = provided.getName()[0]
                    else:
                        pathString = ''
                        if path:
                            pathString = 'for path %s' %path
                        self.warn('Not replacing %s with %s because of missing %s%s',
                                  main, provided.getName()[0],
                                  sorted(list(requiredSet-providedSet)),
                                  pathString)

                curClass = deps.SonameDependencies
                for flag in abi[1]:
                    if flag == 'Linux':
                        usesLinuxAbi = True
                        flags.append(('SysV', deps.FLAG_SENSE_REQUIRED))
                    else:
                        flags.append((flag, deps.FLAG_SENSE_REQUIRED))

                dep = deps.Dependency(main, flags)

            elif depClass == 'abi':
                curClass = deps.AbiDependency
                dep = deps.Dependency(main, flags)
            else:
                assert(0)

            depSet.addDep(curClass, dep)

            # This loop has to happen late so that the soname
            # flag merging from multiple flag instances has happened
            if nameMap:
                for soDep in depSet.iterDepsByClass(deps.SonameDependencies):
                    newName = soDep.getName()[0]
                    if newName in nameMap:
                        oldName = nameMap[newName]
                        recipe.Requires(_privateDepMap=(oldname, soDep))

        if usesLinuxAbi and not isProvides:
            isnset = m.contents.get('isnset', None)
            if elfClass == 'ELF32' and isnset == 'x86':
                main = 'ELF32/ld-linux.so.2'
            elif elfClass == 'ELF64' and isnset == 'x86_64':
                main = 'ELF64/ld-linux-x86-64.so.2'
            else:
                self.error('%s: unknown ELF class %s or instruction set %s',
                           path, elfClass, isnset)
                return depSet
            flags = [('Linux', deps.FLAG_SENSE_REQUIRED),
                     ('SysV', deps.FLAG_SENSE_REQUIRED),
                     (isnset, deps.FLAG_SENSE_REQUIRED)]
            dep = deps.Dependency(main, flags)
            depSet.addDep(curClass, dep)

        return depSet

    def _addDepToMap(self, path, depMap, depType, dep):
        "Add a single dependency to a map, regardless of whether path was listed before"
        if path not in depMap:
            depMap[path] = deps.DependencySet()
        depMap[path].addDep(depType, dep)

    def _addDepSetToMap(self, path, depMap, depSet):
        "Add a dependency set to a map, regardless of whether path was listed before"
        if path in depMap:
            depMap[path].union(depSet)
        else:
            depMap[path] = depSet

    @staticmethod
    def _recurseSymlink(path, destdir, fullpath=None):
        """
        Recurse through symlinks in destdir and get the final path and fullpath.
        If initial fullpath (or destdir+path if fullpath not specified)
        does not exist, return path.
        """
        if fullpath is None:
            fullpath = destdir + path
        while os.path.islink(fullpath):
            contents = os.readlink(fullpath)
            if contents.startswith('/'):
                fullpath = os.path.normpath(contents)
            else:
                fullpath = os.path.normpath(
                    os.path.dirname(fullpath)+'/'+contents)
        return fullpath[len(destdir):], fullpath

    def _symlinkMagic(self, path, fullpath, macros, m=None):
        "Recurse through symlinks and get the final path and magic"
        path, _ = self._recurseSymlink(path, macros.destdir, fullpath=fullpath)
        m = self.recipe.magic[path]
        return m, path

    def _enforceProvidedPath(self, path, fileType='interpreter',
                             unmanagedError=False):
        db = self._getDb()
        troveNames = [ x.getName() for x in db.iterTrovesByPath(path) ]
        if not troveNames:
            talk = {True: self.error, False: self.warn}[bool(unmanagedError)]
            talk('%s file %s not managed by conary' %(fileType, path))
            return None
        troveName = troveNames[0]

        # prefer corresponding :devel to :devellib if it exists
        package, component = troveName.split(':', 1)
        if component in ('devellib', 'lib'):
            for preferredComponent in ('devel', 'devellib'):
                troveSpec = (
                    ':'.join((package, preferredComponent)),
                    None, None
                )
                results = db.findTroves(None, [troveSpec],
                                             allowMissing = True)
                if troveSpec in results:
                    troveName = results[troveSpec][0][0]
                    break

        if troveName not in self.recipe._getTransitiveBuildRequiresNames():
            self.recipe.reportMissingBuildRequires(troveName)

        return troveName

    def _getRuby(self, macros, path):
        # For bootstrapping purposes, prefer the just-built version if
        # it exists
        # Returns tuple: (pathToRubyInterpreter, bootstrap)
        ruby = '%(ruby)s' %macros
        if os.access('%(destdir)s/%(ruby)s' %macros, os.X_OK):
            return '%(destdir)s/%(ruby)s' %macros, True
        elif os.access(ruby, os.X_OK):
            # Enforce the build requirement, since it is not in the package
            self._enforceProvidedPath(ruby)
            return ruby, False
        else:
            self.warn('%s not available for Ruby dependency discovery'
                      ' for path %s' %(ruby, path))
        return False, None

    def _getRubyLoadPath(self, macros, rubyInvocation, bootstrap):
        # Returns tuple of (invocationString, loadPathList)
        destdir = macros.destdir
        if bootstrap:
            rubyInvocation = (('LD_LIBRARY_PATH=%(destdir)s%(libdir)s '
                               +rubyInvocation)%macros)
        rubyLoadPath = util.popen("%s -e 'puts $:'" %rubyInvocation).readlines()
        rubyLoadPath = [ x.strip() for x in rubyLoadPath if x.startswith('/') ]
        loadPathList = rubyLoadPath[:]
        if bootstrap:
            rubyLoadPath = [ destdir+x for x in rubyLoadPath ]
            rubyInvocation = ('LD_LIBRARY_PATH=%(destdir)s%(libdir)s'
                    ' RUBYLIB="'+':'.join(rubyLoadPath)+'"'
                    ' %(destdir)s/%(ruby)s') % macros
        return (rubyInvocation, loadPathList)

    def _getRubyVersion(self, macros):
        cmd = self.rubyInvocation + (" -e 'puts RUBY_VERSION'" % macros)
        rubyVersion = util.popen(cmd).read()
        rubyVersion = '.'.join(rubyVersion.split('.')[0:2])
        return rubyVersion

    def _getRubyFlagsFromPath(self, pathName, rubyVersion):
        pathList = pathName.split('/')
        pathList = [ x for x in pathList if x ]
        foundLib = False
        foundVer = False
        flags = set()
        for dirName in pathList:
            if not foundLib and dirName.startswith('lib'):
                foundLib = True
                flags.add(dirName)
            elif not foundVer and dirName == rubyVersion:
                foundVer = True
                flags.add(dirName)
            if foundLib and foundVer:
                break
        return flags


    def _getmonodis(self, macros, path):
        # For bootstrapping purposes, prefer the just-built version if
        # it exists
        monodis = '%(monodis)s' %macros
        if os.access('%(destdir)s/%(monodis)s' %macros, os.X_OK):
            return ('MONO_PATH=%(destdir)s%(prefix)s/lib'
                    ' LD_LIBRARY_PATH=%(destdir)s%(libdir)s'
                    ' %(destdir)s/%(monodis)s' %macros)
        elif os.access(monodis, os.X_OK):
            # Enforce the build requirement, since it is not in the package
            self._enforceProvidedPath(monodis)
            return monodis
        else:
            self.warn('%s not available for CIL dependency discovery'
                      ' for path %s' %(monodis, path))
        return None


    def _getperlincpath(self, perl, destdir):
        """
        Fetch the perl @INC path, falling back to bootstrapPerlIncPath
        only if perl cannot be run.  All elements of the search path
        will be resolved against symlinks in destdir if they exist. (CNY-2949)
        """
        if not perl:
            return []
        p = util.popen(r"""%s -e 'print join("\n", @INC)'""" %perl)
        perlIncPath = p.readlines()
        # make sure that the command completed successfully
        try:
            rc = p.close()
            perlIncPath = [x.strip() for x in perlIncPath if not x.startswith('.')]
            return [self._recurseSymlink(x, destdir)[0] for x in perlIncPath]
        except RuntimeError:
            return [self._recurseSymlink(x, destdir)[0]
                    for x in self.bootstrapPerlIncPath]

    def _getperl(self, macros, recipe):
        """
        Find the preferred instance of perl to use, including setting
        any environment variables necessary to use that perl.
        Returns string for running it, the C{@INC} path, and a separate
        string, if necessary, for adding to @INC.
        """
        perlDestPath = '%(destdir)s%(bindir)s/perl' %macros
        # not %(bindir)s so that package modifications do not affect
        # the search for system perl
        perlPath = '/usr/bin/perl'
        destdir = macros.destdir

        def _perlDestInc(destdir, perlDestInc):
            return ' '.join(['-I' + destdir + x for x in perlDestInc])

        if os.access(perlDestPath, os.X_OK):
            # must use packaged perl if it exists
            m = recipe.magic[perlDestPath[len(destdir):]] # not perlPath
            if m and 'RPATH' in m.contents and m.contents['RPATH']:
                # we need to prepend the destdir to each element of the RPATH
                # in order to run perl in the destdir
                perl = ''.join((
                    'export LD_LIBRARY_PATH=',
                    '%s%s:' %(destdir, macros.libdir),
                    ':'.join([destdir+x
                              for x in m.contents['RPATH'].split(':')]),
                    ';',
                    perlDestPath
                ))
                perlIncPath = self._getperlincpath(perl, destdir)
                perlDestInc = _perlDestInc(destdir, perlIncPath)
                return [perl, perlIncPath, perlDestInc]
            else:
                # perl that does not use/need rpath
                perl = 'LD_LIBRARY_PATH=%s%s %s' %(
                    destdir, macros.libdir, perlDestPath)
                perlIncPath = self._getperlincpath(perl, destdir)
                perlDestInc = _perlDestInc(destdir, perlIncPath)
                return [perl, perlIncPath, perlDestInc]
        elif os.access(perlPath, os.X_OK):
            # system perl if no packaged perl, needs no @INC mangling
            self._enforceProvidedPath(perlPath)
            perlIncPath = self._getperlincpath(perlPath, destdir)
            return [perlPath, perlIncPath, '']

        # must be no perl at all
        return ['', [], '']


    def _getPython(self, macros, path):
        """
        Takes a path
        Returns, for that path, a tuple of
            - the preferred instance of python to use
            - whether that instance is in the destdir
        """
        m = self.recipe.magic[path]
        if m and m.name == 'script' and 'python' in m.contents['interpreter']:
            pythonPath = [m.contents['interpreter']]
        else:
            pythonVersion = self._getPythonVersionFromPath(path, None)
            # After PATH, fall back to %(bindir)s.  If %(bindir)s should be
            # preferred, it needs to be earlier in the PATH.  Include 
            # unversioned python as a last resort for confusing cases.
            shellPath = os.environ.get('PATH', '').split(':') + [ '%(bindir)s' ]
            pythonPath = []
            if pythonVersion:
                pythonPath = [ os.path.join(x, pythonVersion) for x in shellPath ]
            pythonPath.extend([ os.path.join(x, 'python') for x in shellPath ])

        for pathElement in pythonPath:
            pythonDestPath = ('%(destdir)s'+pathElement) %macros
            if os.access(pythonDestPath, os.X_OK):
                return (pythonDestPath, True)
        for pathElement in pythonPath:
            pythonDestPath = pathElement %macros
            if os.access(pythonDestPath, os.X_OK):
                self._enforceProvidedPath(pythonDestPath)
                return (pythonDestPath, False)

        # Specified python not found on system (usually because of
        # bad interpreter path -- CNY-2050)
        if len(pythonPath) == 1:
            missingPythonPath = '%s ' % pythonPath[0]
        else:
            missingPythonPath = ''
        self.warn('Python interpreter %snot found for %s',
                  missingPythonPath, path)
        return (None, None)


    def _stripDestDir(self, pathList, destdir):
        destDirLen = len(destdir)
        pathElementList = []
        for pathElement in pathList:
            if pathElement.startswith(destdir):
                pathElementList.append(pathElement[destDirLen:])
            else:
                pathElementList.append(pathElement)
        return pathElementList



class Provides(_dependency):
    """
    NAME
    ====
    B{C{r.Provides()}} - Creates dependency provision

    SYNOPSIS
    ========
    C{r.Provides([I{provision}, I{filterexp}] || [I{exceptions=filterexp}])}

    DESCRIPTION
    ===========
    The C{r.Provides()} policy marks files as providing certain features
    or characteristics, and can be called to explicitly provide things
    that cannot be automatically discovered. C{r.Provides} can also override
    automatic discovery, and prevent marking a file as providing things, such
    as for package-private plugin modules installed in system library
    directories.

    A C{I{provision}} may be C{'file'} to mark a file as providing its
    filename, or a dependency type.  You can create a file, soname or
    ABI C{I{provision}} manually; all other types are only automatically
    discovered.  Provisions that begin with C{file} are files, those that
    start with C{soname:} are sonames, and those that start with C{abi:}
    are ABIs.  Other prefixes are reserved.

    Soname provisions are normally discovered automatically; they need
    to be provided manually only in two cases:
      - If a shared library was not built with a soname at all.
      - If a symbolic link to a shared library needs to provide its name
        as a soname.

    Note: Use {Cr.ComponentProvides} rather than C{r.Provides} to add
    capability flags to components.

    For unusual cases where you want to remove a provision Conary
    automatically finds, you can specify C{r.Provides(exceptDeps='regexp')}
    to override all provisions matching a regular expression,
    C{r.Provides(exceptDeps=('filterexp', 'regexp'))}
    to override provisions matching a regular expression only for files
    matching filterexp, or
    C{r.Provides(exceptDeps=(('filterexp', 'regexp'), ...))} to specify
    multiple overrides.

    EXAMPLES
    ========
    C{r.Provides('file', '/usr/share/dict/words')}

    Demonstrates using C{r.Provides} to specify the file provision
    C{/usr/share/dict/words}, so that other files can now require that file.

    C{r.Provides('soname: libperl.so', '%(libdir)s/perl5/.*/CORE/libperl.so')}

    Demonstrates synthesizing a shared library provision for all the
    libperl.so symlinks.

    C{r.Provides(exceptDeps = 'java: .*')}

    Demonstrates removing all java provisions.
    """
    bucket = policy.PACKAGE_CREATION

    requires = (
        ('PackageSpec', policy.REQUIRED_PRIOR),
        ('SharedLibrary', policy.REQUIRED),
        # _ELFPathProvide calls Requires to pass in discovered info
        # _addCILPolicyProvides does likewise
        ('Requires', policy.REQUIRED_SUBSEQUENT),
    )
    filetree = policy.PACKAGE

    invariantexceptions = (
        '%(docdir)s/',
    )

    dbDepCacheClass = _DatabaseDepCache

    def __init__(self, *args, **keywords):
        _dependency.__init__(self, *args, **keywords)
        self.provisions = []
        self.sonameSubtrees = set()
        self.sysPath = None
        self.monodisPath = None
        self.rubyInterpreter = None
        self.rubyVersion = None
        self.rubyInvocation = None
        self.rubyLoadPath = None
        self.perlIncPath = None
        self.pythonSysPathMap = {}
        self.exceptDeps = []
        policy.Policy.__init__(self, *args, **keywords)
        self.depCache = self.dbDepCacheClass(self._getDb())

    def updateArgs(self, *args, **keywords):
        if args:
            for filespec in args[1:]:
                self.provisions.append((filespec, args[0]))
        sonameSubtrees = keywords.pop('sonameSubtrees', None)
        if sonameSubtrees:
            if type(sonameSubtrees) in (list, tuple):
                self.sonameSubtrees.update(set(sonameSubtrees))
            else:
                self.sonameSubtrees.add(sonameSubtrees)
        exceptDeps = keywords.pop('exceptDeps', None)
        if exceptDeps:
            if type(exceptDeps) is str:
                exceptDeps = ('.*', exceptDeps)
            assert(type(exceptDeps) == tuple)
            if type(exceptDeps[0]) is tuple:
                self.exceptDeps.extend(exceptDeps)
            else:
                self.exceptDeps.append(exceptDeps)
        # The next three are called only from Requires and should override
        # completely to make sure the policies are in sync
        pythonFlagNamespace = keywords.pop('_pythonFlagNamespace', None)
        if pythonFlagNamespace is not None:
            self.pythonFlagNamespace = pythonFlagNamespace
        bootstrapPythonFlags = keywords.pop('_bootstrapPythonFlags', None)
        if bootstrapPythonFlags is not None:
            self.bootstrapPythonFlags = bootstrapPythonFlags
        bootstrapSysPath = keywords.pop('_bootstrapSysPath', None)
        if bootstrapSysPath is not None:
            self.bootstrapSysPath = bootstrapSysPath
        bootstrapPerlIncPath = keywords.pop('_bootstrapPerlIncPath', None)
        if bootstrapPerlIncPath is not None:
            self.bootstrapPerlIncPath = bootstrapPerlIncPath
        if keywords.get('removeFlagsByDependencyClass', None):
            self.error('removeFlagsByDependencyClass not currently implemented for Provides (CNY-3443)')

        _dependency.updateArgs(self, **keywords)

    def preProcess(self):
        macros = self.macros
        if self.bootstrapPythonFlags is not None:
            self.bootstrapPythonFlags = set(x % macros
                                            for x in self.bootstrapPythonFlags)
        if self.bootstrapSysPath:
            self.bootstrapSysPath = [x % macros for x in self.bootstrapSysPath]
        if self.pythonFlagNamespace is not None:
            self.pythonFlagNamespace = self.pythonFlagNamespace % macros
        if self.bootstrapPerlIncPath:
            self.bootstrapPerlIncPath = [x % macros for x in self.bootstrapPerlIncPath]
        self.rootdir = self.rootdir % macros
        self.fileFilters = []
        self.binDirs = frozenset(
            x % macros for x in [
            '%(bindir)s', '%(sbindir)s',
            '%(essentialbindir)s', '%(essentialsbindir)s',
            '%(libexecdir)s', ])
        self.noProvDirs = frozenset(
            x % macros for x in [
            '%(testdir)s',
            '%(debuglibdir)s',
            ]).union(self.binDirs)
        exceptDeps = []
        for fE, rE in self.exceptDeps:
            try:
                exceptDeps.append((filter.Filter(fE, macros),
                                   re.compile(rE % self.macros)))
            except sre_constants.error, e:
                self.error('Bad regular expression %s for file spec %s: %s', rE, fE, e)
        self.exceptDeps= exceptDeps
        for filespec, provision in self.provisions:
            self.fileFilters.append(
                (filter.Filter(filespec, macros), provision % macros))
        del self.provisions
        _dependency.preProcess(self)


    def doFile(self, path):
        pkgs = self.recipe.autopkg.findComponents(path)
        if not pkgs:
            return
        pkgFiles = [(x, x.getFile(path)) for x in pkgs]
        macros = self.recipe.macros
        m = self.recipe.magic[path]

        fullpath = macros.destdir + path
        basepath = os.path.basename(path)
        dirpath = os.path.dirname(path)

        if os.path.exists(fullpath):
            mode = os.lstat(fullpath)[stat.ST_MODE]

        # First, add in the manual provisions
        self.addExplicitProvides(path, fullpath, pkgFiles, macros, m)

        # Next, discover all automatically-discoverable provisions
        if os.path.exists(fullpath):
            if (self._isELF(m, 'abi')
                and m.contents['Type'] != elf.ET_EXEC
                and not [ x for x in self.noProvDirs if path.startswith(x) ]):
                # we do not add elf provides for programs that won't be linked to
                self._ELFAddProvide(path, m, pkgFiles, basedir=dirpath)
            if dirpath in self.sonameSubtrees:
                # only export filename as soname if is shlib
                sm, finalpath = self._symlinkMagic(path, fullpath, macros, m)
                if sm and self._isELF(sm, 'abi') and sm.contents['Type'] != elf.ET_EXEC:
                    # add the filename as a soname provision (CNY-699)
                    # note: no provides necessary
                    self._ELFAddProvide(path, sm, pkgFiles, soname=basepath, basedir=dirpath)

            if self._isPythonModuleCandidate(path):
                self._addPythonProvides(path, m, pkgFiles, macros)

            rubyProv = self._isRubyModule(path, macros, fullpath)
            if rubyProv:
                self._addRubyProvides(path, m, pkgFiles, macros, rubyProv)

            elif self._isCIL(m):
                self._addCILProvides(path, m, pkgFiles, macros)

            elif self.CILPolicyRE.match(path):
                self._addCILPolicyProvides(path, pkgFiles, macros)

            elif self._isJava(m, 'provides'):
                # Cache the internal provides
                if not hasattr(self.recipe, '_internalJavaDepMap'):
                    self.recipe._internalJavaDepMap = None
                self._addJavaProvides(path, m, pkgFiles)

            elif self._isPerlModule(path):
                self._addPerlProvides(path, m, pkgFiles)

        self.addPathDeps(path, dirpath, pkgFiles)
        self.whiteOut(path, pkgFiles)
        self.unionDeps(path, pkgFiles)

    def whiteOut(self, path, pkgFiles):
        # remove intentionally discarded provides
        for pkg, f in pkgFiles:
            if self.exceptDeps and path in pkg.providesMap:
                depSet = deps.DependencySet()
                for depClass, dep in pkg.providesMap[path].iterDeps():
                    for filt, exceptRe in self.exceptDeps:
                        if filt.match(path):
                            matchName = '%s: %s' %(depClass.tagName, str(dep))
                            if exceptRe.match(matchName):
                                # found one to not copy
                                dep = None
                                break
                    if dep is not None:
                        depSet.addDep(depClass, dep)
                pkg.providesMap[path] = depSet

    def addExplicitProvides(self, path, fullpath, pkgFiles, macros, m):
        for (filter, provision) in self.fileFilters:
            if filter.match(path):
                self._markProvides(path, fullpath, provision, pkgFiles, macros, m)

    def addPathDeps(self, path, dirpath, pkgFiles):
        # Because paths can change, individual files do not provide their
        # paths.  However, within a trove, a file does provide its name.
        # Furthermore, non-regular files can be path dependency targets
        # Therefore, we have to handle this case a bit differently.
        for pkg, f  in pkgFiles:
            if dirpath in self.binDirs and not isinstance(f, files.Directory):
                # CNY-930: automatically export paths in bindirs
                # CNY-1721: but not directories in bindirs
                f.flags.isPathDependencyTarget(True)

            if f.flags.isPathDependencyTarget():
                pkg.provides.addDep(deps.FileDependencies, deps.Dependency(path))

    def unionDeps(self, path, pkgFiles):
        for pkg, f in pkgFiles:
            if path in pkg.providesMap:
                f.provides.set(pkg.providesMap[path])
                pkg.provides.union(f.provides())



    def _getELFinfo(self, m, soname):
        if 'provides' in m.contents and m.contents['provides']:
            return m.contents['provides']
        else:
            # we need to synthesize some provides information
            return [('soname', soname, ())]

    def _ELFAddProvide(self, path, m, pkgFiles, soname=None, soflags=None, basedir=None):
        if basedir is None:
            basedir = os.path.dirname(path)
        if basedir in self.sonameSubtrees:
            # do not record the basedir
            basedir = None
        else:
            # path needs to be in the dependency, since the
            # provides is too broad otherwise, so add it.
            # We can only add characters from the path that are legal
            # in a dependency name
            basedir = ''.join(x for x in basedir if self.legalCharsRE.match(x))

        elfinfo = self._getELFinfo(m, os.path.basename(path))
        depSet = self._createELFDepSet(m, elfinfo,
                                       recipe=self.recipe, basedir=basedir,
                                       soname=soname, soflags=soflags,
                                       path=path, isProvides=True)
        for pkg, _ in pkgFiles:
            self._addDepSetToMap(path, pkg.providesMap, depSet)


    def _getPythonProvidesSysPath(self, path):
        """Generate an ordered list of python paths for the target package.

        This includes the current system path, plus any paths added by the new
        package in the destdir through .pth files or a newly built python.

        @return: (sysPath, pythonVersion)
        """
        pythonPath, bootstrapPython = self._getPython(self.macros, path)
        if not pythonPath:
            # Most likely bad interpreter path in a .py file
            return (None, None)
        if pythonPath in self.pythonSysPathMap:
            return self.pythonSysPathMap[pythonPath]
        destdir = self.macros.destdir
        libdir = self.macros.libdir
        pythonVersion = self._getPythonVersion(pythonPath, destdir, libdir)

        # Get default sys.path from python interpreter, either the one just
        # built (in the case of a python bootstrap) or from the system.
        systemPaths = set(self._getPythonSysPath(pythonPath, destdir, libdir,
            useDestDir=False))
        # Now add paths from the destdir's site-packages, typically due to
        # newly installed .pth files.
        systemPaths.update(self._getPythonSysPath(pythonPath, destdir, libdir,
            useDestDir=True))
        # Sort in descending order so that the longest path matches first.
        sysPath = sorted(self._stripDestDir(systemPaths, destdir), reverse=True)

        self.pythonSysPathMap[pythonPath] = (sysPath, pythonVersion)
        return self.pythonSysPathMap[pythonPath]

    def _fetchPerlIncPath(self):
        """
        Cache the perl @INC path, sorted longest first
        """
        if self.perlIncPath is not None:
            return

        _, self.perlIncPath, _ = self._getperl(
            self.recipe.macros, self.recipe)
        self.perlIncPath.sort(key=len, reverse=True)

    def _addPythonProvides(self, path, m, pkgFiles, macros):

        if not self._isPythonModuleCandidate(path):
            return

        sysPath, pythonVersion = self._getPythonProvidesSysPath(path)
        if not sysPath:
            return

        # Add provides for every match in sys.path. For example, PIL.Imaging
        # and Imaging should both be provided since they are both reachable
        # names.
        for sysPathEntry in sysPath:
            if not path.startswith(sysPathEntry):
                continue
            newDepPath = path[len(sysPathEntry)+1:]
            if newDepPath.split('.')[0] == '__init__':
                # we don't allow bare __init__ as a python import
                # hopefully we'll find this init as a deeper import at some
                # other point in the sysPath
                continue
            elif ('site-packages' in newDepPath
                    or 'lib-dynload' in newDepPath
                    or 'plat-linux' in newDepPath
                    ):
                # site-packages should be specifically excluded since both it
                # and its parent are always in sys.path. However, invalid
                # python package names in general are allowed due to certain
                # cases where relative imports happen inside a hyphenated
                # directory and the requires detector picks up on that.
                continue
            # Note that it's possible to have a false positive here. For
            # example, in the PIL case if PIL/__init__.py did not exist,
            # PIL.Imaging would still be provided. The odds of this causing
            # problems are so small that it is not checked for here.
            self._addPythonProvidesSingle(path, m, pkgFiles, macros,
                    newDepPath)

    def _addPythonProvidesSingle(self, path, m, pkgFiles, macros, depPath):
        # remove extension
        depPath, extn = depPath.rsplit('.', 1)

        if depPath == '__future__':
            return
        if depPath.endswith('/__init__'):
            depPath = depPath.replace('/__init__', '')
        depPath = depPath.replace('/', '.')

        depPaths = [ depPath ]

        if extn == 'so':
            fname = util.joinPaths(macros.destdir, path)
            try:
                syms = elf.getDynSym(fname)
                # Does this module have an init<blah> function?
                initfuncs = [ x[4:] for x in syms if x.startswith('init') ]
                # This is the equivalent of dirname()
                comps = depPath.rsplit('.', 1)
                dpPrefix = comps[0]
                if len(comps) == 1:
                    # Top-level python module
                    depPaths.extend(initfuncs)
                else:
                    for initfunc in initfuncs:
                        depPaths.append('.'.join([dpPrefix, initfunc]))
            except elf.error:
                pass

        flags = self._getPythonFlagsFromPath(path)
        flags = [(x, deps.FLAG_SENSE_REQUIRED) for x in sorted(list(flags))]
        for dpath in depPaths:
            dep = deps.Dependency(dpath, flags)
            for pkg, _ in pkgFiles:
                self._addDepToMap(path, pkg.providesMap, deps.PythonDependencies, dep)

    def _addOneCILProvide(self, pkgFiles, path, name, ver):
        for pkg, _ in pkgFiles:
            self._addDepToMap(path, pkg.providesMap, deps.CILDependencies,
                    deps.Dependency(name, [(ver, deps.FLAG_SENSE_REQUIRED)]))

    def _addCILPolicyProvides(self, path, pkgFiles, macros):
        if ElementTree is None:
            return
        try:
            keys = {'urn': '{urn:schemas-microsoft-com:asm.v1}'}
            fullpath = macros.destdir + path
            tree = ElementTree.parse(fullpath)
            root = tree.getroot()
            identity, redirect = root.find('runtime/%(urn)sassemblyBinding/%(urn)sdependentAssembly' % keys).getchildren()
            assembly = identity.get('name')
            self._addOneCILProvide(pkgFiles, path, assembly,
                redirect.get('oldVersion'))
            self.recipe.Requires(_CILPolicyProvides={
                path: (assembly, redirect.get('newVersion'))})
        except:
            return

    def _addCILProvides(self, path, m, pkgFiles, macros):
        if not m or m.name != 'CIL':
            return
        fullpath = macros.destdir + path
        if not self.monodisPath:
            self.monodisPath = self._getmonodis(macros, path)
            if not self.monodisPath:
                return
        p = util.popen('%s --assembly %s' %(
                       self.monodisPath, fullpath))
        name = None
        ver = None
        for line in [ x.strip() for x in p.readlines() ]:
            if 'Name:' in line:
                name = line.split()[1]
            elif 'Version:' in line:
                ver = line.split()[1]
        p.close()
        # monodis did not give us any info
        if not name or not ver:
            return
        self._addOneCILProvide(pkgFiles, path, name, ver)

    def _isRubyModule(self, path, macros, fullpath):
        if not util.isregular(fullpath) or os.path.islink(fullpath):
            return False
        if '/ruby/' in path:
            # load up ruby opportunistically; this is our first chance
            if self.rubyInterpreter is None:
                self.rubyInterpreter, bootstrap = self._getRuby(macros, path)
                if not self.rubyInterpreter:
                    return False
                self.rubyInvocation, self.rubyLoadPath = self._getRubyLoadPath(
                    macros, self.rubyInterpreter, bootstrap)
                self.rubyVersion = self._getRubyVersion(macros)
                # we need to look deep first
                self.rubyLoadPath = sorted(list(self.rubyLoadPath),
                                           key=len, reverse=True)
            elif self.rubyInterpreter is False:
                return False

            for pathElement in self.rubyLoadPath:
                if path.startswith(pathElement) and '.' in os.path.basename(path):
                    return path[len(pathElement)+1:].rsplit('.', 1)[0]
        return False

    def _addRubyProvides(self, path, m, pkgFiles, macros, prov):
        flags = self._getRubyFlagsFromPath(path, self.rubyVersion)
        flags = [(x, deps.FLAG_SENSE_REQUIRED) for x in sorted(list(flags))]
        dep = deps.Dependency(prov, flags)
        for pkg, _ in pkgFiles:
            self._addDepToMap(path, pkg.providesMap, deps.RubyDependencies, dep)

    def _addJavaProvides(self, path, m, pkgFiles):
        if 'provides' not in m.contents or not m.contents['provides']:
            return
        if not hasattr(self.recipe, '_reqExceptDeps'):
            self.recipe._reqExceptDeps = []
        # Compile requires exceptDeps (and persist them)
        if not hasattr(self.recipe, '_compiledReqExceptDeps'):
            self.recipe._compiledReqExceptDeps = exceptDeps = []
            macros = self.recipe.macros
            for fE, rE in self.recipe._reqExceptDeps:
                try:
                    exceptDeps.append((filter.Filter(fE, macros),
                                       re.compile(rE % macros)))
                except sre_constants.error, e:
                    self.error('Bad regular expression %s for file spec %s: %s',
                        rE, fE, e)
            # We will no longer need this, we have the compiled version now
            self.recipe._reqExceptDeps = []

        if self.recipe._internalJavaDepMap is None:
            # Instantiate the dictionary of provides from this package
            self.recipe._internalJavaDepMap = internalJavaDepMap = {}
            componentMap = self.recipe.autopkg.componentMap
            for opath in componentMap:
                om = self.recipe.magic[opath]
                if not self._isJava(om, 'provides'):
                    continue
                # The file could be a .jar, in which case it contains multiple
                # classes. contents['files'] is a dict, keyed on the file name
                # within the jar and with a provide and a set of requires as
                # value.
                internalJavaDepMap.setdefault(opath, {}).update(
                                                        om.contents['files'])
        else:
            internalJavaDepMap = self.recipe._internalJavaDepMap

        if hasattr(self.recipe, '_internalJavaProvides'):
            internalProvides = self.recipe._internalJavaProvides
        else:
            # We need to cache the internal java provides, otherwise we do too
            # much work for each file (CNY-3372)
            self.recipe._internalJavaProvides = internalProvides = set()
            for opath, ofiles in internalJavaDepMap.items():
                internalProvides.update(x[0] for x in ofiles.values()
                    if x[0] is not None)
            # Now drop internal provides from individual class requires

            for opath, ofiles in internalJavaDepMap.items():
                for oclassName, (oclassProv, oclassReqSet) in ofiles.items():
                    if oclassReqSet is None:
                        continue
                    oclassReqSet.difference_update(internalProvides)

        reqs = set()
        if self._isJava(m, 'requires'):
            # Extract this file's requires
            reqs.update(m.contents['requires'])
            # Remove the ones that are satisfied internally
            reqs.difference_update(internalProvides)

        # For now, we are only trimming the provides (and requires) for
        # classes for which the requires are not satisfied, neither internally
        # nor from the system Conary database. In the future we may need to
        # build a dependency tree between internal classes, such that we do
        # the removal transitively (class A requires class B which doesn't
        # have its deps satisfied should make class A unusable). This can come
        # at a later time
        # CNY-3362: we don't drop provides for classes which had requires on
        # classes that had their dependencies pruned. (at least not yet)

        if reqs:
            # Try to resolve these deps against the Conary database
            depSetList = []
            depSetMap = {}
            for req in reqs:
                depSet = deps.DependencySet()
                depSet.addDep(deps.JavaDependencies, deps.Dependency(req, []))
                depSetList.append(depSet)
                depSetMap[depSet] = req
            troves = self.depCache.getProvides(depSetList)
            missingDepSets = set(depSetList) - set(troves)
            missingReqs = set(depSetMap[x] for x in missingDepSets)

            # White out the missing requires if exceptDeps for them are found
            rExceptDeps = self.recipe._compiledReqExceptDeps
            if missingReqs and rExceptDeps:
                depClass = deps.JavaDependencies
                filteredMissingDeps = set()
                for dep in list(missingReqs):
                    for filt, exceptRe in rExceptDeps:
                        if not filt.match(path):
                            continue
                        matchName = '%s: %s' %(depClass.tagName, str(dep))
                        if exceptRe.match(matchName):
                            # found one to not copy
                            missingReqs.remove(dep)
                            filteredMissingDeps.add(dep)
                            break
                if filteredMissingDeps:
                    # We need to take them out of the per-file requires
                    ofiles = internalJavaDepMap[path]
                    for _, (oclassProv, oclassReqSet) in ofiles.items():
                        if oclassProv is not None:
                            oclassReqSet.difference_update(filteredMissingDeps)

            if missingReqs:
                fileDeps = internalJavaDepMap[path]
                # This file has unsatisfied dependencies.
                # Walk its list of classes to determine which ones are not
                # satisfied.
                satisfiedClasses = dict((fpath, (fprov, freqs))
                    for (fpath, (fprov, freqs)) in fileDeps.iteritems()
                        if freqs is not None
                            and not freqs.intersection(missingReqs))
                internalJavaDepMap[path] = satisfiedClasses

                self.warn('Provides and requirements for file %s are disabled '
                          'because of unsatisfied dependencies. To re-enable '
                          'them, add to the recipe\'s buildRequires the '
                          'packages that provide the following '
                          'requirements: %s' %
                            (path, " ".join(sorted(missingReqs))))

        # Add the remaining provides
        fileDeps = internalJavaDepMap[path]
        provs = set(fprov for fpath, (fprov, freqs) in fileDeps.iteritems()
                        if fprov is not None)
        for prov in provs:
            dep = deps.Dependency(prov, [])
            for pkg, _ in pkgFiles:
                self._addDepToMap(path, pkg.providesMap, deps.JavaDependencies, dep)


    def _addPerlProvides(self, path, m, pkgFiles):
        # do not call perl to get @INC unless we have something to do for perl
        self._fetchPerlIncPath()

        # It is possible that we'll want to allow user-specified
        # additions to the perl search path, but if so, we need
        # to path-encode those files, so we can't just prepend
        # those elements to perlIncPath.  We would need to end up
        # with something like "perl: /path/to/foo::bar" because
        # for perl scripts that don't modify @INC, they could not
        # find those scripts.  It is not clear that we need this
        # at all, because most if not all of those cases would be
        # intra-package dependencies that we do not want to export.

        depPath = None
        for pathPrefix in self.perlIncPath:
            if path.startswith(pathPrefix):
                depPath = path[len(pathPrefix)+1:]
                break
        if depPath is None:
            return

        # foo/bar/baz.pm -> foo::bar::baz
        prov = '::'.join(depPath.split('/')).rsplit('.', 1)[0]
        dep = deps.Dependency(prov, [])
        for pkg, _ in pkgFiles:
            self._addDepToMap(path, pkg.providesMap, deps.PerlDependencies, dep)

    def _markProvides(self, path, fullpath, provision, pkgFiles, macros, m):
        if provision.startswith("file"):
            # can't actually specify what to provide, just that it provides...
            for _, f in pkgFiles:
                f.flags.isPathDependencyTarget(True)

        elif provision.startswith("abi:"):
            abistring = provision[4:].strip()
            op = abistring.index('(')
            abi = abistring[:op]
            flags = abistring[op+1:-1].split()
            flags = [ (x, deps.FLAG_SENSE_REQUIRED) for x in flags ]
            dep = deps.Dependency(abi, flags)
            for pkg, _ in pkgFiles:
                self._addDepToMap(path, pkg.providesMap, deps.AbiDependency, dep)

        elif provision.startswith("soname:"):
            sm, finalpath = self._symlinkMagic(path, fullpath, macros, m)
            if self._isELF(sm, 'abi'):
                # Only ELF files can provide sonames.
                # This is for libraries that don't really include a soname,
                # but programs linked against them require a soname.
                # For this reason, we do not pass 'provides' to _isELF
                soname = provision[7:].strip()
                soflags = []
                if '(' in soname:
                    # get list of arbitrary flags
                    soname, rest = soname.split('(')
                    soflags.extend(rest[:-1].split())
                basedir = None
                if '/' in soname:
                    basedir, soname = soname.rsplit('/', 1)
                self._ELFAddProvide(path, sm, pkgFiles, soname=soname, soflags=soflags,
                                    basedir=basedir)
        else:
            self.error('Provides %s for file %s does not start with one of'
                       ' "file", "abi:", or "soname"',
                       provision, path)


class Requires(_addInfo, _dependency):
    """
    NAME
    ====
    B{C{r.Requires()}} - Creates dependency requirements

    SYNOPSIS
    ========
    C{r.Requires([I{/path/to/file}, I{filterexp}] || [I{packagename:component[(FLAGS)]}, I{filterexp}] || [I{exceptions=filterexp)}])}

    DESCRIPTION
    ===========
    The C{r.Requires()} policy adds requirements for a file.
    You can pass in exceptions that should not have automatic requirement
    discovery done, such as example shell scripts outside of C{%(docdir)s}.

    Note: Components are the only troves which can be required.

    For executables executed only through wrappers that
    use C{LD_LIBRARY_PATH} to find the libraries instead of
    embedding an RPATH in the binary, you will need to provide
    a synthetic RPATH using C{r.Requires(rpath='I{RPATH}')}
    or C{r.Requires(rpath=('I{filterExp}', 'I{RPATH}'))} calls,
    which are tested in the order provided.

    The RPATH is a standard Unix-style path string containing one or more
    directory names, separated only by colon characters, except for one
    significant change: Each path component is interpreted using shell-style
    globs, which are checked first in the C{%(destdir)s} and then on the
    installed system. (The globs are useful for cases like perl where
    statically determining the entire content of the path is difficult. Use
    globs only for variable parts of paths; be as specific as you can without
    using the glob feature any more than necessary.)

    Executables that use C{dlopen()} to open a shared library will not
    automatically have a dependency on that shared library. If the program
    unconditionally requires that it be able to C{dlopen()} the shared
    library, encode that requirement by manually creating the requirement
    by calling C{r.Requires('soname: libfoo.so', 'filterexp')} or
    C{r.Requires('soname: /path/to/libfoo.so', 'filterexp')} depending on
    whether the library is in a system library directory or not. (It should be
    the same as how the soname dependency is expressed by the providing
    package.)

    For unusual cases where a system library is not listed in C{ld.so.conf}
    but is instead found through a search through special subdirectories with
    architecture-specific names (such as C{i686} and C{tls}), you can pass in
    a string or list of strings specifying the directory or list of
    directories. with C{r.Requires(sonameSubtrees='/directoryname')}
    or C{r.Requires(sonameSubtrees=['/list', '/of', '/dirs'])}

    Note: These are B{not} regular expressions. They will have macro
    expansion expansion performed on them.

    For unusual cases where Conary finds a false or misleading dependency,
    or in which you need to override a true dependency, you can specify
    C{r.Requires(exceptDeps='regexp')} to override all dependencies matching
    a regular expression, C{r.Requires(exceptDeps=('filterexp', 'regexp'))}
    to override dependencies matching a regular expression only for files
    matching filterexp, or
    C{r.Requires(exceptDeps=(('filterexp', 'regexp'), ...))} to specify
    multiple overrides.


    EXAMPLES
    ========
    C{r.Requires('mailbase:runtime', '%(sbindir)s/sendmail')}

    Demonstrates using C{r.Requires} to specify a manual requirement of the
    file C{%(sbindir)s/sendmail} to the  C{:runtime} component of package
    C{mailbase}.

    C{r.Requires('file: %(sbindir)s/sendmail', '%(datadir)s/squirrelmail/index.php')}

    Specifies that conary should require the file C{%(sbindir)s/sendmail} to
    be present when trying to install C{%(datadir)s/squirrelmail/index.php}.

    C{r.Requires('soname: %(libdir)/kde3/kgreet_classic.so', '%(bindir)/kdm')}

    Demonstrates using C{r.Requires} to specify a manual soname requirement
    of the file C{%(bindir)s/kdm} to the soname
    C{%(libdir)/kde3/kgreet_classic.so}.

    C{r.Requires(exceptions='/usr/share/vim/.*/doc/')}

    Demonstrates using C{r.Requires} to specify that files in the
    subdirectory C{/usr/share/vim/.*/doc} are excepted from being marked as
    requirements.
    
    C{r.Requires(exceptDeps='trove:$trovename')}
    
    Uses C{r.Requires} to specify that the trove C{trovename} is excluded 
    from the dependencies for the package.
    """

    bucket = policy.PACKAGE_CREATION
    requires = (
        ('PackageSpec', policy.REQUIRED_PRIOR),
        ('SharedLibrary', policy.REQUIRED_PRIOR),
        # Requires depends on ELF dep path discovery previously done in Provides
        ('Provides', policy.REQUIRED_PRIOR),
    )
    filetree = policy.PACKAGE

    invariantexceptions = (
        '%(docdir)s/',
    )

    dbDepCacheClass = _DatabaseDepCache

    def __init__(self, *args, **keywords):
        _dependency.__init__(self, *args, **keywords)
        self.bootstrapPythonFlags = set()
        self.bootstrapSysPath = []
        self.bootstrapPerlIncPath = []
        self.pythonFlagNamespace = None
        self.sonameSubtrees = set()
        self._privateDepMap = {}
        self.rpathFixup = []
        self.exceptDeps = []
        self.sysPath = None
        self.monodisPath = None
        self.rubyInterpreter = None
        self.rubyVersion = None
        self.rubyInvocation = None
        self.rubyLoadPath = None
        self.perlReqs = None
        self.perlPath = None
        self.perlIncArgs = None
        self._CILPolicyProvides = {}
        self.pythonSysPathMap = {}
        self.pythonModuleFinderMap = {}
        self.troveDeps = {}
        policy.Policy.__init__(self, *args, **keywords)
        self.depCache = self.dbDepCacheClass(self._getDb())

        ISD = deps.InstructionSetDependency
        TISD = deps.TargetInstructionSetDependency
        instructionDeps = list(self.recipe._buildFlavor.iterDepsByClass(ISD))
        instructionDeps += list(self.recipe._buildFlavor.iterDepsByClass(TISD))
        self.allowableIsnSets = [ x.name for x in instructionDeps ]

    def updateArgs(self, *args, **keywords):
        # _privateDepMap is used only for Provides to talk to Requires
        privateDepMap = keywords.pop('_privateDepMap', None)
        if privateDepMap:
            self._privateDepMap.update([privateDepMap])
        sonameSubtrees = keywords.pop('sonameSubtrees', None)
        if sonameSubtrees:
            if type(sonameSubtrees) in (list, tuple):
                self.sonameSubtrees.update(set(sonameSubtrees))
            else:
                self.sonameSubtrees.add(sonameSubtrees)
        bootstrapPythonFlags = keywords.pop('bootstrapPythonFlags', None)
        if bootstrapPythonFlags:
            if type(bootstrapPythonFlags) in (list, tuple):
                self.bootstrapPythonFlags.update(set(bootstrapPythonFlags))
            else:
                self.bootstrapPythonFlags.add(bootstrapPythonFlags)
            # pass full set to Provides to share the exact same data
            self.recipe.Provides(
                _bootstrapPythonFlags=self.bootstrapPythonFlags)
        bootstrapSysPath = keywords.pop('bootstrapSysPath', None)
        if bootstrapSysPath:
            if type(bootstrapSysPath) in (list, tuple):
                self.bootstrapSysPath.extend(bootstrapSysPath)
            else:
                self.error('bootstrapSysPath must be list or tuple')
            # pass full set to Provides to share the exact same data
            self.recipe.Provides(
                _bootstrapSysPath=self.bootstrapSysPath)
        pythonFlagNamespace = keywords.pop('pythonFlagNamespace', None)
        if pythonFlagNamespace is not None:
            self.pythonFlagNamespace = pythonFlagNamespace
            self.recipe.Provides(_pythonFlagNamespace=pythonFlagNamespace)
        bootstrapPerlIncPath = keywords.pop('bootstrapPerlIncPath', None)
        if bootstrapPerlIncPath:
            if type(bootstrapPerlIncPath) in (list, tuple):
                self.bootstrapPerlIncPath.extend(bootstrapPerlIncPath)
            else:
                self.error('bootstrapPerlIncPath must be list or tuple')
            # pass full set to Provides to share the exact same data
            self.recipe.Provides(
                _bootstrapPerlIncPath=self.bootstrapPerlIncPath)
        _CILPolicyProvides = keywords.pop('_CILPolicyProvides', None)
        if _CILPolicyProvides:
            self._CILPolicyProvides.update(_CILPolicyProvides)
        rpath = keywords.pop('rpath', None)
        if rpath:
            if type(rpath) is str:
                rpath = ('.*', rpath)
            assert(type(rpath) == tuple)
            self.rpathFixup.append(rpath)
        exceptDeps = keywords.pop('exceptDeps', None)
        if exceptDeps:
            if type(exceptDeps) is str:
                exceptDeps = ('.*', exceptDeps)
            assert(type(exceptDeps) == tuple)
            if type(exceptDeps[0]) is tuple:
                self.exceptDeps.extend(exceptDeps)
            else:
                self.exceptDeps.append(exceptDeps)
        if not hasattr(self.recipe, '_reqExceptDeps'):
            self.recipe._reqExceptDeps = []
        self.recipe._reqExceptDeps.extend(self.exceptDeps)

        # Filter out trove deps that are not associated with a file.
        if len(args) >= 2:
            troves = []
            component = re.compile('^[-a-zA-Z0-9]*:[a-zA-Z]+$')
            for arg in args[1:]:
                arg = arg % self.recipe.macros
                # Make sure arg looks like a component
                if not component.match(arg):
                    break
                troves.append(arg.lstrip(':'))
            else:
                self.troveDeps[args[0]] = troves
                args = ()

        _dependency.updateArgs(self, *args, **keywords)
        _addInfo.updateArgs(self, *args, **keywords)

    def preProcess(self):
        macros = self.macros
        self.systemLibPaths = set(os.path.normpath(x % macros)
                                  for x in self.sonameSubtrees)
        self.bootstrapPythonFlags = set(x % macros
                                        for x in self.bootstrapPythonFlags)
        self.bootstrapSysPath = [x % macros for x in self.bootstrapSysPath]
        if self.pythonFlagNamespace is not None:
            self.pythonFlagNamespace = self.pythonFlagNamespace % macros
        self.bootstrapPerlIncPath = [x % macros for x in self.bootstrapPerlIncPath]

        # anything that any buildreqs have caused to go into ld.so.conf
        # or ld.so.conf.d/*.conf is a system library by definition,
        # but only look at paths, not (for example) "include" lines
        self.systemLibPaths |= set(os.path.normpath(x.strip())
            for x in file('/etc/ld.so.conf').readlines()
            if x.startswith('/'))
        for fileName in fixedglob.glob('/etc/ld.so.conf.d/*.conf'):
            self.systemLibPaths |= set(os.path.normpath(x.strip())
                for x in file(fileName).readlines()
                if x.startswith('/'))
        self.rpathFixup = [(filter.Filter(x, macros), y % macros)
                           for x, y in self.rpathFixup]
        exceptDeps = []
        for fE, rE in self.exceptDeps:
            try:
                exceptDeps.append((filter.Filter(fE, macros), re.compile(rE % macros)))
            except sre_constants.error, e:
                self.error('Bad regular expression %s for file spec %s: %s', rE, fE, e)
        self.exceptDeps= exceptDeps
        _dependency.preProcess(self)

    def postProcess(self):
        self._delPythonRequiresModuleFinder()

        components = {}
        for comp in self.recipe.autopkg.getComponents():
            components[comp.getName()] = comp
            shortName = comp.getName().split(':')[1]

            # Mark copmonent names with duplicates
            if shortName in components:
                components[shortName] = None
            else:
                components[shortName] = comp

        # r.Requires('foo:runtime', 'msi')
        # r.Requires('foo:runtime', ':msi')
        # r.Requires('foo:runtime', 'bar:msi')
        depClass = deps.TroveDependencies
        for info, troves in self.troveDeps.iteritems():
            # Sanity check inputs.
            if ':' not in info:
                self.error('package dependency %s not allowed', info)
                return
            for trove in troves:
                if trove not in components:
                    self.error('no component named %s', trove)
                    return
                if components[trove] is None:
                    self.error('specified component name matches multiple '
                        'components %s', trove)
                    return

            # Add the trove dependency.
            dep = deps.Dependency(info)
            for trove in troves:
                components[trove].requires.addDep(depClass, dep)

    def doFile(self, path):
        pkgs = self.recipe.autopkg.findComponents(path)
        if not pkgs:
            return
        pkgFiles = [(x, x.getFile(path)) for x in pkgs]
        # this file object used only for tests, not for doing packaging
        f = pkgFiles[0][1]
        macros = self.recipe.macros
        fullpath = macros.destdir + path
        m = self.recipe.magic[path]

        if self._isELF(m, 'requires'):
            isnset = m.contents['isnset']
            if isnset in self.allowableIsnSets:
                # only add requirements for architectures
                # that we are actually building for (this may include
                # major and minor architectures)
                self._addELFRequirements(path, m, pkgFiles)

        # now go through explicit requirements
        for info in self.included:
            for filt in self.included[info]:
                if filt.match(path):
                    self._markManualRequirement(info, path, pkgFiles, m)

        # now check for automatic dependencies besides ELF
        if f.inode.perms() & 0111 and m and m.name == 'script':
            interp = m.contents['interpreter']
            if interp.strip().startswith('/') and self._checkInclusion(interp,
                                                                       path):
                # no interpreter string warning is in BadInterpreterPaths
                if not (os.path.exists(interp) or
                        os.path.exists(macros.destdir+interp)):
                    # this interpreter not on system, warn
                    # cannot be an error to prevent buildReq loops
                    self.warn('interpreter "%s" (referenced in %s) missing',
                        interp, path)
                    # N.B. no special handling for /{,usr/}bin/env here;
                    # if there has been an exception to
                    # NormalizeInterpreterPaths, then it is a
                    # real dependency on the env binary
                self._addRequirement(path, interp, [], pkgFiles,
                                     deps.FileDependencies)

        if (f.inode.perms() & 0111 and m and m.name == 'script' and
            os.path.basename(m.contents['interpreter']).startswith('python')):
            self._addPythonRequirements(path, fullpath, pkgFiles, script=True)
        elif self._isPython(path):
            self._addPythonRequirements(path, fullpath, pkgFiles, script=False)

        if (f.inode.perms() & 0111 and m and m.name == 'script' and
            os.path.basename(m.contents['interpreter']).startswith('ruby')):
            self._addRubyRequirements(path, fullpath, pkgFiles, script=True)
        elif '/ruby/' in path:
            self._addRubyRequirements(path, fullpath, pkgFiles, script=False)

        if self._isCIL(m):
            if not self.monodisPath:
                self.monodisPath = self._getmonodis(macros, path)
                if not self.monodisPath:
                    return
            p = util.popen('%s --assemblyref %s' %(
                           self.monodisPath, fullpath))
            for line in [ x.strip() for x in p.readlines() ]:
                if ': Version=' in line:
                    ver = line.split('=')[1]
                elif 'Name=' in line:
                    name = line.split('=')[1]
                    self._addRequirement(path, name, [ver], pkgFiles,
                                         deps.CILDependencies)
            p.close()

        elif self.CILPolicyRE.match(path):
            name, ver = self._CILPolicyProvides[path]
            self._addRequirement(path, name, [ver], pkgFiles, deps.CILDependencies)

        if self._isJava(m, 'requires'):
            self._addJavaRequirements(path, m, pkgFiles)

        db = self._getDb()
        if self._isPerl(path, m, f):
            perlReqs = self._getPerlReqs(path, fullpath)
            for req in perlReqs:
                thisReq = deps.parseDep('perl: ' + req)
                if db.getTrovesWithProvides([thisReq]) or [
                        x for x in self.recipe.autopkg.getComponents()
                        if x.provides.satisfies(thisReq)]:
                    self._addRequirement(path, req, [], pkgFiles,
                                         deps.PerlDependencies)

        self.whiteOut(path, pkgFiles)
        self.unionDeps(path, pkgFiles)

    def _addJavaRequirements(self, path, m, pkgFiles):
        if not hasattr(self.recipe, '_internalJavaDepMap'):
            self.recipe._internalJavaDepMap = {}
        fileDeps = self.recipe._internalJavaDepMap.get(path, {})
        reqs = set()
        for fpath, (fprov, freq) in fileDeps.items():
            if freq is not None:
                reqs.update(freq)
        for req in reqs:
            self._addRequirement(path, req, [], pkgFiles,
                                 deps.JavaDependencies)


    def whiteOut(self, path, pkgFiles):
        # remove intentionally discarded dependencies
        for pkg, _ in pkgFiles:
            if self.exceptDeps and path in pkg.requiresMap:
                depSet = deps.DependencySet()
                for depClass, dep in pkg.requiresMap[path].iterDeps():
                    for filt, exceptRe in self.exceptDeps:
                        if filt.match(path):
                            matchName = '%s: %s' %(depClass.tagName, str(dep))
                            if exceptRe.match(matchName):
                                # found one to not copy
                                dep = None
                                break
                    if dep is not None:
                        depSet.addDep(depClass, dep)
                pkg.requiresMap[path] = depSet

    def unionDeps(self, path, pkgFiles):
        # finally, package the dependencies up
        for pkg, f in pkgFiles:
            if path in pkg.requiresMap:
                # files should not require items they provide directly. CNY-2177
                f.requires.set(pkg.requiresMap[path] - f.provides())
                pkg.requires.union(f.requires())

    def _addELFRequirements(self, path, m, pkgFiles):
        """
        Add ELF and abi dependencies, including paths when not shlibs
        """

        def appendUnique(ul, items):
            for item in items:
                if item not in ul:
                    ul.append(item)

        def _canonicalRPATH(rpath, glob=False):
            # normalize all elements of RPATH
            l = [ util.normpath(x) for x in rpath.split(':') ] # CNY-3425
            # prune system paths and relative paths from RPATH
            l = [ x for x in l
                  if x not in self.systemLibPaths and x.startswith('/') ]
            if glob:
                destdir = self.macros.destdir
                dlen = len(destdir)
                gl = []
                for item in l:
                    # prefer destdir elements
                    paths = util.braceGlob(destdir + item)
                    paths = [ os.path.normpath(x[dlen:]) for x in paths ]
                    appendUnique(gl, paths)
                    # then look on system
                    paths = util.braceGlob(item)
                    paths = [ os.path.normpath(x) for x in paths ]
                    appendUnique(gl, paths)
                l = gl
            return l

        rpathList = []
        def _findSonameInRpath(soname):
            for rpath in rpathList:
                destpath = '/'.join((self.macros.destdir, rpath, soname))
                if os.path.exists(destpath):
                    return rpath
                destpath = '/'.join((rpath, soname))
                if os.path.exists(destpath):
                    return rpath
            # didn't find anything
            return None

        # fixup should come first so that its path elements can override
        # the included RPATH if necessary
        if self.rpathFixup:
            for f, rpath in self.rpathFixup:
                if f.match(path):
                    # synthetic RPATH items are globbed
                    rpathList = _canonicalRPATH(rpath, glob=True)
                    break

        if m and 'RPATH' in m.contents and m.contents['RPATH']:
            rpathList += _canonicalRPATH(m.contents['RPATH'])

        depSet = self._createELFDepSet(m, m.contents['requires'],
                                       libPathMap=self._privateDepMap,
                                       getRPATH=_findSonameInRpath,
                                       path=path, isProvides=False)
        for pkg, _ in pkgFiles:
            self._addDepSetToMap(path, pkg.requiresMap, depSet)


    def _getPythonRequiresSysPath(self, pathName):
        # Generate the correct sys.path for finding the required modules.
        # we use the built in site.py to generate a sys.path for the
        # current system and another one where destdir is the root.
        # note the below code is similar to code in Provides,
        # but it creates an ordered path list with and without destdir prefix,
        # while provides only needs a complete list without destdir prefix.
        # Returns tuple:
        #  (sysPath, pythonModuleFinder, pythonVersion)

        pythonPath, bootstrapPython = self._getPython(self.macros, pathName)
        if not pythonPath:
            return (None, None, None)
        if pythonPath in self.pythonSysPathMap:
            return self.pythonSysPathMap[pythonPath]
        destdir = self.macros.destdir
        libdir = self.macros.libdir
        pythonVersion = self._getPythonVersion(pythonPath, destdir, libdir)

        # Start with paths inside the destdir so that imports within a package
        # are discovered correctly.
        systemPaths = self._getPythonSysPath(pythonPath, destdir, libdir,
                useDestDir=True)
        # Now add paths from the system (or bootstrap python)
        systemPaths += self._getPythonSysPath(pythonPath, destdir, libdir,
                useDestDir=False)
        if not bootstrapPython:
            # update pythonTroveFlagCache to require correct flags
            self._getPythonTroveFlags(pythonPath)
        # Keep original order for use with the module finder.
        sysPathForModuleFinder = list(systemPaths)
        # Strip destdir and sort in descending order for converting paths to
        # qualified python module names.
        sysPath = sorted(set(self._stripDestDir(systemPaths, destdir)),
                reverse=True)

        # load module finder after sys.path is restored
        # in case delayed importer is installed.
        pythonModuleFinder = self._getPythonRequiresModuleFinder(
            pythonPath, destdir, libdir, sysPathForModuleFinder,
            bootstrapPython)

        self.pythonSysPathMap[pythonPath] = (
            sysPath, pythonModuleFinder, pythonVersion)
        return self.pythonSysPathMap[pythonPath]

    def _getPythonRequiresModuleFinder(self, pythonPath, destdir, libdir, sysPath, bootstrapPython):

        if self.recipe.isCrossCompiling():
            return None
        if pythonPath not in self.pythonModuleFinderMap:
            try:
                self.pythonModuleFinderMap[pythonPath] = pydeps.moduleFinderProxy(pythonPath, destdir, libdir, sysPath, self.error)
            except pydeps.ModuleFinderInitializationError, e:
                if bootstrapPython:
                    # another case, like isCrossCompiling, where we cannot
                    # run pythonPath -- ModuleFinderInitializationError
                    # is raised before looking at any path, so should
                    # be consistent for any pythonPath
                    self.pythonModuleFinderMap[pythonPath] = None
                else:
                    raise
        return self.pythonModuleFinderMap[pythonPath]

    def _delPythonRequiresModuleFinder(self):
        for finder in self.pythonModuleFinderMap.values():
            if finder is not None:
                finder.close()


    def _addPythonRequirements(self, path, fullpath, pkgFiles, script=False):
        destdir = self.recipe.macros.destdir
        destDirLen = len(destdir)

        (sysPath, pythonModuleFinder, pythonVersion
        )= self._getPythonRequiresSysPath(path)

        if not sysPath:
            # Probably a bad interpreter path
            return

        if not pythonModuleFinder:
            # We cannot (reliably) determine runtime python requirements
            # in the cross-compile case, so don't even try (for
            # consistency).
            return

        try:
            if script:
                pythonModuleFinder.run_script(fullpath)
            else:
                pythonModuleFinder.load_file(fullpath)
        except:
            # not a valid python file
            self.info('File %s is not a valid python file', path)
            return

        for depPath in pythonModuleFinder.getDepsForPath(fullpath):
            if not depPath:
                continue
            flags = None
            if depPath.startswith('///invalid'):
                # same as exception handling above
                self.info('File %s is not a valid python file', path)
                return
            absPath = None
            if depPath.startswith(destdir):
                depPath = depPath[destDirLen:]
                flags = self._getPythonFlagsFromPath(depPath)

                # The file providing this dependency is part of this package.
                absPath = depPath
            for sysPathEntry in sysPath:
                if depPath.startswith(sysPathEntry):
                    newDepPath = depPath[len(sysPathEntry)+1:]
                    if newDepPath not in ('__init__', '__init__.py'):
                        # we don't allow bare __init__'s as dependencies.
                        # hopefully we'll find this at deeper level in
                        # in the sysPath
                        if flags is None:
                            # this is provided by the system, so we have
                            # to see with which flags it is provided with
                            flags = self._getPythonFlags(depPath,
                                self.bootstrapPythonFlags)
                        depPath = newDepPath
                        break

            if depPath.startswith('/'):
                # a python file not found in sys.path will not have been
                # provided, so we must not depend on it either
                return
            if not (depPath.endswith('.py') or depPath.endswith('.pyc') or
                    depPath.endswith('.so')):
                # Not something we provide, so not something we can
                # require either.  Drop it and go on.  We have seen
                # this when a script in /usr/bin has ended up in the
                # requires list.
                continue

            if depPath.endswith('module.so'):
                # Strip 'module.so' from the end, make it a candidate
                cands = [ depPath[:-9] + '.so', depPath ]
                cands = [ self._normalizePythonDep(x) for x in cands ]
                if absPath:
                    depName = self._checkPackagePythonDeps(pkgFiles, absPath,
                                                           cands, flags)
                else:
                    depName = self._checkSystemPythonDeps(cands, flags)
            else:
                depName = self._normalizePythonDep(depPath)
                if depName == '__future__':
                    continue

            self._addRequirement(path, depName, flags, pkgFiles,
                                 deps.PythonDependencies)

    def _checkPackagePythonDeps(self, pkgFiles, depPath, depNames, flags):
        # Try to match depNames against all current packages
        # Use the last value in depNames as the fault value
        assert depNames, "No dependencies passed"
        for pkg, _ in pkgFiles:
            if depPath in pkg:
                fileProvides = pkg[depPath][1].provides()

                if flags:
                    flags = [ (x, deps.FLAG_SENSE_REQUIRED) for x in flags ]

                # Walk the depNames list in order, pick the first dependency
                # available.
                for dp in depNames:
                    depSet = deps.DependencySet()
                    depSet.addDep(deps.PythonDependencies,
                                  deps.Dependency(dp, flags))
                    if fileProvides.intersection(depSet):
                        # this dep is provided
                        return dp

        # If we got here, the file doesn't provide this dep. Return the last
        # candidate and hope for the best
        return depNames[-1]

    def _checkSystemPythonDeps(self, depNames, flags):
        if flags:
            flags = [ (x, deps.FLAG_SENSE_REQUIRED) for x in flags ]

        for dp in depNames:
            depSet = deps.DependencySet()
            depSet.addDep(deps.PythonDependencies, deps.Dependency(dp, flags))
            troves = self.depCache.getProvides([depSet])
            if troves:
                return dp
        return depNames[-1]

    def _normalizePythonDep(self, depName):
        # remove extension
        depName = depName.rsplit('.', 1)[0]
        depName = depName.replace('/', '.')
        depName = depName.replace('.__init__', '')
        return depName

    def _addRubyRequirements(self, path, fullpath, pkgFiles, script=False):
        macros = self.recipe.macros
        destdir = macros.destdir
        destDirLen = len(destdir)

        if self.rubyInterpreter is None:
            self.rubyInterpreter, bootstrap = self._getRuby(macros, path)
            if not self.rubyInterpreter:
                return
            self.rubyInvocation, self.rubyLoadPath = self._getRubyLoadPath(
                macros, self.rubyInterpreter, bootstrap)
            self.rubyVersion = self._getRubyVersion(macros)
        elif self.rubyInterpreter is False:
            return

        if not script:
            if not util.isregular(fullpath) or os.path.islink(fullpath):
                return
            foundInLoadPath = False
            for pathElement in self.rubyLoadPath:
                if path.startswith(pathElement):
                    foundInLoadPath = True
                    break
            if not foundInLoadPath:
                return

        # This is a very limited hack, but will work for the 90% case
        # better parsing may be written later
        # Note that we only honor "require" at the beginning of
        # the line and only requirements enclosed in single quotes
        # to avoid conditional requirements and requirements that
        # do any sort of substitution.  Because most ruby packages
        # contain multiple ruby modules, getting 90% of the ruby
        # dependencies will find most of the required packages in
        # practice
        depEntries = [x.strip() for x in file(fullpath)
                      if x.startswith('require')]
        depEntries = (x.split() for x in depEntries)
        depEntries = (x[1].strip("\"'") for x in depEntries
                      if len(x) == 2 and x[1].startswith("'") and
                                         x[1].endswith("'"))
        depEntries = set(depEntries)

        # I know of no way to ask ruby to report deps from scripts
        # Unfortunately, so far it seems that there are too many
        # Ruby modules which have code that runs in the body; this
        # code runs slowly, has not been useful in practice for
        # filtering out bogus dependencies, and has been hanging
        # and causing other unintended side effects from modules
        # that have code in the main body.
        #if not script:
        #    depClosure = util.popen(r'''%s -e "require '%s'; puts $\""'''
        #        %(self.rubyInvocation%macros, fullpath)).readlines()
        #    depClosure = set([x.split('.')[0] for x in depClosure])
        #    # remove any entries from the guessed immediate requirements
        #    # that are not in the closure
        #    depEntries = set(x for x in depEntries if x in depClosure)

        def _getDepEntryPath(depEntry):
            for prefix in (destdir, ''):
                for pathElement in self.rubyLoadPath:
                    for suffix in ('.rb', '.so'):
                        candidate = util.joinPaths(pathElement, depEntry+suffix)
                        if util.exists(prefix+candidate):
                            return candidate
            return None

        for depEntry in depEntries:
            depEntryPath = _getDepEntryPath(depEntry)
            if depEntryPath is None:
                continue
            if depEntryPath.startswith(destdir):
                depPath = depEntryPath[destDirLen:]
            else:
                depPath = depEntryPath
            flags = self._getRubyFlagsFromPath(depPath, self.rubyVersion)
            self._addRequirement(path, depEntry, flags, pkgFiles,
                                 deps.RubyDependencies)

    def _fetchPerl(self):
        """
        Cache the perl path and @INC path with -I%(destdir)s prepended to
        each element if necessary
        """
        if self.perlPath is not None:
            return

        macros = self.recipe.macros
        self.perlPath, perlIncPath, perlDestInc = self._getperl(macros, self.recipe)
        if perlDestInc:
            self.perlIncArgs = perlDestInc
        else:
            self.perlIncArgs = ' '.join('-I'+x for x in perlIncPath)

    def _getPerlReqs(self, path, fullpath):
        if self.perlReqs is None:
            self._fetchPerl()
            if not self.perlPath:
                # no perl == bootstrap, but print warning
                self.info('Unable to find perl interpreter,'
                           ' disabling perl: requirements')
                self.perlReqs = False
                return []
            # get the base directory where conary lives.  In a checked
            # out version, this would be .../conary/conary/build/package.py
            # chop off the last 3 directories to find where
            # .../conary/Scandeps and .../conary/scripts/perlreqs.pl live
            basedir = '/'.join(sys.modules[__name__].__file__.split('/')[:-3])
            scandeps = '/'.join((basedir, 'conary/ScanDeps'))
            if (os.path.exists(scandeps) and
                os.path.exists('%s/scripts/perlreqs.pl' % basedir)):
                perlreqs = '%s/scripts/perlreqs.pl' % basedir
            else:
                # we assume that conary is installed in
                # $prefix/$libdir/python?.?/site-packages.  Use this
                # assumption to find the prefix for
                # /usr/lib/conary and /usr/libexec/conary
                regexp = re.compile(r'(.*)/lib(64){0,1}/python[1-9].[0-9]/site-packages')
                match = regexp.match(basedir)
                if not match:
                    # our regexp didn't work.  fall back to hardcoded
                    # paths
                    prefix = '/usr'
                else:
                    prefix = match.group(1)
                # ScanDeps is not architecture specific
                scandeps = '%s/lib/conary/ScanDeps' %prefix
                if not os.path.exists(scandeps):
                    # but it might have been moved to lib64 for multilib
                    scandeps = '%s/lib64/conary/ScanDeps' %prefix
                perlreqs = '%s/libexec/conary/perlreqs.pl' %prefix
            self.perlReqs = '%s -I%s %s %s' %(
                self.perlPath, scandeps, self.perlIncArgs, perlreqs)
        if self.perlReqs is False:
            return []

        cwd = os.getcwd()
        os.chdir(os.path.dirname(fullpath))
        try:
            p = os.popen('%s %s' %(self.perlReqs, fullpath))
        finally:
            try:
                os.chdir(cwd)
            except:
                pass
        reqlist = [x.strip().split('//') for x in p.readlines()]
        # make sure that the command completed successfully
        rc = p.close()
        if rc:
            # make sure that perl didn't blow up
            assert(os.WIFEXITED(rc))
            # Apparantly ScanDeps could not handle this input
            return []

        # we care only about modules right now
        # throwing away the filenames for now, but we might choose
        # to change that later
        reqlist = [x[2] for x in reqlist if x[0] == 'module']
        # foo/bar/baz.pm -> foo::bar::baz
        reqlist = ['::'.join(x.split('/')).rsplit('.', 1)[0] for x in reqlist]

        return reqlist

    def _markManualRequirement(self, info, path, pkgFiles, m):
        flags = []
        if self._checkInclusion(info, path):
            if info[0] == '/':
                depClass = deps.FileDependencies
            elif info.startswith('file:') and info[5:].strip()[0] == '/':
                info = info[5:].strip()
                depClass = deps.FileDependencies
            elif info.startswith('soname:'):
                if not m or m.name != 'ELF':
                    # only an ELF file can have a soname requirement
                    return
                # we need to synthesize a dependency that encodes the
                # same ABI as this binary
                depClass = deps.SonameDependencies
                for depType, dep, f in m.contents['requires']:
                    if depType == 'abi':
                        flags = tuple(x == 'Linux' and 'SysV' or x
                                      for x in f) # CNY-3604
                        info = '%s/%s' %(dep, info.split(None, 1)[1])
                        info = os.path.normpath(info)
            else: # by process of elimination, must be a trove
                if info.startswith('group-'):
                    self.error('group dependency %s not allowed', info)
                    return
                if info.startswith('fileset-'):
                    self.error('fileset dependency %s not allowed', info)
                    return
                if ':' not in info:
                    self.error('package dependency %s not allowed', info)
                    return
                depClass = deps.TroveDependencies
            self._addRequirement(path, info, flags, pkgFiles, depClass)

    def _checkInclusion(self, info, path):
        if info in self.excluded:
            for filt in self.excluded[info]:
                # exception handling is per-requirement,
                # so handled specially
                if filt.match(path):
                    self.info('ignoring requirement match for %s: %s',
                              path, info)
                    return False
        return True

    def _addRequirement(self, path, info, flags, pkgFiles, depClass):
        if depClass == deps.FileDependencies:
            pathMap = self.recipe.autopkg.pathMap
            componentMap = self.recipe.autopkg.componentMap
            if (info in pathMap and not
                componentMap[info][info][1].flags.isPathDependencyTarget()):
                # if a package requires a file, includes that file,
                # and does not provide that file, it should error out
                self.error('%s requires %s, which is included but not'
                           ' provided; use'
                           " r.Provides('file', '%s')", path, info, info)
                return

        # in some cases, we get literal "(flags)" from the recipe
        if '(' in info:
            flagindex = info.index('(')
            flags = set(info[flagindex+1:-1].split() + list(flags))
            info = info.split('(')[0]

        # CNY-3443
        if depClass in self.removeFlagsByDependencyClassMap:
            flags = set(flags)
            for ignoreItem in self.removeFlagsByDependencyClassMap[depClass]:
                if isinstance(ignoreItem, set):
                    ignoreFlags = ignoreItem
                else:
                    ignoreFlags = set(f for f in flags if ignoreItem.match(f))
                flags -= ignoreFlags

        if flags:
            flags = [ (x, deps.FLAG_SENSE_REQUIRED) for x in flags ]

        for pkg, _ in pkgFiles:
            # we may need to create a few more DependencySets.
            if path not in pkg.requiresMap:
                pkg.requiresMap[path] = deps.DependencySet()
            pkg.requiresMap[path].addDep(depClass, deps.Dependency(info, flags))

class _basePluggableRequires(Requires):
    """
    Base class for pluggable Requires policies.
    """

    # This set of policies get executed before the Requires policy,
    # and inherits the Requires' ordering constraints
    requires = list(Requires.requires) + [
        ('Requires', policy.REQUIRED_SUBSEQUENT),
    ]

    def preProcess(self):
        # We want to inherit the exceptions from the Requires class, so we
        # need to peek into the Required policy object. We can still pass
        # explicit exceptions into the pluggable sub-policies, and they will
        # only apply to the sub-policy.
        exceptions = self.recipe._policyMap['Requires'].exceptions
        if exceptions:
            Requires.updateArgs(self, exceptions=exceptions,
                    allowUnusedFilters = True)
        Requires.preProcess(self)

    def reportErrors(self, *args, **kwargs):
        return self.recipe._policyMap['Requires'].reportErrors(*args, **kwargs)

    def error(self, *args, **kwargs):
        return self.recipe._policyMap['Requires'].error(*args, **kwargs)

    def warn(self, *args, **kwargs):
        return self.recipe._policyMap['Requires'].warn(*args, **kwargs)

    def info(self, *args, **kwargs):
        return self.recipe._policyMap['Requires'].info(*args, **kwargs)

    def _addClassName(self, *args, **kwargs):
        return self.recipe._policyMap['Requires']._addClassName(*args, **kwargs)

    def doFile(self, path):
        pkgs = self.recipe.autopkg.findComponents(path)
        if not pkgs:
            return
        pkgFiles = [(x, x.getFile(path)) for x in pkgs]
        macros = self.recipe.macros
        fullpath = macros.destdir + path

        self.addPluggableRequirements(path, fullpath, pkgFiles, macros)

        self.whiteOut(path, pkgFiles)
        self.unionDeps(path, pkgFiles)

    def addPluggableRequirements(self, path, fullpath, pkgFiles, macros):
        """Override in subclasses"""
        pass

class RemoveSelfProvidedRequires(policy.Policy):
    """
    This policy is used to remove component requirements when they are provided
    by the component itself.
    Do not call it directly; it is for internal use only.
    """
    bucket = policy.PACKAGE_CREATION
    requires = (
        ('Requires', policy.REQUIRED_PRIOR),
    )
    supported_targets = (TARGET_LINUX, TARGET_WINDOWS)

    def do(self):
        if use.Use.bootstrap._get():
            return

        for comp in self.recipe.autopkg.getComponents():
            comp.requires -= comp.provides

class Flavor(policy.Policy):
    """
    NAME
    ====
    B{C{r.Flavor()}} - Controls the Flavor mechanism

    SYNOPSIS
    ========
    C{r.Flavor([I{filterexp}] | [I{exceptions=filterexp}])}

    DESCRIPTION
    ===========
    The C{r.Flavor} policy marks files with the appropriate Flavor.
    To except a file's flavor from being marked, use:
    C{r.Flavor(exceptions='I{filterexp}')}.

    EXAMPLES
    ========
    C{r.Flavor(exceptions='%(crossprefix)s/lib/gcc-lib/.*')}

    Files in the directory C{%(crossprefix)s/lib/gcc-lib} are being excepted
    from having their Flavor marked, because they are not flavored for
    the system on which the trove is being installed.
    """
    bucket = policy.PACKAGE_CREATION
    requires = (
        ('PackageSpec', policy.REQUIRED_PRIOR),
        ('Requires', policy.REQUIRED_PRIOR),
        # For example: :lib component contains only a single packaged empty
        # directory, which must be artificially flavored for multilib
        ('ExcludeDirectories', policy.REQUIRED_PRIOR),
    )
    filetree = policy.PACKAGE
    supported_targets = (TARGET_LINUX, TARGET_WINDOWS)

    def preProcess(self):
        self.libRe = re.compile(
            '^(%(libdir)s'
            '|/%(lib)s'
            '|%(x11prefix)s/%(lib)s'
            '|%(krbprefix)s/%(lib)s)(/|$)' %self.recipe.macros)
        self.libReException = re.compile('^/usr/(lib|%(lib)s)/(python|ruby).*$')
        self.baseIsnset = use.Arch.getCurrentArch()._name
        self.baseArchFlavor = use.Arch.getCurrentArch()._toDependency()
        self.archFlavor = use.createFlavor(None, use.Arch._iterUsed())
        self.packageFlavor = deps.Flavor()
        self.troveMarked = False
        self.componentMap = self.recipe.autopkg.componentMap
        ISD = deps.InstructionSetDependency
        TISD = deps.TargetInstructionSetDependency
        instructionDeps = list(self.recipe._buildFlavor.iterDepsByClass(ISD))
        instructionDeps += list(self.recipe._buildFlavor.iterDepsByClass(TISD))
        self.allowableIsnSets = [ x.name for x in instructionDeps ]

    def postProcess(self):
        # If this is a Windows package, include the flavor from the windows
        # helper.
        if (self._getTarget() == TARGET_WINDOWS and
            hasattr(self.recipe, 'winHelper')):

            flavorStr = self.recipe.winHelper.flavor
            if flavorStr:
                self.packageFlavor.union(deps.parseFlavor(flavorStr))

        # all troves need to share the same flavor so that we can
        # distinguish them later
        for pkg in self.recipe.autopkg.components.values():
            pkg.flavor.union(self.packageFlavor)

    def hasLibInPath(self, path):
        return self.libRe.match(path) and not self.libReException.match(path)

    def hasLibInDependencyFlag(self, path, f):
        for depType in (deps.PythonDependencies, deps.RubyDependencies):
            for dep in ([x for x in f.requires.deps.iterDepsByClass(depType)] +
                        [x for x in f.provides.deps.iterDepsByClass(depType)]):
                flagNames = [x[0] for x in dep.getFlags()[0]]
                flagNames = [x for x in flagNames if x.startswith('lib')]
                if flagNames:
                    return True
        return False

    def doFile(self, path):
        autopkg = self.recipe.autopkg
        pkg = autopkg.findComponent(path)
        if pkg is None:
            return
        f = pkg.getFile(path)
        m = self.recipe.magic[path]
        if m and m.name == 'ELF' and 'isnset' in m.contents:
            isnset = m.contents['isnset']
        elif self.hasLibInPath(path) or self.hasLibInDependencyFlag(path, f):
            # all possible paths in a %(lib)s-derived path get default
            # instruction set assigned if they don't have one already
            if f.hasContents:
                isnset = self.baseIsnset
            else:
                # this file can't be marked by arch, but the troves
                # and package must be.  (e.g. symlinks and empty directories)
                # we don't need to union in the base arch flavor more
                # than once.
                if self.troveMarked:
                    return
                self.packageFlavor.union(self.baseArchFlavor)
                self.troveMarked = True
                return
        else:
            return

        flv = deps.Flavor()
        flv.addDep(deps.InstructionSetDependency, deps.Dependency(isnset, []))
        # get the Arch.* dependencies
        # set the flavor for the file to match that discovered in the
        # magic - but do not let that propagate up to the flavor of
        # the package - instead the package will have the flavor that
        # it was cooked with.  This is to avoid unnecessary or extra files
        # causing the entire package from being flavored inappropriately.
        # Such flavoring requires a bunch of Flavor exclusions to fix.
        # Note that we need to set all shared paths between containers
        # to share flavors and ensure that fileIds are the same
        for pkg in autopkg.findComponents(path):
            f = pkg.getFile(path)
            f.flavor.set(flv)

        # get the Arch.* dependencies
        flv.union(self.archFlavor)
        if isnset in self.allowableIsnSets:
            self.packageFlavor.union(flv)


class _ProcessInfoPackage(policy.UserGroupBasePolicy):
    bucket = policy.PACKAGE_CREATION
    requires = (
        ('PackageSpec', policy.REQUIRED_PRIOR),
        ('ComponentSpec', policy.REQUIRED_PRIOR),
        ('Provides', policy.CONDITIONAL_PRIOR),
        ('Requires', policy.CONDITIONAL_PRIOR),
        ('Config', policy.CONDITIONAL_PRIOR),
        ('InitialContents', policy.CONDITIONAL_PRIOR)
    )

    def preProcess(self):
        if self.exceptions:
            self.error('%s does not honor exceptions' % self.__class__.__name__)
            self.exceptions = None
        if self.inclusions:
            self.inclusions = None

    def doFile(self, path):
        expectedName = 'info-%s:%s' % (os.path.basename(path), self.component)
        comp = self.recipe.autopkg.componentMap[path]
        compName = comp.name
        if not isinstance(comp.getFile(path), files.RegularFile):
            self.error("Only regular files may appear in '%s'" % expectedName)
            return
        if len(comp) > 1:
            badPaths = [x for x in comp if x != path]
            self.error("The following files are not allowed in '%s': '%s'" % \
                    (compName, "', '".join(badPaths)))
        else:
            fileObj = comp[path][1]
            for tag in fileObj.tags():
                self.error("TagSpec '%s' is not allowed for %s" % \
                        (tag, expectedName))

            fileObj.tags.set('%s-info' % self.component)
            fileObj.flags.isTransient(True)
            self.parseError = False
            self.addProvides(path)
            if not self.parseError:
                self.addRequires(path)

    def parseInfoFile(self, path):
        infoname = "info-%s:%s" % (os.path.basename(path), self.component)
        data = {}
        try:
            data = dict([x.strip().split('=', 1) \
                    for x in open(path).readlines()])
            extraKeys = set(data.keys()).difference(self.legalKeys)
            if extraKeys:
                for key in extraKeys:
                    self.error("%s is not is not a valid value for %s" % \
                            (key, infoname))
                    self.parseError = True
        except ValueError:
            self.error("Unable to parse info file for '%s'" % infoname)
            self.parseError = True
        return data

    def addProvides(self, path):
        realpath, fileObj = self.recipe.autopkg.findComponent(path)[path]
        data = self.parseInfoFile(realpath)
        pkg = self.recipe.autopkg.componentMap[path]
        infoname = os.path.basename(path)
        if path in pkg.providesMap:
            # only deps related to userinfo/troveinfo are allowed
            self.error("Illegal provision for 'info-%s:%s': '%s'" % \
                    (infoname, self.component, str(pkg.providesMap[path])))

        pkg.providesMap[path] = deps.DependencySet()
        depSet = self.getProvides(infoname, data)

        fileObj.provides.set(depSet)
        pkg.providesMap[path].union(depSet)
        pkg.provides.union(depSet)

    def addRequires(self, path):
        realpath, fileObj = self.recipe.autopkg.findComponent(path)[path]
        data = self.parseInfoFile(realpath)
        pkg = self.recipe.autopkg.componentMap[path]
        infoname = os.path.basename(path)
        if path in pkg.requiresMap:
            # only deps related to userinfo/troveinfo are allowed
            self.error("Illegal requirement on 'info-%s:%s': '%s'" % \
                    (infoname, self.component, str(pkg.requiresMap[path])))
        pkg.requiresMap[path] = deps.DependencySet()
        depSet = self.getRequires(infoname, data)

        fileObj.requires.set(depSet)
        pkg.requiresMap[path].union(depSet)
        pkg.requires.union(depSet)

class ProcessUserInfoPackage(_ProcessInfoPackage):
    """
    NAME
    ====
    B{C{r.ProcessUserInfoPackage()}} - Set dependencies and tags for User
    info packages

    SYNOPSIS
    ========
    C{r.ProcessUserInfoPackage()}

    DESCRIPTION
    ===========
    The C{r.ProcessUserInfoPackage} policy automatically sets up provides
    and requries, as well as tags for user info files create by the
    C{r.User} build action.

    This policy is not intended to be invoked from recipes. Do not use it.
    """
    invariantsubtrees = ['%(userinfodir)s']
    component = 'user'
    legalKeys = ['PREFERRED_UID', 'GROUP', 'GROUPID', 'HOMEDIR', 'COMMENT',
            'SHELL', 'SUPPLEMENTAL', 'PASSWORD']

    def parseInfoFile(self, path):
        if self.recipe._getCapsulePathsForFile(path):
            return {}
        data = _ProcessInfoPackage.parseInfoFile(self, path)
        if data:
            supplemental = data.get('SUPPLEMENTAL')
            if supplemental is not None:
                data['SUPPLEMENTAL'] = supplemental.split(',')
        return data

    def getProvides(self, infoname, data):
        depSet = deps.DependencySet()
        groupname = data.get('GROUP', infoname)
        depSet.addDep(deps.UserInfoDependencies,
                      deps.Dependency(infoname, []))
        if self.recipe._provideGroup.get(infoname, True):
            depSet.addDep(deps.GroupInfoDependencies,
                    deps.Dependency(groupname, []))
        return depSet

    def getRequires(self, infoname, data):
        groupname = data.get('GROUP', infoname)
        supp = data.get('SUPPLEMENTAL', [])
        depSet = deps.DependencySet()
        for grpDep in supp:
            depSet.addDep(deps.GroupInfoDependencies,
                          deps.Dependency(grpDep, []))
        if not self.recipe._provideGroup.get(infoname):
            depSet.addDep(deps.GroupInfoDependencies,
                    deps.Dependency(groupname, []))
        return depSet

class ProcessGroupInfoPackage(_ProcessInfoPackage):
    """
    NAME
    ====
    B{C{r.ProcessGroupInfoPackage()}} - Set dependencies and tags for Group
    info packages

    SYNOPSIS
    ========
    C{r.ProcessGroupInfoPackage()}

    DESCRIPTION
    ===========
    The C{r.ProcessGroupInfoPackage} policy automatically sets up provides
    and requries, as well as tags for group info files create by the
    C{r.Group}  and C{r.SupplementalGroup} build actions.

    This policy is not intended to be invoked from recipes. Do not use it.
    """
    invariantsubtrees = ['%(groupinfodir)s']
    component = 'group'
    legalKeys = ['PREFERRED_GID', 'USER']

    def getProvides(self, groupname, data):
        depSet = deps.DependencySet()
        depSet.addDep(deps.GroupInfoDependencies,
                      deps.Dependency(groupname, []))
        return depSet

    def getRequires(self, groupname, data):
        infoname = data.get('USER')
        depSet = deps.DependencySet()
        if infoname:
            depSet.addDep(deps.UserInfoDependencies,
                          deps.Dependency(infoname, []))
        return depSet


class reportExcessBuildRequires(policy.Policy):
    """
    NAME
    ====
    B{C{r.reportExcessBuildRequires()}} - suggest items to remove from C{buildRequires} list

    SYNOPSIS
    ========
    C{r.reportExcessBuildRequires('required:component')}
    C{r.reportExcessBuildRequires(['list:of', 'required:components'])}

    DESCRIPTION
    ===========
    The C{r.reportExcessBuildRequires()} policy is used to report
    together all suggestions for possible items to remove from the
    C{buildRequires} list.

    The suggestions provided by this policy are build requirements
    listed in the recipe's C{buildRequires} list for which Conary
    has not specifically discovered a need.  Build requirement
    discovery is not perfect, which means that even though this
    policy prints a warning that a build requirement might not be
    necessary, Conary does not know that it is definitely not needed.
    These are only hints.  If you are not sure whether a component
    should be removed from the C{buildRequires} list, it is safer
    to leave it in the list.  This is because an extra component
    in the C{buildRequires} list is very unlikely to cause trouble,
    but a truly missing component causes failure (by definition).

    Because dependencies on C{:runtime} components are the least
    likely dependencies to be discovered automatically, this policy
    currently does not recommend removing any C{:runtime} components.

    EXAMPLES
    ========
    This policy is normally called only internally by other Conary
    policies.  However, a recipe can report build requirements
    that are known by the recipe maintainer to be required but
    which Conary does not discover automatically by passing a
    list of these components.  For example, if this policy
    says that C{foo:devel} and C{blah:perl} are possible extra
    build requirements, but you know that they are required in
    order to correctly build the included software, you can
    turn off the warnings like this:

    C{r.reportExcessBuildRequires(['foo:devel', 'blah:perl'])}

    This will tell the C{reportExcessBuildRequires} policy that
    C{foo:devel} and C{blah:perl} are known to be required to
    build the package.

    No regular expressions are honored.
    """
    bucket = policy.ERROR_REPORTING
    processUnmodified = True
    filetree = policy.NO_FILES
    supported_targets = (TARGET_LINUX, TARGET_WINDOWS)

    def __init__(self, *args, **keywords):
        self.found = set()
        policy.Policy.__init__(self, *args, **keywords)

    def updateArgs(self, *args, **keywords):
        for arg in args:
            if type(arg) in (list, tuple, set):
                self.found.update(arg)
            else:
                self.found.add(arg)

    def do(self):
        # If absolutely no buildRequires were found automatically,
        # assume that the buildRequires list has been carefully crafted
        # for some reason that the buildRequires enforcement policy
        # doesn't yet support, and don't warn that all of the listed
        # buildRequires might be excessive.
        if self.found and self.recipe._logFile:
            r = self.recipe
            def getReqNames(key):
                return set(x.split('=')[0] for x in r._recipeRequirements[key])
            recipeReqs = getReqNames('buildRequires')
            superReqs = getReqNames('buildRequiresSuper')
            foundPackages = set(x.split(':')[0] for x in self.found)
            superClosure = r._getTransitiveDepClosure(superReqs)
            foundClosure = r._getTransitiveDepClosure(self.found)

            def removeCore(candidates):
                # conary, python, and setup are always required; gcc
                # is often an implicit requirement, and sqlite:lib is
                # listed explicitly make bootstrapping easier
                return set(x for x in candidates if
                           not x.startswith('conary')
                           and not x.startswith('python:')
                           and not x.startswith('gcc:')
                           and not x in ('libgcc:devellib',
                                         'setup:runtime',
                                         'sqlite:lib'))

            def removeSome(candidates):
                # at this point, we don't have good enough detection
                # of :runtime in particular to recommend getting rid
                # of it
                return set(x for x in removeCore(candidates) if
                           not x.endswith(':runtime'))

            def removeDupComponents(candidates):
                # If any component is required, we don't really need
                # to flag others as excessive in superclass excess
                return set(x for x in candidates
                           if x.split(':')[0] not in foundPackages)

            # for superclass reqs
            excessSuperReqs = superReqs - foundClosure
            if excessSuperReqs:
                # note that as this is for debugging only, we do not
                # remove runtime requirements
                deDupedSuperReqs = sorted(list(
                    removeDupComponents(removeCore(excessSuperReqs))))
                if deDupedSuperReqs:
                    self._reportExcessSuperclassBuildRequires(deDupedSuperReqs)

            excessReqs = recipeReqs - self.found
            redundantReqs = recipeReqs.intersection(superClosure)
            if excessReqs or redundantReqs:
                excessBuildRequires = sorted(list(
                    removeSome(excessReqs.union(redundantReqs))))
                # all potential excess build requires might have
                # been removed by removeSome
                if excessBuildRequires:
                    self._reportExcessBuildRequires(excessBuildRequires)

    def _reportExcessBuildRequires(self, reqList):
        self.recipe._logFile.reportExcessBuildRequires(
            sorted(list(reqList)))

    def _reportExcessSuperclassBuildRequires(self, reqList):
        self.recipe._logFile.reportExcessSuperclassBuildRequires(
            sorted(list(reqList)))


class reportMissingBuildRequires(policy.Policy):
    """
    This policy is used to report together all suggestions for
    additions to the C{buildRequires} list.
    Do not call it directly; it is for internal use only.
    """
    bucket = policy.ERROR_REPORTING
    processUnmodified = True
    filetree = policy.NO_FILES
    supported_targets = (TARGET_LINUX, TARGET_WINDOWS)

    def __init__(self, *args, **keywords):
        self.errors = set()
        policy.Policy.__init__(self, *args, **keywords)

    def updateArgs(self, *args, **keywords):
        for arg in args:
            if type(arg) in (list, tuple, set):
                self.errors.update(arg)
            else:
                self.errors.add(arg)

    def do(self):
        if self.errors and self.recipe._logFile:
            self.recipe._logFile.reportMissingBuildRequires(
                sorted(list(self.errors)))


class reportErrors(policy.Policy, policy.GroupPolicy):
    """
    This policy is used to report together all package errors.
    Do not call it directly; it is for internal use only.
    """
    bucket = policy.ERROR_REPORTING
    processUnmodified = True
    filetree = policy.NO_FILES
    groupError = False
    supported_targets = (TARGET_LINUX, TARGET_WINDOWS)

    def __init__(self, *args, **keywords):
        self.errors = []
        policy.Policy.__init__(self, *args, **keywords)

    def updateArgs(self, *args, **keywords):
        """
        Called once, with printf-style arguments, for each warning.
        """
        self.errors.append(args[0] %tuple(args[1:]))
        groupError = keywords.pop('groupError', None)
        if groupError is not None:
            self.groupError = groupError

    def do(self):
        if self.errors:
            msg = self.groupError and 'Group' or 'Package'
            raise policy.PolicyError, ('%s Policy errors found:\n%%s' % msg) \
                    % "\n".join(self.errors)

class _TroveScript(policy.PackagePolicy):
    processUnmodified = False
    keywords = { 'contents' : None }

    _troveScriptName = None

    def __init__(self, *args, **keywords):
        policy.PackagePolicy.__init__(self, *args, **keywords)

    def updateArgs(self, *args, **keywords):
        if args:
            troveNames = args
        else:
            troveNames = [ self.recipe.name ]
        self.troveNames = troveNames
        policy.PackagePolicy.updateArgs(self, **keywords)

    def do(self):
        if not self.contents:
            return

        # Build component map
        availTroveNames = dict((x.name, None) for x in
                                self.recipe.autopkg.getComponents())
        availTroveNames.update(self.recipe.packages)
        troveNames = set(self.troveNames) & set(availTroveNames)

        # We don't support compatibility classes for troves (yet)
        self.recipe._addTroveScript(troveNames, self.contents,
            self._troveScriptName, None)

class ScriptPreUpdate(_TroveScript):
    _troveScriptName = 'preUpdate'

class ScriptPostUpdate(_TroveScript):
    _troveScriptName = 'postUpdate'

class ScriptPreInstall(_TroveScript):
    _troveScriptName = 'preInstall'

class ScriptPostInstall(_TroveScript):
    _troveScriptName = 'postInstall'

class ScriptPreErase(_TroveScript):
    _troveScriptName = 'preErase'

class ScriptPostErase(_TroveScript):
    _troveScriptName = 'postErase'

class ScriptPreRollback(_TroveScript):
    _troveScriptName = 'preRollback'

class ScriptPostRollback(_TroveScript):
    _troveScriptName = 'postRollback'<|MERGE_RESOLUTION|>--- conflicted
+++ resolved
@@ -1098,21 +1098,13 @@
             self._parsePropertyData(content, pkgName, compName)
 
     def _parsePropertyData(self, xml, pkgName, compName):
-<<<<<<< HEAD
         pkgSet = self.propMap.setdefault(xml, set())
         if (pkgName, compName) in pkgSet:
             return
 
         pkgSet.add((pkgName, compName))
-
-        xmldata = smartform.SmartFormFieldParser(xml)
-
-        self.recipe._addProperty(trove._PROPERTY_TYPE_SMARTFORM,
-            pkgName, compName, xmldata.name, xml, xmldata.default)
-=======
         self.recipe._addProperty(trove._PROPERTY_TYPE_SMARTFORM, pkgName,
             compName, xml)
->>>>>>> cf680791
 
 
 class MakeDevices(policy.Policy):
