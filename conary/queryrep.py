#
# Copyright (c) 2004-2006 rPath, Inc.
#
# This program is distributed under the terms of the Common Public License,
# version 1.0. A copy of this license should have been distributed with this
# source file in a file called LICENSE. If it is not present, the license
# is always available at http://www.opensource.org/licenses/cpl.php.
#
# This program is distributed in the hope that it will be useful, but
# without any warranty; without even the implied warranty of merchantability
# or fitness for a particular purpose. See the Common Public License for
# full details.
#
"""
Provides the output for the "conary repquery" command
"""
import itertools

from conary import conaryclient
from conary.conaryclient import cmdline
from conary import display
from conary.deps import deps
from conary.repository import trovesource

VERSION_FILTER_ALL    = 0
VERSION_FILTER_LATEST = 1
VERSION_FILTER_LEAVES = 2

FLAVOR_FILTER_ALL    = 0
FLAVOR_FILTER_AVAIL  = 1
FLAVOR_FILTER_BEST   = 2


def displayTroves(cfg, troveSpecs=[], whatProvidesList=[],
                  # query options
                  versionFilter=VERSION_FILTER_LATEST, 
                  flavorFilter=FLAVOR_FILTER_BEST, pathList = [],
                  useAffinity = False,
                  # trove options
                  info = False, digSigs = False, showDeps = False,
                  showBuildReqs = False, 
                  # file options
                  ls = False, lsl = False, ids = False, sha1s = False, 
                  tags = False, fileDeps = False, fileVersions = False,
                  # collection options
                  showTroves = False, recurse = None, showAllTroves = False,
                  weakRefs = False, showTroveFlags = False, 
                  alwaysDisplayHeaders = False
                  ):
    """
       Displays information about troves found in repositories

       @param repos: a network repository client 
       @type repos: repository.netclient.NetworkRepositoryClient
       @param cfg: conary config
       @type cfg: conarycfg.ConaryConfiguration
       @param troveSpecs: troves to search for
       @type troveSpecs: list of troveSpecs (n[=v][[f]])
       @param versionFilter: add documentation here.  Check man page for 
       general description
       @type versionFilter: bool
       @param flavorFilter: add documentation here.  Check man page for 
       general description.
       @type flavorFilter: bool
       @param useAffinity: If False, disallow affinity database use.
       @type useAffinity: bool
       @param info: If true, display general information about the trove
       @type info: bool
       @param digSigs: If true, display digital signatures for a trove.
       @type digSigs: bool
       @param showBuildReqs: If true, display the versions and flavors of the
       build requirements that were used to build the given troves
       @type showBuildReqs: bool
       @param showDeps: If true, display provides and requires information 
       for the trove.
       @type showDeps: bool
       @param ls: If true, list files in the trove
       @type ls: bool
       @param lsl: If true, list files in the trove + ls -l information
       @type lsl: bool
       @param ids: If true, list pathIds for files in the troves
       @type ids: bool
       @param sha1s: If true, list sha1s for files in the troves
       @type sha1s: bool
       @param tags: If true, list tags for files in the troves
       @type tags: bool
       @param fileDeps: If true, print file-level dependencies
       @type fileDeps: bool
       @param fileVersions: If true, print fileversions
       @type fileVersions: bool
       @param showTroves: If true, display byDefault True child troves of this
       trove
       @type showTroves: bool
       @param recurse: display child troves of this trove, recursively
       @type recurse: bool
       @param showAllTroves: If true, display all byDefault False child troves 
       of this trove
       @type showAllTroves: bool
       @param weakRefs: display both weak and strong references of this trove.
       @type weakRefs: bool
       @param showTroveFlags: display [<flags>] list with information about
       the given troves.
       @type showTroveFlags: bool
       @param alwaysDisplayHeaders: If true, display headers even when listing  
       files.
       @type alwaysDisplayHeaders: bool
       @rtype: None
    """

    client = conaryclient.ConaryClient(cfg)
    repos = client.getRepos()

    if useAffinity:
        affinityDb = client.db
    else:
        affinityDb = None

<<<<<<< HEAD
    troveTups = getTrovesToDisplay(repos, troveSpecs, pathList, versionFilter,
                                   flavorFilter, cfg.installLabelPath,
                                   cfg.flavor, affinityDb)
=======
    whatProvidesList = [ deps.parseDep(x) for x in whatProvidesList ]

    troveTups = getTrovesToDisplay(repos, troveSpecs, whatProvidesList,
                                   versionFilter, flavorFilter,
                                   cfg.installLabelPath, cfg.flavor, affinityDb)
>>>>>>> b69e832f


    dcfg = display.DisplayConfig(repos, affinityDb)

    dcfg.setTroveDisplay(deps=showDeps, info=info, 
                         showBuildReqs=showBuildReqs,
                         digSigs=digSigs, fullVersions=cfg.fullVersions,
                         showLabels=cfg.showLabels, fullFlavors=cfg.fullFlavors,
                         showComponents = cfg.showComponents,
                         baseFlavors = cfg.flavor)

    dcfg.setFileDisplay(ls=ls, lsl=lsl, ids=ids, sha1s=sha1s, tags=tags,
                        fileDeps=fileDeps, fileVersions=fileVersions)

    recurseOne = showTroves or showAllTroves or weakRefs
    if recurse is None and not recurseOne and troveSpecs:
        # if we didn't explicitly set recurse and we're not recursing one
        # level explicitly and we specified troves (so everything won't 
        # show up at the top level anyway), guess at whether to recurse
        recurse = True in (ls, lsl, ids, sha1s, tags, showDeps, fileDeps,
                           fileVersions)
    displayHeaders = alwaysDisplayHeaders or showTroveFlags 

    dcfg.setChildDisplay(recurseAll = recurse, recurseOne = recurseOne,
                         showNotByDefault = showAllTroves,
                         showWeakRefs = weakRefs,
                         showTroveFlags = showTroveFlags,
                         displayHeaders = displayHeaders,
                         checkExists = False)

    if troveSpecs:
        dcfg.setPrimaryTroves(set(troveTups))


    formatter = display.TroveFormatter(dcfg)

    display.displayTroves(dcfg, formatter, troveTups)


<<<<<<< HEAD
def getTrovesToDisplay(repos, troveSpecs, pathList, versionFilter, flavorFilter,
                       labelPath, defaultFlavor, affinityDb):
=======
def getTrovesToDisplay(repos, troveSpecs, whatProvidesList, versionFilter,
                       flavorFilter, labelPath, defaultFlavor, affinityDb):
>>>>>>> b69e832f
    """ Finds troves that match the given trove specifiers, using the
        current configuration, and parameters

        @param repos: a network repository client
        @type repos: repository.netclient.NetworkRepositoryClient
        @param troveSpecs: troves to search for
        @type troveSpecs: list of troveSpecs (n[=v][[f]])
        @param versionFilter: The VERSION_FILTER_* to use.  See man
        page for documentation for now.
        @type all: bool
        @param flavorFilter: The FLAVOR_FILTER_* to use.  See man
        page for documentation for now.
        @param labelPath: The labelPath to search
        @type labelPath: list
        @param defaultFlavor: The default flavor(s) to search with
        @type defaultFlavor: list
        @param affinityDb: The affinity database to search with.
        @type affinityDb: bool

        @rtype: troveTupleList (list of (name, version, flavor) tuples)
    """
    def _merge(resultD, response):
        for troveName, troveVersions in response.iteritems():
            d = resultD.setdefault(troveName, {})
            for version, flavors in troveVersions.iteritems():
                d.setdefault(version, []).extend(flavors)
        return resultD

    troveTups = []
<<<<<<< HEAD
    if troveSpecs or pathList:
=======

    if troveSpecs or whatProvidesList:
        if whatProvidesList:
            tupList = []
            for label in labelPath:
                sols = repos.resolveDependencies(label, whatProvidesList)
                for solListList in sols.itervalues():
                    # list of list of solutions to the depSet
                    tupList.extend(itertools.chain(*solListList))

            source = trovesource.SimpleTroveSource(tupList)
            source.searchAsRepository()

            troveNames = set(x[0] for x in tupList)
            results = getTrovesToDisplay(source, troveNames, [],
                                         versionFilter, flavorFilter, labelPath,
                                         defaultFlavor, None)
            troveTups.extend(results)


        if not troveSpecs:
            return sorted(troveTups)

>>>>>>> b69e832f
        # Search for troves using findTroves.  The options we
        # specify to findTroves are determined by the version and 
        # flavor filter.
        if pathList:
            troveTups += getTrovesByPath(repos, pathList, versionFilter,
                                         flavorFilter, labelPath, defaultFlavor)
            if not troveSpecs:
                return sorted(troveSpecs)
        troveSpecs = [ cmdline.parseTroveSpec(x, allowEmptyName=False) \
                                                        for x in troveSpecs ]
        searchFlavor = defaultFlavor

        acrossLabels = True
        if versionFilter == VERSION_FILTER_ALL:
            getLeaves = False
        elif versionFilter == VERSION_FILTER_LATEST:
            # we just want to limit all searches for the very latest
            # version node.  Find trove makes this difficult, we
            # do the leaves search and then filter.
            getLeaves = True
            acrossLabels = False
        elif versionFilter == VERSION_FILTER_LEAVES:
            # This will return all versions that are 'leaves', that is,
            # are the latest with a unique flavor string.
            getLeaves = True
            acrossLabels = False
        else:
            assert(0)

        if flavorFilter == FLAVOR_FILTER_ALL:
            searchFlavor = None 
            bestFlavor = False 
            acrossFlavors = True # there are no flavors to go 'across'
            newSpecs = []
            origSpecs = {}
            # We do extra processing here.  We want FLAVOR_FILTER_ALL to work 
            # when you specify a flavor to limit the all to. 
            # But findTrove won't let us do that, since it expects that
            # the flavors it gets passed are supersets of the trove flavors
            # So we search with no flavor and search by hand afterwards.
            for (n, vS, fS) in troveSpecs:
                origSpecs.setdefault((n, vS), []).append(fS)
                newSpecs.append((n, vS, None))
            troveSpecs = newSpecs
            affinityDb = None
        elif flavorFilter == FLAVOR_FILTER_AVAIL:
            # match install flavor + maybe affinity, could affect rq branch,
            # return all flavors that match.
            bestFlavor = False
            acrossFlavors = True
            if versionFilter != VERSION_FILTER_ALL:
                getLeaves = True
        elif flavorFilter == FLAVOR_FILTER_BEST:
            # match install flavor + affinity, could affect rq branch,
            # return best match.
            bestFlavor = True
            acrossFlavors = False

        if not affinityDb:
            acrossLabels = True

        results = repos.findTroves(labelPath,
                                   troveSpecs, searchFlavor,
                                   affinityDatabase = affinityDb,
                                   acrossLabels = acrossLabels,
                                   acrossFlavors = acrossFlavors,
                                   allowMissing = False,
                                   bestFlavor = bestFlavor,
                                   getLeaves = getLeaves)

        # do post processing on the result if necessary
        if (flavorFilter == FLAVOR_FILTER_ALL or versionFilter == VERSION_FILTER_LATEST):
            for (n,vS,fS), tups in results.iteritems():
                if not tups:
                    continue
                if versionFilter == VERSION_FILTER_LATEST:
                    # only look at latest leaves (1 per branch).
                    versionsByBranch = {}
                    for tup in tups:
                        versionsByBranch.setdefault(tup[1].branch(),
                                                    []).append(tup[1])
                    maxVersions = set(max(x) for x in versionsByBranch.values())
                    tups = [ x for x in tups if x[1] in maxVersions ]
                for (_, v, f) in tups:
                    if flavorFilter == FLAVOR_FILTER_ALL:
                        # only look at latest leaf.
                        foundMatch = False
                        for fS in origSpecs[n, vS]:
                            # FIXME: switch to stronglySatisfies
                            # in order to implement primary flavor support
                            # here at least?
                            if (fS is None) or f.satisfies(fS):
                                foundMatch = True
                                break
                        if not foundMatch:
                            continue
                    troveTups.append((n, v, f))
        else:
            troveTups.extend(itertools.chain(*results.itervalues()))
    else:
        # no troves specified, use generic fns with no names given.
        if versionFilter == VERSION_FILTER_ALL:
            queryFn = repos.getTroveVersionsByLabel
        elif versionFilter == VERSION_FILTER_LATEST:
            queryFn = repos.getTroveLeavesByLabel
        elif versionFilter == VERSION_FILTER_LEAVES:
            queryFn = repos.getTroveLeavesByLabel


        if flavorFilter == FLAVOR_FILTER_ALL:
            flavor = None
            bestFlavor = False
            affinityDb = None
        elif flavorFilter == FLAVOR_FILTER_AVAIL:
            # match affinity flavors
            # must be done client side...
            flavor = None
            bestFlavor = False
            affinityDb = None # for now turn off
        elif flavorFilter == FLAVOR_FILTER_BEST:
            # match affinity flavors
            # must be done client side...
            flavor = None
            bestFlavor = False
            affintyDb = None # XXX for now turn off.

        resultsDict = {}

        resultsDict = queryFn({'': {labelPath[0] : flavor}}, 
                               bestFlavor = bestFlavor)
        for label in labelPath[1:]:
            d = queryFn({'': {label : flavor}}, bestFlavor = bestFlavor)
            _merge(resultsDict, d)

        # do post processing for VERSION_FILTER_LATEST, FLAVOR_FILTER_BEST,
        # and FLAVOR_FILTER_AVAIL
        leavesFilter = {}
        troveTups = []
        for name, versionDict in resultsDict.iteritems():
            if affinityDb:
                localFlavors = [x[2] for x in affinityDb.trovesByName(name)]
            else:
                localFlavors = []

            if versionFilter == VERSION_FILTER_LATEST:
                versionsByBranch = {}
                for version in versionDict:
                    versionsByBranch.setdefault(version.branch(),
                                                []).append(version)

                maxVersions = [ max(x) for x in versionsByBranch.itervalues() ]
                versionDict = dict((x, versionDict[x]) for x in maxVersions)

            for version, flavorList in versionDict.iteritems():
                if flavorFilter == FLAVOR_FILTER_BEST:
                    best = None
                    for systemFlavor in defaultFlavor:
                        mathing = []
                        matchScores = []
                        if localFlavors:
                            matchFlavors = [ deps.overrideFlavor(systemFlavor, x) for x in localFlavors]
                        else:
                            matchFlavors = [systemFlavor]

                        for f in flavorList:
                            scores = ( (x.score(f), f) for x in matchFlavors)
                            scores = [ x for x in scores if x[0] is not False]
                            if scores:
                                matchScores.append(max(scores))
                        if matchScores:
                            best = max(matchScores)[1]
                            break
                    if best is not None:
                        flavorList = [best]
                    else:
                        continue
                elif flavorFilter == FLAVOR_FILTER_AVAIL:
                    if localFlavors:
                        matchFlavors = []
                        for systemFlavor in defaultFlavor:
                            matchFlavors.extend(deps.overrideFlavor(systemFlavor, x) for x in localFlavors)
                    else:
                        matchFlavors = defaultFlavor
                for flavor in flavorList:
                    if flavorFilter == FLAVOR_FILTER_AVAIL:
                        found = False
                        for matchFlavor in matchFlavors:
                            if matchFlavor.satisfies(flavor):
                                found = True
                                break
                        if not found:
                            continue
                    troveTups.append((name, version, flavor))
    return sorted(troveTups)


def getTrovesByPath(repos, pathList, versionFilter, flavorFilter, labelPath,
                    defaultFlavor):
    if not pathList:
        return []

    if versionFilter == VERSION_FILTER_ALL:
        queryFn = repos.getTroveVersionsByPath
    elif versionFilter == VERSION_FILTER_LEAVES:
        queryFn = repos.getTroveLeavesByPath
    elif versionFilter == VERSION_FILTER_LATEST:
        queryFn = repos.getTroveLeavesByPath
    else:
        assert(0)

    allResults = {}
    for label in labelPath:
        results = queryFn(pathList, label)
        for path, tups in results.iteritems():
            allResults.setdefault(path, []).extend(tups)

    allResults = [ allResults[x] for x in pathList ]

    finalList = [ ]
    for tupList in allResults:
        if not tupList:
            continue
        source = trovesource.SimpleTroveSource(tupList)
        source.searchAsRepository()
        troveNames = set(x[0] for x in tupList)
        # no affinity when searching by path.
        results = getTrovesToDisplay(source, troveNames, [],
                                     versionFilter, flavorFilter, labelPath,
                                     defaultFlavor, None)
        finalList.extend(results)
    return finalList<|MERGE_RESOLUTION|>--- conflicted
+++ resolved
@@ -115,18 +115,12 @@
     else:
         affinityDb = None
 
-<<<<<<< HEAD
-    troveTups = getTrovesToDisplay(repos, troveSpecs, pathList, versionFilter,
-                                   flavorFilter, cfg.installLabelPath,
-                                   cfg.flavor, affinityDb)
-=======
     whatProvidesList = [ deps.parseDep(x) for x in whatProvidesList ]
 
-    troveTups = getTrovesToDisplay(repos, troveSpecs, whatProvidesList,
+    troveTups = getTrovesToDisplay(repos, troveSpecs, pathList, 
+                                   whatProvidesList,
                                    versionFilter, flavorFilter,
                                    cfg.installLabelPath, cfg.flavor, affinityDb)
->>>>>>> b69e832f
-
 
     dcfg = display.DisplayConfig(repos, affinityDb)
 
@@ -165,13 +159,9 @@
     display.displayTroves(dcfg, formatter, troveTups)
 
 
-<<<<<<< HEAD
-def getTrovesToDisplay(repos, troveSpecs, pathList, versionFilter, flavorFilter,
-                       labelPath, defaultFlavor, affinityDb):
-=======
-def getTrovesToDisplay(repos, troveSpecs, whatProvidesList, versionFilter,
-                       flavorFilter, labelPath, defaultFlavor, affinityDb):
->>>>>>> b69e832f
+def getTrovesToDisplay(repos, troveSpecs, pathList, whatProvidesList, 
+                       versionFilter, flavorFilter, labelPath, defaultFlavor, 
+                       affinityDb):
     """ Finds troves that match the given trove specifiers, using the
         current configuration, and parameters
 
@@ -201,11 +191,7 @@
         return resultD
 
     troveTups = []
-<<<<<<< HEAD
-    if troveSpecs or pathList:
-=======
-
-    if troveSpecs or whatProvidesList:
+    if troveSpecs or pathList or whatProvidesList:
         if whatProvidesList:
             tupList = []
             for label in labelPath:
@@ -218,24 +204,20 @@
             source.searchAsRepository()
 
             troveNames = set(x[0] for x in tupList)
-            results = getTrovesToDisplay(source, troveNames, [],
+            results = getTrovesToDisplay(source, troveNames, [], [],
                                          versionFilter, flavorFilter, labelPath,
                                          defaultFlavor, None)
             troveTups.extend(results)
 
-
-        if not troveSpecs:
-            return sorted(troveTups)
-
->>>>>>> b69e832f
         # Search for troves using findTroves.  The options we
         # specify to findTroves are determined by the version and 
         # flavor filter.
         if pathList:
             troveTups += getTrovesByPath(repos, pathList, versionFilter,
                                          flavorFilter, labelPath, defaultFlavor)
-            if not troveSpecs:
-                return sorted(troveSpecs)
+
+        if not troveSpecs:
+            return sorted(troveTups)
         troveSpecs = [ cmdline.parseTroveSpec(x, allowEmptyName=False) \
                                                         for x in troveSpecs ]
         searchFlavor = defaultFlavor
@@ -454,7 +436,7 @@
         source.searchAsRepository()
         troveNames = set(x[0] for x in tupList)
         # no affinity when searching by path.
-        results = getTrovesToDisplay(source, troveNames, [],
+        results = getTrovesToDisplay(source, troveNames, [], [],
                                      versionFilter, flavorFilter, labelPath,
                                      defaultFlavor, None)
         finalList.extend(results)
