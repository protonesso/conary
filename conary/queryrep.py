--- conflicted
+++ resolved
@@ -397,7 +397,6 @@
                             flavorList = [best]
                         else:
                             continue
-<<<<<<< HEAD
                     elif flavorFilter == FLAVOR_FILTER_AVAIL:
                         if localFlavors:
                             matchFlavors = []
@@ -420,9 +419,6 @@
                     if added and versionFilter == VERSION_FILTER_LATEST:
                         continue
     return sorted(troveTups)
-=======
-                    troveTups.append((name, version, flavor))
-    return sorted(troveTups)
 
 
 def getTrovesByPath(repos, pathList, versionFilter, flavorFilter, labelPath,
@@ -464,5 +460,4 @@
                                      versionFilter, flavorFilter, labelPath,
                                      defaultFlavor, None)
         finalList.extend(results)
-    return finalList
->>>>>>> 04cc3653
+    return finalList