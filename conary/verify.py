#
# Copyright (c) 2004-2005 rPath, Inc.
#
# This program is distributed under the terms of the Common Public License,
# version 1.0. A copy of this license should have been distributed with this
# source file in a file called LICENSE. If it is not present, the license
# is always available at http://www.opensource.org/licenses/cpl.php.
#
# This program is distributed in the hope that it will be useful, but
# without any warranty; without even the implied warranty of merchantability
# or fitness for a particular purpose. See the Common Public License for
# full details.
#
"""
Provides the output for the "conary verify" command
"""
from conary import showchangeset
from conary import versions
from conary.conaryclient import cmdline
from conary.deps import deps
from conary.lib import log
from conary.local import update
from conary import errors

def usage():
    print "conary verify [--all] [trove[=version]]*"
    print ""

def verify(troveNameList, db, cfg, all=False):
    troveNames = [ cmdline.parseTroveSpec(x) for x in troveNameList ]
    if not troveNames and not all:
        usage()
        log.error("must specify either a trove or --all")
        return 1
    elif not troveNames:
	troveNames = [ (x, None, None) for x in db.iterAllTroveNames() \
                                                  if x.find(':') == -1 ]
	troveNames.sort()
    for (troveName, versionStr, flavor) in troveNames:
        try:
            troves = db.findTrove(None, (troveName, versionStr, flavor))
            troves = db.getTroves(troves)
            for trove in troves:
                verifyTrove(trove, db, cfg)
        except errors.TroveNotFound:
            if versionStr:
                if flavor:
                    flavorStr = deps.formatFlavor(flavor)
                    log.error("version %s with flavor '%s' of trove %s is not"
                              " installed", versionStr, flavorStr, troveName)
                else:
                    log.error("version %s of trove %s is not installed", 
                                                      versionStr, troveName)
            elif flavor:
                flavorStr = deps.formatFlavor(flavor)
                log.error("flavor '%s' of trove %s is not installed", 
                                                          flavorStr, troveName)
            else:
                log.error("trove %s is not installed", troveName)

def verifyTrove(trove, db, cfg):
    l = []
    for trove in db.walkTroveSet(trove):
        ver = trove.getVersion()
        origTrove = db.getTrove(trove.getName(), ver, trove.getFlavor(), 
                              pristine = True)
        ver = ver.createShadow(versions.LocalLabel())
        l.append((trove, origTrove, ver, 0))
	    
    try:
        result = update.buildLocalChanges(db, l, root = cfg.root, 
                                          withFileContents=False,
                                          forceSha1=True,
                                          ignoreTransient=True)
        if not result: return
        cs = result[0]

        troveSpecs = []
	for item in l:
            trove = item[0]
            ver = trove.getVersion().createShadow(versions.LocalLabel())
<<<<<<< HEAD
=======
                                                  
>>>>>>> b5041eb7
                  
            trvCs = cs.getNewTroveVersion(trove.getName(), 
                                          ver, trove.getFlavor())
            if trvCs.hasChangedFiles():
                troveSpecs.append('%s=%s[%s]' % (trove.getName(), ver, 
                                                 trove.getFlavor()))

        for (changed, fsTrove) in result[1]:
            if changed:
                break
        if not changed:
            return
        showchangeset.displayChangeSet(db, cs, troveSpecs, cfg, ls=True, 
                                       showChanges=True, asJob=True)
                                       
    except OSError, err:
        if err.errno == 13:
            log.warning("Permission denied creating local changeset for"
                        " %s " % trove.getName())<|MERGE_RESOLUTION|>--- conflicted
+++ resolved
@@ -79,11 +79,7 @@
 	for item in l:
             trove = item[0]
             ver = trove.getVersion().createShadow(versions.LocalLabel())
-<<<<<<< HEAD
-=======
-                                                  
->>>>>>> b5041eb7
-                  
+
             trvCs = cs.getNewTroveVersion(trove.getName(), 
                                           ver, trove.getFlavor())
             if trvCs.hasChangedFiles():
