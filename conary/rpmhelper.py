--- conflicted
+++ resolved
@@ -16,17 +16,12 @@
 Contains functions to assist in dealing with rpm files.
 """
 
-<<<<<<< HEAD
+import gzip
+
 import itertools, struct, re
 from conary.lib.sha1helper import *
 from conary.deps import deps
-=======
-import gzip
-
-import itertools, struct
-from conary.lib.sha1helper import *
 from conary.lib import util
->>>>>>> 198cc9e0
 
 NAME            = 1000
 VERSION         = 1001
