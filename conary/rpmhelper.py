--- conflicted
+++ resolved
@@ -18,8 +18,9 @@
 
 import gzip
 
-import itertools, struct, re, os
-from conary.lib import digestlib, openpgpfile, sha1helper
+import itertools, struct, re
+from conary.lib import digestlib, openpgpfile
+from conary.lib.sha1helper import *
 from conary.deps import deps
 from conary.lib import util
 
@@ -261,8 +262,8 @@
         assert len(self.data) == size
 
         if sha1 is not None:
-            computedSha1 = sha1helper.sha1ToString(
-                sha1helper.sha1String(intro + entryTable + self.data))
+            computedSha1 = sha1ToString(sha1String(intro + entryTable +
+                                                   self.data))
             if computedSha1 != sha1:
                 raise IOError, "bad header sha1"
 
@@ -302,20 +303,9 @@
         sha1 = self._sigHeader.get(SIG_SHA1 - _SIGHEADER_TAG_BASE, None)
         if checkSize:
             headerPlusPayloadSize = self.getHeaderPlusPayloadSize()
-<<<<<<< HEAD
-            if headerPlusPayloadSize is not None:
-=======
             if headerPlusPayloadSize is not None and ignoreSize == False:
                 totalSize = os.fstat(f.fileno()).st_size
->>>>>>> 79a4f838
                 pos = f.tell()
-                if hasattr(f, 'fileno'):
-                    totalSize = os.fstat(f.fileno()).st_size
-                else:
-                    f.seek(0, 2)
-                    totalSize = f.tell()
-                    f.seek(pos, 0)
-
                 if headerPlusPayloadSize != (totalSize - pos):
                     raise IOError, "file size does not match size specified by header"
         # if we insist, we could also verify SIG_MD5
@@ -365,7 +355,7 @@
     sigs = _RpmHeader(f, isSource = isSource, sigBlock = True)
     return sigs
 
-def verifySignatures(f, validKeys = None):
+def verifySignatures(f, pgpKeyCache = None):
     """
     Given an extended file, compute signatures
     """
@@ -382,14 +372,9 @@
         md5 = digestlib.md5()
         util.copyfileobj(f, NullWriter(), digest = md5)
         if md5.digest() != sigmd5:
-            raise MD5SignatureError(
-                "The MD5 digest fails to verify: expected %s, got %s" %
-                    (sha1helper.md5ToString(sigmd5), md5.hexdigest()))
-
-    # Don't bother if no gpg signature was present, or no valid keys were
-    # presented
-    if validKeys is None:
-        return
+            raise MD5SignatureError()
+
+    # Don't bother if no gpg signature was present
     sigString = h.get(SIG_GPG, None)
     if sigString is None:
         return
@@ -397,25 +382,11 @@
     f.seek(0)
     readSignatureHeader(f)
     sig = openpgpfile.readSignature(sigString)
-
-    keyId = sig.getSignerKeyId()
-    matchingKeys = [ x for x in validKeys if x.hasKeyId(keyId) ]
-    if not matchingKeys:
-        raise PGPSignatureError("Signature generated with key %s does "
-              "not match valid keys %s" % 
-              (keyId, ', '.join(x.getKeyId() for x in validKeys)))
-
-    key = matchingKeys[0]
-
     # signature verification assumes a seekable stream and will seek to the
     # beginning; use a SeekableNestedFile
     size = h.getHeaderPlusPayloadSize()
     if size is None:
-        pos = f.tell()
-        f.seek(0, 2)
-        size = f.tell()
-        f.seek(pos, 0)
-    snf = None
+        size = os.fstat(f.fileno()).st_size
     if hasattr(f, 'pread'):
         extFile = f
     elif hasattr(f, 'name'):
@@ -423,11 +394,10 @@
     else:
         # worst case scenario, we slurp everything in memory
         extFile = util.ExtendedStringIO(f.read())
-        snf = extFile
-    if snf is None:
-        snf = util.SeekableNestedFile(extFile, start = f.tell(), size = size)
+    sf = util.SeekableNestedFile(extFile, start = f.tell(), size = size)
+    key = pgpKeyCache.getPublicKey(sig.getSignerKeyId())
     try:
-        sig.verifyDocument(key.getCryptoKey(), snf)
+        sig.verifyDocument(key.getCryptoKey(), sf)
     except openpgpfile.SignatureError:
         raise PGPSignatureError
 
