# -*- mode: python -*-
#
# Copyright (c) 2004-2005 rPath, Inc.
#
# This program is distributed under the terms of the Common Public License,
# version 1.0. A copy of this license should have been distributed with this
# source file in a file called LICENSE. If it is not present, the license
# is always available at http://www.opensource.org/licenses/cpl.php.
#
# This program is distributed in the hope that it will be useful, but
# without any warranty; without even the implied warranty of merchantability
# or fitness for a particular purpose. See the Common Public License for
# full details.
#
"""
Provides the output for the "cvc" subcommands
"""

import inspect
import optparse
import os
import sys

from conary import branch
from conary import checkin
from conary import conarycfg
from conary import conaryclient
from conary import constants
from conary import deps
from conary import errors
from conary import state
from conary import updatecmd
from conary import versions
from conary.build import cook, use, signtrove
from conary.lib import cfg
from conary.lib import log
from conary.lib import openpgpfile
from conary.lib import openpgpkey
from conary.lib import options
from conary.lib import util

sys.excepthook = util.genExcepthook()

# mix UpdateCallback and CookCallback, since we use both.
class CheckinCallback(cook.CookCallback, updatecmd.UpdateCallback):
    def __init__(self, cfg=None):
        updatecmd.UpdateCallback.__init__(self, cfg)
        cook.CookCallback.__init__(self)

def usage(rc = 1):
    print "usage: cvc add <file> [<file2> <file3> ...]"
    print "       cvc annotate <file>"
    print "       cvc checkout <trove>[=<version>]"
    print "       cvc clone <target-branch> <trove>[=<version>][[flavor]]+ "
    print "       cvc commit"
    print "       cvc config"
    print "       cvc context"
    print '       cvc cook <file.recipe|troveName=<version>>[[flavor]]+'
    print '       cvc describe <xml file>'
    print "       cvc diff"
    print "       cvc log"
    print "       cvc merge [<revision>]"
    print "       cvc newpkg <name>"
    print "       cvc rdiff <name> <oldver> <newver>"
    print "       cvc remove <file> [<file2> <file3> ...]"
    print "       cvc rename <oldfile> <newfile>"
    print "       cvc shadow <newshadow> <trove>[=<version>][[flavor]]"
    print "       cvc set <path>+"
    print '       cvc sign <trove>[=version][[flavor]]+'
    print "       cvc update [<version>]"
    print ""
    print "type 'cvc <command> --help' for command-specific usage"
    return rc

_commands = []
def _register(cmd):
    _commands.append(cmd)

(NO_PARAM,  ONE_PARAM)  = (options.NO_PARAM, options.ONE_PARAM)
(OPT_PARAM, MULT_PARAM) = (options.OPT_PARAM, options.MULT_PARAM)
STRICT_OPT_PARAM        = options.STRICT_OPT_PARAM

class CvcCommand(options.AbstractCommand):

    docs = {'build-label'        : ('Use build label LABEL as default search'
                                    ' loc', 'LABEL'),
            'config'             : ("Set config KEY to VALUE", "'KEY VALUE'"),
            'config-file'        : ("Read PATH config file", "PATH"),
            'context'            : "Set the current context",
            'install-label'      : ("Set the install label", "LABEL"),
            'interactive'        : ('ask questions before performing actions '
                                    'that change system or repository state'),
            'flavors'            : 'Display complete flavors where applicable',
            'full-versions'      : ('Always display complete version strings'),
            'profile'            : optparse.SUPPRESS_HELP,
            'skip-default-config': "Don't read default configs",
            'signature-key'      : ("Use signature key to sign results", 'KEY'),
            'quiet'              : ('do not display extra information when '
                                    'running'),
            'root'               : 'use conary database at location ROOT'
            }

    def addParameters(self, argDef):
        d = {}
        d["config"] = MULT_PARAM
        d["config-file"] = MULT_PARAM
        d["context"] = ONE_PARAM
        d["install-label"] = MULT_PARAM
        d["profile"] = NO_PARAM
        d["skip-default-config"] = NO_PARAM
        argDef[self.defaultGroup] = d

    def addConfigOptions(self, cfgMap, argDef):
        cfgMap["build-label"]   = "buildLabel", ONE_PARAM,
        cfgMap['interactive']   = 'interactive', NO_PARAM,
        cfgMap['full-versions'] = 'fullVersions', NO_PARAM
        cfgMap['flavors']       = 'fullFlavors', NO_PARAM
        cfgMap["pubring"]       = "pubRing", ONE_PARAM
        cfgMap["quiet"]         = "quiet", NO_PARAM,
        cfgMap["root"]          = "root", ONE_PARAM,
        cfgMap['signature-key'] = 'signatureKey', ONE_PARAM
        options.AbstractCommand.addConfigOptions(self, cfgMap, argDef)

    def setContext(self, cfg, argSet):
        client = conaryclient.ConaryClient(cfg)
        repos = client.getRepos()
        context = cfg.context
        if os.access('CONARY', os.R_OK):
            conaryState = state.ConaryStateFromFile('CONARY', repos)
            if conaryState.hasContext():
                context = conaryState.getContext()

        context = os.environ.get('CONARY_CONTEXT', context)
        context = argSet.pop('context', context)

        if context:
            cfg.setContext(context)

    def processConfigOptions(self, cfg, cfgMap, argSet):
        self.setContext(cfg, argSet)

        options.AbstractCommand.processConfigOptions(self, cfg, cfgMap, argSet)
        l = []
        for labelStr in argSet.get('install-label', []):
            l.append(versions.Label(labelStr))
        if l:
            cfg.installLabelPath = l
            del argSet['install-label']

        for k,v in cfg.environment.items():
            if v == '':
                cfg.environment.pop(k)
                os.environ.pop(k, None)
                continue
            os.environ[k] = v

class AddCommand(CvcCommand):
    commands = ['add']
    paramHelp = '<file> [<file2> <file3> ...]'

    def addParameters(self, argDef):
        CvcCommand.addParameters(self, argDef)
        argDef["binary"] = NO_PARAM
        argDef["text"] = NO_PARAM

    def runCommand(self, repos, cfg, argSet, args, profile = False, 
                   callback = None):
        text = argSet.pop('text', False)
        binary = argSet.pop('binary', False)
        if len(args) < 2: return self.usage()
        checkin.addFiles(args[1:], text = text, binary = binary, repos = repos)
_register(AddCommand)

class AnnotateCommand(CvcCommand):
    commands = ['annotate']
    paramHelp = '<file>'
    def runCommand(self, repos, cfg, argSet, args, profile = False, 
                   callback = None):
        if argSet or len(args) != 2: return self.usage()
        args[0] = repos
        checkin.annotate(*args)
_register(AnnotateCommand)



class BranchShadowCommand(CvcCommand):

    commands = ['shadow']
    paramHelp = "<newlabel> <trove>[=<version>][[flavor]]+"

    docs = {'binary-only': 'Do not shadow/branch any source components listed',
            'source-only': ('For any binary components listed, shadow/branch'
                            ' their sources instead'),
            'info'       : 'Display info on shadow/branch'}

    def addParameters(self, argDef):
        CvcCommand.addParameters(self, argDef)
        argDef["binary-only"] = NO_PARAM
        argDef["source-only"] = NO_PARAM
        argDef["info"] = NO_PARAM

    def runCommand(self, repos, cfg, argSet, args, profile = False, 
                   callback = None):
        makeShadow =  (args[0] == "shadow")
        sourceOnly = argSet.pop('source-only', False)
        binaryOnly = argSet.pop('binary-only', False)
        info = argSet.pop('info', False)

        if argSet: return self.usage()
        if len(args) < 3: return self.usage()

        target = args[1]
        troveSpecs = args[2:]

        branch.branch(repos, cfg, target, troveSpecs, makeShadow = makeShadow, 
                      sourceOnly = sourceOnly, binaryOnly = binaryOnly,
                      info = info)
_register(BranchShadowCommand)

class CheckoutCommand(CvcCommand):
    commands = ['checkout', 'co']
    paramHelp = '<trove>[=<version>]+'

    docs = {'dir': 'Check out single trove in directory DIR'}

    def addParameters(self, argDef):
        CvcCommand.addParameters(self, argDef)
        argDef["dir"] = ONE_PARAM

    def runCommand(self, repos, cfg, argSet, args, profile = False, 
                   callback = None):
        if argSet.has_key("dir"):
            dir = argSet['dir']
            del argSet['dir']
        else:
            dir = None
        if argSet or (len(args) < 2) or (dir and len(args) != 2):
            # no args other than --dir, and --dir implies only one trove
            return self.usage()
        coArgs = [repos, cfg, dir, args[1:], callback]
        checkin.checkout(*coArgs)
_register(CheckoutCommand)


class CloneCommand(CvcCommand):

    commands = 'clone'
    paramHelp = '<target-branch> <trove>[=<version>][[flavor]]+'

    docs = { 'skip-build-info' : ('Do not attempt to rewrite version'
                                  'information about how this trove was built'),
             'info'            : 'Do not perform clone',
             'with-sources'    : ('Ensure that any binaries that are being'
                                 ' cloned also have a matching source component'),
             'message'         : ('Use MESSAGE for the changelog entry for'
                                  ' all cloned sources'),
             'full-recurse'    : ('Recursively clone packages included in'
                                  ' groups'),
             'test'            : ('Runs through all the steps of committing'
                                  ' but does not modify the repository')
           }

    def addParameters(self, argDef):
        CvcCommand.addParameters(self, argDef)
        argDef["skip-build-info"] = NO_PARAM
        argDef["info"] = NO_PARAM
        argDef["with-sources"] = NO_PARAM
        argDef["message"] = '-m', ONE_PARAM
        argDef["full-recurse"] = NO_PARAM
        argDef["test"] = NO_PARAM

    def runCommand(self, repos, cfg, argSet, args, profile = False, 
                   callback = None):
        if len(args) < 3:
            return self.usage()

        from conary import clone
        skipBuildInfo = argSet.pop('skip-build-info', False)
        info = argSet.pop('info', False)
        message = argSet.pop("message", None)
        test = argSet.pop("test", False)
        cloneSources = argSet.pop('with-sources', False)
        fullRecurse = argSet.pop('full-recurse', False)
        if argSet: return self.usage()
        clone.CloneTrove(cfg, args[1], args[2:], not skipBuildInfo, info = info,
                         cloneSources=cloneSources, message = message, 
                         test = test, fullRecurse = fullRecurse)
_register(CloneCommand)



class CommitCommand(CvcCommand):

    commands = ['commit', 'ci']

    docs = {'message': 'Use MESSAGE to describe why the commit was performed',
           'test':    ('Runs through all the steps of committing but does not'
                        'modify the repository')}

    def addParameters(self, argDef):
        CvcCommand.addParameters(self, argDef)
        argDef["message"] = '-m', ONE_PARAM
        argDef["test"] = NO_PARAM

    def runCommand(self, repos, cfg, argSet, args, profile = False, 
                   callback = None):
        level = log.getVerbosity()
        message = argSet.pop("message", None)
        test = argSet.pop("test", False)
        sourceCheck = True

        if argSet or len(args) != 1: return self.usage()

        checkin.commit(repos, cfg, message, callback=callback, test=test)
        log.setVerbosity(level)
_register(CommitCommand)

class ConfigCommand(CvcCommand):
    commands = ['config']

    docs = {'show-contexts'  : 'display contexts as well as current config',
            'show-passwords' : 'do not mask passwords'}

    def addParameters(self, argDef):
        CvcCommand.addParameters(self, argDef)
        argDef["show-contexts"] = NO_PARAM
        argDef["show-passwords"] = NO_PARAM

    def runCommand(self, repos, cfg, argSet, args, profile = False, 
                   callback = None):
        showPasswords = argSet.pop('show-passwords', False)
        showContexts = argSet.pop('show-contexts', False)
        try:
            prettyPrint = sys.stdout.isatty()
        except AttributeError:
            prettyPrint = False
        cfg.setDisplayOptions(hidePasswords=not showPasswords,
                              showContexts=showContexts,
                              prettyPrint=prettyPrint)
        if argSet: return self.usage()
        if (len(args) > 2):
            return self.usage()
        else:
            cfg.display()
_register(ConfigCommand)


class ContextCommand(CvcCommand):
    commands = ['context']
    paramHelp = '[CONTEXT]'

    def addParameters(self, argDef):
        CvcCommand.addParameters(self, argDef)
        argDef["ask"] = NO_PARAM
        argDef["show-passwords"] = NO_PARAM

    docs = {'ask' : 'If not defined, create CONTEXT by answering questions',
            'show-passwords' : 'do not mask passwords'}

    def runCommand(self, repos, cfg, argSet, args, profile = False, 
                   callback = None):
        if len(args) > 2:
            return self.usage()

        showPasswords = argSet.pop('show-passwords', False)
        ask = argSet.pop('ask', False)
        if len(args) > 1:
            name = args[1]
        else:
            name = None

        try:
            prettyPrint = sys.stdout.isatty()
        except AttributeError:
            prettyPrint = False
        cfg.setDisplayOptions(hidePasswords=not showPasswords,
                              prettyPrint=prettyPrint)
        checkin.setContext(cfg, name, ask=ask, repos=repos)
_register(ContextCommand)


class CookCommand(CvcCommand):
    commands = ['cook']
    paramHelp = '<file.recipe|troveName=<version>>[[flavor]]+'

    docs = {'cross'   : ('set macros for cross-compiling', 
                         '[(local|HOST)--]TARGET'),
            'debug-exceptions' : 'Enter debugger if a recipe fails in conary',
            'flavor'  : 'build the trove with flavor FLAVOR',
            'macro'   : ('set macro NAME to VALUE', "'NAME VALUE'"),
            'macros'  : optparse.SUPPRESS_HELP, # can we get rid of this?
            'no-clean': 'do not remove build directory even if build is'
                        ' successful',
            'ignore-buildreqs' : 'do not check build requirements',
            'show-buildreqs': 'show build requirements for recipe',
            'prep'    : 'unpack, but do not build',
            'resume'  : ('resume building at given loc (default at failure)', 
                         '[LINENO|policy]'),
            'unknown-flags' : optparse.SUPPRESS_HELP,
           }

    def addParameters(self, argDef):
        CvcCommand.addParameters(self, argDef)
        argDef['debug-exceptions'] = NO_PARAM
        argDef['cross'] = ONE_PARAM
        argDef['flavor'] = ONE_PARAM
        argDef['macro'] = MULT_PARAM
        argDef['macros'] = ONE_PARAM
        argDef['no-clean'] = NO_PARAM
        argDef['no-deps'] = NO_PARAM
        argDef['ignore-buildreqs'] = NO_PARAM
        argDef['show-buildreqs' ] = NO_PARAM
        argDef['prep'] = NO_PARAM
        argDef['resume'] = STRICT_OPT_PARAM
        argDef['unknown-flags'] = NO_PARAM

    def runCommand(self, repos, cfg, argSet, args, profile = False, 
                   callback = None):
        level = log.getVerbosity()
        macros = {}
        prep = 0
        resume = None
        buildBranch = None
        if argSet.has_key('flavor'):
            buildFlavor = deps.deps.parseFlavor(argSet['flavor'])
            cfg.buildFlavor = deps.deps.overrideFlavor(cfg.buildFlavor,
                                                       buildFlavor)
            del argSet['flavor']
        if argSet.has_key('macro'):
            for macro in argSet['macro']:
                cfg.configLine('macros ' + macro)
            del argSet['macro']

        if argSet.has_key('prep'):
            del argSet['prep']
            prep = 1
        if argSet.has_key('ignore-buildreqs'):
            del argSet['ignore-buildreqs']
            ignoreDeps = True
        elif argSet.has_key('no-deps'):
            del argSet['no-deps']
            ignoreDeps = True
        else:
            ignoreDeps = False

        showBuildReqs = argSet.pop('show-buildreqs', False)

        if argSet.has_key('quiet'):
            cfg.quiet = True
            del argSet['quiet']

        if 'no-clean' in argSet:
            cfg.cleanAfterCook = False
            del argSet['no-clean']

        if argSet.has_key('resume'):
            resume = argSet['resume']
            del argSet['resume']
        if argSet.has_key('unknown-flags'):
            unknownFlags = argSet['unknown-flags']
            del argSet['unknown-flags']
        else:
            unknownFlags = False
        if argSet.has_key('debug-exceptions'):
            del argSet['debug-exceptions']
            cfg.debugRecipeExceptions = True
        if argSet.has_key('macros'):
            argSet['macros']
            f = open(argSet['macros'])
            # XXX sick hack
            macroSrc = "macros =" + f.read()
            exec macroSrc
            f.close()
            del f
            del argSet['macros']

        crossCompile = argSet.pop('cross', None)
        if crossCompile:   
            parts = crossCompile.split('--')
            isCrossTool = False

            if len(parts) == 1:
                crossTarget = crossCompile
                crossHost = None
            else:
                crossHost, crossTarget = parts
                if crossHost == 'local':
                    crossHost = None
                    isCrossTool = True

            crossCompile = (crossHost, crossTarget, isCrossTool)

        if argSet: return self.usage()

        cook.cookCommand(cfg, args[1:], prep, macros, resume=resume, 
                         allowUnknownFlags=unknownFlags, ignoreDeps=ignoreDeps,
                         showBuildReqs=showBuildReqs, profile=profile,
                         crossCompile=crossCompile)
        log.setVerbosity(level)
_register(CookCommand)

class DescribeCommand(CvcCommand):
    commands = ['describe']
    paramHelp = '<xml file>'

    def runCommand(self, repos, cfg, argSet, args, profile = False, 
                   callback = None):
        level = log.getVerbosity()
        if level > log.INFO:
            log.setVerbosity(log.INFO)

        xmlSource = args[1]
        conaryState = state.ConaryStateFromFile("CONARY", repos).getSourceState()
        troveName = conaryState.getName()
        troveBranch = conaryState.getVersion().branch()

        log.info("describing trove %s with %s", troveName, xmlSource)
        xmlFile = open(xmlSource)
        xml = xmlFile.read()

        repos.updateMetadataFromXML(troveName, troveBranch, xml)
        log.setVerbosity(level)
_register(DescribeCommand)



class DiffCommand(CvcCommand):
    commands = 'diff'
    def runCommand(self, repos, cfg, argSet, args, profile = False, 
                   callback = None):
        if argSet or not args or len(args) > 2: return self.usage()

        args[0] = repos
        checkin.diff(*args)
_register(DiffCommand)

class LogCommand(CvcCommand):
    commands = 'log'

    def runCommand(self, repos, cfg, argSet, args, profile = False, 
                   callback = None):
        if argSet or len(args) > 2: return self.usage()

        args[0] = repos
        checkin.showLog(*args)
_register(LogCommand)

class RdiffCommand(CvcCommand):
    commands = ['rdiff']
    paramHelp = "<name> [<oldver>|-<num>] <newver>"

    def runCommand(self, repos, cfg, argSet, args, profile = False, 
                   callback = None):
        if argSet or len(args) != 4: return self.usage()
        checkin.rdiff(repos, cfg.buildLabel,  *args[1:])
_register(RdiffCommand)

class RemoveCommand(CvcCommand):
    commands = ['remove', 'rm']
    paramHelp = "<file> [<file2> <file3> ...]"

    def runCommand(self, repos, cfg, argSet, args, profile = False, 
                   callback = None):
        if len(args) < 2: return self.usage()
        for f in args[1:]:
            checkin.removeFile(f, repos=repos)
_register(RemoveCommand)

class RenameCommand(CvcCommand):
    commands = ['rename']
    paramHelp = "<oldfile> <newfile>"

    def runCommand(self, repos, cfg, argSet, args, profile = False, 
                   callback = None):
        if len(args) != 3: return self.usage()
        checkin.renameFile(args[1], args[2], repos=repos)
_register(RenameCommand)

class SignCommand(CvcCommand):
    commands = ['sign']
    paramHelp = "<newshadow> <trove>[=<version>][[flavor]]"

    docs = {'recurse' : 'recursively sign child troves'}

    def addParameters(self, argDef):
        CvcCommand.addParameters(self, argDef)
        argDef['recurse'] = NO_PARAM

    def runCommand(self, repos, cfg, argSet, args, profile = False, 
                callback = None):
        if len(args) <2: return self.usage()
        if argSet.has_key('quiet'):
            cfg.quiet = True
            del argSet['quiet']
        recurse = argSet.pop('recurse', False)
        signtrove.signTroves(cfg, args[1:], recurse)
_register(SignCommand)

class NewPkgCommand(CvcCommand):
    commands = ['newpkg']
    paramHelp = '<name>'

    docs = {'dir' : 'create new package in DIR',
            'template' : 'set recipe template to use'}

    def addParameters(self, argDef):
        CvcCommand.addParameters(self, argDef)
        argDef['dir'] = ONE_PARAM
        argDef['template'] = ONE_PARAM

    def runCommand(self, repos, cfg, argSet, args, profile = False, 
                callback = None):
        dir = argSet.pop('dir', None)
        template = argSet.pop('template', None)

        if len(args) != 2 or argSet: return self.usage()

        checkin.newTrove(repos, cfg, args[1], dir = dir, template = template)
_register(NewPkgCommand)

class MergeCommand(CvcCommand):
    commands = ['merge']

    def runCommand(self, repos, cfg, argSet, args, profile = False, 
                   callback = None):
        if argSet or not args or len(args) > 2: return self.usage()
        if len(args) == 2:
            kw = dict(versionSpec=args[1])
        else:
            kw = {}
        checkin.merge(repos, **kw)
_register(MergeCommand)

<<<<<<< HEAD
class MarkRemovedCommand(CvcCommand):
    commands = [ 'markremoved' ]

    def runCommand(self, repos, cfg, argSet, args, profile = False, 
                   callback = None):
        if argSet or not args or len(args) != 2: return self.usage()
        checkin.markRemoved(cfg, repos, args[1])
_register(MarkRemovedCommand)
=======
class SetCommand(CvcCommand):

    commands = ['set']
    paramHelp = "<path>+"

    docs = {'text'       : ('Mark the given files as text files'),
            'binary'     : ('Mark the given files as binary files') }

    def addParameters(self, argDef):
        CvcCommand.addParameters(self, argDef)
        argDef["binary"] = NO_PARAM
        argDef["text"] = NO_PARAM

    def runCommand(self, repos, cfg, argSet, args, profile = False, 
                   callback = None):
        binary = argSet.pop('binary', False)
        text = argSet.pop('text', False)

        if binary and text:
            log.error("files cannot be both binary and text")
            return 1

        if argSet: return self.usage()
        if len(args) < 2: return self.usage()

        checkin.setFileFlags(repos, args[1:], text = text, binary = binary)

_register(SetCommand)
>>>>>>> 5c9cea7a

class UpdateCommand(CvcCommand):
    commands = ['update', 'up']
    paramHelp = "[<version>]"

    def runCommand(self, repos, cfg, argSet, args, profile = False, 
                   callback = None):
        if argSet or not args or len(args) > 2: return self.usage()

        args[0] = repos
        kwargs = {'callback': callback}
        checkin.updateSrc(*args, **kwargs)
_register(UpdateCommand)


class CvcMain(options.MainHandler):
    name = 'cvc'
    abstractCommand = CvcCommand
    configClass = conarycfg.ConaryConfiguration

    version = constants.version
    commandList = _commands
    hobbleShortOpts = True

    def usage(self, rc = 1):
        return usage(rc)

    def runCommand(self, thisCommand, cfg, argSet, args, debugAll=False):
        client = conaryclient.ConaryClient(cfg)
        repos = client.getRepos()
        callback = CheckinCallback(cfg)

        if not cfg.buildLabel and cfg.installLabelPath:
            cfg.buildLabel = cfg.installLabelPath[0]

        sys.excepthook = util.genExcepthook(debug=cfg.debugExceptions,
                                            debugCtrlC=debugAll)

        if cfg.installLabelPath:
            cfg.installLabel = cfg.installLabelPath[0]

        cfg.initializeFlavors()
        log.setMinVerbosity(log.INFO)

        # set the build flavor here, just to set architecture information 
        # which is used when initializing a recipe class
        use.setBuildFlagsFromFlavor(None, cfg.buildFlavor, error=False)

        profile = False
        if argSet.has_key('profile'):
            import hotshot
            prof = hotshot.Profile('conary.prof')
            prof.start()
            profile = True
            del argSet['profile']

        keyCache = openpgpkey.getKeyCache()
        keyCacheCallback = openpgpkey.KeyCacheCallback(cfg.repositoryMap,
                                                       cfg.pubRing[-1])
        keyCache.setCallback(keyCacheCallback)

        rv = options.MainHandler.runCommand(self, thisCommand,
                                            client.getRepos(),
                                            cfg, argSet, args[1:],
                                            callback=callback)

        if profile:
            prof.stop()
        if log.errorOccurred():
            sys.exit(1)
        return rv


def sourceCommand(cfg, args, argSet, profile=False, callback = None,
                  thisCommand = None):
    if thisCommand is None:
        thisCommand = CvcMain()._supportedCommands[args[0]]
    if not callback:
        callback = CheckinCallback(cfg)

    client = conaryclient.ConaryClient(cfg)
    repos = client.getRepos()
    return thisCommand.runCommand(repos, cfg, argSet, args, profile, callback)

def main(argv=sys.argv):
    try:
        argv = list(argv)
        debugAll = '--debug-all' in argv
        if debugAll:
            debuggerException = Exception
            argv.remove('--debug-all')
        else:
            debuggerException = errors.InternalConaryError

        cvcMain = CvcMain()
        ccfg = cvcMain.getConfigFile(argv)
        if debugAll:
            ccfg.debugExceptions = True
            ccfg.debugRecipeExceptions = True

        # reset the excepthook (using cfg values for exception settings)
        sys.excepthook = util.genExcepthook(debug=ccfg.debugExceptions,
                                            debugCtrlC=debugAll)
        return cvcMain.main(argv, debuggerException, debugAll=debugAll,
                            cfg=ccfg)
    except debuggerException, err:
        raise
    except (errors.ConaryError, errors.CvcError, cfg.CfgError,
            openpgpfile.PGPError), e:
        if str(e):
            log.error(str(e))
            sys.exit(1)
        else:
            raise
    except KeyboardInterrupt, e:
        pass
    return 1


if __name__ == "__main__":
    sys.exit(main())
<|MERGE_RESOLUTION|>--- conflicted
+++ resolved
@@ -631,7 +631,6 @@
         checkin.merge(repos, **kw)
 _register(MergeCommand)
 
-<<<<<<< HEAD
 class MarkRemovedCommand(CvcCommand):
     commands = [ 'markremoved' ]
 
@@ -640,7 +639,7 @@
         if argSet or not args or len(args) != 2: return self.usage()
         checkin.markRemoved(cfg, repos, args[1])
 _register(MarkRemovedCommand)
-=======
+
 class SetCommand(CvcCommand):
 
     commands = ['set']
@@ -667,9 +666,7 @@
         if len(args) < 2: return self.usage()
 
         checkin.setFileFlags(repos, args[1:], text = text, binary = binary)
-
 _register(SetCommand)
->>>>>>> 5c9cea7a
 
 class UpdateCommand(CvcCommand):
     commands = ['update', 'up']
