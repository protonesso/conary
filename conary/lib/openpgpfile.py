# Copyright (c) 2005-2007 rPath, Inc.
#
# This program is distributed under the terms of the Common Public License,
# version 1.0. A copy of this license should have been distributed with this
# source file in a file called LICENSE. If it is not present, the license
# is always available at http://www.rpath.com/permanent/licenses/CPL-1.0.
#
# This program is distributed in the hope that it will be useful, but
# without any warranty; without even the implied warranty of merchantability
# or fitness for a particular purpose. See the Common Public License for
# full details.
#

import base64
import itertools
import md5
import os
import sha
import struct
import sys
import time

try:
    from Crypto.Hash import RIPEMD
except ImportError:
    RIPEMD = 'RIPEMD'
try:
    from cStringIO import StringIO
except ImportError:
    from StringIO import StringIO
from Crypto.Cipher import AES
from Crypto.Cipher import DES3
from Crypto.Cipher import Blowfish
from Crypto.Cipher import CAST
from Crypto.PublicKey import RSA
from Crypto.PublicKey import DSA

from conary.lib import util

# key types defined in RFC 2440 page 49
PK_ALGO_RSA                  = 1
PK_ALGO_RSA_ENCRYPT_ONLY     = 2  # deprecated
PK_ALGO_RSA_SIGN_ONLY        = 3  # deprecated
PK_ALGO_ELGAMAL_ENCRYPT_ONLY = 16
PK_ALGO_DSA                  = 17
PK_ALGO_ELLIPTIC_CURVE       = 18
PK_ALGO_ECDSA                = 19
PK_ALGO_ELGAMAL              = 20

PK_ALGO_ALL_RSA = (PK_ALGO_RSA, PK_ALGO_RSA_ENCRYPT_ONLY,
                   PK_ALGO_RSA_SIGN_ONLY)
PK_ALGO_ALL_ELGAMAL = (PK_ALGO_ELGAMAL_ENCRYPT_ONLY, PK_ALGO_ELGAMAL)

# packet tags are defined in RFC 2440 - 4.3. Packet Tags
PKT_RESERVED           = 0  # a packet type must not have this value
PKT_PUB_SESSION_KEY    = 1  # Public-Key Encrypted Session Key Packet
PKT_SIG                = 2  # Signature Packet
PKT_SYM_SESSION_KEY    = 3  # Symmetric-Key Encrypted Session Key Packet
PKT_ONE_PASS_SIG       = 4  # One-Pass Signature Packet
PKT_SECRET_KEY         = 5  # Secret Key Packet
PKT_PUBLIC_KEY         = 6  # Public Key Packet
PKT_SECRET_SUBKEY      = 7  # Secret Subkey Packet
PKT_COMPRESSED_DATA    = 8  # Compressed Data Packet
PKT_SYM_ENCRYPTED_DATA = 9  # Symmetrically Encrypted Data Packet
PKT_MARKER             = 10 # Marker Packet
PKT_LITERAL_DATA       = 11 # Literal Data Packet
PKT_TRUST              = 12 # Trust Packet
PKT_USERID             = 13 # User ID Packet
PKT_PUBLIC_SUBKEY      = 14 # Public Subkey Packet
# Additions from http://tools.ietf.org/html/draft-ietf-openpgp-rfc2440bis-22
PKT_USER_ATTRIBUTE     = 17 # User Attribute Packet
PKT_DATA_PACKET        = 18 # Sym. Encrypted and Integrity Protected Data Packet
PKT_MOD_DETECTION      = 19 # Modification Detection Code Packet
PKT_PRIVATE1           = 60 # 60 to 63 -- Private or Experimental Values
PKT_PRIVATE2           = 61
PKT_PRIVATE3           = 62
PKT_PRIVATE4           = 63

PKT_ALL_SECRET = (PKT_SECRET_KEY, PKT_SECRET_SUBKEY)
PKT_ALL_PUBLIC = (PKT_PUBLIC_KEY, PKT_PUBLIC_SUBKEY)
PKT_ALL_KEYS = PKT_ALL_SECRET + PKT_ALL_PUBLIC
PKT_MAIN_KEYS = (PKT_SECRET_KEY, PKT_PUBLIC_KEY)
PKT_SUB_KEYS = (PKT_SECRET_SUBKEY, PKT_PUBLIC_SUBKEY)

PKT_ALL_USER = set([PKT_USERID, PKT_USER_ATTRIBUTE])

# 5.2.1 Signature Types
SIG_TYPE_BINARY_DOC    = 0x00
SIG_TYPE_TEXT_DOC      = 0x01
SIG_TYPE_STANDALONE    = 0x02
SIG_TYPE_CERT_0        = 0x10
SIG_TYPE_CERT_1        = 0x11
SIG_TYPE_CERT_2        = 0x12
SIG_TYPE_CERT_3        = 0x13
SIG_TYPE_SUBKEY_BIND   = 0x18
SIG_TYPE_PRKEY_BIND    = 0x19
SIG_TYPE_DIRECT_KEY    = 0x1F
SIG_TYPE_KEY_REVOC     = 0x20
SIG_TYPE_SUBKEY_REVOC  = 0x28
SIG_TYPE_CERT_REVOC    = 0x30
SIG_TYPE_TIMESTAMP     = 0x40
SIG_TYPE_THIRD_PARTY_CONFIRM    = 0x50

SIG_CERTS = (SIG_TYPE_CERT_0, SIG_TYPE_CERT_1,
             SIG_TYPE_CERT_2, SIG_TYPE_CERT_3, )
SIG_KEY_REVOCS = (SIG_TYPE_KEY_REVOC, SIG_TYPE_SUBKEY_REVOC)

# 5.2.3.1 Signature Subpacket Types
SIG_SUBPKT_CREATION       = 2
SIG_SUBPKT_SIG_EXPIRE     = 3
SIG_SUBPKT_EXPORTABLE     = 4
SIG_SUBPKT_TRUST          = 5
SIG_SUBPKT_REGEX          = 6
SIG_SUBPKT_REVOCABLE      = 7
SIG_SUBPKT_KEY_EXPIRE     = 9
SIG_SUBPKT_PLACEHOLDER    = 10
SIG_SUBPKT_PREF_SYM_ALGS  = 11
SIG_SUBPKT_REVOC_KEY      = 12
SIG_SUBPKT_ISSUER_KEYID   = 16
SIG_SUBPKT_NOTATION_DATA  = 20
SIG_SUBPKT_PREF_HASH_ALGS = 21
SIG_SUBPKT_PREF_COMP_ALGS = 22
SIG_SUBPKT_KEYSRVR_PREFS  = 23
SIG_SUBPKT_PREF_KEYSRVR   = 24
SIG_SUBPKT_PRIM_UID       = 25
SIG_SUBPKT_POLICY_URL     = 26
SIG_SUBPKT_KEY_FLAGS      = 27
SIG_SUBPKT_SIGNERS_UID    = 28
SIG_SUBPKT_REVOC_REASON   = 29
SIG_SUBPKT_FEATURES       = 30
SIG_SUBPKT_SIG_TARGET     = 31
SIG_SUBPKT_EMBEDDED_SIG   = 32
SIG_SUBPKT_INTERNAL_0     = 100
SIG_SUBPKT_INTERNAL_1     = 101
SIG_SUBPKT_INTERNAL_2     = 102
SIG_SUBPKT_INTERNAL_3     = 103
SIG_SUBPKT_INTERNAL_4     = 104
SIG_SUBPKT_INTERNAL_5     = 105
SIG_SUBPKT_INTERNAL_6     = 106
SIG_SUBPKT_INTERNAL_7     = 107
SIG_SUBPKT_INTERNAL_8     = 108
SIG_SUBPKT_INTERNAL_9     = 109
SIG_SUBPKT_INTERNAL_A     = 110

# 3.6.2.1. Secret key encryption
ENCRYPTION_TYPE_UNENCRYPTED    = 0x00
ENCRYPTION_TYPE_S2K_SPECIFIED  = 0xff
# GPG man page hints at existence of "sha cehcksum" and claims it
#     will be part of "the new forthcoming extended openpgp specs"
#     for now: experimentally determined to be 0xFE
ENCRYPTION_TYPE_SHA1_CHECK = 0xfe

OLD_PKT_LEN_ONE_OCTET  = 0
OLD_PKT_LEN_TWO_OCTET  = 1
OLD_PKT_LEN_FOUR_OCTET = 2

# User Attribute Subpackets (5.12)
USR_ATTR_SUBPKT_IMG = 1

# trust levels
TRUST_UNTRUSTED = 0
TRUST_MARGINAL  = 4
TRUST_FULL      = 5
TRUST_ULTIMATE  = 6

#trust packet headers
TRP_VERSION     = chr(1)
TRP_KEY         = chr(12)
TRP_USERID      = chr(13)

TRUST_PACKET_LENGTH = 40

SEEK_SET = 0
SEEK_CUR = 1
SEEK_END = 2

class PGPError(Exception):
    pass

class InvalidPacketError(PGPError):
    pass

class MalformedKeyRing(PGPError):
    def __str__(self):
        return self.error

    def __init__(self, reason="Malformed Key Ring"):
        self.error = "Malformed Key Ring: %s" %reason

class UnsupportedEncryptionAlgorithm(PGPError):
    def __init__(self, alg):
        self.alg = alg

    def __str__(self):
        return "Unsupported encryption algorithm code %s" % self.alg

class IncompatibleKey(PGPError):
    def __str__(self):
        return self.error

    def __init__(self, reason="Incompatible Key"):
        self.error = "Incompatible Key: %s" %reason

class InvalidKey(PGPError):
    def __str__(self):
        return self.error

    def __init__(self, reason="Invalid Key"):
        self.error = "Invalid Key: %s" %reason

class KeyNotFound(PGPError):
    def __str__(self):
        return self.error

    def __init__(self, keyId, reason=None):
        if keyId:
            self.error = "OpenPGP key not found for key ID %s" %keyId
            if isinstance(keyId, list):
                self.keys = keyId
            else:
                self.keys = [keyId]
        else:
            self.error = "No OpenPGP keys found"
        if reason:
            self.error += ': %s' %reason

class BadPassPhrase(PGPError):
    def __str__(self):
        return self.error

    def __init__(self, reason="Bad passphrase"):
        self.error = reason

class BadSelfSignature(PGPError):
    def __str__(self):
        return "Key %s failed self signature check" % self.keyId

    def __init__(self, keyId):
        self.keyId = keyId

class InvalidBodyError(PGPError):
    pass

class ShortReadError(InvalidBodyError):
    def __init__(self, expected, actual):
        self.expected = expected
        self.actual = actual

class MergeError(PGPError):
    pass

def getKeyId(keyRing):
    pkt = newPacketFromStream(keyRing, start = -1)
    assert pkt is not None
    return pkt.getKeyId()

def seekKeyById(keyId, keyRing):
    if isinstance(keyRing, str):
        try:
            keyRing = util.ExtendedFile(keyRing, buffering = False)
        except (IOError, OSError), e:
            # if we can't read/find the key, it's not there.
            return False
    msg = PGP_Message(keyRing)
    try:
        return msg.iterByKeyId(keyId).next()
    except StopIteration:
        return False

def readKeyData(stream, keyId):
    """Read the key from the keyring and export it"""
    msg = PGP_Message(stream, start = 0)
    try:
        pkt = msg.iterByKeyId(keyId).next()
    except StopIteration:
        raise KeyNotFound(keyId)
    sio = StringIO()
    pkt.writeAll(sio)
    return sio.getvalue()

def verifySelfSignatures(keyId, stream):
    msg = PGP_Message(stream, start = 0)
    try:
        pkt = msg.iterByKeyId(keyId).next()
    except StopIteration:
        raise KeyNotFound(keyId)

    return pkt.verifySelfSignatures()

def fingerprintToInternalKeyId(fingerprint):
    if len(fingerprint) == 0:
        return ''
    fp = fingerprint[-16:]
    return ''.join([ chr(int(x + y, 16))
                   for x, y in zip(fp[0::2], fp[1::2])] )

def binSeqToString(sequence):
    """sequence is a sequence of unsigned chars.
    Return the string with a corresponding char for each item"""
    return "".join([ chr(x) for x in sequence ])

def stringToAscii(sequence):
    """sequence is a sequence of characters.
    Return the string with the hex representation for each character"""
    return "".join("%02x" % ord(c) for c in sequence).upper()

def simpleS2K(passPhrase, hash, keySize):
    # RFC 2440 3.6.1.1.
    r = ''
    iteration = 0
    keyLength = ((keySize + 7) // 8)
    while len(r) < keyLength:
        d = hash.new(chr(0) * iteration)
        d.update(passPhrase)
        r += d.digest()
        iteration += 1
    return r[:keyLength]

def saltedS2K(passPhrase, hash, keySize, salt):
    # RFC 2440 3.6.1.2.
    r = ''
    iteration = 0
    keyLength = ((keySize + 7) // 8)
    while(len(r) < keyLength):
        d = hash.new()
        buf = chr(0) * iteration
        buf += salt + passPhrase
        d.update(buf)
        r += d.digest()
        iteration += 1
    return r[:keyLength]

def iteratedS2K(passPhrase, hash, keySize, salt, count):
    # RFC 2440 3.6.1.3.
    r=''
    iteration = 0
    count=(16 + (count & 15)) << ((count >> 4) + 6)
    buf = salt + passPhrase
    keyLength = (keySize + 7) // 8
    while(len(r) < keyLength):
        d = hash.new()
        d.update(iteration * chr(0))
        total = 0
        while (count - total) > len(buf):
            d.update(buf)
            total += len(buf)
        if total:
            d.update(buf[:count-total])
        else:
            d.update(buf)
        r += d.digest()
        iteration += 1
    return r[:keyLength]

def getPublicKey(keyId, keyFile=''):
    if keyFile == '':
        if 'HOME' not in os.environ:
            keyFile = None
        else:
            keyFile=os.environ['HOME'] + '/.gnupg/pubring.gpg'
    try:
        keyRing = util.ExtendedFile(keyFile, buffering = False)
    except IOError:
        raise KeyNotFound(keyId, "Couldn't open pgp keyring")
    return _getPublicKey(keyId, keyRing)

def _getPublicKey(keyId, stream):
    msg = PGP_Message(stream, start = 0)
    try:
        pkt = msg.iterByKeyId(keyId).next()
    except StopIteration:
        raise KeyNotFound(keyId)
    pkt.verifySelfSignatures()
    return pkt.toPublicKey().makePgpKey()

def getPrivateKey(keyId, passPhrase='', keyFile=''):
    if keyFile == '':
        if 'HOME' not in os.environ:
            keyFile = None
        else:
            keyFile=os.environ['HOME'] + '/.gnupg/secring.gpg'
    try:
        keyRing = util.ExtendedFile(keyFile, buffering = False)
    except IOError:
        raise KeyNotFound(keyId, "Couldn't open pgp keyring")
    return _getPrivateKey(keyId, keyRing, passPhrase)

def _getPrivateKey(keyId, stream, passPhrase):
    msg = PGP_Message(stream, start = 0)
    try:
        pkt = msg.iterByKeyId(keyId).next()
    except StopIteration:
        raise KeyNotFound(keyId)
    try:
        pkt.verifySelfSignatures()
    except BadSelfSignature:
        sys.stderr.write("Warning: self-signature on private key does not verify\n")
    return pkt.makePgpKey(passPhrase)

def getPublicKeyFromString(keyId, data):
    keyRing = util.ExtendedStringIO(data)
    return _getPublicKey(keyId, keyRing)

def getKeyEndOfLifeFromString(keyId, data):
    keyRing = util.ExtendedStringIO(data)
    return _getKeyEndOfLife(keyId, keyRing)

def getUserIdsFromString(keyId, data):
    keyRing = util.ExtendedStringIO(data)
    key = seekKeyById(keyId, keyRing)
    if key is None:
        return []
    return list(key.getUserIds())

def getFingerprint(keyId, keyFile=''):
    if keyFile == '':
        if 'HOME' not in os.environ:
            keyFile = None
        else:
            keyFile=os.environ['HOME'] + '/.gnupg/pubring.gpg'
    try:
        keyRing = util.ExtendedFile(keyFile, buffering = False)
    except IOError:
        raise KeyNotFound(keyId, "Couldn't open keyring")
    keyRing.seek(0, SEEK_END)
    limit = keyRing.tell()
    if limit == 0:
        # no keys in a zero length file
        raise KeyNotFound(keyId, "Couldn't open keyring")
    keyRing.seek(0, SEEK_SET)
    msg = PGP_Message(keyRing)
    try:
        pkt = msg.iterByKeyId(keyId).next()
    except StopIteration:
        raise KeyNotFound(keyId)
    return pkt.getKeyId()

def getKeyEndOfLife(keyId, keyFile=''):
    if keyFile == '':
        if 'HOME' not in os.environ:
            keyFile = None
        else:
            keyFile=os.environ['HOME'] + '/.gnupg/pubring.gpg'
    try:
        keyRing = util.ExtendedFile(keyFile, buffering = False)
    except IOError:
        raise KeyNotFound(keyId, "Couldn't open keyring")

    return _getKeyEndOfLife(keyId, keyRing)

def _getKeyEndOfLife(keyId, stream):
    msg = PGP_Message(stream, start = 0)
    try:
        pkt = msg.iterByKeyId(keyId).next()
    except StopIteration:
        raise KeyNotFound(keyId, "Key not found")
    return pkt.getEndOfLife()

def verifyRFC2440Checksum(data):
    # RFC 2440 5.5.3 - Secret Key Packet Formats documents the checksum
    if len(data) < 2:
        return 0
    checksum = [ ord(x) for x in data[-2:] ]
    checksum = int2FromBytes(*checksum)
    runningCount=0
    for i in range(len(data) - 2):
        runningCount += ord(data[i])
        runningCount %= 65536
    return (runningCount == checksum)

def verifySHAChecksum(data):
    if len(data) < 20:
        return 0
    m = sha.new()
    m.update(data[:-20])
    return m.digest() == data[-20:]

def xorStr(str1, str2):
    return ''.join(chr(ord(x) ^ ord(y)) for x, y in zip(str1, str2))

def countKeys(keyRing):
    # counts the public and private keys in a key ring (does not count subkeys)
    msg = PGP_Message(keyRing)
    return len([pkt for pkt in msg.iterPackets()
        if pkt.tag in (PKT_SECRET_KEY, PKT_PUBLIC_KEY)])

def getFingerprints(keyRing):
    # returns the fingerprints for all keys in a key ring file
    msg = PGP_Message(keyRing)
    return [ x.getKeyId() for x in msg.iterKeys() ]

def parseAsciiArmorKey(asciiData):
    data = StringIO(asciiData)
    nextLine=' '
    try:
        while(nextLine[0] != '-'):
            nextLine = data.readline()
        while (nextLine[0] != "\r") and (nextLine[0] != "\n"):
            nextLine = data.readline()
        buf = ""
        nextLine = data.readline()
        while(nextLine[0] != '=' and nextLine[0] != '-'):
            buf = buf + nextLine
            nextLine = data.readline()
    except IndexError:
        data.close()
        return
    data.close()

    keyData = base64.b64decode(buf)
    return keyData

class CRC24(object):
    __slots__ = [ '_crc' ]
    CRC24_INIT = 0xb704ce
    CRC24_POLY = 0x1864cfb

    def __init__(self, data=''):
        self._crc = self.CRC24_INIT
        self.update(data)

    def update(self, data):
        crc = self._crc
        for ch in data:
            crc ^= (ord(ch) << 16)
            for i in range(8):
                crc <<= 1
                if crc & 0x1000000:
                    crc ^= self.CRC24_POLY
        self._crc = crc

    def digest(self):
        r = self._crc & 0xffffff
        return chr((r >> 16) & 0xff) + chr((r >> 8) & 0xff) + chr(r & 0xff)

    def base64digest(self):
        return base64.b64encode(self.digest())

def _crc24(stream):
    if isinstance(stream, str):
        stream = StringIO(stream)
    crc = CRC24()
    while 1:
        buf = stream.read(8192)
        if not buf:
            break
        crc.update(buf)
    return crc

def crc24(stream):
    return _crc24(stream).digest()

def crc24base64(stream):
    return _crc24(stream).base64digest()

# this function will enforce the following rules
# rule 1: cannot switch main keys
# rule 2: a PGP Key in the repo may never lose a subkey
# rule 3: No revocations may be lost
# rules one and two are to prevent repo breakage
# rule three is to enforce a modicum of sanity to the security posture
def assertReplaceKeyAllowed(origKey, newKey):
    if not newKey.isSupersetOf(origKey):
        raise IncompatibleKey("Attempting to replace a key with a non-superset")

# this code is GnuPG specific. RFC 2440 indicates the existence of trust
# packets inside a keyring. GnuPG ignores this convention and keeps trust
# in a separate file generally called trustdb.gpg
# records are always 40 bytes long
# tags we care about are:
# 1: version stuff. always the first data packet
# 2 thru 11: we don't care
# 12: key trust packet
# 13: userid trust packet
# the formats of packets tagged 12 and 13 (by reverse engineering)
# offset 0: packet tag
# offset 1: reserved
# offsets 2-21: fingerprint of key/hash of userId 20 bytes either way
# offset 22: trust/validity value.
# offsets 23-39 don't matter for our purposes
# the trust is in the key packet. that will be what's returned once
# we establish the validity of the key (found in the userid packets)
def getKeyTrust(trustFile, fingerprint):
    # give nothing, get nothing
    if not fingerprint:
        return TRUST_UNTRUSTED
    try:
        trustDb = open(trustFile, 'r')
    except IOError:
        return TRUST_UNTRUSTED
    except:
        trustDb.close()
        raise
    # FIXME: verify trustdb version is 3
    found = 0
    done = 0
    # alter fingerprint to be the form found in the trustDB
    data = int (fingerprint, 16)
    keyId = ''
    while data:
        keyId = chr(data%256) + keyId
        data //= 256
    # seek for the right key record in the trust db
    while not done:
        dataChunk = trustDb.read(TRUST_PACKET_LENGTH)
        if len(dataChunk) == TRUST_PACKET_LENGTH:
            if (dataChunk[0] == TRP_KEY) and (dataChunk[2:22] == keyId):
                done = 1
                found = 1
        else:
            done = 1
    if not found:
        trustDb.close()
        return TRUST_UNTRUSTED
    trust = ord(dataChunk[22])
    # gnupg assigns lineal order to such things as expired and invalid
    # in a less than logical fashion. for our purposes, we'll simply
    # treat them all as untrusted
    if trust < TRUST_MARGINAL:
        trust = TRUST_UNTRUSTED
    # before returning this value, establish the validity of the key
    # the overall validity of a key is equal to the greatest validity
    # of any one userId that key has
    done = 0
    maxValidity = TRUST_UNTRUSTED
    while not done:
        dataChunk = trustDb.read(TRUST_PACKET_LENGTH)
        if (len(dataChunk) == TRUST_PACKET_LENGTH) and (dataChunk[0] == TRP_USERID):
            maxValidity = max(maxValidity, ord(dataChunk[22]))
        else:
            done = 1
    trustDb.close()
    # if the key isn't fully valid, by convention, it can't propogate any
    # imbued trust to the signatures made by that key
    if maxValidity >= TRUST_FULL:
        return trust
    return TRUST_UNTRUSTED


### New-style

class PGP_Message(object):
    __slots__ = ['_f', 'pos']
    def __init__(self, message, start = -1):
        if isinstance(message, str):
            # Assume a path
            self._f = util.ExtendedFile(message, buffering = False)
        else:
            # Be tolerant, accept non-Extended objects
            if isinstance(message, file) and not hasattr(message, "pread"):
                # Try to reopen as an ExtendedFile
                f = util.ExtendedFile(message.name, buffering = False)
                f.seek(message.tell())
                message = f
            if not hasattr(message, "pread"):
                raise MalformedKeyRing("Not an ExtendedFile object")
            self._f = message
        self.pos = start

    def _getPacket(self):
        pkt = newPacketFromStream(self._f, start = self.pos)
        return pkt

    def iterPackets(self):
        pkt = self._getPacket()
        while 1:
            if pkt is None:
                break
            yield pkt
            pkt = pkt.next()

    def iterKeys(self):
        """Iterate over all keys"""
        for pkt in self.iterMainKeys():
            yield pkt
            for subkey in pkt.iterSubKeys():
                yield subkey

    def iterMainKeys(self):
        """Iterate over main keys"""
        for pkt in self.iterPackets():
            if isinstance(pkt, PGP_MainKey):
                try:
                    pkt.initSubPackets()
                except InvalidBodyError:
                    # Skip this key
                    continue
                yield pkt

    def iterByKeyId(self, keyId):
        """Iterate over the keys with this key ID"""
        for pkt in self.iterKeys():
            if keyId.upper() in pkt.getKeyId():
                yield pkt

    def seekParentKey(self, keyId):
        """Get a parent key with this keyId or with a subkey with this
        keyId"""
        for pkt in self.iterKeys():
            if isinstance(pkt, PGP_MainKey):
                if keyId.upper() in pkt.getKeyId():
                    # This is a main key and it has the keyId we need
                    return pkt
            elif isinstance(pkt, PGP_SubKey):
                if keyId.upper() in pkt.getKeyId():
                    # This is a subkey, return the main key
                    return pkt.getMainKey()

class PacketTypeDispatcher(object):
    _registry = {}

    @staticmethod
    def addPacketType(klass):
        PacketTypeDispatcher._registry[klass.tag] = klass

    @staticmethod
    def getClass(tag):
        return PacketTypeDispatcher._registry.get(tag, PGP_Packet)

class PGP_PacketFromStream(object):
    __slots__ = ['_f', 'tag', 'headerLength', 'bodyLength']
    def __init__(self):
        self.tag = None
        self.headerLength = self.bodyLength = 0
        self._f = None

    def read(self, fileobj, start = -1):
        """Create packet from stream
        Return a PGP_Packet instance"""
        self._f = util.SeekableNestedFile(fileobj, 1, start)
        first = self._f.read(1)
        if not first:
            # No more packets to read from this file object
            return

        first = ord(first)

        if not (first & 0x80):
            raise InvalidPacketError("First bit not 1")

        if first & 0x40:
            newStyle = True
            self._newHeader(first)
        else:
            newStyle = False
            self._oldHeader(first)

        _bodyStream = util.SeekableNestedFile(self._f.file,
                     self.bodyLength, self._f.start + self.headerLength)
        if self.bodyLength:
            # Read one octet from the end
            data = _bodyStream.pread(1, self.bodyLength - 1)
            if not data:
                raise ShortReadError(self.bodyLength, -1)
            _bodyStream.seek(0)
        nextStreamPos = self._f.start + self.headerLength + self.bodyLength

        pkt = newPacket(self.tag, _bodyStream, newStyle = newStyle,
                        minHeaderLen = self.headerLength)
        pkt.setNextStream(fileobj, nextStreamPos)
        return pkt

    def _oldHeader(self, first):
        self.tag = (first & 0x3C) >> 2
        lengthType = first & 0x03
        if lengthType in (0, 1, 2):
            headerLength = lengthType + 2
            if lengthType == 2:
                headerLength += 1
            blLen = headerLength - 1
            # Extend file
            self._f.__init__(self._f.file, headerLength, self._f.start)
            self._f.seek(1)
        else:
            headerLength = 1
            blLen = None
            raise NotImplementedError("Indeterminate length not supported")

        self.headerLength = headerLength
        bbytes = PGP_BasePacket._readBin(self._f, blLen)

        bodyLength = 0
        for i in bbytes:
            bodyLength <<= 8
            bodyLength += i
        self.bodyLength = bodyLength

    def _newHeader(self, first):
        # New style
        self.tag = (first & 0x3F)
        # Extend by one more byte
        self._f.__init__(self._f.file, 2, self._f.start)
        self._f.seek(1)

        body1, = PGP_BasePacket._readBin(self._f, 1)

        if body1 & 0xC0 == 0:
            # 4.2.2.1. One-Octet Lengths (less than 192)
            self.headerLength = 2
            self.bodyLength = body1
            return

        if 192 <= body1 < 223:
            # 4.2.2.2. Two-Octet Lengths (between 192 and 223):
            self.headerLength = 3
            self._f.__init__(self._f.file, self.headerLength, self._f.start)
            self._f.seek(2)

            body2, = PGP_BasePacket._readBin(self._f, 1)
            self.bodyLength = len2bytes(body1, body2)
            return

        if body1 == 0xFF:
            # 4.2.2.3. Five-Octet Lengths (exactly 255)
            self.headerLength = 6

            self._f.__init__(self._f.file, self.headerLength, self._f.start)
            self._f.seek(2)

            rest = PGP_BasePacket._readBin(self._f, 4)
            self.bodyLength = int4FromBytes(*rest)
            return
        # 4.2.2.4. Partial Body Lengths
        partialBodyLength = 1 << (body1 & 0x1F)
        raise NotImplementedError("Patial body lengths not implemented")

class PGP_BasePacket(object):
    __slots__ = ['_bodyStream', 'headerLength', 'bodyLength',
                 '_newStyle', '_nextStream', '_nextStreamPos',
                 '_parentPacket', ]

    tag = None
    BUFFER_SIZE = 16384

    _parentPacketTypes = set()

    def __init__(self, bodyStream, newStyle = False, minHeaderLen = 2):
        assert hasattr(bodyStream, 'pread')
        self._newStyle = newStyle
        self._bodyStream = bodyStream
        self.bodyLength = self._getBodyLength()
        self.headerLength = self._getHeaderLength(minHeaderLen = minHeaderLen)
        # Keep a reference to the next stream we link to
        self._nextStream = None
        self._nextStreamPos = 0
        self._parentPacket = None
        self.setUp()
        self.initialize()

    def setNextStream(self, stream, pos):
        if stream:
            assert hasattr(stream, 'pread')
        self._nextStream = stream
        self._nextStreamPos = pos

    def setParentPacket(self, pkt, clone = True):
        """Add a parent packet to this packet"""
        if pkt is None:
            self._parentPacket = None
            return

        assert pkt.tag in self._parentPacketTypes
        if clone:
            self._parentPacket = pkt.clone()
        else:
            self._parentPacket = pkt

    def getParentPacket(self):
        return self._parentPacket


    def clone(self):
        """Produce another packet identical with this one"""
        # Create new body stream sharing the same file
        newBodyStream = util.SeekableNestedFile(self._bodyStream.file,
            self._bodyStream.size, self._bodyStream.start)

        newPkt = newPacket(self.tag, newBodyStream,
                    newStyle = self._newStyle, minHeaderLen = self.headerLength)
        newPkt.setNextStream(self._nextStream, self._nextStreamPos)
        newPkt.setParentPacket(self.getParentPacket(), clone = False)
        return newPkt

    def setUp(self):
        """setUp is executed at object creation time."""
        pass

    def initialize(self):
        """initialize is executed at object creation time, after setUp(),
        and generally everywhere the state has to be reset.
        To be overridden by various subclasses"""
        pass

    def _getHeaderLength(self, minHeaderLen = 2):
        # bsrepr is the body size representation
        if self._newStyle:
            # For new style, we can't really force the minimum header length
            if self.bodyLength < 192:
                return 2
            if 192 <= self.bodyLength < 8384:
                return 3
            return 6
        if minHeaderLen > 3 or self.bodyLength > 65535:
            # 4-byte packet length field
            bsrepr = 4
        elif minHeaderLen > 2 or self.bodyLength > 255:
            # 2-byte packet length field
            bsrepr = 2
        else:
            # 1 byte packet-length field
            bsrepr = 1

        return bsrepr + 1

    def _getBodyLength(self):
        """Determine the body length"""
        pos = self._bodyStream.tell()
        self._bodyStream.seek(0, SEEK_END)
        blen = self._bodyStream.tell()
        self._bodyStream.seek(pos, SEEK_SET)
        return blen

    def writeHeader(self, stream):
        # Generate packet header
        if self._newStyle:
            return self._writeHeaderNewStyle(stream)

        return self._writeHeaderOldStyle(stream)

    def _writeHeaderNewStyle(self, stream):
        # bit 7 is set, bit 6 is set (new packet format)
        fbyte = 0xC0

        # Add the tag.
        fbyte |= self.tag

        stream.write(chr(fbyte))

        if self.headerLength == 6:
            # 5-byte body length length, first byte is 255
            stream.write(chr(255))
            blen = self.bodyLength & 0xffffffff
            self._writeBin(stream, len4ToBytes(blen))
            return
        if self.headerLength == 3:
            # 2-byte body length length
            if not (192 <= self.bodyLength < 8384):
                raise InvalidPacketError("Invalid body length %s for "
                    "header length %s" % (self.bodyLength, self.headerLength))
            self._writeBin(stream, len2ToBytes(self.bodyLength))
            return 
        if self.headerLength == 2:
            # 1-byte body length length
            if not (self.bodyLength < 192):
                raise InvalidPacketError("Invalid body length %s for "
                    "header length %s" % (self.bodyLength, self.headerLength))
            stream.write(chr(self.bodyLength))
            return
        raise InvalidPacketError("Invalid header length %s" % self.headerLength)

    def _writeHeaderOldStyle(self, stream):
        # bit 7 is set, bit 6 is not set (old packet format)
        fbyte = 0x80

        # Add the tag, bits 5432. For old-style headers, they are represented
        # on 4 bits only.
        fbyte |= (0x0f & self.tag) << 2

        # bsrepr is the body size representation
        if self.headerLength == 5:
            # 4-byte packet length field
            fbyte |= 2
            bsrepr = 4
        elif self.headerLength == 3:
            # 2-byte packet length field
            fbyte |= 1
            bsrepr = 2
        else:
            # 1 byte packet-length field (no changes to first byte needed)
            bsrepr = 1

        stream.write(chr(fbyte))
        # prepare the size octets
        for i in range(1, bsrepr + 1):
            stream.write(chr((self.bodyLength >> ((bsrepr - i) << 3)) & 0xff))

    def writeBody(self, stream):
        self.resetBody()
        self._copyStream(self._bodyStream, stream)

    def write(self, stream):
        self.writeHeader(stream)
        self.writeBody(stream)

    def writeAll(self, stream):
        # Write this packet and all subpackets
        self.write(stream)
        for pkt in self.iterSubPackets():
            pkt.write(stream)

    def resetBody(self):
        self._bodyStream.seek(0)

    def readBody(self, bytes = -1):
        """Read bytes from stream"""
        return self._bodyStream.read(bytes)

    def seek(self, pos, whence = SEEK_SET):
        return self._bodyStream.seek(pos, whence)

    @staticmethod
    def _readExact(stream, bytes):
        """Read bytes from stream, checking that enough bytes were read"""
        data = stream.read(bytes)
        if bytes > 0 and len(data) != bytes:
            raise ShortReadError(bytes, len(data))
        return data

    @staticmethod
    def _readBin(stream, bytes):
        """Read bytes from stream, checking that enough bytes were read.
        Return a list of bytes"""
        return [ ord(x) for x in PGP_BasePacket._readExact(stream, bytes) ]

    def readExact(self, bytes):
        """Read bytes from stream, checking that enough bytes were read"""
        return self._readExact(self._bodyStream, bytes)

    def readBin(self, bytes):
        """Read bytes from stream, checking that enough bytes were read.
        Return a list of bytes"""
        return self._readBin(self._bodyStream, bytes)

    @staticmethod
    def _writeBin(stream, bytes):
        """Write the bytes in binary format"""
        for b in bytes:
            stream.write(chr(b))

    @staticmethod
    def _copyStream(src, dst):
        """Copy stream src into dst"""
        while 1:
            buf = src.read(PGP_BasePacket.BUFFER_SIZE)
            if not buf:
                break
            dst.write(buf)

    @staticmethod
    def _updateHash(hashObj, stream):
        """Update the hash object with data from the stream"""
        while 1:
            buf = stream.read(PGP_BasePacket.BUFFER_SIZE)
            if not buf:
                break
            hashObj.update(buf)

    @staticmethod
    def checkStreamLength(stream, length):
        """Checks that the stream has exactly the length specified extra
        bytes from the current position"""
        pos = stream.tell()
        stream.seek(0, SEEK_END)
        if length != stream.tell() - pos:
            raise ShortReadError(length, stream.tell() - pos)
        # SeekableNestedFiles will happily pass the previous test, so be more
        # devious: seek to the (end - 1), try to read one byte
        # Determining the actual length is hard, but worth it
        i = stream.tell() - 1
        while i > pos:
            stream.seek(i, SEEK_SET)
            if len(stream.read(1)) == 1:
                break
            i -= 1
        if length != stream.tell() - pos:
            raise ShortReadError(length, stream.tell() - pos)
        # Rewind
        stream.seek(pos)

    @staticmethod
    def readTimestamp(stream):
        """Reads a timestamp from the stream"""
        PGP_BasePacket.checkStreamLength(stream, 4)
        return len4bytes(*PGP_BasePacket._readBin(stream, 4))

    def isEmpty(self):
        return self.headerLength == 0

    def next(self):
        if self._nextStream is None:
            raise StopIteration()

        newPkt = newPacketFromStream(self._nextStream, self._nextStreamPos)
        if newPkt is None:
            raise StopIteration()

        return newPkt

    def getBodyStream(self):
        return self._bodyStream

    def _iterSubPackets(self, limitTags):
        """Iterate over the packets following this packet, until we reach a
        packet of the specified type as the limit"""
        pkt = self.next()
        while not pkt.isEmpty() and pkt.tag not in limitTags:
            yield pkt
            pkt = pkt.next()

    @staticmethod
    def _hashSet(items):
        """Hashes the items in items through sha, and return a set of the
        computed digests.
        Each item is expected to be a stream"""

        ret = set([])
        for stream in items:
            stream.seek(0)
            hobj = sha.new()
            PGP_BasePacket._updateHash(hobj, stream)
            ret.add(hobj.digest())
        return ret

class PGP_Packet(PGP_BasePacket):
    """Anonymous PGP packet"""
    __slots__ = ['tag']
    def setTag(self, tag):
        self.tag = tag

class PGP_BaseKeySig(PGP_BasePacket):
    """Base class for keys and signatures"""
    __slots__ = []

    def _getMPICount(self, algType):
        """This returns the right number of MPIs for converting a private key
        to a public key. Overwrite in subclasses for any other usage"""
        if algType in PK_ALGO_ALL_RSA:
            numMPI = 2
        elif algType in PK_ALGO_ALL_ELGAMAL:
            numMPI = 3
        elif algType == PK_ALGO_DSA:
            numMPI = 4
        else:
            # unhandled algorithm
            raise UnsupportedEncryptionAlgorithm(algType)
        return numMPI


    def _readMPIs(self, stream, algType, discard = True):
        """Read the corresponding number of MPIs for the specified algorithm
        type from the stream
        @raise UnsupportedEncryptionAlgorithm
        """
        numMPI = self._getMPICount(algType)
        return self._readCountMPIs(stream, numMPI, discard = discard)

    @staticmethod
    def _readCountMPIs(stream, count, discard = True):
        """Read count MPIs from the current position in stream.
        @raise UnsupportedEncryptionAlgorithm
        """

        ret = []
        for i in range(count):
            buf = PGP_BaseKeySig._readBin(stream, 2)
            mLen = (int2FromBytes(*buf) + 7) // 8
            if discard:
                # Skip the MPI len
                PGP_BaseKeySig._readExact(stream, mLen)
                ret.append(None)
            else:
                data = PGP_BaseKeySig._readBin(stream, mLen)
                r = 0L
                for i in data:
                    r = r * 256 + i
                ret.append(r)
        return ret

    @staticmethod
    def _writeMPI(stream, mpi):
        bytes = []
        while mpi != 0:
            bytes.append(mpi & 0xFF)
            mpi >>= 8

        # Compute length in bits
        if not bytes:
            # Zero length
            bitlen = 0
        else:
            # The only variable part can be the one in the most significant
            # octet, which is the last
            bitlen = 8 * (len(bytes) - 1) + num_bitLen(bytes[-1])
        PGP_BaseKeySig._writeBin(stream, int2ToBytes(bitlen))
        PGP_BaseKeySig._writeBin(stream, reversed(bytes))


    def skipMPIs(self, stream, algType):
        self._readMPIs(stream, algType, discard = True)

    def readMPIs(self, stream, algType):
        return self._readMPIs(stream, algType, discard = False)

class PGP_Signature(PGP_BaseKeySig):
    __slots__ = ['version', 'sigType', 'pubKeyAlg', 'hashAlg', 'hashSig',
                 'mpiFile', 'signerKeyId', 'hashedFile', 'unhashedFile',
                 '_parsed', '_sigDigest', '_parentPacket',
                 '_hashedSubPackets', '_unhashedSubPackets']
    tag = PKT_SIG

    _parentPacketTypes = set(PKT_ALL_KEYS).union(PKT_ALL_USER)

    def initialize(self):
        self.version = self.sigType = self.pubKeyAlg = self.hashAlg = None
        self.hashSig = self.mpiFile = self.signerKeyId = None
        self.hashedFile = self.unhashedFile = None
        self._parsed = False
        self._sigDigest = None
        self._hashedSubPackets = None
        self._unhashedSubPackets = None

    def parse(self, force = False):
        """Parse the signature body and initializes the internal data
        structures for other operations"""
        if self._parsed and not force:
            return
        self.resetBody()
        # Reset all internal state
        self.initialize()

        sigVersion, = self.readBin(1)
        if sigVersion not in [3, 4]:
            raise InvalidBodyError("Invalid signature version %s" % sigVersion)
        self.version = sigVersion
        if sigVersion == 3:
            self._readSigV3()
        else:
            self._readSigV4()
        self._parsed = True

    def _getMPICount(self, algType):
        if algType in PK_ALGO_ALL_RSA:
            numMPI = 1
        elif algType in PK_ALGO_ALL_ELGAMAL:
            numMPI = 2
        elif algType == PK_ALGO_DSA:
            numMPI = 2
        else:
            # unhandled algorithm
            raise UnsupportedEncryptionAlgorithm(algType)
        return numMPI

    def parseMPIs(self):
        self.parse()
        assert hasattr(self, 'mpiFile') and self.mpiFile is not None
        self.mpiFile.seek(0)
        return self.readMPIs(self.mpiFile, self.pubKeyAlg)

    def _readSigV3(self):
        hLen, sigType = self.readBin(2)
        if hLen != 5:
            raise PGPError('Expected 5 octets of length of hashed material, '
                           'got %d' % hLen)

        creation = self.readBin(4)
        self.signerKeyId = self.readBin(8)
        pkAlg, hashAlg = self.readBin(2)
        hashSig = self.readExact(2)

        self.sigType = sigType
        self.pubKeyAlg = pkAlg
        self.hashAlg = hashAlg
        self.hashSig = hashSig

    def _readSigV4(self):
        sigType, pkAlg, hashAlg = self.readBin(3)
        # Hashed subpacket data length
        arr = self.readBin(2)
        hSubPktLen = (arr[0] << 8) + arr[1]
        hSubpktsFile = util.SeekableNestedFile(self._bodyStream, hSubPktLen)

        # Skip over the packets, we've decoded them already
        self.seek(hSubPktLen, SEEK_CUR)

        # Unhashed subpacket data length
        arr = self.readBin(2)
        uSubPktLen = (arr[0] << 8) + arr[1]

        uSubpktsFile = util.SeekableNestedFile(self._bodyStream, uSubPktLen)
        # Skip over the packets, we've decoded them already
        self.seek(uSubPktLen, SEEK_CUR)

        # Two-octet field holding left 16 bits of signed hash value.
        hashSig = self.readExact(2)

        # MPI data
        mpiFile = util.SeekableNestedFile(self._bodyStream,
            self.bodyLength - self._bodyStream.tell())

        self.sigType = sigType
        self.pubKeyAlg = pkAlg
        self.hashAlg = hashAlg
        self.mpiFile = mpiFile
        self.hashSig = hashSig
        self.hashedFile = hSubpktsFile
        self.unhashedFile = uSubpktsFile

    def _writeSigV4(self):
        self.parse()

        stream = util.ExtendedStringIO()
        self.hashedFile.seek(0, SEEK_END)

        self.unhashedFile.seek(0, SEEK_END)
        unhashedLen = self.unhashedFile.tell()

        self._writeBin(stream, [4, self.sigType, self.pubKeyAlg, self.hashAlg])

        for sstream in [ self.hashedFile, self.unhashedFile ]:
            # Determine length
            sstream.seek(0, SEEK_END)
            slen = sstream.tell()
            # subpackets data length
            self._writeBin(stream, int2ToBytes(slen))
            # And the stream itself
            sstream.seek(0)
            self._copyStream(sstream, stream)

        # 2-octet hash sig
        stream.write(self.hashSig)

        # MPI file
        self.mpiFile.seek(0)
        self._copyStream(self.mpiFile, stream)
        return stream

    def rewriteBody(self):
        """Re-writes the body after the signature has been modified"""
        if not (isinstance(self.unhashedFile, util.ExtendedStringIO) or
                isinstance(self.hashedFile, util.ExtendedStringIO)):
            # Not changed
            return

        # Re-write ourselves
        bodyStream = self._writeSigV4()
        ns, nsp = self._nextStream, self._nextStreamPos
        parentPkt = self._parentPacket
        self.__init__(bodyStream, newStyle = self._newStyle)
        self.setNextStream(ns, nsp)
        self.setParentPacket(parentPkt)
        self.initialize()

    def getSigId(self):
        """Get the key ID of the issuer for this signature.
        Return None if the packet did not contain an issuer key ID"""
        self.parse()
        if self.version == 3:
            assert self.signerKeyId is not None
            return binSeqToString(self.signerKeyId)
        # Version 3 packets should have already set signerKeyId
        assert self.version == 4
        for spktType, dataf in self.decodeUnhashedSubpackets():
            if spktType != SIG_SUBPKT_ISSUER_KEYID:
                continue
            # Verify it only contains 8 bytes
            dataf.seek(0, SEEK_SET)
            try:
                self.checkStreamLength(dataf, 8)
            except ShortReadError, e:
                raise InvalidPacketError("Expected %s bytes, got %s instead" %
                    (e.expected, e.actual))
            self.signerKeyId = self._readBin(dataf, 8)
            return binSeqToString(self.signerKeyId)

    def decodeHashedSubpackets(self):
        self.parse()
        if self._hashedSubPackets is None:
            self._hashedSubPackets = list(self._decodeSigSubpackets(self.hashedFile))
        return self._hashedSubPackets

    def decodeUnhashedSubpackets(self):
        self.parse()
        if self._unhashedSubPackets is None:
            self._unhashedSubPackets = list(self._decodeSigSubpackets(self.unhashedFile))
        return self._unhashedSubPackets

    @staticmethod
    def _decodeSigSubpackets(fobj):
        fobj.seek(0, SEEK_END)
        ocount = fobj.tell()
        fobj.seek(0)
        while fobj.tell() < ocount:
            yield PGP_Signature._getNextSubpacket(fobj)

    @staticmethod
    def _getNextSubpacket(fobj):
        len0, = PGP_BaseKeySig._readBin(fobj, 1)

        if len0 < 0xC0:
            pktlenlen = 1
            pktlen = len0
        elif len0 == 0xFF:
            pktlenlen = 5
            data = PGP_BaseKeySig._readBin(fobj, 4)
            pktlen = len4bytes(*data)
        else:
            pktlenlen = 2
            len1, = PGP_BaseKeySig._readBin(fobj, 1)
            pktlen = len2bytes(len0, len1)

        spktType, = PGP_BaseKeySig._readBin(fobj, 1)

        # The packet length includes the subpacket type
        dataf = util.SeekableNestedFile(fobj, pktlen - 1)
        # Do we have enough data?
        try:
            PGP_Signature.checkStreamLength(dataf, pktlen - 1)
        except ShortReadError, e:
            raise ShortReadError(pktlen + pktlenlen, e.actual + pktlenlen + 1)
        dataf.seek(0, SEEK_SET)

        # Skip the data
        fobj.seek(pktlen - 1, SEEK_CUR)
        return spktType, dataf

    def _writeSigPacketsToStream(self):
        self.parse()
        sio = util.ExtendedStringIO()
        parentPacket = self.getParentPacket()
        # XXX we could probably rewrite this if/then/else
        if isinstance(parentPacket, PGP_MainKey):
            parentPacket.toPublicKey(minHeaderLen = 3).write(sio)
        elif isinstance(parentPacket, (PGP_SubKey, PGP_UserID)):
            pkpkt = parentPacket.getParentPacket().toPublicKey(minHeaderLen = 3)
            pkpkt.write(sio)
            if isinstance(parentPacket, PGP_UserID):
                parentPacket.writeHash(sio)
            else:
                parentPacket.toPublicKey(minHeaderLen = 3).write(sio)
        else:
            raise InvalidPacketError("Unexpected parent", self._parentPacket)
        return sio

    def resetSignatureHash(self):
        self._sigDigest = None

    def getSignatureHash(self):
        """Compute the signature digest"""
        if self._sigDigest is not None:
            return self._sigDigest

        sio = self._writeSigPacketsToStream()

        self._sigDigest = self._computeSignatureHash(sio)
        return self._sigDigest

    def getShortSigHash(self):
        """Return the 16-leftmost bits for the signature hash"""
        self.parse()
        return self.hashSig

    def setShortSigHash(self, val):
        """Set the 16-leftmost bits"""
        assert(len(val) == 2)
        self.hashSig = val

    def merge(self, other):
        """Merge this signature with the other signature.
        Returns True if it modified the current packet"""
        assert self.tag == other.tag
        # The signed part of the signature is immutable, there is no way we
        # can merge it. The only things we might be able to merge are the
        # unhashed signature subpackets
        # However, gpg does not do that, so we will not do that either
        if self.hashSig != other.hashSig:
            raise MergeError("Signature packets with different hash")
        if self.getSignatureHash() != other.getSignatureHash():
            raise MergeError("Signature packets with different hash")
        # Not much more to do here
        return False

    def _prepareSubpackets(self):
        # XXX this is most likely going to change
        if self._unhashedSubPackets is not None:
            stream = util.ExtendedStringIO()
            for spktType, spktStream in self._unhashedSubPackets:
                self._writeSubpacket(stream, spktType, spktStream)
            self.unhashedFile = stream
        if self._hashedSubPackets is not None:
            stream = util.ExtendedStringIO()
            for spktType, spktStream in self._hashedSubPackets:
                self._writeSubpacket(stream, spktType, spktStream)
            self.hashedFile = stream
        self._parsed = True

    @staticmethod
    def _writeSubpacket(stream, spktType, spktStream):
        """Write the subpacket into the stream"""
        # First, determine the subpacket length
        spktStream.seek(0, SEEK_END)
        spktLen = spktStream.tell()
        spktStream.seek(0, SEEK_SET)

        # The subpacket length includes the type octet
        spktLen += 1

        header = []
        if spktLen < 192:
            # 1-octet length
            header.append(spktLen)
        elif spktLen < 16320:
            # 2-octet length
            header.extend(len2ToBytes(spktLen))
        else:
            # 5-octet length
            header.append(255)
            header.extend(len4ToBytes(spktLen))
        for d in header:
            stream.write(chr(d))
        # Type
        stream.write(chr(spktType))
        PGP_Signature._copyStream(spktStream, stream)

    def _computeSignatureHash(self, dataFile):
        """Compute the signature digest for this signature, using the
        key serialized in dataFile"""
        self.parse()
        if self.version != 4:
            raise InvalidKey("Self signature is not a V4 signature")
        dataFile.seek(0, SEEK_END)

        # (re)compute the hashed packet subpacket data length
        self.hashedFile.seek(0, SEEK_END)
        hSubPktLen = self.hashedFile.tell()
        self.hashedFile.seek(0, SEEK_SET)

        # Write signature version, sig type, pub alg, hash alg
        self._writeBin(dataFile, [ self.version, self.sigType, self.pubKeyAlg,
                                   self.hashAlg ])
        # Write hashed data length
        self._writeBin(dataFile, int2ToBytes(hSubPktLen))
        # Write the hashed data
        self._copyStream(self.hashedFile, dataFile)

        # We've added 6 bytes for the header
        dataLen = hSubPktLen + 6

        # Append trailer - 6-byte trailer
        self._writeBin(dataFile, [ 0x04, 0xFF,
            (dataLen // 0x1000000) & 0xFF, (dataLen // 0x10000) & 0xFF,
            (dataLen // 0x100) & 0xFF, dataLen & 0xFF ])
        hashAlgList = [ None, md5, sha]
        hashFunc = hashAlgList[self.hashAlg]
        hashObj = hashFunc.new()

        # Rewind dataFile, we need to hash it
        dataFile.seek(0, SEEK_SET)
        self._updateHash(hashObj, dataFile)
        sigDigest = hashObj.digest()
        return sigDigest

    def _finalizeSignature(self, mainKey):
        """Compute the signature digest and pad it properly"""

        # Compute the signature digest
        sigString = self.getSignatureHash()
        # Validate it against the short digest
        if sigString[:2] != self.hashSig:
            raise BadSelfSignature(None)

        # if this is an RSA signature, it needs to properly padded
        # RFC 2440 5.2.2 and RFC 2313 10.1.2

        if self.pubKeyAlg in PK_ALGO_ALL_RSA:
            # hashPads from RFC2440 section 5.2.2
            hashPads = [ '', '\x000 0\x0c\x06\x08*\x86H\x86\xf7\r\x02\x05\x05\x00\x04\x10', '\x000!0\t\x06\x05+\x0e\x03\x02\x1a\x05\x00\x04\x14' ]
            padLen = (len(hex(mainKey.n)) - 5 - 2 * (len(sigString) + len(hashPads[self.hashAlg]))) // 2 -1
            sigString = chr(1) + chr(0xFF) * padLen + hashPads[self.hashAlg] + sigString

        return sigString

    def verify(self, mainKey, keyId):
        """Compute the signature digest, pad it properly and verify the
        self signature"""

        sigString = self._finalizeSignature(mainKey)

        digSig = self.parseMPIs()
        if not mainKey.verify(sigString, digSig):
            raise BadSelfSignature(keyId)

    def initSubPackets(self):
        self._hashedSubPackets = []
        self._unhashedSubPackets = []

    # Handling signature generation
    def addTrust(self, level, amount, regexLimit = None):
        """Mark this signature packet as being a trust signature"""
        stream = util.ExtendedStringIO()
        stream.write(chr(level))
        stream.write(chr(amount))
        self._hashedSubPackets.append((SIG_SUBPKT_TRUST, stream))
        if regexLimit:
            stream = util.ExtendedStringIO()
            stream.write(regexLimit)
            stream.write('\x00')
            # Mark this packet as critical
            self._hashedSubPackets.append((0x80 | SIG_SUBPKT_REGEX, stream))

    def addIssuerKeyId(self, keyId):
        stream = util.ExtendedStringIO()
        stream.write(fingerprintToInternalKeyId(keyId))

        # The key ID is part of the unhashed data
        self._unhashedSubPackets.append((SIG_SUBPKT_ISSUER_KEYID, stream))

    def addCreation(self, timestamp = None):
        """Add a creation timestamp sub-packet"""
        if timestamp is None:
            timestamp = time.time()
        self._hashedSubPackets.append((SIG_SUBPKT_CREATION,
                                       self._addInt4(timestamp)))

    def addExpiration(self, seconds):
        """Add an expiration sub-packet"""
        self._hashedSubPackets.append((SIG_SUBPKT_SIG_EXPIRE,
                                       self._addInt4(seconds)))

    def _addInt4(self, int4):
        int4 = int(int4)
        stream = util.ExtendedStringIO()
        self._writeBin(stream, int4ToBytes(int4))
        return stream

PacketTypeDispatcher.addPacketType(PGP_Signature)

class PGP_UserID(PGP_BasePacket):
    __slots__ = ['id', 'signatures', '_parentPacket']
    tag = PKT_USERID

    _parentPacketTypes = set(PKT_MAIN_KEYS)

    # Constant used for signing. See #5.2.4
    signingConstant = 0xB4
    def initialize(self):
        self.resetBody()
        self.parseBody()
        # Signatures for this user ID
        self.signatures = None
        self._parentPacket = None

    def parseBody(self):
        # A user ID's data is just the user ID
        self.id = self.readBody()

    def toString(self):
        return self.id

    def addSignatures(self, signatures):
        """Add signatures to this UserID"""
        if self.signatures is None:
            self.signatures = []
        for sig in signatures:
            assert isinstance(sig, PGP_Signature)
            # No circular reference here, setParentPacket does a clone
            sig.setParentPacket(self)
            self.signatures.append(sig)

    def adoptSignature(self, sig):
        """Adopt the signature, if it's not ours already"""
        pp = sig.getParentPacket()
        if isinstance(pp, self.__class__) and self.id == pp.id:
            return

        sig.resetSignatureHash()
        sig.setParentPacket(self)

    def iterSignatures(self):
        """Iterate over this user's UserID"""
        if self.signatures is not None:
            return iter(self.signatures)
        raise PGPError("Key packet not parsed")

    iterSubPackets = iterSignatures

    def iterKeySignatures(self, keyId):
        intKeyId = fingerprintToInternalKeyId(keyId)
        # Look for a signature by this key
        for pkt in self.iterSignatures():
            if intKeyId != pkt.getSigId():
                continue
            yield pkt

    def writeHash(self, stream):
        """Write a UserID packet in a stream, in order to be hashed.
        Described in RFC 2440 5.2.4 computing signatures."""
        stream.write(chr(self.signingConstant))
        stream.write(struct.pack("!I", self.bodyLength))
        self.writeBody(stream)

    def merge(self, other):
        """Merges this UserID packet to the other one.
        Returns True if it changed the current packet"""
        assert self.tag == other.tag

        if self.id != other.id:
            raise MergeError("User packets with different identifier")

        finalsigs = _mergeSignatures(self.iterSignatures(),
                                     other.iterSignatures())
        if self.signatures == finalsigs:
            return False
        self.signatures = finalsigs
        return True

PacketTypeDispatcher.addPacketType(PGP_UserID)

class PGP_UserAttribute(PGP_UserID):
    __slots__ = ['id', 'signatures', 'subpackets']
    tag = PKT_USER_ATTRIBUTE

    signingConstant = 0xD1

    def parseBody(self):
        # Digest the packet
        m = sha.new()
        self._updateHash(m, self.getBodyStream())

        self.id = '[image, digest = %s]' % m.hexdigest().upper()

PacketTypeDispatcher.addPacketType(PGP_UserAttribute)

class PGP_Key(PGP_BaseKeySig):
    __slots__ = ['_parsed', 'version', 'createdTimestamp', 'pubKeyAlg',
                 'mpiFile', 'mpiLen', 'daysValid', '_keyId']
    # Base class for public/secret keys/subkeys
    tag = None

    def initialize(self):
        self.version = self.createdTimestamp = self.pubKeyAlg = None
        self.mpiFile = self.mpiLen = None
        self.daysValid = None
        # Cache
        self._keyId = None
        self._parsed = False

    def parse(self, force = False):
        """Parse the signature body and initializes the internal data
        structures for other operations"""
        if self._parsed and not force:
            return

        self.resetBody()
        # Reset all internal state
        self.initialize()
        keyVersion, = self.readBin(1)
        if keyVersion not in [3, 4]:
            raise InvalidBodyError("Invalid key version %s" % keyVersion)
        self.version = keyVersion

        if keyVersion == 3:
            self._readKeyV3()
        else:
            self._readKeyV4()
        self._parsed = True

    def _readKeyV3(self):
        # RFC 2440, sect. 5.5.2
        # We only support V4 keys
        self.createdTimestamp = len4bytes(*self._readBin(self._bodyStream, 4))

        ## daysValid
        data = self.readBin(2)
        self.daysValid = int2FromBytes(*data)

        ## Public key algorithm
        self.pubKeyAlg, = self.readBin(1)

        # Record current position in body
        mpiStart = self._bodyStream.tell()
        ## Read and discard 2 MPIs
        self.skipMPIs(self._bodyStream, self.pubKeyAlg)
        self.mpiLen = self._bodyStream.tell() - mpiStart
        self.mpiFile = util.SeekableNestedFile(self._bodyStream, self.mpiLen,
            start = mpiStart)

    def _readKeyV4(self):
        # RFC 2440, sect. 5.5.2
        # Key creation
        self.createdTimestamp = len4bytes(*self._readBin(self._bodyStream, 4))

        # Public key algorithm
        self.pubKeyAlg, = self.readBin(1)

        # Record current position in body
        mpiStart = self._bodyStream.tell()
        # Skip over the MPIs
        self.skipMPIs(self._bodyStream, self.pubKeyAlg)
        self.mpiLen = self._bodyStream.tell() - mpiStart
        self.mpiFile = util.SeekableNestedFile(self._bodyStream, self.mpiLen,
            start = mpiStart)

    def getKeyId(self):
        if self._keyId is not None:
            return self._keyId

        if self.version == 3:
            # Key ID is low 64 bits of the modulus
            self.mpiFile.seek(0)
            self._readCountMPIs(self.mpiFile, 1, discard = True)
            pos = self.mpiFile.tell()
            octets = self.mpiFile.pread(8, pos - 8)
            self._keyId = stringToAscii(octets)
            return self._keyId

        # Convert to public key

        pkt = self.toPublicKey(minHeaderLen = 3)

        # Why minHeaderLen = 3?

        # This is a holdover from the days of PGP 2.6.2
        # RFC 2440 section 11.2 does a really bad job of explaining this.
        # RFC 2440 section 5.2.4 refers to this for self signature computation.
        # One of the least documented gotchas of Key fingerprints:
        # they're ALWAYS calculated as if they were a public key main key block.
        # this means private keys will be treated as public keys, and subkeys
        # will be treated as main keys for the purposes of this test.
        # Furthermore if the length was one byte long it must be translated
        # into a 2 byte long length (upper octet is 0)
        # not doing this will result in key fingerprints which do not match the
        # output produced by OpenPGP compliant programs.
        # this will result in the first octet ALWYAS being 0x99
        # in binary 10 0110 01
        # 10 indicates old style PGP packet
        # 0110 indicates public key
        # 01 indicates 2 bytes length

        m = sha.new()
        sio = util.ExtendedStringIO()
        # Write only the header, we can copy the body directly from the
        # body stream
        pkt.writeHeader(sio)
        m.update(sio.getvalue())

        pkt.resetBody()
        self._updateHash(m, pkt.getBodyStream())

        self._keyId = m.hexdigest().upper()
        return self._keyId

    def getEndOfLife(self):
        """Parse self signatures to find timestamp(s) of key expiration.
        Also seek out any revocation timestamps.
        We don't need to actually verify these signatures.
        See verifySelfSignatures()
        Returns bool, timestamp (is revoked, expiration)
        """
        parentExpire = 0
        parentRevoked = False

        if self.tag in PKT_SUB_KEYS:
            # Look for parent key's expiration
            parentRevoked, parentExpire = self.getMainKey().getEndOfLife()

        expireTimestamp = revocTimestamp = 0

        # Iterate over self signatures
        for pkt in self.iterAllSelfSignatures():
            if pkt.sigType in SIG_CERTS:
                eTimestamp = cTimestamp = 0
                for spktType, dataf in pkt.decodeHashedSubpackets():
                    if spktType == SIG_SUBPKT_KEY_EXPIRE:
                        eTimestamp = self.readTimestamp(dataf)
                    elif spktType == SIG_SUBPKT_CREATION:
                        cTimestamp = self.readTimestamp(dataf)
                # if there's no expiration, DON'T COMPUTE this, otherwise
                # it will appear as if the key expired the very moment
                # it was created.
                if eTimestamp:
                    ts = eTimestamp + cTimestamp
                    expireTimestamp = max(expireTimestamp, ts)
            elif pkt.sigType in SIG_KEY_REVOCS:
                # parse this revocation to look for the creation timestamp
                # we're ultimately looking for the most stringent revocation
                for spktType, dataf in pkt.decodeHashedSubpackets():
                    if spktType == SIG_SUBPKT_CREATION:
                        ts = self.readTimestamp(dataf)
                        if revocTimestamp:
                            revocTimestamp = min(expireTimestamp, ts)
                        else:
                            revocTimestamp = ts

        # return minimum non-zero value of the three expirations
        # unless they're ALL zero. 8-)
        if not (revocTimestamp or expireTimestamp or parentExpire):
            return False, 0

        # make no assumptions about how big a timestamp is.
        ts = max(revocTimestamp, expireTimestamp, parentExpire)
        if revocTimestamp:
            ts = min(ts, revocTimestamp)
        if expireTimestamp:
            ts = min(ts, expireTimestamp)
        if parentExpire:
            ts = min(ts, parentExpire)
        return (revocTimestamp != 0) and (not parentRevoked), ts

    def iterSelfSignatures(self):
        return self._iterSelfSignatures(self.getKeyId())

    def _iterSelfSignatures(self, keyId):
        """Iterate over all the self-signatures"""
        self.parse()

        intKeyId = fingerprintToInternalKeyId(keyId)
        # Look for a self signature
        for pkt in self.iterSignatures():
            if intKeyId != pkt.getSigId():
                continue
            yield pkt

    def iterAllSelfSignatures(self):
        """Iterate over direct signatures and UserId signatures"""
        return self._iterAllSelfSignatures(self.getKeyId())

    def _iterAllSelfSignatures(self, keyId):
        for pkt in self.iterSelfSignatures():
            yield pkt
        intKeyId = fingerprintToInternalKeyId(keyId)
        for uid in self.iterUserIds():
            for pkt in uid.iterSignatures():
                if intKeyId != pkt.getSigId():
                    continue
                yield pkt

    def assertSigningKey(self):
        # Find self signature of this key
        # first search for the public key algortihm octet. if the key is really
        # old, this might be the only hint that it's legal to use this key to
        # make digital signatures.
        self.parse()

        if self.pubKeyAlg in (PK_ALGO_RSA_SIGN_ONLY, PK_ALGO_DSA):
            # the public key algorithm octet satisfies this test. no more
            # checks required.
            return True

        keyId = self.getKeyId()

        # If it's a subkey, look for the master key
        if self.tag in PKT_SUB_KEYS:
            pkt = self.getMainKey()
            return pkt.assertSigningKey()

        # Look for a self signature
        for pkt in self.iterAllSelfSignatures():
            # We know it's a ver4 packet, otherwise getSigId would have failed
            for spktType, dataf in pkt.decodeHashedSubpackets():
                if spktType == SIG_SUBPKT_KEY_FLAGS:
                    # RFC 2440, sect. 5.2.3.20
                    foct, = self._readBin(dataf, 1)
                    if foct & 0x02:
                        return True
        # No subpacket or no key flags
        raise IncompatibleKey('Key %s is not a signing key.'% keyId)

    def getPublicKeyTuple(self):
        """Return the key material"""
        self.parse()
        self.mpiFile.seek(0, SEEK_SET)
        return self.readMPIs(self.mpiFile, self.pubKeyAlg)

    def makePgpKey(self, passPhrase = None):
        assert passPhrase is None
        pkTuple = self.getPublicKeyTuple()
        if self.pubKeyAlg in PK_ALGO_ALL_RSA:
            n, e = pkTuple
            return RSA.construct((n, e))
        if self.pubKeyAlg == PK_ALGO_DSA:
            p, q, g, y = pkTuple
            return DSA.construct((y, g, p, q))
        raise MalformedKeyRing("Can't use El-Gamal keys in current version")

    def adoptSignature(self, sig):
        """Adopt the signature, if it's not ours already"""
        pp = sig.getParentPacket()
        if isinstance(pp, self.__class__) and pp.getKeyId() == self.getKeyId():
            return

        sig.resetSignatureHash()
        sig.setParentPacket(self)

class PGP_MainKey(PGP_Key):
    def initSubPackets(self):
        if hasattr(self, "subkeys"):
            # Already processed
            return

        self.parse()

        self.revsigs = []
        self.uids = []
        self.subkeys = []

        subpkts = [ x for x in self._iterSubPackets(PKT_MAIN_KEYS) ]

        # Start reading signatures until we hit a UserID or another key
        limit = set(PKT_SUB_KEYS)
        limit.add(PKT_USERID)
        limit.add(PKT_USER_ATTRIBUTE)
        i = 0
        for pkt in subpkts:
            if pkt.tag in limit:
                # UserID or subkey
                break
            i += 1
            if not isinstance(pkt, PGP_Signature):
                continue
            pkt.parse()
<<<<<<< HEAD
            if pkt.sigType in (SIG_TYPE_KEY_REVOC, SIG_TYPE_DIRECT_KEY):
                # Key revocation, or direct key signature
=======
            if pkt.sigType == SIG_TYPE_KEY_REVOC:
                # Key revocation
                # No circular reference here, setParentPacket does a clone
                pkt.setParentPacket(self)
>>>>>>> f1485b05
                self.revsigs.append(pkt)
                continue
            # According to sect. 10.1, there should not be other signatures
            # here.
            assert False, "Unexpected signature type %s" % pkt.sigType

        sigLimit = i

        # Read until we hit a subkey
        limit = set(PKT_SUB_KEYS)
        i = 0
        for pkt in subpkts[sigLimit:]:
            if pkt.tag in limit:
                break
            i += 1
            # Certification revocations live together with regular signatures
            # or so is the RFC saying
            if isinstance(pkt, PGP_UserID):
                # No circular reference here, setParentPacket does a clone
                pkt.setParentPacket(self)
                self.uids.append(pkt)
                continue
            if isinstance(pkt, PGP_Signature):
                # This can't be the first packet, or we wouldn't have stopped
                # in the previous loop
                # Add this signature to the last user id we found
                self.uids[-1].addSignatures([pkt])
                continue
            # We ignore other packets (like trust)

        uidLimit = sigLimit + i

        # Read until the end
        # We don't want to point back to ourselves, or we'll create a
        # circular loop.
        for pkt in subpkts[uidLimit:]:
            if isinstance(pkt, PGP_SubKey):
                # No circular reference here, setParentPacket does a clone
                pkt.setParentPacket(self)
                self.subkeys.append(pkt)
                continue
            if isinstance(pkt, PGP_Signature):
                # This can't be the first packet, or we wouldn't have stopped
                # in the previous loop
                subkey = self.subkeys[-1]
                pkt.parse()
                if pkt.sigType == SIG_TYPE_SUBKEY_REVOC:
                    subkey.setRevocationSig(pkt)
                    continue
                if pkt.sigType == SIG_TYPE_SUBKEY_BIND:
                    subkey.setBindingSig(pkt)
                    continue
                # There should not be any other type of signature here
                assert False, "Unexpected signature type %s" % pkt.sigType
            # Ignore other packets

    def iterUserIds(self):
        self.initSubPackets()
        return iter(self.uids)

    def iterSubPackets(self):
        for sig in self.iterSignatures():
            yield sig
        for uid in self.iterUserIds():
            yield uid
            for sig in uid.iterSignatures():
                yield sig
        for subkey in self.iterSubKeys():
            yield subkey
            for pkt in subkey.iterSubPackets():
                yield pkt

    def iterSignatures(self):
        self.initSubPackets()
        return iter(self.revsigs)

    def iterSubKeys(self):
        self.initSubPackets()
        return iter(self.subkeys)

    def verifySelfSignatures(self):
        """
        Verify the self signatures on this key.
        If successful, returns the public key packet associated with this key,
        and crypto key.
        @return (pubKeyPacket, cryptoKey)
        @raises BadSelfSignature
        """
        if self.version == 3:
            raise InvalidKey("Version 3 keys not supported")
        # Convert to a public key (even if it's already a public key)
        pkpkt = self.toPublicKey(minHeaderLen = 3)
        keyId = pkpkt.getKeyId()
        pgpKey = pkpkt.makePgpKey()
        for sig in self.iterSelfSignatures():
            self.adoptSignature(sig)
            sig.verify(pgpKey, keyId)
        for uid in self.iterUserIds():
            verified = False
            for sig in uid.iterKeySignatures(keyId):
                uid.adoptSignature(sig)
                sig.verify(pgpKey, keyId)
                verified = True
            if not verified:
                # No signature. Not good, according to our standards
                raise BadSelfSignature(keyId)

        return pkpkt, pgpKey

    def isSupersetOf(self, key):
        """Check if this key is a superset of key
        We try to make sure that:
        - the keys have the same ID
        - this key's set of revocation signatures is a superset of the other
          key's revocations
        - this key's set of subkeys is a superset of the other key's subkeys
        - this key's set of userids is a superset of the other key's userids
        """
        if self.tag != key.tag:
            raise IncompatibleKey("Attempting to compare different key types")
        if self.getKeyId() != key.getKeyId():
            raise IncompatibleKey("Attempting to compare different keys")

        thisSubkeyIds = dict((x.getKeyId(), x) for x in self.iterSubKeys())
        otherSubkeyIds = dict((x.getKeyId(), x) for x in key.iterSubKeys())
        if not set(thisSubkeyIds).issuperset(otherSubkeyIds):
            # Missing subkey
            return False

        thisUids = dict((x.id, x) for x in self.iterUserIds())
        otherUids = dict((x.id, x) for x in key.iterUserIds())
        if not set(thisUids).issuperset(otherUids):
            # Missing uid
            return False

        thisRevSigs = set(x.getSignatureHash() for x in self.revsigs)
        otherRevSigs = set(x.getSignatureHash() for x in key.revsigs)
        if not thisRevSigs.issuperset(otherRevSigs):
            # Missing revocation signature
            return False

        # XXX More work to be done here, we would have to verify that
        # signatures don't change. This is what the old code was doing (and it
        # wasn't actually verifying user ids either ) -- misa
        return True

    def getUserIds(self):
        return [ pkt.id for pkt in self.iterUserIds() ]

    def merge(self, other):
        """Merge this key with the other key
        Return True if the key was modified"""
        assert self.tag == other.tag

        if self.getKeyId() != other.getKeyId():
            raise MergeError("Merging keys with a different ID")

        # Both keys must verify their self-signing signatures
        self.verifySelfSignatures()
        other.verifySelfSignatures()

        # Merge revocations / direct keys
        finalsigs = _mergeSignatures(self.iterSignatures(),
                                     other.iterSignatures())
        changed = False
        if self.revsigs != finalsigs:
            changed = True
            self.revsigs = finalsigs

        # Now merge user ids
        changed = self._mergeUserIds(other) or changed

        # And merge subkeys
        changed = self._mergeSubkeys(other) or changed
        return changed

    def _mergeUserIds(self, other):
        luids = {}
        # Preserve order
        finaluids = []
        changed = False
        for uid in itertools.chain(self.iterUserIds(), other.iterUserIds()):
            luidlist = luids.setdefault(uid.id, [])
            # We may have UserID and UserAttribute packets that can collide
            # (though it's very unlikely)
            for luid in luidlist:
                if uid.tag == luid.tag:
                    changed = luid.merge(uid) or changed
                    break
            else: # for
                luidlist.append(uid)
                finaluids.append(uid)
        if self.uids == finaluids and not changed:
            return False
        self.uids = finaluids
        return True

    def _mergeSubkeys(self, other):
        # Subkeys can only have one revocation (revoking a subkey effectively
        # invalidates the key)
        lkids = {}
        # Preserve order
        finalkeys = []
        changed = False
        for skey in itertools.chain(self.iterSubKeys(), other.iterSubKeys()):
            # Verify self signatures
            skey.verifySelfSignatures()

            keyId = skey.getKeyId()
            if keyId not in lkids:
                lkids[keyId] = skey
                finalkeys.append(skey)
                continue
            changed = lkids[keyId].merge(skey) or changed
        if self.subkeys == finalkeys and not changed:
            return False
        self.subkeys = finalkeys
        return True

class PGP_PublicAnyKey(PGP_Key):
    pubTag = None
    def toPublicKey(self, minHeaderLen = 2):
        return newPacket(self.pubTag, self._bodyStream,
                         minHeaderLen = minHeaderLen)

class PGP_PublicKey(PGP_PublicAnyKey, PGP_MainKey):
    tag = PKT_PUBLIC_KEY
    pubTag = PKT_PUBLIC_KEY

class PGP_SecretAnyKey(PGP_Key):
    __slots__ = ['s2k', 'symmEncAlg', 's2kType', 'hashAlg', 'salt',
                 'count', 'initialVector', 'encMpiFile']
    pubTag = None

    _hashes = [ 'Unknown', md5, sha, RIPEMD, 'Double Width SHA',
                'MD2', 'Tiger/192', 'HAVAL-5-160' ]
    # Ciphers and their associated key sizes
    _ciphers = [ ('Unknown', 0), ('IDEA', 0), (DES3, 192), (CAST, 128),
                 (Blowfish, 128), ('SAFER-SK128', 0), ('DES/SK', 0),
                 (AES, 128), (AES, 192), (AES, 256), ]
    _legalCiphers = set([ 2, 3, 4, 7, 8, 9 ])

    def initialize(self):
        PGP_Key.initialize(self)
        self.s2k = self.symmEncAlg = self.s2kType = None
        self.hashAlg = self.salt = self.count = None
        self.initialVector = self.encMpiFile = None

    def parse(self, force = False):
        PGP_Key.parse(self, force = force)

        # Seek to the end of the MPI file, just to be safe (we should be there
        # already)
        self._bodyStream.seek(self.mpiFile.start + self.mpiLen, SEEK_SET)

        self.s2k, = self.readBin(1)

        if self.s2k in [ENCRYPTION_TYPE_SHA1_CHECK,
                        ENCRYPTION_TYPE_S2K_SPECIFIED]:
            self.symmEncAlg, self.s2kType, self.hashAlg = self.readBin(3)
            if self.s2kType:
                if self.s2kType not in (0x01, 0x03):
                    raise IncompatibleKey('Unknown string-to-key type %s' %
                                          self.s2kType)
                self.salt = self.readExact(8)
                if self.s2kType == 0x03:
                    self.count, = self.readBin(1)
        # The MPIs are most likely encrypted, we'll just have to trust that
        # there are enough of them for now.
        dataLen = self._bodyStream.size - self._bodyStream.tell()
        self.encMpiFile = util.SeekableNestedFile(self._bodyStream, dataLen)

    def _getSecretMPICount(self):
        if self.pubKeyAlg in PK_ALGO_ALL_RSA:
            return 4
        if self.pubKeyAlg == PK_ALGO_DSA:
            return 1
        if self.pubKeyAlg in PK_ALGO_ALL_ELGAMAL:
            return 1
        raise PGPError("Unsupported public key algorithm %s" % self.pubKeyAlg)

    def toPublicKey(self, minHeaderLen = 2):
        self.parse()

        # Create a nested file starting at the beginning of the body's and
        # with the length equal to the position in the body up to the MPIs
        io = util.SeekableNestedFile(self._bodyStream,
            self.mpiFile.start + self.mpiLen, start = 0)
        pkt = newPacket(self.pubTag, io, minHeaderLen = minHeaderLen)
        return pkt

    def decrypt(self, passPhrase):
        self.parse()
        self.encMpiFile.seek(0, SEEK_SET)

        if self.s2k == ENCRYPTION_TYPE_UNENCRYPTED:
            return self._readCountMPIs(self.encMpiFile,
                self._getSecretMPICount(), discard = False)

        if self.symmEncAlg not in self._legalCiphers:
            if self.symmetricEngAlg >= len(self._ciphers):
                raise IncompatibleKey("Unknown cipher %s" %
                                      self.symmetricEngAlg)
            
            cipher, cipherKeySize = self._ciphers[self.symmEncAlg]
            raise IncompatibleKey("Cipher %s is unusable" % cipher)

        if self.hashAlg >= len(self._hashes):
            raise IncompatibleKey("Unknown hash algorithm %s" % self.hashAlg)
        hashAlg = self._hashes[self.hashAlg]
        if isinstance(hashAlg, str):
            raise IncompatibleKey('Hash algorithm %s is not implemented. '
                                  'Key not readable' % hashAlg)

        cipherAlg, cipherKeySize = self._ciphers[self.symmEncAlg]
        if self.s2kType == 0x00:
            key = simpleS2K(passPhrase, hashAlg, cipherKeySize)
        elif self.s2kType == 0x01:
            key = saltedS2K(passPhrase, hashAlg, cipherKeySize, self.salt)
        elif self.s2kType == 0x03:
            key = iteratedS2K(passPhrase, hashAlg, cipherKeySize, self.salt,
                              self.count)
        # Dark magic here --misa
        if self.symmEncAlg > 6:
            cipherBlockSize = 16
        else:
            cipherBlockSize = 8

        io = util.ExtendedStringIO()
        cipher = cipherAlg.new(key,1)
        block = self._readExact(self.encMpiFile, cipherBlockSize)
        FRE = cipher.encrypt(block)
        while 1:
            block = self.encMpiFile.read(cipherBlockSize)
            io.write(xorStr(FRE, block))
            if len(block) != cipherBlockSize:
                break
            FRE = cipher.encrypt(block)
        unenc = io.getvalue()
        if self.s2k == ENCRYPTION_TYPE_S2K_SPECIFIED:
            check = verifyRFC2440Checksum(unenc)
        else:
            check = verifySHAChecksum(unenc)

        if not check:
            raise BadPassPhrase('Pass phrase incorrect')

        io.seek(0)
        return self._readCountMPIs(io, self._getSecretMPICount(),
                                   discard = False)

    def makePgpKey(self, passPhrase = None):
        assert passPhrase is not None
        # Secret keys have to be signing keys
        self.assertSigningKey()
        pkTuple = self.getPublicKeyTuple()
        secMPIs = self.decrypt(passPhrase)
        if self.pubKeyAlg in PK_ALGO_ALL_RSA:
            n, e = pkTuple
            d, p, q, u = secMPIs
            return RSA.construct((n, e, d, p, q, u))
        if self.pubKeyAlg == PK_ALGO_DSA:
            p, q, g, y = pkTuple
            x, = secMPIs
            return DSA.construct((y, g, p, q, x))
        raise MalformedKeyRing("Can't use El-Gamal keys in current version")

    def sign(self, packet, passwordCallback, sigType = None, creation = None,
             expiration = None, trustLevel = None, trustAmount = None,
             trustRegex = None, **kwargs):
        """Sign packet (user packet only)"""

        # We can only sign user IDs for now
        assert(isinstance(packet, PGP_UserID))
        # We need a key linked to this user
        parentPacket = packet.getParentPacket()
        assert(isinstance(parentPacket, PGP_MainKey))

        if creation is None:
            creation = time.time()
        if (trustLevel is None) ^ (trustAmount is None):
            raise Exception("both trustLevel and trustAmount should be "
                            "specified")

        # Fetch the crypto key
        cryptoKey = self.makePgpKey(passPhrase = passwordCallback())

        if isinstance(cryptoKey,(DSA.DSAobj_c, DSA.DSAobj)):
            pkAlg = PK_ALGO_DSA
        elif isinstance(cryptoKey, (RSA.RSAobj_c, RSA.RSAobj)):
            pkAlg = PK_ALGO_RSA
        else:
            # Maybe we need a different exception?
            raise UnsupportedEncryptionAlgorithm(cryptoKey.__class__.__name__)

        hashAlg = 2 # sha

        # We may have to change this default
        sigType = SIG_TYPE_CERT_0

        # Create signature packet
        sigp = PGP_Signature(util.ExtendedStringIO())
        # Link it to this user packet (which should be linked to a key)
        sigp.setParentPacket(packet)

        sigp.version = 4
        sigp.sigType = sigType
        sigp.pubKeyAlg = pkAlg
        sigp.hashAlg = hashAlg

        sigp.initSubPackets()

        sigp.addCreation(creation)
        if expiration is not None:
            sigp.addExpiration(expiration)
        if trustLevel:
            sigp.addTrust(trustLevel, trustAmount, trustRegex)
        sigp.addIssuerKeyId(self.getKeyId())

        # Prepare the subpacket streams
        sigp._prepareSubpackets()

        # Add the short sig hash (we can compute the real sig hash now)
        sighash = sigp.getSignatureHash()
        sigp.setShortSigHash(sighash[:2])

        sigString = sigp._finalizeSignature(cryptoKey)

        # Pick a random number that is relatively prime with the crypto key's
        # q
        relprime = num_getRelPrime(cryptoKey.q)

        mpis = cryptoKey.sign(sigString, relprime)

        # Write MPIs
        stream = util.ExtendedStringIO()
        sigp.mpiFile = stream

        for mpi in mpis:
            PGP_Signature._writeMPI(stream, mpi)

        sigp.rewriteBody()
        packet.signatures.append(sigp)
        return sigp

class PGP_SecretKey(PGP_SecretAnyKey, PGP_MainKey):
    tag = PKT_SECRET_KEY
    pubTag = PKT_PUBLIC_KEY

class PGP_SubKey(PGP_Key):
    # Subkeys are promoted to main keys when converted to public keys
    pubTag = PKT_PUBLIC_KEY

    _parentPacketTypes = set(PKT_MAIN_KEYS)

    def setUp(self):
        self.bindingSig = None
        self.revocationSig = None

    def setBindingSig(self, sig):
        self.bindingSig = sig
        # No circular reference here
        self.bindingSig.setParentPacket(self)
        sig.resetSignatureHash()

    def setRevocationSig(self, sig):
        self.revocationSig = sig
        # No circular reference here
        self.revocationSig.setParentPacket(self)
        sig.resetSignatureHash()

    def iterSubPackets(self):
        # Stop at another key
        if self.bindingSig:
            yield self.bindingSig
        if self.revocationSig:
            yield self.revocationSig

    def iterUserIds(self):
        # Subkeys don't have user ids
        return []

    def iterSelfSignatures(self):
        return self._iterSelfSignatures(self.getMainKey().getKeyId())

    def iterAllSelfSignatures(self):
        """Iterate over direct signatures and UserId signatures"""
        return self._iterAllSelfSignatures(self.getMainKey().getKeyId())

    def getMainKey(self):
        """Return the main key for this subkey"""
        return self.getParentPacket()

    def verifySelfSignatures(self):
        # Get the main key associated with this subkey
        mainKey = self.getParentPacket()
        # since this is a subkey, let's go ahead and make sure the
        # main key is valid before we continue
        mainpkpkt, mainPgpKey = mainKey.verifySelfSignatures()

        # Convert this subkey to a public key
        pkpkt = self.toPublicKey(minHeaderLen = 3)

        keyId = pkpkt.getKeyId()

        # We should have a binding signature or a revocation
        if self.bindingSig is None and self.revocationSig is None:
            raise BadSelfSignature(keyId)

        # Only verify direct signatures
        verified = False
        for sig in self.iterSelfSignatures():
            # We verify both the key binding and the revocation, if available
            # Also make sure we're verifying the right key
            self.adoptSignature(sig)
            sig.verify(mainPgpKey, keyId)
            verified = True
        if not verified:
            # No signatures on the subkey
            raise BadSelfSignature(keyId)

        if self.bindingSig is None:
            # No binding sig to further check (must have been revoked)
            return

        # Iterate over the unhashed packets of the binding signature, there
        # may be a SIG_TYPE_PRKEY_BIND (0x19) embedded signature. See #12.1
        # (Enhanced Key Formats) from the draft spec for details
        embeddedSigs = [ x[1]
                         for x in self.bindingSig.decodeUnhashedSubpackets()
                         if x[0] == SIG_SUBPKT_EMBEDDED_SIG ]
        if not embeddedSigs:
            return
        for sigStream in embeddedSigs:
            sig = PGP_Signature(bodyStream = sigStream)
            sig.parse()
            if sig.sigType != SIG_TYPE_PRKEY_BIND:
                # Non-signing keys can have this packet missing
                continue
            intKeyId = fingerprintToInternalKeyId(keyId)
            if sig.getSigId() != intKeyId:
                continue
            self.adoptSignature(sig)
            # Verify the signature with the subkey's public key
            sig.verify(self.makePgpKey(), keyId)

    def iterSubKeys(self):
        # Nothing to iterate over, subkeys don't have subkeys
        return []

    def iterSignatures(self):
        for pkt in self.iterSubPackets():
            yield pkt

    def merge(self, other):
        """Merge this subkey with the other key"""
        assert self.tag == other.tag
        # Subkeys MUST have a key binding signature (unless it's been revoked,
        # in which case only the revocation 
        # They MAY also have an optional revocation.
        # Revoking a subkey effectively terminates that key. Reconciling
        # revocation signatures is therefore not a big issue - probably
        # keeping one of the revocations would be enough -- misa
        if other.revocationSig is not None:
            # The other key is revoked.
            if self.bindingSig is None:
                if self.revocationSig.getShortSigHash() == \
                        other.revocationSig.getShortSigHash():
                    # Same key
                    return False
                # Our key verifies, so it must have a revocation (since it
                # doesn't have a key binding sig)
                assert(self.revocationSig is not None)

                # we already have a revocation, keep ours
                return False

            # Prefer our own revocation
            changed = False
            if self.revocationSig is None:
                self.revocationSig = other.revocationSig
                changed = True
            if changed:
                # While we are at it, drop the binding key too, it's not
                # needed
                self.bindingSig = None
                # We modified the key
                return True
            return False

        # We verified the other key before we tried to merge, so this should
        # not be possible
        assert(other.bindingSig is not None)

        if self.revocationSig is not None:
            if self.bindingSig is not None:
                # Drop the binding signature
                self.bindingSig = None
                return True
            # This key is revoked, nothing else to do
            return False

        # self.revocationSig is None, we verified the key, so we must have a
        # binding sig.
        assert(self.bindingSig is not None)

        if self.bindingSig.getSignatureHash() != other.bindingSig.getSignatureHash():
            # This is very unlikely, since the binding signature is produced
            # at the time the subkey is created, there should be only one
            raise MergeError("Different binding signatures")

        # Same binding sig, and no revocation
        return False

class PGP_PublicSubKey(PGP_SubKey, PGP_PublicAnyKey):
    __slots__ = []
    tag = PKT_PUBLIC_SUBKEY

class PGP_SecretSubKey(PGP_SubKey, PGP_SecretAnyKey):
    __slots__ = []
    tag = PKT_SECRET_SUBKEY

# Register class processors
for klass in [PGP_PublicKey, PGP_SecretKey, PGP_PublicSubKey, PGP_SecretSubKey]:
    PacketTypeDispatcher.addPacketType(klass)

def newPacket(tag, bodyStream, newStyle = False, minHeaderLen = 2):
    """Create a new Packet"""
    klass = PacketTypeDispatcher.getClass(tag)
    pkt = klass(bodyStream, newStyle = newStyle, minHeaderLen = minHeaderLen)
    if not hasattr(pkt, 'tag'): # No special class for this packet
        pkt.setTag(tag)
    return pkt

def newPacketFromStream(stream, start = -1):
    if isinstance(stream, file) and not hasattr(stream, "pread"):
        # Try to reopen as an ExtendedFile
        f = util.ExtendedFile(stream.name, buffering = False)
        f.seek(stream.tell())
        stream = f
    return PGP_PacketFromStream().read(stream, start = start)

def newKeyFromString(data):
    """Create a new (main) key from the data
    Returns None if a key was not found"""
    return newKeyFromStream(util.ExtendedStringIO(data))

def newKeyFromStream(stream):
    """Create a new (main) key from the stream
    Returns None if a key was not found"""
    pkt = newPacketFromStream(stream)
    if pkt is None:
        return None
    if not isinstance(pkt, PGP_MainKey):
        return None
    try:
        pkt.initSubPackets()
    except InvalidBodyError:
        return None
    return pkt


def _mergeSignatures(*sources):
    # Merge all signatures from the specified sources
    lsigs = {}
    # Preserve order
    finalsigs = []
    for sig in itertools.chain(*sources):
        lsiglist = lsigs.setdefault(sig.getShortSigHash(), [])
        # Do we already have this sig?
        for lsig in lsiglist:
            if sig.getSignatureHash() == lsig.getSignatureHash():
                lsig.merge(sig)
                break
        else: # for
            # This signature was not found; add it
            lsiglist.append(sig)
            finalsigs.append(sig)
    return finalsigs

def len2bytes(v1, v2):
    """Return the packet body length when represented on 2 bytes"""
    return ((v1 - 192) << 8) + v2 + 192

def len4bytes(v1, v2, v3, v4):
    """Return the packet body length when represented on 4 bytes"""
    return (v1 << 24) | (v2 << 16) | (v3 << 8) | v4

def len2ToBytes(v):
    return (((v - 192) >> 8) & 0xFF) + 192, (v - 192) & 0xFF

def len4ToBytes(v):
    return int4ToBytes(v)

def int2FromBytes(v1, v2):
    return (v1 << 8) + v2

def int4FromBytes(v1, v2, v3, v4):
    return len4bytes(v1, v2, v3, v4)

def int2ToBytes(v):
    return (v >> 8) & 0xFF, v & 0xFF

def int4ToBytes(v):
    b0, b1 = (v >> 24) & 0xFF, (v >> 16) & 0xFF
    b2, b3 = (v >> 8) & 0xFF, v & 0xFF
    return b0, b1, b2, b3

def num_gcd(a, b):
    while b:
        a, b = b, a % b
    return a

def num_bitLen(a):
    r=0
    while a:
        a, r = a/2, r+1
    return r

def num_getRelPrime(q):
    # Use os module to ensure reads are unbuffered so as not to
    # artifically deflate entropy
    randFD = os.open('/dev/urandom', os.O_RDONLY)
    b = num_bitLen(q)/8 + 1
    r = 0L
    while r < 2:
        for i in range(b):
            r = r*256 + ord(os.read(randFD, 1))
            r %= q
        while num_gcd(r, q-1) != 1:
            r = (r+1) % q
    os.close(randFD)
    return r<|MERGE_RESOLUTION|>--- conflicted
+++ resolved
@@ -2018,15 +2018,10 @@
             if not isinstance(pkt, PGP_Signature):
                 continue
             pkt.parse()
-<<<<<<< HEAD
             if pkt.sigType in (SIG_TYPE_KEY_REVOC, SIG_TYPE_DIRECT_KEY):
-                # Key revocation, or direct key signature
-=======
-            if pkt.sigType == SIG_TYPE_KEY_REVOC:
                 # Key revocation
                 # No circular reference here, setParentPacket does a clone
                 pkt.setParentPacket(self)
->>>>>>> f1485b05
                 self.revsigs.append(pkt)
                 continue
             # According to sect. 10.1, there should not be other signatures
