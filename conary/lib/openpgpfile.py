# Copyright (c) 2005-2007 rPath, Inc.
#
# This program is distributed under the terms of the Common Public License,
# version 1.0. A copy of this license should have been distributed with this
# source file in a file called LICENSE. If it is not present, the license
# is always available at http://www.rpath.com/permanent/licenses/CPL-1.0.
#
# This program is distributed in the hope that it will be useful, but
# without any warranty; without even the implied warranty of merchantability
# or fitness for a particular purpose. See the Common Public License for
# full details.
#

import base64
import errno
import fcntl
import itertools
import md5
import os
import sha
import struct
import sys
import tempfile
import time

try:
    from Crypto.Hash import RIPEMD
except ImportError:
    RIPEMD = 'RIPEMD'
try:
    from cStringIO import StringIO
except ImportError:
    from StringIO import StringIO
from Crypto.Cipher import AES
from Crypto.Cipher import DES3
from Crypto.Cipher import Blowfish
from Crypto.Cipher import CAST
from Crypto.PublicKey import RSA
from Crypto.PublicKey import DSA

from conary.lib import util

# key types defined in RFC 2440 page 49
PK_ALGO_RSA                  = 1
PK_ALGO_RSA_ENCRYPT_ONLY     = 2  # deprecated
PK_ALGO_RSA_SIGN_ONLY        = 3  # deprecated
PK_ALGO_ELGAMAL_ENCRYPT_ONLY = 16
PK_ALGO_DSA                  = 17
PK_ALGO_ELLIPTIC_CURVE       = 18
PK_ALGO_ECDSA                = 19
PK_ALGO_ELGAMAL              = 20

PK_ALGO_ALL_RSA = (PK_ALGO_RSA, PK_ALGO_RSA_ENCRYPT_ONLY,
                   PK_ALGO_RSA_SIGN_ONLY)
PK_ALGO_ALL_ELGAMAL = (PK_ALGO_ELGAMAL_ENCRYPT_ONLY, PK_ALGO_ELGAMAL)

# packet tags are defined in RFC 2440 - 4.3. Packet Tags
PKT_RESERVED           = 0  # a packet type must not have this value
PKT_PUB_SESSION_KEY    = 1  # Public-Key Encrypted Session Key Packet
PKT_SIG                = 2  # Signature Packet
PKT_SYM_SESSION_KEY    = 3  # Symmetric-Key Encrypted Session Key Packet
PKT_ONE_PASS_SIG       = 4  # One-Pass Signature Packet
PKT_SECRET_KEY         = 5  # Secret Key Packet
PKT_PUBLIC_KEY         = 6  # Public Key Packet
PKT_SECRET_SUBKEY      = 7  # Secret Subkey Packet
PKT_COMPRESSED_DATA    = 8  # Compressed Data Packet
PKT_SYM_ENCRYPTED_DATA = 9  # Symmetrically Encrypted Data Packet
PKT_MARKER             = 10 # Marker Packet
PKT_LITERAL_DATA       = 11 # Literal Data Packet
PKT_TRUST              = 12 # Trust Packet
PKT_USERID             = 13 # User ID Packet
PKT_PUBLIC_SUBKEY      = 14 # Public Subkey Packet
# Additions from http://tools.ietf.org/html/draft-ietf-openpgp-rfc2440bis-22
PKT_USER_ATTRIBUTE     = 17 # User Attribute Packet
PKT_DATA_PACKET        = 18 # Sym. Encrypted and Integrity Protected Data Packet
PKT_MOD_DETECTION      = 19 # Modification Detection Code Packet
PKT_PRIVATE1           = 60 # 60 to 63 -- Private or Experimental Values
PKT_PRIVATE2           = 61
PKT_PRIVATE3           = 62
PKT_PRIVATE4           = 63

PKT_ALL_SECRET = (PKT_SECRET_KEY, PKT_SECRET_SUBKEY)
PKT_ALL_PUBLIC = (PKT_PUBLIC_KEY, PKT_PUBLIC_SUBKEY)
PKT_ALL_KEYS = PKT_ALL_SECRET + PKT_ALL_PUBLIC
PKT_MAIN_KEYS = (PKT_SECRET_KEY, PKT_PUBLIC_KEY)
PKT_SUB_KEYS = (PKT_SECRET_SUBKEY, PKT_PUBLIC_SUBKEY)

PKT_ALL_USER = set([PKT_USERID, PKT_USER_ATTRIBUTE])

# 5.2.1 Signature Types
SIG_TYPE_BINARY_DOC    = 0x00
SIG_TYPE_TEXT_DOC      = 0x01
SIG_TYPE_STANDALONE    = 0x02
SIG_TYPE_CERT_0        = 0x10
SIG_TYPE_CERT_1        = 0x11
SIG_TYPE_CERT_2        = 0x12
SIG_TYPE_CERT_3        = 0x13
SIG_TYPE_SUBKEY_BIND   = 0x18
SIG_TYPE_PRKEY_BIND    = 0x19
SIG_TYPE_DIRECT_KEY    = 0x1F
SIG_TYPE_KEY_REVOC     = 0x20
SIG_TYPE_SUBKEY_REVOC  = 0x28
SIG_TYPE_CERT_REVOC    = 0x30
SIG_TYPE_TIMESTAMP     = 0x40
SIG_TYPE_THIRD_PARTY_CONFIRM    = 0x50

SIG_CERTS = (SIG_TYPE_CERT_0, SIG_TYPE_CERT_1,
             SIG_TYPE_CERT_2, SIG_TYPE_CERT_3, )
SIG_KEY_REVOCS = (SIG_TYPE_KEY_REVOC, SIG_TYPE_SUBKEY_REVOC)

# 5.2.3.1 Signature Subpacket Types
SIG_SUBPKT_CREATION       = 2
SIG_SUBPKT_SIG_EXPIRE     = 3
SIG_SUBPKT_EXPORTABLE     = 4
SIG_SUBPKT_TRUST          = 5
SIG_SUBPKT_REGEX          = 6
SIG_SUBPKT_REVOCABLE      = 7
SIG_SUBPKT_KEY_EXPIRE     = 9
SIG_SUBPKT_PLACEHOLDER    = 10
SIG_SUBPKT_PREF_SYM_ALGS  = 11
SIG_SUBPKT_REVOC_KEY      = 12
SIG_SUBPKT_ISSUER_KEYID   = 16
SIG_SUBPKT_NOTATION_DATA  = 20
SIG_SUBPKT_PREF_HASH_ALGS = 21
SIG_SUBPKT_PREF_COMP_ALGS = 22
SIG_SUBPKT_KEYSRVR_PREFS  = 23
SIG_SUBPKT_PREF_KEYSRVR   = 24
SIG_SUBPKT_PRIM_UID       = 25
SIG_SUBPKT_POLICY_URL     = 26
SIG_SUBPKT_KEY_FLAGS      = 27
SIG_SUBPKT_SIGNERS_UID    = 28
SIG_SUBPKT_REVOC_REASON   = 29
SIG_SUBPKT_FEATURES       = 30
SIG_SUBPKT_SIG_TARGET     = 31
SIG_SUBPKT_EMBEDDED_SIG   = 32
SIG_SUBPKT_INTERNAL_0     = 100
SIG_SUBPKT_INTERNAL_1     = 101
SIG_SUBPKT_INTERNAL_2     = 102
SIG_SUBPKT_INTERNAL_3     = 103
SIG_SUBPKT_INTERNAL_4     = 104
SIG_SUBPKT_INTERNAL_5     = 105
SIG_SUBPKT_INTERNAL_6     = 106
SIG_SUBPKT_INTERNAL_7     = 107
SIG_SUBPKT_INTERNAL_8     = 108
SIG_SUBPKT_INTERNAL_9     = 109
SIG_SUBPKT_INTERNAL_A     = 110

# 3.6.2.1. Secret key encryption
ENCRYPTION_TYPE_UNENCRYPTED    = 0x00
ENCRYPTION_TYPE_S2K_SPECIFIED  = 0xff
# GPG man page hints at existence of "sha cehcksum" and claims it
#     will be part of "the new forthcoming extended openpgp specs"
#     for now: experimentally determined to be 0xFE
ENCRYPTION_TYPE_SHA1_CHECK = 0xfe

OLD_PKT_LEN_ONE_OCTET  = 0
OLD_PKT_LEN_TWO_OCTET  = 1
OLD_PKT_LEN_FOUR_OCTET = 2

# User Attribute Subpackets (5.12)
USR_ATTR_SUBPKT_IMG = 1

# trust levels
TRUST_UNTRUSTED = 0
TRUST_MARGINAL  = 4
TRUST_FULL      = 5
TRUST_ULTIMATE  = 6

#trust packet headers
TRP_VERSION     = chr(1)
TRP_KEY         = chr(12)
TRP_USERID      = chr(13)

TRUST_PACKET_LENGTH = 40

SEEK_SET = 0
SEEK_CUR = 1
SEEK_END = 2

class PGPError(Exception):
    pass

class InvalidPacketError(PGPError):
    pass

class MalformedKeyRing(PGPError):
    def __str__(self):
        return self.error

    def __init__(self, reason="Malformed Key Ring"):
        self.error = "Malformed Key Ring: %s" %reason

class UnsupportedEncryptionAlgorithm(PGPError):
    def __init__(self, alg):
        self.alg = alg

    def __str__(self):
        return "Unsupported encryption algorithm code %s" % self.alg

class IncompatibleKey(PGPError):
    def __str__(self):
        return self.error

    def __init__(self, reason="Incompatible Key"):
        self.error = "Incompatible Key: %s" %reason

class InvalidKey(PGPError):
    def __str__(self):
        return self.error

    def __init__(self, reason="Invalid Key"):
        self.error = "Invalid Key: %s" %reason

class KeyNotFound(PGPError):
    def __str__(self):
        return self.error

    def __init__(self, keyId, reason=None):
        if keyId:
            self.error = "OpenPGP key not found for key ID %s" %keyId
            if isinstance(keyId, list):
                self.keys = keyId
            else:
                self.keys = [keyId]
        else:
            self.error = "No OpenPGP keys found"
        if reason:
            self.error += ': %s' %reason

class BadPassPhrase(PGPError):
    def __str__(self):
        return self.error

    def __init__(self, reason="Bad passphrase"):
        self.error = reason

class BadSelfSignature(PGPError):
    def __str__(self):
        return "Key %s failed self signature check" % self.keyId

    def __init__(self, keyId):
        self.keyId = keyId

class InvalidBodyError(PGPError):
    pass

class ShortReadError(InvalidBodyError):
    def __init__(self, expected, actual):
        self.expected = expected
        self.actual = actual

class MergeError(PGPError):
    pass

class SignatureError(PGPError):
    pass

def getKeyId(keyRing):
    pkt = newPacketFromStream(keyRing, start = -1)
    assert pkt is not None
    return pkt.getKeyId()

def getKeyFromString(keyId, data):
    msg = PGP_Message(util.ExtendedStringIO(data))
    return msg.getKeyByKeyId(keyId)

def seekKeyById(keyId, keyRing):
    if isinstance(keyRing, str):
        try:
            keyRing = util.ExtendedFile(keyRing, buffering = False)
        except (IOError, OSError), e:
            # if we can't read/find the key, it's not there.
            return False
    msg = PGP_Message(keyRing)
    try:
        return msg.iterByKeyId(keyId).next()
    except StopIteration:
        return False

def readKeyData(stream, keyId):
    """Read the key from the keyring and export it"""
    msg = PGP_Message(stream, start = 0)
    pkt = msg.getKeyByKeyId(keyId)
    sio = StringIO()
    pkt.writeAll(sio)
    return sio.getvalue()

def verifySelfSignatures(keyId, stream):
    msg = PGP_Message(stream, start = 0)
    pkt = msg.getKeyByKeyId(keyId)

    return pkt.verifySelfSignatures()

def fingerprintToInternalKeyId(fingerprint):
    if len(fingerprint) == 0:
        return ''
    fp = fingerprint[-16:]
    return ''.join([ chr(int(x + y, 16))
                   for x, y in zip(fp[0::2], fp[1::2])] )

def binSeqToString(sequence):
    """sequence is a sequence of unsigned chars.
    Return the string with a corresponding char for each item"""
    return "".join([ chr(x) for x in sequence ])

def stringToAscii(sequence):
    """sequence is a sequence of characters.
    Return the string with the hex representation for each character"""
    return "".join("%02x" % ord(c) for c in sequence).upper()

def simpleS2K(passPhrase, hash, keySize):
    # RFC 2440 3.6.1.1.
    r = ''
    iteration = 0
    keyLength = ((keySize + 7) // 8)
    while len(r) < keyLength:
        d = hash.new(chr(0) * iteration)
        d.update(passPhrase)
        r += d.digest()
        iteration += 1
    return r[:keyLength]

def saltedS2K(passPhrase, hash, keySize, salt):
    # RFC 2440 3.6.1.2.
    r = ''
    iteration = 0
    keyLength = ((keySize + 7) // 8)
    while(len(r) < keyLength):
        d = hash.new()
        buf = chr(0) * iteration
        buf += salt + passPhrase
        d.update(buf)
        r += d.digest()
        iteration += 1
    return r[:keyLength]

def iteratedS2K(passPhrase, hash, keySize, salt, count):
    # RFC 2440 3.6.1.3.
    r=''
    iteration = 0
    count=(16 + (count & 15)) << ((count >> 4) + 6)
    buf = salt + passPhrase
    keyLength = (keySize + 7) // 8
    while(len(r) < keyLength):
        d = hash.new()
        d.update(iteration * chr(0))
        total = 0
        while (count - total) > len(buf):
            d.update(buf)
            total += len(buf)
        if total:
            d.update(buf[:count-total])
        else:
            d.update(buf)
        r += d.digest()
        iteration += 1
    return r[:keyLength]

def getPublicKey(keyId, keyFile=''):
    if keyFile == '':
        if 'HOME' not in os.environ:
            keyFile = None
        else:
            keyFile=os.environ['HOME'] + '/.gnupg/pubring.gpg'
    try:
        keyRing = util.ExtendedFile(keyFile, buffering = False)
    except IOError:
        raise KeyNotFound(keyId, "Couldn't open pgp keyring")
    return _getPublicKey(keyId, keyRing)

def _getPublicKey(keyId, stream):
    msg = PGP_Message(stream, start = 0)
    pkt = msg.getKeyByKeyId(keyId)
    return pkt.getCryptoKey()

def getPrivateKey(keyId, passPhrase='', keyFile=''):
    if keyFile == '':
        if 'HOME' not in os.environ:
            keyFile = None
        else:
            keyFile=os.environ['HOME'] + '/.gnupg/secring.gpg'
    try:
        keyRing = util.ExtendedFile(keyFile, buffering = False)
    except IOError:
        raise KeyNotFound(keyId, "Couldn't open pgp keyring")
    return _getPrivateKey(keyId, keyRing, passPhrase)

def _getPrivateKey(keyId, stream, passPhrase):
    msg = PGP_Message(stream, start = 0)
    pkt = msg.getKeyByKeyId(keyId)
    return pkt.getCryptoKey(passPhrase)

def getPublicKeyFromString(keyId, data):
    keyRing = util.ExtendedStringIO(data)
    return _getPublicKey(keyId, keyRing)

def getKeyEndOfLifeFromString(keyId, data):
    keyRing = util.ExtendedStringIO(data)
    return _getKeyEndOfLife(keyId, keyRing)

def getUserIdsFromString(keyId, data):
    keyRing = util.ExtendedStringIO(data)
    key = seekKeyById(keyId, keyRing)
    if key is None:
        return []
    return list(key.getUserIds())

def getFingerprint(keyId, keyFile=''):
    if keyFile == '':
        if 'HOME' not in os.environ:
            keyFile = None
        else:
            keyFile=os.environ['HOME'] + '/.gnupg/pubring.gpg'
    try:
        keyRing = util.ExtendedFile(keyFile, buffering = False)
    except IOError:
        raise KeyNotFound(keyId, "Couldn't open keyring")
    keyRing.seek(0, SEEK_END)
    limit = keyRing.tell()
    if limit == 0:
        # no keys in a zero length file
        raise KeyNotFound(keyId, "Couldn't open keyring")
    keyRing.seek(0, SEEK_SET)
    msg = PGP_Message(keyRing)
    pkt = msg.getKeyByKeyId(keyId)
    return pkt.getKeyFingerprint()

def getKeyEndOfLife(keyId, keyFile=''):
    if keyFile == '':
        if 'HOME' not in os.environ:
            keyFile = None
        else:
            keyFile=os.environ['HOME'] + '/.gnupg/pubring.gpg'
    try:
        keyRing = util.ExtendedFile(keyFile, buffering = False)
    except IOError:
        raise KeyNotFound(keyId, "Couldn't open keyring")

    return _getKeyEndOfLife(keyId, keyRing)

def addKeys(keys, stream):
    """Add keys to the stream"""
    keysDict = {}
    for k in keys:
<<<<<<< HEAD
        keyId = k.getKeyId()
=======
        keyId = k.getKeyFingerprint()
>>>>>>> 94c0de0d
        if keyId in keysDict:
            keysDict[keyId].merge(k)
        else:
            keysDict[keyId] = k

    # Lock the stream
    fd = stream.fileno()
    try:
        try:
            fcntl.lockf(fd, fcntl.LOCK_EX)
        except IOError, e:
            if e.errno == errno.EBADF:
                # The file was open in read-only mode
                raise PGPError("Please pass in a file descriptor open in "
                               "write mode")
            raise
        tempfd, tempf = tempfile.mkstemp()
        # XXX This is disgusting. Ideally we should be able to fdopen directly
        # into an ExtendedFile.
        tempf = util.ExtendedFile(tempf, mode = "w+", buffering = False)
        os.close(tempfd)

        msg = PGP_Message(stream, start = 0)
        for ikey in msg.iterMainKeys():
<<<<<<< HEAD
            iKeyId = ikey.getKeyId()
=======
            iKeyId = ikey.getKeyFingerprint()
>>>>>>> 94c0de0d
            if iKeyId in keysDict:
                ikey.merge(keysDict[iKeyId])
                del keysDict[iKeyId]
            ikey.writeAll(tempf)
        # Add the rest of the keys
        for key in keys:
<<<<<<< HEAD
            keyId = key.getKeyId()
=======
            keyId = key.getKeyFingerprint()
>>>>>>> 94c0de0d
            if keyId not in keysDict:
                continue
            key.writeAll(tempf)
            del keysDict[keyId]
        # Now copy the keyring back
        tempf.seek(0, SEEK_SET)
        stream.seek(0, SEEK_SET)
        stream.truncate()
        PGP_BasePacket._copyStream(tempf, stream)
        stream.flush()
    finally:
        fcntl.lockf(fd, fcntl.LOCK_UN)

def _getKeyEndOfLife(keyId, stream):
    msg = PGP_Message(stream, start = 0)
    pkt = msg.getKeyByKeyId(keyId)
    return pkt.getEndOfLife()

def verifyRFC2440Checksum(data):
    # RFC 2440 5.5.3 - Secret Key Packet Formats documents the checksum
    if len(data) < 2:
        return 0
    checksum = [ ord(x) for x in data[-2:] ]
    checksum = int2FromBytes(*checksum)
    runningCount=0
    for i in range(len(data) - 2):
        runningCount += ord(data[i])
        runningCount %= 65536
    return (runningCount == checksum)

def verifySHAChecksum(data):
    if len(data) < 20:
        return 0
    m = sha.new()
    m.update(data[:-20])
    return m.digest() == data[-20:]

def xorStr(str1, str2):
    return ''.join(chr(ord(x) ^ ord(y)) for x, y in zip(str1, str2))

def countKeys(keyRing):
    # counts the public and private keys in a key ring (does not count subkeys)
    msg = PGP_Message(keyRing)
    return len([pkt for pkt in msg.iterPackets()
        if pkt.tag in (PKT_SECRET_KEY, PKT_PUBLIC_KEY)])

def getFingerprints(keyRing):
    # returns the fingerprints for all keys in a key ring file
    msg = PGP_Message(keyRing)
    return [ x.getKeyFingerprint() for x in msg.iterKeys() ]

def parseAsciiArmorKey(asciiData):
    data = StringIO(asciiData)
    nextLine=' '
    try:
        while(nextLine[0] != '-'):
            nextLine = data.readline()
        while (nextLine[0] != "\r") and (nextLine[0] != "\n"):
            nextLine = data.readline()
        buf = ""
        nextLine = data.readline()
        while(nextLine[0] != '=' and nextLine[0] != '-'):
            buf = buf + nextLine
            nextLine = data.readline()
    except IndexError:
        data.close()
        return
    data.close()

    keyData = base64.b64decode(buf)
    return keyData

class CRC24(object):
    __slots__ = [ '_crc' ]
    CRC24_INIT = 0xb704ce
    CRC24_POLY = 0x1864cfb

    def __init__(self, data=''):
        self._crc = self.CRC24_INIT
        self.update(data)

    def update(self, data):
        crc = self._crc
        for ch in data:
            crc ^= (ord(ch) << 16)
            for i in range(8):
                crc <<= 1
                if crc & 0x1000000:
                    crc ^= self.CRC24_POLY
        self._crc = crc

    def digest(self):
        r = self._crc & 0xffffff
        return chr((r >> 16) & 0xff) + chr((r >> 8) & 0xff) + chr(r & 0xff)

    def base64digest(self):
        return base64.b64encode(self.digest())

def _crc24(stream):
    if isinstance(stream, str):
        stream = StringIO(stream)
    crc = CRC24()
    while 1:
        buf = stream.read(8192)
        if not buf:
            break
        crc.update(buf)
    return crc

def crc24(stream):
    return _crc24(stream).digest()

def crc24base64(stream):
    return _crc24(stream).base64digest()

# this function will enforce the following rules
# rule 1: cannot switch main keys
# rule 2: a PGP Key in the repo may never lose a subkey
# rule 3: No revocations may be lost
# rules one and two are to prevent repo breakage
# rule three is to enforce a modicum of sanity to the security posture
def assertReplaceKeyAllowed(origKey, newKey):
    if not newKey.isSupersetOf(origKey):
        raise IncompatibleKey("Attempting to replace a key with a non-superset")

# this code is GnuPG specific. RFC 2440 indicates the existence of trust
# packets inside a keyring. GnuPG ignores this convention and keeps trust
# in a separate file generally called trustdb.gpg
# records are always 40 bytes long
# tags we care about are:
# 1: version stuff. always the first data packet
# 2 thru 11: we don't care
# 12: key trust packet
# 13: userid trust packet
# the formats of packets tagged 12 and 13 (by reverse engineering)
# offset 0: packet tag
# offset 1: reserved
# offsets 2-21: fingerprint of key/hash of userId 20 bytes either way
# offset 22: trust/validity value.
# offsets 23-39 don't matter for our purposes
# the trust is in the key packet. that will be what's returned once
# we establish the validity of the key (found in the userid packets)
def getKeyTrust(trustFile, fingerprint):
    # give nothing, get nothing
    if not fingerprint:
        return TRUST_UNTRUSTED
    try:
        trustDb = open(trustFile, 'r')
    except IOError:
        return TRUST_UNTRUSTED
    except:
        trustDb.close()
        raise
    # FIXME: verify trustdb version is 3
    found = 0
    done = 0
    # alter fingerprint to be the form found in the trustDB
    data = int (fingerprint, 16)
    keyId = ''
    while data:
        keyId = chr(data%256) + keyId
        data //= 256
    # seek for the right key record in the trust db
    while not done:
        dataChunk = trustDb.read(TRUST_PACKET_LENGTH)
        if len(dataChunk) == TRUST_PACKET_LENGTH:
            if (dataChunk[0] == TRP_KEY) and (dataChunk[2:22] == keyId):
                done = 1
                found = 1
        else:
            done = 1
    if not found:
        trustDb.close()
        return TRUST_UNTRUSTED
    trust = ord(dataChunk[22])
    # gnupg assigns lineal order to such things as expired and invalid
    # in a less than logical fashion. for our purposes, we'll simply
    # treat them all as untrusted
    if trust < TRUST_MARGINAL:
        trust = TRUST_UNTRUSTED
    # before returning this value, establish the validity of the key
    # the overall validity of a key is equal to the greatest validity
    # of any one userId that key has
    done = 0
    maxValidity = TRUST_UNTRUSTED
    while not done:
        dataChunk = trustDb.read(TRUST_PACKET_LENGTH)
        if (len(dataChunk) == TRUST_PACKET_LENGTH) and (dataChunk[0] == TRP_USERID):
            maxValidity = max(maxValidity, ord(dataChunk[22]))
        else:
            done = 1
    trustDb.close()
    # if the key isn't fully valid, by convention, it can't propogate any
    # imbued trust to the signatures made by that key
    if maxValidity >= TRUST_FULL:
        return trust
    return TRUST_UNTRUSTED


### New-style

class PGP_Message(object):
    __slots__ = ['_f', 'pos']
    def __init__(self, message, start = -1):
        if isinstance(message, str):
            # Assume a path
            self._f = util.ExtendedFile(message, buffering = False)
        else:
            # Be tolerant, accept non-Extended objects
            if isinstance(message, file) and not hasattr(message, "pread"):
                # Try to reopen as an ExtendedFile
                f = util.ExtendedFile(message.name, buffering = False)
                f.seek(message.tell())
                message = f
            if not hasattr(message, "pread"):
                raise MalformedKeyRing("Not an ExtendedFile object")
            self._f = message
        self.pos = start

    def _getPacket(self):
        pkt = newPacketFromStream(self._f, start = self.pos)
        return pkt

    def iterPackets(self):
        pkt = self._getPacket()
        while 1:
            if pkt is None:
                break
            yield pkt
            pkt = pkt.next()

    def iterKeys(self):
        """Iterate over all keys"""
        for pkt in self.iterMainKeys():
            yield pkt
            for subkey in pkt.iterSubKeys():
                yield subkey

    def iterMainKeys(self):
        """Iterate over main keys"""
        for pkt in self.iterPackets():
            if isinstance(pkt, PGP_MainKey):
                try:
                    pkt.initSubPackets()
                except InvalidBodyError:
                    # Skip this key
                    continue
                yield pkt

    def iterByKeyId(self, keyId):
        """Iterate over the keys with this key ID"""
        for pkt in self.iterKeys():
            if pkt.getKeyFingerprint().endswith(keyId.upper()):
                yield pkt
            if pkt.version == 3 and pkt.getKeyId().endswith(keyId.upper()):
                yield pkt

    def getKeyByKeyId(self, keyId):
        try:
            return self.iterByKeyId(keyId).next()
        except StopIteration:
            raise KeyNotFound(keyId)

    def seekParentKey(self, keyId):
        """Get a parent key with this keyId or with a subkey with this
        keyId"""
        for pkt in self.iterKeys():
            if isinstance(pkt, PGP_MainKey):
                if pkt.getKeyFingerprint().endswith(keyId.upper()):
                    # This is a main key and it has the keyId we need
                    return pkt
            elif isinstance(pkt, PGP_SubKey):
                if pkt.getKeyFingerprint().endswith(keyId.upper()):
                    # This is a subkey, return the main key
                    return pkt.getMainKey()

class PacketTypeDispatcher(object):
    _registry = {}

    @staticmethod
    def addPacketType(klass):
        PacketTypeDispatcher._registry[klass.tag] = klass

    @staticmethod
    def getClass(tag):
        return PacketTypeDispatcher._registry.get(tag, PGP_Packet)

class PGP_PacketFromStream(object):
    __slots__ = ['_f', 'tag', 'headerLength', 'bodyLength']
    def __init__(self):
        self.tag = None
        self.headerLength = self.bodyLength = 0
        self._f = None

    def read(self, fileobj, start = -1):
        """Create packet from stream
        Return a PGP_Packet instance"""
        self._f = util.SeekableNestedFile(fileobj, 1, start)
        first = self._f.read(1)
        if not first:
            # No more packets to read from this file object
            return

        first = ord(first)

        if not (first & 0x80):
            raise InvalidPacketError("First bit not 1")

        if first & 0x40:
            newStyle = True
            self._newHeader(first)
        else:
            newStyle = False
            self._oldHeader(first)

        _bodyStream = util.SeekableNestedFile(self._f.file,
                     self.bodyLength, self._f.start + self.headerLength)
        if self.bodyLength:
            # Read one octet from the end
            data = _bodyStream.pread(1, self.bodyLength - 1)
            if not data:
                raise ShortReadError(self.bodyLength, -1)
            _bodyStream.seek(0)
        nextStreamPos = self._f.start + self.headerLength + self.bodyLength

        pkt = newPacket(self.tag, _bodyStream, newStyle = newStyle,
                        minHeaderLen = self.headerLength)
        pkt.setNextStream(fileobj, nextStreamPos)
        return pkt

    def _oldHeader(self, first):
        self.tag = (first & 0x3C) >> 2
        lengthType = first & 0x03
        if lengthType in (0, 1, 2):
            headerLength = lengthType + 2
            if lengthType == 2:
                headerLength += 1
            blLen = headerLength - 1
            # Extend file
            self._f.__init__(self._f.file, headerLength, self._f.start)
            self._f.seek(1)
        else:
            headerLength = 1
            blLen = None
            raise NotImplementedError("Indeterminate length not supported")

        self.headerLength = headerLength
        bbytes = PGP_BasePacket._readBin(self._f, blLen)

        bodyLength = 0
        for i in bbytes:
            bodyLength <<= 8
            bodyLength += i
        self.bodyLength = bodyLength

    def _newHeader(self, first):
        # New style
        self.tag = (first & 0x3F)
        # Extend by one more byte
        self._f.__init__(self._f.file, 2, self._f.start)
        self._f.seek(1)

        body1, = PGP_BasePacket._readBin(self._f, 1)

        if body1 & 0xC0 == 0:
            # 4.2.2.1. One-Octet Lengths (less than 192)
            self.headerLength = 2
            self.bodyLength = body1
            return

        if 192 <= body1 < 223:
            # 4.2.2.2. Two-Octet Lengths (between 192 and 223):
            self.headerLength = 3
            self._f.__init__(self._f.file, self.headerLength, self._f.start)
            self._f.seek(2)

            body2, = PGP_BasePacket._readBin(self._f, 1)
            self.bodyLength = len2bytes(body1, body2)
            return

        if body1 == 0xFF:
            # 4.2.2.3. Five-Octet Lengths (exactly 255)
            self.headerLength = 6

            self._f.__init__(self._f.file, self.headerLength, self._f.start)
            self._f.seek(2)

            rest = PGP_BasePacket._readBin(self._f, 4)
            self.bodyLength = int4FromBytes(*rest)
            return
        # 4.2.2.4. Partial Body Lengths
        partialBodyLength = 1 << (body1 & 0x1F)
        raise NotImplementedError("Patial body lengths not implemented")

class PGP_BasePacket(object):
    __slots__ = ['_bodyStream', 'headerLength', 'bodyLength',
                 '_newStyle', '_nextStream', '_nextStreamPos',
                 '_parentPacket', ]

    tag = None
    BUFFER_SIZE = 16384

    _parentPacketTypes = set()

    def __init__(self, bodyStream, newStyle = False, minHeaderLen = 2):
        assert hasattr(bodyStream, 'pread')
        self._newStyle = newStyle
        self._bodyStream = bodyStream
        self.bodyLength = self._getBodyLength()
        self.headerLength = self._getHeaderLength(minHeaderLen = minHeaderLen)
        # Keep a reference to the next stream we link to
        self._nextStream = None
        self._nextStreamPos = 0
        self._parentPacket = None
        self.setUp()
        self.initialize()

    def setNextStream(self, stream, pos):
        if stream:
            assert hasattr(stream, 'pread')
        self._nextStream = stream
        self._nextStreamPos = pos

    def setParentPacket(self, pkt, clone = True):
        """Add a parent packet to this packet"""
        if pkt is None:
            self._parentPacket = None
            return

        assert pkt.tag in self._parentPacketTypes
        if clone:
            self._parentPacket = pkt.clone()
        else:
            self._parentPacket = pkt

    def getParentPacket(self):
        return self._parentPacket


    def clone(self):
        """Produce another packet identical with this one"""
        # Create new body stream sharing the same file
        newBodyStream = util.SeekableNestedFile(self._bodyStream.file,
            self._bodyStream.size, self._bodyStream.start)

        newPkt = newPacket(self.tag, newBodyStream,
                    newStyle = self._newStyle, minHeaderLen = self.headerLength)
        newPkt.setNextStream(self._nextStream, self._nextStreamPos)
        newPkt.setParentPacket(self.getParentPacket(), clone = False)
        return newPkt

    def setUp(self):
        """setUp is executed at object creation time."""
        pass

    def initialize(self):
        """initialize is executed at object creation time, after setUp(),
        and generally everywhere the state has to be reset.
        To be overridden by various subclasses"""
        pass

    def _getHeaderLength(self, minHeaderLen = 2):
        # bsrepr is the body size representation
        if self._newStyle:
            # For new style, we can't really force the minimum header length
            if self.bodyLength < 192:
                return 2
            if 192 <= self.bodyLength < 8384:
                return 3
            return 6
        if minHeaderLen > 3 or self.bodyLength > 65535:
            # 4-byte packet length field
            bsrepr = 4
        elif minHeaderLen > 2 or self.bodyLength > 255:
            # 2-byte packet length field
            bsrepr = 2
        else:
            # 1 byte packet-length field
            bsrepr = 1

        return bsrepr + 1

    def _getBodyLength(self):
        """Determine the body length"""
        pos = self._bodyStream.tell()
        self._bodyStream.seek(0, SEEK_END)
        blen = self._bodyStream.tell()
        self._bodyStream.seek(pos, SEEK_SET)
        return blen

    def writeHeader(self, stream):
        # Generate packet header
        if self._newStyle:
            return self._writeHeaderNewStyle(stream)

        return self._writeHeaderOldStyle(stream)

    def _writeHeaderNewStyle(self, stream):
        # bit 7 is set, bit 6 is set (new packet format)
        fbyte = 0xC0

        # Add the tag.
        fbyte |= self.tag

        stream.write(chr(fbyte))

        if self.headerLength == 6:
            # 5-byte body length length, first byte is 255
            stream.write(chr(255))
            blen = self.bodyLength & 0xffffffff
            self._writeBin(stream, len4ToBytes(blen))
            return
        if self.headerLength == 3:
            # 2-byte body length length
            if not (192 <= self.bodyLength < 8384):
                raise InvalidPacketError("Invalid body length %s for "
                    "header length %s" % (self.bodyLength, self.headerLength))
            self._writeBin(stream, len2ToBytes(self.bodyLength))
            return 
        if self.headerLength == 2:
            # 1-byte body length length
            if not (self.bodyLength < 192):
                raise InvalidPacketError("Invalid body length %s for "
                    "header length %s" % (self.bodyLength, self.headerLength))
            stream.write(chr(self.bodyLength))
            return
        raise InvalidPacketError("Invalid header length %s" % self.headerLength)

    def _writeHeaderOldStyle(self, stream):
        # bit 7 is set, bit 6 is not set (old packet format)
        fbyte = 0x80

        # Add the tag, bits 5432. For old-style headers, they are represented
        # on 4 bits only.
        fbyte |= (0x0f & self.tag) << 2

        # bsrepr is the body size representation
        if self.headerLength == 5:
            # 4-byte packet length field
            fbyte |= 2
            bsrepr = 4
        elif self.headerLength == 3:
            # 2-byte packet length field
            fbyte |= 1
            bsrepr = 2
        else:
            # 1 byte packet-length field (no changes to first byte needed)
            bsrepr = 1

        stream.write(chr(fbyte))
        # prepare the size octets
        for i in range(1, bsrepr + 1):
            stream.write(chr((self.bodyLength >> ((bsrepr - i) << 3)) & 0xff))

    def writeBody(self, stream):
        self.resetBody()
        self._copyStream(self._bodyStream, stream)

    def write(self, stream):
        self.writeHeader(stream)
        self.writeBody(stream)

    def writeAll(self, stream):
        # Write this packet and all subpackets
        self.write(stream)
        for pkt in self.iterSubPackets():
            pkt.write(stream)

    def resetBody(self):
        self._bodyStream.seek(0)

    def readBody(self, bytes = -1):
        """Read bytes from stream"""
        return self._bodyStream.read(bytes)

    def seek(self, pos, whence = SEEK_SET):
        return self._bodyStream.seek(pos, whence)

    @staticmethod
    def _readExact(stream, bytes):
        """Read bytes from stream, checking that enough bytes were read"""
        data = stream.read(bytes)
        if bytes > 0 and len(data) != bytes:
            raise ShortReadError(bytes, len(data))
        return data

    @staticmethod
    def _readBin(stream, bytes):
        """Read bytes from stream, checking that enough bytes were read.
        Return a list of bytes"""
        return [ ord(x) for x in PGP_BasePacket._readExact(stream, bytes) ]

    def readExact(self, bytes):
        """Read bytes from stream, checking that enough bytes were read"""
        return self._readExact(self._bodyStream, bytes)

    def readBin(self, bytes):
        """Read bytes from stream, checking that enough bytes were read.
        Return a list of bytes"""
        return self._readBin(self._bodyStream, bytes)

    @staticmethod
    def _writeBin(stream, bytes):
        """Write the bytes in binary format"""
        for b in bytes:
            stream.write(chr(b))

    @staticmethod
    def _copyStream(src, dst):
        """Copy stream src into dst"""
        while 1:
            buf = src.read(PGP_BasePacket.BUFFER_SIZE)
            if not buf:
                break
            dst.write(buf)

    @staticmethod
    def _updateHash(hashObj, stream):
        """Update the hash object with data from the stream"""
        while 1:
            buf = stream.read(PGP_BasePacket.BUFFER_SIZE)
            if not buf:
                break
            hashObj.update(buf)

    @staticmethod
    def checkStreamLength(stream, length):
        """Checks that the stream has exactly the length specified extra
        bytes from the current position"""
        pos = stream.tell()
        stream.seek(0, SEEK_END)
        if length != stream.tell() - pos:
            raise ShortReadError(length, stream.tell() - pos)
        # SeekableNestedFiles will happily pass the previous test, so be more
        # devious: seek to the (end - 1), try to read one byte
        # Determining the actual length is hard, but worth it
        i = stream.tell() - 1
        while i > pos:
            stream.seek(i, SEEK_SET)
            if len(stream.read(1)) == 1:
                break
            i -= 1
        if length != stream.tell() - pos:
            raise ShortReadError(length, stream.tell() - pos)
        # Rewind
        stream.seek(pos)

    @staticmethod
    def readTimestamp(stream):
        """Reads a timestamp from the stream"""
        PGP_BasePacket.checkStreamLength(stream, 4)
        return len4bytes(*PGP_BasePacket._readBin(stream, 4))

    def isEmpty(self):
        return self.headerLength == 0

    def next(self):
        if self._nextStream is None:
            raise StopIteration()

        newPkt = newPacketFromStream(self._nextStream, self._nextStreamPos)
        if newPkt is None:
            raise StopIteration()

        return newPkt

    def getBodyStream(self):
        return self._bodyStream

    def _iterSubPackets(self, limitTags):
        """Iterate over the packets following this packet, until we reach a
        packet of the specified type as the limit"""
        pkt = self.next()
        while not pkt.isEmpty() and pkt.tag not in limitTags:
            yield pkt
            pkt = pkt.next()

    @staticmethod
    def _hashSet(items):
        """Hashes the items in items through sha, and return a set of the
        computed digests.
        Each item is expected to be a stream"""

        ret = set([])
        for stream in items:
            stream.seek(0)
            hobj = sha.new()
            PGP_BasePacket._updateHash(hobj, stream)
            ret.add(hobj.digest())
        return ret

class PGP_Packet(PGP_BasePacket):
    """Anonymous PGP packet"""
    __slots__ = ['tag']
    def setTag(self, tag):
        self.tag = tag

class PGP_BaseKeySig(PGP_BasePacket):
    """Base class for keys and signatures"""
    __slots__ = []

    def _getMPICount(self, algType):
        """This returns the right number of MPIs for converting a private key
        to a public key. Overwrite in subclasses for any other usage"""
        if algType in PK_ALGO_ALL_RSA:
            numMPI = 2
        elif algType in PK_ALGO_ALL_ELGAMAL:
            numMPI = 3
        elif algType == PK_ALGO_DSA:
            numMPI = 4
        else:
            # unhandled algorithm
            raise UnsupportedEncryptionAlgorithm(algType)
        return numMPI


    def _readMPIs(self, stream, algType, discard = True):
        """Read the corresponding number of MPIs for the specified algorithm
        type from the stream
        @raise UnsupportedEncryptionAlgorithm
        """
        numMPI = self._getMPICount(algType)
        return self._readCountMPIs(stream, numMPI, discard = discard)

    @staticmethod
    def _readCountMPIs(stream, count, discard = True):
        """Read count MPIs from the current position in stream.
        @raise UnsupportedEncryptionAlgorithm
        """

        ret = []
        for i in range(count):
            buf = PGP_BaseKeySig._readBin(stream, 2)
            mLen = (int2FromBytes(*buf) + 7) // 8
            if discard:
                # Skip the MPI len
                PGP_BaseKeySig._readExact(stream, mLen)
                ret.append(None)
            else:
                data = PGP_BaseKeySig._readBin(stream, mLen)
                r = 0L
                for i in data:
                    r = r * 256 + i
                ret.append(r)
        return ret

    @staticmethod
    def _writeMPI(stream, mpi):
        bytes = []
        while mpi != 0:
            bytes.append(mpi & 0xFF)
            mpi >>= 8

        # Compute length in bits
        if not bytes:
            # Zero length
            bitlen = 0
        else:
            # The only variable part can be the one in the most significant
            # octet, which is the last
            bitlen = 8 * (len(bytes) - 1) + num_bitLen(bytes[-1])
        PGP_BaseKeySig._writeBin(stream, int2ToBytes(bitlen))
        PGP_BaseKeySig._writeBin(stream, reversed(bytes))


    def skipMPIs(self, stream, algType):
        self._readMPIs(stream, algType, discard = True)

    def readMPIs(self, stream, algType):
        return self._readMPIs(stream, algType, discard = False)

class PGP_Signature(PGP_BaseKeySig):
    __slots__ = ['version', 'sigType', 'pubKeyAlg', 'hashAlg', 'hashSig',
                 'mpiFile', 'signerKeyId', 'hashedFile', 'unhashedFile',
                 'creation', '_parsed', '_sigDigest', '_parentPacket',
                 '_hashedSubPackets', '_unhashedSubPackets']
    tag = PKT_SIG

    _parentPacketTypes = set(PKT_ALL_KEYS).union(PKT_ALL_USER)

    def initialize(self):
        self.version = self.sigType = self.pubKeyAlg = self.hashAlg = None
        self.hashSig = self.mpiFile = self.signerKeyId = None
        self.hashedFile = self.unhashedFile = None
        self.creation = None
        self._parsed = False
        self._sigDigest = None
        self._hashedSubPackets = None
        self._unhashedSubPackets = None

    def parse(self, force = False):
        """Parse the signature body and initializes the internal data
        structures for other operations"""
        if self._parsed and not force:
            return
        self.resetBody()
        # Reset all internal state
        self.initialize()

        sigVersion, = self.readBin(1)
        if sigVersion not in [3, 4]:
            raise InvalidBodyError("Invalid signature version %s" % sigVersion)
        self.version = sigVersion
        if sigVersion == 3:
            self._readSigV3()
        else:
            self._readSigV4()
        self._parsed = True

    def _getMPICount(self, algType):
        if algType in PK_ALGO_ALL_RSA:
            numMPI = 1
        elif algType in PK_ALGO_ALL_ELGAMAL:
            numMPI = 2
        elif algType == PK_ALGO_DSA:
            numMPI = 2
        else:
            # unhandled algorithm
            raise UnsupportedEncryptionAlgorithm(algType)
        return numMPI

    def parseMPIs(self):
        self.parse()
        assert hasattr(self, 'mpiFile') and self.mpiFile is not None
        self.mpiFile.seek(0)
        return self.readMPIs(self.mpiFile, self.pubKeyAlg)

    def _readSigV3(self):
        hLen, sigType = self.readBin(2)
        if hLen != 5:
            raise PGPError('Expected 5 octets of length of hashed material, '
                           'got %d' % hLen)

        self.creation = self.readBin(4)
        self.signerKeyId = self.readBin(8)
        pkAlg, hashAlg = self.readBin(2)
        hashSig = self.readExact(2)

        self.sigType = sigType
        self.pubKeyAlg = pkAlg
        self.hashAlg = hashAlg
        self.hashSig = hashSig

    def _readSigV4(self):
        sigType, pkAlg, hashAlg = self.readBin(3)
        # Hashed subpacket data length
        arr = self.readBin(2)
        hSubPktLen = (arr[0] << 8) + arr[1]
        hSubpktsFile = util.SeekableNestedFile(self._bodyStream, hSubPktLen)

        # Skip over the packets, we've decoded them already
        self.seek(hSubPktLen, SEEK_CUR)

        # Unhashed subpacket data length
        arr = self.readBin(2)
        uSubPktLen = (arr[0] << 8) + arr[1]

        uSubpktsFile = util.SeekableNestedFile(self._bodyStream, uSubPktLen)
        # Skip over the packets, we've decoded them already
        self.seek(uSubPktLen, SEEK_CUR)

        # Two-octet field holding left 16 bits of signed hash value.
        hashSig = self.readExact(2)

        # MPI data
        mpiFile = util.SeekableNestedFile(self._bodyStream,
            self.bodyLength - self._bodyStream.tell())

        self.sigType = sigType
        self.pubKeyAlg = pkAlg
        self.hashAlg = hashAlg
        self.mpiFile = mpiFile
        self.hashSig = hashSig
        self.hashedFile = hSubpktsFile
        self.unhashedFile = uSubpktsFile

    def _writeSigV4(self):
        self.parse()

        stream = util.ExtendedStringIO()
        self.hashedFile.seek(0, SEEK_END)

        self.unhashedFile.seek(0, SEEK_END)
        unhashedLen = self.unhashedFile.tell()

        self._writeBin(stream, [4, self.sigType, self.pubKeyAlg, self.hashAlg])

        for sstream in [ self.hashedFile, self.unhashedFile ]:
            # Determine length
            sstream.seek(0, SEEK_END)
            slen = sstream.tell()
            # subpackets data length
            self._writeBin(stream, int2ToBytes(slen))
            # And the stream itself
            sstream.seek(0)
            self._copyStream(sstream, stream)

        # 2-octet hash sig
        stream.write(self.hashSig)

        # MPI file
        self.mpiFile.seek(0)
        self._copyStream(self.mpiFile, stream)
        return stream

    def getCreation(self):
        """Return the signature creation timestamp, or 0 if no creation time
        is available"""
        if self.creation is not None:
            return self.creation
        pkts = [ x[1] for x in self.decodeHashedSubpackets()
                 if x[0] == SIG_SUBPKT_CREATION ]
        if not pkts:
            self.creation = 0
            return self.creation

        pkts[0].seek(0, SEEK_SET)
        self.creation = int4FromBytes(*self._readBin(pkts[0], 4))
        return self.creation

    def getExpiration(self):
        """Return the expiration offset, or None if the signature does not
        expire"""
        pkts = [ x[1] for x in self.decodeHashedSubpackets()
                 if x[0] == SIG_SUBPKT_SIG_EXPIRE ]
        if not pkts:
            return None
        pkts[0].seek(0, SEEK_SET)
        return int4FromBytes(*self._readBin(pkts[0], 4))

    def getTrust(self):
        """Return the trust level, the trust amount and the trust regex for
        this signature"""
        spktTypes = set([SIG_SUBPKT_TRUST, 0x80 | SIG_SUBPKT_TRUST])
        pkts = [ x[1] for x in self.decodeHashedSubpackets()
                   if x[0] in spktTypes ]
        if not pkts:
            return None, None, None
        pkts[0].seek(0)
        tlevel, tamt = self._readBin(pkts[0], 2)

        # Look for a trust regex
        # critical packets are ANDed with 0x80
        spktTypes = set([SIG_SUBPKT_REGEX, 0x80 | SIG_SUBPKT_REGEX])
        pkts = [ x[1] for x in self.decodeHashedSubpackets()
                   if x[0] in spktTypes ]
        if not pkts:
            return tlevel, tamt, None
        pkts[0].seek(0)
        # Trust packet is NULL-terminated
        tregex = pkts[0].read()[:-1]
        return tlevel, tamt, tregex

    def rewriteBody(self):
        """Re-writes the body after the signature has been modified"""
        if not (isinstance(self.unhashedFile, util.ExtendedStringIO) or
                isinstance(self.hashedFile, util.ExtendedStringIO)):
            # Not changed
            return

        # Re-write ourselves
        bodyStream = self._writeSigV4()
        ns, nsp = self._nextStream, self._nextStreamPos
        parentPkt = self._parentPacket
        self.__init__(bodyStream, newStyle = self._newStyle)
        self.setNextStream(ns, nsp)
        self.setParentPacket(parentPkt)
        self.initialize()

    def getSigId(self):
        """Get the key ID of the issuer for this signature.
        Return None if the packet did not contain an issuer key ID"""
        self.parse()
        if self.version == 3:
            assert self.signerKeyId is not None
            return binSeqToString(self.signerKeyId)
        # Version 3 packets should have already set signerKeyId
        assert self.version == 4
        for spktType, dataf in self.decodeUnhashedSubpackets():
            if spktType != SIG_SUBPKT_ISSUER_KEYID:
                continue
            # Verify it only contains 8 bytes
            dataf.seek(0, SEEK_SET)
            try:
                self.checkStreamLength(dataf, 8)
            except ShortReadError, e:
                raise InvalidPacketError("Expected %s bytes, got %s instead" %
                    (e.expected, e.actual))
            self.signerKeyId = self._readBin(dataf, 8)
            return binSeqToString(self.signerKeyId)

    def getSignerKeyId(self):
        return stringToAscii(self.getSigId())

    def decodeHashedSubpackets(self):
        self.parse()
        if self._hashedSubPackets is None:
            self._hashedSubPackets = list(self._decodeSigSubpackets(self.hashedFile))
        return self._hashedSubPackets

    def decodeUnhashedSubpackets(self):
        self.parse()
        if self._unhashedSubPackets is None:
            self._unhashedSubPackets = list(self._decodeSigSubpackets(self.unhashedFile))
        return self._unhashedSubPackets

    @staticmethod
    def _decodeSigSubpackets(fobj):
        fobj.seek(0, SEEK_END)
        ocount = fobj.tell()
        fobj.seek(0)
        while fobj.tell() < ocount:
            yield PGP_Signature._getNextSubpacket(fobj)

    @staticmethod
    def _getNextSubpacket(fobj):
        len0, = PGP_BaseKeySig._readBin(fobj, 1)

        if len0 < 0xC0:
            pktlenlen = 1
            pktlen = len0
        elif len0 == 0xFF:
            pktlenlen = 5
            data = PGP_BaseKeySig._readBin(fobj, 4)
            pktlen = len4bytes(*data)
        else:
            pktlenlen = 2
            len1, = PGP_BaseKeySig._readBin(fobj, 1)
            pktlen = len2bytes(len0, len1)

        spktType, = PGP_BaseKeySig._readBin(fobj, 1)

        # The packet length includes the subpacket type
        dataf = util.SeekableNestedFile(fobj, pktlen - 1)
        # Do we have enough data?
        try:
            PGP_Signature.checkStreamLength(dataf, pktlen - 1)
        except ShortReadError, e:
            raise ShortReadError(pktlen + pktlenlen, e.actual + pktlenlen + 1)
        dataf.seek(0, SEEK_SET)

        # Skip the data
        fobj.seek(pktlen - 1, SEEK_CUR)
        return spktType, dataf

    def _writeSigPacketsToStream(self):
        self.parse()
        sio = util.ExtendedStringIO()
        parentPacket = self.getParentPacket()
        # XXX we could probably rewrite this if/then/else
        if isinstance(parentPacket, PGP_MainKey):
            parentPacket.toPublicKey(minHeaderLen = 3).write(sio)
        elif isinstance(parentPacket, (PGP_SubKey, PGP_UserID)):
            pkpkt = parentPacket.getParentPacket().toPublicKey(minHeaderLen = 3)
            pkpkt.write(sio)
            if isinstance(parentPacket, PGP_UserID):
                parentPacket.writeHash(sio)
            else:
                parentPacket.toPublicKey(minHeaderLen = 3).write(sio)
        else:
            raise InvalidPacketError("Unexpected parent", self._parentPacket)
        return sio

    def resetSignatureHash(self):
        self._sigDigest = None

    def getSignatureHash(self):
        """Compute the signature digest"""
        if self._sigDigest is not None:
            return self._sigDigest

        sio = self._writeSigPacketsToStream()

        self._sigDigest = self._computeSignatureHash(sio)
        return self._sigDigest

    def getShortSigHash(self):
        """Return the 16-leftmost bits for the signature hash"""
        self.parse()
        return self.hashSig

    def setShortSigHash(self, val):
        """Set the 16-leftmost bits"""
        assert(len(val) == 2)
        self.hashSig = val

    def merge(self, other):
        """Merge this signature with the other signature.
        Returns True if it modified the current packet"""
        assert self.tag == other.tag
        # The signed part of the signature is immutable, there is no way we
        # can merge it. The only things we might be able to merge are the
        # unhashed signature subpackets
        # However, gpg does not do that, so we will not do that either
        if self.hashSig != other.hashSig:
            raise MergeError("Signature packets with different hash")
        if self.getSignatureHash() != other.getSignatureHash():
            raise MergeError("Signature packets with different hash")
        # Not much more to do here
        return False

    def _prepareSubpackets(self):
        # XXX this is most likely going to change
        if self._unhashedSubPackets is not None:
            stream = util.ExtendedStringIO()
            for spktType, spktStream in self._unhashedSubPackets:
                self._writeSubpacket(stream, spktType, spktStream)
            self.unhashedFile = stream
        if self._hashedSubPackets is not None:
            stream = util.ExtendedStringIO()
            for spktType, spktStream in self._hashedSubPackets:
                self._writeSubpacket(stream, spktType, spktStream)
            self.hashedFile = stream
        self._parsed = True

    @staticmethod
    def _writeSubpacket(stream, spktType, spktStream):
        """Write the subpacket into the stream"""
        # First, determine the subpacket length
        spktStream.seek(0, SEEK_END)
        spktLen = spktStream.tell()
        spktStream.seek(0, SEEK_SET)

        # The subpacket length includes the type octet
        spktLen += 1

        header = []
        if spktLen < 192:
            # 1-octet length
            header.append(spktLen)
        elif spktLen < 16320:
            # 2-octet length
            header.extend(len2ToBytes(spktLen))
        else:
            # 5-octet length
            header.append(255)
            header.extend(len4ToBytes(spktLen))
        for d in header:
            stream.write(chr(d))
        # Type
        stream.write(chr(spktType))
        PGP_Signature._copyStream(spktStream, stream)

    def _computeSignatureHash(self, dataFile):
        """Compute the signature digest for this signature, using the
        key serialized in dataFile"""
        self.parse()
        if self.version != 4:
            raise InvalidKey("Self signature is not a V4 signature")
        dataFile.seek(0, SEEK_END)

        # (re)compute the hashed packet subpacket data length
        self.hashedFile.seek(0, SEEK_END)
        hSubPktLen = self.hashedFile.tell()
        self.hashedFile.seek(0, SEEK_SET)

        # Write signature version, sig type, pub alg, hash alg
        self._writeBin(dataFile, [ self.version, self.sigType, self.pubKeyAlg,
                                   self.hashAlg ])
        # Write hashed data length
        self._writeBin(dataFile, int2ToBytes(hSubPktLen))
        # Write the hashed data
        self._copyStream(self.hashedFile, dataFile)

        # We've added 6 bytes for the header
        dataLen = hSubPktLen + 6

        # Append trailer - 6-byte trailer
        self._writeBin(dataFile, [ 0x04, 0xFF,
            (dataLen // 0x1000000) & 0xFF, (dataLen // 0x10000) & 0xFF,
            (dataLen // 0x100) & 0xFF, dataLen & 0xFF ])
        hashAlgList = [ None, md5, sha]
        hashFunc = hashAlgList[self.hashAlg]
        hashObj = hashFunc.new()

        # Rewind dataFile, we need to hash it
        dataFile.seek(0, SEEK_SET)
        self._updateHash(hashObj, dataFile)
        sigDigest = hashObj.digest()
        return sigDigest

<<<<<<< HEAD
    def _finalizeSignature(self, mainKey, keyId):
        """Compute the signature digest and pad it properly"""

        # Compute the signature digest
        sigString = self.getSignatureHash()
        # Validate it against the short digest
        if sigString[:2] != self.hashSig:
            raise BadSelfSignature(keyId)

=======
    @staticmethod
    def finalizeSignature(sigString, cryptoKey, pubKeyAlg, hashAlg):
>>>>>>> 94c0de0d
        # if this is an RSA signature, it needs to properly padded
        # RFC 2440 5.2.2 and RFC 2313 10.1.2
        if pubKeyAlg in PK_ALGO_ALL_RSA:
            # hashPads from RFC2440 section 5.2.2
            hashPads = [ '', '\x000 0\x0c\x06\x08*\x86H\x86\xf7\r\x02\x05\x05\x00\x04\x10', '\x000!0\t\x06\x05+\x0e\x03\x02\x1a\x05\x00\x04\x14' ]
            padLen = (len(hex(cryptoKey.n)) - 5 - 2 * (len(sigString) + len(hashPads[hashAlg]))) // 2 -1
            sigString = chr(1) + chr(0xFF) * padLen + hashPads[hashAlg] + sigString

        return sigString

    def verify(self, cryptoKey, keyId):
        """Verify the signature as generated with cryptoKey"""

<<<<<<< HEAD
        sigString = self._finalizeSignature(mainKey, keyId)
=======
        # Compute the signature digest
        sigString = self.getSignatureHash()
        # Validate it against the short digest
        if sigString[:2] != self.hashSig:
            raise BadSelfSignature(keyId)
>>>>>>> 94c0de0d

        digSig = self.parseMPIs()
        if not self.verifySignature(sigString, cryptoKey, digSig,
                                    self.pubKeyAlg, self.hashAlg):
            raise BadSelfSignature(keyId)

    @staticmethod
    def verifySignature(sigString, cryptoKey, signature, pubKeyAlg, hashAlg):
        """Verify the signature on sigString generated with cryptoKey"""
        sigString = PGP_Signature.finalizeSignature(sigString, cryptoKey,
                                                    pubKeyAlg, hashAlg)
        return cryptoKey.verify(sigString, signature)

    def initSubPackets(self):
        self._hashedSubPackets = []
        self._unhashedSubPackets = []

    # Handling signature generation
    def addTrust(self, level, amount, regexLimit = None):
        """Mark this signature packet as being a trust signature"""
        stream = util.ExtendedStringIO()
        stream.write(chr(level))
        stream.write(chr(amount))
        self._hashedSubPackets.append((SIG_SUBPKT_TRUST, stream))
        if regexLimit:
            stream = util.ExtendedStringIO()
            stream.write(regexLimit)
            stream.write('\x00')
            # Mark this packet as critical
            self._hashedSubPackets.append((0x80 | SIG_SUBPKT_REGEX, stream))

    def addIssuerKeyId(self, keyId):
        stream = util.ExtendedStringIO()
        stream.write(fingerprintToInternalKeyId(keyId))

        # The key ID is part of the unhashed data
        self._unhashedSubPackets.append((SIG_SUBPKT_ISSUER_KEYID, stream))

    def addCreation(self, timestamp = None):
        """Add a creation timestamp sub-packet"""
        if timestamp is None:
            timestamp = time.time()
        self._hashedSubPackets.append((SIG_SUBPKT_CREATION,
                                       self._addInt4(timestamp)))

    def addExpiration(self, seconds):
        """Add an expiration sub-packet"""
        self._hashedSubPackets.append((SIG_SUBPKT_SIG_EXPIRE,
                                       self._addInt4(seconds)))

    def _addInt4(self, int4):
        int4 = int(int4)
        stream = util.ExtendedStringIO()
        self._writeBin(stream, int4ToBytes(int4))
        return stream

PacketTypeDispatcher.addPacketType(PGP_Signature)

class PGP_UserID(PGP_BasePacket):
    __slots__ = ['id', 'signatures', '_parentPacket']
    tag = PKT_USERID

    _parentPacketTypes = set(PKT_MAIN_KEYS)

    # Constant used for signing. See #5.2.4
    signingConstant = 0xB4
    def initialize(self):
        self.resetBody()
        self.parseBody()
        # Signatures for this user ID
        self.signatures = None
        self._parentPacket = None

    def parseBody(self):
        # A user ID's data is just the user ID
        self.id = self.readBody()

    def toString(self):
        return self.id

    def addSignatures(self, signatures):
        """Add signatures to this UserID"""
        if self.signatures is None:
            self.signatures = []
        for sig in signatures:
            assert isinstance(sig, PGP_Signature)
            # No circular reference here, setParentPacket does a clone
            sig.setParentPacket(self)
            self.signatures.append(sig)

    def adoptSignature(self, sig):
        """Adopt the signature, if it's not ours already"""
        pp = sig.getParentPacket()
        if isinstance(pp, self.__class__) and self.id == pp.id:
            return

        sig.resetSignatureHash()
        sig.setParentPacket(self)

    def iterSignatures(self):
        """Iterate over this user's UserID"""
        if self.signatures is not None:
            return iter(self.signatures)
        raise PGPError("Key packet not parsed")

    iterSubPackets = iterSignatures

    def iterKeySignatures(self, keyId):
        intKeyId = fingerprintToInternalKeyId(keyId)
        # Look for a signature by this key
        for pkt in self.iterSignatures():
            if intKeyId != pkt.getSigId():
                continue
            yield pkt

    def iterCertifications(self):
        for pkt in self.iterSignatures():
            pkt.parse()
            if pkt.sigType not in SIG_CERTS:
                continue
            yield pkt

    def writeHash(self, stream):
        """Write a UserID packet in a stream, in order to be hashed.
        Described in RFC 2440 5.2.4 computing signatures."""
        stream.write(chr(self.signingConstant))
        stream.write(struct.pack("!I", self.bodyLength))
        self.writeBody(stream)

    def merge(self, other):
        """Merges this UserID packet to the other one.
        Returns True if it changed the current packet"""
        assert self.tag == other.tag

        if self.id != other.id:
            raise MergeError("User packets with different identifier")

        finalsigs = _mergeSignatures(self.iterSignatures(),
                                     other.iterSignatures())
        if self.signatures == finalsigs:
            return False
        self.signatures = finalsigs
        return True

    def getExpiration(self):
        """Return the key expiration offset, or None if the key does not
        expire.
        If the key is revoked, -1 is returned"""
        # Iterate over all self signatures
        key = self.getParentPacket()
        selfSigs = [ x for x in self.iterKeySignatures(key.getKeyFingerprint()) ]
        if not selfSigs:
            raise PGPError("User packet with no self signature")
        revocs = []
        certs = []
        for sig in selfSigs:
            sig.parse()
            if sig.sigType == SIG_TYPE_CERT_REVOC:
                revocs.append(sig)
            elif sig.sigType in SIG_CERTS:
                certs.append(sig)
        # If we have a revocation, return a negative
        if revocs:
            return -1

        # Sort signatures by creation time, and reverse them
        certs.sort(key = lambda x: x.getCreation(), reverse = True)

        # Walk the signatures, grab the first one that has a key expiration in
        # it
        for sig in certs:
            exps = [ x[1] for x in sig.decodeHashedSubpackets()
                     if x[0] == SIG_SUBPKT_KEY_EXPIRE ]
            if not exps:
                continue
            expstr = exps[0]
            expstr.seek(0, SEEK_SET)
            return int4FromBytes(*self._readBin(expstr, 4))
        # No expiration
        return None

PacketTypeDispatcher.addPacketType(PGP_UserID)

class PGP_UserAttribute(PGP_UserID):
    __slots__ = ['id', 'signatures', 'subpackets']
    tag = PKT_USER_ATTRIBUTE

    signingConstant = 0xD1

    def parseBody(self):
        # Digest the packet
        m = sha.new()
        self._updateHash(m, self.getBodyStream())

        self.id = '[image, digest = %s]' % m.hexdigest().upper()

PacketTypeDispatcher.addPacketType(PGP_UserAttribute)

class PGP_Key(PGP_BaseKeySig):
    __slots__ = ['_parsed', 'version', 'createdTimestamp', 'pubKeyAlg',
                 'mpiFile', 'mpiLen', 'daysValid', '_keyId']
    # Base class for public/secret keys/subkeys
    tag = None

    def initialize(self):
        self.version = self.createdTimestamp = self.pubKeyAlg = None
        self.mpiFile = self.mpiLen = None
        self.daysValid = None
        # Cache
        self._keyId = None
        self._parsed = False

    def parse(self, force = False):
        """Parse the signature body and initializes the internal data
        structures for other operations"""
        if self._parsed and not force:
            return

        self.resetBody()
        # Reset all internal state
        self.initialize()
        keyVersion, = self.readBin(1)
        if keyVersion not in [3, 4]:
            raise InvalidBodyError("Invalid key version %s" % keyVersion)
        self.version = keyVersion

        if keyVersion == 3:
            self._readKeyV3()
        else:
            self._readKeyV4()
        self._parsed = True

    def _readKeyV3(self):
        # RFC 2440, sect. 5.5.2
        # We only support V4 keys
        self.createdTimestamp = len4bytes(*self._readBin(self._bodyStream, 4))

        ## daysValid
        data = self.readBin(2)
        self.daysValid = int2FromBytes(*data)

        ## Public key algorithm
        self.pubKeyAlg, = self.readBin(1)

        # Record current position in body
        mpiStart = self._bodyStream.tell()
        ## Read and discard 2 MPIs
        self.skipMPIs(self._bodyStream, self.pubKeyAlg)
        self.mpiLen = self._bodyStream.tell() - mpiStart
        self.mpiFile = util.SeekableNestedFile(self._bodyStream, self.mpiLen,
            start = mpiStart)

    def _readKeyV4(self):
        # RFC 2440, sect. 5.5.2
        # Key creation
        self.createdTimestamp = len4bytes(*self._readBin(self._bodyStream, 4))

        # Public key algorithm
        self.pubKeyAlg, = self.readBin(1)

        # Record current position in body
        mpiStart = self._bodyStream.tell()
        # Skip over the MPIs
        self.skipMPIs(self._bodyStream, self.pubKeyAlg)
        self.mpiLen = self._bodyStream.tell() - mpiStart
        self.mpiFile = util.SeekableNestedFile(self._bodyStream, self.mpiLen,
            start = mpiStart)

    def getKeyFingerprint(self):
        if self._keyId is not None:
            if self.version == 3:
                return self._keyId[0]
            return self._keyId

        if self.version == 3:
            # See section "Key IDs and Fingerprints" for a description of how
            # v3 fingerprints and key IDs are different

            # Key ID is low 64 bits of the modulus
            self.mpiFile.seek(0)
            self._readCountMPIs(self.mpiFile, 1, discard = True)
            end1 = self.mpiFile.tell()
            octets = self.mpiFile.pread(8, end1 - 8)

            # The fingerprint of a V3 key is formed by hashing the body (but
            # not the two-octet length) of the MPIs that form the key material
            # (public modulus n, followed by exponent e) with MD5.
            self._readCountMPIs(self.mpiFile, 1, discard = True)
            end2 = self.mpiFile.tell()
            fpr = md5.new()
            # Skip the 2-octet length 
            fpr.update(self.mpiFile.pread(end1 - 2, 2))
            fpr.update(self.mpiFile.pread((end2 - end1) - 2, end1 + 2))
            fpr = fpr.hexdigest().upper()
            self._keyId = fpr, stringToAscii(octets)
            return fpr

        # Convert to public key

        pkt = self.toPublicKey(minHeaderLen = 3)

        # Why minHeaderLen = 3?

        # This is a holdover from the days of PGP 2.6.2
        # RFC 2440 section 11.2 does a really bad job of explaining this.
        # RFC 2440 section 5.2.4 refers to this for self signature computation.
        # One of the least documented gotchas of Key fingerprints:
        # they're ALWAYS calculated as if they were a public key main key block.
        # this means private keys will be treated as public keys, and subkeys
        # will be treated as main keys for the purposes of this test.
        # Furthermore if the length was one byte long it must be translated
        # into a 2 byte long length (upper octet is 0)
        # not doing this will result in key fingerprints which do not match the
        # output produced by OpenPGP compliant programs.
        # this will result in the first octet ALWYAS being 0x99
        # in binary 10 0110 01
        # 10 indicates old style PGP packet
        # 0110 indicates public key
        # 01 indicates 2 bytes length

        m = sha.new()
        sio = util.ExtendedStringIO()
        # Write only the header, we can copy the body directly from the
        # body stream
        pkt.writeHeader(sio)
        m.update(sio.getvalue())

        pkt.resetBody()
        self._updateHash(m, pkt.getBodyStream())

        self._keyId = m.hexdigest().upper()
        return self._keyId

    def getKeyId(self):
        if self.version == 3:
            self.getKeyFingerprint()
            return self._keyId[1]
        return self.getKeyFingerprint()[-16:]

    def getCreatedTimestamp(self):
        self.parse()
        return self.createdTimestamp

    def getEndOfLife(self):
        """Parse self signatures to find timestamp(s) of key expiration.
        Also seek out any revocation timestamps.
        We don't need to actually verify these signatures.
        See verifySelfSignatures()
        Returns bool, timestamp (is revoked, expiration)
        """
        parentExpire = 0
        parentRevoked = False

        if self.tag in PKT_SUB_KEYS:
            # Look for parent key's expiration
            parentRevoked, parentExpire = self.getMainKey().getEndOfLife()

        expireTimestamp = revocTimestamp = 0

        # Iterate over self signatures
        for pkt in self.iterAllSelfSignatures():
            if pkt.sigType in SIG_CERTS:
                eTimestamp = cTimestamp = 0
                for spktType, dataf in pkt.decodeHashedSubpackets():
                    if spktType == SIG_SUBPKT_KEY_EXPIRE:
                        eTimestamp = self.readTimestamp(dataf)
                    elif spktType == SIG_SUBPKT_CREATION:
                        cTimestamp = self.readTimestamp(dataf)
                # if there's no expiration, DON'T COMPUTE this, otherwise
                # it will appear as if the key expired the very moment
                # it was created.
                if eTimestamp:
                    ts = eTimestamp + cTimestamp
                    expireTimestamp = max(expireTimestamp, ts)
            elif pkt.sigType in SIG_KEY_REVOCS:
                # parse this revocation to look for the creation timestamp
                # we're ultimately looking for the most stringent revocation
                for spktType, dataf in pkt.decodeHashedSubpackets():
                    if spktType == SIG_SUBPKT_CREATION:
                        ts = self.readTimestamp(dataf)
                        if revocTimestamp:
                            revocTimestamp = min(expireTimestamp, ts)
                        else:
                            revocTimestamp = ts

        # return minimum non-zero value of the three expirations
        # unless they're ALL zero. 8-)
        if not (revocTimestamp or expireTimestamp or parentExpire):
            return False, 0

        # make no assumptions about how big a timestamp is.
        ts = max(revocTimestamp, expireTimestamp, parentExpire)
        if revocTimestamp:
            ts = min(ts, revocTimestamp)
        if expireTimestamp:
            ts = min(ts, expireTimestamp)
        if parentExpire:
            ts = min(ts, parentExpire)
        return (revocTimestamp != 0) and (not parentRevoked), ts

    def iterSelfSignatures(self):
        return self._iterSelfSignatures(self.getKeyFingerprint())

    def _iterSelfSignatures(self, keyId):
        """Iterate over all the self-signatures"""
        self.parse()

        intKeyId = fingerprintToInternalKeyId(keyId)
        # Look for a self signature
        for pkt in self.iterSignatures():
            if intKeyId != pkt.getSigId():
                continue
            yield pkt

    def iterAllSelfSignatures(self):
        """Iterate over direct signatures and UserId signatures"""
        return self._iterAllSelfSignatures(self.getKeyFingerprint())

    def _iterAllSelfSignatures(self, keyId):
        for pkt in self.iterSelfSignatures():
            yield pkt
        intKeyId = fingerprintToInternalKeyId(keyId)
        for uid in self.iterUserIds():
            for pkt in uid.iterSignatures():
                if intKeyId != pkt.getSigId():
                    continue
                yield pkt

    def assertSigningKey(self):
        # Find self signature of this key
        # first search for the public key algortihm octet. if the key is really
        # old, this might be the only hint that it's legal to use this key to
        # make digital signatures.
        self.parse()

        if self.pubKeyAlg in (PK_ALGO_RSA_SIGN_ONLY, PK_ALGO_DSA):
            # the public key algorithm octet satisfies this test. no more
            # checks required.
            return True

        keyId = self.getKeyFingerprint()

        # If it's a subkey, look for the master key
        if self.tag in PKT_SUB_KEYS:
            pkt = self.getMainKey()
            return pkt.assertSigningKey()

        # Look for a self signature
        for pkt in self.iterAllSelfSignatures():
            # We know it's a ver4 packet, otherwise getSigId would have failed
            for spktType, dataf in pkt.decodeHashedSubpackets():
                if spktType == SIG_SUBPKT_KEY_FLAGS:
                    # RFC 2440, sect. 5.2.3.20
                    dataf.seek(0, SEEK_SET)
                    foct, = self._readBin(dataf, 1)
                    if foct & 0x02:
                        return True
        # No subpacket or no key flags
        raise IncompatibleKey('Key %s is not a signing key.'% keyId)

    def getPublicKeyTuple(self):
        """Return the key material"""
        self.parse()
        self.mpiFile.seek(0, SEEK_SET)
        return self.readMPIs(self.mpiFile, self.pubKeyAlg)

    def makePgpKey(self, passPhrase = None):
        assert passPhrase is None
        pkTuple = self.getPublicKeyTuple()
        if self.pubKeyAlg in PK_ALGO_ALL_RSA:
            n, e = pkTuple
            return RSA.construct((n, e))
        if self.pubKeyAlg == PK_ALGO_DSA:
            p, q, g, y = pkTuple
            return DSA.construct((y, g, p, q))
        raise MalformedKeyRing("Can't use El-Gamal keys in current version")

    def getCryptoKey(self, passPhrase = None):
        assert passPhrase is None
        self.verifySelfSignatures()
        return self.makePgpKey()

    def adoptSignature(self, sig):
        """Adopt the signature, if it's not ours already"""
        pp = sig.getParentPacket()
        if isinstance(pp, self.__class__) and \
                pp.getKeyFingerprint() == self.getKeyFingerprint():
            return

        sig.resetSignatureHash()
        sig.setParentPacket(self)

class PGP_MainKey(PGP_Key):
    def initSubPackets(self):
        if hasattr(self, "subkeys"):
            # Already processed
            return

        self.parse()

        self.revsigs = []
        self.uids = []
        self.subkeys = []

        subpkts = [ x for x in self._iterSubPackets(PKT_MAIN_KEYS) ]

        # Start reading signatures until we hit a UserID or another key
        limit = set(PKT_SUB_KEYS)
        limit.add(PKT_USERID)
        limit.add(PKT_USER_ATTRIBUTE)
        i = 0
        for pkt in subpkts:
            if pkt.tag in limit:
                # UserID or subkey
                break
            i += 1
            if not isinstance(pkt, PGP_Signature):
                continue
            pkt.parse()
            if pkt.sigType in (SIG_TYPE_KEY_REVOC, SIG_TYPE_DIRECT_KEY):
                # Key revocation
                # No circular reference here, setParentPacket does a clone
                pkt.setParentPacket(self)
                self.revsigs.append(pkt)
                continue
            # According to sect. 10.1, there should not be other signatures
            # here.
            assert False, "Unexpected signature type %s" % pkt.sigType

        sigLimit = i

        # Read until we hit a subkey
        limit = set(PKT_SUB_KEYS)
        i = 0
        for pkt in subpkts[sigLimit:]:
            if pkt.tag in limit:
                break
            i += 1
            # Certification revocations live together with regular signatures
            # or so is the RFC saying
            if isinstance(pkt, PGP_UserID):
                # No circular reference here, setParentPacket does a clone
                pkt.setParentPacket(self)
                self.uids.append(pkt)
                continue
            if isinstance(pkt, PGP_Signature):
                # This can't be the first packet, or we wouldn't have stopped
                # in the previous loop
                # Add this signature to the last user id we found
                self.uids[-1].addSignatures([pkt])
                continue
            # We ignore other packets (like trust)

        uidLimit = sigLimit + i

        # Read until the end
        # We don't want to point back to ourselves, or we'll create a
        # circular loop.
        for pkt in subpkts[uidLimit:]:
            if isinstance(pkt, PGP_SubKey):
                # No circular reference here, setParentPacket does a clone
                pkt.setParentPacket(self)
                self.subkeys.append(pkt)
                continue
            if isinstance(pkt, PGP_Signature):
                # This can't be the first packet, or we wouldn't have stopped
                # in the previous loop
                subkey = self.subkeys[-1]
                pkt.parse()
                if pkt.sigType == SIG_TYPE_SUBKEY_REVOC:
                    subkey.setRevocationSig(pkt)
                    continue
                if pkt.sigType == SIG_TYPE_SUBKEY_BIND:
                    subkey.setBindingSig(pkt)
                    continue
                # There should not be any other type of signature here
                assert False, "Unexpected signature type %s" % pkt.sigType
            # Ignore other packets

    def iterUserIds(self):
        self.initSubPackets()
        return iter(self.uids)

    def iterSubPackets(self):
        for sig in self.iterSignatures():
            yield sig
        for uid in self.iterUserIds():
            yield uid
            for sig in uid.iterSignatures():
                yield sig
        for subkey in self.iterSubKeys():
            yield subkey
            for pkt in subkey.iterSubPackets():
                yield pkt

    def iterSignatures(self):
        """Iterate over all signature packets"""
        self.initSubPackets()
        return iter(self.revsigs)

    def iterCertifications(self):
        """Iterate over all certification signatures (on user IDs)"""
        for uid in self.iterUserIds():
            for sig in uid.iterCertifications():
                yield sig

    def iterSubKeys(self):
        self.initSubPackets()
        return iter(self.subkeys)

    def verifySelfSignatures(self):
        """
        Verify the self signatures on this key.
        If successful, returns the public key packet associated with this key,
        and crypto key.
        @return (pubKeyPacket, cryptoKey)
        @raises BadSelfSignature
        """
        if self.version == 3:
            raise InvalidKey("Version 3 keys not supported")
        # Convert to a public key (even if it's already a public key)
        pkpkt = self.toPublicKey(minHeaderLen = 3)
        keyId = pkpkt.getKeyFingerprint()
        pgpKey = pkpkt.makePgpKey()
        for sig in self.iterSelfSignatures():
            self.adoptSignature(sig)
            sig.verify(pgpKey, keyId)
        for uid in self.iterUserIds():
            verified = False
            for sig in uid.iterKeySignatures(keyId):
                uid.adoptSignature(sig)
                sig.verify(pgpKey, keyId)
                verified = True
            if not verified:
                # No signature. Not good, according to our standards
                raise BadSelfSignature(keyId)

        return pkpkt, pgpKey

    def isSupersetOf(self, key):
        """Check if this key is a superset of key
        We try to make sure that:
        - the keys have the same ID
        - this key's set of revocation signatures is a superset of the other
          key's revocations
        - this key's set of subkeys is a superset of the other key's subkeys
        - this key's set of userids is a superset of the other key's userids
        """
        if self.tag != key.tag:
            raise IncompatibleKey("Attempting to compare different key types")
        if self.getKeyFingerprint() != key.getKeyFingerprint():
            raise IncompatibleKey("Attempting to compare different keys")

        thisSubkeyIds = dict((x.getKeyFingerprint(), x) for x in self.iterSubKeys())
        otherSubkeyIds = dict((x.getKeyFingerprint(), x) for x in key.iterSubKeys())
        if not set(thisSubkeyIds).issuperset(otherSubkeyIds):
            # Missing subkey
            return False

        thisUids = dict((x.id, x) for x in self.iterUserIds())
        otherUids = dict((x.id, x) for x in key.iterUserIds())
        if not set(thisUids).issuperset(otherUids):
            # Missing uid
            return False

        thisRevSigs = set(x.getSignatureHash() for x in self.revsigs)
        otherRevSigs = set(x.getSignatureHash() for x in key.revsigs)
        if not thisRevSigs.issuperset(otherRevSigs):
            # Missing revocation signature
            return False

        # XXX More work to be done here, we would have to verify that
        # signatures don't change. This is what the old code was doing (and it
        # wasn't actually verifying user ids either ) -- misa
        return True

    def getUserIds(self):
        return [ pkt.id for pkt in self.iterUserIds() ]

    def merge(self, other):
        """Merge this key with the other key
        Return True if the key was modified"""
        assert self.tag == other.tag

        if self.getKeyFingerprint() != other.getKeyFingerprint():
            raise MergeError("Merging keys with a different ID")

        # Both keys must verify their self-signing signatures
        self.verifySelfSignatures()
        other.verifySelfSignatures()

        # Merge revocations / direct keys
        finalsigs = _mergeSignatures(self.iterSignatures(),
                                     other.iterSignatures())
        changed = False
        if self.revsigs != finalsigs:
            changed = True
            self.revsigs = finalsigs

        # Now merge user ids
        changed = self._mergeUserIds(other) or changed

        # And merge subkeys
        changed = self._mergeSubkeys(other) or changed
        return changed

    def _mergeUserIds(self, other):
        luids = {}
        # Preserve order
        finaluids = []
        changed = False
        for uid in itertools.chain(self.iterUserIds(), other.iterUserIds()):
            luidlist = luids.setdefault(uid.id, [])
            # We may have UserID and UserAttribute packets that can collide
            # (though it's very unlikely)
            for luid in luidlist:
                if uid.tag == luid.tag:
                    changed = luid.merge(uid) or changed
                    break
            else: # for
                luidlist.append(uid)
                finaluids.append(uid)
        if self.uids == finaluids and not changed:
            return False
        self.uids = finaluids
        return True

    def _mergeSubkeys(self, other):
        # Subkeys can only have one revocation (revoking a subkey effectively
        # invalidates the key)
        lkids = {}
        # Preserve order
        finalkeys = []
        changed = False
        for skey in itertools.chain(self.iterSubKeys(), other.iterSubKeys()):
            # Verify self signatures
            skey.verifySelfSignatures()

            keyId = skey.getKeyFingerprint()
            if keyId not in lkids:
                lkids[keyId] = skey
                finalkeys.append(skey)
                continue
            changed = lkids[keyId].merge(skey) or changed
        if self.subkeys == finalkeys and not changed:
            return False
        self.subkeys = finalkeys
        return True

class PGP_PublicAnyKey(PGP_Key):
    pubTag = None
    def toPublicKey(self, minHeaderLen = 2):
        return newPacket(self.pubTag, self._bodyStream,
                         minHeaderLen = minHeaderLen)

class PGP_PublicKey(PGP_PublicAnyKey, PGP_MainKey):
    tag = PKT_PUBLIC_KEY
    pubTag = PKT_PUBLIC_KEY

class PGP_SecretAnyKey(PGP_Key):
    __slots__ = ['s2k', 'symmEncAlg', 's2kType', 'hashAlg', 'salt',
                 'count', 'initialVector', 'encMpiFile']
    pubTag = None

    _hashes = [ 'Unknown', md5, sha, RIPEMD, 'Double Width SHA',
                'MD2', 'Tiger/192', 'HAVAL-5-160' ]
    # Ciphers and their associated key sizes
    _ciphers = [ ('Unknown', 0), ('IDEA', 0), (DES3, 192), (CAST, 128),
                 (Blowfish, 128), ('SAFER-SK128', 0), ('DES/SK', 0),
                 (AES, 128), (AES, 192), (AES, 256), ]
    _legalCiphers = set([ 2, 3, 4, 7, 8, 9 ])

    def initialize(self):
        PGP_Key.initialize(self)
        self.s2k = self.symmEncAlg = self.s2kType = None
        self.hashAlg = self.salt = self.count = None
        self.initialVector = self.encMpiFile = None

    def parse(self, force = False):
        PGP_Key.parse(self, force = force)

        # Seek to the end of the MPI file, just to be safe (we should be there
        # already)
        self._bodyStream.seek(self.mpiFile.start + self.mpiLen, SEEK_SET)

        self.s2k, = self.readBin(1)

        if self.s2k in [ENCRYPTION_TYPE_SHA1_CHECK,
                        ENCRYPTION_TYPE_S2K_SPECIFIED]:
            self.symmEncAlg, self.s2kType, self.hashAlg = self.readBin(3)
            if self.s2kType:
                if 100 <= self.s2kType <= 110:
                    # Private/Experimental s2k
                    pass
                else:
                    if self.s2kType not in (0x01, 0x03):
                        raise IncompatibleKey('Unknown string-to-key type %s' %
                                              self.s2kType)
                    self.salt = self.readExact(8)
                    if self.s2kType == 0x03:
                        self.count, = self.readBin(1)
        # The MPIs are most likely encrypted, we'll just have to trust that
        # there are enough of them for now.
        dataLen = self._bodyStream.size - self._bodyStream.tell()
        self.encMpiFile = util.SeekableNestedFile(self._bodyStream, dataLen)

    def _getSecretMPICount(self):
        if self.pubKeyAlg in PK_ALGO_ALL_RSA:
            return 4
        if self.pubKeyAlg == PK_ALGO_DSA:
            return 1
        if self.pubKeyAlg in PK_ALGO_ALL_ELGAMAL:
            return 1
        raise PGPError("Unsupported public key algorithm %s" % self.pubKeyAlg)

    def toPublicKey(self, minHeaderLen = 2):
        self.parse()

        # Create a nested file starting at the beginning of the body's and
        # with the length equal to the position in the body up to the MPIs
        io = util.SeekableNestedFile(self._bodyStream,
            self.mpiFile.start + self.mpiLen, start = 0)
        pkt = newPacket(self.pubTag, io, minHeaderLen = minHeaderLen)
        return pkt

    def decrypt(self, passPhrase):
        self.parse()
        self.encMpiFile.seek(0, SEEK_SET)

        if self.s2k == ENCRYPTION_TYPE_UNENCRYPTED:
            return self._readCountMPIs(self.encMpiFile,
                self._getSecretMPICount(), discard = False)

        if self.symmEncAlg not in self._legalCiphers:
            if self.symmetricEngAlg >= len(self._ciphers):
                raise IncompatibleKey("Unknown cipher %s" %
                                      self.symmetricEngAlg)
            
            cipher, cipherKeySize = self._ciphers[self.symmEncAlg]
            raise IncompatibleKey("Cipher %s is unusable" % cipher)

        if self.hashAlg >= len(self._hashes):
            raise IncompatibleKey("Unknown hash algorithm %s" % self.hashAlg)
        hashAlg = self._hashes[self.hashAlg]
        if isinstance(hashAlg, str):
            raise IncompatibleKey('Hash algorithm %s is not implemented. '
                                  'Key not readable' % hashAlg)

        cipherAlg, cipherKeySize = self._ciphers[self.symmEncAlg]
        if self.s2kType == 0x00:
            key = simpleS2K(passPhrase, hashAlg, cipherKeySize)
        elif self.s2kType == 0x01:
            key = saltedS2K(passPhrase, hashAlg, cipherKeySize, self.salt)
        elif self.s2kType == 0x03:
            key = iteratedS2K(passPhrase, hashAlg, cipherKeySize, self.salt,
                              self.count)
        # Dark magic here --misa
        if self.symmEncAlg > 6:
            cipherBlockSize = 16
        else:
            cipherBlockSize = 8

        io = util.ExtendedStringIO()
        cipher = cipherAlg.new(key,1)
        block = self._readExact(self.encMpiFile, cipherBlockSize)
        FRE = cipher.encrypt(block)
        while 1:
            block = self.encMpiFile.read(cipherBlockSize)
            io.write(xorStr(FRE, block))
            if len(block) != cipherBlockSize:
                break
            FRE = cipher.encrypt(block)
        unenc = io.getvalue()
        if self.s2k == ENCRYPTION_TYPE_S2K_SPECIFIED:
            check = verifyRFC2440Checksum(unenc)
        else:
            check = verifySHAChecksum(unenc)

        if not check:
            raise BadPassPhrase('Pass phrase incorrect')

        io.seek(0)
        return self._readCountMPIs(io, self._getSecretMPICount(),
                                   discard = False)

    def makePgpKey(self, passPhrase = None):
        assert passPhrase is not None
        # Secret keys have to be signing keys
        self.assertSigningKey()
        pkTuple = self.getPublicKeyTuple()
        secMPIs = self.decrypt(passPhrase)
        if self.pubKeyAlg in PK_ALGO_ALL_RSA:
            n, e = pkTuple
            d, p, q, u = secMPIs
            return RSA.construct((n, e, d, p, q, u))
        if self.pubKeyAlg == PK_ALGO_DSA:
            p, q, g, y = pkTuple
            x, = secMPIs
            return DSA.construct((y, g, p, q, x))
        raise MalformedKeyRing("Can't use El-Gamal keys in current version")

    def getCryptoKey(self, passPhrase):
        try:
            self.verifySelfSignatures()
        except BadSelfSignature:
            # XXX Make this a callback
            sys.stderr.write("Warning: self-signature on private key does not verify\n")
        return self.makePgpKey(passPhrase)

    def sign(self, packet, passwordCallback, sigType = None, creation = None,
             expiration = None, trustLevel = None, trustAmount = None,
             trustRegex = None, **kwargs):
        """Sign packet (user packet only).
        If expiration is None, the signature will expire when the key expire,
        if the key expires, otherwise it does not expire either.
        To produce a signature that does not expire, regardless of the key's
        expiration, use -1 for the expiration"""

        # We can only sign user IDs for now
        assert(isinstance(packet, PGP_UserID))
        # We need a key linked to this user
        parentPacket = packet.getParentPacket()
        assert(isinstance(parentPacket, PGP_MainKey))

        if creation is None:
            creation = time.time()
        if (trustLevel is None) ^ (trustAmount is None):
            raise Exception("both trustLevel and trustAmount should be "
                            "specified")

        if expiration is None:
            keyExpiration = packet.getExpiration()
            if keyExpiration is None:
                # Key does not expire
                expiration = -1
            elif keyExpiration < 0:
                # Key is revoked
                raise SignatureError("Signing a revoked key")
            else:
                expiration = (parentPacket.getCreatedTimestamp() +
                              keyExpiration - creation)

        # We may have to change this default
        if sigType is None:
            sigType = SIG_TYPE_CERT_0

        # Fetch the crypto key
        cryptoKey = self.makePgpKey(passPhrase = passwordCallback())

        if isinstance(cryptoKey,(DSA.DSAobj_c, DSA.DSAobj)):
            pkAlg = PK_ALGO_DSA
            # Pick a random number that is relatively prime with the crypto
            # key's q
            relprime = cryptoKey.q + 1
            while relprime > cryptoKey.q:
                relprime = num_getRelPrime(cryptoKey.q)
        elif isinstance(cryptoKey, (RSA.RSAobj_c, RSA.RSAobj)):
            pkAlg = PK_ALGO_RSA
            # RSA doesn't need a prime for signing
            relprime = 0
        else:
            # Maybe we need a different exception?
            raise UnsupportedEncryptionAlgorithm(cryptoKey.__class__.__name__)

        hashAlg = 2 # sha

        # Create signature packet
        sigp = PGP_Signature(util.ExtendedStringIO())
        # Link it to this user packet (which should be linked to a key)
        sigp.setParentPacket(packet)

        sigp.version = 4
        sigp.sigType = sigType
        sigp.pubKeyAlg = pkAlg
        sigp.hashAlg = hashAlg

        sigp.initSubPackets()

        sigp.addCreation(creation)

        if expiration >= 0:
            sigp.addExpiration(expiration)
        if trustLevel:
            sigp.addTrust(trustLevel, trustAmount, trustRegex)
        sigp.addIssuerKeyId(self.getKeyFingerprint())

        # Prepare the subpacket streams
        sigp._prepareSubpackets()

        # Add the short sig hash (we can compute the real sig hash now)
        sighash = sigp.getSignatureHash()
        sigp.setShortSigHash(sighash[:2])

<<<<<<< HEAD
        sigString = sigp._finalizeSignature(cryptoKey, None)

        # Pick a random number that is relatively prime with the crypto key's
        # q
        relprime = num_getRelPrime(cryptoKey.q)
=======
        sigString = sigp.finalizeSignature(sighash, cryptoKey, sigp.pubKeyAlg,
                                           sigp.hashAlg)
>>>>>>> 94c0de0d

        mpis = cryptoKey.sign(sigString, relprime)

        # Write MPIs
        stream = util.ExtendedStringIO()
        sigp.mpiFile = stream

        for mpi in mpis:
            PGP_Signature._writeMPI(stream, mpi)

        sigp.rewriteBody()
        packet.signatures.append(sigp)
        return sigp

class PGP_SecretKey(PGP_SecretAnyKey, PGP_MainKey):
    tag = PKT_SECRET_KEY
    pubTag = PKT_PUBLIC_KEY

class PGP_SubKey(PGP_Key):
    # Subkeys are promoted to main keys when converted to public keys
    pubTag = PKT_PUBLIC_KEY

    _parentPacketTypes = set(PKT_MAIN_KEYS)

    def setUp(self):
        self.bindingSig = None
        self.revocationSig = None

    def setBindingSig(self, sig):
        self.bindingSig = sig
        # No circular reference here
        self.bindingSig.setParentPacket(self)
        sig.resetSignatureHash()

    def setRevocationSig(self, sig):
        self.revocationSig = sig
        # No circular reference here
        self.revocationSig.setParentPacket(self)
        sig.resetSignatureHash()

    def iterSubPackets(self):
        # Stop at another key
        if self.bindingSig:
            yield self.bindingSig
        if self.revocationSig:
            yield self.revocationSig

    def iterCertifications(self):
        return []

    def iterUserIds(self):
        # Subkeys don't have user ids
        return []

    def iterSelfSignatures(self):
        return self._iterSelfSignatures(self.getMainKey().getKeyFingerprint())

    def iterAllSelfSignatures(self):
        """Iterate over direct signatures and UserId signatures"""
        return self._iterAllSelfSignatures(self.getMainKey().getKeyFingerprint())

    def getMainKey(self):
        """Return the main key for this subkey"""
        return self.getParentPacket()

    def verifySelfSignatures(self):
        # Get the main key associated with this subkey
        mainKey = self.getParentPacket()
        # since this is a subkey, let's go ahead and make sure the
        # main key is valid before we continue
        mainpkpkt, mainPgpKey = mainKey.verifySelfSignatures()

        # Convert this subkey to a public key
        pkpkt = self.toPublicKey(minHeaderLen = 3)

        keyId = pkpkt.getKeyFingerprint()

        # We should have a binding signature or a revocation
        if self.bindingSig is None and self.revocationSig is None:
            raise BadSelfSignature(keyId)

        # Only verify direct signatures
        verified = False
        for sig in self.iterSelfSignatures():
            # We verify both the key binding and the revocation, if available
            # Also make sure we're verifying the right key
            self.adoptSignature(sig)
            sig.verify(mainPgpKey, keyId)
            verified = True
        if not verified:
            # No signatures on the subkey
            raise BadSelfSignature(keyId)

        if self.bindingSig is None:
            # No binding sig to further check (must have been revoked)
            return

        # Iterate over the unhashed packets of the binding signature, there
        # may be a SIG_TYPE_PRKEY_BIND (0x19) embedded signature. See #12.1
        # (Enhanced Key Formats) from the draft spec for details
        embeddedSigs = [ x[1]
                         for x in self.bindingSig.decodeUnhashedSubpackets()
                         if x[0] == SIG_SUBPKT_EMBEDDED_SIG ]
        if not embeddedSigs:
            return
        for sigStream in embeddedSigs:
            sig = PGP_Signature(bodyStream = sigStream)
            sig.parse()
            if sig.sigType != SIG_TYPE_PRKEY_BIND:
                # Non-signing keys can have this packet missing
                continue
            intKeyId = fingerprintToInternalKeyId(keyId)
            if sig.getSigId() != intKeyId:
                continue
            self.adoptSignature(sig)
            # Verify the signature with the subkey's public key
            sig.verify(self.toPublicKey().makePgpKey(), keyId)

    def iterSubKeys(self):
        # Nothing to iterate over, subkeys don't have subkeys
        return []

    def iterSignatures(self):
        for pkt in self.iterSubPackets():
            yield pkt

    def merge(self, other):
        """Merge this subkey with the other key"""
        assert self.tag == other.tag
        # Subkeys MUST have a key binding signature (unless it's been revoked,
        # in which case only the revocation 
        # They MAY also have an optional revocation.
        # Revoking a subkey effectively terminates that key. Reconciling
        # revocation signatures is therefore not a big issue - probably
        # keeping one of the revocations would be enough -- misa
        if other.revocationSig is not None:
            # The other key is revoked.
            if self.bindingSig is None:
                if self.revocationSig.getShortSigHash() == \
                        other.revocationSig.getShortSigHash():
                    # Same key
                    return False
                # Our key verifies, so it must have a revocation (since it
                # doesn't have a key binding sig)
                assert(self.revocationSig is not None)

                # we already have a revocation, keep ours
                return False

            # Prefer our own revocation
            changed = False
            if self.revocationSig is None:
                self.revocationSig = other.revocationSig
                changed = True
            if changed:
                # While we are at it, drop the binding key too, it's not
                # needed
                self.bindingSig = None
                # We modified the key
                return True
            return False

        # We verified the other key before we tried to merge, so this should
        # not be possible
        assert(other.bindingSig is not None)

        if self.revocationSig is not None:
            if self.bindingSig is not None:
                # Drop the binding signature
                self.bindingSig = None
                return True
            # This key is revoked, nothing else to do
            return False

        # self.revocationSig is None, we verified the key, so we must have a
        # binding sig.
        assert(self.bindingSig is not None)

        if self.bindingSig.getSignatureHash() != other.bindingSig.getSignatureHash():
            # This is very unlikely, since the binding signature is produced
            # at the time the subkey is created, there should be only one
            raise MergeError("Different binding signatures")

        # Same binding sig, and no revocation
        return False

class PGP_PublicSubKey(PGP_SubKey, PGP_PublicAnyKey):
    __slots__ = []
    tag = PKT_PUBLIC_SUBKEY

class PGP_SecretSubKey(PGP_SubKey, PGP_SecretAnyKey):
    __slots__ = []
    tag = PKT_SECRET_SUBKEY

# Register class processors
for klass in [PGP_PublicKey, PGP_SecretKey, PGP_PublicSubKey, PGP_SecretSubKey]:
    PacketTypeDispatcher.addPacketType(klass)

def newPacket(tag, bodyStream, newStyle = False, minHeaderLen = 2):
    """Create a new Packet"""
    klass = PacketTypeDispatcher.getClass(tag)
    pkt = klass(bodyStream, newStyle = newStyle, minHeaderLen = minHeaderLen)
    if not hasattr(pkt, 'tag'): # No special class for this packet
        pkt.setTag(tag)
    return pkt

def newPacketFromStream(stream, start = -1):
    if isinstance(stream, file) and not hasattr(stream, "pread"):
        # Try to reopen as an ExtendedFile
        f = util.ExtendedFile(stream.name, buffering = False)
        f.seek(stream.tell())
        stream = f
    return PGP_PacketFromStream().read(stream, start = start)

def newKeyFromString(data):
    """Create a new (main) key from the data
    Returns None if a key was not found"""
    return newKeyFromStream(util.ExtendedStringIO(data))

def newKeyFromStream(stream):
    """Create a new (main) key from the stream
    Returns None if a key was not found"""
    pkt = newPacketFromStream(stream)
    if pkt is None:
        return None
    if not isinstance(pkt, PGP_MainKey):
        return None
    try:
        pkt.initSubPackets()
    except InvalidBodyError:
        return None
    return pkt


def _mergeSignatures(*sources):
    # Merge all signatures from the specified sources
    lsigs = {}
    # Preserve order
    finalsigs = []
    for sig in itertools.chain(*sources):
        lsiglist = lsigs.setdefault(sig.getShortSigHash(), [])
        # Do we already have this sig?
        for lsig in lsiglist:
            if sig.getSignatureHash() == lsig.getSignatureHash():
                lsig.merge(sig)
                break
        else: # for
            # This signature was not found; add it
            lsiglist.append(sig)
            finalsigs.append(sig)
    return finalsigs

def len2bytes(v1, v2):
    """Return the packet body length when represented on 2 bytes"""
    return ((v1 - 192) << 8) + v2 + 192

def len4bytes(v1, v2, v3, v4):
    """Return the packet body length when represented on 4 bytes"""
    return (v1 << 24) | (v2 << 16) | (v3 << 8) | v4

def len2ToBytes(v):
    return (((v - 192) >> 8) & 0xFF) + 192, (v - 192) & 0xFF

def len4ToBytes(v):
    return int4ToBytes(v)

def int2FromBytes(v1, v2):
    return (v1 << 8) + v2

def int4FromBytes(v1, v2, v3, v4):
    return len4bytes(v1, v2, v3, v4)

def int2ToBytes(v):
    return (v >> 8) & 0xFF, v & 0xFF

def int4ToBytes(v):
    b0, b1 = (v >> 24) & 0xFF, (v >> 16) & 0xFF
    b2, b3 = (v >> 8) & 0xFF, v & 0xFF
    return b0, b1, b2, b3

def num_gcd(a, b):
    while b:
        a, b = b, a % b
    return a

def num_bitLen(a):
    r=0
    while a:
        a, r = a/2, r+1
    return r

def num_getRelPrime(q):
    # Use os module to ensure reads are unbuffered so as not to
    # artifically deflate entropy
    randFD = os.open('/dev/urandom', os.O_RDONLY)
    b = num_bitLen(q)/8 + 1
    r = 0L
    while r < 2:
        for i in range(b):
            r = r*256 + ord(os.read(randFD, 1))
            r %= q
        while num_gcd(r, q-1) != 1:
            r = (r+1) % q
    os.close(randFD)
    return r<|MERGE_RESOLUTION|>--- conflicted
+++ resolved
@@ -442,11 +442,7 @@
     """Add keys to the stream"""
     keysDict = {}
     for k in keys:
-<<<<<<< HEAD
-        keyId = k.getKeyId()
-=======
         keyId = k.getKeyFingerprint()
->>>>>>> 94c0de0d
         if keyId in keysDict:
             keysDict[keyId].merge(k)
         else:
@@ -471,22 +467,14 @@
 
         msg = PGP_Message(stream, start = 0)
         for ikey in msg.iterMainKeys():
-<<<<<<< HEAD
-            iKeyId = ikey.getKeyId()
-=======
             iKeyId = ikey.getKeyFingerprint()
->>>>>>> 94c0de0d
             if iKeyId in keysDict:
                 ikey.merge(keysDict[iKeyId])
                 del keysDict[iKeyId]
             ikey.writeAll(tempf)
         # Add the rest of the keys
         for key in keys:
-<<<<<<< HEAD
-            keyId = key.getKeyId()
-=======
             keyId = key.getKeyFingerprint()
->>>>>>> 94c0de0d
             if keyId not in keysDict:
                 continue
             key.writeAll(tempf)
@@ -1668,20 +1656,8 @@
         sigDigest = hashObj.digest()
         return sigDigest
 
-<<<<<<< HEAD
-    def _finalizeSignature(self, mainKey, keyId):
-        """Compute the signature digest and pad it properly"""
-
-        # Compute the signature digest
-        sigString = self.getSignatureHash()
-        # Validate it against the short digest
-        if sigString[:2] != self.hashSig:
-            raise BadSelfSignature(keyId)
-
-=======
     @staticmethod
     def finalizeSignature(sigString, cryptoKey, pubKeyAlg, hashAlg):
->>>>>>> 94c0de0d
         # if this is an RSA signature, it needs to properly padded
         # RFC 2440 5.2.2 and RFC 2313 10.1.2
         if pubKeyAlg in PK_ALGO_ALL_RSA:
@@ -1695,15 +1671,11 @@
     def verify(self, cryptoKey, keyId):
         """Verify the signature as generated with cryptoKey"""
 
-<<<<<<< HEAD
-        sigString = self._finalizeSignature(mainKey, keyId)
-=======
         # Compute the signature digest
         sigString = self.getSignatureHash()
         # Validate it against the short digest
         if sigString[:2] != self.hashSig:
             raise BadSelfSignature(keyId)
->>>>>>> 94c0de0d
 
         digSig = self.parseMPIs()
         if not self.verifySignature(sigString, cryptoKey, digSig,
@@ -2697,16 +2669,8 @@
         sighash = sigp.getSignatureHash()
         sigp.setShortSigHash(sighash[:2])
 
-<<<<<<< HEAD
-        sigString = sigp._finalizeSignature(cryptoKey, None)
-
-        # Pick a random number that is relatively prime with the crypto key's
-        # q
-        relprime = num_getRelPrime(cryptoKey.q)
-=======
         sigString = sigp.finalizeSignature(sighash, cryptoKey, sigp.pubKeyAlg,
                                            sigp.hashAlg)
->>>>>>> 94c0de0d
 
         mpis = cryptoKey.sign(sigString, relprime)
 
